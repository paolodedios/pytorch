# Taken from https://github.com/pytorch/vision
# So that we don't need torchvision to be installed
import torch
from torch import nn
from torch.nn import functional as F

from torch.jit.annotations import Dict
from collections import OrderedDict

try:
    from scipy.optimize import linear_sum_assignment
    scipy_available = True
except Exception:
    scipy_available = False

def conv3x3(in_planes, out_planes, stride=1, groups=1, dilation=1):
    """3x3 convolution with padding"""
    return nn.Conv2d(in_planes, out_planes, kernel_size=3, stride=stride,
                     padding=dilation, groups=groups, bias=False, dilation=dilation)


def conv1x1(in_planes, out_planes, stride=1):
    """1x1 convolution"""
    return nn.Conv2d(in_planes, out_planes, kernel_size=1, stride=stride, bias=False)


class BasicBlock(nn.Module):
    expansion = 1

    def __init__(self, inplanes, planes, stride=1, downsample=None, groups=1,
                 base_width=64, dilation=1, norm_layer=None):
        super().__init__()
        if norm_layer is None:
            norm_layer = nn.BatchNorm2d
        if groups != 1 or base_width != 64:
            raise ValueError('BasicBlock only supports groups=1 and base_width=64')
        if dilation > 1:
            raise NotImplementedError("Dilation > 1 not supported in BasicBlock")
        # Both self.conv1 and self.downsample layers downsample the input when stride != 1
        self.conv1 = conv3x3(inplanes, planes, stride)
        self.bn1 = norm_layer(planes)
        self.relu = nn.ReLU(inplace=True)
        self.conv2 = conv3x3(planes, planes)
        self.bn2 = norm_layer(planes)
        self.downsample = downsample
        self.stride = stride

    def forward(self, x):
        identity = x

        out = self.conv1(x)
        out = self.bn1(out)
        out = self.relu(out)

        out = self.conv2(out)
        out = self.bn2(out)

        if self.downsample is not None:
            identity = self.downsample(x)

        out += identity
        out = self.relu(out)

        return out

class Bottleneck(nn.Module):
    # Bottleneck in torchvision places the stride for downsampling at 3x3 convolution(self.conv2)
    # while original implementation places the stride at the first 1x1 convolution(self.conv1)
    # according to "Deep residual learning for image recognition"https://arxiv.org/abs/1512.03385.
    # This variant is also known as ResNet V1.5 and improves accuracy according to
    # https://ngc.nvidia.com/catalog/model-scripts/nvidia:resnet_50_v1_5_for_pytorch.

    expansion = 4

    def __init__(self, inplanes, planes, stride=1, downsample=None, groups=1,
                 base_width=64, dilation=1, norm_layer=None):
        super().__init__()
        if norm_layer is None:
            norm_layer = nn.BatchNorm2d
        width = int(planes * (base_width / 64.)) * groups
        # Both self.conv2 and self.downsample layers downsample the input when stride != 1
        self.conv1 = conv1x1(inplanes, width)
        self.bn1 = norm_layer(width)
        self.conv2 = conv3x3(width, width, stride, groups, dilation)
        self.bn2 = norm_layer(width)
        self.conv3 = conv1x1(width, planes * self.expansion)
        self.bn3 = norm_layer(planes * self.expansion)
        self.relu = nn.ReLU(inplace=True)
        self.downsample = downsample
        self.stride = stride

    def forward(self, x):
        identity = x

        out = self.conv1(x)
        out = self.bn1(out)
        out = self.relu(out)

        out = self.conv2(out)
        out = self.bn2(out)
        out = self.relu(out)

        out = self.conv3(out)
        out = self.bn3(out)

        if self.downsample is not None:
            identity = self.downsample(x)

        out += identity
        out = self.relu(out)

        return out

class ResNet(nn.Module):

    def __init__(self, block, layers, num_classes=1000, zero_init_residual=False,
                 groups=1, width_per_group=64, replace_stride_with_dilation=None,
                 norm_layer=None):
        super().__init__()
        if norm_layer is None:
            norm_layer = nn.BatchNorm2d
        self._norm_layer = norm_layer

        self.inplanes = 64
        self.dilation = 1
        if replace_stride_with_dilation is None:
            # each element in the tuple indicates if we should replace
            # the 2x2 stride with a dilated convolution instead
            replace_stride_with_dilation = [False, False, False]
        if len(replace_stride_with_dilation) != 3:
<<<<<<< HEAD
            raise ValueError("replace_stride_with_dilation should be None "
                             "or a 3-element tuple, got {}".format(replace_stride_with_dilation))
=======
            raise ValueError(
                "replace_stride_with_dilation should be None "
                f"or a 3-element tuple, got {replace_stride_with_dilation}"
            )
>>>>>>> 256fed02
        self.groups = groups
        self.base_width = width_per_group
        self.conv1 = nn.Conv2d(3, self.inplanes, kernel_size=7, stride=2, padding=3,
                               bias=False)
        self.bn1 = norm_layer(self.inplanes)
        self.relu = nn.ReLU(inplace=True)
        self.maxpool = nn.MaxPool2d(kernel_size=3, stride=2, padding=1)
        self.layer1 = self._make_layer(block, 64, layers[0])
        self.layer2 = self._make_layer(block, 128, layers[1], stride=2,
                                       dilate=replace_stride_with_dilation[0])
        self.layer3 = self._make_layer(block, 256, layers[2], stride=2,
                                       dilate=replace_stride_with_dilation[1])
        self.layer4 = self._make_layer(block, 512, layers[3], stride=2,
                                       dilate=replace_stride_with_dilation[2])
        self.avgpool = nn.AdaptiveAvgPool2d((1, 1))
        self.fc = nn.Linear(512 * block.expansion, num_classes)

        for m in self.modules():
            if isinstance(m, nn.Conv2d):
                nn.init.kaiming_normal_(m.weight, mode='fan_out', nonlinearity='relu')
            elif isinstance(m, (nn.BatchNorm2d, nn.GroupNorm)):
                nn.init.constant_(m.weight, 1)
                nn.init.constant_(m.bias, 0)

        # Zero-initialize the last BN in each residual branch,
        # so that the residual branch starts with zeros, and each residual block behaves like an identity.
        # This improves the model by 0.2~0.3% according to https://arxiv.org/abs/1706.02677
        if zero_init_residual:
            for m in self.modules():
                if isinstance(m, Bottleneck):
                    nn.init.constant_(m.bn3.weight, 0)
                elif isinstance(m, BasicBlock):
                    nn.init.constant_(m.bn2.weight, 0)

    def _make_layer(self, block, planes, blocks, stride=1, dilate=False):
        norm_layer = self._norm_layer
        downsample = None
        previous_dilation = self.dilation
        if dilate:
            self.dilation *= stride
            stride = 1
        if stride != 1 or self.inplanes != planes * block.expansion:
            downsample = nn.Sequential(
                conv1x1(self.inplanes, planes * block.expansion, stride),
                norm_layer(planes * block.expansion),
            )

        layers = []
        layers.append(block(self.inplanes, planes, stride, downsample, self.groups,
                            self.base_width, previous_dilation, norm_layer))
        self.inplanes = planes * block.expansion
        for _ in range(1, blocks):
            layers.append(block(self.inplanes, planes, groups=self.groups,
                                base_width=self.base_width, dilation=self.dilation,
                                norm_layer=norm_layer))

        return nn.Sequential(*layers)

    def _forward_impl(self, x):
        # See note [TorchScript super()]
        x = self.conv1(x)
        x = self.bn1(x)
        x = self.relu(x)
        x = self.maxpool(x)

        x = self.layer1(x)
        x = self.layer2(x)
        x = self.layer3(x)
        x = self.layer4(x)

        x = self.avgpool(x)
        x = torch.flatten(x, 1)
        x = self.fc(x)

        return x

    def forward(self, x):
        return self._forward_impl(x)

def _resnet(arch, block, layers, pretrained, progress, **kwargs):
    model = ResNet(block, layers, **kwargs)
    # if pretrained:
    #     state_dict = load_state_dict_from_url(model_urls[arch],
    #                                           progress=progress)
    #     model.load_state_dict(state_dict)
    return model

def resnet18(pretrained=False, progress=True, **kwargs):
    r"""ResNet-18 model from
    `"Deep Residual Learning for Image Recognition" <https://arxiv.org/pdf/1512.03385.pdf>`_
    Args:
        pretrained (bool): If True, returns a model pre-trained on ImageNet
        progress (bool): If True, displays a progress bar of the download to stderr
    """
    return _resnet('resnet18', BasicBlock, [2, 2, 2, 2], pretrained, progress,
                   **kwargs)

def resnet50(pretrained=False, progress=True, **kwargs):
    r"""ResNet-50 model from
    `"Deep Residual Learning for Image Recognition" <https://arxiv.org/pdf/1512.03385.pdf>`_
    Args:
        pretrained (bool): If True, returns a model pre-trained on ImageNet
        progress (bool): If True, displays a progress bar of the download to stderr
    """
    return _resnet('resnet50', Bottleneck, [3, 4, 6, 3], pretrained, progress,
                   **kwargs)

class IntermediateLayerGetter(nn.ModuleDict):
    """
    Module wrapper that returns intermediate layers from a model
    It has a strong assumption that the modules have been registered
    into the model in the same order as they are used.
    This means that one should **not** reuse the same nn.Module
    twice in the forward if you want this to work.
    Additionally, it is only able to query submodules that are directly
    assigned to the model. So if `model` is passed, `model.feature1` can
    be returned, but not `model.feature1.layer2`.
    Args:
        model (nn.Module): model on which we will extract the features
        return_layers (Dict[name, new_name]): a dict containing the names
            of the modules for which the activations will be returned as
            the key of the dict, and the value of the dict is the name
            of the returned activation (which the user can specify).
    Examples::
        >>> m = torchvision.models.resnet18(pretrained=True)
        >>> # extract layer1 and layer3, giving as names `feat1` and feat2`
        >>> new_m = torchvision.models._utils.IntermediateLayerGetter(m,
        >>>     {'layer1': 'feat1', 'layer3': 'feat2'})
        >>> out = new_m(torch.rand(1, 3, 224, 224))
        >>> print([(k, v.shape) for k, v in out.items()])
        >>>     [('feat1', torch.Size([1, 64, 56, 56])),
        >>>      ('feat2', torch.Size([1, 256, 14, 14]))]
    """
    _version = 2
    __annotations__ = {
        "return_layers": Dict[str, str],
    }

    def __init__(self, model, return_layers):
        if not set(return_layers).issubset([name for name, _ in model.named_children()]):
            raise ValueError("return_layers are not present in model")
        orig_return_layers = return_layers
        return_layers = {str(k): str(v) for k, v in return_layers.items()}
        layers = OrderedDict()
        for name, module in model.named_children():
            layers[name] = module
            if name in return_layers:
                del return_layers[name]
            if not return_layers:
                break

        super().__init__(layers)
        self.return_layers = orig_return_layers

    def forward(self, x):
        out = OrderedDict()
        for name, module in self.items():
            x = module(x)
            if name in self.return_layers:
                out_name = self.return_layers[name]
                out[out_name] = x
        return out

class _SimpleSegmentationModel(nn.Module):
    __constants__ = ['aux_classifier']

    def __init__(self, backbone, classifier, aux_classifier=None):
        super().__init__()
        self.backbone = backbone
        self.classifier = classifier
        self.aux_classifier = aux_classifier

    def forward(self, x):
        input_shape = x.shape[-2:]
        # contract: features is a dict of tensors
        features = self.backbone(x)

        result = OrderedDict()
        x = features["out"]
        x = self.classifier(x)
        x = F.interpolate(x, size=input_shape, mode='bilinear', align_corners=False)
        result["out"] = x

        if self.aux_classifier is not None:
            x = features["aux"]
            x = self.aux_classifier(x)
            x = F.interpolate(x, size=input_shape, mode='bilinear', align_corners=False)
            result["aux"] = x

        return result

class FCN(_SimpleSegmentationModel):
    """
    Implements a Fully-Convolutional Network for semantic segmentation.
    Args:
        backbone (nn.Module): the network used to compute the features for the model.
            The backbone should return an OrderedDict[Tensor], with the key being
            "out" for the last feature map used, and "aux" if an auxiliary classifier
            is used.
        classifier (nn.Module): module that takes the "out" element returned from
            the backbone and returns a dense prediction.
        aux_classifier (nn.Module, optional): auxiliary classifier used during training
    """
    pass

class FCNHead(nn.Sequential):
    def __init__(self, in_channels, channels):
        inter_channels = in_channels // 4
        layers = [
            nn.Conv2d(in_channels, inter_channels, 3, padding=1, bias=False),
            nn.BatchNorm2d(inter_channels),
            nn.ReLU(),
            nn.Dropout(0.1),
            nn.Conv2d(inter_channels, channels, 1)
        ]

        super().__init__(*layers)

def _segm_resnet(name, backbone_name, num_classes, aux, pretrained_backbone=True):
    # backbone = resnet.__dict__[backbone_name](
    #     pretrained=pretrained_backbone,
    #     replace_stride_with_dilation=[False, True, True])
    # Hardcoded resnet 50
    assert backbone_name == "resnet50"
    backbone = resnet50(
        pretrained=pretrained_backbone,
        replace_stride_with_dilation=[False, True, True])

    return_layers = {'layer4': 'out'}
    if aux:
        return_layers['layer3'] = 'aux'
    backbone = IntermediateLayerGetter(backbone, return_layers=return_layers)

    aux_classifier = None
    if aux:
        inplanes = 1024
        aux_classifier = FCNHead(inplanes, num_classes)

    model_map = {
        # 'deeplabv3': (DeepLabHead, DeepLabV3), # Not used
        'fcn': (FCNHead, FCN),
    }
    inplanes = 2048
    classifier = model_map[name][0](inplanes, num_classes)
    base_model = model_map[name][1]

    model = base_model(backbone, classifier, aux_classifier)
    return model

def _load_model(arch_type, backbone, pretrained, progress, num_classes, aux_loss, **kwargs):
    if pretrained:
        aux_loss = True
    model = _segm_resnet(arch_type, backbone, num_classes, aux_loss, **kwargs)
    # if pretrained:
    #     arch = arch_type + '_' + backbone + '_coco'
    #     model_url = model_urls[arch]
    #     if model_url is None:
    #         raise NotImplementedError('pretrained {} is not supported as of now'.format(arch))
    #     else:
    #         state_dict = load_state_dict_from_url(model_url, progress=progress)
    #         model.load_state_dict(state_dict)
    return model

def fcn_resnet50(pretrained=False, progress=True,
                 num_classes=21, aux_loss=None, **kwargs):
    """Constructs a Fully-Convolutional Network model with a ResNet-50 backbone.
    Args:
        pretrained (bool): If True, returns a model pre-trained on COCO train2017 which
            contains the same classes as Pascal VOC
        progress (bool): If True, displays a progress bar of the download to stderr
    """
    return _load_model('fcn', 'resnet50', pretrained, progress, num_classes, aux_loss, **kwargs)


# Taken from @fmassa example slides and https://github.com/facebookresearch/detr
class DETR(nn.Module):
    """
    Demo DETR implementation.

    Demo implementation of DETR in minimal number of lines, with the
    following differences wrt DETR in the paper:
    * learned positional encoding (instead of sine)
    * positional encoding is passed at input (instead of attention)
    * fc bbox predictor (instead of MLP)
    The model achieves ~40 AP on COCO val5k and runs at ~28 FPS on Tesla V100.
    Only batch size 1 supported.
    """
    def __init__(self, num_classes, hidden_dim=256, nheads=8,
                 num_encoder_layers=6, num_decoder_layers=6):
        super().__init__()

        # create ResNet-50 backbone
        self.backbone = resnet50()
        del self.backbone.fc

        # create conversion layer
        self.conv = nn.Conv2d(2048, hidden_dim, 1)

        # create a default PyTorch transformer
        self.transformer = nn.Transformer(
            hidden_dim, nheads, num_encoder_layers, num_decoder_layers)

        # prediction heads, one extra class for predicting non-empty slots
        # note that in baseline DETR linear_bbox layer is 3-layer MLP
        self.linear_class = nn.Linear(hidden_dim, num_classes + 1)
        self.linear_bbox = nn.Linear(hidden_dim, 4)

        # output positional encodings (object queries)
        self.query_pos = nn.Parameter(torch.rand(100, hidden_dim))

        # spatial positional encodings
        # note that in baseline DETR we use sine positional encodings
        self.row_embed = nn.Parameter(torch.rand(50, hidden_dim // 2))
        self.col_embed = nn.Parameter(torch.rand(50, hidden_dim // 2))

    def forward(self, inputs):
        # propagate inputs through ResNet-50 up to avg-pool layer
        x = self.backbone.conv1(inputs)
        x = self.backbone.bn1(x)
        x = self.backbone.relu(x)
        x = self.backbone.maxpool(x)

        x = self.backbone.layer1(x)
        x = self.backbone.layer2(x)
        x = self.backbone.layer3(x)
        x = self.backbone.layer4(x)

        # convert from 2048 to 256 feature planes for the transformer
        h = self.conv(x)

        # construct positional encodings
        H, W = h.shape[-2:]
        pos = torch.cat([
            self.col_embed[:W].unsqueeze(0).repeat(H, 1, 1),
            self.row_embed[:H].unsqueeze(1).repeat(1, W, 1),
        ], dim=-1).flatten(0, 1).unsqueeze(1)

        # propagate through the transformer
        # TODO (alband) Why this is not automatically broadcasted? (had to add the repeat)
        f = pos + 0.1 * h.flatten(2).permute(2, 0, 1)
        s = self.query_pos.unsqueeze(1)
        s = s.expand(s.size(0), inputs.size(0), s.size(2))
        h = self.transformer(f, s).transpose(0, 1)

        # finally project transformer outputs to class labels and bounding boxes
        return {'pred_logits': self.linear_class(h),
                'pred_boxes': self.linear_bbox(h).sigmoid()}

def generalized_box_iou(boxes1, boxes2):
    """
    Generalized IoU from https://giou.stanford.edu/
    The boxes should be in [x0, y0, x1, y1] format
    Returns a [N, M] pairwise matrix, where N = len(boxes1)
    and M = len(boxes2)
    """
    # degenerate boxes gives inf / nan results
    # so do an early check
    assert (boxes1[:, 2:] >= boxes1[:, :2]).all()
    assert (boxes2[:, 2:] >= boxes2[:, :2]).all()
    iou, union = box_iou(boxes1, boxes2)

    lt = torch.min(boxes1[:, None, :2], boxes2[:, :2])
    rb = torch.max(boxes1[:, None, 2:], boxes2[:, 2:])

    wh = (rb - lt).clamp(min=0)  # [N,M,2]
    area = wh[:, :, 0] * wh[:, :, 1]

    return iou - (area - union) / area

def box_cxcywh_to_xyxy(x):
    x_c, y_c, w, h = x.unbind(-1)
    b = [(x_c - 0.5 * w), (y_c - 0.5 * h),
         (x_c + 0.5 * w), (y_c + 0.5 * h)]
    return torch.stack(b, dim=-1)

def box_area(boxes):
    """
    Computes the area of a set of bounding boxes, which are specified by its
    (x1, y1, x2, y2) coordinates.
    Args:
        boxes (Tensor[N, 4]): boxes for which the area will be computed. They
            are expected to be in (x1, y1, x2, y2) format
    Returns:
        area (Tensor[N]): area for each box
    """
    return (boxes[:, 2] - boxes[:, 0]) * (boxes[:, 3] - boxes[:, 1])

# modified from torchvision to also return the union
def box_iou(boxes1, boxes2):
    area1 = box_area(boxes1)
    area2 = box_area(boxes2)

    lt = torch.max(boxes1[:, None, :2], boxes2[:, :2])  # [N,M,2]
    rb = torch.min(boxes1[:, None, 2:], boxes2[:, 2:])  # [N,M,2]

    wh = (rb - lt).clamp(min=0)  # [N,M,2]
    inter = wh[:, :, 0] * wh[:, :, 1]  # [N,M]

    union = area1[:, None] + area2 - inter

    iou = inter / union
    return iou, union

def is_dist_avail_and_initialized():
    return False

def get_world_size():
    if not is_dist_avail_and_initialized():
        return 1

@torch.no_grad()
def accuracy(output, target, topk=(1,)):
    """Computes the precision@k for the specified values of k"""
    if target.numel() == 0:
        return [torch.zeros([], device=output.device)]
    maxk = max(topk)
    batch_size = target.size(0)

    _, pred = output.topk(maxk, 1, True, True)
    pred = pred.t()
    correct = pred.eq(target.view(1, -1).expand_as(pred))

    res = []
    for k in topk:
        correct_k = correct[:k].view(-1).float().sum(0)
        res.append(correct_k.mul_(100.0 / batch_size))
    return res

class SetCriterion(nn.Module):
    """ This class computes the loss for DETR.
    The process happens in two steps:
        1) we compute hungarian assignment between ground truth boxes and the outputs of the model
        2) we supervise each pair of matched ground-truth / prediction (supervise class and box)
    """
    def __init__(self, num_classes, matcher, weight_dict, eos_coef, losses):
        """ Create the criterion.
        Parameters:
            num_classes: number of object categories, omitting the special no-object category
            matcher: module able to compute a matching between targets and proposals
            weight_dict: dict containing as key the names of the losses and as values their relative weight.
            eos_coef: relative classification weight applied to the no-object category
            losses: list of all the losses to be applied. See get_loss for list of available losses.
        """
        super().__init__()
        self.num_classes = num_classes
        self.matcher = matcher
        self.weight_dict = weight_dict
        self.eos_coef = eos_coef
        self.losses = losses
        empty_weight = torch.ones(self.num_classes + 1)
        empty_weight[-1] = self.eos_coef
        self.register_buffer('empty_weight', empty_weight)

    def loss_labels(self, outputs, targets, indices, num_boxes, log=True):
        """Classification loss (NLL)
        targets dicts must contain the key "labels" containing a tensor of dim [nb_target_boxes]
        """
        assert 'pred_logits' in outputs
        src_logits = outputs['pred_logits']

        idx = self._get_src_permutation_idx(indices)
        target_classes_o = torch.cat([t["labels"][J] for t, (_, J) in zip(targets, indices)])
        target_classes = torch.full(src_logits.shape[:2], self.num_classes,
                                    dtype=torch.int64, device=src_logits.device)
        target_classes[idx] = target_classes_o

        loss_ce = F.cross_entropy(src_logits.transpose(1, 2), target_classes, self.empty_weight)
        losses = {'loss_ce': loss_ce}

        if log:
            # TODO this should probably be a separate loss, not hacked in this one here
            losses['class_error'] = 100 - accuracy(src_logits[idx], target_classes_o)[0]
        return losses

    @torch.no_grad()
    def loss_cardinality(self, outputs, targets, indices, num_boxes):
        """ Compute the cardinality error, ie the absolute error in the number of predicted non-empty boxes
        This is not really a loss, it is intended for logging purposes only. It doesn't propagate gradients
        """
        pred_logits = outputs['pred_logits']
        device = pred_logits.device
        tgt_lengths = torch.as_tensor([len(v["labels"]) for v in targets], device=device)
        # Count the number of predictions that are NOT "no-object" (which is the last class)
        card_pred = (pred_logits.argmax(-1) != pred_logits.shape[-1] - 1).sum(1)
        card_err = F.l1_loss(card_pred.float(), tgt_lengths.float())
        losses = {'cardinality_error': card_err}
        return losses

    def loss_boxes(self, outputs, targets, indices, num_boxes):
        """Compute the losses related to the bounding boxes, the L1 regression loss and the GIoU loss
           targets dicts must contain the key "boxes" containing a tensor of dim [nb_target_boxes, 4]
           The target boxes are expected in format (center_x, center_y, h, w), normalized by the image size.
        """
        assert 'pred_boxes' in outputs
        idx = self._get_src_permutation_idx(indices)
        src_boxes = outputs['pred_boxes'][idx]
        target_boxes = torch.cat([t['boxes'][i] for t, (_, i) in zip(targets, indices)], dim=0)

        loss_bbox = F.l1_loss(src_boxes, target_boxes, reduction='none')

        losses = {}
        losses['loss_bbox'] = loss_bbox.sum() / num_boxes

        loss_giou = 1 - torch.diag(generalized_box_iou(
            box_cxcywh_to_xyxy(src_boxes),
            box_cxcywh_to_xyxy(target_boxes)))
        losses['loss_giou'] = loss_giou.sum() / num_boxes
        return losses

    def loss_masks(self, outputs, targets, indices, num_boxes):
        """Compute the losses related to the masks: the focal loss and the dice loss.
           targets dicts must contain the key "masks" containing a tensor of dim [nb_target_boxes, h, w]
        """
        assert "pred_masks" in outputs

        src_idx = self._get_src_permutation_idx(indices)
        tgt_idx = self._get_tgt_permutation_idx(indices)

        src_masks = outputs["pred_masks"]

        # TODO use valid to mask invalid areas due to padding in loss
        target_masks, valid = nested_tensor_from_tensor_list([t["masks"] for t in targets]).decompose()
        target_masks = target_masks.to(src_masks)

        src_masks = src_masks[src_idx]
        # upsample predictions to the target size
        src_masks = interpolate(src_masks[:, None], size=target_masks.shape[-2:],
                                mode="bilinear", align_corners=False)
        src_masks = src_masks[:, 0].flatten(1)

        target_masks = target_masks[tgt_idx].flatten(1)

        losses = {
            "loss_mask": sigmoid_focal_loss(src_masks, target_masks, num_boxes),
            "loss_dice": dice_loss(src_masks, target_masks, num_boxes),
        }
        return losses

    def _get_src_permutation_idx(self, indices):
        # permute predictions following indices
        batch_idx = torch.cat([torch.full_like(src, i) for i, (src, _) in enumerate(indices)])
        src_idx = torch.cat([src for (src, _) in indices])
        return batch_idx, src_idx

    def _get_tgt_permutation_idx(self, indices):
        # permute targets following indices
        batch_idx = torch.cat([torch.full_like(tgt, i) for i, (_, tgt) in enumerate(indices)])
        tgt_idx = torch.cat([tgt for (_, tgt) in indices])
        return batch_idx, tgt_idx

    def get_loss(self, loss, outputs, targets, indices, num_boxes, **kwargs):
        loss_map = {
            'labels': self.loss_labels,
            'cardinality': self.loss_cardinality,
            'boxes': self.loss_boxes,
            'masks': self.loss_masks
        }
        assert loss in loss_map, f'do you really want to compute {loss} loss?'
        return loss_map[loss](outputs, targets, indices, num_boxes, **kwargs)

    def forward(self, outputs, targets):
        """ This performs the loss computation.
        Parameters:
             outputs: dict of tensors, see the output specification of the model for the format
             targets: list of dicts, such that len(targets) == batch_size.
                      The expected keys in each dict depends on the losses applied, see each loss' doc
        """
        outputs_without_aux = {k: v for k, v in outputs.items() if k != 'aux_outputs'}

        # Retrieve the matching between the outputs of the last layer and the targets
        indices = self.matcher(outputs_without_aux, targets)

        # Compute the average number of target boxes across all nodes, for normalization purposes
        num_boxes = sum(len(t["labels"]) for t in targets)
        num_boxes = torch.as_tensor([num_boxes], dtype=torch.float, device=next(iter(outputs.values())).device)
        if is_dist_avail_and_initialized():
            torch.distributed.all_reduce(num_boxes)
        num_boxes = torch.clamp(num_boxes / get_world_size(), min=1).item()

        # Compute all the requested losses
        losses = {}
        for loss in self.losses:
            losses.update(self.get_loss(loss, outputs, targets, indices, num_boxes))

        # In case of auxiliary losses, we repeat this process with the output of each intermediate layer.
        if 'aux_outputs' in outputs:
            for i, aux_outputs in enumerate(outputs['aux_outputs']):
                indices = self.matcher(aux_outputs, targets)
                for loss in self.losses:
                    if loss == 'masks':
                        # Intermediate masks losses are too costly to compute, we ignore them.
                        continue
                    kwargs = {}
                    if loss == 'labels':
                        # Logging is enabled only for the last layer
                        kwargs = {'log': False}
                    l_dict = self.get_loss(loss, aux_outputs, targets, indices, num_boxes, **kwargs)
                    l_dict = {k + f'_{i}': v for k, v in l_dict.items()}
                    losses.update(l_dict)

        return losses

class HungarianMatcher(nn.Module):
    """This class computes an assignment between the targets and the predictions of the network
    For efficiency reasons, the targets don't include the no_object. Because of this, in general,
    there are more predictions than targets. In this case, we do a 1-to-1 matching of the best predictions,
    while the others are un-matched (and thus treated as non-objects).
    """

    def __init__(self, cost_class: float = 1, cost_bbox: float = 1, cost_giou: float = 1):
        """Creates the matcher
        Params:
            cost_class: This is the relative weight of the classification error in the matching cost
            cost_bbox: This is the relative weight of the L1 error of the bounding box coordinates in the matching cost
            cost_giou: This is the relative weight of the giou loss of the bounding box in the matching cost
        """
        super().__init__()
        self.cost_class = cost_class
        self.cost_bbox = cost_bbox
        self.cost_giou = cost_giou
        assert cost_class != 0 or cost_bbox != 0 or cost_giou != 0, "all costs cant be 0"

    @torch.no_grad()
    def forward(self, outputs, targets):
        """ Performs the matching
        Params:
            outputs: This is a dict that contains at least these entries:
                 "pred_logits": Tensor of dim [batch_size, num_queries, num_classes] with the classification logits
                 "pred_boxes": Tensor of dim [batch_size, num_queries, 4] with the predicted box coordinates
            targets: This is a list of targets (len(targets) = batch_size), where each target is a dict containing:
                 "labels": Tensor of dim [num_target_boxes] (where num_target_boxes is the number of ground-truth
                           objects in the target) containing the class labels
                 "boxes": Tensor of dim [num_target_boxes, 4] containing the target box coordinates
        Returns:
            A list of size batch_size, containing tuples of (index_i, index_j) where:
                - index_i is the indices of the selected predictions (in order)
                - index_j is the indices of the corresponding selected targets (in order)
            For each batch element, it holds:
                len(index_i) = len(index_j) = min(num_queries, num_target_boxes)
        """
        bs, num_queries = outputs["pred_logits"].shape[:2]

        # We flatten to compute the cost matrices in a batch
        out_prob = outputs["pred_logits"].flatten(0, 1).softmax(-1)  # [batch_size * num_queries, num_classes]
        out_bbox = outputs["pred_boxes"].flatten(0, 1)  # [batch_size * num_queries, 4]

        # Also concat the target labels and boxes
        tgt_ids = torch.cat([v["labels"] for v in targets])
        tgt_bbox = torch.cat([v["boxes"] for v in targets])

        # Compute the classification cost. Contrary to the loss, we don't use the NLL,
        # but approximate it in 1 - proba[target class].
        # The 1 is a constant that doesn't change the matching, it can be ommitted.
        cost_class = -out_prob[:, tgt_ids]

        # Compute the L1 cost between boxes
        cost_bbox = torch.cdist(out_bbox, tgt_bbox, p=1)

        # Compute the giou cost betwen boxes
        cost_giou = -generalized_box_iou(box_cxcywh_to_xyxy(out_bbox), box_cxcywh_to_xyxy(tgt_bbox))

        # Final cost matrix
        C = self.cost_bbox * cost_bbox + self.cost_class * cost_class + self.cost_giou * cost_giou
        C = C.view(bs, num_queries, -1).cpu()

        sizes = [len(v["boxes"]) for v in targets]
        if not scipy_available:
            raise RuntimeError("The 'detr' model requires scipy to run. Please make sure you have it installed"
                               " if you enable the 'detr' model.")
        indices = [linear_sum_assignment(c[i]) for i, c in enumerate(C.split(sizes, -1))]
        return [(torch.as_tensor(i, dtype=torch.int64), torch.as_tensor(j, dtype=torch.int64)) for i, j in indices]<|MERGE_RESOLUTION|>--- conflicted
+++ resolved
@@ -1,22 +1,33 @@
 # Taken from https://github.com/pytorch/vision
 # So that we don't need torchvision to be installed
+from collections import OrderedDict
+
 import torch
 from torch import nn
+
+from torch.jit.annotations import Dict
 from torch.nn import functional as F
-
-from torch.jit.annotations import Dict
-from collections import OrderedDict
 
 try:
     from scipy.optimize import linear_sum_assignment
+
     scipy_available = True
 except Exception:
     scipy_available = False
 
+
 def conv3x3(in_planes, out_planes, stride=1, groups=1, dilation=1):
     """3x3 convolution with padding"""
-    return nn.Conv2d(in_planes, out_planes, kernel_size=3, stride=stride,
-                     padding=dilation, groups=groups, bias=False, dilation=dilation)
+    return nn.Conv2d(
+        in_planes,
+        out_planes,
+        kernel_size=3,
+        stride=stride,
+        padding=dilation,
+        groups=groups,
+        bias=False,
+        dilation=dilation,
+    )
 
 
 def conv1x1(in_planes, out_planes, stride=1):
@@ -27,13 +38,22 @@
 class BasicBlock(nn.Module):
     expansion = 1
 
-    def __init__(self, inplanes, planes, stride=1, downsample=None, groups=1,
-                 base_width=64, dilation=1, norm_layer=None):
+    def __init__(
+        self,
+        inplanes,
+        planes,
+        stride=1,
+        downsample=None,
+        groups=1,
+        base_width=64,
+        dilation=1,
+        norm_layer=None,
+    ):
         super().__init__()
         if norm_layer is None:
             norm_layer = nn.BatchNorm2d
         if groups != 1 or base_width != 64:
-            raise ValueError('BasicBlock only supports groups=1 and base_width=64')
+            raise ValueError("BasicBlock only supports groups=1 and base_width=64")
         if dilation > 1:
             raise NotImplementedError("Dilation > 1 not supported in BasicBlock")
         # Both self.conv1 and self.downsample layers downsample the input when stride != 1
@@ -63,6 +83,7 @@
 
         return out
 
+
 class Bottleneck(nn.Module):
     # Bottleneck in torchvision places the stride for downsampling at 3x3 convolution(self.conv2)
     # while original implementation places the stride at the first 1x1 convolution(self.conv1)
@@ -72,12 +93,21 @@
 
     expansion = 4
 
-    def __init__(self, inplanes, planes, stride=1, downsample=None, groups=1,
-                 base_width=64, dilation=1, norm_layer=None):
+    def __init__(
+        self,
+        inplanes,
+        planes,
+        stride=1,
+        downsample=None,
+        groups=1,
+        base_width=64,
+        dilation=1,
+        norm_layer=None,
+    ):
         super().__init__()
         if norm_layer is None:
             norm_layer = nn.BatchNorm2d
-        width = int(planes * (base_width / 64.)) * groups
+        width = int(planes * (base_width / 64.0)) * groups
         # Both self.conv2 and self.downsample layers downsample the input when stride != 1
         self.conv1 = conv1x1(inplanes, width)
         self.bn1 = norm_layer(width)
@@ -111,11 +141,19 @@
 
         return out
 
+
 class ResNet(nn.Module):
-
-    def __init__(self, block, layers, num_classes=1000, zero_init_residual=False,
-                 groups=1, width_per_group=64, replace_stride_with_dilation=None,
-                 norm_layer=None):
+    def __init__(
+        self,
+        block,
+        layers,
+        num_classes=1000,
+        zero_init_residual=False,
+        groups=1,
+        width_per_group=64,
+        replace_stride_with_dilation=None,
+        norm_layer=None,
+    ):
         super().__init__()
         if norm_layer is None:
             norm_layer = nn.BatchNorm2d
@@ -128,35 +166,34 @@
             # the 2x2 stride with a dilated convolution instead
             replace_stride_with_dilation = [False, False, False]
         if len(replace_stride_with_dilation) != 3:
-<<<<<<< HEAD
-            raise ValueError("replace_stride_with_dilation should be None "
-                             "or a 3-element tuple, got {}".format(replace_stride_with_dilation))
-=======
             raise ValueError(
                 "replace_stride_with_dilation should be None "
                 f"or a 3-element tuple, got {replace_stride_with_dilation}"
             )
->>>>>>> 256fed02
         self.groups = groups
         self.base_width = width_per_group
-        self.conv1 = nn.Conv2d(3, self.inplanes, kernel_size=7, stride=2, padding=3,
-                               bias=False)
+        self.conv1 = nn.Conv2d(
+            3, self.inplanes, kernel_size=7, stride=2, padding=3, bias=False
+        )
         self.bn1 = norm_layer(self.inplanes)
         self.relu = nn.ReLU(inplace=True)
         self.maxpool = nn.MaxPool2d(kernel_size=3, stride=2, padding=1)
         self.layer1 = self._make_layer(block, 64, layers[0])
-        self.layer2 = self._make_layer(block, 128, layers[1], stride=2,
-                                       dilate=replace_stride_with_dilation[0])
-        self.layer3 = self._make_layer(block, 256, layers[2], stride=2,
-                                       dilate=replace_stride_with_dilation[1])
-        self.layer4 = self._make_layer(block, 512, layers[3], stride=2,
-                                       dilate=replace_stride_with_dilation[2])
+        self.layer2 = self._make_layer(
+            block, 128, layers[1], stride=2, dilate=replace_stride_with_dilation[0]
+        )
+        self.layer3 = self._make_layer(
+            block, 256, layers[2], stride=2, dilate=replace_stride_with_dilation[1]
+        )
+        self.layer4 = self._make_layer(
+            block, 512, layers[3], stride=2, dilate=replace_stride_with_dilation[2]
+        )
         self.avgpool = nn.AdaptiveAvgPool2d((1, 1))
         self.fc = nn.Linear(512 * block.expansion, num_classes)
 
         for m in self.modules():
             if isinstance(m, nn.Conv2d):
-                nn.init.kaiming_normal_(m.weight, mode='fan_out', nonlinearity='relu')
+                nn.init.kaiming_normal_(m.weight, mode="fan_out", nonlinearity="relu")
             elif isinstance(m, (nn.BatchNorm2d, nn.GroupNorm)):
                 nn.init.constant_(m.weight, 1)
                 nn.init.constant_(m.bias, 0)
@@ -185,13 +222,30 @@
             )
 
         layers = []
-        layers.append(block(self.inplanes, planes, stride, downsample, self.groups,
-                            self.base_width, previous_dilation, norm_layer))
+        layers.append(
+            block(
+                self.inplanes,
+                planes,
+                stride,
+                downsample,
+                self.groups,
+                self.base_width,
+                previous_dilation,
+                norm_layer,
+            )
+        )
         self.inplanes = planes * block.expansion
         for _ in range(1, blocks):
-            layers.append(block(self.inplanes, planes, groups=self.groups,
-                                base_width=self.base_width, dilation=self.dilation,
-                                norm_layer=norm_layer))
+            layers.append(
+                block(
+                    self.inplanes,
+                    planes,
+                    groups=self.groups,
+                    base_width=self.base_width,
+                    dilation=self.dilation,
+                    norm_layer=norm_layer,
+                )
+            )
 
         return nn.Sequential(*layers)
 
@@ -215,6 +269,7 @@
 
     def forward(self, x):
         return self._forward_impl(x)
+
 
 def _resnet(arch, block, layers, pretrained, progress, **kwargs):
     model = ResNet(block, layers, **kwargs)
@@ -224,6 +279,7 @@
     #     model.load_state_dict(state_dict)
     return model
 
+
 def resnet18(pretrained=False, progress=True, **kwargs):
     r"""ResNet-18 model from
     `"Deep Residual Learning for Image Recognition" <https://arxiv.org/pdf/1512.03385.pdf>`_
@@ -231,8 +287,8 @@
         pretrained (bool): If True, returns a model pre-trained on ImageNet
         progress (bool): If True, displays a progress bar of the download to stderr
     """
-    return _resnet('resnet18', BasicBlock, [2, 2, 2, 2], pretrained, progress,
-                   **kwargs)
+    return _resnet("resnet18", BasicBlock, [2, 2, 2, 2], pretrained, progress, **kwargs)
+
 
 def resnet50(pretrained=False, progress=True, **kwargs):
     r"""ResNet-50 model from
@@ -241,8 +297,8 @@
         pretrained (bool): If True, returns a model pre-trained on ImageNet
         progress (bool): If True, displays a progress bar of the download to stderr
     """
-    return _resnet('resnet50', Bottleneck, [3, 4, 6, 3], pretrained, progress,
-                   **kwargs)
+    return _resnet("resnet50", Bottleneck, [3, 4, 6, 3], pretrained, progress, **kwargs)
+
 
 class IntermediateLayerGetter(nn.ModuleDict):
     """
@@ -270,13 +326,16 @@
         >>>     [('feat1', torch.Size([1, 64, 56, 56])),
         >>>      ('feat2', torch.Size([1, 256, 14, 14]))]
     """
+
     _version = 2
     __annotations__ = {
         "return_layers": Dict[str, str],
     }
 
     def __init__(self, model, return_layers):
-        if not set(return_layers).issubset([name for name, _ in model.named_children()]):
+        if not set(return_layers).issubset(
+            [name for name, _ in model.named_children()]
+        ):
             raise ValueError("return_layers are not present in model")
         orig_return_layers = return_layers
         return_layers = {str(k): str(v) for k, v in return_layers.items()}
@@ -300,8 +359,9 @@
                 out[out_name] = x
         return out
 
+
 class _SimpleSegmentationModel(nn.Module):
-    __constants__ = ['aux_classifier']
+    __constants__ = ["aux_classifier"]
 
     def __init__(self, backbone, classifier, aux_classifier=None):
         super().__init__()
@@ -317,16 +377,17 @@
         result = OrderedDict()
         x = features["out"]
         x = self.classifier(x)
-        x = F.interpolate(x, size=input_shape, mode='bilinear', align_corners=False)
+        x = F.interpolate(x, size=input_shape, mode="bilinear", align_corners=False)
         result["out"] = x
 
         if self.aux_classifier is not None:
             x = features["aux"]
             x = self.aux_classifier(x)
-            x = F.interpolate(x, size=input_shape, mode='bilinear', align_corners=False)
+            x = F.interpolate(x, size=input_shape, mode="bilinear", align_corners=False)
             result["aux"] = x
 
         return result
+
 
 class FCN(_SimpleSegmentationModel):
     """
@@ -340,7 +401,9 @@
             the backbone and returns a dense prediction.
         aux_classifier (nn.Module, optional): auxiliary classifier used during training
     """
+
     pass
+
 
 class FCNHead(nn.Sequential):
     def __init__(self, in_channels, channels):
@@ -350,10 +413,11 @@
             nn.BatchNorm2d(inter_channels),
             nn.ReLU(),
             nn.Dropout(0.1),
-            nn.Conv2d(inter_channels, channels, 1)
+            nn.Conv2d(inter_channels, channels, 1),
         ]
 
         super().__init__(*layers)
+
 
 def _segm_resnet(name, backbone_name, num_classes, aux, pretrained_backbone=True):
     # backbone = resnet.__dict__[backbone_name](
@@ -362,12 +426,12 @@
     # Hardcoded resnet 50
     assert backbone_name == "resnet50"
     backbone = resnet50(
-        pretrained=pretrained_backbone,
-        replace_stride_with_dilation=[False, True, True])
-
-    return_layers = {'layer4': 'out'}
+        pretrained=pretrained_backbone, replace_stride_with_dilation=[False, True, True]
+    )
+
+    return_layers = {"layer4": "out"}
     if aux:
-        return_layers['layer3'] = 'aux'
+        return_layers["layer3"] = "aux"
     backbone = IntermediateLayerGetter(backbone, return_layers=return_layers)
 
     aux_classifier = None
@@ -377,7 +441,7 @@
 
     model_map = {
         # 'deeplabv3': (DeepLabHead, DeepLabV3), # Not used
-        'fcn': (FCNHead, FCN),
+        "fcn": (FCNHead, FCN),
     }
     inplanes = 2048
     classifier = model_map[name][0](inplanes, num_classes)
@@ -386,7 +450,10 @@
     model = base_model(backbone, classifier, aux_classifier)
     return model
 
-def _load_model(arch_type, backbone, pretrained, progress, num_classes, aux_loss, **kwargs):
+
+def _load_model(
+    arch_type, backbone, pretrained, progress, num_classes, aux_loss, **kwargs
+):
     if pretrained:
         aux_loss = True
     model = _segm_resnet(arch_type, backbone, num_classes, aux_loss, **kwargs)
@@ -400,15 +467,19 @@
     #         model.load_state_dict(state_dict)
     return model
 
-def fcn_resnet50(pretrained=False, progress=True,
-                 num_classes=21, aux_loss=None, **kwargs):
+
+def fcn_resnet50(
+    pretrained=False, progress=True, num_classes=21, aux_loss=None, **kwargs
+):
     """Constructs a Fully-Convolutional Network model with a ResNet-50 backbone.
     Args:
         pretrained (bool): If True, returns a model pre-trained on COCO train2017 which
             contains the same classes as Pascal VOC
         progress (bool): If True, displays a progress bar of the download to stderr
     """
-    return _load_model('fcn', 'resnet50', pretrained, progress, num_classes, aux_loss, **kwargs)
+    return _load_model(
+        "fcn", "resnet50", pretrained, progress, num_classes, aux_loss, **kwargs
+    )
 
 
 # Taken from @fmassa example slides and https://github.com/facebookresearch/detr
@@ -424,8 +495,15 @@
     The model achieves ~40 AP on COCO val5k and runs at ~28 FPS on Tesla V100.
     Only batch size 1 supported.
     """
-    def __init__(self, num_classes, hidden_dim=256, nheads=8,
-                 num_encoder_layers=6, num_decoder_layers=6):
+
+    def __init__(
+        self,
+        num_classes,
+        hidden_dim=256,
+        nheads=8,
+        num_encoder_layers=6,
+        num_decoder_layers=6,
+    ):
         super().__init__()
 
         # create ResNet-50 backbone
@@ -437,7 +515,8 @@
 
         # create a default PyTorch transformer
         self.transformer = nn.Transformer(
-            hidden_dim, nheads, num_encoder_layers, num_decoder_layers)
+            hidden_dim, nheads, num_encoder_layers, num_decoder_layers
+        )
 
         # prediction heads, one extra class for predicting non-empty slots
         # note that in baseline DETR linear_bbox layer is 3-layer MLP
@@ -469,10 +548,17 @@
 
         # construct positional encodings
         H, W = h.shape[-2:]
-        pos = torch.cat([
-            self.col_embed[:W].unsqueeze(0).repeat(H, 1, 1),
-            self.row_embed[:H].unsqueeze(1).repeat(1, W, 1),
-        ], dim=-1).flatten(0, 1).unsqueeze(1)
+        pos = (
+            torch.cat(
+                [
+                    self.col_embed[:W].unsqueeze(0).repeat(H, 1, 1),
+                    self.row_embed[:H].unsqueeze(1).repeat(1, W, 1),
+                ],
+                dim=-1,
+            )
+            .flatten(0, 1)
+            .unsqueeze(1)
+        )
 
         # propagate through the transformer
         # TODO (alband) Why this is not automatically broadcasted? (had to add the repeat)
@@ -482,8 +568,11 @@
         h = self.transformer(f, s).transpose(0, 1)
 
         # finally project transformer outputs to class labels and bounding boxes
-        return {'pred_logits': self.linear_class(h),
-                'pred_boxes': self.linear_bbox(h).sigmoid()}
+        return {
+            "pred_logits": self.linear_class(h),
+            "pred_boxes": self.linear_bbox(h).sigmoid(),
+        }
+
 
 def generalized_box_iou(boxes1, boxes2):
     """
@@ -506,11 +595,12 @@
 
     return iou - (area - union) / area
 
+
 def box_cxcywh_to_xyxy(x):
     x_c, y_c, w, h = x.unbind(-1)
-    b = [(x_c - 0.5 * w), (y_c - 0.5 * h),
-         (x_c + 0.5 * w), (y_c + 0.5 * h)]
+    b = [(x_c - 0.5 * w), (y_c - 0.5 * h), (x_c + 0.5 * w), (y_c + 0.5 * h)]
     return torch.stack(b, dim=-1)
+
 
 def box_area(boxes):
     """
@@ -524,6 +614,7 @@
     """
     return (boxes[:, 2] - boxes[:, 0]) * (boxes[:, 3] - boxes[:, 1])
 
+
 # modified from torchvision to also return the union
 def box_iou(boxes1, boxes2):
     area1 = box_area(boxes1)
@@ -540,12 +631,15 @@
     iou = inter / union
     return iou, union
 
+
 def is_dist_avail_and_initialized():
     return False
+
 
 def get_world_size():
     if not is_dist_avail_and_initialized():
         return 1
+
 
 @torch.no_grad()
 def accuracy(output, target, topk=(1,)):
@@ -565,14 +659,16 @@
         res.append(correct_k.mul_(100.0 / batch_size))
     return res
 
+
 class SetCriterion(nn.Module):
-    """ This class computes the loss for DETR.
+    """This class computes the loss for DETR.
     The process happens in two steps:
         1) we compute hungarian assignment between ground truth boxes and the outputs of the model
         2) we supervise each pair of matched ground-truth / prediction (supervise class and box)
     """
+
     def __init__(self, num_classes, matcher, weight_dict, eos_coef, losses):
-        """ Create the criterion.
+        """Create the criterion.
         Parameters:
             num_classes: number of object categories, omitting the special no-object category
             matcher: module able to compute a matching between targets and proposals
@@ -588,67 +684,81 @@
         self.losses = losses
         empty_weight = torch.ones(self.num_classes + 1)
         empty_weight[-1] = self.eos_coef
-        self.register_buffer('empty_weight', empty_weight)
+        self.register_buffer("empty_weight", empty_weight)
 
     def loss_labels(self, outputs, targets, indices, num_boxes, log=True):
         """Classification loss (NLL)
         targets dicts must contain the key "labels" containing a tensor of dim [nb_target_boxes]
         """
-        assert 'pred_logits' in outputs
-        src_logits = outputs['pred_logits']
+        assert "pred_logits" in outputs
+        src_logits = outputs["pred_logits"]
 
         idx = self._get_src_permutation_idx(indices)
-        target_classes_o = torch.cat([t["labels"][J] for t, (_, J) in zip(targets, indices)])
-        target_classes = torch.full(src_logits.shape[:2], self.num_classes,
-                                    dtype=torch.int64, device=src_logits.device)
+        target_classes_o = torch.cat(
+            [t["labels"][J] for t, (_, J) in zip(targets, indices)]
+        )
+        target_classes = torch.full(
+            src_logits.shape[:2],
+            self.num_classes,
+            dtype=torch.int64,
+            device=src_logits.device,
+        )
         target_classes[idx] = target_classes_o
 
-        loss_ce = F.cross_entropy(src_logits.transpose(1, 2), target_classes, self.empty_weight)
-        losses = {'loss_ce': loss_ce}
+        loss_ce = F.cross_entropy(
+            src_logits.transpose(1, 2), target_classes, self.empty_weight
+        )
+        losses = {"loss_ce": loss_ce}
 
         if log:
             # TODO this should probably be a separate loss, not hacked in this one here
-            losses['class_error'] = 100 - accuracy(src_logits[idx], target_classes_o)[0]
+            losses["class_error"] = 100 - accuracy(src_logits[idx], target_classes_o)[0]
         return losses
 
     @torch.no_grad()
     def loss_cardinality(self, outputs, targets, indices, num_boxes):
-        """ Compute the cardinality error, ie the absolute error in the number of predicted non-empty boxes
+        """Compute the cardinality error, ie the absolute error in the number of predicted non-empty boxes
         This is not really a loss, it is intended for logging purposes only. It doesn't propagate gradients
         """
-        pred_logits = outputs['pred_logits']
+        pred_logits = outputs["pred_logits"]
         device = pred_logits.device
-        tgt_lengths = torch.as_tensor([len(v["labels"]) for v in targets], device=device)
+        tgt_lengths = torch.as_tensor(
+            [len(v["labels"]) for v in targets], device=device
+        )
         # Count the number of predictions that are NOT "no-object" (which is the last class)
         card_pred = (pred_logits.argmax(-1) != pred_logits.shape[-1] - 1).sum(1)
         card_err = F.l1_loss(card_pred.float(), tgt_lengths.float())
-        losses = {'cardinality_error': card_err}
+        losses = {"cardinality_error": card_err}
         return losses
 
     def loss_boxes(self, outputs, targets, indices, num_boxes):
         """Compute the losses related to the bounding boxes, the L1 regression loss and the GIoU loss
-           targets dicts must contain the key "boxes" containing a tensor of dim [nb_target_boxes, 4]
-           The target boxes are expected in format (center_x, center_y, h, w), normalized by the image size.
+        targets dicts must contain the key "boxes" containing a tensor of dim [nb_target_boxes, 4]
+        The target boxes are expected in format (center_x, center_y, h, w), normalized by the image size.
         """
-        assert 'pred_boxes' in outputs
+        assert "pred_boxes" in outputs
         idx = self._get_src_permutation_idx(indices)
-        src_boxes = outputs['pred_boxes'][idx]
-        target_boxes = torch.cat([t['boxes'][i] for t, (_, i) in zip(targets, indices)], dim=0)
-
-        loss_bbox = F.l1_loss(src_boxes, target_boxes, reduction='none')
+        src_boxes = outputs["pred_boxes"][idx]
+        target_boxes = torch.cat(
+            [t["boxes"][i] for t, (_, i) in zip(targets, indices)], dim=0
+        )
+
+        loss_bbox = F.l1_loss(src_boxes, target_boxes, reduction="none")
 
         losses = {}
-        losses['loss_bbox'] = loss_bbox.sum() / num_boxes
-
-        loss_giou = 1 - torch.diag(generalized_box_iou(
-            box_cxcywh_to_xyxy(src_boxes),
-            box_cxcywh_to_xyxy(target_boxes)))
-        losses['loss_giou'] = loss_giou.sum() / num_boxes
+        losses["loss_bbox"] = loss_bbox.sum() / num_boxes
+
+        loss_giou = 1 - torch.diag(
+            generalized_box_iou(
+                box_cxcywh_to_xyxy(src_boxes), box_cxcywh_to_xyxy(target_boxes)
+            )
+        )
+        losses["loss_giou"] = loss_giou.sum() / num_boxes
         return losses
 
     def loss_masks(self, outputs, targets, indices, num_boxes):
         """Compute the losses related to the masks: the focal loss and the dice loss.
-           targets dicts must contain the key "masks" containing a tensor of dim [nb_target_boxes, h, w]
+        targets dicts must contain the key "masks" containing a tensor of dim [nb_target_boxes, h, w]
         """
         assert "pred_masks" in outputs
 
@@ -658,13 +768,19 @@
         src_masks = outputs["pred_masks"]
 
         # TODO use valid to mask invalid areas due to padding in loss
-        target_masks, valid = nested_tensor_from_tensor_list([t["masks"] for t in targets]).decompose()
+        target_masks, valid = nested_tensor_from_tensor_list(
+            [t["masks"] for t in targets]
+        ).decompose()
         target_masks = target_masks.to(src_masks)
 
         src_masks = src_masks[src_idx]
         # upsample predictions to the target size
-        src_masks = interpolate(src_masks[:, None], size=target_masks.shape[-2:],
-                                mode="bilinear", align_corners=False)
+        src_masks = interpolate(
+            src_masks[:, None],
+            size=target_masks.shape[-2:],
+            mode="bilinear",
+            align_corners=False,
+        )
         src_masks = src_masks[:, 0].flatten(1)
 
         target_masks = target_masks[tgt_idx].flatten(1)
@@ -677,41 +793,47 @@
 
     def _get_src_permutation_idx(self, indices):
         # permute predictions following indices
-        batch_idx = torch.cat([torch.full_like(src, i) for i, (src, _) in enumerate(indices)])
+        batch_idx = torch.cat(
+            [torch.full_like(src, i) for i, (src, _) in enumerate(indices)]
+        )
         src_idx = torch.cat([src for (src, _) in indices])
         return batch_idx, src_idx
 
     def _get_tgt_permutation_idx(self, indices):
         # permute targets following indices
-        batch_idx = torch.cat([torch.full_like(tgt, i) for i, (_, tgt) in enumerate(indices)])
+        batch_idx = torch.cat(
+            [torch.full_like(tgt, i) for i, (_, tgt) in enumerate(indices)]
+        )
         tgt_idx = torch.cat([tgt for (_, tgt) in indices])
         return batch_idx, tgt_idx
 
     def get_loss(self, loss, outputs, targets, indices, num_boxes, **kwargs):
         loss_map = {
-            'labels': self.loss_labels,
-            'cardinality': self.loss_cardinality,
-            'boxes': self.loss_boxes,
-            'masks': self.loss_masks
+            "labels": self.loss_labels,
+            "cardinality": self.loss_cardinality,
+            "boxes": self.loss_boxes,
+            "masks": self.loss_masks,
         }
-        assert loss in loss_map, f'do you really want to compute {loss} loss?'
+        assert loss in loss_map, f"do you really want to compute {loss} loss?"
         return loss_map[loss](outputs, targets, indices, num_boxes, **kwargs)
 
     def forward(self, outputs, targets):
-        """ This performs the loss computation.
+        """This performs the loss computation.
         Parameters:
              outputs: dict of tensors, see the output specification of the model for the format
              targets: list of dicts, such that len(targets) == batch_size.
                       The expected keys in each dict depends on the losses applied, see each loss' doc
         """
-        outputs_without_aux = {k: v for k, v in outputs.items() if k != 'aux_outputs'}
+        outputs_without_aux = {k: v for k, v in outputs.items() if k != "aux_outputs"}
 
         # Retrieve the matching between the outputs of the last layer and the targets
         indices = self.matcher(outputs_without_aux, targets)
 
         # Compute the average number of target boxes across all nodes, for normalization purposes
         num_boxes = sum(len(t["labels"]) for t in targets)
-        num_boxes = torch.as_tensor([num_boxes], dtype=torch.float, device=next(iter(outputs.values())).device)
+        num_boxes = torch.as_tensor(
+            [num_boxes], dtype=torch.float, device=next(iter(outputs.values())).device
+        )
         if is_dist_avail_and_initialized():
             torch.distributed.all_reduce(num_boxes)
         num_boxes = torch.clamp(num_boxes / get_world_size(), min=1).item()
@@ -722,22 +844,25 @@
             losses.update(self.get_loss(loss, outputs, targets, indices, num_boxes))
 
         # In case of auxiliary losses, we repeat this process with the output of each intermediate layer.
-        if 'aux_outputs' in outputs:
-            for i, aux_outputs in enumerate(outputs['aux_outputs']):
+        if "aux_outputs" in outputs:
+            for i, aux_outputs in enumerate(outputs["aux_outputs"]):
                 indices = self.matcher(aux_outputs, targets)
                 for loss in self.losses:
-                    if loss == 'masks':
+                    if loss == "masks":
                         # Intermediate masks losses are too costly to compute, we ignore them.
                         continue
                     kwargs = {}
-                    if loss == 'labels':
+                    if loss == "labels":
                         # Logging is enabled only for the last layer
-                        kwargs = {'log': False}
-                    l_dict = self.get_loss(loss, aux_outputs, targets, indices, num_boxes, **kwargs)
-                    l_dict = {k + f'_{i}': v for k, v in l_dict.items()}
+                        kwargs = {"log": False}
+                    l_dict = self.get_loss(
+                        loss, aux_outputs, targets, indices, num_boxes, **kwargs
+                    )
+                    l_dict = {k + f"_{i}": v for k, v in l_dict.items()}
                     losses.update(l_dict)
 
         return losses
+
 
 class HungarianMatcher(nn.Module):
     """This class computes an assignment between the targets and the predictions of the network
@@ -746,7 +871,9 @@
     while the others are un-matched (and thus treated as non-objects).
     """
 
-    def __init__(self, cost_class: float = 1, cost_bbox: float = 1, cost_giou: float = 1):
+    def __init__(
+        self, cost_class: float = 1, cost_bbox: float = 1, cost_giou: float = 1
+    ):
         """Creates the matcher
         Params:
             cost_class: This is the relative weight of the classification error in the matching cost
@@ -757,11 +884,13 @@
         self.cost_class = cost_class
         self.cost_bbox = cost_bbox
         self.cost_giou = cost_giou
-        assert cost_class != 0 or cost_bbox != 0 or cost_giou != 0, "all costs cant be 0"
+        assert (
+            cost_class != 0 or cost_bbox != 0 or cost_giou != 0
+        ), "all costs cant be 0"
 
     @torch.no_grad()
     def forward(self, outputs, targets):
-        """ Performs the matching
+        """Performs the matching
         Params:
             outputs: This is a dict that contains at least these entries:
                  "pred_logits": Tensor of dim [batch_size, num_queries, num_classes] with the classification logits
@@ -780,7 +909,9 @@
         bs, num_queries = outputs["pred_logits"].shape[:2]
 
         # We flatten to compute the cost matrices in a batch
-        out_prob = outputs["pred_logits"].flatten(0, 1).softmax(-1)  # [batch_size * num_queries, num_classes]
+        out_prob = (
+            outputs["pred_logits"].flatten(0, 1).softmax(-1)
+        )  # [batch_size * num_queries, num_classes]
         out_bbox = outputs["pred_boxes"].flatten(0, 1)  # [batch_size * num_queries, 4]
 
         # Also concat the target labels and boxes
@@ -796,15 +927,31 @@
         cost_bbox = torch.cdist(out_bbox, tgt_bbox, p=1)
 
         # Compute the giou cost betwen boxes
-        cost_giou = -generalized_box_iou(box_cxcywh_to_xyxy(out_bbox), box_cxcywh_to_xyxy(tgt_bbox))
+        cost_giou = -generalized_box_iou(
+            box_cxcywh_to_xyxy(out_bbox), box_cxcywh_to_xyxy(tgt_bbox)
+        )
 
         # Final cost matrix
-        C = self.cost_bbox * cost_bbox + self.cost_class * cost_class + self.cost_giou * cost_giou
+        C = (
+            self.cost_bbox * cost_bbox
+            + self.cost_class * cost_class
+            + self.cost_giou * cost_giou
+        )
         C = C.view(bs, num_queries, -1).cpu()
 
         sizes = [len(v["boxes"]) for v in targets]
         if not scipy_available:
-            raise RuntimeError("The 'detr' model requires scipy to run. Please make sure you have it installed"
-                               " if you enable the 'detr' model.")
-        indices = [linear_sum_assignment(c[i]) for i, c in enumerate(C.split(sizes, -1))]
-        return [(torch.as_tensor(i, dtype=torch.int64), torch.as_tensor(j, dtype=torch.int64)) for i, j in indices]+            raise RuntimeError(
+                "The 'detr' model requires scipy to run. Please make sure you have it installed"
+                " if you enable the 'detr' model."
+            )
+        indices = [
+            linear_sum_assignment(c[i]) for i, c in enumerate(C.split(sizes, -1))
+        ]
+        return [
+            (
+                torch.as_tensor(i, dtype=torch.int64),
+                torch.as_tensor(j, dtype=torch.int64),
+            )
+            for i, j in indices
+        ]