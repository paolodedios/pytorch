--- conflicted
+++ resolved
@@ -2,13 +2,6 @@
 
 
 
-<<<<<<< HEAD
-torchrec_dlrm,fail_to_run,3
-
-
-
-=======
->>>>>>> 3f90b7d4
 BERT_pytorch,pass,6
 
 
@@ -49,11 +42,7 @@
 
 
 
-<<<<<<< HEAD
-demucs,fail_to_run,4
-=======
 demucs,pass,9
->>>>>>> 3f90b7d4
 
 
 
