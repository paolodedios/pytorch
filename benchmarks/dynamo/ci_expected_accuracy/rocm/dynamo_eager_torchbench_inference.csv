--- conflicted
+++ resolved
@@ -74,11 +74,7 @@
 
 
 
-<<<<<<< HEAD
-detectron2_fcos_r_50_fpn,eager_fail_to_run,0
-=======
 detectron2_fcos_r_50_fpn,pass,28
->>>>>>> 3f90b7d4
 
 
 
@@ -102,11 +98,11 @@
 
 
 
-doctr_det_predictor,eager_fail_to_run,3
-
-
-
-doctr_reco_predictor,eager_fail_to_run,1
+doctr_det_predictor,pass,3
+
+
+
+doctr_reco_predictor,pass,1
 
 
 
