name,accuracy,graph_breaks



BERT_pytorch,pass,6



Background_Matting,pass_due_to_skip,0



LearningToPaint,pass,6



Super_SloMo,pass,7



alexnet,pass,6



basic_gnn_edgecnn,pass,20



basic_gnn_gcn,pass,13



basic_gnn_gin,pass,7



basic_gnn_sage,pass,7



dcgan,pass,6



demucs,pass,9



densenet121,pass,6



detectron2_maskrcnn_r_50_c4,eager_fail_to_run,0



dlrm,pass,6



drq,pass,7



fastNLP_Bert,pass,10



functorch_dp_cifar10,pass,7



functorch_maml_omniglot,pass,7



lennard_jones,pass,7



llava,model_fail_to_load,0



maml_omniglot,pass,7



microbench_unbacked_tolist_sum,pass,9



mnasnet1_0,pass,7



mobilenet_v2,pass,6



mobilenet_v2_quantized_qat,eager_fail_to_run,0



mobilenet_v3_large,pass,7



moco,pass,13



nanogpt,pass,7



nvidia_deeprecommender,pass,7



opacus_cifar10,eager_fail_to_run,0



phlippe_densenet,pass,6



phlippe_resnet,pass,6



pytorch_CycleGAN_and_pix2pix,pass,6



pytorch_stargan,pass,6



pytorch_unet,pass_due_to_skip,7



resnet152,pass,7



resnet18,pass,6



resnet50,pass,6



resnet50_quantized_qat,eager_fail_to_run,0



resnext50_32x4d,pass,7



sam,eager_fail_to_run,0



shufflenet_v2_x1_0,pass,6



soft_actor_critic,pass,6



squeezenet1_1,pass,6



torch_multimodal_clip,pass,7



torchrec_dlrm,pass,6



tts_angular,pass,9



vgg16,pass,6



<<<<<<< HEAD
vision_maskrcnn,pass,36
=======
vision_maskrcnn,fail_to_run,37
>>>>>>> e33fa0ec



yolov3,pass,8<|MERGE_RESOLUTION|>--- conflicted
+++ resolved
@@ -194,11 +194,7 @@
 
 
 
-<<<<<<< HEAD
 vision_maskrcnn,pass,36
-=======
-vision_maskrcnn,fail_to_run,37
->>>>>>> e33fa0ec
 
 
 
