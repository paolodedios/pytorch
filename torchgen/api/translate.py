--- conflicted
+++ resolved
@@ -8,9 +8,7 @@
     deviceT,
     Expr,
     intArrayRefT,
-    iOptTensorListRefT,
     layoutT,
-    ListCType,
     longT,
     memoryFormatT,
     MutRefCType,
@@ -20,10 +18,7 @@
     optionalIntArrayRefT,
     optionalScalarRefT,
     optionalTensorRefT,
-<<<<<<< HEAD
-=======
     scalar_t,
->>>>>>> 084172f2
     scalarT,
     scalarTypeT,
     SpecialArgName,
