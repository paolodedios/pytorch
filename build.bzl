load(
    ":ufunc_defs.bzl",
    "aten_ufunc_generated_cpu_kernel_sources",
    "aten_ufunc_generated_cpu_sources",
    "aten_ufunc_generated_cuda_sources",
)

def define_targets(rules):
    rules.cc_library(
        name = "caffe2_core_macros",
        hdrs = [":caffe2_core_macros_h"],
    )

    rules.cmake_configure_file(
        name = "caffe2_core_macros_h",
        src = "caffe2/core/macros.h.in",
        out = "caffe2/core/macros.h",
        definitions = [
            "CAFFE2_BUILD_SHARED_LIBS",
            "CAFFE2_PERF_WITH_AVX",
            "CAFFE2_PERF_WITH_AVX2",
<<<<<<< HEAD
=======
            "CAFFE2_PERF_WITH_AVX512",
            "CAFFE2_USE_EXCEPTION_PTR",
>>>>>>> 994fcb9a
            "CAFFE2_USE_CUDNN",
            "USE_MKLDNN",
            "CAFFE2_USE_ITT",
            "USE_ROCM_KERNEL_ASSERT",
            "EIGEN_MPL2_ONLY",
        ],
    )

    rules.cc_library(
        name = "caffe2_serialize",
        srcs = [
            "caffe2/serialize/file_adapter.cc",
            "caffe2/serialize/inline_container.cc",
            "caffe2/serialize/istream_adapter.cc",
            "caffe2/serialize/read_adapter_interface.cc",
        ],
        copts = ["-fexceptions"],
        tags = [
            "-fbcode",
            "supermodule:android/default/pytorch",
            "supermodule:ios/default/public.pytorch",
            "xplat",
        ],
        visibility = ["//visibility:public"],
        deps = [
            ":caffe2_headers",
            "//c10",
            "//third_party/miniz-2.1.0:miniz",
            "@com_github_glog//:glog",
        ],
    )

    #
    # ATen generated code
    # You need to keep this is sync with the files written out
    # by gen.py (in the cmake build system, we track generated files
    # via generated_cpp.txt and generated_cpp.txt-cuda
    #
    # Sure would be nice to use gen.py to create this list dynamically
    # instead of hardcoding, no? Well, we can't, as discussed in this
    # thread:
    # https://fb.facebook.com/groups/askbuck/permalink/1924258337622772/

    gen_aten_srcs = [
        "aten/src/ATen/native/native_functions.yaml",
        "aten/src/ATen/native/tags.yaml",
    ] + rules.glob(["aten/src/ATen/templates/*"])

    gen_aten_cmd = " ".join([
        "$(execpath //torchgen:gen)",
        "--install_dir=$(RULEDIR)",
        "--source-path aten/src/ATen",
        "--aoti_install_dir=$(RULEDIR)/torch/csrc/inductor/aoti_torch/generated"
    ] + (["--static_dispatch_backend CPU"] if rules.is_cpu_static_dispatch_build() else []))

    gen_aten_outs_cuda = (
        GENERATED_H_CUDA + GENERATED_CPP_CUDA +
        aten_ufunc_generated_cuda_sources()
    )

    gen_aten_outs = (
        GENERATED_H + GENERATED_H_CORE +
        GENERATED_CPP + GENERATED_CPP_CORE +
        GENERATED_AOTI_CPP +
        aten_ufunc_generated_cpu_sources() +
        aten_ufunc_generated_cpu_kernel_sources() + [
            "Declarations.yaml",
        ] + gen_aten_outs_cuda
    )

    rules.genrule(
        name = "gen_aten",
        srcs = gen_aten_srcs,
        outs = gen_aten_outs,
        cmd = gen_aten_cmd,
        tools = ["//torchgen:gen"],
    )

    rules.genrule(
        name = "gen_aten_hip",
        srcs = gen_aten_srcs,
        outs = gen_aten_outs_cuda,
        cmd = gen_aten_cmd + " --rocm",
        features = ["-create_bazel_outputs"],
        tags = ["-bazel"],
        tools = ["//torchgen:gen"],
    )

    rules.genrule(
        name = "generate-code",
        srcs = [
            ":DispatchKeyNativeFunctions.cpp",
            ":DispatchKeyNativeFunctions.h",
            ":LazyIr.h",
            ":LazyNonNativeIr.h",
            ":RegisterDispatchDefinitions.ini",
            ":RegisterDispatchKey.cpp",
            ":native_functions.yaml",
            ":shape_inference.h",
            ":tags.yaml",
            ":ts_native_functions.cpp",
            ":ts_native_functions.yaml",
        ],
        outs = GENERATED_AUTOGRAD_CPP + GENERATED_AUTOGRAD_PYTHON + GENERATED_TESTING_PY,
        cmd = "$(execpath //tools/setup_helpers:generate_code) " +
              "--gen-dir=$(RULEDIR) " +
              "--native-functions-path $(location :native_functions.yaml) " +
              "--tags-path=$(location :tags.yaml) " +
              "--gen_lazy_ts_backend",
        tools = ["//tools/setup_helpers:generate_code"],
    )

    rules.cc_library(
        name = "generated-autograd-headers",
        hdrs = [":{}".format(h) for h in _GENERATED_AUTOGRAD_CPP_HEADERS + _GENERATED_AUTOGRAD_PYTHON_HEADERS],
        visibility = ["//visibility:public"],
    )

    rules.genrule(
        name = "version_h",
        srcs = [
            ":torch/csrc/api/include/torch/version.h.in",
            ":version.txt",
        ],
        outs = ["torch/csrc/api/include/torch/version.h"],
        cmd = "$(execpath //tools/setup_helpers:gen_version_header) " +
              "--template-path $(location :torch/csrc/api/include/torch/version.h.in) " +
              "--version-path $(location :version.txt) --output-path $@ ",
        tools = ["//tools/setup_helpers:gen_version_header"],
    )

#
# ATen generated code
# You need to keep this is sync with the files written out
# by gen.py (in the cmake build system, we track generated files
# via generated_cpp.txt and generated_cpp.txt-cuda
#
# Sure would be nice to use gen.py to create this list dynamically
# instead of hardcoding, no? Well, we can't, as discussed in this
# thread:
# https://fb.facebook.com/groups/askbuck/permalink/1924258337622772/

GENERATED_H = [
    "Functions.h",
    "NativeFunctions.h",
    "NativeMetaFunctions.h",
    "FunctionalInverses.h",
    "RedispatchFunctions.h",
    "RegistrationDeclarations.h",
    "VmapGeneratedPlumbing.h",
]

GENERATED_H_CORE = [
    "Operators.h",
    # CPUFunctions.h (and likely similar headers) need to be part of core because
    # of the static dispatch build: TensorBody.h directly includes CPUFunctions.h.
    # The disinction looks pretty arbitrary though; maybe will can kill core
    # and merge the two?
    "CPUFunctions.h",
    "CPUFunctions_inl.h",
    "CompositeExplicitAutogradFunctions.h",
    "CompositeExplicitAutogradFunctions_inl.h",
    "CompositeExplicitAutogradNonFunctionalFunctions.h",
    "CompositeExplicitAutogradNonFunctionalFunctions_inl.h",
    "CompositeImplicitAutogradFunctions.h",
    "CompositeImplicitAutogradFunctions_inl.h",
    "CompositeImplicitAutogradNestedTensorFunctions.h",
    "CompositeImplicitAutogradNestedTensorFunctions_inl.h",
    "MetaFunctions.h",
    "MetaFunctions_inl.h",
    "core/TensorBody.h",
    "MethodOperators.h",
    "core/aten_interned_strings.h",
    "core/enum_tag.h",
]

GENERATED_H_CUDA = [
    "CUDAFunctions.h",
    "CUDAFunctions_inl.h",
]

GENERATED_CPP_CUDA = [
    "RegisterCUDA.cpp",
    "RegisterNestedTensorCUDA.cpp",
    "RegisterSparseCUDA.cpp",
    "RegisterSparseCsrCUDA.cpp",
    "RegisterQuantizedCUDA.cpp",
]

GENERATED_CPP = [
    "Functions.cpp",
    "RegisterBackendSelect.cpp",
    "RegisterCPU.cpp",
    "RegisterQuantizedCPU.cpp",
    "RegisterNestedTensorCPU.cpp",
    "RegisterSparseCPU.cpp",
    "RegisterSparseCsrCPU.cpp",
    "RegisterMkldnnCPU.cpp",
    "RegisterCompositeImplicitAutograd.cpp",
    "RegisterCompositeImplicitAutogradNestedTensor.cpp",
    "RegisterZeroTensor.cpp",
    "RegisterMeta.cpp",
    "RegisterQuantizedMeta.cpp",
    "RegisterNestedTensorMeta.cpp",
    "RegisterSparseMeta.cpp",
    "RegisterCompositeExplicitAutograd.cpp",
    "RegisterCompositeExplicitAutogradNonFunctional.cpp",
    "CompositeViewCopyKernels.cpp",
    "RegisterSchema.cpp",
    "RegisterFunctionalization_0.cpp",
    "RegisterFunctionalization_1.cpp",
    "RegisterFunctionalization_2.cpp",
    "RegisterFunctionalization_3.cpp",
]

GENERATED_CPP_CORE = [
    "Operators_0.cpp",
    "Operators_1.cpp",
    "Operators_2.cpp",
    "Operators_3.cpp",
    "Operators_4.cpp",
    "core/ATenOpList.cpp",
    "core/TensorMethods.cpp",
]

# These lists are temporarily living in and exported from the shared
# structure so that an internal build that lives under a different
# root can access them. These could technically live in a separate
# file in the same directory but that would require extra work to
# ensure that file is synced to both Meta internal repositories and
# GitHub. This problem will go away when the targets downstream of
# generate-code that use these lists are moved into the shared
# structure as well.

_GENERATED_AUTOGRAD_PYTHON_HEADERS = [
    "torch/csrc/autograd/generated/python_functions.h",
    "torch/csrc/autograd/generated/python_return_types.h",
]

_GENERATED_AUTOGRAD_CPP_HEADERS = [
    "torch/csrc/autograd/generated/Functions.h",
    "torch/csrc/autograd/generated/VariableType.h",
    "torch/csrc/autograd/generated/ViewFuncs.h",
    "torch/csrc/autograd/generated/variable_factories.h",
]

GENERATED_TESTING_PY = [
    "torch/testing/_internal/generated/annotated_fn_args.py",
]

GENERATED_LAZY_H = [
    "torch/csrc/lazy/generated/LazyIr.h",
    "torch/csrc/lazy/generated/LazyNonNativeIr.h",
    "torch/csrc/lazy/generated/LazyNativeFunctions.h",
]

_GENERATED_AUTOGRAD_PYTHON_CPP = [
    "torch/csrc/autograd/generated/python_functions_0.cpp",
    "torch/csrc/autograd/generated/python_functions_1.cpp",
    "torch/csrc/autograd/generated/python_functions_2.cpp",
    "torch/csrc/autograd/generated/python_functions_3.cpp",
    "torch/csrc/autograd/generated/python_functions_4.cpp",
    "torch/csrc/autograd/generated/python_nn_functions.cpp",
    "torch/csrc/autograd/generated/python_nested_functions.cpp",
    "torch/csrc/autograd/generated/python_fft_functions.cpp",
    "torch/csrc/autograd/generated/python_linalg_functions.cpp",
    "torch/csrc/autograd/generated/python_return_types.cpp",
    "torch/csrc/autograd/generated/python_enum_tag.cpp",
    "torch/csrc/autograd/generated/python_sparse_functions.cpp",
    "torch/csrc/autograd/generated/python_special_functions.cpp",
    "torch/csrc/autograd/generated/python_torch_functions_0.cpp",
    "torch/csrc/autograd/generated/python_torch_functions_1.cpp",
    "torch/csrc/autograd/generated/python_torch_functions_2.cpp",
    "torch/csrc/autograd/generated/python_variable_methods.cpp",
]

GENERATED_AUTOGRAD_PYTHON = _GENERATED_AUTOGRAD_PYTHON_HEADERS + _GENERATED_AUTOGRAD_PYTHON_CPP

GENERATED_AUTOGRAD_CPP = [
    "torch/csrc/autograd/generated/Functions.cpp",
    "torch/csrc/autograd/generated/VariableType_0.cpp",
    "torch/csrc/autograd/generated/VariableType_1.cpp",
    "torch/csrc/autograd/generated/VariableType_2.cpp",
    "torch/csrc/autograd/generated/VariableType_3.cpp",
    "torch/csrc/autograd/generated/VariableType_4.cpp",
    "torch/csrc/autograd/generated/ViewFuncs.cpp",
    "torch/csrc/autograd/generated/TraceType_0.cpp",
    "torch/csrc/autograd/generated/TraceType_1.cpp",
    "torch/csrc/autograd/generated/TraceType_2.cpp",
    "torch/csrc/autograd/generated/TraceType_3.cpp",
    "torch/csrc/autograd/generated/TraceType_4.cpp",
    "torch/csrc/autograd/generated/ADInplaceOrViewType_0.cpp",
    "torch/csrc/autograd/generated/ADInplaceOrViewType_1.cpp",
    "torch/csrc/lazy/generated/LazyNativeFunctions.cpp",
    "torch/csrc/lazy/generated/RegisterAutogradLazy.cpp",
    "torch/csrc/lazy/generated/RegisterLazy.cpp",
] + _GENERATED_AUTOGRAD_CPP_HEADERS + GENERATED_LAZY_H

GENERATED_AOTI_CPP = [
    "torch/csrc/inductor/aoti_torch/generated/c_shim_cpu.cpp",
    "torch/csrc/inductor/aoti_torch/generated/c_shim_cuda.cpp",
]<|MERGE_RESOLUTION|>--- conflicted
+++ resolved
@@ -19,11 +19,7 @@
             "CAFFE2_BUILD_SHARED_LIBS",
             "CAFFE2_PERF_WITH_AVX",
             "CAFFE2_PERF_WITH_AVX2",
-<<<<<<< HEAD
-=======
-            "CAFFE2_PERF_WITH_AVX512",
             "CAFFE2_USE_EXCEPTION_PTR",
->>>>>>> 994fcb9a
             "CAFFE2_USE_CUDNN",
             "USE_MKLDNN",
             "CAFFE2_USE_ITT",
