#pragma once

#include <ATen/core/DeprecatedTypeProperties.h>
#include <c10/macros/Macros.h>
#include <c10/util/Exception.h>
#include <c10/util/Half.h>
#include <c10/util/Metaprogramming.h>
#include <c10/util/complex.h>
#include <c10/util/string_view.h>

#ifdef __CUDACC__
#include <cuda.h> // For CUDA_VERSION
#endif

#ifdef TEMPLATE_SELECTIVE_BUILD
#include <ATen/selected_mobile_ops.h>
#else
namespace at {
/**
 * The method should_include_kernel_dtype() returns true/false
 * based on whether the switching code for a specific dtype should be
 * included based on build time constants generated from tracing model
 * execution. This method will be implmeneted via code-generation and
 * included in this file when code-gen is ready.
 */
inline constexpr bool should_include_kernel_dtype(
    const char* /*kernel_tag_str*/,
    at::ScalarType /*scalar_type*/
) {
  return true;
}
} // namespace at
#endif

/**
 * In the Facebook internal build (using BUCK), this macro is enabled by
 * passing in -c pt.enable_record_kernel_dtype=1 when building the tracer
 * binary.
 */
#if defined ENABLE_RECORD_KERNEL_FUNCTION_DTYPE
namespace at {
namespace detail {
TORCH_API void record_kernel_function_dtype(std::string name);
}
} // namespace at

#define RECORD_KERNEL_FUNCTION_DTYPE(NAME, enum_type) \
  at::detail::record_kernel_function_dtype(           \
      std::string(NAME) + "$" + toString(enum_type));
#else
#define RECORD_KERNEL_FUNCTION_DTYPE(NAME, enum_type)
#endif

#define AT_PRIVATE_CHECK_SELECTIVE_BUILD(enum_type)   \
  do {                                                \
    if constexpr (!at::should_include_kernel_dtype(   \
                      at_dispatch_name, enum_type)) { \
      AT_ERROR(                                       \
          "dtype '",                                  \
          toString(enum_type),                        \
          "' not selected for kernel tag ",           \
          at_dispatch_name);                          \
    }                                                 \
  } while (0)

#define AT_PRIVATE_CASE_TYPE_USING_HINT(enum_type, HINT, ...)           \
  case enum_type: {                                                     \
    AT_PRIVATE_CHECK_SELECTIVE_BUILD(enum_type);                        \
    using HINT C10_UNUSED = c10::impl::ScalarTypeToCPPTypeT<enum_type>; \
    return __VA_ARGS__();                                               \
  }

#define AT_DISPATCH_CASE(enum_type, ...) \
  AT_PRIVATE_CASE_TYPE_USING_HINT(enum_type, scalar_t, __VA_ARGS__)

#define AT_DISPATCH_CASE_QINT(enum_type, scalar_type, ...)            \
  case enum_type: {                                                   \
    AT_PRIVATE_CHECK_SELECTIVE_BUILD(enum_type);                      \
    using scalar_t = scalar_type;                                     \
    using underlying_t C10_UNUSED = typename scalar_t::underlying;    \
    const auto& SCALAR_TYPE C10_UNUSED = enum_type;                   \
    const auto& UNDERLYING_TYPE C10_UNUSED = toUnderlying(enum_type); \
    return __VA_ARGS__();                                             \
  }

#define AT_QINT_SUB_BYTE_PRIVATE_CASE_TYPE(                           \
    enum_type, scalar_type, bitwidth, qmin, qmax, ...)                \
  case enum_type: {                                                   \
    AT_PRIVATE_CHECK_SELECTIVE_BUILD(enum_type);                      \
    using scalar_t = scalar_type;                                     \
    using underlying_t C10_UNUSED = typename scalar_t::underlying;    \
    const auto& SCALAR_TYPE C10_UNUSED = enum_type;                   \
    const auto& UNDERLYING_TYPE C10_UNUSED = toUnderlying(enum_type); \
    C10_UNUSED int bit_width = bitwidth;                              \
    C10_UNUSED int64_t quant_min = qmin;                              \
    C10_UNUSED int64_t quant_max = qmax;                              \
    return __VA_ARGS__();                                             \
  }

namespace detail {

inline at::ScalarType scalar_type(at::ScalarType s) {
  return s;
}

C10_DEPRECATED_MESSAGE(
    "passing at::DeprecatedTypeProperties to an AT_DISPATCH macro is deprecated, "
    "pass an at::ScalarType instead")
inline at::ScalarType scalar_type(const at::DeprecatedTypeProperties& t) {
  return t.scalarType();
}

C10_DEPRECATED_MESSAGE(
    "AT_DISPATCH_ALL_TYPES_AND_HALF is deprecated, "
    "use AT_DISPATCH_ALL_TYPES_AND(at::ScalarType::Half, ...) instead")
inline void deprecated_AT_DISPATCH_ALL_TYPES_AND_HALF() {}

C10_DEPRECATED_MESSAGE(
    "AT_DISPATCH_ALL_TYPES_AND_HALF_AND_COMPLEX is deprecated, "
    "use AT_DISPATCH_ALL_TYPES_AND_COMPLEX_AND(at::ScalarType::Half, ...) "
    "instead")
inline void deprecated_AT_DISPATCH_ALL_TYPES_AND_HALF_AND_COMPLEX() {}

} // namespace detail

// The AT_DISPATCH_* family of macros provides the ability to
// conveniently generate specializations of a kernel over all of the
// dtypes we care about in PyTorch.  We call it "dispatch" because
// we are "dispatching" to the correct, dtype-specific kernel.
//
// A standard usage looks like:
//
//      AT_DISPATCH_ALL_TYPES(self.scalar_type(), "op_name", [&] {
//          // Your code here, with 'scalar_t' now defined to
//          // be the dtype in question
//      });
//
// There are many variations of this macro, so it's important to
// understand exactly /which/ dtypes you want to get instantiated, as
// well as what the "default" set is.
//
// The default set of dtypes that are instantiated (e.g., by
// AT_DISPATCH_ALL_TYPES) are floating point types (float, double),
// and integral types (int32_t, int64_t, int16_t, int8_t, uint8_t),
// but NOT booleans (bool), half-precision floats (Half) or
// complex number (c10::complex<float>, c10::complex<double>).
// This "cut" is somewhat historical (the default types are the
// ones that TH historically supported), but it also reflects the
// fact that the non-default types are "poorly" behaved (booleans
// are NOT integers mod 2, half precision operations ~essentially
// don't exist on CPU, complex numbers are an experimental application).
//
// Here are the questions you should generally ask to decide which
// dispatch you want:
//
// 1. Is this an integral or floating point specific operation?
//    (If so, you'll want one of the FLOATING or INTEGRAL macros.)
//
// 2. Should half be supported?  (If you're on CPU, the answer is almost
//    definitely no.  If you do want support, use one of the AND_HALF
//    macros)
//
// Much rarer situations:
//
// 3. Should bool be supported?  (You often have to write your kernel
//    differently if arithmetic operations are involved.)  If so,
//    Use AT_DISPATCH_ALL_TYPES_AND along with ScalarType::Bool
//
// 4. Should complex be supported?  The answer is almost always no,
//    unless you are working on "generic" code that should work on
//    all dtypes.
//
// Parameters:
// -----------
//
// 1. The NAME argument is a "tag" that is used to trace and then
//    conditionally compile fragments of the case statements such
//    that the kernel functions are specialized only for the dtypes
//    that are needed. The NAME parameter *must* be a build time
//    const char* (can't be std::string, etc...)
//
// Please ensure that the NAME is unique for every implementation
// or you run the risk of over-including code for the kernel
// functions. There is no risk of missing out on any code, so
// it's mostly a risk of a Type-2 error, and not a Type-1 error.
//
// Switch-like syntax:
// -------------------
// There is also a switch-case like syntax which is useful if a kernel
// needs to be specialized for particular scalar types
//
//      AT_DISPATCH_SWITCH(self.scalar_type(), "op_name",
//          AT_DISPATCH_CASE_INTEGRAL_TYPES([&] {
//            op_integral<scalar_t>(iter);
//          })
//          AT_DISPATCH_CASE_FLOATING_TYPES([&] {
//            op_floating<scalar_t>(iter);
//          })
//          AT_DISPATCH_CASE(kBool, [&] {
//            op_bool(iter);
//          })
//      );
//
// For each AT_DISPATCH_FOO macro, there is a corresponding
// AT_DISPATCH_CASE_FOO macro which can be used inside of an
// AT_DISPATCH_SWITCH block.

// NB: the the_type variable is not used, but we have kept it for
// backwards compatibility.  It's probably not used by anyone though;
// but we're just being safe (and it doesn't hurt.)  Note we must
// use it to shut up warnings about unused store.

#define AT_DISPATCH_SWITCH(TYPE, NAME, ...)                                 \
  [&] {                                                                     \
    const auto& the_type = TYPE;                                            \
    constexpr const char* at_dispatch_name = NAME;                          \
    /* don't use TYPE again in case it is an expensive or side-effect op */ \
    at::ScalarType _st = ::detail::scalar_type(the_type);                   \
    RECORD_KERNEL_FUNCTION_DTYPE(at_dispatch_name, _st);                    \
    switch (_st) {                                                          \
      __VA_ARGS__                                                           \
      default:                                                              \
        AT_ERROR(                                                           \
            '"',                                                            \
            at_dispatch_name,                                               \
            "\" not implemented for '",                                     \
            toString(_st),                                                  \
            "'");                                                           \
    }                                                                       \
  }()

#define AT_DISPATCH_CASE_FLOATING_TYPES(...)            \
  AT_DISPATCH_CASE(at::ScalarType::Double, __VA_ARGS__) \
  AT_DISPATCH_CASE(at::ScalarType::Float, __VA_ARGS__)

#define AT_DISPATCH_FLOATING_TYPES(TYPE, NAME, ...) \
  AT_DISPATCH_SWITCH(TYPE, NAME, AT_DISPATCH_CASE_FLOATING_TYPES(__VA_ARGS__))

#define AT_DISPATCH_CASE_FLOATING_TYPES_AND_HALF(...)   \
  AT_DISPATCH_CASE(at::ScalarType::Double, __VA_ARGS__) \
  AT_DISPATCH_CASE(at::ScalarType::Float, __VA_ARGS__)  \
  AT_DISPATCH_CASE(at::ScalarType::Half, __VA_ARGS__)

#define AT_DISPATCH_FLOATING_TYPES_AND_HALF(TYPE, NAME, ...) \
  AT_DISPATCH_SWITCH(                                        \
      TYPE, NAME, AT_DISPATCH_CASE_FLOATING_TYPES_AND_HALF(__VA_ARGS__))

#define AT_DISPATCH_CASE_REDUCED_FLOATING_TYPES(...)  \
  AT_DISPATCH_CASE(at::ScalarType::Half, __VA_ARGS__) \
  AT_DISPATCH_CASE(at::ScalarType::BFloat16, __VA_ARGS__)

#define AT_DISPATCH_REDUCED_FLOATING_TYPES(TYPE, NAME, ...) \
  AT_DISPATCH_SWITCH(                                       \
      TYPE, NAME, AT_DISPATCH_CASE_REDUCED_FLOATING_TYPES(__VA_ARGS__))

#define AT_DISPATCH_CASE_FLOATING_TYPES_AND(SCALARTYPE, ...) \
  AT_DISPATCH_CASE_FLOATING_TYPES(__VA_ARGS__)               \
  AT_DISPATCH_CASE(SCALARTYPE, __VA_ARGS__)

#define AT_DISPATCH_FLOATING_TYPES_AND(SCALARTYPE, TYPE, NAME, ...) \
  AT_DISPATCH_SWITCH(                                               \
      TYPE,                                                         \
      NAME,                                                         \
      AT_DISPATCH_CASE_FLOATING_TYPES_AND(SCALARTYPE, __VA_ARGS__))

#define AT_DISPATCH_CASE_FLOATING_TYPES_AND2(SCALARTYPE1, SCALARTYPE2, ...) \
  AT_DISPATCH_CASE_FLOATING_TYPES(__VA_ARGS__)                              \
  AT_DISPATCH_CASE(SCALARTYPE1, __VA_ARGS__)                                \
  AT_DISPATCH_CASE(SCALARTYPE2, __VA_ARGS__)

#define AT_DISPATCH_FLOATING_TYPES_AND2(       \
    SCALARTYPE1, SCALARTYPE2, TYPE, NAME, ...) \
  AT_DISPATCH_SWITCH(                          \
      TYPE,                                    \
      NAME,                                    \
      AT_DISPATCH_CASE_FLOATING_TYPES_AND2(    \
          SCALARTYPE1, SCALARTYPE2, __VA_ARGS__))

#define AT_DISPATCH_CASE_FLOATING_TYPES_AND3(   \
    SCALARTYPE1, SCALARTYPE2, SCALARTYPE3, ...) \
  AT_DISPATCH_CASE_FLOATING_TYPES(__VA_ARGS__)  \
  AT_DISPATCH_CASE(SCALARTYPE1, __VA_ARGS__)    \
  AT_DISPATCH_CASE(SCALARTYPE2, __VA_ARGS__)    \
  AT_DISPATCH_CASE(SCALARTYPE3, __VA_ARGS__)

#define AT_DISPATCH_FLOATING_TYPES_AND3(                    \
    SCALARTYPE1, SCALARTYPE2, SCALARTYPE3, TYPE, NAME, ...) \
  AT_DISPATCH_SWITCH(                                       \
      TYPE,                                                 \
      NAME,                                                 \
      AT_DISPATCH_CASE_FLOATING_TYPES_AND3(                 \
          SCALARTYPE1, SCALARTYPE2, SCALARTYPE3, __VA_ARGS__))

#define AT_DISPATCH_CASE_FLOATING_TYPES_AND4(                \
    SCALARTYPE1, SCALARTYPE2, SCALARTYPE3, SCALARTYPE4, ...) \
  AT_DISPATCH_CASE_FLOATING_TYPES(__VA_ARGS__)               \
  AT_DISPATCH_CASE(SCALARTYPE1, __VA_ARGS__)                 \
  AT_DISPATCH_CASE(SCALARTYPE2, __VA_ARGS__)                 \
  AT_DISPATCH_CASE(SCALARTYPE3, __VA_ARGS__)                 \
  AT_DISPATCH_CASE(SCALARTYPE4, __VA_ARGS__)

#define AT_DISPATCH_FLOATING_TYPES_AND4(                                 \
    SCALARTYPE1, SCALARTYPE2, SCALARTYPE3, SCALARTYPE4, TYPE, NAME, ...) \
  AT_DISPATCH_SWITCH(                                                    \
      TYPE,                                                              \
      NAME,                                                              \
      AT_DISPATCH_CASE_FLOATING_TYPES_AND4(                              \
          SCALARTYPE1, SCALARTYPE2, SCALARTYPE3, SCALARTYPE4, __VA_ARGS__))

#define AT_DISPATCH_CASE_COMPLEX_TYPES(...)                    \
  AT_DISPATCH_CASE(at::ScalarType::ComplexDouble, __VA_ARGS__) \
  AT_DISPATCH_CASE(at::ScalarType::ComplexFloat, __VA_ARGS__)

#define AT_DISPATCH_COMPLEX_TYPES(TYPE, NAME, ...) \
  AT_DISPATCH_SWITCH(TYPE, NAME, AT_DISPATCH_CASE_COMPLEX_TYPES(__VA_ARGS__))

#define AT_DISPATCH_CASE_COMPLEX_TYPES_AND(SCALARTYPE, ...) \
  AT_DISPATCH_CASE_COMPLEX_TYPES(__VA_ARGS__)               \
  AT_DISPATCH_CASE(SCALARTYPE, __VA_ARGS__)

#define AT_DISPATCH_COMPLEX_TYPES_AND(SCALARTYPE, TYPE, NAME, ...) \
  AT_DISPATCH_SWITCH(                                              \
      TYPE, NAME, AT_DISPATCH_CASE_COMPLEX_TYPES_AND(SCALARTYPE, __VA_ARGS__))

#define AT_DISPATCH_CASE_FLOATING_AND_COMPLEX_TYPES(...) \
  AT_DISPATCH_CASE_FLOATING_TYPES(__VA_ARGS__)           \
  AT_DISPATCH_CASE_COMPLEX_TYPES(__VA_ARGS__)

#define AT_DISPATCH_FLOATING_AND_COMPLEX_TYPES(TYPE, NAME, ...) \
  AT_DISPATCH_SWITCH(                                           \
      TYPE, NAME, AT_DISPATCH_CASE_FLOATING_AND_COMPLEX_TYPES(__VA_ARGS__))

#define AT_DISPATCH_CASE_FLOATING_AND_COMPLEX_TYPES_AND1(SCALARTYPE, ...) \
  AT_DISPATCH_CASE_FLOATING_AND_COMPLEX_TYPES(__VA_ARGS__)                \
  AT_DISPATCH_CASE(SCALARTYPE, __VA_ARGS__)

#define AT_DISPATCH_FLOATING_AND_COMPLEX_TYPES_AND1(    \
    SCALARTYPE, TYPE, NAME, ...)                        \
  AT_DISPATCH_SWITCH(                                   \
      TYPE,                                             \
      NAME,                                             \
      AT_DISPATCH_CASE_FLOATING_AND_COMPLEX_TYPES_AND1( \
          SCALARTYPE, __VA_ARGS__))

#define AT_DISPATCH_CASE_FLOATING_AND_COMPLEX_TYPES_AND2(  \
    SCALARTYPE1, SCALARTYPE2, ...)                         \
  AT_DISPATCH_CASE_FLOATING_AND_COMPLEX_TYPES(__VA_ARGS__) \
  AT_DISPATCH_CASE(SCALARTYPE1, __VA_ARGS__)               \
  AT_DISPATCH_CASE(SCALARTYPE2, __VA_ARGS__)

#define AT_DISPATCH_FLOATING_AND_COMPLEX_TYPES_AND2(    \
    SCALARTYPE1, SCALARTYPE2, TYPE, NAME, ...)          \
  AT_DISPATCH_SWITCH(                                   \
      TYPE,                                             \
      NAME,                                             \
      AT_DISPATCH_CASE_FLOATING_AND_COMPLEX_TYPES_AND2( \
          SCALARTYPE1, SCALARTYPE2, __VA_ARGS__))

#define AT_DISPATCH_CASE_FLOATING_AND_COMPLEX_TYPES_AND3(  \
    SCALARTYPE1, SCALARTYPE2, SCALARTYPE3, ...)            \
  AT_DISPATCH_CASE_FLOATING_AND_COMPLEX_TYPES(__VA_ARGS__) \
  AT_DISPATCH_CASE(SCALARTYPE1, __VA_ARGS__)               \
  AT_DISPATCH_CASE(SCALARTYPE2, __VA_ARGS__)               \
  AT_DISPATCH_CASE(SCALARTYPE3, __VA_ARGS__)

#define AT_DISPATCH_FLOATING_AND_COMPLEX_TYPES_AND3(        \
    SCALARTYPE1, SCALARTYPE2, SCALARTYPE3, TYPE, NAME, ...) \
  AT_DISPATCH_SWITCH(                                       \
      TYPE,                                                 \
      NAME,                                                 \
      AT_DISPATCH_CASE_FLOATING_AND_COMPLEX_TYPES_AND3(     \
          SCALARTYPE1, SCALARTYPE2, SCALARTYPE3, __VA_ARGS__))

#define AT_DISPATCH_CASE_FLOATING_AND_COMPLEX_TYPES_AND4(    \
    SCALARTYPE1, SCALARTYPE2, SCALARTYPE3, SCALARTYPE4, ...) \
  AT_DISPATCH_CASE_FLOATING_AND_COMPLEX_TYPES(__VA_ARGS__)   \
  AT_DISPATCH_CASE(SCALARTYPE1, __VA_ARGS__)                 \
  AT_DISPATCH_CASE(SCALARTYPE2, __VA_ARGS__)                 \
  AT_DISPATCH_CASE(SCALARTYPE3, __VA_ARGS__)                 \
  AT_DISPATCH_CASE(SCALARTYPE4, __VA_ARGS__)

#define AT_DISPATCH_FLOATING_AND_COMPLEX_TYPES_AND4(                     \
    SCALARTYPE1, SCALARTYPE2, SCALARTYPE3, SCALARTYPE4, TYPE, NAME, ...) \
  AT_DISPATCH_SWITCH(                                                    \
      TYPE,                                                              \
      NAME,                                                              \
      AT_DISPATCH_CASE_FLOATING_AND_COMPLEX_TYPES_AND4(                  \
          SCALARTYPE1, SCALARTYPE2, SCALARTYPE3, SCALARTYPE4, __VA_ARGS__))

#define AT_DISPATCH_CASE_FLOATING_AND_COMPLEX_TYPES_AND5(                 \
    SCALARTYPE1, SCALARTYPE2, SCALARTYPE3, SCALARTYPE4, SCALARTYPE5, ...) \
  AT_DISPATCH_CASE_FLOATING_AND_COMPLEX_TYPES(__VA_ARGS__)                \
  AT_DISPATCH_CASE(SCALARTYPE1, __VA_ARGS__)                              \
  AT_DISPATCH_CASE(SCALARTYPE2, __VA_ARGS__)                              \
  AT_DISPATCH_CASE(SCALARTYPE3, __VA_ARGS__)                              \
  AT_DISPATCH_CASE(SCALARTYPE4, __VA_ARGS__)                              \
  AT_DISPATCH_CASE(SCALARTYPE5, __VA_ARGS__)

#define AT_DISPATCH_FLOATING_AND_COMPLEX_TYPES_AND5(    \
    SCALARTYPE1,                                        \
    SCALARTYPE2,                                        \
    SCALARTYPE3,                                        \
    SCALARTYPE4,                                        \
    SCALARTYPE5,                                        \
    TYPE,                                               \
    NAME,                                               \
    ...)                                                \
  AT_DISPATCH_SWITCH(                                   \
      TYPE,                                             \
      NAME,                                             \
      AT_DISPATCH_CASE_FLOATING_AND_COMPLEX_TYPES_AND5( \
          SCALARTYPE1,                                  \
          SCALARTYPE2,                                  \
          SCALARTYPE3,                                  \
          SCALARTYPE4,                                  \
          SCALARTYPE5,                                  \
          __VA_ARGS__))

#define AT_DISPATCH_CASE_FLOATING_AND_COMPLEX_TYPES_AND6(  \
    SCALARTYPE1,                                           \
    SCALARTYPE2,                                           \
    SCALARTYPE3,                                           \
    SCALARTYPE4,                                           \
    SCALARTYPE5,                                           \
    SCALARTYPE6,                                           \
    ...)                                                   \
  AT_DISPATCH_CASE_FLOATING_AND_COMPLEX_TYPES(__VA_ARGS__) \
  AT_DISPATCH_CASE(SCALARTYPE1, __VA_ARGS__)               \
  AT_DISPATCH_CASE(SCALARTYPE2, __VA_ARGS__)               \
  AT_DISPATCH_CASE(SCALARTYPE3, __VA_ARGS__)               \
  AT_DISPATCH_CASE(SCALARTYPE4, __VA_ARGS__)               \
  AT_DISPATCH_CASE(SCALARTYPE5, __VA_ARGS__)               \
  AT_DISPATCH_CASE(SCALARTYPE6, __VA_ARGS__)

#define AT_DISPATCH_FLOATING_AND_COMPLEX_TYPES_AND6(    \
    SCALARTYPE1,                                        \
    SCALARTYPE2,                                        \
    SCALARTYPE3,                                        \
    SCALARTYPE4,                                        \
    SCALARTYPE5,                                        \
    SCALARTYPE6,                                        \
    TYPE,                                               \
    NAME,                                               \
    ...)                                                \
  AT_DISPATCH_SWITCH(                                   \
      TYPE,                                             \
      NAME,                                             \
      AT_DISPATCH_CASE_FLOATING_AND_COMPLEX_TYPES_AND6( \
          SCALARTYPE1,                                  \
          SCALARTYPE2,                                  \
          SCALARTYPE3,                                  \
          SCALARTYPE4,                                  \
          SCALARTYPE5,                                  \
          SCALARTYPE6,                                  \
          __VA_ARGS__))

#define AT_DISPATCH_CASE_INTEGRAL_TYPES(...)          \
  AT_DISPATCH_CASE(at::ScalarType::Byte, __VA_ARGS__) \
  AT_DISPATCH_CASE(at::ScalarType::Char, __VA_ARGS__) \
  AT_DISPATCH_CASE(at::ScalarType::Int, __VA_ARGS__)  \
  AT_DISPATCH_CASE(at::ScalarType::Long, __VA_ARGS__) \
  AT_DISPATCH_CASE(at::ScalarType::Short, __VA_ARGS__)

#define AT_DISPATCH_INTEGRAL_TYPES(TYPE, NAME, ...) \
  AT_DISPATCH_SWITCH(TYPE, NAME, AT_DISPATCH_CASE_INTEGRAL_TYPES(__VA_ARGS__))

#define AT_DISPATCH_CASE_INTEGRAL_TYPES_AND(SCALARTYPE, ...) \
  AT_DISPATCH_CASE_INTEGRAL_TYPES(__VA_ARGS__)               \
  AT_DISPATCH_CASE(SCALARTYPE, __VA_ARGS__)

#define AT_DISPATCH_INTEGRAL_TYPES_AND(SCALARTYPE, TYPE, NAME, ...) \
  AT_DISPATCH_SWITCH(                                               \
      TYPE,                                                         \
      NAME,                                                         \
      AT_DISPATCH_CASE_INTEGRAL_TYPES_AND(SCALARTYPE, __VA_ARGS__))

#define AT_DISPATCH_CASE_ALL_TYPES(...)        \
  AT_DISPATCH_CASE_INTEGRAL_TYPES(__VA_ARGS__) \
  AT_DISPATCH_CASE_FLOATING_TYPES(__VA_ARGS__)

#define AT_DISPATCH_ALL_TYPES(TYPE, NAME, ...) \
  AT_DISPATCH_SWITCH(TYPE, NAME, AT_DISPATCH_CASE_ALL_TYPES(__VA_ARGS__))

#define AT_DISPATCH_CASE_QINT_TYPES(...)                      \
  AT_DISPATCH_CASE_QINT(at::kQInt8, at::qint8, __VA_ARGS__)   \
  AT_DISPATCH_CASE_QINT(at::kQUInt8, at::quint8, __VA_ARGS__) \
  AT_DISPATCH_CASE_QINT(at::kQInt32, at::qint32, __VA_ARGS__)

#define AT_DISPATCH_QINT_TYPES(TYPE, NAME, ...) \
  AT_DISPATCH_SWITCH(TYPE, NAME, AT_DISPATCH_CASE_QINT_TYPES(__VA_ARGS__))

#define AT_DISPATCH_CASE_QINT_TYPES_AND(SCALARTYPE, ...) \
  AT_DISPATCH_CASE_QINT_TYPES(__VA_ARGS__)               \
  AT_DISPATCH_CASE(SCALARTYPE, __VA_ARGS__)

#define AT_DISPATCH_QINT_TYPES_AND(SCALARTYPE, TYPE, NAME, ...) \
  AT_DISPATCH_SWITCH(                                           \
      TYPE, NAME, AT_DISPATCH_CASE_QINT_TYPES_AND(SCALARTYPE, __VA_ARGS__))

#define AT_DISPATCH_CASE_QINT_BYTE_TYPES(...)               \
  AT_DISPATCH_CASE_QINT(at::kQInt8, at::qint8, __VA_ARGS__) \
  AT_DISPATCH_CASE_QINT(at::kQUInt8, at::quint8, __VA_ARGS__)

#define AT_DISPATCH_QINT_BYTE_TYPES(TYPE, NAME, ...) \
  AT_DISPATCH_SWITCH(TYPE, NAME, AT_DISPATCH_CASE_QINT_BYTE_TYPES(__VA_ARGS__))

#define AT_DISPATCH_CASE_QINT_AND_SUB_BYTE_TYPES(...)                     \
  AT_QINT_SUB_BYTE_PRIVATE_CASE_TYPE(                                     \
      at::kQInt8, at::qint8, CHAR_BIT, SCHAR_MIN, SCHAR_MAX, __VA_ARGS__) \
  AT_QINT_SUB_BYTE_PRIVATE_CASE_TYPE(                                     \
      at::kQUInt8, at::quint8, CHAR_BIT, 0, UCHAR_MAX, __VA_ARGS__)       \
  AT_QINT_SUB_BYTE_PRIVATE_CASE_TYPE(                                     \
      at::kQInt32,                                                        \
      at::qint32,                                                         \
      CHAR_BIT * sizeof(int),                                             \
      INT_MIN,                                                            \
      INT_MAX,                                                            \
      __VA_ARGS__)                                                        \
  AT_QINT_SUB_BYTE_PRIVATE_CASE_TYPE(                                     \
      at::kQUInt4x2, at::quint4x2, 4, 0, 15, __VA_ARGS__)                 \
  AT_QINT_SUB_BYTE_PRIVATE_CASE_TYPE(                                     \
      at::kQUInt2x4, at::quint2x4, 2, 0, 3, __VA_ARGS__)

#define AT_DISPATCH_QINT_AND_SUB_BYTE_TYPES(TYPE, NAME, ...) \
  AT_DISPATCH_SWITCH(                                        \
      TYPE, NAME, AT_DISPATCH_CASE_QINT_AND_SUB_BYTE_TYPES(__VA_ARGS__))

#define AT_DISPATCH_CASE_ALL_TYPES_AND_COMPLEX(...) \
  AT_DISPATCH_CASE_ALL_TYPES(__VA_ARGS__)           \
  AT_DISPATCH_CASE_COMPLEX_TYPES(__VA_ARGS__)

#define AT_DISPATCH_ALL_TYPES_AND_COMPLEX(TYPE, NAME, ...) \
  AT_DISPATCH_SWITCH(                                      \
      TYPE, NAME, AT_DISPATCH_CASE_ALL_TYPES_AND_COMPLEX(__VA_ARGS__))

#define AT_DISPATCH_CASE_ALL_TYPES_AND(SCALARTYPE, ...) \
  AT_DISPATCH_CASE_ALL_TYPES(__VA_ARGS__)               \
  AT_DISPATCH_CASE(SCALARTYPE, __VA_ARGS__)

#define AT_DISPATCH_ALL_TYPES_AND(SCALARTYPE, TYPE, NAME, ...) \
  AT_DISPATCH_SWITCH(                                          \
      TYPE, NAME, AT_DISPATCH_CASE_ALL_TYPES_AND(SCALARTYPE, __VA_ARGS__))

#define AT_DISPATCH_CASE_ALL_TYPES_AND_COMPLEX_AND(SCALARTYPE, ...) \
  AT_DISPATCH_CASE_ALL_TYPES_AND_COMPLEX(__VA_ARGS__)               \
  AT_DISPATCH_CASE(SCALARTYPE, __VA_ARGS__)

#define AT_DISPATCH_ALL_TYPES_AND_COMPLEX_AND(SCALARTYPE, TYPE, NAME, ...) \
  AT_DISPATCH_SWITCH(                                                      \
      TYPE,                                                                \
      NAME,                                                                \
      AT_DISPATCH_CASE_ALL_TYPES_AND_COMPLEX_AND(SCALARTYPE, __VA_ARGS__))

#define AT_DISPATCH_CASE_ALL_TYPES_AND2(SCALARTYPE1, SCALARTYPE2, ...) \
  AT_DISPATCH_CASE_ALL_TYPES(__VA_ARGS__)                              \
  AT_DISPATCH_CASE(SCALARTYPE1, __VA_ARGS__)                           \
  AT_DISPATCH_CASE(SCALARTYPE2, __VA_ARGS__)

#define AT_DISPATCH_ALL_TYPES_AND2(SCALARTYPE1, SCALARTYPE2, TYPE, NAME, ...) \
  AT_DISPATCH_SWITCH(                                                         \
      TYPE,                                                                   \
      NAME,                                                                   \
      AT_DISPATCH_CASE_ALL_TYPES_AND2(SCALARTYPE1, SCALARTYPE2, __VA_ARGS__))

#define AT_DISPATCH_CASE_ALL_TYPES_AND_COMPLEX_AND2(  \
    SCALARTYPE1, SCALARTYPE2, ...)                    \
  AT_DISPATCH_CASE_ALL_TYPES_AND_COMPLEX(__VA_ARGS__) \
  AT_DISPATCH_CASE(SCALARTYPE1, __VA_ARGS__)          \
  AT_DISPATCH_CASE(SCALARTYPE2, __VA_ARGS__)

#define AT_DISPATCH_ALL_TYPES_AND_COMPLEX_AND2(    \
    SCALARTYPE1, SCALARTYPE2, TYPE, NAME, ...)     \
  AT_DISPATCH_SWITCH(                              \
      TYPE,                                        \
      NAME,                                        \
      AT_DISPATCH_CASE_ALL_TYPES_AND_COMPLEX_AND2( \
          SCALARTYPE1, SCALARTYPE2, __VA_ARGS__))

#define AT_DISPATCH_CASE_ALL_TYPES_AND3(        \
    SCALARTYPE1, SCALARTYPE2, SCALARTYPE3, ...) \
  AT_DISPATCH_CASE_ALL_TYPES(__VA_ARGS__)       \
  AT_DISPATCH_CASE(SCALARTYPE1, __VA_ARGS__)    \
  AT_DISPATCH_CASE(SCALARTYPE2, __VA_ARGS__)    \
  AT_DISPATCH_CASE(SCALARTYPE3, __VA_ARGS__)

#define AT_DISPATCH_ALL_TYPES_AND3(                         \
    SCALARTYPE1, SCALARTYPE2, SCALARTYPE3, TYPE, NAME, ...) \
  AT_DISPATCH_SWITCH(                                       \
      TYPE,                                                 \
      NAME,                                                 \
      AT_DISPATCH_CASE_ALL_TYPES_AND3(                      \
          SCALARTYPE1, SCALARTYPE2, SCALARTYPE3, __VA_ARGS__))

#define AT_DISPATCH_CASE_ALL_TYPES_AND_COMPLEX_AND3(  \
    SCALARTYPE1, SCALARTYPE2, SCALARTYPE3, ...)       \
  AT_DISPATCH_CASE_ALL_TYPES_AND_COMPLEX(__VA_ARGS__) \
  AT_DISPATCH_CASE(SCALARTYPE1, __VA_ARGS__)          \
  AT_DISPATCH_CASE(SCALARTYPE2, __VA_ARGS__)          \
  AT_DISPATCH_CASE(SCALARTYPE3, __VA_ARGS__)

#define AT_DISPATCH_ALL_TYPES_AND_COMPLEX_AND3(             \
    SCALARTYPE1, SCALARTYPE2, SCALARTYPE3, TYPE, NAME, ...) \
  AT_DISPATCH_SWITCH(                                       \
      TYPE,                                                 \
      NAME,                                                 \
      AT_DISPATCH_CASE_ALL_TYPES_AND_COMPLEX_AND3(          \
          SCALARTYPE1, SCALARTYPE2, SCALARTYPE3, __VA_ARGS__))

#define AT_DISPATCH_CASE_ALL_TYPES_AND_COMPLEX_AND4(         \
    SCALARTYPE1, SCALARTYPE2, SCALARTYPE3, SCALARTYPE4, ...) \
  AT_DISPATCH_CASE_ALL_TYPES_AND_COMPLEX(__VA_ARGS__)        \
  AT_DISPATCH_CASE(SCALARTYPE1, __VA_ARGS__)                 \
  AT_DISPATCH_CASE(SCALARTYPE2, __VA_ARGS__)                 \
  AT_DISPATCH_CASE(SCALARTYPE3, __VA_ARGS__)                 \
  AT_DISPATCH_CASE(SCALARTYPE4, __VA_ARGS__)

#define AT_DISPATCH_ALL_TYPES_AND_COMPLEX_AND4(                          \
    SCALARTYPE1, SCALARTYPE2, SCALARTYPE3, SCALARTYPE4, TYPE, NAME, ...) \
  AT_DISPATCH_SWITCH(                                                    \
      TYPE,                                                              \
      NAME,                                                              \
      AT_DISPATCH_CASE_ALL_TYPES_AND_COMPLEX_AND4(                       \
          SCALARTYPE1, SCALARTYPE2, SCALARTYPE3, SCALARTYPE4, __VA_ARGS__))

#define AT_DISPATCH_CASE_ALL_TYPES_AND_COMPLEX_AND5(                      \
    SCALARTYPE1, SCALARTYPE2, SCALARTYPE3, SCALARTYPE4, SCALARTYPE5, ...) \
  AT_DISPATCH_CASE_ALL_TYPES_AND_COMPLEX(__VA_ARGS__)                     \
  AT_DISPATCH_CASE(SCALARTYPE1, __VA_ARGS__)                              \
  AT_DISPATCH_CASE(SCALARTYPE2, __VA_ARGS__)                              \
  AT_DISPATCH_CASE(SCALARTYPE3, __VA_ARGS__)                              \
  AT_DISPATCH_CASE(SCALARTYPE4, __VA_ARGS__)                              \
  AT_DISPATCH_CASE(SCALARTYPE5, __VA_ARGS__)

#define AT_DISPATCH_ALL_TYPES_AND_COMPLEX_AND5(    \
    SCALARTYPE1,                                   \
    SCALARTYPE2,                                   \
    SCALARTYPE3,                                   \
    SCALARTYPE4,                                   \
    SCALARTYPE5,                                   \
    TYPE,                                          \
    NAME,                                          \
    ...)                                           \
  AT_DISPATCH_SWITCH(                              \
      TYPE,                                        \
      NAME,                                        \
      AT_DISPATCH_CASE_ALL_TYPES_AND_COMPLEX_AND5( \
          SCALARTYPE1,                             \
          SCALARTYPE2,                             \
          SCALARTYPE3,                             \
          SCALARTYPE4,                             \
          SCALARTYPE5,                             \
          __VA_ARGS__))

#define AT_DISPATCH_CASE_ALL_TYPES_AND_COMPLEX_AND6(  \
    SCALARTYPE1,                                      \
    SCALARTYPE2,                                      \
    SCALARTYPE3,                                      \
    SCALARTYPE4,                                      \
    SCALARTYPE5,                                      \
    SCALARTYPE6,                                      \
    ...)                                              \
  AT_DISPATCH_CASE_ALL_TYPES_AND_COMPLEX(__VA_ARGS__) \
  AT_DISPATCH_CASE(SCALARTYPE1, __VA_ARGS__)          \
  AT_DISPATCH_CASE(SCALARTYPE2, __VA_ARGS__)          \
  AT_DISPATCH_CASE(SCALARTYPE3, __VA_ARGS__)          \
  AT_DISPATCH_CASE(SCALARTYPE4, __VA_ARGS__)          \
  AT_DISPATCH_CASE(SCALARTYPE5, __VA_ARGS__)          \
  AT_DISPATCH_CASE(SCALARTYPE6, __VA_ARGS__)

#define AT_DISPATCH_ALL_TYPES_AND_COMPLEX_AND6(    \
    SCALARTYPE1,                                   \
    SCALARTYPE2,                                   \
    SCALARTYPE3,                                   \
    SCALARTYPE4,                                   \
    SCALARTYPE5,                                   \
    SCALARTYPE6,                                   \
    TYPE,                                          \
    NAME,                                          \
    ...)                                           \
  AT_DISPATCH_SWITCH(                              \
      TYPE,                                        \
      NAME,                                        \
      AT_DISPATCH_CASE_ALL_TYPES_AND_COMPLEX_AND6( \
          SCALARTYPE1,                             \
          SCALARTYPE2,                             \
          SCALARTYPE3,                             \
          SCALARTYPE4,                             \
          SCALARTYPE5,                             \
          SCALARTYPE6,                             \
          __VA_ARGS__))

<<<<<<< HEAD
#define AT_DISPATCH_CASE_ALL_TYPES_AND_COMPLEX_AND7(  \
    SCALARTYPE1,                                      \
    SCALARTYPE2,                                      \
    SCALARTYPE3,                                      \
    SCALARTYPE4,                                      \
    SCALARTYPE5,                                      \
    SCALARTYPE6,                                      \
    SCALARTYPE7,                                      \
    ...)                                              \
  AT_DISPATCH_CASE_ALL_TYPES_AND_COMPLEX(__VA_ARGS__) \
  AT_DISPATCH_CASE(SCALARTYPE1, __VA_ARGS__)          \
  AT_DISPATCH_CASE(SCALARTYPE2, __VA_ARGS__)          \
  AT_DISPATCH_CASE(SCALARTYPE3, __VA_ARGS__)          \
  AT_DISPATCH_CASE(SCALARTYPE4, __VA_ARGS__)          \
  AT_DISPATCH_CASE(SCALARTYPE5, __VA_ARGS__)          \
  AT_DISPATCH_CASE(SCALARTYPE6, __VA_ARGS__)          \
  AT_DISPATCH_CASE(SCALARTYPE7, __VA_ARGS__)

#define AT_DISPATCH_ALL_TYPES_AND_COMPLEX_AND7(    \
    SCALARTYPE1,                                   \
    SCALARTYPE2,                                   \
    SCALARTYPE3,                                   \
    SCALARTYPE4,                                   \
    SCALARTYPE5,                                   \
    SCALARTYPE6,                                   \
    SCALARTYPE7,                                   \
    TYPE,                                          \
    NAME,                                          \
    ...)                                           \
  AT_DISPATCH_SWITCH(                              \
      TYPE,                                        \
      NAME,                                        \
      AT_DISPATCH_CASE_ALL_TYPES_AND_COMPLEX_AND7( \
          SCALARTYPE1,                             \
          SCALARTYPE2,                             \
          SCALARTYPE3,                             \
          SCALARTYPE4,                             \
          SCALARTYPE5,                             \
          SCALARTYPE6,                             \
          SCALARTYPE7,                             \
          __VA_ARGS__))

#define AT_DISPATCH_CASE_ALL_TYPES_AND_COMPLEX_AND8(  \
    SCALARTYPE1,                                      \
    SCALARTYPE2,                                      \
    SCALARTYPE3,                                      \
    SCALARTYPE4,                                      \
    SCALARTYPE5,                                      \
    SCALARTYPE6,                                      \
    SCALARTYPE7,                                      \
    SCALARTYPE8,                                      \
    ...)                                              \
  AT_DISPATCH_CASE_ALL_TYPES_AND_COMPLEX(__VA_ARGS__) \
  AT_DISPATCH_CASE(SCALARTYPE1, __VA_ARGS__)          \
  AT_DISPATCH_CASE(SCALARTYPE2, __VA_ARGS__)          \
  AT_DISPATCH_CASE(SCALARTYPE3, __VA_ARGS__)          \
  AT_DISPATCH_CASE(SCALARTYPE4, __VA_ARGS__)          \
  AT_DISPATCH_CASE(SCALARTYPE5, __VA_ARGS__)          \
  AT_DISPATCH_CASE(SCALARTYPE6, __VA_ARGS__)          \
  AT_DISPATCH_CASE(SCALARTYPE7, __VA_ARGS__)          \
  AT_DISPATCH_CASE(SCALARTYPE8, __VA_ARGS__)

#define AT_DISPATCH_ALL_TYPES_AND_COMPLEX_AND8(    \
    SCALARTYPE1,                                   \
    SCALARTYPE2,                                   \
    SCALARTYPE3,                                   \
    SCALARTYPE4,                                   \
    SCALARTYPE5,                                   \
    SCALARTYPE6,                                   \
    SCALARTYPE7,                                   \
    SCALARTYPE8,                                   \
    TYPE,                                          \
    NAME,                                          \
    ...)                                           \
  AT_DISPATCH_SWITCH(                              \
      TYPE,                                        \
      NAME,                                        \
      AT_DISPATCH_CASE_ALL_TYPES_AND_COMPLEX_AND8( \
          SCALARTYPE1,                             \
          SCALARTYPE2,                             \
          SCALARTYPE3,                             \
          SCALARTYPE4,                             \
          SCALARTYPE5,                             \
          SCALARTYPE6,                             \
          SCALARTYPE7,                             \
          SCALARTYPE8,                             \
          __VA_ARGS__))
=======
#define AT_DISPATCH_CASE_BIT_TYPES(...)                  \
  AT_DISPATCH_CASE(at::ScalarType::Bits1x8, __VA_ARGS__) \
  AT_DISPATCH_CASE(at::ScalarType::Bits2x4, __VA_ARGS__) \
  AT_DISPATCH_CASE(at::ScalarType::Bits4x2, __VA_ARGS__) \
  AT_DISPATCH_CASE(at::ScalarType::Bits8, __VA_ARGS__)   \
  AT_DISPATCH_CASE(at::ScalarType::Bits16, __VA_ARGS__)

#define AT_DISPATCH_BIT_TYPES(TYPE, NAME, ...) \
  AT_DISPATCH_SWITCH(TYPE, NAME, AT_DISPATCH_CASE_BIT_TYPES(__VA_ARGS__))
>>>>>>> 44f1c6e4

#define AT_DISPATCH_INDEX_TYPES(TYPE, NAME, ...)     \
  AT_DISPATCH_SWITCH(                                \
      TYPE,                                          \
      NAME,                                          \
      AT_PRIVATE_CASE_TYPE_USING_HINT(               \
          at::ScalarType::Int, index_t, __VA_ARGS__) \
          AT_PRIVATE_CASE_TYPE_USING_HINT(           \
              at::ScalarType::Long, index_t, __VA_ARGS__))

// ----------------------------------------------------------------------------
// DEPRECATED MACROS, DON'T USE THESE
// ----------------------------------------------------------------------------

#define AT_DISPATCH_ALL_TYPES_AND_HALF(TYPE, NAME, ...) \
  detail::deprecated_AT_DISPATCH_ALL_TYPES_AND_HALF();  \
  AT_DISPATCH_SWITCH(                                   \
      TYPE,                                             \
      NAME,                                             \
      AT_DISPATCH_CASE_ALL_TYPES_AND(at::ScalarType::Half, __VA_ARGS__))<|MERGE_RESOLUTION|>--- conflicted
+++ resolved
@@ -689,7 +689,6 @@
           SCALARTYPE6,                             \
           __VA_ARGS__))
 
-<<<<<<< HEAD
 #define AT_DISPATCH_CASE_ALL_TYPES_AND_COMPLEX_AND7(  \
     SCALARTYPE1,                                      \
     SCALARTYPE2,                                      \
@@ -777,7 +776,7 @@
           SCALARTYPE7,                             \
           SCALARTYPE8,                             \
           __VA_ARGS__))
-=======
+
 #define AT_DISPATCH_CASE_BIT_TYPES(...)                  \
   AT_DISPATCH_CASE(at::ScalarType::Bits1x8, __VA_ARGS__) \
   AT_DISPATCH_CASE(at::ScalarType::Bits2x4, __VA_ARGS__) \
@@ -787,7 +786,6 @@
 
 #define AT_DISPATCH_BIT_TYPES(TYPE, NAME, ...) \
   AT_DISPATCH_SWITCH(TYPE, NAME, AT_DISPATCH_CASE_BIT_TYPES(__VA_ARGS__))
->>>>>>> 44f1c6e4
 
 #define AT_DISPATCH_INDEX_TYPES(TYPE, NAME, ...)     \
   AT_DISPATCH_SWITCH(                                \
