#pragma once

#include <ATen/core/TensorBody.h>
#include <ATen/core/custom_class.h>
#include <ATen/core/functional.h>
#include <ATen/core/jit_type_base.h>
#include <ATen/core/qualified_name.h>
#include <ATen/core/symbol.h>
#include <ATen/core/type_factory.h>
#include <c10/core/Device.h>
#include <c10/core/SymBool.h>
#include <c10/core/SymFloat.h>
#include <c10/util/TypeList.h>
#include <optional>

#include <array>
#include <memory>
#include <ostream>
#include <sstream>
#include <utility>

namespace torch::jit {
struct Function;
} // namespace torch::jit

namespace c10 {

template <class Key, class Value>
class Dict;
struct IValue;
struct FunctionSchema;
struct NamedType;
using OptNameList = std::optional<std::vector<std::string>>;

void standardizeVectorForUnion(
    std::vector<TypePtr>& reference,
    std::vector<TypePtr>* to_fill);
void standardizeVectorForUnion(std::vector<TypePtr>* to_flatten);

inline bool is_contiguous_strides(
    const IntArrayRef sizes,
    const IntArrayRef strides) {
  int n_dim = static_cast<int>(sizes.size());
  if (n_dim == 0) {
    return true;
  }

  if (strides[n_dim - 1] != 1) {
    return false;
  }

  for (int i = n_dim - 2; i >= 0; i--) {
    if (strides[i] != strides[i + 1] * sizes[i + 1]) {
      return false;
    }
  }
  return true;
}

struct AnyType;
using AnyTypePtr = SingletonTypePtr<AnyType>;
// Any is the top of the type hierarchy, all other types are subtypes
// T <: Any, forall T
struct TORCH_API AnyType : public Type {
  bool equals(const Type& rhs) const override {
    return rhs.kind() == kind();
  }
  std::string str() const override {
    return "Any";
  }
  static const TypeKind Kind = TypeKind::AnyType;
  // global singleton
  static AnyTypePtr get();

 private:
  AnyType() : Type(TypeKind::AnyType) {}
};

inline std::string toString(const Type& type) {
  return type.str();
}

// Shim for compatibility with code that uses TypePtr.
inline std::string toString(const TypePtr& typePtr) {
  return toString(*typePtr);
}

inline bool operator!=(const Type& lhs, const Type& rhs) {
  return !(lhs == rhs);
}

// common base for all types that have a single sub element
// e.g. Future[T], Optional[T], List[T]
template <TypeKind K, typename T>
struct SingleElementType : public SharedType {
  static const TypeKind Kind = K;

  const TypePtr& getElementType() const {
    return elem;
  }

  bool hasFreeVariables() const override {
    return getElementType()->hasFreeVariables();
  }

  at::ArrayRef<TypePtr> containedTypes() const override {
    return elem;
  }

  bool equals(const Type& rhs) const override {
    if (auto rhs_ = rhs.cast<T>()) {
      return *getElementType() == *rhs_->getElementType();
    }
    return false;
  }

 protected:
  SingleElementType(TypePtr elem) : SharedType(Kind), elem(std::move(elem)) {
    if (!this->elem) {
      throw std::runtime_error(c10::str(
          "Can not create ", typeKindToString(Kind), " with None type"));
    }
  }

 private:
  TypePtr elem;
};

struct UnionType;
using UnionTypePtr = std::shared_ptr<UnionType>;
struct TORCH_API UnionType : public SharedType {
  friend struct Type;

  static const TypeKind Kind = TypeKind::UnionType;

  bool isSubtypeOfExt(const Type& rhs_, std::ostream* why_not) const override;

  std::string str() const override;

  static UnionTypePtr create(std::vector<TypePtr> reference);

  bool equals(const Type& rhs) const override;

  bool isUnionType() const override {
    return true;
  }

  at::ArrayRef<TypePtr> containedTypes() const override {
    return types_;
  }

  // For testing purposes only
  at::ArrayRef<TypePtr> getTypes() const {
    return types_;
  }

  TypePtr createWithContained(
      std::vector<TypePtr> contained_types) const override {
    return create(std::move(contained_types));
  }

  bool canHoldType(const Type& type) const;

  bool hasFreeVariables() const override {
    return has_free_variables_;
  }

  std::optional<TypePtr> toOptional() const;

  std::optional<TypePtr> subtractTypeSet(
      std::vector<TypePtr>& to_subtract) const;

 protected:
  explicit UnionType(
      std::vector<TypePtr> types,
      TypeKind kind = TypeKind::UnionType);
  std::string annotation_str_impl(
      const TypePrinter& printer = nullptr) const override;
  std::string unionStr(
      const TypePrinter& printer = nullptr,
      bool is_annotation_str = false) const;
  // NOLINTNEXTLINE(cppcoreguidelines-non-private-member-variables-in-classes)
  bool has_free_variables_;
  // NOLINTNEXTLINE(cppcoreguidelines-non-private-member-variables-in-classes)
  std::vector<TypePtr> types_;
  // NOLINTNEXTLINE(cppcoreguidelines-non-private-member-variables-in-classes)
  bool can_hold_none_;
};

struct OptionalType;
using OptionalTypePtr = std::shared_ptr<OptionalType>;
// This type represents an optional type. There is one `Optional` for
// each element type. `Optional[T]` can accept both `T` and
// `None`(`std::nullopt` in C++)
// Subtype hierarchy for Optional:
//     - Optional[T] <: Optional[R] iff T <: R
//     - T <: Optional[R] if T <: R
//     - None <: Optional[T] for all T
//     - Optional[T] == Union[T, None] for all T
struct TORCH_API OptionalType : public UnionType {
  static OptionalTypePtr create(const TypePtr& contained);

  static const TypeKind Kind = TypeKind::OptionalType;

  friend struct Type;

  bool equals(const Type& rhs) const override;

  const TypePtr& getElementType() const {
    return contained_;
  }

  at::ArrayRef<TypePtr> containedTypes() const override {
    return contained_;
  }

  std::string str() const override {
    std::stringstream ss;
    ss << getElementType()->str() << "?";
    return ss.str();
  }

  TypePtr createWithContained(
      std::vector<TypePtr> contained_types) const override {
    AT_ASSERT(contained_types.size() == 1);
    return create(contained_types[0]);
  }

  bool isSubtypeOfExt(const Type& rhs, std::ostream* why_not) const override;

  bool isUnionType() const override {
    return true;
  }

  // common cast Optional[Tensor] for undefined tensor type
  static TypePtr ofTensor();
  //
  // global singleton
  static TypePtr get(TypePtr inner);

 private:
  explicit OptionalType(const TypePtr& contained);

  TypePtr contained_;

  std::string annotation_str_impl(
      const TypePrinter& printer = nullptr) const override {
    std::stringstream ss;
    ss << "Optional[" << getElementType()->annotation_str(printer) << "]";
    return ss.str();
  }
};

template <typename T>
inline std::optional<T> merge_primitive(
    const std::optional<T>& a,
    const std::optional<T>& b) {
  if (a.has_value() && b.has_value() && a.value() == b.value()) {
    return a;
  }
  return std::optional<T>{};
}

// If we see `a + b + c`  and know that a, b, and c are the same size and have
// two dimensions (WxH), then we can generate a fused kernel for them. That
// fused kernel would likely have indexing math to handling both the W and H
// dimensions. However, if we knew the WxH dimensions were contiguous, we can
// pretend like we only have a single dimension, simplifying the indexing logic.
// This can be performed even if the dimensions are transposed,
// as long as a, b, and c are transposed in the same way.
// We'd like to have the compiler be able to do this dimensionality reduction,
// but simply knowing sizes is not enough.
// We can extend profiling to also record stride information.
// Rather than recording specific strides,
// we can simply order the strides from smallest to largest with
// `stride_indices` A contiguity marker on the smallest stride (c0) indicates
// the stride is precisely 1, otherwise a contiguity marker means that $stride_n
// = size_{n-1}*stride_{n-1}$
struct TORCH_API Stride {
  Stride() = default;
  Stride(
      const std::optional<size_t>& stride_index,
      std::optional<bool> contiguous,
      const std::optional<size_t>& stride)
      : stride_index_(stride_index), contiguous_(contiguous), stride_(stride) {}

  bool operator==(const Stride& b) const {
    return stride_index_ == b.stride_index_ && contiguous_ == b.contiguous_ &&
        stride_ == b.stride_;
  }

  bool isComplete() const {
    return stride_index_ && contiguous_ && stride_;
  }

  std::optional<size_t> stride_index_;
  std::optional<bool> contiguous_;
  std::optional<size_t> stride_;
};

template <>
inline std::optional<Stride> merge_primitive(
    const std::optional<Stride>& a,
    const std::optional<Stride>& b) {
  std::optional<Stride> left = a;
  std::optional<Stride> right = b;
  if (!left.has_value()) {
    left = {Stride()};
  }
  if (!right.has_value()) {
    right = {Stride()};
  }

  auto merged_index =
      merge_primitive(left->stride_index_, right->stride_index_);
  auto merged_cont = merge_primitive(left->contiguous_, right->contiguous_);
  auto merged_stride = merge_primitive(left->stride_, right->stride_);
  auto r = Stride(merged_index, merged_cont, merged_stride);
  // normalize
  if (!r.stride_index_.has_value() && !r.contiguous_.has_value() &&
      !r.stride_.has_value()) {
    return std::optional<Stride>{};
  }

  return r;
}

struct TORCH_API ShapeSymbol {
  // needed for use in `std::map`
  ShapeSymbol() : value_(-1) {}
  // is this symbol a fixed/static dimension
  bool is_static() const {
    return value_ >= 0;
  }
  bool operator==(const ShapeSymbol& b) const {
    return value_ == b.value_;
  }
  bool operator<(const ShapeSymbol& b) const {
    return value_ < b.value_;
  }

  static ShapeSymbol fromStaticSize(int64_t val) {
    return ShapeSymbol(val);
  }
  int64_t static_size() const {
    TORCH_CHECK(is_static());
    return value_;
  }

  int64_t value() const {
    return value_;
  }

  static ShapeSymbol newSymbol() {
    return fromStaticSize(-static_cast<int64_t>(++num_symbols));
  }
  friend TORCH_API std::ostream& operator<<(
      std::ostream& os,
      const ShapeSymbol& s);

 private:
  ShapeSymbol(int64_t val) : value_(val) {}
  int64_t value_;
  static std::atomic<size_t> num_symbols;
};

inline ShapeSymbol merge_primitive(const ShapeSymbol& a, const ShapeSymbol& b) {
  if (a.is_static() && b.is_static() && a == b) {
    return a;
  }
  return ShapeSymbol::newSymbol();
}

// Shape of a Tensor represented with ShapeSymbol's. Unranked, ranked unknown
// dims, partially known and fully known shapes are all supported.
struct TORCH_API SymbolicShape {
  // Unranked shape constructor.
  SymbolicShape() : dims_(std::nullopt) {}

  // Known rank but unknown dimentions.
  SymbolicShape(std::optional<size_t> rank) : dims_(std::nullopt) {
    if (!rank) {
      return;
    }

    std::vector<ShapeSymbol> shape_symbols;
    shape_symbols.reserve(*rank);
    for (size_t i = 0; i < *rank; ++i) {
      shape_symbols.push_back(ShapeSymbol::newSymbol());
    }
    dims_ = shape_symbols;
  }

  // Mix of known and unknown ranks
  SymbolicShape(const std::vector<std::optional<int64_t>>& dims) {
    std::vector<ShapeSymbol> shape_symbols;
    shape_symbols.reserve(dims.size());
    for (std::optional<int64_t> dim : dims) {
      if (!dim) {
        shape_symbols.push_back(ShapeSymbol::newSymbol());
      } else {
        shape_symbols.push_back(ShapeSymbol::fromStaticSize(*dim));
      }
    }
    dims_ = shape_symbols;
  }

  void dump() const;

  SymbolicShape(std::vector<ShapeSymbol> dims) : dims_(std::move(dims)) {}

  SymbolicShape(c10::IntArrayRef dims) {
    std::vector<ShapeSymbol> shape_symbols;
    shape_symbols.reserve(dims.size());
    for (int64_t dim : dims) {
      shape_symbols.push_back(ShapeSymbol::fromStaticSize(dim));
    }
    dims_ = shape_symbols;
  }

  ShapeSymbol operator[](size_t i) const {
    if (!dims_) {
      throw std::runtime_error("Rank isn't fixed");
    }
    return (*dims_).at(i);
  }

  ShapeSymbol at(size_t i) const {
    if (!dims_) {
      throw std::runtime_error("Rank isn't fixed");
    }
    return (*dims_).at(i);
  }

  // Returns rank or nullopt in case of unranked shape.
  std::optional<size_t> rank() const {
    if (!dims_) {
      return std::nullopt;
    }
    return dims_->size();
  }

  std::optional<std::vector<ShapeSymbol>> sizes() const {
    return dims_;
  }

  std::optional<std::vector<bool>> symbolicDims() const {
    if (!dims_) {
      return std::nullopt;
    }
    auto symbolic_dims = std::vector<bool>();
    for (const ShapeSymbol& s : *dims_) {
      symbolic_dims.push_back(!s.is_static());
    }
    return symbolic_dims;
  }

  // Checks whether the shape is fully defined/complete, ie. rank and sizes
  // of every dimension are known.
  bool isComplete() const {
    if (!dims_) {
      return false;
    }
    for (auto d : *dims_) {
      if (!d.is_static()) {
        return false;
      }
    }
    return true;
  }

  // Create new SymbolicShape that is result of merging self and another
  // SymbolicShape. Only dimensions that are static and equal will be
  // preserved.
  // If either of two shapes are of unknown rank or they have unmatching rank,
  // result will be unranked.
  SymbolicShape merge(const SymbolicShape& other) const;

  friend bool operator==(const SymbolicShape& lhs, const SymbolicShape& rhs) {
    return lhs.dims_ == rhs.dims_;
  }

  friend bool operator!=(const SymbolicShape& lhs, const SymbolicShape& rhs) {
    return !(lhs == rhs);
  }

 private:
  std::optional<std::vector<ShapeSymbol>> dims_;
};

namespace detail {
inline bool isComplete(const Stride& s) {
  return s.isComplete();
}

template <typename T>
inline bool isComplete(const T& /*t*/) {
  return true;
}
} // namespace detail

template <typename T>
struct VaryingShape {
  using ListOfOptionalElements = std::vector<std::optional<T>>;
  VaryingShape(const std::vector<T>& vec)
      : VaryingShape(ListOfOptionalElements(vec.begin(), vec.end())) {}

  VaryingShape(c10::ArrayRef<T> vec)
      : VaryingShape(ListOfOptionalElements(vec.begin(), vec.end())) {}

  VaryingShape(std::optional<size_t> size = std::nullopt)
      : dims_(std::nullopt) {
    if (size) {
      dims_ = ListOfOptionalElements(*size);
    }
  }

  VaryingShape(ListOfOptionalElements dims) : dims_(std::move(dims)) {}

  VaryingShape(size_t size) : VaryingShape(std::optional<size_t>(size)) {}

  bool operator==(const VaryingShape& other) const {
    return dims_ == other.dims_;
  }

  const std::optional<T>& operator[](size_t i) const {
    if (!dims_) {
      throw std::runtime_error("Rank isn't fixed");
    }
    return (*dims_).at(i);
  }

  std::optional<size_t> size() const {
    if (!dims_) {
      return std::nullopt;
    }
    const auto& dims = dims_.value();
    return dims.size();
  }

  const std::optional<ListOfOptionalElements>& sizes() const {
    return dims_;
  }

  TORCH_API VaryingShape merge(const VaryingShape& other) const;

  std::optional<std::vector<T>> concrete_sizes() const {
    if (!dims_) {
      return std::nullopt;
    }
    std::vector<T> sizes;
    sizes.reserve(dims_.value().size());
    for (auto d : *dims_) {
      if (!d) {
        return std::nullopt;
      }
      sizes.push_back(d.value());
    }
    return sizes;
  }

  bool isComplete() const {
    if (!dims_) {
      return false;
    }
    for (auto d : *dims_) {
      if (!d || !detail::isComplete(*d)) {
        return false;
      }
    }
    return true;
  }

 private:
  std::optional<ListOfOptionalElements> dims_;
};

struct TensorType;
// TODO: investigate making this SingletonOrSharedTypePtr<TensorType>
using TensorTypePtr = std::shared_ptr<TensorType>;
// This type represents a single Tensor with a specific size
struct TORCH_API TensorType : public SharedType {
  static TensorTypePtr create(const at::Tensor& t);

  // used by TensorType::create(size_t dim) which in turn used by
  // shape_analysis.cpp
  static TensorTypePtr create(
      std::optional<at::ScalarType> scalar_type,
      std::optional<Device> device,
      const VaryingShape<int64_t>& sizes,
      const VaryingShape<int64_t>& strides,
      std::optional<bool> requires_grad,
      std::optional<bool> undefined = false,
      bool tensor_contiguity = false);

  static TensorTypePtr create(
      std::optional<at::ScalarType> scalar_type,
      std::optional<Device> device,
      const SymbolicShape& sizes,
      const VaryingShape<Stride>& stride_,
      std::optional<bool> requires_grad,
      std::optional<bool> undefined = false);

  static TensorTypePtr create(
      std::optional<at::ScalarType> scalar_type,
      std::optional<Device> device,
      std::optional<size_t> dim,
      std::optional<bool> requires_grad);

  // overloaded create variadic template argument as it could not distinguish
  // initializer list
  static TensorTypePtr createContiguous(
      at::ScalarType scalar_type,
      at::Device device,
      at::IntArrayRef sizes);

  static TypePtr fromNumberType(const Type& typ);
  static TypePtr fromBoolType();

  std::optional<size_t> dim() const {
    return sizes().size();
  }

  VaryingShape<int64_t> sizes() const;

  VaryingShape<int64_t> strides() const;

  const VaryingShape<Stride>& stride_properties() const {
    return strides_;
  }

  std::optional<at::Device> device() const {
    return device_;
  }
  std::optional<at::ScalarType> scalarType() const {
    return scalar_type_;
  }
  std::optional<bool> requiresGrad() const {
    return requires_grad_;
  }
  bool requires_grad() const override {
    return requires_grad_ ? *requires_grad_ : true;
  }

  bool equals(const Type& rhs) const override;
  bool isSubtypeOfExt(const Type& rhs, std::ostream* why_not) const override;

  std::string str() const override;

  std::string repr_str() const override {
    if (isInferredType()) {
      return str() + " (inferred)";
    } else {
      return str();
    }
  }

  std::optional<size_t> numel() const {
    size_t prod = 1;
    const auto& shape = sizes();

    for (size_t i = 0; i < shape.size(); i++) {
      if (!shape[i]) {
        return std::optional<size_t>{};
      }
      prod *= shape[i].value();
    }
    return prod;
  }

  TensorTypePtr withRequiresGrad(std::optional<bool> s) {
    auto copy = clone();
    copy->requires_grad_ = s;
    return copy;
  }

  TensorTypePtr withScalarType(std::optional<ScalarType> st) {
    auto copy = clone();
    copy->scalar_type_ = st;
    return copy;
  }

  TensorTypePtr withDim(std::optional<size_t> d) {
    auto copy = clone();
    // withDim is only used by the legacy executor
    // that only cares about the rank, so create dummy symbols)) :
    copy->sizes_ = SymbolicShape(d);
    copy->strides_ = VaryingShape<Stride>(d);
    return copy;
  }

  TensorTypePtr withStrides(VaryingShape<Stride> sstrides) const {
    auto cloned = clone();
    cloned->strides_ = std::move(sstrides);
    return cloned;
  }

  TensorTypePtr withSizesStrides(at::IntArrayRef sizes, at::IntArrayRef strides)
      const {
    auto cloned = clone();
    auto ssizes = SymbolicShape(sizes);
    cloned->sizes_ = ssizes;
    cloned->strides_ = computeStrideProps(sizes, strides);
    return cloned;
  }

  TensorTypePtr withSymbolicShapes(SymbolicShape ssizes) const {
    auto cloned = clone();
    cloned->sizes_ = std::move(ssizes);
    return cloned;
  }

  TensorTypePtr withSizes(at::IntArrayRef sizes) const {
    return withSizesStrides(sizes, contiguousStridesOf(sizes));
  }

  TensorTypePtr withDevice(const std::optional<at::Device> device) const {
    auto copy = clone();
    copy->device_ = device;
    return copy;
  }

  TensorTypePtr dimensionedOnly() const {
    auto copy = clone();
    copy->sizes_ = SymbolicShape(sizes().size());
    copy->strides_ = VaryingShape<Stride>(sizes().size());
    return copy;
  }

  TensorTypePtr contiguous() const {
    auto cloned = clone();
    TORCH_INTERNAL_ASSERT(sizes().concrete_sizes().has_value());
    auto strides = computeStrideProps(
        *sizes().concrete_sizes(),
        contiguousStridesOf(*sizes().concrete_sizes()));
    cloned->strides_ = strides;
    return cloned;
  }

  const SymbolicShape& symbolic_sizes() const;

  TensorTypePtr merge(const TensorType& other, bool merge_sizes = true) const;

  bool matchTensor(const at::Tensor& t);

  // is all information about the type specified except for autograd?
  // This replaces the notion of a 'CompleteTensorType' that used to exist
  // in the type-hierarchy. Excluding require_grad and undefined allows
  // this to match the old behavior.
  bool isComplete() const {
    return scalar_type_ && device_ && sizes_.isComplete() &&
        strides_.isComplete();
  }

  bool isInferredType() const {
    return is_inferred_;
  }

  static TensorTypePtr getInferred() {
    static auto valueInferred = TensorType::create(
        /*scalar_type=*/{},
        /*device=*/{},
        /*sizes=*/SymbolicShape(),
        /*stride=*/VaryingShape<Stride>{},
        /*requires_grad=*/{},
        /*undefined=*/false);
    valueInferred->is_inferred_ = true;
    return valueInferred;
  }

  // this property is used by GuardElimination
  // please see `checkInputs` for more details
  bool isSummarized() const {
    return !(
        isComplete() && requiresGrad().has_value() && undefined().has_value());
  }

  TensorTypePtr withUndefined() {
    auto r = clone();
    r->undefined_ = true;
    return r;
  }

  TensorTypePtr withPossiblyUndefined() {
    auto r = clone();
    r->undefined_ = std::nullopt;
    return r;
  }

  std::optional<bool> undefined() const {
    return undefined_;
  }

  static const TensorTypePtr& get();

  static const TypeKind Kind = TypeKind::TensorType;

  static std::vector<int64_t> contiguousStridesOf(
      at::IntArrayRef in_sizes,
      at::MemoryFormat memory_format = MemoryFormat::Contiguous) {
    auto contiguous_fn = [](const at::IntArrayRef& sizes,
                            const std::vector<int64_t>& dim_order) {
      std::vector<int64_t> strides(sizes.size());
      if (sizes.empty()) // zero-dim case
        return strides;

      strides[dim_order[0]] = 1;
      for (size_t i = 1; i < dim_order.size(); i++) {
        auto cur_dim = dim_order[i];
        auto pre_dim = dim_order[i - 1];
        strides[cur_dim] = strides[pre_dim] * sizes[pre_dim];
      }
      return strides;
    };

    std::vector<int64_t> dim_order(in_sizes.size());
    if (memory_format == MemoryFormat::ChannelsLast) {
      dim_order = {1, 3, 2, 0};
    } else if (memory_format == MemoryFormat::ChannelsLast3d) {
      dim_order = {1, 4, 3, 2, 0};
    } else {
      auto ndims = in_sizes.size();
      for (size_t i = 0; i < ndims; i++) {
        dim_order[i] = static_cast<int64_t>(ndims - i - 1); // Reverse
      }
    }
    return contiguous_fn(in_sizes, dim_order);
  }

 private:
  TensorType(
      std::optional<at::ScalarType> scalar_type,
      std::optional<Device> device,
      SymbolicShape sizes,
      VaryingShape<Stride> strides,
      std::optional<bool> requires_grad,
      std::optional<bool> undefined = false);

  TensorTypePtr clone() const {
    return TensorTypePtr(new TensorType(
        scalar_type_, device_, sizes_, strides_, requires_grad_, undefined_));
  }

  static VaryingShape<Stride> computeStrideProps(
      at::IntArrayRef sizes,
      at::IntArrayRef strides,
      bool tensor_contiguity = false);

  std::optional<at::ScalarType> scalar_type_;
  std::optional<at::Device> device_;
  SymbolicShape sizes_;
  VaryingShape<Stride> strides_;
  std::optional<bool> requires_grad_;
  // we exploit the fact certain tensors must be zero in the autograd to
  // optimize gradient computation. Such zero tensors are currently implemented
  // with `UndefinedTensorImpl.` They can be handled only by special operators
  // (e.g. `AutogradAdd`) and their `Tensor::defined()` property returns false.
  // Normally, `undefined_` is set to false, unless a type was created
  // with `withUndefined`
  // This will also mean that `undefined` tensors will fail
  // `subtypeOf(TensorType::get())` check
  // undefined_ may become `std::nullopt` if the tensor was observed to be both
  // defined and undefined. However, no tensor type starts out with
  // `undefined_` set to `std::nullopt`
  std::optional<bool> undefined_;
  // Represents whether or not this type was inferred.
  bool is_inferred_ = false;
};

struct ListType;
using ListTypePtr = std::shared_ptr<ListType>;
struct TORCH_API ListType
    : public SingleElementType<TypeKind::ListType, ListType> {
  // It's not exactly a singleton, but there should be exactly one instance of
  // List[T] for every T
  friend struct Type;
  template <typename... T>
  static ListTypePtr create(T&&... all) {
    return ListTypePtr(
        new ListType(std::forward<T>(all)...)); // NOLINT(modernize-make-shared)
  }

  std::string str() const override {
    std::stringstream ss;
    ss << getElementType()->str() << "[]";
    return ss.str();
  }
  TypePtr createWithContained(
      std::vector<TypePtr> contained_types) const override {
    return create(std::move(contained_types.at(0)));
  }

  bool isSubtypeOfExt(const Type& rhs, std::ostream* why_not) const override;

  // global singleton
  // Given an inner type T and an identifier,
  // this function wil return the global singleton type pointer
  // the type List<T>.
  // The extra "identifier" argument is needed beccause we have multiple
  // container types that all re-use this function (List<T>, array<T, N>, etc.)
  static TypePtr get(const std::string& identifier, TypePtr inner);

  // common cast List[Tensor]
  static ListTypePtr ofTensors();
  static ListTypePtr ofOptionalTensors();
  static ListTypePtr ofInts();
  static ListTypePtr ofSymInts();
  static ListTypePtr ofFloats();
  static ListTypePtr ofComplexDoubles();
  static ListTypePtr ofBools();
  static ListTypePtr ofStrings();
  static ListTypePtr ofNumbers();

 private:
  ListType(TypePtr elem) : SingleElementType(std::move(elem)) {}

  std::string annotation_str_impl(
      const TypePrinter& printer = nullptr) const override {
    std::stringstream ss;
    ss << "List[" << getElementType()->annotation_str(printer) << "]";
    return ss.str();
  }
};

struct DictType;
using DictTypePtr = std::shared_ptr<DictType>;
struct TORCH_API DictType : public SharedType {
  friend struct Type;
  static const TypeKind Kind = TypeKind::DictType;

  static DictTypePtr create(TypePtr key, TypePtr value) {
    auto kind = key->kind();
    if (auto dyn = key->castRaw<DynamicType>()) {
      kind = dyn->dynamicKind();
    }
    switch (kind) {
      case TypeKind::AnyType:
      case TypeKind::IntType:
      case TypeKind::BoolType:
      case TypeKind::FloatType:
      case TypeKind::ComplexType:
      case TypeKind::StringType:
      case TypeKind::TensorType:
      case TypeKind::DeviceObjType:
        return DictTypePtr(new DictType(std::move(key), std::move(value)));
      default:
        TORCH_CHECK(
            false,
            "Cannot create dict for key type '",
            key->str(),
            "', only int, float, complex, Tensor, device and string keys are supported");
    }
  }

  // aligned with the format in FunctionSchema
  std::string str() const override {
    std::stringstream ss;
    ss << "Dict(" << getKeyType()->str() << ", " << getValueType()->str()
       << ")";
    return ss.str();
  }

  TypePtr createWithContained(
      std::vector<TypePtr> contained_types) const override {
    if (contained_types.size() != 2) {
      throw std::runtime_error("Expected 2 contained types");
    }
    return create(
        std::move(contained_types.at(0)), std::move(contained_types.at(1)));
  }

  const TypePtr& getKeyType() const {
    return types.at(0);
  }

  const TypePtr& getValueType() const {
    return types.at(1);
  }

  bool hasFreeVariables() const override {
    return has_free_variables;
  }

  at::ArrayRef<TypePtr> containedTypes() const override {
    return types;
  }

  bool equals(const Type& rhs) const override {
    if (auto* dict_rhs = rhs.castRaw<DictType>()) {
      return *getKeyType() == *(dict_rhs->getKeyType()) &&
          *getValueType() == *(dict_rhs->getValueType());
    }
    return false;
  }

  // global singleton
  // Given an inner type T and an identifier,
  // this function will return the global singleton type pointer
  // the type List<T>.
  // The extra "identifier" argument is needed because we have multiple
  // container types that all re-use this function (Dict<K, V> and
  // unordered_map<K, V>)
  static TypePtr get(const std::string& identifier, TypePtr key, TypePtr val);

 private:
  DictType(TypePtr key, TypePtr value)
      : SharedType(TypeKind::DictType),
        has_free_variables(
            key->hasFreeVariables() || value->hasFreeVariables()) {
    types.reserve(2);
    types.push_back(std::move(key));
    types.push_back(std::move(value));
  }

  std::string annotation_str_impl(
      const TypePrinter& printer = nullptr) const override;

  std::vector<TypePtr> types;
  bool has_free_variables;
};

struct FutureType;
using FutureTypePtr = std::shared_ptr<FutureType>;

struct TORCH_API FutureType
    : public SingleElementType<TypeKind::FutureType, FutureType> {
  friend struct Type;
  template <typename... T>
  static FutureTypePtr create(TypePtr elem) {
    return FutureTypePtr(
        new FutureType(std::move(elem))); // NOLINT(modernize-make-shared)
  }

  std::string str() const override {
    std::stringstream ss;
    ss << "Future(" << getElementType()->str() << ")";
    return ss.str();
  }
  TypePtr createWithContained(
      std::vector<TypePtr> contained_types) const override {
    return create(std::move(contained_types.at(0)));
  }

  bool isSubtypeOfExt(const Type& rhs, std::ostream* why_not) const override {
    if (Type::isSubtypeOfExt(rhs, why_not)) {
      return true;
    }
    if (auto rhs_ = rhs.castRaw<FutureType>()) {
      return getElementType()->isSubtypeOfExt(*rhs_->getElementType(), why_not);
    }
    return false;
  }

 private:
  FutureType(TypePtr elem) : SingleElementType(std::move(elem)) {}

  std::string annotation_str_impl(
      const TypePrinter& printer = nullptr) const override {
    std::stringstream ss;
    ss << "Future[" << getElementType()->annotation_str(printer) << "]";
    return ss.str();
  }
};

struct AwaitType;
using AwaitTypePtr = std::shared_ptr<AwaitType>;

struct TORCH_API AwaitType
    : public SingleElementType<TypeKind::AwaitType, AwaitType> {
  friend struct Type;
  template <typename... T>
  static AwaitTypePtr create(TypePtr elem) {
    return AwaitTypePtr(
        new AwaitType(std::move(elem))); // NOLINT(modernize-make-shared)
  }

  std::string str() const override {
    std::stringstream ss;
    ss << "Await(" << getElementType()->str() << ")";
    return ss.str();
  }
  TypePtr createWithContained(
      std::vector<TypePtr> contained_types) const override {
    return create(std::move(contained_types.at(0)));
  }

  bool isSubtypeOfExt(const Type& rhs, std::ostream* why_not) const override {
    if (Type::isSubtypeOfExt(rhs, why_not)) {
      return true;
    }
    if (auto rhs_ = rhs.castRaw<AwaitType>()) {
      return getElementType()->isSubtypeOfExt(*rhs_->getElementType(), why_not);
    }
    return false;
  }

 private:
  AwaitType(TypePtr elem) : SingleElementType(std::move(elem)) {}

  std::string annotation_str_impl(
      const TypePrinter& printer = nullptr) const override {
    std::stringstream ss;
    ss << "Await[" << getElementType()->annotation_str(printer) << "]";
    return ss.str();
  }
};

struct RRefType;
using RRefTypePtr = std::shared_ptr<RRefType>;

struct TORCH_API RRefType
    : public SingleElementType<TypeKind::RRefType, RRefType> {
  friend struct Type;
  template <typename... T>
  static RRefTypePtr create(TypePtr elem) {
    return RRefTypePtr(
        new RRefType(std::move(elem))); // NOLINT(modernize-make-shared)
  }

  std::string str() const override {
    std::stringstream ss;
    ss << "RRef(" << getElementType()->str() << ")";
    return ss.str();
  }
  TypePtr createWithContained(
      std::vector<TypePtr> contained_types) const override {
    return create(std::move(contained_types.at(0)));
  }

 private:
  RRefType(TypePtr elem) : SingleElementType(std::move(elem)) {}

  std::string annotation_str_impl(
      const TypePrinter& printer = nullptr) const override {
    std::stringstream ss;
    ss << "RRef[" << getElementType()->annotation_str(printer) << "]";
    return ss.str();
  }
};

// Any should never appear in a named type like a class, namedtuple or
// interface. If it does, then dynamic type information will be lost in the
// Pickler, leading to hard-to-track-down bugs that will only occur
// after saving or loading a model. This is because we rely on the
// static types in named types to reconstruct type tags of loaded
// values. Lifting this restriction requires solving the serialization
// problem first.
TORCH_API void checkNoAny(
    const Type& base,
    const char* what,
    const std::string& attrname,
    const TypePtr& attrtype);

struct TupleType;
using TupleTypePtr = std::shared_ptr<TupleType>;
using NameList = std::vector<std::string>;
// This type represents a Tuple
struct TORCH_API TupleType : public NamedType {
  static TupleTypePtr createNamed(
      const std::optional<c10::QualifiedName>& name,
      const std::vector<std::string>& field_names,
      const std::vector<TypePtr>& field_types,
      std::vector<IValue>& field_defaults);

  static TupleTypePtr createNamed(
      const std::optional<c10::QualifiedName>& name,
      const std::vector<std::string>& field_names,
      const std::vector<TypePtr>& field_types);

<<<<<<< HEAD
  static TupleTypePtr createNamed(
      const std::optional<c10::QualifiedName>& name,
      const std::vector<c10::string_view>& field_names,
=======
  static TupleTypePtr createNamed(const std::optional<c10::QualifiedName>& name,
      const std::vector<std::string_view>& field_names,
>>>>>>> 9e98b3d7
      const std::vector<TypePtr>& field_types);

  static TupleTypePtr create(std::vector<TypePtr> types) {
    return TupleTypePtr(new TupleType(
        std::move(types),
        std::nullopt,
        nullptr)); // NOLINT(modernize-make-shared)
  }
  static TupleTypePtr create() {
    return create({});
  }

  at::ArrayRef<TypePtr> elements() const {
    return elements_;
  }

  bool equals(const Type& rhs) const override;
  bool isSubtypeOfExt(const Type& rhs_, std::ostream* why_not) const override;

  std::string str() const override;
  bool hasFreeVariables() const override {
    return has_free_variables_;
  }
  at::ArrayRef<TypePtr> containedTypes() const override {
    return elements_;
  }
  TypePtr createWithContained(
      std::vector<TypePtr> contained_types) const override {
    return std::shared_ptr<TupleType>(
        new TupleType(std::move(contained_types), name(), schema()));
  }
  const std::shared_ptr<FunctionSchema>& schema() const {
    return schema_;
  }
  std::optional<std::vector<std::string_view>> names() const;

  static const TypeKind Kind = TypeKind::TupleType;

 private:
  template <typename S>
  static TupleTypePtr createWithSpec(
      const std::optional<c10::QualifiedName>& name,
      const std::vector<S>& field_names,
      const std::vector<TypePtr>& field_types,
      std::vector<IValue>& field_defaults);

  TupleType(
      std::vector<TypePtr> elements_,
      std::optional<c10::QualifiedName> name,
      std::shared_ptr<FunctionSchema> schema);

  bool compare(
      const Type& rhs,
      const std::function<bool(const Type&, const Type&)>& fn) const {
    if (rhs.kind() != kind()) {
      return false;
    }

    const auto& l_elements = elements();
    const auto& r_elements = rhs.castRaw<TupleType>()->elements();
    if (l_elements.size() != r_elements.size())
      return false;
    for (size_t i = 0; i < l_elements.size(); ++i) {
      if (!fn(*l_elements[i], *r_elements[i]))
        return false;
    }
    return true;
  }

  std::string annotation_str_impl(
      const TypePrinter& printer = nullptr) const override;

  std::vector<TypePtr> elements_;
  bool has_free_variables_;
  std::shared_ptr<FunctionSchema> schema_;
};

// the common supertype of all Enums, only used in operator registraion.
// EnumType <: AnyEnumType for all Enums
struct AnyEnumType;
using AnyEnumTypePtr = SingletonTypePtr<AnyEnumType>;
struct TORCH_API AnyEnumType final : public Type {
  bool equals(const Type& rhs) const override {
    return rhs.kind() == kind();
  }
  std::string str() const override {
    return "AnyEnumType";
  }
  static const TypeKind Kind = TypeKind::AnyEnumType;
  // global singleton
  static AnyEnumTypePtr get();

 private:
  AnyEnumType() : Type(TypeKind::AnyEnumType) {}
};

struct NumberType;
using NumberTypePtr = SingletonTypePtr<NumberType>;
// This type represents a Python number
// Subtype hierarchy for Number Types (NumberType as the base type):
// IntType <: NumberType
// FloatType <: NumberType
// ComplexType <:NumberType
//
// WARNING: if you add a new subtype of NumberType that is not
// represented by a global singleton, you need to change NumberTypePtr
// to a SingletonOrSharedTypePtr and deal with NumberType needing to
// both inherit and not inherit from SharedType!
struct TORCH_API NumberType : public Type {
  bool equals(const Type& rhs) const override;

  bool isSubtypeOfExt(const Type& rhs, std::ostream* why_not) const override;

  std::string str() const override {
    return "Scalar"; // match what PythonArgParser says for clarity
  }
  static const TypeKind Kind = TypeKind::NumberType;
  // global singleton
  static NumberTypePtr get();

 protected:
  NumberType(TypeKind kind = TypeKind::NumberType) : Type(kind) {}

  std::string annotation_str_impl(
      [[maybe_unused]] const TypePrinter& printer = nullptr) const override {
    return "number"; // technically not a valid python type, but
                     // we need to use it when parsing back in annotations
                     // for implicit conversions
  }
};

struct FloatType;
using FloatTypePtr = SingletonTypePtr<FloatType>;
// This type represents a Python float number
struct TORCH_API FloatType : public NumberType {
  bool equals(const Type& rhs) const override {
    return rhs.kind() == kind();
  }
  std::string str() const override {
    return "float";
  }
  bool isSubtypeOfExt(const Type& rhs, std::ostream* why_not) const override {
    // NOLINTNEXTLINE(bugprone-parent-virtual-call)
    return rhs.kind() == TypeKind::NumberType ||
        Type::isSubtypeOfExt(rhs, why_not);
  }
  static const TypeKind Kind = TypeKind::FloatType;
  // global singleton
  static FloatTypePtr get();

 private:
  FloatType() : NumberType(TypeKind::FloatType) {}
  std::string annotation_str_impl(
      [[maybe_unused]] const TypePrinter& printer = nullptr) const override {
    return "float";
  }
};

struct ComplexType;
using ComplexTypePtr = SingletonTypePtr<ComplexType>;
// This type represents a Python float number
struct TORCH_API ComplexType : public NumberType {
  bool equals(const Type& rhs) const override {
    return rhs.kind() == kind();
  }
  std::string str() const override {
    return "complex";
  }
  bool isSubtypeOfExt(const Type& rhs, std::ostream* why_not) const override {
    // NOLINTNEXTLINE(bugprone-parent-virtual-call)
    return rhs.kind() == TypeKind::NumberType ||
        Type::isSubtypeOfExt(rhs, why_not);
  }
  static const TypeKind Kind = TypeKind::ComplexType;
  // global singleton
  static ComplexTypePtr get();

 private:
  ComplexType() : NumberType(TypeKind::ComplexType) {}
  std::string annotation_str_impl(
      [[maybe_unused]] const TypePrinter& printer = nullptr) const override {
    return "complex";
  }
};

// We need to introduce `SymIntType` to represent the `SymInt` type
// used in function schemas e.g. `aten::narrow_copy(... SymInt length)
// `SymInt` will be used to enable tracing arithmetic operations on
// dimension values. Please see [SymInt.h] for more information
struct SymIntType;
using SymIntTypePtr = SingletonTypePtr<SymIntType>;
struct TORCH_API SymIntType : public Type {
  bool equals(const Type& rhs) const override {
    return rhs.kind() == kind();
  }
  std::string str() const override {
    return "SymInt";
  }
  std::string annotation_str_impl(
      const TypePrinter& printer [[maybe_unused]] = nullptr) const override {
    return "int";
  }
  static const TypeKind Kind = TypeKind::SymIntType;
  // global singleton
  static SymIntTypePtr get();

 private:
  SymIntType() : Type(TypeKind::SymIntType) {}
};

struct SymFloatType;
using SymFloatTypePtr = SingletonTypePtr<SymFloatType>;
struct TORCH_API SymFloatType : public Type {
  bool equals(const Type& rhs) const override {
    return rhs.kind() == kind();
  }
  std::string str() const override {
    return "SymFloat";
  }
  std::string annotation_str_impl(
      const TypePrinter& printer [[maybe_unused]] = nullptr) const override {
    return "float";
  }
  static const TypeKind Kind = TypeKind::SymFloatType;
  // global singleton
  static SymFloatTypePtr get();

 private:
  SymFloatType() : Type(TypeKind::SymFloatType) {}
};

struct SymBoolType;
using SymBoolTypePtr = SingletonTypePtr<SymBoolType>;
struct TORCH_API SymBoolType : public Type {
  bool equals(const Type& rhs) const override {
    return rhs.kind() == kind();
  }
  std::string str() const override {
    return "SymBool";
  }
  std::string annotation_str_impl(
      const TypePrinter& printer [[maybe_unused]] = nullptr) const override {
    return "bool";
  }
  static const TypeKind Kind = TypeKind::SymBoolType;
  // global singleton
  static SymBoolTypePtr get();

 private:
  SymBoolType() : Type(TypeKind::SymBoolType) {}
};

struct IntType;
using IntTypePtr = SingletonTypePtr<IntType>;
// This type represents a Python int number
struct TORCH_API IntType : public NumberType {
  bool equals(const Type& rhs) const override {
    return rhs.kind() == kind();
  }
  std::string str() const override {
    return "int";
  }
  bool isSubtypeOfExt(const Type& rhs, std::ostream* why_not) const override {
    // NOLINTNEXTLINE(bugprone-parent-virtual-call)
    return rhs.kind() == TypeKind::NumberType ||
        Type::isSubtypeOfExt(rhs, why_not);
  }
  static const TypeKind Kind = TypeKind::IntType;
  // global singleton
  static IntTypePtr get();

 private:
  IntType() : NumberType(TypeKind::IntType) {}
  std::string annotation_str_impl(
      [[maybe_unused]] const TypePrinter& printer = nullptr) const override {
    return "int";
  }
};

struct BoolType;
using BoolTypePtr = SingletonTypePtr<BoolType>;
// This node represents a Python bool value
struct TORCH_API BoolType : public Type {
  bool equals(const Type& rhs) const override {
    return rhs.kind() == kind();
  }
  std::string str() const override {
    return "bool";
  }
  static const TypeKind Kind = TypeKind::BoolType;
  // global singleton
  static BoolTypePtr get();

 private:
  BoolType() : Type(TypeKind::BoolType) {}
};

struct StringType;
using StringTypePtr = SingletonTypePtr<StringType>;
// This type represents a Python string
struct TORCH_API StringType : public Type {
  bool equals(const Type& rhs) const override {
    return rhs.kind() == kind();
  }
  std::string str() const override {
    // we only use "str" (not "string") in both FunctionSchema and script
    return annotation_str();
  }
  std::string annotation_str_impl(
      [[maybe_unused]] const TypePrinter& printer = nullptr) const override {
    return "str";
  }
  static const TypeKind Kind = TypeKind::StringType;
  // global singleton
  static StringTypePtr get();

 private:
  StringType() : Type(TypeKind::StringType) {}
};

struct StorageType;
using StorageTypePtr = SingletonTypePtr<StorageType>;
struct TORCH_API StorageType : public Type {
  bool equals(const Type& rhs) const override {
    return rhs.kind() == kind();
  }
  std::string str() const override {
    return annotation_str();
  }
  std::string annotation_str_impl(
      [[maybe_unused]] const TypePrinter& printer = nullptr) const override {
    return "Storage";
  }
  static const TypeKind Kind = TypeKind::StorageType;
  // global singleton
  static StorageTypePtr get();

 private:
  StorageType() : Type(TypeKind::StorageType) {}
};

struct FunctionType;
using FunctionTypePtr = std::shared_ptr<FunctionType>;
struct TORCH_API FunctionType : public NamedType {
  static FunctionTypePtr create(torch::jit::Function* function) {
    return FunctionTypePtr(
        new FunctionType(function)); // NOLINT(modernize-make-shared)
  }
  bool equals(const Type& rhs) const override {
    if (auto func_type = rhs.cast<FunctionType>()) {
      return func_type->function_ == function_;
    }

    return false;
  }
  std::string str() const override {
    return "Function";
  }
  torch::jit::Function* function() const {
    return function_;
  }
  static const TypeKind Kind = TypeKind::FunctionType;

 private:
  FunctionType(torch::jit::Function* function);
  std::string annotation_str_impl(
      [[maybe_unused]] const TypePrinter& printer = nullptr) const override {
    const auto& n = name().value();
    return n.qualifiedName();
  }
  torch::jit::Function* function_;
};

struct NoneType;
using NoneTypePtr = SingletonTypePtr<NoneType>;
// This type represents a Python None
struct TORCH_API NoneType : public Type {
  bool equals(const Type& rhs) const override {
    return rhs.kind() == kind();
  }
  std::string str() const override {
    return "NoneType";
  }
  bool isSubtypeOfExt(const Type& rhs, std::ostream* why_not) const override;

  static const TypeKind Kind = TypeKind::NoneType;
  // global singleton
  static NoneTypePtr get();

 private:
  NoneType() : Type(TypeKind::NoneType) {}
};

struct GeneratorType;
using GeneratorTypePtr = SingletonTypePtr<GeneratorType>;
// This type represents a Generator
struct TORCH_API GeneratorType : public Type {
  bool equals(const Type& rhs) const override {
    return rhs.kind() == kind();
  }
  std::string str() const override {
    return "Generator";
  }
  static const TypeKind Kind = TypeKind::GeneratorType;
  // global singleton
  static GeneratorTypePtr get();

 private:
  GeneratorType() : Type(TypeKind::GeneratorType) {}
};

struct QuantizerType;
using QuantizerTypePtr = SingletonTypePtr<QuantizerType>;
// This type represents a Quantizer
struct TORCH_API QuantizerType : public Type {
  bool equals(const Type& rhs) const override {
    return rhs.kind() == kind();
  }
  std::string str() const override {
    return "Quantizer";
  }
  static const TypeKind Kind = TypeKind::QuantizerType;
  // global singleton
  static QuantizerTypePtr get();

 private:
  QuantizerType() : Type(TypeKind::QuantizerType) {}
};

struct QSchemeType;
using QSchemeTypePtr = SingletonTypePtr<QSchemeType>;
// This type represents a QScheme
struct TORCH_API QSchemeType : public Type {
  bool equals(const Type& rhs) const override {
    return rhs.kind() == kind();
  }
  std::string str() const override {
    return "QScheme";
  }
  static const TypeKind Kind = TypeKind::QSchemeType;
  // global singleton
  static QSchemeTypePtr get();

 private:
  QSchemeType() : Type(TypeKind::QSchemeType) {}
};

struct DeviceObjType;
using DeviceObjTypePtr = SingletonTypePtr<DeviceObjType>;
// This type represents a Device
struct TORCH_API DeviceObjType : public Type {
  bool equals(const Type& rhs) const override {
    return rhs.kind() == kind();
  }
  std::string str() const override {
    return "Device";
  }
  static const TypeKind Kind = TypeKind::DeviceObjType;
  // global singleton
  static DeviceObjTypePtr get();

 private:
  DeviceObjType() : Type(TypeKind::DeviceObjType) {}
};

struct StreamObjType;
using StreamObjTypePtr = SingletonTypePtr<StreamObjType>;
// This type represents a Generator
struct TORCH_API StreamObjType : public Type {
  bool equals(const Type& rhs) const override {
    return rhs.kind() == kind();
  }
  std::string str() const override {
    return "Stream";
  }
  static const TypeKind Kind = TypeKind::StreamObjType;
  // global singleton
  static StreamObjTypePtr get();

 private:
  StreamObjType() : Type(TypeKind::StreamObjType) {}
};

struct VarType;
using VarTypePtr = std::shared_ptr<VarType>;
// This type represents a type variable, used in FunctionSchema
struct VarType : public SharedType {
  static VarTypePtr create(std::string name_) {
    return VarTypePtr(new VarType(std::move(name_)));
  }
  bool equals(const Type& rhs) const override {
    return rhs.kind() == kind();
  }
  std::string str() const override {
    return name();
  }
  const std::string& name() const {
    return name_;
  }
  bool hasFreeVariables() const override {
    return true;
  }
  static const TypeKind Kind = TypeKind::VarType;

 private:
  VarType(std::string name_)
      : SharedType(TypeKind::VarType), name_(std::move(name_)) {}
  std::string name_;
};

struct CapsuleType;
using CapsuleTypePtr = SingletonTypePtr<CapsuleType>;
// This type represents a Python Capsule.
// It does not appear in the IR and is only used during runtime
struct TORCH_API CapsuleType : public Type {
  bool equals(const Type& rhs) const override {
    return rhs.kind() == kind();
  }
  std::string str() const override {
    return "Capsule";
  }
  static const TypeKind Kind = TypeKind::CapsuleType;
  // global singleton
  static CapsuleTypePtr get();

 private:
  CapsuleType() : Type(TypeKind::CapsuleType) {}
};

struct PyObjectType;
using PyObjectTypePtr = SingletonTypePtr<PyObjectType>;
// This type represents a PyObject Type
struct TORCH_API PyObjectType : public Type {
  bool equals(const Type& rhs) const override {
    return rhs.kind() == kind();
  }
  std::string str() const override {
    return "PyObject";
  }
  static const TypeKind Kind = TypeKind::PyObjectType;
  // global singleton
  static PyObjectTypePtr get();

 private:
  PyObjectType() : Type(TypeKind::PyObjectType) {}
};

enum class TypeVerbosity {
  None,
  Type,
  TypeAndStride,
  Full,
  Symbolic,
  Default = Full,
};

TORCH_API TypeVerbosity type_verbosity();

TORCH_API std::ostream& operator<<(std::ostream& out, const Type& t);
template <typename T>
TORCH_API std::ostream& operator<<(std::ostream& out, const VaryingShape<T>& t);
TORCH_API std::ostream& operator<<(std::ostream& os, const SymbolicShape& s);
TORCH_API std::ostream& operator<<(std::ostream& os, const ShapeSymbol& s);
TORCH_API std::ostream& operator<<(std::ostream& os, const Stride& s);
// what is the type, ignoring extra size/shape information?
// e.g. Tensor(2x3) -> Dynamic, and Tuple(Tensor(2x3),...) -> Tuple(Dynamic,...)

// `unshapedType` is used to remove Tensor subtypes. We treat all Tensor
// subtypes as simply "Tensor"; we also create a new version of any
// container types in which internal Tensors have undergone the same
// operation. This is used for type comparisons between two Tensor types
// (`unshapedType` means that we don't falsely return `false` for e.g.
// Tensors of different dimensions). It's also used in the alias
// analysis pass.
// Be careful with calls because this can be very slow. If calling this
// on a graph, use `EraseShapeInformation` in shape_analysis.h
inline TypePtr unshapedType(const TypePtr& type) {
  if (type->isSubtypeOf(*TensorType::get())) {
    return TensorType::get();
  }
  at::ArrayRef<TypePtr> contained = type->containedTypes();
  if (contained.empty()) {
    return type;
  }
  return type->withContained(fmap(type->containedTypes(), unshapedType));
}

inline TypePtr TensorType::fromNumberType(const Type& typ) {
  if (typ.isSubtypeOf(*IntType::get())) {
    return TensorType::createContiguous(at::kLong, at::kCPU, {});
  } else if (typ.isSubtypeOf(*FloatType::get())) {
    return TensorType::createContiguous(at::kDouble, at::kCPU, {});
  } else if (typ.isSubtypeOf(*BoolType::get())) {
    return TensorType::createContiguous(at::kBool, at::kCPU, {});
  } else if (typ.kind() == NumberType::Kind) {
    return TensorType::create(std::nullopt, at::kCPU, {}, std::nullopt);
  }
  TORCH_CHECK(false, "Unknown number type: ", typ.str());
}
inline TypePtr TensorType::fromBoolType() {
  return TensorType::createContiguous(at::kBool, at::kCPU, {});
}

inline std::optional<c10::ScalarType> tryScalarTypeFromJitType(
    const Type& type) {
  if (type == *FloatType::get()) {
    return at::typeMetaToScalarType(c10::get_default_dtype());
  } else if (type == *IntType::get()) {
    return at::ScalarType::Long;
  } else if (type == *BoolType::get()) {
    return at::ScalarType::Bool;
  }
  return std::nullopt;
}

inline at::ScalarType scalarTypeFromJitType(const Type& type) {
  auto result = tryScalarTypeFromJitType(type);
  TORCH_CHECK(
      result,
      "Add new condition, expected Float, Complex, Int, or Bool but got",
      type.str());
  return *result;
}

// Attempt to find the correct supertype of the two types `t1` and `t2`.
// If no supertype is found, then nullopt will be returned if
// `default_to_union` is false, and `Union[t1, t2]` will be returned
// if it is true. If `t1 == t2`, or `t1` is a type refinement of `t2`,
// then `t2` will be returned (and vice versa).
//
// Two different tensortypes will return dynamic.
//
// Currently we chose not to support returning a NumberType for
// two types from the set of {FloatType, IntType, ComplexType}, because
// there is a lack of operator support for NumberType.
//
// If `type_hint` is an `InterfaceType`, then we can use that as a
// potential supertype for `ClassType`s in the list. Otherwise, we have
// no way to find and use some common interface type
TORCH_API std::optional<TypePtr> unifyTypes(
    const TypePtr& t1,
    const TypePtr& t2,
    bool default_to_union = false,
    const TypePtr& type_hint = nullptr);

TORCH_API std::optional<TypePtr> unifyTypeList(
    at::ArrayRef<TypePtr> elements,
    std::ostream& why_not,
    bool default_to_union = false,
    const TypePtr& type_hint = nullptr);

namespace detail {
template <typename T>
struct getTypePtr_ final {
  static decltype(auto) call() {
    return ([]() {
      try {
        return getCustomClassType<T>();
      } catch (const c10::Error&) {
        TORCH_CHECK(
            false,
            "Type ",
            c10::util::get_fully_qualified_type_name<T>(),
            " could not be converted to any of the known types.");
      }
    }());
  }
};

template <typename T, bool fake>
struct getMaybeFakeTypePtr_ final {
  static decltype(auto) call() {
    return getTypePtr_<T>::call();
  }
};

template <>
struct getTypePtr_<at::IValue> final {
  static decltype(auto) call() {
    return AnyType::get();
  }
};

template <>
struct getTypePtr_<at::Tensor> final {
  static decltype(auto) call() {
    return TensorType::get();
  }
};
template <>
struct getTypePtr_<c10::Storage> final {
  static decltype(auto) call() {
    return StorageType::get();
  }
};
template <>
struct getTypePtr_<c10::Stream> final {
  static decltype(auto) call() {
    return StreamObjType::get();
  }
};
template <>
struct getTypePtr_<double> final {
  static decltype(auto) call() {
    return FloatType::get();
  }
};
template <>
struct getTypePtr_<c10::complex<double>> final {
  static decltype(auto) call() {
    return ComplexType::get();
  }
};
template <>
struct getTypePtr_<int64_t> final {
  static decltype(auto) call() {
    return IntType::get();
  }
};

template <>
struct getTypePtr_<DeviceIndex> final {
  static decltype(auto) call() {
    return IntType::get();
  }
};

template <>
struct getMaybeFakeTypePtr_<SymInt, false> final {
  static decltype(auto) call() {
    return SymIntType::get();
  }
};
template <>
struct getMaybeFakeTypePtr_<SymInt, true> final {
  static decltype(auto) call() {
    return IntType::get();
  }
};

template <>
struct getMaybeFakeTypePtr_<SymFloat, false> final {
  static decltype(auto) call() {
    return SymFloatType::get();
  }
};
template <>
struct getMaybeFakeTypePtr_<SymFloat, true> final {
  static decltype(auto) call() {
    return FloatType::get();
  }
};

template <>
struct getMaybeFakeTypePtr_<SymBool, false> final {
  static decltype(auto) call() {
    return SymBoolType::get();
  }
};
template <>
struct getMaybeFakeTypePtr_<SymBool, true> final {
  static decltype(auto) call() {
    return BoolType::get();
  }
};

template <>
struct getTypePtr_<c10::Device> final {
  static decltype(auto) call() {
    return DeviceObjType::get();
  }
};
template <>
struct getTypePtr_<bool> final {
  static decltype(auto) call() {
    return BoolType::get();
  }
};
template <>
struct getTypePtr_<at::Scalar> final {
  static decltype(auto) call() {
    return NumberType::get();
  }
};
template <>
struct getTypePtr_<c10::QScheme> final {
  static decltype(auto) call() {
    return QSchemeType::get();
  }
};
template <>
struct getTypePtr_<at::Generator> final {
  static decltype(auto) call() {
    return TypeFactory::create<OptionalType>(TypeFactory::get<GeneratorType>());
  }
};
template <>
struct getTypePtr_<std::string> final {
  static decltype(auto) call() {
    return StringType::get();
  }
};
template <>
struct getTypePtr_<c10::string_view> final {
  static decltype(auto) call() {
    return StringType::get();
  }
};
template <>
struct getTypePtr_<at::Dimname> final {
  static decltype(auto) call() {
    return StringType::get();
  }
};
template <class T, bool fake>
struct getMaybeFakeTypePtr_<std::vector<T>, fake> final {
  static const auto& call() {
    static auto inner_type = getMaybeFakeTypePtr_<T, fake>::call();
    // The "per vector<T>" static singleton needs to live in a .cpp file,
    // otherwise we'll end up with one singleton instance per shared library.
    static auto type = ListType::get("vector", inner_type);
    return type;
  }
};
template <class T, bool fake>
struct getMaybeFakeTypePtr_<c10::ArrayRef<T>, fake> final {
  static const auto& call() {
    static auto inner_type = getMaybeFakeTypePtr_<T, fake>::call();
    // The "per ArrayRef<T>" static singleton needs to live in a .cpp file,
    // otherwise we'll end up with one singleton instance per shared library.
    static auto type = ListType::get("ArrayRef", inner_type);
    return type;
  }
};
template <bool fake>
struct getMaybeFakeTypePtr_<c10::SymIntArrayRef, fake> final {
  static const auto& call() {
    static auto type =
        ListType::create(getMaybeFakeTypePtr_<c10::SymInt, fake>::call());
    return type;
  }
};
template <class T, bool fake>
struct getMaybeFakeTypePtr_<c10::List<T>, fake> final {
  static const auto& call() {
    static auto inner_type = getMaybeFakeTypePtr_<T, fake>::call();
    // The "per List<T>" static singleton needs to live in a .cpp file,
    // otherwise we'll end up with one singleton instance per shared library.
    static auto type = ListType::get("List", inner_type);
    return type;
  }
};
template <class T, bool fake>
struct getMaybeFakeTypePtr_<c10::IListRef<T>, fake> final {
  static const auto& call() {
    static auto inner_type = getMaybeFakeTypePtr_<T, fake>::call();
    static auto type = ListType::get("List", inner_type);
    return type;
  }
};
template <class T, size_t N, bool fake>
struct getMaybeFakeTypePtr_<std::array<T, N>, fake> final {
  static const auto& call() {
    static auto inner_type = getMaybeFakeTypePtr_<T, fake>::call();
    // The "per array<T, N>" static singleton needs to live in a .cpp file,
    // otherwise we'll end up with one singleton instance per shared library.
    // (Concatenating the length onto the end of the string because we want a
    // unique type_ptr created for every std::array<T, N> type).
    static auto type =
        ListType::get(std::string("array") + std::to_string(N), inner_type);
    return type;
  }
};
template <class K, class V, bool fake>
struct getMaybeFakeTypePtr_<std::unordered_map<K, V>, fake> final {
  static const auto& call() {
    static auto inner_key_type = getMaybeFakeTypePtr_<K, fake>::call();
    static auto inner_val_type = getMaybeFakeTypePtr_<V, fake>::call();
    // The "per unordered_map<K, V>" static singleton needs to live in a .cpp
    // file, otherwise we'll end up with one singleton instance per shared
    // library.
    static auto type =
        DictType::get("unordered_map", inner_key_type, inner_val_type);
    return type;
  }
};
template <class K, class V, bool fake>
struct getMaybeFakeTypePtr_<c10::Dict<K, V>, fake> final {
  static const auto& call() {
    static auto inner_key_type = getMaybeFakeTypePtr_<K, fake>::call();
    static auto inner_val_type = getMaybeFakeTypePtr_<V, fake>::call();
    // The "per Dict<K, V>" static singleton needs to live in a .cpp file,
    // otherwise we'll end up with one singleton instance per shared library.
    static auto type = DictType::get("Dict", inner_key_type, inner_val_type);
    return type;
  }
};

template <class T, bool fake>
struct getMaybeFakeTypePtr_<std::optional<T>, fake> final {
  static const auto& call() {
    static auto inner_type = getMaybeFakeTypePtr_<T, fake>::call();
    // The "per std::optional<T>" static singleton needs to live in a .cpp file,
    // otherwise we'll end up with one singleton instance per shared library.
    static auto type = OptionalType::get(inner_type);
    return type;
  }
};

template <>
struct getTypePtr_<at::OptionalIntArrayRef> final {
  static const auto& call() {
    static auto inner_type = getMaybeFakeTypePtr_<IntArrayRef, false>::call();
    // The "per std::optional<T>" static singleton needs to live in a .cpp file,
    // otherwise we'll end up with one singleton instance per shared library.
    static auto type = OptionalType::get(inner_type);
    return type;
  }
};

template <bool fake>
struct getMaybeFakeTypePtr_<at::OptionalSymIntArrayRef, fake> final {
  static const auto& call() {
    // The "per std::optional<T>" static singleton needs to live in a .cpp file,
    // otherwise we'll end up with one singleton instance per shared library.
    static auto inner_type = getMaybeFakeTypePtr_<SymIntArrayRef, fake>::call();
    static auto type = OptionalType::get(inner_type);
    return type;
  }
};

template <class... Contained, bool fake>
struct getMaybeFakeTypePtr_<std::tuple<Contained...>, fake> final {
  static const auto& call() {
    static auto type = ([]() {
      std::vector<TypePtr> contained_types = {
          (getMaybeFakeTypePtr_<Contained, fake>::call())...};
      return TupleType::create(std::move(contained_types));
    })();
    return type;
  }
};
template <>
struct getTypePtr_<void> final {
  static decltype(auto) call() {
    return NoneType::get();
  }
};
} // namespace detail
template <class T>
inline decltype(auto) getTypePtr() {
  // TODO: static_assert that a templated function exists, and throw a friendly
  // error message if not
  return detail::getMaybeFakeTypePtr_<T, false>::call();
}

template <class T>
inline TypePtr getTypePtrCopy() {
  // TODO: static_assert that a templated function exists, and throw a friendly
  // error message if not
  return getTypePtr<T>();
}

template <class T>
inline decltype(auto) getFakeTypePtr() {
  return detail::getMaybeFakeTypePtr_<T, true>::call();
}

template <class T>
inline TypePtr getFakeTypePtrCopy() {
  return getFakeTypePtr<T>();
}

using TypeEnv = std::unordered_map<std::string, TypePtr>;
struct MatchTypeReturn {
  MatchTypeReturn(std::string reason) : reason_(std::move(reason)) {}
  static MatchTypeReturn Success() {
    return MatchTypeReturn();
  }
  bool success() const {
    return !reason_.has_value();
  }
  const std::string& reason() const {
    return reason_.value();
  }

 private:
  MatchTypeReturn() : reason_(std::nullopt) {}
  std::optional<std::string>
      reason_; // is there is no match, this contains the reason
};

// attempt to match the type variables in formal to actual, adding them to
// type_env. If no match is possible this returns a MatchTypeReturn with
// r.success() == false and a r.reason() that describes why it could not match.
// note: It is possible to successfully match a formal, but for type variables
// in the formal to still not be defined. In particular, None matches
// Optional[T] but does not define the value of T.
TORCH_API MatchTypeReturn matchTypeVariables(
    const TypePtr& formal,
    const TypePtr& actual,
    TypeEnv& type_env);

// replace type variables appearing in `type` with the values in
// `type_env`. Returns nullptr if a variable used in `type`
// does not appear in `type_env`
TORCH_API TypePtr tryEvalTypeVariables(const TypePtr& type, TypeEnv& type_env);

TORCH_API bool elementTypeCanBeInferredFromMembers(const TypePtr& elem_type);

struct InterfaceType;
using InterfaceTypePtr = std::shared_ptr<InterfaceType>;

// Interfaces are a list of abstract methods that a class might meet.
// If a class provides those methods, it implicitly meets the interface.

// Subtype relations for Interface with ClassType:
// lhs (ClassType or InterfaceType) is a subtype of rhs if:
// 1. lhs methods are a superset of rhs methods
// 2. if rhs is module interface, the lhs must be module interface or module
// itself
struct TORCH_API InterfaceType : public NamedType {
  static InterfaceTypePtr create(
      QualifiedName qualifiedName,
      bool is_module = false);

  bool equals(const Type& rhs) const override {
    if (auto user_rhs = rhs.castRaw<InterfaceType>()) {
      return isSubTypeImpl(*this, *user_rhs, nullptr) &&
          isSubTypeImpl(*user_rhs, *this, nullptr);
    }
    return false;
  }

  std::string str() const override {
    return std::string("InterfaceType<") + name()->name() + ">";
  }

  bool isSubtypeOfExt(const Type& rhs, std::ostream* why_not) const override;

  // try to find a method of this interface,
  // returns nullptr if not found.
  const FunctionSchema* getMethod(const std::string& name) const;
  void addMethod(FunctionSchema schema);
  const std::vector<FunctionSchema>& methods() const {
    return *methods_;
  }

  bool is_module() const override {
    return is_module_;
  }
  static const TypeKind Kind = TypeKind::InterfaceType;
  ~InterfaceType() override = default;

 private:
  InterfaceType(QualifiedName name, bool is_module);
  static bool isSubTypeImpl(
      const InterfaceType& lhs,
      const InterfaceType& rhs,
      std::ostream* why_not);

  std::string annotation_str_impl(
      [[maybe_unused]] const TypePrinter& printer = nullptr) const override {
    return name()->qualifiedName();
  }

  // shared_ptr so that this header does not have to depend on
  // FunctionSchema.h
  std::shared_ptr<std::vector<FunctionSchema>> methods_;
  // flag to distinguish if it's an interface type from a module or not
  bool is_module_;
};

template <TypeKind K>
struct EnumerationType : public Type {
  static const TypeKind Kind = K;

  bool equals(const Type& rhs) const override {
    return rhs.kind() == kind();
  }

 protected:
  EnumerationType() : Type(Kind) {}
};

// WARNING: These enumeration types below DO NOT actually get parsed out
// from the logical schema strings, instead they are mapped as ints.  To
// observe these types, use real_type() instead of type() on Argument

struct ScalarTypeType;
using ScalarTypeTypePtr = SingletonTypePtr<ScalarTypeType>;
struct TORCH_API ScalarTypeType
    : public EnumerationType<TypeKind::ScalarTypeType> {
  std::string str() const override {
    return "ScalarType";
  }
  static const TypeKind Kind = TypeKind::ScalarTypeType;
  // global singleton
  static ScalarTypeTypePtr get();

 private:
  ScalarTypeType() : EnumerationType() {}
};

struct MemoryFormatType;
using MemoryFormatTypePtr = SingletonTypePtr<MemoryFormatType>;
struct TORCH_API MemoryFormatType
    : public EnumerationType<TypeKind::MemoryFormatType> {
  std::string str() const override {
    return "MemoryFormat";
  }
  static const TypeKind Kind = TypeKind::MemoryFormatType;
  // global singleton
  static MemoryFormatTypePtr get();

 private:
  MemoryFormatType() : EnumerationType() {}
};

struct LayoutType;
using LayoutTypePtr = SingletonTypePtr<LayoutType>;
struct TORCH_API LayoutType : public EnumerationType<TypeKind::LayoutType> {
  std::string str() const override {
    return "Layout";
  }
  static const TypeKind Kind = TypeKind::LayoutType;
  // global singleton
  static LayoutTypePtr get();

 private:
  LayoutType() : EnumerationType() {}
};

namespace detail {
template <>
struct getMaybeFakeTypePtr_<c10::ScalarType, false> final {
  static decltype(auto) call() {
    return ScalarTypeType::get();
  }
};
template <>
struct getMaybeFakeTypePtr_<c10::Layout, false> final {
  static decltype(auto) call() {
    return LayoutType::get();
  }
};
template <>
struct getMaybeFakeTypePtr_<c10::MemoryFormat, false> final {
  static decltype(auto) call() {
    return MemoryFormatType::get();
  }
};
template <>
struct getMaybeFakeTypePtr_<c10::ScalarType, true> final {
  static decltype(auto) call() {
    return IntType::get();
  }
};
template <>
struct getMaybeFakeTypePtr_<c10::Layout, true> final {
  static decltype(auto) call() {
    return IntType::get();
  }
};
template <>
struct getMaybeFakeTypePtr_<c10::MemoryFormat, true> final {
  static decltype(auto) call() {
    return IntType::get();
  }
};
} // namespace detail

// the common supertype of all lists,
// List[T] <: AnyList for all T
struct AnyListType;
using AnyListTypePtr = SingletonTypePtr<AnyListType>;
struct TORCH_API AnyListType : public Type {
  bool equals(const Type& rhs) const override {
    return rhs.kind() == kind();
  }
  std::string str() const override {
    return "list";
  }
  static const TypeKind Kind = TypeKind::AnyListType;
  // global singleton
  static AnyListTypePtr get();

 private:
  AnyListType() : Type(TypeKind::AnyListType) {}
};

// the common supertype of all tuples,
// Tuple[T...] <: AnyTuple for all T
struct AnyTupleType;
using AnyTupleTypePtr = SingletonTypePtr<AnyTupleType>;
struct TORCH_API AnyTupleType : public Type {
  bool equals(const Type& rhs) const override {
    return rhs.kind() == kind();
  }

  std::string str() const override {
    return "tuple";
  }
  static const TypeKind Kind = TypeKind::AnyTupleType;

  // global singleton
  static AnyTupleTypePtr get();

 private:
  AnyTupleType() : Type(TypeKind::AnyTupleType) {}
};

// the common supertype of all classes,
// ClassType <: AnyClassType for all classes
struct AnyClassType;
using AnyClassTypePtr = SingletonTypePtr<AnyClassType>;
struct TORCH_API AnyClassType : public Type {
  bool equals(const Type& rhs) const override {
    return rhs.kind() == kind();
  }
  std::string str() const override {
    return "AnyClassType";
  }
  static const TypeKind Kind = TypeKind::AnyClassType;
  // global singleton
  static AnyClassTypePtr get();

 private:
  AnyClassType() : Type(TypeKind::AnyClassType) {}
};

template <>
inline typename detail::CastReturnType<NamedType>::type Type::cast<
    NamedType>() {
  if (kind() == TypeKind::TupleType || kind() == TypeKind::FunctionType ||
      kind() == TypeKind::ClassType || kind() == TypeKind::InterfaceType) {
    return std::static_pointer_cast<NamedType>(
        static_cast<NamedType*>(this)->shared_from_this());
  }
  return nullptr;
}

template <>
inline typename detail::CastConstReturnType<NamedType>::type Type::cast<
    NamedType>() const {
  if (kind() == TypeKind::TupleType || kind() == TypeKind::FunctionType ||
      kind() == TypeKind::ClassType || kind() == TypeKind::InterfaceType) {
    return std::static_pointer_cast<const NamedType>(
        static_cast<const NamedType*>(this)->shared_from_this());
  }
  return nullptr;
}

template <>
inline const NamedType* Type::castRaw<NamedType>() const {
  if (kind() == TypeKind::TupleType || kind() == TypeKind::FunctionType ||
      kind() == TypeKind::ClassType || kind() == TypeKind::InterfaceType) {
    return static_cast<const NamedType*>(this);
  }
  return nullptr;
}

// Used as a return type when inferring the IValue type of a Python object.
struct InferredType {
  /* implicit */ InferredType(TypePtr type) : type_(std::move(type)) {}
  /* implicit */ InferredType(std::string reason)
      : type_(nullptr), reason_(std::move(reason)) {}
  TypePtr type() const {
    TORCH_INTERNAL_ASSERT(
        type_,
        "Tried to get the type from an InferredType but the type is null. ",
        "Reason: ",
        reason_);
    return type_;
  }
  bool success() const {
    return type_ != nullptr;
  }
  const std::string& reason() const {
    TORCH_INTERNAL_ASSERT(!type_);
    return reason_;
  }

 private:
  TypePtr type_;
  std::string reason_;
};

TORCH_API bool containsAnyType(const TypePtr& type);

} // namespace c10<|MERGE_RESOLUTION|>--- conflicted
+++ resolved
@@ -1167,14 +1167,9 @@
       const std::vector<std::string>& field_names,
       const std::vector<TypePtr>& field_types);
 
-<<<<<<< HEAD
   static TupleTypePtr createNamed(
       const std::optional<c10::QualifiedName>& name,
       const std::vector<c10::string_view>& field_names,
-=======
-  static TupleTypePtr createNamed(const std::optional<c10::QualifiedName>& name,
-      const std::vector<std::string_view>& field_names,
->>>>>>> 9e98b3d7
       const std::vector<TypePtr>& field_types);
 
   static TupleTypePtr create(std::vector<TypePtr> types) {
