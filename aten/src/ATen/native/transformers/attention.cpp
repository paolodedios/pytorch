#include <ATen/core/TensorBody.h>
#define TORCH_ASSERT_ONLY_METHOD_OPERATORS
#include <ATen/core/Tensor.h>
#include <ATen/TensorOperators.h>
#include <ATen/AccumulateType.h>
#include <ATen/Dispatch.h>
#include <ATen/OpMathType.h>
#include <ATen/native/DispatchStub.h>
#include <ATen/NestedTensorImpl.h>
#include <ATen/TensorIndexing.h>
#include <ATen/TensorSubclassLikeUtils.h>
#include <ATen/native/transformers/attention.h>
#include <ATen/native/transformers/sdp_utils_cpp.h>
#include <c10/util/typeid.h>
#include <c10/core/DeviceType.h>
#include <c10/core/SymInt.h>
#include <c10/core/SymIntArrayRef.h>
#include <c10/util/Logging.h>
#include <c10/core/DispatchKey.h>
#include <c10/core/DispatchKeySet.h>

#include <type_traits>
#include <limits>
#include <utility>

#ifndef AT_PER_OPERATOR_HEADERS
#include <ATen/Functions.h>
#include <ATen/NativeFunctions.h>
#else
#include <ATen/ops/_fused_sdp_choice_native.h>
#include <ATen/ops/_masked_softmax.h>
#include <ATen/ops/_native_multi_head_attention_native.h>
#include <ATen/ops/_nested_from_padded.h>
#include <ATen/ops/_nested_tensor_softmax_with_shape.h>
#include <ATen/ops/_scaled_dot_product_attention_math.h>
#include <ATen/ops/_scaled_dot_product_attention_math_for_mps.h>
#include <ATen/ops/_scaled_dot_product_attention_math_for_mps_native.h>
#include <ATen/ops/_scaled_dot_product_attention_math_native.h>
#include <ATen/ops/_scaled_dot_product_efficient_attention.h>
#include <ATen/ops/_scaled_dot_product_flash_attention.h>
#include <ATen/ops/_scaled_dot_product_flash_attention_backward_native.h>
#include <ATen/ops/_scaled_dot_product_flash_attention_native.h>
#include <ATen/ops/_scaled_dot_product_cudnn_attention.h>
#include <ATen/ops/_scaled_dot_product_flash_attention_for_cpu.h>
#include <ATen/ops/_scaled_dot_product_flash_attention_for_cpu_native.h>
#include <ATen/ops/_scaled_dot_product_flash_attention_for_cpu_backward.h>
#include <ATen/ops/_scaled_dot_product_flash_attention_for_cpu_backward_native.h>
#include <ATen/ops/_scaled_dot_product_fused_attention_overrideable.h>
#include <ATen/ops/_scaled_dot_product_fused_attention_overrideable_native.h>
#include <ATen/ops/_scaled_dot_product_fused_attention_overrideable_backward.h>
#include <ATen/ops/_scaled_dot_product_fused_attention_overrideable_backward_native.h>
#include <ATen/ops/_softmax.h>
#include <ATen/ops/_transform_bias_rescale_qkv.h>
#include <ATen/ops/_transform_bias_rescale_qkv_native.h>
#include <ATen/ops/_triton_multi_head_attention_native.h>
#include <ATen/ops/_triton_scaled_dot_attention.h>
#include <ATen/ops/bmm.h>
#include <ATen/ops/cat.h>
#include <ATen/ops/chunk_native.h>
#include <ATen/ops/dropout.h>
#include <ATen/ops/linear_native.h>
#include <ATen/ops/matmul.h>
#include <ATen/ops/matmul_native.h>
#include <ATen/ops/ones.h>
#include <ATen/ops/pad.h>
#include <ATen/ops/scaled_dot_product_attention_native.h>
#include <ATen/ops/softmax.h>
#include <ATen/ops/split_native.h>
#include <ATen/ops/split_with_sizes_native.h>
#include <ATen/ops/where.h>
#include <ATen/ops/zeros.h>
#include <ATen/ops/zeros_like.h>
#endif

#include <ATen/native/nested/NestedTensorTransformerFunctions.h>
namespace at::native {

DEFINE_DISPATCH(_fused_sdp_choice_stub);

DEFINE_DISPATCH(transform_bias_rescale_qkv_stub);
DEFINE_DISPATCH(flash_attention_kernel);
DEFINE_DISPATCH(flash_attention_backward_kernel);

namespace {

Tensor gemm_nt(const Tensor& self, const Tensor& other) {
  if (self.is_nested()) {
    return NestedTensor_matmul(self, other.t());
  } else {
    return at::native::matmul(self, other.t());
  }
}

Tensor transform_0213(const Tensor& a) {
  TORCH_INTERNAL_ASSERT_DEBUG_ONLY(a.size(1));
  TORCH_INTERNAL_ASSERT_DEBUG_ONLY(a.size(3));
  return a.permute({0, 2, 1, 3})
      .contiguous()
      .view({a.size(0), a.size(2), a.size(1) * a.size(3)});
}

} // namespace


Tensor bmm_nt(const Tensor& a, const Tensor& b) {
  auto a_ = a.view({a.size(0) * a.size(1), a.size(2), a.size(3)});
  auto b_ = b.view({b.size(0) * b.size(1), b.size(2), b.size(3)});
  auto bt_ = b_.transpose(2, 1);
  auto c_ = at::bmm(a_, bt_);
  return c_.view({a.size(0), a.size(1), a.size(2), b.size(2)});
}

Tensor masked_softmax(
    Tensor& attn_scores,
    std::optional<Tensor> attn_mask,
    const Tensor& query,
    std::optional<int64_t> mask_type) {
  if (query.is_nested() && !attn_mask) {
    return at::_nested_tensor_softmax_with_shape(attn_scores, query);
  }
  if (attn_mask && attn_mask->dtype() != at::kBool) {
    attn_mask = attn_mask->to(at::kBool);
  }
  if (attn_mask) {
    return _masked_softmax(attn_scores, *attn_mask, attn_scores.dim() - 1, mask_type);
  } else {
    return _softmax_out(attn_scores, attn_scores, attn_scores.dim() - 1, false);
  }
}

Tensor bmm_nn(Tensor& out, const Tensor& a, const Tensor& b) {
  const std::array<int64_t, 3> newAShape = {
      a.sizes()[0] * a.sizes()[1], a.sizes()[2], a.sizes()[3]};
  auto a_ = a.view(newAShape);
  const std::array<int64_t, 3> newBShape = {
      b.sizes()[0] * b.sizes()[1], b.sizes()[2], b.sizes()[3]};
  auto b_ = b.view(newBShape);
  auto out_ = out.reshape({newAShape[0], newAShape[1], newBShape[2]});
  auto c_ = at::bmm_out(out_, a_, b_);
  return c_.view({a.size(0), a.size(1), a.size(2), b.size(3)});
}


Tensor transform0213_gemm_nt_bias(
    const Tensor& a,
    const Tensor& b,
    const Tensor& c,
    const Tensor& query) {
  if (query.is_nested()) {
    at::Tensor nested_a = _nested_from_padded(
        a, get_nested_tensor_impl(query)->get_nested_sizes(), true);
    return NestedTensor_times_Tensor_plus_Tensor_addmm(
        c, nested_a, b.t(), 1, 1);
  } else {
    const Tensor a_0213 = transform_0213(a);
    auto a_ = a_0213.view({a_0213.size(0) * a_0213.size(1), a_0213.size(2)});
    auto r_ = at::native::linear(a_, b, c);
    return r_.view({a_0213.size(0), a_0213.size(1), r_.size(1)});
  }
}

void debug_assert_shape(int line, const Tensor& t, c10::IntArrayRef shape) {
  TORCH_INTERNAL_ASSERT_DEBUG_ONLY(
      (size_t)t.dim() == shape.size(),
      "(called from line ",
      line,
      ") ",
      "expected ",
      shape.size(),
      "-D tensor but got ",
      t.dim());
  if (t.is_nested()) {
    return;
  }
  for (auto idx : c10::irange(shape.size())) {
    TORCH_INTERNAL_ASSERT_DEBUG_ONLY(
        shape[idx] == 0 || t.sizes()[idx] == shape[idx],
        "(called from line ",
        line,
        ") ",
        "expected dim ",
        idx,
        " to be ",
        shape[idx],
        " but got ",
        t.sizes()[idx]);
  }
}

Tensor qkv_projection(
    const Tensor& query,
    const Tensor& key,
    const Tensor& value,
    const int64_t embed_dim,
    const Tensor& qkv_weight) {
  // shape: [B, T, 3 x D]
  Tensor qkv;

  if (key.is_same(value)) {
    if (query.is_same(key)) {
      // self-attention
      qkv = gemm_nt(query, qkv_weight);
    } else {
      // encoder-decoder attention
      // TODO: is there a more efficient way to set this up?
      // TODO: can we stay nested insted of using cat? Probably just make a
      // NestedTensor out of the matmul results or something?
      auto q_kv_weight_s =
          at::native::split_with_sizes(qkv_weight, {embed_dim, embed_dim * 2}, 0);
      TORCH_INTERNAL_ASSERT_DEBUG_ONLY(
          q_kv_weight_s.size() == 2,
          "expected split to produce 2 tensors but it produced ",
          q_kv_weight_s.size());
      auto q = gemm_nt(query, q_kv_weight_s[0]);
      auto kv = gemm_nt(key, q_kv_weight_s[1]);
      qkv = at::cat({std::move(q), std::move(kv)}, 2);
    }
  } else {
    auto q_k_v_weight_s = at::native::chunk(qkv_weight, 3, 0);
    TORCH_INTERNAL_ASSERT_DEBUG_ONLY(
        q_k_v_weight_s.size() == 3,
        "expected chunk to produce 3 tensors but it produced ",
        q_k_v_weight_s.size());
    // TODO: can we stay nested instead of using cat?
    auto q = gemm_nt(query, q_k_v_weight_s[0]);
    auto k = gemm_nt(key, q_k_v_weight_s[1]);
    auto v = gemm_nt(value, q_k_v_weight_s[2]);
    qkv = at::cat({std::move(q), std::move(k), std::move(v)}, 2);
  }

  return qkv;
}

// compute q = (q + q_bias) / sqrt(dim_per_head), k = k + k_bias, v = v + v_bias
std::tuple<Tensor, Tensor, Tensor> transform_bias_rescale_qkv_cpu(
    const Tensor& qkv,
    const Tensor& qkv_bias,
    const int64_t num_head) {
  auto qkv_ = qkv.is_nested()
    ? c10::MaybeOwned<Tensor>::owned(qkv.to_padded_tensor(0))
    : c10::MaybeOwned<Tensor>::borrowed(qkv);
  auto B = qkv_->size(0);
  auto T = qkv_->size(1);
  auto _3D = qkv_->size(2);
  auto D = _3D / 3;
  TORCH_CHECK(D % num_head == 0);
  TORCH_CHECK(_3D % 3 == 0);
  const auto dim_per_head = D / num_head;
  auto q_k_v = at::empty({3, B, num_head, T, dim_per_head}, qkv_->options());

  const auto qkv_contig = qkv_->expect_contiguous();
  const auto qkv_bias_contig = qkv_bias.expect_contiguous();
  transform_bias_rescale_qkv_stub(
      kCPU,
      qkv_->scalar_type(),
      q_k_v.data_ptr(),
      qkv_contig->const_data_ptr(),
      qkv_bias_contig->const_data_ptr(),
      B, T, D, num_head);
  auto q_k_v_s =
      at::native::split(q_k_v.view({3 * B, num_head, T, dim_per_head}), B, 0);
  TORCH_INTERNAL_ASSERT_DEBUG_ONLY(q_k_v_s.size() == 3);
  return std::make_tuple(q_k_v_s[0], q_k_v_s[1], q_k_v_s[2]);
}

std::tuple<Tensor, Tensor> native_multi_head_attention_cpu(
    const Tensor& query,
    const Tensor& key,
    const Tensor& value,
    const int64_t embed_dim,
    const int64_t num_head,
    const Tensor& qkv_weight,
    const Tensor& qkv_bias,
    const Tensor& proj_weight,
    const Tensor& proj_bias,
    const std::optional<Tensor>& mask,
    bool need_weights,
    bool average_attn_weights,
    const std::optional<int64_t> mask_type) {
  // query shape: [B, T, D]
  // qkv_weight shape: [3 * D, D]

  TORCH_CHECK(
      !mask || !query.is_nested(),
      "NestedTensor with mask is not supported yet");
  const auto D = embed_dim;
  TORCH_CHECK(
      query.dim() == 3,
      "expected 3-D `query`, got ",
      query.dim(),
      "-D tensor");
  TORCH_CHECK(
      query.is_nested() || query.sizes()[2] == embed_dim,
      "passed-in embed_dim ",
      embed_dim,
      " didn't match last dim of query ",
      query.sizes()[2]);
  TORCH_CHECK(
      key.dim() == 3,
      "expected 3-D `key`, got ",
      key.dim(),
      "-D tensor");
  TORCH_CHECK(
      value.dim() == 3,
      "expected 3-D `value`, got ",
      value.dim(),
      "-D tensor");
  TORCH_CHECK(
      query.is_nested() || key.is_nested() || value.is_nested() ||
          (query.sizes() == key.sizes() && key.sizes() == value.sizes()),
      "expected `query`/`key`/`value` shapes to match");
  TORCH_CHECK(
      qkv_weight.dim() == 2,
      "expected 2-D `qkv_weight`, got ",
      qkv_weight.dim(),
      "-D tensor");
  TORCH_CHECK(
      D * 3 == qkv_weight.sizes()[0],
      "expected `qkv_weight` first dim to be 3x embed_dim");
  TORCH_CHECK(
      D == qkv_weight.sizes()[1],
      "expected `qkv_weight` second dim to be embed_Dim");
  TORCH_CHECK(
      qkv_bias.dim() == 1,
      "expected 1-D `qkv_bias`, got ",
      qkv_bias.dim(),
      "-D tensor");
  TORCH_CHECK(
      qkv_bias.sizes()[0] == 3 * D,
      "expected `qkv_bias` first dim and first dim of query to be equal");
  TORCH_CHECK(D % num_head == 0, "`embed_dim` must divide evenly by `num_heads`");

#ifndef NDEBUG
  const auto B = query.is_nested()
      ? get_nested_tensor_impl(query)->get_nested_sizes().size(0)
      : query.sizes()[0];
  auto T = query.is_nested() ? 0 : query.sizes()[1];
  const auto dim_per_head = D / num_head;
#endif

  // shape: [B, T, 3 x D]
  auto qkv = qkv_projection(query, key, value, embed_dim, qkv_weight);

  if (!qkv.is_nested() && qkv.numel() == 0) {
    if (query.is_nested()) {
      return std::make_tuple(Tensor(), Tensor());
    }
    return std::make_tuple(at::empty_like(query), Tensor());
  }

#ifndef NDEBUG
  if (!query.is_nested() || !qkv.is_nested()) {
    if (query.is_nested()) {
      T = qkv.size(1);
    }
    debug_assert_shape(__LINE__, qkv, {B, T, 3 * D});
  }
#endif

#ifdef DEBUG_PRINT_EACH_STEP
  if (!qkv.is_nested()) {
    std::cerr << "qkv: " << qkv << std::endl;
  }
#endif
  // shape: 3 x [B, num_head, T, dim_per_head]
  auto q_k_v = _transform_bias_rescale_qkv(qkv, qkv_bias, num_head);
  qkv = Tensor(); // Not used any more, allow free
  auto& q = std::get<0>(q_k_v);
  const auto& k = std::get<1>(q_k_v);
  const auto& v = std::get<2>(q_k_v);
#ifndef NDEBUG
  debug_assert_shape(__LINE__, q, {B, num_head, T, dim_per_head});
  debug_assert_shape(__LINE__, k, {B, num_head, T, dim_per_head});
  debug_assert_shape(__LINE__, v, {B, num_head, T, dim_per_head});
#endif
#ifdef DEBUG_PRINT_EACH_STEP
  std::cerr << "q: " << q << std::endl;
  std::cerr << "k: " << k << std::endl;
  std::cerr << "v: " << v << std::endl;
#endif

  // shape: [B, num_head, T, T]
  auto qkt = bmm_nt(q, k);
  // q & k are dead but cannot be freed because they were packed with v
#ifndef NDEBUG
  debug_assert_shape(__LINE__, qkt, {B, num_head, T, T});
#endif
#ifdef DEBUG_PRINT_EACH_STEP
  std::cerr << "qkt: " << qkt << std::endl;
#endif

  // shape: [B, num_head, T, T]
  // TODO: long-term, have a kernel that works with
  // NestedTensor directly if there is no mask passed
  qkt = masked_softmax(qkt, mask, query, mask_type);
#ifdef DEBUG_PRINT_EACH_STEP
  std::cerr << "qkt after softmax: " << qkt << std::endl;
#endif

  // shape: [B, num_head, T, dim_per_head]
  // reuse storage for q; we're done with it
  auto attn_ctx = bmm_nn(q, qkt, v);
  // qkv is not dead; we just reused storage for q!
  if (!need_weights) {
    qkt = Tensor();
  }
#ifndef NDEBUG
  debug_assert_shape(__LINE__, attn_ctx, {B, num_head, T, dim_per_head});
#endif
#ifdef DEBUG_PRINT_EACH_STEP
  std::cerr << "attn_ctx: " << attn_ctx << std::endl;
#endif

  // shape: [B, T, D]
  // Fuse transform_0213 inside
  auto proj = transform0213_gemm_nt_bias(
      attn_ctx, proj_weight, proj_bias, query);
// TODO: Remove me when https://github.com/pytorch/pytorch/issues/130073 is fixed
#if !defined(NDEBUG) && 0
  debug_assert_shape(__LINE__, proj, {B, T, D});
#endif
  if (need_weights && average_attn_weights) {
    // weights are not needed for full transformer, so don't worry too
    // much about performance -- we implement this just to make use
    // cases that don't disable need_weights still get some speedup.
    qkt = qkt.sum(1);
    qkt /= num_head;
  }
  return std::make_tuple(std::move(proj), std::move(qkt));
}

int64_t _fused_sdp_choice_cpp(const Tensor& query_, const Tensor& key, const Tensor& value,
        const std::optional<Tensor>& attn_mask_, double dropout_p, bool is_causal, std::optional<double> scale){
  sdp::sdp_params kernel_params{query_, key, value, attn_mask_, dropout_p, is_causal};
  auto backend = sdp::select_sdp_backend_cpp(kernel_params);
  if (backend == sdp::SDPBackend::error) {
    TORCH_CHECK(
        false,
        "No viable backend for scaled_dot_product_attention was found. ",
        "This is likely due to turning off both the math kernel and the fused kernels.");
  }
  return static_cast<int64_t>(backend);
}

REGISTER_ARCH_DISPATCH(_fused_sdp_choice_stub, DEFAULT, &_fused_sdp_choice_cpp);
REGISTER_AVX2_DISPATCH(_fused_sdp_choice_stub, &_fused_sdp_choice_cpp);
REGISTER_AVX512_DISPATCH(_fused_sdp_choice_stub, &_fused_sdp_choice_cpp);
REGISTER_VSX_DISPATCH(_fused_sdp_choice_stub, &_fused_sdp_choice_cpp);
REGISTER_ZVECTOR_DISPATCH(_fused_sdp_choice_stub, &_fused_sdp_choice_cpp);

int64_t _fused_sdp_choice_meta(
    const Tensor& query_,
    const Tensor& key,
    const Tensor& value,
    const std::optional<Tensor>& attn_mask_,
    double dropout_p,
    bool is_causal,
    std::optional<double> scale) {
  auto query_key_set = query_.key_set();
#if defined(USE_ROCM)
  bool has_rocm = query_key_set.has(c10::DispatchKey::HIP);
  if (has_rocm) {
    auto choice_int = _fused_sdp_choice_stub(at::kHIP, query_, key, value, attn_mask_, dropout_p, is_causal, scale);
    return choice_int;
  }
#else
  bool has_cuda = query_key_set.has(c10::DispatchKey::CUDA);
  if (has_cuda) {
    auto choice_int = _fused_sdp_choice_stub(
        at::kCUDA,
        query_,
        key,
        value,
        attn_mask_,
        dropout_p,
        is_causal,
        scale);
    return choice_int;
  }
#endif
  return static_cast<int64_t>(sdp::SDPBackend::math);
}
namespace {

inline void validate_sdpa_input(
    const Tensor& query_,
    const Tensor& key,
    const Tensor& value,
    const std::optional<Tensor>& attn_mask_,
    double dropout_p,
    bool is_causal,
    std::optional<double> scale) {
  TORCH_CHECK(
      query_.dtype() == key.dtype() && query_.dtype() == value.dtype(),
      "Expected query, key, and value to have the same dtype, but got query.dtype: ",
      query_.dtype(), " key.dtype: ", key.dtype(), " and value.dtype: ", value.dtype(), " instead.");
  TORCH_CHECK(
      query_.device() == key.device() && query_.device() == value.device(),
      "Expected query, key, and value to have the same device type, but got query.device: ",
      query_.device(), " key.device: ", key.device(), " and value.device: ", value.device(), " instead.");
  TORCH_CHECK(
      query_.dim() >= 2 && key.dim() >= 2 && value.dim() >= 2,
      "Expected query, key, and value to all be  at least 2 dimensional, but got query.dim: ",
      query_.dim(), " key.dim: ", key.dim(), " and value.dim: ", value.dim(), " instead.");
  if (attn_mask_.has_value()){
    auto mask_dtype = attn_mask_->dtype();
    TORCH_CHECK(mask_dtype == at::kBool || mask_dtype == at::kFloat || mask_dtype == query_.dtype(),
      "Expected attn_mask dtype to be bool or float or to match query dtype, but got attn_mask.dtype: ",
      mask_dtype, " and  query.dtype: ", query_.dtype(), " instead.");
    TORCH_CHECK(
      !query_.is_nested() && !key.is_nested(),
      "Scaled_dot_product_attention: Nested tensors for query / key are not supported "
      "when an explicit attn_mask is set");
  }
  return;
}
// This function is used to produce an attn_mask
// in a standard format that can be consumed by both
// the math and memory efficient attn_mask implementation
//  Args:
//    attn_mask: attn_mask of shape (B, L, S) or (L, S) or (B, N_heads, L, S)
std::optional<Tensor> convert_boolean_attn_mask(const std::optional<Tensor>& attn_mask, caffe2::TypeMeta dtype) {
  // Pass through
  if(!attn_mask.has_value()){
    return std::nullopt;
  }
  // Convert boolean mask to additive mask; need to invert mask to indicate what
  // to mask *out*.
  if (attn_mask->dtype() == at::kBool) {
    // TODO Use the max type of the input and output
    return at::where(attn_mask->logical_not(), -std::numeric_limits<double>::infinity(), at::scalar_tensor(0.0, at::TensorOptions().dtype(dtype).device(attn_mask->device())));
  }
  // Otherwise, attn_mask represents an additive attention tensor
  return attn_mask;
}
// Memory Efficient Attention requires a padded attn mask bias
// This function pads the attn_mask bias to be a multiple of 16
// Then slices the padded bias to the original size
// We apply this function to the top level SDPA so that
// if padding is done it will be tracked for backward automatically

template<int alignment>
bool aligned_tensor(const at::Tensor& tensor){
  for(const auto i : c10::irange(tensor.dim() - 1)){
    if(tensor.sym_stride(i) % alignment != 0){
      return false;
    }
  }
  return tensor.sym_stride(-1) == 1;
}

template <int alignment>
at::Tensor pad_bias(const at::Tensor& attn_bias) {
  auto last_dim_size = attn_bias.sym_size(-1);
  auto pad_count = alignment - (last_dim_size % alignment);
  auto padded_bias = at::pad_symint(attn_bias, {c10::SymInt(0), pad_count});
  return padded_bias.slice_symint(-1, 0, last_dim_size);
}

at::Tensor preprocess_mask(
    const at::Tensor& mask,
    const at::Tensor& query,
    const at::Tensor& key,
    const at::Tensor& value) {
  constexpr int mem_eff_alignment = 8;
  at::Tensor result_mask = mask;
  if (!aligned_tensor<mem_eff_alignment>(mask)) {
    result_mask = pad_bias<mem_eff_alignment>(mask);
  }
  return result_mask.expand_symint(
      {query.sym_size(0),
       query.sym_size(1),
       query.sym_size(2),
       key.sym_size(2)});
}
// FlashAttentionV2 requires that head dimension be a multiple of 8
// This was previously done within the kernel, however
// This causes the kernel to maybe alias query, key, value
// So instead we pad the head_dimensions to be a multiple of 8 in the composite
// region
template <int alignment_size, bool slice>
at::Tensor pad_last_dim(const at::Tensor& attn_bias) {
  auto last_dim_size = attn_bias.sym_size(-1);
  if (last_dim_size % alignment_size == 0) {
    return attn_bias;
  }
  auto pad_count = alignment_size - (last_dim_size % alignment_size);
  auto padded_bias = at::pad_symint(attn_bias, {c10::SymInt(0), pad_count});
  if (slice) {
    return padded_bias.slice_symint(-1, 0, last_dim_size);
  }
  return padded_bias;
}

at::Tensor post_process_flash_output(
    at::Tensor out,
    c10::SymInt const& og_size) {
  if (!out.is_nested() && out.sym_size(-1) != og_size) {
    out = out.slice_symint(-1, 0, og_size);
  }
  return out;
}

bool should_compute_logsumexp(const Tensor& query, const Tensor& key, const Tensor& value) {
  const bool any_inputs_require_grad = query.requires_grad() || key.requires_grad() || value.requires_grad();
  const bool gradmode_enabled = at::GradMode::is_enabled();
  return any_inputs_require_grad && gradmode_enabled;
}

} // namespace

// Computes scaled dot product attention on query, key and value tensors, using
// an optional attention mask if passed, and applying dropout if a probability
// greater than 0.0 is specified.
//
// Args:
//     query (Tensor): Query tensor; shape (N, ..., L, E)
//     key (Tensor): Key tensor; shape (N, ..., S, E)
//     value (Tensor): Value tensor; shape (N, ..., S, E)
//     attn_mask (optional Tensor): Attention mask; shape must be broadcastable to the shape of attention weights,
//         which is (N,..., L, S). Two types of masks are supported.
//         A boolean mask where a value of True indicates that the element *should* take part in attention.
//         A float mask of the same type as query, key, value that is added to the attention score.
//     dropout_p (float): Dropout probability; if greater than 0.0, dropout is applied
//     need_attn_weights (bool): If true, the second return value will contain the attention weights used;
//         otherwise, the second return value is unspecified
//     is_causal (bool): If true, assumes causal attention masking; for this case, attn_mask should not be set.
//         TODO: Consider removing this flag before promoting this function to the public API. It's possible
//         to get specialized support for causal masks (and other types of masking e.g. local attention / block
//         sparse masks) via tensor subclassing, allowing for a leaner API.
//
// Returns a tensor:
//     output (Tensor): Attention output; shape (N, ..., L, E)
//
// Shape legend:
//     N: Batch size
//     ...: Any number of other batch dimensions (optional)
//     S: Source sequence length
//     L: Target sequence length
//     E: Embedding dimension
Tensor scaled_dot_product_attention(
    const Tensor& query_,
    const Tensor& key,
    const Tensor& value,
    const std::optional<Tensor>& attn_mask_,
    double dropout_p,
    bool is_causal,
    std::optional<double> scale) {
  validate_sdpa_input(query_, key, value, attn_mask_, dropout_p, is_causal, scale);
  int64_t choice_int = static_cast<int64_t>(sdp::SDPBackend::math);
  if (_fused_sdp_choice_stub.is_device_supported(query_.device().type())) {
    choice_int = _fused_sdp_choice_stub(query_.device().type(),
          query_, key, value, attn_mask_, dropout_p, is_causal, scale);
  }
  sdp::SDPBackend backend = static_cast<sdp::SDPBackend>(choice_int);
  std::optional<Tensor> attn_mask = convert_boolean_attn_mask(attn_mask_, query_.dtype());
  switch (backend) {
    case sdp::SDPBackend::cudnn_attention: {
      bool compute_logsumexp = should_compute_logsumexp(query_, key, value);
      auto out_lse_softmax = at::_scaled_dot_product_cudnn_attention(
          query_, key, value, attn_mask_, compute_logsumexp, dropout_p, is_causal, false /*return_debug_mask*/, scale);
      return std::get<0>(out_lse_softmax);
    }
    case sdp::SDPBackend::flash_attention: {
      if(query_.device().type() == DeviceType::CUDA){
        c10::SymInt og_size = query_.sym_size(-1);
        Tensor query_padded = pad_last_dim<8, false>(query_);
        Tensor key_padded = pad_last_dim<8, false>(key);
        Tensor value_padded = pad_last_dim<8, false>(value);
        // We need to calculate the scale based off the OG head dim size
        auto og_scale = sdp::calculate_scale(query_, scale);
        auto out_lse_softmax = at::_scaled_dot_product_flash_attention(
            query_padded, key_padded, value_padded, dropout_p, is_causal, false /*return_debug_mask*/, og_scale.as_float_unchecked());
        return post_process_flash_output(std::get<0>(out_lse_softmax), og_size);
      }
      // For the CPU case we do not need to pad the last dim
      return std::get<0>(at::_scaled_dot_product_flash_attention_for_cpu(
          query_, key, value, dropout_p, is_causal, attn_mask, scale));
    }
    case sdp::SDPBackend::efficient_attention: {
      bool compute_logsumexp = should_compute_logsumexp(query_, key, value);
      if (attn_mask.has_value()) {
        attn_mask.value() = preprocess_mask(attn_mask.value(), query_, key, value);;
      }
      auto out_and_lse = at::_scaled_dot_product_efficient_attention(
          query_, key, value, attn_mask, compute_logsumexp, dropout_p, is_causal, scale);
      return std::get<0>(out_and_lse);
    }
    case sdp::SDPBackend::overrideable: {
      auto out_lse_softmax = at::_scaled_dot_product_fused_attention_overrideable(
          query_, key, value, attn_mask, dropout_p, is_causal, false /*return_debug_mask*/, scale);
      return std::get<0>(out_lse_softmax);
    }
    case sdp::SDPBackend::math:
      if (query_.device().type() == DeviceType::MPS && dropout_p == 0.0
          && query_.is_contiguous() && key.is_contiguous() && value.is_contiguous()
          && !query_.is_nested() && !key.is_nested() && !value.is_nested()) {
        return std::get<0>(at::_scaled_dot_product_attention_math_for_mps(
            query_,
            key,
            value,
            attn_mask,
            dropout_p,
            is_causal,
            c10::nullopt, /*dropout_mask*/
            scale));
      }
      return std::get<0>(at::_scaled_dot_product_attention_math(
          query_,
          key,
          value,
          attn_mask,
          dropout_p,
          is_causal,
          std::nullopt, /*dropout_mask*/
          scale));
    default:
      TORCH_CHECK(
          false,
          "No viable backend for scaled_dot_product_attention was found.");
      return Tensor();
  }
}

std::tuple<Tensor, Tensor> _scaled_dot_product_attention_math(
        const Tensor& query_, const Tensor& key, const Tensor& value,
        const std::optional<Tensor>& attn_mask_, double dropout_p, bool is_causal,
        const std::optional<Tensor>& dropout_mask, std::optional<double> scale) {
  C10_LOG_API_USAGE_ONCE("torch.sdpa.math_fallback");
  if (query_.is_nested() || key.is_nested() || value.is_nested()) {
    TORCH_CHECK(
        query_.is_contiguous() && key.is_contiguous() &&
            value.is_contiguous(),
        "scaled_dot_product_attention: If inputs are nested tensors they must be contiguous");
  }
  auto origin_dtype = query_.scalar_type();
  // Keep query, key, value in high precision for accuracy
  // NestedTensor reports issues for backward with autograd so disabled: must be
  // contiguous to get buffer.
  auto query_acc = (query_.scalar_type() == at::kHalf ||
                    query_.scalar_type() == at::kBFloat16) &&
          !query_.is_nested()
      ? query_.to(at::kFloat)
      : query_;
  auto key_acc =
      (key.scalar_type() == at::kHalf || key.scalar_type() == at::kBFloat16) &&
          !key.is_nested()
      ? key.to(at::kFloat)
      : key;
  auto value_acc = (value.scalar_type() == at::kHalf ||
                    value.scalar_type() == at::kBFloat16) &&
          !value.is_nested()
      ? value.to(at::kFloat)
      : value;
  auto attn_mask = attn_mask_;
  // Naive, composite implementation defined here.

  // Scale q, k before matmul for stability see https://tinyurl.com/sudb9s96 for
  // math
  bool is_negative_scaling = scale.has_value() && scale.value() < 0.0;
  const auto scaling_factor =
      sdp::calculate_scale(
          query_acc, is_negative_scaling ? std::abs(scale.value()) : scale)
          .sqrt();

  const auto query = query_acc *
      (is_negative_scaling ? c10::SymFloat(0.0) - scaling_factor
                           : scaling_factor);
  if (is_causal) {
    TORCH_CHECK(
        !attn_mask.has_value(),
        "_scaled_dot_product_attention: Explicit attn_mask should not be set when is_causal=True");
    TORCH_CHECK(
        !query.is_nested() && !key_acc.is_nested(),
        "_scaled_dot_product_attention: Nested tensors for query / key are not supported when is_causal=True");

    // Replace attn_mask with causal mask; lower triangular elements take part
    // in attention.
    const auto L = query.sym_size(-2), S = key_acc.sym_size(-2);
    attn_mask =
        at::ones_symint({L, S}, query.options().dtype(at::kBool)).tril();
    attn_mask = convert_boolean_attn_mask(attn_mask, query.dtype());
    }
<<<<<<< HEAD

    // MQA/GQA handling
    auto [key_expanded, value_expanded] = pre_process_group_query_attention_input(query, key_acc, value_acc, enable_gqa);
    auto attn = at::matmul(query, key_expanded.transpose(-2, -1) * scaling_factor);
=======
    auto attn = at::matmul(query, key.transpose(-2, -1) * scaling_factor);
>>>>>>> 01cdcbf7
    if (attn_mask.has_value()) {
      if (at::areAnyTensorSubclassLike({attn, *attn_mask})) {
        attn = attn.add(*attn_mask);
      } else {
        attn.add_(*attn_mask);
      }
    }
    attn = at::softmax(attn, -1);
    if (dropout_p > 0.0) {
      if (dropout_mask.has_value()) {
        // In order to validate the correctness of the fused kernels, we need to
        // use the same dropout mask in order to compare the results.
        TORCH_WARN_ONCE("Dropout mask should only be used for testing purposes.");
        attn = attn.masked_fill(dropout_mask->logical_not(), 0.0);
        auto dropout_scaling = 1.0 / (1 - dropout_p);
<<<<<<< HEAD
        return std::make_tuple(at::matmul(attn, value_expanded * dropout_scaling).to(origin_dtype), attn.to(origin_dtype));
=======
        return std::make_tuple(at::matmul(attn, value * dropout_scaling), attn);
>>>>>>> 01cdcbf7
      } else {
        attn = at::dropout(attn, dropout_p, true);
      }
    }

<<<<<<< HEAD
    return std::make_tuple(at::matmul(attn, value_expanded).to(origin_dtype), attn.to(origin_dtype));
=======
    return std::make_tuple(at::matmul(attn, value), attn);
>>>>>>> 01cdcbf7
}

std::tuple<at::Tensor, at::Tensor>
_scaled_dot_product_flash_attention_cpu(
    const Tensor& query,
    const Tensor& key,
    const Tensor& value,
    double dropout_p,
    bool is_causal,
    const std::optional<Tensor>& attn_mask,
    std::optional<double> scale) {
  const auto dtype = query.scalar_type();
  int64_t batchSize = query.size(0);
  int64_t qSize = query.size(2);
  int64_t num_head = query.size(1);
  int64_t headSize = query.size(3);

  TORCH_CHECK(c10::isFloatingType(dtype),
    "scaled_dot_product_attention_flash_attention: Expected data type in FP32, FP64, BF16, FP16, but got ", dtype, " instead.");
  TORCH_CHECK(query.dim() == 4 && key.dim() == 4 && value.dim() == 4,
    "scaled_dot_product_attention_flash_attention: Accept only 4 dims inputs shape of {B, H, T, K}");
  TORCH_CHECK(dropout_p == 0.0,
    "scaled_dot_product_attention_flash_attention: Currently do not support dropout > 0");
  TORCH_CHECK((query.size(3) == value.size(3)) && (key.size(3) == value.size(3)),
    "scaled_dot_product_attention_flash_attention: Q/K/V should have the same head size");
  TORCH_CHECK(!attn_mask.has_value() ||
          attn_mask.value().scalar_type() == at::kFloat ||
          dtype == attn_mask.value().scalar_type(),
    "scaled_dot_product_attention_flash_attention: Attention mask is the same data type as query");
  TORCH_CHECK(!attn_mask.has_value() ||
          (attn_mask.value().dim() == 2 || attn_mask.value().dim() == 4),
    "scaled_dot_product_attention_flash_attention: Attention mask dim in {2, 4}");

  at::Tensor output = at::empty({batchSize, qSize, num_head, headSize}, query.options());
  const auto accumulate_dtype = toOpMathType(dtype);
  at::Tensor logsumexp = at::empty({batchSize, qSize, num_head},
      query.options().dtype(accumulate_dtype));

  flash_attention_kernel(kCPU, output, logsumexp,
      query, key, value, dropout_p, is_causal, attn_mask, scale);

  output = output.transpose(1, 2);
  logsumexp = logsumexp.transpose(1, 2);

  return std::make_tuple(std::move(output), std::move(logsumexp));
}

std::tuple<at::Tensor, at::Tensor, at::Tensor>
_scaled_dot_product_flash_attention_cpu_backward(
    const Tensor& grad_out,
    const Tensor& query,
    const Tensor& key,
    const Tensor& value,
    const Tensor& out,
    const Tensor& logsumexp,
    double dropout_p,
    bool is_causal,
    const std::optional<Tensor>& attn_mask,
    std::optional<double> scale) {
  if (!grad_out.defined()) {
    return std::make_tuple(Tensor{}, Tensor{}, Tensor{});
  }
  auto grad_out_t = grad_out.transpose(1, 2);
  auto q_t = query.transpose(1, 2);
  auto k_t = key.transpose(1, 2);
  auto v_t = value.transpose(1, 2);
  auto o_t = out.transpose(1, 2);
  auto lse_t = logsumexp.transpose(1, 2);

  auto grad_q = at::zeros(q_t.sizes(), query.options());
  auto grad_k = at::zeros(k_t.sizes(), key.options());
  auto grad_v = at::zeros(v_t.sizes(), value.options());

  flash_attention_backward_kernel(kCPU, grad_q, grad_k, grad_v,
      grad_out_t, q_t, k_t, v_t, o_t, lse_t,
      dropout_p, is_causal, attn_mask, scale);

  grad_q = grad_q.transpose(1, 2);
  grad_k = grad_k.transpose(1, 2);
  grad_v = grad_v.transpose(1, 2);

  return std::make_tuple(std::move(grad_q), std::move(grad_k), std::move(grad_v));
}

std::tuple<at::Tensor, at::Tensor, at::Tensor, at::Tensor, c10::SymInt, c10::SymInt, at::Tensor, at::Tensor, at::Tensor>
_scaled_dot_product_fused_attention_overrideable(
    const at::Tensor & query,
    const at::Tensor & key,
    const at::Tensor & value,
    const std::optional<at::Tensor> & attn_bias,
    double dropout_p,
    bool is_causal,
    bool return_debug_mask,
    std::optional<double> scale) {
  TORCH_CHECK_NOT_IMPLEMENTED(false, "_scaled_dot_product_fused_attention_overrideable not implemented. This is an operator for privateuse1 backends, please use TORCH_LIBRARY_IMPL to override this function ");
}

std::tuple<at::Tensor, at::Tensor, at::Tensor, at::Tensor>
_scaled_dot_product_fused_attention_overrideable_backward(
    const at::Tensor & grad_out,
    const at::Tensor & query,
    const at::Tensor & key,
    const at::Tensor & value,
    const at::Tensor & attn_bias,
    std::array<bool,4> grad_input_mask,
    const at::Tensor & out,
    const at::Tensor & logsumexp,
    const at::Tensor & cum_seq_q,
    const at::Tensor & cum_seq_k,
    int64_t max_q,
    int64_t max_k,
    double dropout_p,
    bool is_causal,
    const at::Tensor & philox_seed,
    const at::Tensor & philox_offset,
    std::optional<double> scale) {
  TORCH_CHECK_NOT_IMPLEMENTED(false, "_scaled_dot_product_fused_attention_overrideable_backward not implemented: This is an operator for privateuse1 backends, please use TORCH_LIBRARY_IMPL to override this function ");
  return std::tuple<Tensor, Tensor, Tensor, Tensor>(
          at::empty_like(query),
          at::empty_like(key),
          at::empty_like(value),
          at::empty_like(attn_bias));
}

Tensor triton_multi_head_attention(
    const Tensor& query,
    const Tensor& key,
    const Tensor& value,
    const int64_t embed_dim,
    const int64_t num_head,
    const Tensor& qkv_weight,
    const Tensor& qkv_bias,
    const Tensor& proj_weight,
    const Tensor& proj_bias,
    const std::optional<Tensor>& mask) {
  // query shape: [B, T, D]
  // qkv_weight shape: [3 * D, D]
  TORCH_CHECK(!mask, "Only causal mask is supported for Triton.");

  const auto D = embed_dim;
  TORCH_CHECK(
      query.dim() == 3,
      "expected 3-D `query`, got ",
      query.dim(),
      "-D tensor");
  TORCH_CHECK(
      query.sizes()[2] == embed_dim,
      "passed-in embed_dim ",
      embed_dim,
      " didn't match last dim of query ",
      query.sizes()[2]);
  TORCH_CHECK(
      key.dim() == 3,
      "expected 3-D `key`, got ",
      key.dim(),
      "-D tensor");
  TORCH_CHECK(
      value.dim() == 3,
      "expected 3-D `value`, got ",
      value.dim(),
      "-D tensor");
  TORCH_CHECK(
          query.sizes() == key.sizes() && key.sizes() == value.sizes(),
      "expected `query`/`key`/`value` shapes to match");
  TORCH_CHECK(
      qkv_weight.dim() == 2,
      "expected 2-D `qkv_weight`, got ",
      qkv_weight.dim(),
      "-D tensor");
  TORCH_CHECK(
      D * 3 == qkv_weight.sizes()[0],
      "expected `qkv_weight` first dim to be 3x embed_dim");
  TORCH_CHECK(
      D == qkv_weight.sizes()[1],
      "expected `qkv_weight` second dim to be embed_Dim");

#ifndef NDEBUG
  const auto B = query.is_nested()
      ? get_nested_tensor_impl(query)->get_nested_sizes().size(0)
      : query.sizes()[0];
  auto T = query.is_nested() ? 0 : query.sizes()[1];
  const auto dim_per_head = D / num_head;
#endif

  // shape: [B, T, 3 x D]
  auto qkv = qkv_projection(query, key, value, embed_dim, qkv_weight);

  // shape: 3 x [B, num_head, T, dim_per_head]
  auto q_k_v = _transform_bias_rescale_qkv(qkv, qkv_bias, num_head);
  qkv = Tensor(); // Not used any more, allow free
  auto& q = std::get<0>(q_k_v);
  const auto& k = std::get<1>(q_k_v);
  const auto& v = std::get<2>(q_k_v);
#ifndef NDEBUG
  debug_assert_shape(__LINE__, q, {B, num_head, T, dim_per_head});
  debug_assert_shape(__LINE__, k, {B, num_head, T, dim_per_head});
  debug_assert_shape(__LINE__, v, {B, num_head, T, dim_per_head});
#endif
#ifdef DEBUG_PRINT_EACH_STEP
  std::cerr << "q: " << q << std::endl;
  std::cerr << "k: " << k << std::endl;
  std::cerr << "v: " << v << std::endl;
#endif

  auto attn_ctx = at::_triton_scaled_dot_attention(q, k, v);

#ifndef NDEBUG
  debug_assert_shape(__LINE__, attn_ctx, {B, num_head, T, dim_per_head});
#endif
#ifdef DEBUG_PRINT_EACH_STEP
  std::cerr << "attn_ctx: " << attn_ctx << std::endl;
#endif

  // shape: [B, T, D]
  // Fuse transform_0213 inside
  auto proj = transform0213_gemm_nt_bias(
      attn_ctx, proj_weight, proj_bias, query);
#ifndef NDEBUG
  debug_assert_shape(__LINE__, proj, {B, T, D});
#endif
  return proj;
}
} // namespace at::native<|MERGE_RESOLUTION|>--- conflicted
+++ resolved
@@ -781,14 +781,7 @@
         at::ones_symint({L, S}, query.options().dtype(at::kBool)).tril();
     attn_mask = convert_boolean_attn_mask(attn_mask, query.dtype());
     }
-<<<<<<< HEAD
-
-    // MQA/GQA handling
-    auto [key_expanded, value_expanded] = pre_process_group_query_attention_input(query, key_acc, value_acc, enable_gqa);
-    auto attn = at::matmul(query, key_expanded.transpose(-2, -1) * scaling_factor);
-=======
-    auto attn = at::matmul(query, key.transpose(-2, -1) * scaling_factor);
->>>>>>> 01cdcbf7
+    auto attn = at::matmul(query, key_acc.transpose(-2, -1) * scaling_factor);
     if (attn_mask.has_value()) {
       if (at::areAnyTensorSubclassLike({attn, *attn_mask})) {
         attn = attn.add(*attn_mask);
@@ -804,21 +797,13 @@
         TORCH_WARN_ONCE("Dropout mask should only be used for testing purposes.");
         attn = attn.masked_fill(dropout_mask->logical_not(), 0.0);
         auto dropout_scaling = 1.0 / (1 - dropout_p);
-<<<<<<< HEAD
-        return std::make_tuple(at::matmul(attn, value_expanded * dropout_scaling).to(origin_dtype), attn.to(origin_dtype));
-=======
-        return std::make_tuple(at::matmul(attn, value * dropout_scaling), attn);
->>>>>>> 01cdcbf7
+        return std::make_tuple(at::matmul(attn, value_acc * dropout_scaling).to(origin_dtype), attn.to(origin_dtype));
       } else {
         attn = at::dropout(attn, dropout_p, true);
       }
     }
 
-<<<<<<< HEAD
-    return std::make_tuple(at::matmul(attn, value_expanded).to(origin_dtype), attn.to(origin_dtype));
-=======
-    return std::make_tuple(at::matmul(attn, value), attn);
->>>>>>> 01cdcbf7
+    return std::make_tuple(at::matmul(attn, value_acc).to(origin_dtype), attn.to(origin_dtype));
 }
 
 std::tuple<at::Tensor, at::Tensor>
