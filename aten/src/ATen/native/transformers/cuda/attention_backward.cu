#include <string_view>
#define TORCH_ASSERT_ONLY_METHOD_OPERATORS
#include <cstdint>
#include <type_traits>

#include <ATen/core/Tensor.h>
#include <ATen/TensorOperators.h>

#include <ATen/cuda/CUDAContext.h>
#include <ATen/cuda/CUDAGraphsUtils.cuh>
#include <c10/cuda/CUDAMathCompat.h>
#include <c10/util/Exception.h>
#include <c10/util/bit_cast.h>

#include <c10/core/TensorImpl.h>
#include <ATen/native/nested/NestedTensorTransformerFunctions.h>
#include <ATen/native/nested/NestedTensorUtils.h>
#include <ATen/native/transformers/attention.h>
#include <ATen/native/transformers/cuda/sdp_utils.h>
#include <ATen/native/transformers/sdp_utils_cpp.h>
#include <ATen/cuda/CUDAGeneratorImpl.h>

#ifndef AT_PER_OPERATOR_HEADERS
#include <ATen/Functions.h>
#include <ATen/NativeFunctions.h>
#else
#include <ATen/ops/zeros_like.h>
#include <ATen/ops/empty_strided.h>
#include <ATen/ops/_flash_attention_backward.h>
#include <ATen/ops/_flash_attention_backward_native.h>
#include <ATen/ops/_efficient_attention_backward.h>
#include <ATen/ops/_efficient_attention_backward_native.h>
#include <ATen/ops/_scaled_dot_product_flash_attention_backward_native.h>
#endif

#ifdef USE_FLASH_ATTENTION
// FlashAttention Specific Imports
#include <ATen/native/transformers/cuda/flash_attn/flash_api.h>
#endif
#ifdef USE_MEM_EFF_ATTENTION
#ifndef USE_ROCM
// MemoryEfficient Attention Specific Imports for CUDA
#include <ATen/native/transformers/cuda/mem_eff_attention/kernel_backward.h>
#include <ATen/native/transformers/cuda/mem_eff_attention/kernels/cutlassB.h>
#include <ATen/native/transformers/cuda/mem_eff_attention/gemm_kernel_utils.h>
#include <ATen/native/transformers/cuda/mem_eff_attention/pytorch_utils.h>
#else
// MemoryEfficient Attention Specific Imports for ROCM
#ifndef DISABLE_AOTRITON
#include <ATen/native/transformers/hip/aotriton_adapter.h>
#include <aotriton/flash.h>
#include <aotriton/runtime.h>
#endif
#include <ATen/native/transformers/hip/flash_attn/ck/me_ck_api.h>
#endif
#endif

#ifdef __HIP_PLATFORM_AMD__
#include <ATen/native/cudnn/hip/MHA.h>
#else
#include <ATen/native/cudnn/MHA.h>
#endif

namespace at::native {

std::tuple<Tensor, Tensor, Tensor> _flash_attention_backward(
    const Tensor& grad_out,
    const Tensor& query,
    const Tensor& key,
    const Tensor& value,
    const Tensor& out,
    const Tensor& logsumexp,
    const Tensor& cumulative_sequence_length_q,
    const Tensor& cumulative_sequence_length_k,
    int64_t max_seqlen_batch_q,
    int64_t max_seqlen_batch_k,
    double dropout_p,
    bool is_causal,
    const Tensor& philox_seed,
    const Tensor& philox_offset,
    std::optional<double> scale,
    std::optional<int64_t> window_size_left,
    std::optional<int64_t> window_size_right) {
#if defined(USE_FLASH_ATTENTION)
  const auto softmax_scale = sdp::calculate_scale(query, scale).expect_float();
  //  CUDA code assumes that dout is contiguous
  auto contiguous_grad_out = grad_out.contiguous();
  auto contiguous_out = out.contiguous();

#ifndef USE_ROCM  // ROCM backend accepts std::optional for window_size_left/right directly.
  const int non_null_window_left = window_size_left.has_value() ? window_size_left.value() : -1;
  const int non_null_window_right = window_size_right.has_value() ? window_size_right.value() : -1;
#endif

  std::optional<at::Tensor> dq{std::nullopt};
  std::optional<at::Tensor> dk{std::nullopt};
  std::optional<at::Tensor> dv{std::nullopt};

  //  The kernel computes regardless we will drop for this functions return
  Tensor grad_softmax;

  // Currently unused args:
  std::optional<at::Tensor> alibi_slopes{std::nullopt};
  const float softcap = 0.0;

  bool deterministic{false};
  auto& ctx = at::globalContext();
  if (ctx.deterministicAlgorithms()) {
    if (ctx.deterministicAlgorithmsWarnOnly()) {
      TORCH_WARN_ONCE(
          "Flash Attention defaults to a non-deterministic algorithm. ",
          "To explicitly enable determinism call torch.use_deterministic_algorithms(True, warn_only=False).");
    } else {
      deterministic = true;
    }
  }

  // We check the whether the cumulative_sequence_length_q is defined
  // in order to determine whether we are using varlen or dense forward
  if (cumulative_sequence_length_q.defined()) {
    // Varlen forward
    auto [dQuery, dKey, dValue, dSoftmax] = FLASH_NAMESPACE::mha_varlen_bwd(
        contiguous_grad_out,
        query,
        key,
        value,
        contiguous_out,
        logsumexp,
        dq,
        dk,
        dv,
        cumulative_sequence_length_q,
        cumulative_sequence_length_k,
        alibi_slopes,
        max_seqlen_batch_q,
        max_seqlen_batch_k,
        dropout_p,
        softmax_scale,
        false /*zero_tensors*/,
        is_causal,
#ifdef USE_ROCM
        window_size_left,
        window_size_right,
#else
        non_null_window_left,
        non_null_window_right,
#endif
        softcap,
        deterministic,
        philox_seed,
        philox_offset);
    return std::make_tuple(std::move(dQuery), std::move(dKey), std::move(dValue));
  } else {
    // Dense forward
    auto [dQuery, dKey, dValue, dSoftmax] = FLASH_NAMESPACE::mha_bwd(
        contiguous_grad_out,
        query,
        key,
        value,
        contiguous_out,
        logsumexp,
        dq,
        dk,
        dv,
        alibi_slopes,
        dropout_p,
        softmax_scale,
        is_causal,
#ifdef USE_ROCM
        window_size_left,
        window_size_right,
#else
        non_null_window_left,
        non_null_window_right,
#endif
        softcap,
        deterministic,
        philox_seed,
        philox_offset);
    return std::make_tuple(std::move(dQuery), std::move(dKey), std::move(dValue));
  }
#endif
  TORCH_CHECK(false, "USE_FLASH_ATTENTION was not enabled for build.");
  return std::make_tuple(Tensor(), Tensor(), Tensor());
}

std::tuple<Tensor, Tensor, Tensor> _scaled_dot_product_cudnn_attention_backward_cuda(
    const Tensor& grad_out,
    const Tensor& query,
    const Tensor& key,
    const Tensor& value,
    const Tensor& out,
    const Tensor& logsumexp,
    const Tensor& philox_seed,
    const Tensor& philox_offset,
    const Tensor& attn_bias,
    const Tensor& cum_seq_q,
    const Tensor& cum_seq_k,
    const int64_t max_q,
    const int64_t max_k,
    double dropout_p,
    bool is_causal,
    std::optional<double> scale) {

    auto& ctx = at::globalContext();
    if (ctx.deterministicAlgorithms()) {
      if (ctx.deterministicAlgorithmsWarnOnly()) {
        TORCH_WARN_ONCE(
            "cuDNN Attention defaults to a non-deterministic algorithm. ",
            "To explicitly enable determinism call torch.use_deterministic_algorithms(True, warn_only=False).");
      }
    }

    const int64_t batch_size = query.size(0);
    const int64_t num_heads = query.size(1);
    const int64_t head_dim_qk = query.size(3);
    const int64_t head_dim_v = value.size(3);
    const int64_t max_seqlen_batch_q = query.size(2);
    const int64_t max_seqlen_batch_k = key.size(2);

<<<<<<< HEAD
    // This is needed because SaveVariable automatically converts
    // std::optional to undefined tensor
    std::optional<Tensor> attn_bias_;
    if (attn_bias.defined()) {
      attn_bias_ = attn_bias;
    }
    if (attn_bias_.has_value()) {
      const auto bias_dim = attn_bias_.value().dim();
      if (bias_dim == 2) {
        attn_bias_ = attn_bias_.value().expand({batch_size, 1, max_seqlen_batch_q, max_seqlen_batch_k});
      } else if (bias_dim == 3) {
        attn_bias_ = attn_bias_.value().expand({batch_size, 1, max_seqlen_batch_q, max_seqlen_batch_k});
      } else {
        TORCH_CHECK(bias_dim == 4, "cuDNN SDPA expects either a 2D, 3D, or 4D attn_bias but got ", attn_bias_.value().dim(), "D");
        attn_bias_ = attn_bias_.value().expand({batch_size, attn_bias_.value().size(1), max_seqlen_batch_q, max_seqlen_batch_k});
=======
    if (!is_nested) {
      const int64_t batch_size = query.size(0);
      const int64_t num_heads = query.size(1);
      const int64_t head_dim_qk = query.size(3);
      const int64_t head_dim_v = value.size(3);

      // This is needed because SaveVariable automatically converts
      // std::optional to undefined tensor
      std::optional<Tensor> attn_bias_;
      if (attn_bias.defined()) {
        attn_bias_ = attn_bias;
      }
      if (attn_bias_.has_value()) {
        const auto bias_dim = attn_bias_.value().dim();
        if (bias_dim == 2) {
          attn_bias_ = attn_bias_.value().expand({batch_size, 1, max_seqlen_batch_q, max_seqlen_batch_k});
        } else if (bias_dim == 3) {
          attn_bias_ = attn_bias_.value().expand({batch_size, 1, max_seqlen_batch_q, max_seqlen_batch_k});
        } else {
          TORCH_CHECK(bias_dim == 4, "cuDNN SDPA expects either a 2D, 3D, or 4D attn_bias but got ", attn_bias_.value().dim(), "D");
          attn_bias_ = attn_bias_.value().expand({batch_size, attn_bias_.value().size(1), max_seqlen_batch_q, max_seqlen_batch_k});
        }
      }

      const auto softmax_scale = sdp::calculate_scale(query, scale).expect_float();
      auto dq = at::empty_like(query);
      auto dk = at::empty_like(key);
      auto dv = at::empty_like(value);
      run_cudnn_SDP_bprop(batch_size /*int64_t b*/,
                          num_heads /*int64_t h*/,
                          max_q/*int64_t s_q*/,
                          max_k/*int64_t s_kv*/,
                          head_dim_qk /*int64_t d_qk*/,
                          head_dim_v /*int64_t d_v*/,
                          softmax_scale /*float scaling_factor*/,
                          is_causal /*bool is_causal*/,
                          dropout_p /*float dropout_probability*/,
                          query /*const Tensor& q*/,
                          key /*const Tensor& k*/,
                          value /*const Tensor& v*/,
                          attn_bias_ /*const std::optional<Tensor>& attn_bias*/,
                          out /*const Tensor& o*/,
                          grad_out/*const Tensor& dO*/,
                          logsumexp/*const Tensor& softmaxstats*/,
                          dq/*Tensor& dQ*/,
                          dk/*Tensor& dK*/,
                          dv/*Tensor& dV*/,
                          philox_seed/*Tensor& dropoutseed*/,
                          philox_offset/*Tensor& dropoutoffset*/);
      return std::make_tuple(std::move(dq), std::move(dk), std::move(dv));
    } else {
      // BHSD ...
      const int64_t batch_size = cum_seq_q.size(0) - 1;
      const int64_t num_heads_q = query.size(-2);
      const int64_t num_heads_k = key.size(-2);
      const int64_t num_heads_v = value.size(-2);
      const int64_t head_dim_qk = query.size(-1);
      const int64_t head_dim_v = value.size(-1);
      std::optional<Tensor> attn_bias_;
      if (attn_bias.defined()) {
        attn_bias_ = attn_bias;
      }
      if (attn_bias_.has_value()) {
        const auto bias_dim = attn_bias_.value().dim();
        if (bias_dim == 2) {
          attn_bias_ = attn_bias_.value().expand({batch_size, 1, max_seqlen_batch_q, max_seqlen_batch_k});
        } else if (bias_dim == 3) {
          attn_bias_ = attn_bias_.value().expand({batch_size, 1, max_seqlen_batch_q, max_seqlen_batch_k});
        } else {
          attn_bias_ = attn_bias_.value().expand({batch_size, attn_bias_.value().size(1), max_seqlen_batch_q, max_seqlen_batch_k});
          TORCH_CHECK(bias_dim == 4, "cuDNN SDPA expects either a 2D, 3D, or 4D attn_bias but got ", attn_bias_.value().dim(), "D");
        }
>>>>>>> 95e456fc
      }
    }

    const auto softmax_scale = sdp::calculate_scale(query, scale).expect_float();
    auto dq = at::empty_like(query);
    auto dk = at::empty_like(key);
    auto dv = at::empty_like(value);
    run_cudnn_SDP_bprop(batch_size /*int64_t b*/,
                        num_heads /*int64_t h*/,
                        max_q/*int64_t s_q*/,
                        max_k/*int64_t s_kv*/,
                        head_dim_qk /*int64_t d_qk*/,
                        head_dim_v /*int64_t d_v*/,
                        softmax_scale /*float scaling_factor*/,
                        is_causal /*bool is_causal*/,
                        dropout_p /*float dropout_probability*/,
                        query /*const Tensor& q*/,
                        key /*const Tensor& k*/,
                        value /*const Tensor& v*/,
                        attn_bias_ /*const std::optional<Tensor>& attn_bias*/,
                        out /*const Tensor& o*/,
                        grad_out/*const Tensor& dO*/,
                        logsumexp.unsqueeze(-1)/*const Tensor& softmaxstats*/,
                        dq/*Tensor& dQ*/,
                        dk/*Tensor& dK*/,
                        dv/*Tensor& dV*/,
                        philox_seed/*Tensor& dropoutseed*/,
                        philox_offset/*Tensor& dropoutoffset*/);
    return std::make_tuple(std::move(dq), std::move(dk), std::move(dv));
}

std::tuple<at::Tensor, at::Tensor, at::Tensor, at::Tensor>
_efficient_attention_backward(
    const at::Tensor& grad_out_,
    const at::Tensor& query,
    const at::Tensor& key,
    const at::Tensor& value,
    const std::optional<at::Tensor>& kernel_bias, // additive attention bias
    const at::Tensor& out,
    // (Mode 1MHK only) [b+1]: cu_seqlens_q[b] contains the
    // position of the first query token for batch $b
    const std::optional<at::Tensor>& cu_seqlens_q_dummy,
    // (Mode 1MHK only) [b+1]: cu_seqlens_k[b] contains the
    // position of the first key token for batch $b
    const std::optional<at::Tensor>& cu_seqlens_k_dummy,
    // (Mode 1MHK only) Maximum sequence length across batches
    int64_t max_seqlen_q,
    // (Mode 1MHK only) Maximum sequence length across batches
    int64_t max_seqlen_k,
    const at::Tensor& logsumexp,
    double dropout_p, // dropout probability
    const at::Tensor& philox_seed, // seed using for generating random numbers for dropout
    const at::Tensor& philox_offset, // offset into random number sequence
    int64_t custom_mask_type,
    const bool bias_requires_grad,
    const std::optional<double> scale,
    std::optional <int64_t> num_splits_key,
    const std::optional<int64_t> window_size,
    const bool shared_storage_dqdkdv) {
  #if defined(USE_MEM_EFF_ATTENTION)
  if (!grad_out_.defined()) {
    return std::make_tuple(Tensor{}, Tensor{}, Tensor{}, Tensor{});
  }
  // This path is used when we directly call _efficient_attention_forward
  // from python.
  // This is needed because SaveVariable automatically converts
  // std::optional to undefined tensor
  std::optional<Tensor> bias, cu_seqlens_q, cu_seqlens_k;
  bias = kernel_bias.has_value() && !kernel_bias->defined() ? std::nullopt : kernel_bias;
  cu_seqlens_q = cu_seqlens_q_dummy.has_value() && !cu_seqlens_q_dummy->defined() ? std::nullopt : cu_seqlens_q_dummy;
  cu_seqlens_k = cu_seqlens_k_dummy.has_value() && !cu_seqlens_k_dummy->defined() ? std::nullopt : cu_seqlens_k_dummy;

    // ndim
  TORCH_CHECK(query.dim() == grad_out_.dim());
  TORCH_CHECK(query.dim() == key.dim());
  TORCH_CHECK(query.dim() == value.dim());
  TORCH_CHECK(query.dim() == 4);

  // batch size
  TORCH_CHECK(query.size(0) == grad_out_.size(0));
  TORCH_CHECK(query.size(0) == key.size(0));
  TORCH_CHECK(query.size(0) == value.size(0));

  // seqlen
  TORCH_CHECK(key.size(1) == value.size(1));
  TORCH_CHECK(query.size(1) == grad_out_.size(1));

  // Num heads
  TORCH_CHECK(query.size(2) == key.size(2));
  TORCH_CHECK(query.size(2) == value.size(2));
  TORCH_CHECK(query.size(2) == grad_out_.size(2));

  // Embedding per head
  TORCH_CHECK(query.size(3) == key.size(3));
  TORCH_CHECK(value.size(3) == grad_out_.size(3));

  // handle potentially non-contiguous grad_out through a copy
  auto grad_out = grad_out_.contiguous();
  CHECK_NOSPARSE_CONTIGUOUS_CUDA(grad_out);

  CHECK_NOSPARSE_LASTCONTIGUOUS_CUDA(query);
  CHECK_NOSPARSE_LASTCONTIGUOUS_CUDA(key);
  CHECK_NOSPARSE_LASTCONTIGUOUS_CUDA(value);

  TORCH_CHECK(cu_seqlens_q.has_value() == cu_seqlens_k.has_value());
  TORCH_CHECK(
      !(cu_seqlens_q.has_value() && bias.has_value()),
      "cu seqlen + bias not supported");
  if (cu_seqlens_q.has_value()) {
    TORCH_CHECK(cu_seqlens_q->scalar_type() == at::ScalarType::Int);
    TORCH_CHECK(cu_seqlens_k->scalar_type() == at::ScalarType::Int);
    TORCH_CHECK(cu_seqlens_q->dim() == 1 && cu_seqlens_k->dim() == 1);
    CHECK_NOSPARSE_CONTIGUOUS_CUDA((*cu_seqlens_q));
    CHECK_NOSPARSE_CONTIGUOUS_CUDA((*cu_seqlens_k));
    TORCH_CHECK(cu_seqlens_q->size(0) == cu_seqlens_k->size(0));
    TORCH_CHECK(query.size(0) == 1, "cu_seqlen only supports batch_size=1");
    TORCH_CHECK(max_seqlen_q > 0, "max_seqlen_q required with `cu_seqlens_q`");
    TORCH_CHECK(max_seqlen_k > 0, "max_seqlen_k required with `cu_seqlens_k`");
    TORCH_CHECK(
        max_seqlen_k <= key.size(1), "Invalid max_seqlen_k:", max_seqlen_k);
    TORCH_CHECK(
        max_seqlen_q <= query.size(1), "Invalid max_seqlen_q:", max_seqlen_q);
  } else {
    max_seqlen_q = query.size(1);
    max_seqlen_k = key.size(1);
  }

  at::cuda::CUDAGuard device_guard(query.device());
  cudaStream_t stream = at::cuda::getCurrentCUDAStream();

  int64_t B = query.size(0);
  int64_t M = query.size(1);
  int64_t N = key.size(1);
  int64_t nH = query.size(2);
  int64_t K = query.size(3);
  int64_t Kv = value.size(3);

  at::Tensor grad_q, grad_k, grad_v, grad_bias;
  if (shared_storage_dqdkdv) {
    // Create one big contiguous chunk
    // This is because q, k and v usually come from a single
    // output of a linear layer that is chunked.
    // Creating the gradients with the right layout saves us
    // a `torch.cat` call in the backward pass
    TORCH_CHECK(
      query.size(1) == key.size(1),
      "`shared_storage_dqdkdv` is only supported when Q/K/V "
      "have the same sequence length: got ", query.size(1),
      " query tokens and ", key.size(1), " key/value tokens"
    );
    TORCH_CHECK(
      query.size(3) == key.size(3),
      "`shared_storage_dqdkdv` is only supported when Q/K/V "
      "have the same embed dim: got ", query.size(3),
      " for Q, and ", key.size(3), " for K"
    );
    at::Tensor chunk = at::empty({B, M, 3, nH, K}, query.options());
    grad_q = chunk.select(2, 0);
    grad_k = chunk.select(2, 1);
    grad_v = chunk.select(2, 2);
  } else {
    grad_q = at::empty(query.sizes(), query.options());
    grad_k = at::empty(key.sizes(), key.options());
    grad_v = at::empty(value.sizes(), value.options());
  }

  if (bias_requires_grad) {
    // force alignment for the last dim
    std::vector<int64_t> sz = bias->sizes().vec();
    int64_t lastDim = sz[sz.size() - 1];
    int64_t alignTo = 16;
    sz[sz.size() - 1] = alignTo * ((lastDim + alignTo - 1) / alignTo);
    grad_bias = at::empty(sz, bias->options())
                    .slice(/*dim=*/-1, /*start=*/0, /*end=*/lastDim);
  }

  const bool use_dropout = std::fpclassify(dropout_p) != FP_ZERO;

  // See Note [Seed and Offset Device]
  at::PhiloxCudaState rng_engine_inputs;
  if (use_dropout) {
    if (at::cuda::currentStreamCaptureStatus() ==
        at::cuda::CaptureStatus::None) {
      rng_engine_inputs = at::PhiloxCudaState(
          *philox_seed.data_ptr<int64_t>(),
          *philox_offset.data_ptr<int64_t>());
    } else { // dropout + capture
      rng_engine_inputs = at::PhiloxCudaState(
          philox_seed.data_ptr<int64_t>(),
          philox_offset.data_ptr<int64_t>(),
          0);
    }
  }

#ifdef USE_ROCM
  // ROCM Implementation
  if(at::globalContext().getROCmFAPreferredBackend() == at::ROCmFABackend::Ck)
  {
#if defined(USE_CK_FLASH_ATTENTION)
    const auto my_softmax_scale = sdp::calculate_scale(query, scale).expect_float();
    // Store grad_bias in optional
    std::optional<at::Tensor> opt_grad_bias = grad_bias;
    auto
        [dQ,
         dK,
         dV,
         dBias] =
             pytorch_flash::mem_eff_backward_ck(
                     grad_out,
                     query,
                     key,
                     value,
                     out,
                     logsumexp,
                     grad_q,
                     grad_k,
                     grad_v,
                     bias,
                     bias_requires_grad,
                     opt_grad_bias,
                     cu_seqlens_q,
                     cu_seqlens_k,
                     max_seqlen_q,
                     max_seqlen_k,
                     float(dropout_p),
                     my_softmax_scale,
                     custom_mask_type == 0 ? false : true, // is_causal
                     false, // deterministic
                     false, // zero_tensors
                     philox_seed,
                     philox_offset);
    grad_bias = dBias;
#else
    TORCH_CHECK(false, "Attempting to use CK mem_eff_backward backend in a build that has not built CK");
#endif
  } else {
#ifndef DISABLE_AOTRITON
    TORCH_CHECK(!num_splits_key.has_value(),
              "ROCM does not support num_split_keys in _efficient_attention_forward");
    TORCH_CHECK(!window_size.has_value(),
              "ROCM does not support window_size in _efficient_attention_forward");
    auto ret = aotriton::v2::flash::check_gpu(stream);
    if (hipSuccess != ret) {
      TORCH_CHECK(false,
                "[AOTriton] Accelerated SDPA only supports MI200/MI300X/7900XTX/9070XT GPUs"
                " (gfx90a/gfx942/gfx1100/gfx1201)")
    }
    const auto softmax_scale = sdp::calculate_scale(query, scale).expect_float();
    bool is_causal;
    if (static_cast<int64_t>(sdp::CustomMaskType::CausalFromTopLeft) == custom_mask_type) {
      is_causal = true;
    } else if (static_cast<int64_t>(sdp::CustomMaskType::NoCustomMask) == custom_mask_type) {
      is_causal = false;
    } else {
      TORCH_CHECK(false, "[_efficient_attention_backward] Unsupported mask type in AOTriton, for now");
    }
    at::Tensor q_t = query.permute({0,2,1,3});
    at::Tensor k_t = key.permute({0,2,1,3});
    at::Tensor v_t = value.permute({0,2,1,3});
    at::Tensor out_t = out.permute({0,2,1,3});
    at::Tensor dq_t = grad_q.permute({0,2,1,3});
    at::Tensor dk_t = grad_k.permute({0,2,1,3});
    at::Tensor dv_t = grad_v.permute({0,2,1,3});
    at::Tensor dout_t = grad_out.permute({0,2,1,3});
    at::Tensor softmax_lse = logsumexp.view({B * nH, max_seqlen_q});
    hipError_t err;
    using aotriton::v2::flash::attn_bwd;
    using aotriton::v2::flash::attn_bwd_fused;
    using aotriton::v2::flash::attn_bwd_compact_varlen;
    using sdp::aotriton_adapter::mk_aotensor;
    using sdp::aotriton_adapter::mk_aoscalartensor;
    using sdp::aotriton_adapter::cast_dtype;
    aotriton::TensorView<4> empty_t4(0, {0, 0, 0, 0}, {0, 0, 0, 0}, cast_dtype(query.dtype()));
    if (cu_seqlens_q.has_value()) {
      at::Tensor delta = at::empty_like(softmax_lse).contiguous();
      // varlen aka Nested tensor
      err = attn_bwd_compact_varlen(mk_aotensor(q_t, "q"),
                                    mk_aotensor(k_t, "k"),
                                    mk_aotensor(v_t, "v"),
                                    mk_aotensor<1>(cu_seqlens_q.value(), "cu_seqlens_q"),
                                    mk_aotensor<1>(cu_seqlens_k.value(), "cu_seqlens_k"),
                                    max_seqlen_q,
                                    max_seqlen_k,
                                    bias.has_value() ? mk_aotensor(bias.value(), "bias") : empty_t4,
                                    softmax_scale,
                                    mk_aotensor(out_t, "out"),
                                    mk_aotensor(dout_t, "dout"),
                                    mk_aotensor(dq_t, "dq"),
                                    mk_aotensor(dk_t, "dk"),
                                    mk_aotensor(dv_t, "dv"),
                                    bias_requires_grad ? mk_aotensor(grad_bias, "db") : empty_t4,
                                    mk_aotensor<2>(softmax_lse, "L"),
                                    mk_aotensor<2>(delta, "delta"),
                                    float(dropout_p),
                                    mk_aoscalartensor(philox_seed),
                                    mk_aoscalartensor(philox_offset),
                                    0,
                                    is_causal,
                                    stream);
    } else { // cu_seqlens.has_value
      auto d_head = Kv;
      bool use_fused_bwd = d_head <= 192 && d_head * max_seqlen_q < 64 * 512;
      if (use_fused_bwd) {
        err = attn_bwd_fused(mk_aotensor(q_t, "q"),
                             mk_aotensor(k_t, "k"),
                             mk_aotensor(v_t, "v"),
                             bias.has_value() ? mk_aotensor(bias.value(), "bias") : empty_t4,
                             softmax_scale,
                             mk_aotensor(out_t, "out"),
                             mk_aotensor(dout_t, "dout"),
                             mk_aotensor(dq_t, "dq"),
                             mk_aotensor(dk_t, "dk"),
                             mk_aotensor(dv_t, "dv"),
                             bias_requires_grad ? mk_aotensor(grad_bias, "db") : empty_t4,
                             mk_aotensor<2>(softmax_lse, "L"),
                             float(dropout_p),
                             mk_aoscalartensor(philox_seed),
                             mk_aoscalartensor(philox_offset),
                             0,
                             is_causal,
                             stream);
      } else {
        at::Tensor delta = at::empty_like(softmax_lse).contiguous();
        err = attn_bwd(mk_aotensor(q_t, "q"),
                     mk_aotensor(k_t, "k"),
                     mk_aotensor(v_t, "v"),
                     bias.has_value() ? mk_aotensor(bias.value(), "bias") : empty_t4,
                     softmax_scale,
                     mk_aotensor(out_t, "out"),
                     mk_aotensor(dout_t, "dout"),
                     mk_aotensor(dq_t, "dq"),
                     mk_aotensor(dk_t, "dk"),
                     mk_aotensor(dv_t, "dv"),
                     bias_requires_grad ? mk_aotensor(grad_bias, "db") : empty_t4,
                     mk_aotensor<2>(softmax_lse, "L"),
                     mk_aotensor<2>(delta, "delta"),
                     float(dropout_p),
                     mk_aoscalartensor(philox_seed),
                     mk_aoscalartensor(philox_offset),
                     0,
                     is_causal,
                     stream);
      } //used_fused_bwd
    } // cuseqlen.has_value
#else  // DISABLE_AOTRITON
    TORCH_CHECK(false, "Attempting to use aotriton mem_eff_backward backend in a build that has not built AOTriton");
#endif
  } // Use CK
#else // USE_CUDA
  at::Tensor workspace;
  cudaDeviceProp* p = at::cuda::getDeviceProperties(query.device().index());
  int computeCapability = p->major * 10 + p->minor;
  if (computeCapability == 121) {
    computeCapability = 120;
  }

  bool kernel_launched = false;
  const auto maxK = std::max(query.size(3), value.size(3));
  const auto maxShmem = p->sharedMemPerBlockOptin;

  auto launchKernel = [&](auto _k, auto kernel_fn) {
    using Kernel = decltype(_k);
    using scalar_t = typename Kernel::scalar_t;
    (void)_k;

    if (kernel_launched) {
      return;
    }
    // Check if this kernel is compatible
    if (Kernel::kMaxK < maxK) {
      return;
    }
    // Dropout must be supported if we need it
    if (use_dropout && !Kernel::kApplyDropout) {
      return;
    }
    if (Kernel::kKeysQueriesAlignedToBlockSize &&
        (cu_seqlens_q.has_value() || M % Kernel::kBlockSizeI ||
         N % Kernel::kBlockSizeJ)) {
      return;
    }
    // Alignment
    if ((query.stride(2) % Kernel::kMinimumAlignment) ||
        (key.stride(2) % Kernel::kMinimumAlignment) ||
        (value.stride(2) % Kernel::kMinimumAlignment)) {
      return;
    }
    // Uses too much shmem
    size_t smem_bytes = sizeof(typename Kernel::SharedStorage);
    if (smem_bytes > maxShmem) {
      return;
    }

    kernel_launched = true;

    // TODO: Fuse this into a kernel?
    // This is a bottleneck for smaller sequences (M <= 128)
    auto delta = Kernel::kKernelComputesDelta
        ? at::empty({B, nH, M}, query.options().dtype(at::ScalarType::Float))
        : (grad_out.to(at::kFloat) * out.to(at::kFloat))
              .sum(-1)
              .transpose(-2, -1)
              .contiguous();
    TORCH_INTERNAL_ASSERT(delta.size(0) == B);
    TORCH_INTERNAL_ASSERT(delta.size(1) == nH);
    TORCH_INTERNAL_ASSERT(delta.size(2) == M);

    typename Kernel::Params p;
    p.query_ptr = (const scalar_t*)query.const_data_ptr();
    p.key_ptr = (const scalar_t*)key.const_data_ptr();
    p.value_ptr = (const scalar_t*)value.const_data_ptr();
    p.logsumexp_ptr = (typename Kernel::lse_scalar_t const *)logsumexp.const_data_ptr();
    p.output_ptr = (const scalar_t*)out.const_data_ptr();
    p.grad_output_ptr = (const scalar_t*)grad_out.const_data_ptr();
    p.grad_query_ptr = (scalar_t*)grad_q.data_ptr();
    p.grad_key_ptr = (scalar_t*)grad_k.data_ptr();
    p.grad_value_ptr = (scalar_t*)grad_v.data_ptr();
    p.delta_ptr = (float*)delta.data_ptr();
    p.head_dim = query.size(3);
    p.head_dim_value = value.size(3);
    p.num_queries = max_seqlen_q;
    p.num_keys = max_seqlen_k;
    p.num_batches = cu_seqlens_q.has_value() ? cu_seqlens_q->size(0) - 1 : B;
    p.num_heads = nH;
    p.custom_mask_type = custom_mask_type;
    p.scale = sdp::calculate_scale(query, scale).expect_float();
    if (cu_seqlens_q.has_value()) {
      p.cu_seqlens_q_ptr = (const int32_t*)cu_seqlens_q->const_data_ptr();
      p.cu_seqlens_k_ptr = (const int32_t*)cu_seqlens_k->const_data_ptr();
    }
    if (window_size.has_value()) {
      p.window_size = *window_size;
    }

    ASSIGN_CHECK_OVERFLOW(p.lse_strideB, logsumexp.stride(0));
    ASSIGN_CHECK_OVERFLOW(p.lse_strideH, logsumexp.stride(1));
    ASSIGN_CHECK_OVERFLOW(p.gO_strideB, grad_out.stride(0));
    ASSIGN_CHECK_OVERFLOW(p.gO_strideM, grad_out.stride(1));
    ASSIGN_CHECK_OVERFLOW(p.gO_strideH, grad_out.stride(2));

    ASSIGN_CHECK_OVERFLOW(p.o_strideB, out.stride(0));
    ASSIGN_CHECK_OVERFLOW(p.o_strideH, out.stride(2));

    ASSIGN_CHECK_OVERFLOW(p.gQ_strideB, grad_q.stride(0));
    ASSIGN_CHECK_OVERFLOW(p.gK_strideB, grad_k.stride(0));
    ASSIGN_CHECK_OVERFLOW(p.gV_strideB, grad_v.stride(0));
    ASSIGN_CHECK_OVERFLOW(p.gQ_strideH, grad_q.stride(2));
    ASSIGN_CHECK_OVERFLOW(p.gK_strideH, grad_k.stride(2));
    ASSIGN_CHECK_OVERFLOW(p.gV_strideH, grad_v.stride(2));
    p.gQKV_strideM_multiplier = shared_storage_dqdkdv ? 3 : 1;
    TORCH_INTERNAL_ASSERT(p.gQ_strideM() == grad_q.stride(1));
    TORCH_INTERNAL_ASSERT(p.gK_strideM() == grad_k.stride(1));
    TORCH_INTERNAL_ASSERT(p.gV_strideM() == grad_v.stride(1));

    ASSIGN_CHECK_OVERFLOW(p.q_strideB, query.stride(0));
    ASSIGN_CHECK_OVERFLOW(p.k_strideB, key.stride(0));
    ASSIGN_CHECK_OVERFLOW(p.v_strideB, value.stride(0));
    ASSIGN_CHECK_OVERFLOW(p.q_strideM, query.stride(1));
    ASSIGN_CHECK_OVERFLOW(p.k_strideM, key.stride(1));
    ASSIGN_CHECK_OVERFLOW(p.v_strideM, value.stride(1));
    ASSIGN_CHECK_OVERFLOW(p.q_strideH, query.stride(2));
    ASSIGN_CHECK_OVERFLOW(p.k_strideH, key.stride(2));
    ASSIGN_CHECK_OVERFLOW(p.v_strideH, value.stride(2));
    ASSIGN_CHECK_OVERFLOW(p.delta_strideB, delta.stride(0));
    ASSIGN_CHECK_OVERFLOW(p.delta_strideH, delta.stride(1));

    if (bias.has_value()) {
      CHECK_NOSPARSE_LASTCONTIGUOUS_CUDA((*bias));
      TORCH_CHECK(
          bias->scalar_type() == CutlassToAtenDtype<scalar_t>::atScalarType(),
          "invalid dtype for bias - should match query's dtype");

      p.bias_ptr = (scalar_t*)bias->data_ptr();

      TORCH_CHECK(bias->dim() == 4, "Bias expected in BMHK format");
      TORCH_CHECK(
          bias->size(0) == query.size(0),
          "attn_bias: wrong shape (batch dimension)");
      TORCH_CHECK(
          bias->size(1) == query.size(2),
          "attn_bias: wrong shape (head dimension)");
      TORCH_CHECK(
          bias->size(2) == query.size(1),
          "attn_bias: wrong shape (seqlenQ dimension)");
      TORCH_CHECK(
          bias->size(3) == key.size(1),
          "attn_bias: wrong shape (seqlenKV dimension)");
      TORCH_CHECK(
          bias->stride(3) == 1,
          "attn_bias: wrong alignment (last dimension must be contiguous)");
      ASSIGN_CHECK_OVERFLOW(p.bias_strideB, bias->stride(0));
      ASSIGN_CHECK_OVERFLOW(p.bias_strideH, bias->stride(1));
      ASSIGN_CHECK_OVERFLOW(p.bias_strideM, bias->stride(2));

      if (bias_requires_grad) {
        p.grad_bias_ptr = (scalar_t*)grad_bias.data_ptr();

        ASSIGN_CHECK_OVERFLOW(p.gB_strideB, grad_bias.stride(0));
        ASSIGN_CHECK_OVERFLOW(p.gB_strideH, grad_bias.stride(1));
        ASSIGN_CHECK_OVERFLOW(p.gB_strideM, grad_bias.stride(2));
      }
    }

    if (use_dropout) {
      p.rng_engine_inputs = rng_engine_inputs;
      p.dropout_prob = dropout_p;
    }

    // Heuristic for finding optimal number of splits
    auto parallelism_without_split_key =
        p.getBlocksGrid().x * p.getBlocksGrid().y * p.getBlocksGrid().z;
    p.num_splits_key = cutlass::ceil_div(p.num_keys, Kernel::kBlockSizeJ);
    if (num_splits_key.has_value()) {
      p.num_splits_key =
          std::min<int64_t>(p.num_splits_key, num_splits_key.value());
    } else {
      // Keys splitting heuristic

      // If we already have enough parallelism, split-keys can help
      // better use L2 cache.
      // This is negligible when the seqlen is too small tho
      if (parallelism_without_split_key >= 256 &&
          p.num_keys <= 2 * Kernel::kBlockSizeJ) {
        p.num_splits_key = 1;
      }
      // Increasing `split_keys` leads to using more gmem for temporary storage
      // when we need a staging area for gK/gV. let's avoid that
      if (Kernel::kNeedsAccumGradK || Kernel::kNeedsAccumGradV) {
        p.num_splits_key = std::min(
            int32_t(p.num_splits_key), 200 / ((int32_t)(p.num_batches * p.num_heads)));
      }
    }
    if (!Kernel::kEnableSplitKeys || p.num_splits_key < 1) {
      p.num_splits_key = 1;
    }

    auto& ctx = at::globalContext();
    if (ctx.deterministicAlgorithms()) {
      if (ctx.deterministicAlgorithmsWarnOnly()) {
        TORCH_WARN_ONCE(
            "Memory Efficient attention defaults to a non-deterministic algorithm. ",
            "To explicitly enable determinism call torch.use_deterministic_algorithms(True, warn_only=False).");
      } else {
        TORCH_CHECK(
            num_splits_key.value_or(1) <= 1,
            "Using `num_splits_key > 1` makes the algorithm non-deterministic, and pytorch's deterministic mode is enabled");
        p.num_splits_key = 1;
      }
    }
    int64_t size_bytes = p.workspace_size();
    if (size_bytes) {
      workspace =
          at::empty({size_bytes}, query.options().dtype(at::ScalarType::Byte));
      p.workspace = (float*)workspace.data_ptr();
      if (p.should_zero_workspace()) {
        workspace.zero_();
      }
    }

    // Handle the edge-cases where some tensors are empty
    if (p.num_queries == 0 || p.num_keys == 0 || p.num_batches == 0 ||
        p.num_heads == 0) {
      grad_k.zero_();
      grad_v.zero_();
      grad_q.zero_();
      return;
    }
    Kernel::check_supported(p);

    if (smem_bytes > 0xc000) {
      // https://docs.nvidia.com/cuda/cuda-c-programming-guide/#features-and-technical-specifications-technical-specifications-per-compute-capability
      auto err = cudaFuncSetAttribute(
          kernel_fn, cudaFuncAttributeMaxDynamicSharedMemorySize, smem_bytes);
      TORCH_CHECK(
          err != cudaErrorInvalidValue,
          "This GPU does not have enough shared-memory (kernel requires ",
          smem_bytes / 1024,
          " kb)");
      AT_CUDA_CHECK(err);
    }

    // second syntax resulted in the error below on windows
    // error C3495: 'kernel_fn': a simple capture must be a variable
    // with automatic storage duration declared
    // in the reaching scope of the lambda
#ifdef _WIN32
    cudaFuncAttributes attr;
    AT_CUDA_CHECK(cudaFuncGetAttributes(&attr, kernel_fn));
    TORCH_INTERNAL_ASSERT(
        attr.binaryVersion >= Kernel::ArchTag::kMinComputeCapability,
        "Something went wrong in the build process");
#else
    auto checkBinaryArchMatches = [&]() {
      cudaFuncAttributes attr;
      AT_CUDA_CHECK(cudaFuncGetAttributes(&attr, kernel_fn));
      return attr.binaryVersion >= Kernel::ArchTag::kMinComputeCapability;
    };
    TORCH_INTERNAL_ASSERT(
        checkBinaryArchMatches(), "Something went wrong in the build process");
#endif

    kernel_fn<<<p.getBlocksGrid(), p.getThreadsGrid(), smem_bytes, stream>>>(p);
  };

  DISPATCH_TYPES(query, ([&]() {
                   dispatch_cutlassB<scalar_t>(launchKernel, computeCapability);
                 }));
  TORCH_CHECK(kernel_launched, "cutlassB: no kernel found to launch!");
  AT_CUDA_CHECK(cudaGetLastError());
#endif // USE_ROCM
  return std::make_tuple(std::move(grad_q), std::move(grad_k), std::move(grad_v), std::move(grad_bias));
  #endif // defined(USE_MEM_EFF_ATTENTION)
  TORCH_CHECK(false, "USE_MEM_EFF_ATTENTION was not enabled for build.")
  return std::make_tuple(Tensor{}, Tensor{}, Tensor{}, Tensor{});
}

std::tuple<at::Tensor, at::Tensor, at::Tensor> _scaled_dot_product_flash_attention_backward_cuda(
    const at::Tensor& grad_out_,
    const at::Tensor& query,
    const at::Tensor& key,
    const at::Tensor& value,
    const at::Tensor& out,
    const at::Tensor& logsumexp,
    const Tensor& cumulative_sequence_length_q,
    const Tensor& cumulative_sequence_length_k,
    const int64_t max_seqlen_batch_q,
    const int64_t max_seqlen_batch_k,
    double dropout_p,
    bool is_causal,
    const at::Tensor& philox_seed,
    const at::Tensor& philox_offset,
    std::optional<double> scale){
  if (!grad_out_.defined()) {
    return std::make_tuple(Tensor{}, Tensor{}, Tensor{});
  }

  Tensor q_t = query.transpose(1, 2);
  Tensor k_t = key.transpose(1, 2);
  Tensor v_t = value.transpose(1, 2);

  Tensor grad_out_t = grad_out_.transpose(1,2);
  Tensor out_t = out.transpose(1,2);

  auto [grad_q, grad_k, grad_v] = at::_flash_attention_backward(
    grad_out_t,
    q_t,
    k_t,
    v_t,
    out_t,
    logsumexp,
    cumulative_sequence_length_q,
    cumulative_sequence_length_k,
    max_seqlen_batch_q,
    max_seqlen_batch_k,
    dropout_p,
    is_causal,
    philox_seed,
    philox_offset,
    scale);

  grad_q = grad_q.transpose(1,2);
  grad_k = grad_k.transpose(1,2);
  grad_v = grad_v.transpose(1,2);

  return std::make_tuple(std::move(grad_q), std::move(grad_k), std::move(grad_v));
}


std::tuple<at::Tensor, at::Tensor, at::Tensor, at::Tensor> _scaled_dot_product_efficient_attention_backward_cuda(
    const at::Tensor& grad_out_,
    const at::Tensor& query,
    const at::Tensor& key,
    const at::Tensor& value,
    const at::Tensor& attn_bias,
    const at::Tensor& out,
    const at::Tensor& logsumexp,
    const at::Tensor& philox_seed,
    const at::Tensor& philox_offset,
    double dropout_p,
    std::array<bool, 4> grad_input_mask,
    bool causal,
    std::optional<double> scale) {

  if (!grad_out_.defined()) {
    return std::make_tuple(Tensor{}, Tensor{}, Tensor{}, Tensor{});
  }
  constexpr int64_t MAX_BATCH_SIZE = (1LL << 16) - 1;
  int64_t batch_size = query.size(0);

  if (batch_size > MAX_BATCH_SIZE) {
    TORCH_CHECK(dropout_p == 0.0,
                "Efficient attention backward cannot handle dropout when "
                "the batch size exceeds (", MAX_BATCH_SIZE, ").");
  }
  auto grad_out_t = grad_out_.transpose(1, 2);
  auto query_t = query.transpose(1, 2);
  auto key_t = key.transpose(1, 2);
  auto value_t = value.transpose(1, 2);
  auto out_t = out.transpose(1, 2);

  auto process_chunk = [&](const Tensor& grad_out_chunk,
                          const Tensor& query_chunk,
                          const Tensor& key_chunk,
                          const Tensor& value_chunk,
                          const std::optional<Tensor>& attn_bias_chunk,
                          const Tensor& out_chunk,
                          const Tensor& logsumexp_chunk)
      -> std::tuple<Tensor, Tensor, Tensor, Tensor> {
  // This is needed because SaveVariable automatically converts
  // std::optional to undefined tensor
  std::optional<Tensor> kernel_bias;
  if (attn_bias_chunk.has_value() && attn_bias_chunk.value().defined()) {
    kernel_bias = attn_bias_chunk.value();
  }
  // Will add with signauter changes for dropout and bias
  // We are only handling Dense inputs, but this should be passed
  // from forward to backward
  int64_t max_seqlen_q = query_chunk.size(2);
  int64_t max_seqlen_k = key_chunk.size(2);

  sdp::CustomMaskType custom_mask_type = causal
    ? sdp::CustomMaskType::CausalFromTopLeft
    : sdp::CustomMaskType::NoCustomMask;
  auto [grad_q, grad_k, grad_v, grad_bias] =
      at::_efficient_attention_backward(
          grad_out_chunk,
          query_chunk,
          key_chunk,
          value_chunk,
          kernel_bias,
          out_chunk,
          std::nullopt,
          std::nullopt,
          max_seqlen_q,
          max_seqlen_k,
          logsumexp_chunk,
          dropout_p,
          philox_seed,
          philox_offset,
          static_cast<int64_t>(custom_mask_type),
          grad_input_mask[3],
          scale,
          std::nullopt);  // num_split_keys
  return std::make_tuple(
      grad_q.transpose(1, 2), grad_k.transpose(1, 2), grad_v.transpose(1, 2), std::move(grad_bias));
  };

  // process in chunks if batch size exceeds maximum
  if (batch_size > MAX_BATCH_SIZE) {
    Tensor final_grad_q, final_grad_k, final_grad_v, final_grad_bias;

    auto create_strided_output = [batch_size](const Tensor& tensor) -> Tensor {
      if (!tensor.defined()) {
        return Tensor{};
      }
      int dim = tensor.dim();
      std::vector<int64_t> sizes;
      sizes.reserve(dim);
      sizes.push_back(batch_size);
      for (int i = 1; i < dim; i++) {
        sizes.push_back(tensor.size(i));
      }
      return at::empty_strided(std::move(sizes), tensor.strides(), tensor.options());
    };

    if (grad_input_mask[0]) {
      final_grad_q = create_strided_output(query);
    }

    if (grad_input_mask[1]) {
      final_grad_k = create_strided_output(key);
    }

    if (grad_input_mask[2]) {
      final_grad_v = create_strided_output(value);
    }
    if (grad_input_mask[3] && attn_bias.defined()) {
      final_grad_bias = at::zeros_like(attn_bias);
    }

    for (int64_t start = 0; start < batch_size; start += MAX_BATCH_SIZE) {
      int64_t end = std::min(start + MAX_BATCH_SIZE, batch_size);

      Tensor grad_out_chunk = grad_out_t.slice(0, start, end);
      Tensor query_chunk = query_t.slice(0, start, end);
      Tensor key_chunk = key_t.slice(0, start, end);
      Tensor value_chunk = value_t.slice(0, start, end);
      Tensor attn_bias_chunk;
      if (attn_bias.defined()) {
        attn_bias_chunk = attn_bias.slice(0, start, end);
      } else {
        attn_bias_chunk.reset();
      }
      Tensor out_chunk = out_t.slice(0, start, end);
      Tensor logsumexp_chunk = logsumexp.numel() > 0 ? logsumexp.slice(0, start, end) : logsumexp;

      auto [chunk_grad_q, chunk_grad_k, chunk_grad_v, chunk_grad_bias] =
          process_chunk(grad_out_chunk, query_chunk, key_chunk, value_chunk,
                      attn_bias_chunk, out_chunk, logsumexp_chunk);

      if (grad_input_mask[0] && chunk_grad_q.defined()) {
        final_grad_q.slice(0, start, end).copy_(chunk_grad_q);
      }
      if (grad_input_mask[1] && chunk_grad_k.defined()) {
        final_grad_k.slice(0, start, end).copy_(chunk_grad_k);
      }
      if (grad_input_mask[2] && chunk_grad_v.defined()) {
        final_grad_v.slice(0, start, end).copy_(chunk_grad_v);
      }
      if (grad_input_mask[3] && chunk_grad_bias.defined()) {
        final_grad_bias.add_(chunk_grad_bias);
      }
    }

    return std::make_tuple(
        std::move(final_grad_q),
        std::move(final_grad_k),
        std::move(final_grad_v),
        std::move(final_grad_bias));
  }
  // when batch size is within allowed size, no chunking needed
  else {
    std::optional<Tensor> attn_bias_opt;
    if (attn_bias.defined()) {
      attn_bias_opt = attn_bias;
    }
    return process_chunk(grad_out_t, query_t, key_t, value_t, attn_bias_opt, out_t, logsumexp);
  }
}

} // namespace at::native<|MERGE_RESOLUTION|>--- conflicted
+++ resolved
@@ -26,6 +26,8 @@
 #else
 #include <ATen/ops/zeros_like.h>
 #include <ATen/ops/empty_strided.h>
+#include <ATen/ops/_cudnn_attention_backward.h>
+#include <ATen/ops/_cudnn_attention_backward_native.h>
 #include <ATen/ops/_flash_attention_backward.h>
 #include <ATen/ops/_flash_attention_backward_native.h>
 #include <ATen/ops/_efficient_attention_backward.h>
@@ -184,7 +186,7 @@
   return std::make_tuple(Tensor(), Tensor(), Tensor());
 }
 
-std::tuple<Tensor, Tensor, Tensor> _scaled_dot_product_cudnn_attention_backward_cuda(
+std::tuple<Tensor, Tensor, Tensor> _cudnn_attention_backward(
     const Tensor& grad_out,
     const Tensor& query,
     const Tensor& key,
@@ -211,30 +213,10 @@
       }
     }
 
-    const int64_t batch_size = query.size(0);
-    const int64_t num_heads = query.size(1);
-    const int64_t head_dim_qk = query.size(3);
-    const int64_t head_dim_v = value.size(3);
+    const bool is_nested = cum_seq_q.defined();
     const int64_t max_seqlen_batch_q = query.size(2);
     const int64_t max_seqlen_batch_k = key.size(2);
 
-<<<<<<< HEAD
-    // This is needed because SaveVariable automatically converts
-    // std::optional to undefined tensor
-    std::optional<Tensor> attn_bias_;
-    if (attn_bias.defined()) {
-      attn_bias_ = attn_bias;
-    }
-    if (attn_bias_.has_value()) {
-      const auto bias_dim = attn_bias_.value().dim();
-      if (bias_dim == 2) {
-        attn_bias_ = attn_bias_.value().expand({batch_size, 1, max_seqlen_batch_q, max_seqlen_batch_k});
-      } else if (bias_dim == 3) {
-        attn_bias_ = attn_bias_.value().expand({batch_size, 1, max_seqlen_batch_q, max_seqlen_batch_k});
-      } else {
-        TORCH_CHECK(bias_dim == 4, "cuDNN SDPA expects either a 2D, 3D, or 4D attn_bias but got ", attn_bias_.value().dim(), "D");
-        attn_bias_ = attn_bias_.value().expand({batch_size, attn_bias_.value().size(1), max_seqlen_batch_q, max_seqlen_batch_k});
-=======
     if (!is_nested) {
       const int64_t batch_size = query.size(0);
       const int64_t num_heads = query.size(1);
@@ -307,36 +289,41 @@
           attn_bias_ = attn_bias_.value().expand({batch_size, attn_bias_.value().size(1), max_seqlen_batch_q, max_seqlen_batch_k});
           TORCH_CHECK(bias_dim == 4, "cuDNN SDPA expects either a 2D, 3D, or 4D attn_bias but got ", attn_bias_.value().dim(), "D");
         }
->>>>>>> 95e456fc
-      }
-    }
-
-    const auto softmax_scale = sdp::calculate_scale(query, scale).expect_float();
-    auto dq = at::empty_like(query);
-    auto dk = at::empty_like(key);
-    auto dv = at::empty_like(value);
-    run_cudnn_SDP_bprop(batch_size /*int64_t b*/,
-                        num_heads /*int64_t h*/,
-                        max_q/*int64_t s_q*/,
-                        max_k/*int64_t s_kv*/,
-                        head_dim_qk /*int64_t d_qk*/,
-                        head_dim_v /*int64_t d_v*/,
-                        softmax_scale /*float scaling_factor*/,
-                        is_causal /*bool is_causal*/,
-                        dropout_p /*float dropout_probability*/,
-                        query /*const Tensor& q*/,
-                        key /*const Tensor& k*/,
-                        value /*const Tensor& v*/,
-                        attn_bias_ /*const std::optional<Tensor>& attn_bias*/,
-                        out /*const Tensor& o*/,
-                        grad_out/*const Tensor& dO*/,
-                        logsumexp.unsqueeze(-1)/*const Tensor& softmaxstats*/,
-                        dq/*Tensor& dQ*/,
-                        dk/*Tensor& dK*/,
-                        dv/*Tensor& dV*/,
-                        philox_seed/*Tensor& dropoutseed*/,
-                        philox_offset/*Tensor& dropoutoffset*/);
-    return std::make_tuple(std::move(dq), std::move(dk), std::move(dv));
+      }
+
+      auto dq = at::empty_like(query);
+      auto dk = at::empty_like(key);
+      auto dv = at::empty_like(value);
+
+      const auto softmax_scale = sdp::calculate_scale(query, scale).as_float_unchecked();
+      run_cudnn_SDP_bprop_nestedtensor(
+        batch_size,
+        num_heads_q,
+        num_heads_k,
+        num_heads_v,
+        max_seqlen_batch_q,
+        max_seqlen_batch_k,
+        head_dim_qk,
+        head_dim_v,
+        softmax_scale,
+        is_causal,
+        dropout_p,
+        cum_seq_q,
+        cum_seq_k,
+        query,
+        key,
+        value,
+        attn_bias_,
+        out,
+        grad_out,
+        logsumexp,
+        dq,
+        dk,
+        dv,
+        philox_seed,
+        philox_offset);
+      return std::make_tuple(std::move(dq), std::move(dk), std::move(dv));
+    }
 }
 
 std::tuple<at::Tensor, at::Tensor, at::Tensor, at::Tensor>
@@ -506,7 +493,7 @@
   // ROCM Implementation
   if(at::globalContext().getROCmFAPreferredBackend() == at::ROCmFABackend::Ck)
   {
-#if defined(USE_CK_FLASH_ATTENTION)
+#if defined(USE_ROCM_CK_SDPA)
     const auto my_softmax_scale = sdp::calculate_scale(query, scale).expect_float();
     // Store grad_bias in optional
     std::optional<at::Tensor> opt_grad_bias = grad_bias;
@@ -1138,4 +1125,40 @@
   }
 }
 
+std::tuple<Tensor, Tensor, Tensor> _scaled_dot_product_cudnn_attention_backward_cuda(
+    const Tensor& grad_out,
+    const Tensor& query,
+    const Tensor& key,
+    const Tensor& value,
+    const Tensor& out,
+    const Tensor& logsumexp,
+    const Tensor& philox_seed,
+    const Tensor& philox_offset,
+    const Tensor& attn_bias,
+    const Tensor& cum_seq_q,
+    const Tensor& cum_seq_k,
+    const int64_t max_q,
+    const int64_t max_k,
+    double dropout_p,
+    bool is_causal,
+    std::optional<double> scale) {
+        return at::_cudnn_attention_backward(
+            grad_out,
+            query,
+            key,
+            value,
+            out,
+            logsumexp,
+            philox_seed,
+            philox_offset,
+            attn_bias,
+            cum_seq_q,
+            cum_seq_k,
+            max_q,
+            max_k,
+            dropout_p,
+            is_causal,
+            scale);
+}
+
 } // namespace at::native