#include <ATen/native/nested/NestedTensorMath.h>
#include  <ATen/native/nested/NestedTensorBinaryOps.h>

#include <ATen/AccumulateType.h>
#include <ATen/Dispatch.h>
#include <ATen/Functions.h>
#include <ATen/NativeFunctions.h>
#include <ATen/NestedTensorImpl.h>
#include <ATen/ScalarOps.h>
#include <ATen/TensorIndexing.h>
#include <ATen/TensorOperators.h>
#include <ATen/TensorUtils.h>
#include <ATen/core/Tensor.h>
#include <ATen/native/layer_norm.h>
#include <ATen/native/nested/NestedTensorUtils.h>

namespace at::native {

DEFINE_DISPATCH(nested_dense_elementwise_stub);
REGISTER_NO_CPU_DISPATCH(nested_dense_elementwise_stub);

std::pair<NestedTensorImpl*, NestedTensorImpl*>
static get_elementwise_nested_tensor_impl(
    const Tensor& self,
    const Tensor& other,
    const std::string& op_name) {
  if (self.is_nested() && !(other.is_nested())) {
    TORCH_CHECK(
        false,
        "Expected both self and other to be nested, but got a nested self and non-nested other");
  } else if (!(self.is_nested()) && other.is_nested()) {
    TORCH_CHECK(
        false,
        "Expected both self and other to be nested, but got a non-nested self and nested other");
  } else if (!(self.is_nested()) || !(other.is_nested())) {
    TORCH_CHECK(
        false,
        "Expected both self and other to be nested, but got a non-nested self and non-nested other");
  }

  auto self_ptr = get_nested_tensor_impl(self);
  auto other_ptr = get_nested_tensor_impl(other);

  TORCH_CHECK(
      self.dim() == other.dim(),
      op_name,
      " does not support broadcasting when given a NestedTensor");
  TORCH_CHECK(
      at::equal(
          self_ptr->get_nested_sizes(),
          other_ptr->get_nested_sizes()),
      op_name,
      " does not support broadcasting when given a NestedTensor");
  TORCH_CHECK(
      at::equal(
          self_ptr->get_nested_strides(),
          other_ptr->get_nested_strides()),
      op_name,
      " requires strides to match when given NestedTensors");
  const auto self_offsets = self_ptr->get_storage_offsets();
  int64_t *self_offsets_ptr = self_offsets.data_ptr<int64_t>();
  int64_t *other_offsets_ptr = other_ptr->get_storage_offsets().data_ptr<int64_t>();
  bool offsets_match = true;
  for (auto i = 0; i < self_offsets.size(0); i++) {
    offsets_match = offsets_match && (self_offsets_ptr[i] == other_offsets_ptr[i]);
  }
  TORCH_CHECK(
      offsets_match,
      op_name,
      " requires offsets to match when given NestedTensors");
  return std::make_pair(self_ptr, other_ptr);
}

template <typename Func>
Tensor NestedTensor_elementwise_Tensor(
    const Tensor& self,
    const Tensor& other,
    const std::string& op_name,
    bool supports_striding,
    Func f) {
  Tensor self_contiguous = self;
  Tensor other_contiguous = other;
  // self is a scalar
  if (!self.is_nested() && self.dim() == 0 && self.numel() == 1) {
    auto other_impl = get_nested_tensor_impl(other);
    return wrap_buffer(
      f(self, other_impl->get_unsafe_storage_as_tensor()),
      other_impl->get_nested_sizes().clone(),
      other_impl->get_nested_strides().clone(),
      other_impl->get_storage_offsets()
    );
  }
  // other is a scalar
  if (!other.is_nested() && other.dim() == 0 && other.numel() == 1) {
    auto self_impl = get_nested_tensor_impl(self);
    return wrap_buffer(
      f(self_impl->get_unsafe_storage_as_tensor(), other),
      self_impl->get_nested_sizes().clone(),
      self_impl->get_nested_strides().clone(),
      self_impl->get_storage_offsets()
    );
  }
  // special case when other is dense (CUDA only for now)
  if (self.is_nested() && !other.is_nested() && self.is_cuda() && other.is_cuda()) {
    auto self_ptr = get_nested_tensor_impl(self);
    auto other_ = other;
    // check for the [B, *, D], [B, 1, D] case -> use custom kernel
    // TODO: this if statement is ugly and hopefully we will remove this in the near future
    bool is_broadcastable_3d = (
        self_ptr->dim() == 3 &&
        other.dim() == 3 &&
        self_ptr->size(0) == other.size(0) &&
        other.size(1) == 1 &&
        self_ptr->opt_size(2).has_value() &&
        self_ptr->opt_size(2).value() == other.size(2));
    // check for the [B, *], [B, 1] case -> treat as 3D with [B, *, 1], [B, 1, 1]
    bool is_broadcastable_2d = (
        self_ptr->dim() == 2 &&
        other.dim() == 2 &&
        self_ptr->size(0) == other.size(0) &&
        other.size(1) == 1);
    if(is_broadcastable_2d) {
        other_ = other.unsqueeze(-1);
        is_broadcastable_3d = true;
    }

    if (is_broadcastable_3d) {
      self_contiguous = self.contiguous();
      self_ptr = get_nested_tensor_impl(self_contiguous);
      const auto self_buffer = self_ptr->get_buffer();
      const auto self_sizes = self_ptr->get_nested_sizes();
      auto result_buffer = at::empty_like(self_buffer);
      auto result = wrap_buffer(result_buffer, self_sizes);
      if (op_name == "add") {
        nested_dense_elementwise_stub(self.device().type(), result, self, other_, NESTED_DENSE_OP::ADD);
      } else if (op_name == "mul") {
        nested_dense_elementwise_stub(self.device().type(), result, self, other_, NESTED_DENSE_OP::MUL);
      } else {
        TORCH_CHECK(false, "Unsupported nested dense elementwise op: ", op_name, ".");
      }
      return result;
    }

    // check for the [B, C, *, *], [C, 1, 1] case
    bool is_broadcastable_4d_3d = (
        self_ptr->dim() == 4 &&
        other.dim() == 3 &&
        self_ptr->opt_size(1).has_value() &&
        self_ptr->size(1) == other.size(0) &&
        other.size(1) == 1 &&
        other.size(2) == 1);
    if (is_broadcastable_4d_3d) {
      std::vector<Tensor> results;
      for (const auto& t : self.unbind()) {
        results.push_back(f(t, other));
      }
      return at::_nested_tensor_from_tensor_list(results);
    }

    TORCH_CHECK(
        false,
        "Expected both self and other to be nested, but got a nested self and non-nested other for op: ",
        op_name,
        ".");
  }

  self_contiguous = supports_striding ? self.contiguous() : self;
  other_contiguous = supports_striding ? other.contiguous() : other;

  auto [self_impl, other_impl] =
      get_elementwise_nested_tensor_impl(self_contiguous, other_contiguous, op_name);
  TORCH_INTERNAL_ASSERT_DEBUG_ONLY(self_impl);
  TORCH_INTERNAL_ASSERT_DEBUG_ONLY(other_impl);
  return wrap_buffer(
      f(self_impl->get_unsafe_storage_as_tensor(),
        other_impl->get_unsafe_storage_as_tensor()),
      self_impl->get_nested_sizes(),
      self_impl->get_nested_strides(),
      self_impl->get_storage_offsets());
}

Tensor NestedTensor_add_Tensor(
    const Tensor& self,
    const Tensor& other,
    const Scalar& alpha) {
  return NestedTensor_elementwise_Tensor(
      self, other, "add", true /* supports_striding*/, [alpha](const Tensor& b1, const Tensor& b2) {
        return at::add(b1, b2, alpha);
      });
}

Tensor NestedTensor_sub_Tensor(
    const Tensor& self,
    const Tensor& other,
    const Scalar& alpha) {
  return NestedTensor_elementwise_Tensor(
      self, other, "sub", true /* supports_striding*/, [alpha](const Tensor& b1, const Tensor& b2) {
        return at::sub(b1, b2, alpha);
      });
}

Tensor NestedTensor_mul_Tensor(const Tensor& self, const Tensor& other) {
  return NestedTensor_elementwise_Tensor(
      self, other, "mul", false /* supports_striding*/, [](const Tensor& b1, const Tensor& b2) {
        return at::mul(b1, b2);
      });
}

// Only usable on the C++ side; scalars are converted to tensors coming from Python.
Tensor NestedTensor_mul_Scalar(const Tensor& self, const Scalar& other) {
  return NestedTensor_mul_Tensor(self, wrapped_scalar_tensor(other));
}

Tensor NestedTensor_div_Tensor(const Tensor& self, const Tensor& other) {
  return NestedTensor_elementwise_Tensor(
      self, other, "div", false /* supports_striding*/, [](const Tensor& b1, const Tensor& b2) {
        return at::div(b1, b2);
      });
}

// Only usable on the C++ side; scalars are converted to tensors coming from Python.
Tensor NestedTensor_div_Scalar(const Tensor& self, const Scalar& other) {
  return NestedTensor_div_Tensor(self, wrapped_scalar_tensor(other));
}
Tensor NestedTensor_masked_fill(
    const Tensor& self,
    const Tensor& mask,
    const Scalar& value) {
  return NestedTensor_elementwise_Tensor(
      self, mask, "masked_fill", false /* supports_striding*/, [value](const Tensor& b1, const Tensor& b2) {
        return at::masked_fill(b1, b2, value);
      });
}


template <typename Func>
Tensor& NestedTensor_elementwise__Tensor(
    Tensor& self,
    const Tensor& other,
    const std::string& op_name,
    Func f) {
  // self is a scalar
  if (!self.is_nested() && self.dim() == 0 && self.numel() == 1) {
    auto other_impl = get_nested_tensor_impl(other);
    f(self, other_impl->get_buffer());
    return self;
  }
  // other is a scalar
  if (!other.is_nested() && other.dim() == 0 && other.numel() == 1) {
    auto self_impl = get_nested_tensor_impl(self);
    f(self_impl->get_buffer(), other);
    return self;
  }
  auto [self_impl, other_impl] =
      get_elementwise_nested_tensor_impl(self, other, op_name);
  TORCH_INTERNAL_ASSERT_DEBUG_ONLY(self_impl);
  TORCH_INTERNAL_ASSERT_DEBUG_ONLY(other_impl);
  const auto& nt_self = *self_impl;
  const auto& nt_other = *other_impl;
  f(nt_self.get_buffer().view({-1}), nt_other.get_buffer().view({-1}));
  return self;
}

Tensor& NestedTensor_add__Tensor(
    Tensor& self,
    const Tensor& other,
    const Scalar& alpha) {
  return NestedTensor_elementwise__Tensor(
      self, other, "add_", [alpha](const Tensor& b1, const Tensor& b2) {
        return b1.add_(b2, alpha);
      });
}

Tensor& NestedTensor_mul__Tensor(Tensor& self, const Tensor& other) {
  return NestedTensor_elementwise__Tensor(
      self, other, "mul_", [](const Tensor& b1, const Tensor& b2) {
        return b1.mul_(b2);
      });
}

// Only usable on the C++ side; scalars are converted to tensors coming from Python.
Tensor& NestedTensor_mul__Scalar(Tensor& self, const Scalar& other) {
  return NestedTensor_mul__Tensor(self, wrapped_scalar_tensor(other));
}

Tensor& fill_nested_(Tensor& self, const Scalar& value) {
  const auto& self_buf = get_nested_tensor_impl(self)->get_buffer();
  self_buf.fill_(value);
  return self;
}

Tensor& fill_nested_(Tensor& self, const Tensor& value) {
  const auto& self_buf = get_nested_tensor_impl(self)->get_buffer();
  self_buf.fill_(value);
  return self;
}

Tensor ge_scalar_nested(const Tensor& self, const Scalar& other) {
  return NestedTensor_elementwise_Tensor(
      self, wrapped_scalar_tensor(other), "ge", false /*supports_striding*/,
      [](const Tensor& b1, const Tensor& b2) {
        return b1.ge(b2);
      });
}

Tensor gt_scalar_nested(const Tensor& self, const Scalar& other) {
  return NestedTensor_elementwise_Tensor(
      self, wrapped_scalar_tensor(other), "gt", false /*supports_striding*/,
      [](const Tensor& b1, const Tensor& b2) {
        return b1.gt(b2);
      });
}

Tensor eq_scalar_nested(const Tensor& self, const Scalar& other) {
  return NestedTensor_elementwise_Tensor(
      self, wrapped_scalar_tensor(other), "eq", false /*supports_striding*/,
      [](const Tensor& b1, const Tensor& b2) {
        return b1.eq(b2);
      });
}

<<<<<<< HEAD
} // namespace native
} // namespace at
=======
Tensor eq_tensor_nested(const Tensor& self, const Tensor& other) {
  TORCH_CHECK(!other.is_nested(), "eq does not support nested tensor as other value.");
  return NestedTensor_elementwise_Tensor(
      self, other, "eq", false /*supports_striding*/,
      [](const Tensor& b1, const Tensor& b2) {
        return b1.eq(b2);
      });
}

} // namespace at::native
>>>>>>> 15b5a0b6
<|MERGE_RESOLUTION|>--- conflicted
+++ resolved
@@ -319,10 +319,6 @@
       });
 }
 
-<<<<<<< HEAD
-} // namespace native
-} // namespace at
-=======
 Tensor eq_tensor_nested(const Tensor& self, const Tensor& other) {
   TORCH_CHECK(!other.is_nested(), "eq does not support nested tensor as other value.");
   return NestedTensor_elementwise_Tensor(
@@ -332,5 +328,4 @@
       });
 }
 
-} // namespace at::native
->>>>>>> 15b5a0b6
+} // namespace at::native