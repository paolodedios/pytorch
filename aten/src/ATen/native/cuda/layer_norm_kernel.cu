#define TORCH_ASSERT_ONLY_METHOD_OPERATORS
#include <ATen/native/layer_norm.h>

#include <type_traits>

#include <thrust/tuple.h>

#include <ATen/core/Tensor.h>
#include <ATen/AccumulateType.h>
#include <ATen/Dispatch.h>
#include <ATen/cuda/CUDAContext.h>
#include <ATen/cuda/detail/IndexUtils.cuh>
#include <ATen/native/cuda/block_reduce.cuh>
#include <ATen/native/cuda/thread_constants.h>

#ifndef AT_PER_OPERATOR_HEADERS
#include <ATen/Functions.h>
#include <ATen/NativeFunctions.h>
#else
#include <ATen/ops/empty.h>
#include <ATen/ops/empty_like_native.h>
#include <ATen/ops/native_layer_norm_native.h>
#include <ATen/ops/native_layer_norm_backward_native.h>
#include <ATen/ops/zeros_like_native.h>
#endif

#include <c10/cuda/CUDAMathCompat.h>
#include <c10/util/env.h>


namespace at::native {

namespace {

constexpr int kCUDANumThreads = 256;
constexpr unsigned int kWarpSize = C10_WARP_SIZE;
constexpr int vec_size = 4; //we could make it dependent on dtype, but that would lead to different results between float and low-p types

// aligned vector generates vectorized load/store on CUDA (copy-pasted from MemoryAccess.cuh)
template<typename scalar_t, int vec_size>
struct alignas(sizeof(scalar_t) * vec_size) aligned_vector {
  scalar_t val[vec_size];
};

// Checks alignment of buffers for using vectorized loads / stores
template<typename T>
bool can_vectorize(const T * ptr, int alignment) {
  uint64_t addr = reinterpret_cast<uint64_t>(ptr);
  return addr % alignment == 0;
};


template <typename T, typename T_ACC, bool rms_norm>
__global__ void RowwiseMomentsCUDAKernel(
    int64_t N,
    T_ACC eps,
    const T* X,
    T_ACC* mean,
    T_ACC* rstd) {
  using WelfordType = WelfordData<T_ACC, int64_t>;
  using WelfordOp =
      WelfordOps<T_ACC, T_ACC, int64_t, thrust::pair<T_ACC, T_ACC>>;

  __shared__
      typename std::aligned_storage<sizeof(WelfordType), alignof(WelfordType)>::
          type val_shared[C10_WARP_SIZE];
  WelfordType* val_shared_ptr = reinterpret_cast<WelfordType*>(val_shared);

  const int64_t i = blockIdx.x;
  WelfordOp welford_op = {/*correction=*/0, /*take_sqrt=*/false};
  WelfordType val(0, 0, 0, 0);

  for (int64_t j = threadIdx.x; j < N; j += blockDim.x) {
    const int64_t index = i * N + j;
    val = welford_op.reduce(val, static_cast<T_ACC>(X[index]), index);
  }
  val = cuda_utils::BlockReduce(
      val,
      welford_op,
      /*identity_element=*/WelfordType(0, 0, 0, 0),
      val_shared_ptr);

  if (threadIdx.x == 0) {
    T_ACC m1;
    T_ACC m2;
    thrust::tie(m2, m1) = welford_op.project(val);
    if constexpr (!rms_norm){
      mean[i] = m1;
      rstd[i] = c10::cuda::compat::rsqrt(m2 + eps);
    } else {
      rstd[i] = c10::cuda::compat::rsqrt(m2 + m1 * m1 + eps);
    }

  }
}

template <typename T, typename T_ACC, bool rms_norm>
__global__ void LayerNormForwardCUDAKernel(
    int64_t N,
    const T* X,
    const T_ACC* mean,
    const T_ACC* rstd,
    const T* gamma,
    const T* beta,
    T* Y) {
  const int64_t i = blockIdx.x;
  for (int64_t j = threadIdx.x; j < N; j += blockDim.x) {
    const int64_t index = i * N + j;
    const T_ACC gamma_v =
        gamma == nullptr ? T_ACC(1) : static_cast<T_ACC>(gamma[j]);
    if constexpr (!rms_norm){
      const T_ACC beta_v =
          beta == nullptr ? T_ACC(0) : static_cast<T_ACC>(beta[j]);
      Y[index] = (static_cast<T_ACC>(X[index]) - static_cast<T_ACC>(mean[i])) *
              static_cast<T_ACC>(rstd[i]) * gamma_v +
          beta_v;
    } else {
      Y[index] = (static_cast<T_ACC>(X[index])) * static_cast<T_ACC>(rstd[i]) * gamma_v;
    }
  }
}

struct WelfordDataLN{
  float mean;
  float sigma2;
  float count;
  C10_HOST_DEVICE WelfordDataLN(): mean(0.f), sigma2(0.f), count(0.f){}
  C10_HOST_DEVICE WelfordDataLN(float mean, float sigma2, float count): mean(mean), sigma2(sigma2), count(count) {}
};

template<typename U, bool rms_norm> __device__
WelfordDataLN cuWelfordOnlineSum(
  const U val,
  const WelfordDataLN& curr_sum)
{
  if constexpr (!rms_norm){
    U delta = val - curr_sum.mean;
    U new_count = curr_sum.count + 1.f;
    U new_mean = curr_sum.mean + delta * (1.f/new_count); //proper division is slow, this is less accurate but noticeably faster
    return {new_mean, curr_sum.sigma2 + delta * (val - new_mean), new_count};
  } else{
    return {0.f, curr_sum.sigma2 + val * val, 0};
  }
}

template<bool rms_norm> __device__
WelfordDataLN cuWelfordCombine(
  const WelfordDataLN dataB,
  const WelfordDataLN dataA
) {
  if constexpr (!rms_norm){
    using U = decltype(dataB.count);
    U delta = dataB.mean - dataA.mean;
    U count = dataA.count + dataB.count;
    U mean, sigma2;
    if (count > decltype(dataB.count){0}) {
      auto coef = 1.f/count; //NB we don't use --use_fast_math, but this is emulation, 1./count goes to intrinsic, `* coef` is multiplication, instead of slow fp division
      auto nA = dataA.count * coef;
      auto nB = dataB.count * coef;
      mean = nA*dataA.mean + nB*dataB.mean;
      sigma2 = dataA.sigma2 + dataB.sigma2 + delta * delta * dataA.count * nB;
    } else {
      mean = U(0);
      sigma2 = U(0);
    }
    return {mean, sigma2, count};
  } else {
    return {0.f, dataB.sigma2 + dataA.sigma2, 0};
  }
}

template<typename T, bool rms_norm = false>
__device__ WelfordDataLN compute_stats(
  const T*  __restrict__ X,
  const int N,
  float * buf
  ) {
    //X points to the row to read
    using vec_t = aligned_vector<T, vec_size>;
    using acc_t = acc_type<T, true>;
    const vec_t * X_vec = reinterpret_cast<const vec_t*>(X);
    const int numx = blockDim.x * blockDim.y;
    const int thrx = threadIdx.x + threadIdx.y * blockDim.x;
    const int n_vec_to_read = N/vec_size;
    WelfordDataLN wd(0.f, 0.f, 0.f);
    //no tail, we check that N is multiple of vec_size
    for (int i = thrx; i < n_vec_to_read; i += numx) {
      vec_t data = X_vec[i];
      #pragma unroll
      for (int ii=0; ii < vec_size; ii++){
        wd = cuWelfordOnlineSum<acc_t, rms_norm>(static_cast<acc_t>(data.val[ii]), wd);
      }
    }
    // intra-warp reduction
    for (int offset = (C10_WARP_SIZE >> 1); offset > 0; offset >>= 1) {
        WelfordDataLN wdB{WARP_SHFL_DOWN(wd.mean, offset), WARP_SHFL_DOWN(wd.sigma2, offset), WARP_SHFL_DOWN(wd.count, offset)};
        wd = cuWelfordCombine<rms_norm>(wd, wdB);
    }
    // threadIdx.x == 0 has correct values for each warp
    // inter-warp reductions
    if (blockDim.y > 1) {
      float * meansigmabuf = buf;
      float * countbuf = buf + blockDim.y;
      for (int offset = blockDim.y/2;  offset > 0;  offset /= 2) {
        // upper half of warps write to shared
        if (threadIdx.x == 0 && threadIdx.y >= offset && threadIdx.y < 2*offset) {
          const int wrt_y = threadIdx.y - offset;
          meansigmabuf[2*wrt_y] = wd.mean;
          meansigmabuf[2*wrt_y+1] = wd.sigma2;
          countbuf[wrt_y] = wd.count;
        }
        __syncthreads();
        // lower half merges
        if (threadIdx.x == 0 && threadIdx.y < offset) {
          WelfordDataLN wdB{meansigmabuf[2*threadIdx.y],
                          meansigmabuf[2*threadIdx.y+1],
                          countbuf[threadIdx.y]};
          wd = cuWelfordCombine<rms_norm>(wd, wdB);
        }
        __syncthreads();
      }
      if (threadIdx.x == 0 && threadIdx.y ==0) {
        meansigmabuf[0] = wd.mean;
        meansigmabuf[1] = wd.sigma2/float(N);
      }
      __syncthreads();
      return WelfordDataLN{meansigmabuf[0], meansigmabuf[1],0.f};

    } else {
      return WelfordDataLN{WARP_SHFL(wd.mean,0), WARP_SHFL(wd.sigma2,0)/float(N), 0.f};
    }
}


template <typename T, typename T_ACC, bool rms_norm = false,
typename std::enable_if_t<!std::is_same_v<T, double>, int> = 0>
__device__ __inline__ void vectorized_layer_norm_kernel_impl(
  const int N,
  T_ACC eps,
  const  T* __restrict__ X,
  const  T* gamma,
  const  T* beta,
  T_ACC* mean,
  T_ACC* rstd,
  T* Y){
    extern __shared__ float s_data[]; //if we made smem WelfordDataLN type, there would be bank conflicts,
    //as one thread would have to write 3 consecutive floats
    auto i1 = blockIdx.x;
    const T * block_row = X + i1 * N;
    WelfordDataLN wd = compute_stats<T, rms_norm>(block_row, N, s_data);

    using vec_t = aligned_vector<T, vec_size>;
    const vec_t * X_vec = reinterpret_cast<const vec_t*>(block_row);
    const vec_t * gamma_vec = (gamma != nullptr) ? reinterpret_cast<const vec_t*>(gamma) : nullptr;
    const vec_t * beta_vec = (beta != nullptr) ? reinterpret_cast<const vec_t*>(beta) : nullptr;
    vec_t * Y_vec = reinterpret_cast<vec_t*>(Y + i1 * N);

    const int numx = blockDim.x * blockDim.y;
    const int thrx = threadIdx.x + threadIdx.y * blockDim.x;
    const int n_vec_to_read = N/vec_size;

    T_ACC rstd_val = c10::cuda::compat::rsqrt(wd.sigma2 + eps);

    // No tail, N is guaranteed to be multiple of vec size
    for (int i = thrx; i < n_vec_to_read; i += numx) {
      vec_t data = X_vec[i];
      vec_t out;

      // Computation is performed in T_ACC, X is cast to T_ACC and result is implicitly cast to T
      if (gamma_vec != nullptr && beta_vec != nullptr) {
        #pragma unroll
        for (int ii=0; ii < vec_size; ii++){
          if constexpr (!rms_norm){
            out.val[ii] = static_cast<T_ACC>(gamma_vec[i].val[ii]) * (rstd_val * (static_cast<T_ACC>(data.val[ii]) - wd.mean))
              + static_cast<T_ACC>(beta_vec[i].val[ii]);
          } else {
            out.val[ii] = static_cast<T_ACC>(gamma_vec[i].val[ii]) * (rstd_val * static_cast<T_ACC>(data.val[ii]));
          }
        }
      } else if (gamma_vec != nullptr) {
        #pragma unroll
        for (int ii=0; ii < vec_size; ii++){
          if constexpr (!rms_norm){
            out.val[ii] = static_cast<T_ACC>(gamma_vec[i].val[ii]) * (rstd_val * (static_cast<T_ACC>(data.val[ii]) - wd.mean));
          } else {
            out.val[ii] = static_cast<T_ACC>(gamma_vec[i].val[ii]) * (rstd_val * static_cast<T_ACC>(data.val[ii]));
          }
        }
      } else if (beta_vec != nullptr) {
        #pragma unroll
        for (int ii=0; ii < vec_size; ii++){
            out.val[ii] = (rstd_val * (static_cast<T_ACC>(data.val[ii]) - wd.mean)) + static_cast<T_ACC>(beta_vec[i].val[ii]);
        }
      } else {
        #pragma unroll
        for (int ii=0; ii < vec_size; ii++){
          if constexpr (!rms_norm){
            out.val[ii] = rstd_val * (static_cast<T_ACC>(data.val[ii]) - wd.mean);
          } else {
            out.val[ii] = rstd_val * static_cast<T_ACC>(data.val[ii]);
          }
        }
      }
      Y_vec[i] = out;
    }
    if (thrx == 0) {
      if constexpr (!rms_norm){
        mean[i1] = wd.mean;
      }
      rstd[i1] = rstd_val;
    }
}

template <typename T, typename T_ACC, bool rms_norm = false,
typename std::enable_if_t<std::is_same_v<T, double>, int> = 0>
__device__ __inline__ void vectorized_layer_norm_kernel_impl(
  const int /*N*/,
  T_ACC /*eps*/,
  const  T* __restrict__ /*X*/,
  const  T* /*gamma*/,
  const  T* /*beta*/,
  T_ACC* /*mean*/,
  T_ACC* /*rstd*/,
  T* /*Y*/){
    CUDA_KERNEL_ASSERT(false && "doesn't work with double");
  }

//to avoid windows SFINAE errors
template <typename T, typename T_ACC, bool rms_norm = false>
__global__ void vectorized_layer_norm_kernel(
  const int N,
  T_ACC eps,
  const  T* __restrict__ X,
  const  T* gamma,
  const  T* beta,
  T_ACC* mean,
  T_ACC* rstd,
  T* Y){
    vectorized_layer_norm_kernel_impl<T, T_ACC, rms_norm>(N, eps, X, gamma, beta, mean, rstd, Y);
  }


template<typename T, typename T_ACC, bool rms_norm>
__device__ __inline__ void compute_gI(
  const T* __restrict__ dY,
  const T* __restrict__ X,
  const T_ACC* __restrict__ mean,
  const T_ACC* __restrict__ rstd,
  const T* __restrict__ gamma,
  T* dX,
  const int N,
  T_ACC * buf){
    const auto i1 = blockIdx.x;
    T_ACC mean_val = 0;
    if constexpr (!rms_norm){
      mean_val = mean[i1];
    }
    const T_ACC rstd_val = rstd[i1];
    T_ACC stats_x1{0}, stats_x2{0};
    constexpr int unroll = 4;
    auto l = unroll * threadIdx.x;
    const T * X_i = X + i1 * N;
    const T * dY_i = dY + i1 * N;
    T * dX_i = dX + i1 * N;
    //vectorized reads don't improve perf, so use regular unrolling

    for (; l+unroll - 1 < N; l += blockDim.x * unroll){
      #pragma unroll
      for (int k=0; k< unroll; k++){
          const auto gamma_val = (gamma != nullptr) ? static_cast<T_ACC>(gamma[l+k]) : T_ACC(1);
          const auto c_h = static_cast<T_ACC>(X_i[l+k]);
          const auto c_loss = static_cast<T_ACC>(dY_i[l+k]);
          if constexpr (!rms_norm){
            stats_x1 += c_loss * gamma_val;
            stats_x2 += c_loss * gamma_val * (c_h - mean_val) * rstd_val;
          } else {
            stats_x2 += c_loss * gamma_val * (c_h) * rstd_val;
          }
      }
    }
    for (;  l < N; l ++) {
          const auto gamma_val = (gamma != nullptr) ? static_cast<T_ACC>(gamma[l]) : T_ACC(1);
          const auto c_h = static_cast<T_ACC>(X_i[l]);
          const auto c_loss = static_cast<T_ACC>(dY_i[l]);
          if constexpr (!rms_norm){
            stats_x1 += c_loss * gamma_val;
            stats_x2 += c_loss * gamma_val * (c_h - mean_val) * rstd_val;
          } else {
            stats_x2 += c_loss * gamma_val * (c_h) * rstd_val;
          }
    }
    if constexpr (!rms_norm){
      stats_x1 = cuda_utils::BlockReduceSum(stats_x1, buf);
    }
    stats_x2 = cuda_utils::BlockReduceSum(stats_x2, buf);
    if (threadIdx.x == 0) {
      if constexpr (!rms_norm){
        buf[0] = stats_x1;
      }
      buf[1] = stats_x2;
    }
    __syncthreads();
    if constexpr (!rms_norm){
      stats_x1 = buf[0];
    }
    stats_x2 = buf[1];
    T_ACC fH = N;
    T_ACC term1 = (T_ACC(1) / fH) * rstd_val;

    for (int l = threadIdx.x; l < N; l += blockDim.x){
        const auto x = X_i[l];
        const auto dy = dY_i[l];
        const auto gamma_val = (gamma != nullptr) ? static_cast<T_ACC>(gamma[l]) : T_ACC(1);

        T_ACC f_grad_input = fH * gamma_val * dy;
        if constexpr (!rms_norm){
          f_grad_input -= (x - mean_val) * rstd_val * stats_x2;
          f_grad_input -= stats_x1;
        } else {
          f_grad_input -= (x) * rstd_val * stats_x2;
        }

        f_grad_input *= term1;
        dX_i[l] = f_grad_input;
    }
  }


template<typename T, typename T_ACC, bool rms_norm>
__global__ void layer_norm_grad_input_kernel(
  const T* __restrict__ dY,
  const T* __restrict__ X,
  const T_ACC* __restrict__ mean,
  const T_ACC* __restrict__ rstd,
  const T* __restrict__ gamma,
  T*  dX,
  const int N){
    alignas(sizeof(double)) extern __shared__ char s_data1[];
    T_ACC * buf = reinterpret_cast<T_ACC*>(&s_data1);

    compute_gI<T, T_ACC, rms_norm>(dY, X, mean, rstd, gamma, dX, N, buf);
  }


// This implementation gets called when input buffers (dY, X, gamma and dX) are aligned
// to vec_size * sizeof(T). Compared to the unvectorized implementation, it is about 10%
// faster measured at PT operator level, with cases seeing a 2X speedup (where N >> M).
// There are no noticeable regressions on the rest of the sizes.

template<typename T, typename T_ACC, bool rms_norm>
__global__ void layer_norm_grad_input_kernel_vectorized(
  const T* __restrict__ dY,
  const T* __restrict__ X,
  const T_ACC* __restrict__ mean,
  const T_ACC* __restrict__ rstd,
  const T* __restrict__ gamma,
  T* dX,
  const int N) {
  alignas(sizeof(double)) extern __shared__ char shared_data[];
  T_ACC* reduce_buf = reinterpret_cast<T_ACC*>(&shared_data);

  const auto bIdx = blockIdx.x;
  T_ACC mean_val = 0;
  if constexpr (!rms_norm){
    mean_val = mean[bIdx];
  }
  const T_ACC rstd_val = rstd[bIdx];
  const T* X_i = X + bIdx * N;
  const T* dY_i = dY + bIdx * N;
  T* dX_i = dX + bIdx * N;

  using vec_t = aligned_vector<T, vec_size>;
  const vec_t* const X_i_vec_ptr = reinterpret_cast<const vec_t*>(X_i);
  const vec_t* const dY_i_vec_ptr = reinterpret_cast<const vec_t*>(dY_i);
  const vec_t* const gamma_vec_ptr = (gamma != nullptr) ? reinterpret_cast<const vec_t*>(gamma) : nullptr;
  vec_t* const dX_i_vec = reinterpret_cast<vec_t*>(dX_i);

  vec_t X_i_vec_reg, dY_i_vec_reg, gamma_vec_reg, dX_i_vec_reg;
  for (int k = 0; k < vec_size; ++k) {
    gamma_vec_reg.val[k] = T(1);
  }

  T_ACC stats_x1{0}, stats_x2{0};
  unsigned int l = threadIdx.x * vec_size;
  for (; l + vec_size - 1 < N; l += blockDim.x * vec_size) {
    unsigned int vec_idx = l / vec_size;
    if (gamma != nullptr) {
      gamma_vec_reg = gamma_vec_ptr[vec_idx];
    }

    X_i_vec_reg = X_i_vec_ptr[vec_idx];
    dY_i_vec_reg = dY_i_vec_ptr[vec_idx];

    for (int k = 0; k < vec_size; ++k) {
      const auto gamma_val = static_cast<T_ACC>(gamma_vec_reg.val[k]);
      const auto c_h = static_cast<T_ACC>(X_i_vec_reg.val[k]);
      const auto c_loss = static_cast<T_ACC>(dY_i_vec_reg.val[k]);
      if constexpr (!rms_norm){
        stats_x1 += c_loss * gamma_val;
        stats_x2 += c_loss * gamma_val * (c_h - mean_val) * rstd_val;
      } else {
        stats_x2 += c_loss * gamma_val * (c_h) * rstd_val;
      }
    }
  }

  // Tail Loop
  for (; l < N; l++) {
    const auto gamma_val = (gamma != nullptr) ? static_cast<T_ACC>(gamma[l]) : T_ACC(1);
    const auto c_h = static_cast<T_ACC>(X_i[l]);
    const auto c_loss = static_cast<T_ACC>(dY_i[l]);
    if constexpr (!rms_norm){
      stats_x1 += c_loss * gamma_val;
      stats_x2 += c_loss * gamma_val * (c_h - mean_val) * rstd_val;
    } else{
      stats_x2 += c_loss * gamma_val * (c_h) * rstd_val;
    }
  }

  // Reduction in Shared Memory
  if constexpr (!rms_norm){
    stats_x1 = cuda_utils::BlockReduceSum(stats_x1, reduce_buf);
  }
  stats_x2 = cuda_utils::BlockReduceSum(stats_x2, reduce_buf);
  if (threadIdx.x == 0) {
    if constexpr (!rms_norm){
      reduce_buf[0] = stats_x1;
    }
    reduce_buf[1] = stats_x2;
  }
  __syncthreads();
  if constexpr (!rms_norm){
    stats_x1 = reduce_buf[0];
  }
  stats_x2 = reduce_buf[1];

  T_ACC fH = N;
  T_ACC term1 = (T_ACC(1) / fH) * rstd_val;

  l = threadIdx.x * vec_size;
  for (; l + vec_size - 1 < N; l += blockDim.x * vec_size) {
    unsigned int vec_idx = l / vec_size;
    if (gamma != nullptr) {
      gamma_vec_reg = gamma_vec_ptr[vec_idx];
    }

    X_i_vec_reg = X_i_vec_ptr[vec_idx];
    dY_i_vec_reg = dY_i_vec_ptr[vec_idx];

    for (int k = 0; k < vec_size; ++k) {
      const auto gamma_val = static_cast<T_ACC>(gamma_vec_reg.val[k]);
      const auto x = static_cast<T_ACC>(X_i_vec_reg.val[k]);
      const auto dy = static_cast<T_ACC>(dY_i_vec_reg.val[k]);

      T_ACC f_grad_input = fH * gamma_val * dy;
      if constexpr (!rms_norm){
        f_grad_input -= (x - mean_val) * rstd_val * stats_x2;
        f_grad_input -= stats_x1;
      } else {
        f_grad_input -= (x) * rstd_val * stats_x2;
      }
      f_grad_input *= term1;
      dX_i_vec_reg.val[k] = f_grad_input;
    }

    dX_i_vec[vec_idx] = dX_i_vec_reg;
  }

  // Tail Loop
  for (; l < N; l += blockDim.x) {
    const auto x = X_i[l];
    const auto dy = dY_i[l];
    const auto gamma_val = (gamma != nullptr) ? static_cast<T_ACC>(gamma[l]) : T_ACC(1);

    T_ACC f_grad_input = fH * gamma_val * dy;
    if constexpr (!rms_norm){
      f_grad_input -= (x - mean_val) * rstd_val * stats_x2;
      f_grad_input -= stats_x1;
    } else {
      f_grad_input -= (x) * rstd_val * stats_x2;
    }
    f_grad_input *= term1;
    dX_i[l] = f_grad_input;
  }
}


template <typename T, typename T_ACC, bool rms_norm>
__global__ void GammaBetaBackwardSimpleCUDAKernel(
    int64_t M,
    int64_t N,
    const T* dY,
    const T* X,
    const T_ACC* mean,
    const T_ACC* rstd,
    T* dg,
    T* db) {
  const int64_t j = ((int64_t) blockIdx.x) * blockDim.x + threadIdx.x;
  if (j < N) {
    T_ACC sum1 = 0;
    T_ACC sum2 = 0;
    for (int64_t i = 0; i < M; ++i) {
      const int64_t index = i * N + j;
      if constexpr (!rms_norm){
        sum1 += dg == nullptr ? T_ACC(0)
                              : static_cast<T_ACC>(dY[index]) *
                (static_cast<T_ACC>(X[index]) - static_cast<T_ACC>(mean[i])) *
                static_cast<T_ACC>(rstd[i]);
        sum2 += db == nullptr ? T_ACC(0) : static_cast<T_ACC>(dY[index]);
      } else {
        sum1 += dg == nullptr ? T_ACC(0)
                              : static_cast<T_ACC>(dY[index]) *
                (static_cast<T_ACC>(X[index])) * static_cast<T_ACC>(rstd[i]);
      }
    }
    if (dg != nullptr) {
      dg[j] = sum1;
    }
    if (db != nullptr) {
      if constexpr (!rms_norm){
        db[j] = sum2;
      }
    }
  }
}

template <typename T, typename T_ACC,
unsigned int block_dim_x,
unsigned int block_dim_y,
unsigned int rows_per_block_y,
bool check_x,
bool check_y,
bool rms_norm>
__device__
__forceinline__
void
blockReduceGammaBetaBackwardsHelper(
    int64_t M_start,
    int64_t M,
    int64_t N,
    const T* __restrict__ dY,
    const T* __restrict__ X,
    const T_ACC* __restrict__ mean,
    const T_ACC* __restrict__ rstd,
    T* __restrict__ dg,
    T* __restrict__ db,
    T_ACC &dg_sum,
    T_ACC &db_sum
) {
  constexpr int rows_per_thread_y = rows_per_block_y / block_dim_y;
  int64_t thread_x = blockIdx.x * block_dim_x + threadIdx.x;

    int lane_id = (threadIdx.y * blockDim.x + threadIdx.x) & (kWarpSize - 1);
    int64_t mean_index = M_start + threadIdx.y * rows_per_thread_y;
    T_ACC warp_mean = 0, warp_rstd = 0;
    if (lane_id < rows_per_thread_y && mean_index + lane_id < M) {
      if constexpr (!rms_norm){
        warp_mean = mean[mean_index + lane_id];
      }
      warp_rstd = rstd[mean_index + lane_id];
    }
    // We do a WARP_SYNC() here because we use WARP_SHFL below to access
    // warp_mean and warp_rstd.
    WARP_SYNC();

    T_ACC dY_regs[rows_per_thread_y] = {0};
    T_ACC X_regs[rows_per_thread_y] = {0};
    #pragma unroll
    for (int i = 0; i < rows_per_thread_y; ++i) {
      int64_t current_y = M_start + threadIdx.y * rows_per_thread_y + i;
      bool active = true;
      if (check_x && thread_x >= N) {
        active = false;
      }
      if (check_y && current_y >= M) {
        active = false;
      }
      if (active) {
        dY_regs[i] = dY[current_y * N + thread_x];
        X_regs[i] = X[current_y * N + thread_x];
      }
    }

    #pragma unroll
    for (int i = 0; i < rows_per_thread_y; ++i) {
      T_ACC rstd_reg = WARP_SHFL(warp_rstd, i, kWarpSize);
      if constexpr (!rms_norm){
        T_ACC mean_reg = WARP_SHFL(warp_mean, i, kWarpSize);
        dg_sum += dY_regs[i] * (X_regs[i] - mean_reg) * rstd_reg;
        db_sum += dY_regs[i];
      } else{
        dg_sum += dY_regs[i] * (X_regs[i]) * rstd_reg;
      }
    }
}

template <typename T, typename T_ACC,
unsigned int block_dim_x,
unsigned int block_dim_y,
unsigned int rows_per_block_y,
bool check_x,
bool check_y,
bool rms_norm>
__device__
__forceinline__
void
blockReduceGammaBetaBackwardsWithChecks(
    int64_t M,
    int64_t N,
    const T* __restrict__ dY,
    const T* __restrict__ X,
    const T_ACC* __restrict__ mean,
    const T_ACC* __restrict__ rstd,
    T* __restrict__ dg,
    T* __restrict__ db,
    T_ACC &dg_sum,
    T_ACC &db_sum
) {
  for (int64_t M_start = blockIdx.y * rows_per_block_y;
        M_start < M;
        M_start += rows_per_block_y * gridDim.y) {
    int64_t M_end = M_start + rows_per_block_y - 1;
    if (!check_y || M_end < M) {
      blockReduceGammaBetaBackwardsHelper<T, T_ACC, block_dim_x, block_dim_y, rows_per_block_y, check_x, false, rms_norm>
      (M_start, M, N, dY, X, mean, rstd, dg, db, dg_sum, db_sum);
    } else {
      blockReduceGammaBetaBackwardsHelper<T, T_ACC, block_dim_x, block_dim_y, rows_per_block_y, check_x, true, rms_norm>
      (M_start, M, N, dY, X, mean, rstd, dg, db, dg_sum, db_sum);
    }
  }
}

// block_dim_x is the number of threads in the x dimension per block.
// block_dim_y is the number of threads in the y dimension per block.
// rows_per_block_y is the size of the tile (number of data elements)
// in the y dimension per block.
// partial_reduction indicates whether we need to reduce across threads
// or not. If set to true, we will not reduce across threads. This can
// be faster in the M >> N case but requires another kernel to do a full
// final reduction.
// aligned_grid means the data size is a multiple of tile size. In that
// case we don't need to check for boundary conditions which can provide
// a further speedup by not needing instructions to check for edge cases
// and not needing predicate registers.
template <typename T, typename T_ACC,
unsigned int block_dim_x, unsigned int block_dim_y,
unsigned int rows_per_block_y,
bool partial_reduction,
bool aligned_grid,
bool rms_norm
>
__global__
void
__launch_bounds__(block_dim_x * block_dim_y)
 GammaBetaBackwardCUDAKernelTemplate(
    int64_t M,
    int64_t N,
    const T* __restrict__ dY,
    const T* __restrict__ X,
    const T_ACC* __restrict__ mean,
    const T_ACC* __restrict__ rstd,
    T* __restrict__ dg,
    T* __restrict__ db) {
  // This assert is a compile-time check only.
  constexpr int rows_per_thread_y = rows_per_block_y / block_dim_y;
  static_assert(rows_per_thread_y <= kWarpSize);

  T_ACC dg_sum = 0;
  T_ACC db_sum = 0;

  if (aligned_grid) {
    // When N and M align perfectly with block_dim_x and block_dim_y, we
    // can skip boundary condition checks that waste instruction issue slots.
    blockReduceGammaBetaBackwardsWithChecks
          <T, T_ACC, block_dim_x, block_dim_y, rows_per_block_y, false, false, rms_norm>
          (M, N, dY, X, mean, rstd, dg, db, dg_sum, db_sum);
  } else {
    // In the general case we need to check boundary conditions in the M
    // dimension. However, we can still avoid boundary checks in the N dimension
    // for the inner blocks. So try to avoid those checks when possible.
    if (blockIdx.x * block_dim_x + block_dim_x - 1 < N) {
      blockReduceGammaBetaBackwardsWithChecks
          <T, T_ACC, block_dim_x, block_dim_y, rows_per_block_y, false, true, rms_norm>
          (M, N, dY, X, mean, rstd, dg, db, dg_sum, db_sum);
    } else {
      blockReduceGammaBetaBackwardsWithChecks
          <T, T_ACC, block_dim_x, block_dim_y, rows_per_block_y, true, true, rms_norm>
          (M, N, dY, X, mean, rstd, dg, db, dg_sum, db_sum);
    }
  }

  int64_t thread_x = ((int64_t)blockIdx.x) * block_dim_x + threadIdx.x;

  // When partial_reduction is requested, we don't reduce within a block.
  // We also don't reduce if we are only a single block in the y dimension.
  if (partial_reduction || (blockDim.y == 1 && gridDim.y == 1)) {
    if (aligned_grid || thread_x < N) {
      int64_t thread_y = ((int64_t)blockIdx.y) * blockDim.y + threadIdx.y;
      if (dg) {
        dg[thread_y * N + thread_x] = dg_sum;
      }
      if (db && !rms_norm) {
        db[thread_y * N + thread_x] = db_sum;
      }
    }
  } else {
    // The caller requested a full reduction so we must reduce across
    // warps using shared memory and warp shuffles.
    static_assert(rows_per_thread_y <= C10_WARP_SIZE);
    alignas(sizeof(double)) extern __shared__ char s_data1[];
    T_ACC* s_data_typed = reinterpret_cast<T_ACC*>(&s_data1);
    T_ACC* s_dg;
    T_ACC* s_db;
    int padded_bx = (block_dim_x + 1);
    // Transpose dg and db.
    s_dg = s_data_typed;
    s_db = s_data_typed + (padded_bx * block_dim_y);
    s_dg[threadIdx.y * padded_bx + threadIdx.x] = dg_sum;
    s_db[threadIdx.y * padded_bx + threadIdx.x] = db_sum;
    __syncthreads();

    // Load transposed so that a warp holds an entire column
    // Because block_dim_x != block_dim_y in the general case, we need
    // some code to handle the general case.
    static_assert(block_dim_x * block_dim_y % C10_WARP_SIZE == 0);
    constexpr int warps_available_to_reduce = block_dim_x * block_dim_y / C10_WARP_SIZE;
    int thread_id = threadIdx.y * block_dim_x + threadIdx.x;
    int warp_id = thread_id / C10_WARP_SIZE;
    int lane_id = thread_id & (C10_WARP_SIZE - 1);
    #pragma unroll
    for (int i = warp_id; i < block_dim_x; i += warps_available_to_reduce) {
      T_ACC reg_db, reg_dg;
      if (lane_id < block_dim_y) {
        reg_dg = s_dg[lane_id * padded_bx + i];
        reg_db = s_db[lane_id * padded_bx + i];
      }
      #pragma unroll
      for (unsigned delta = block_dim_y >> 1; delta >= 1; delta >>= 1) {
        reg_dg += WARP_SHFL_XOR(reg_dg, delta, kWarpSize);
        reg_db += WARP_SHFL_XOR(reg_db, delta, kWarpSize);
      }
      // Reduce is done. Now write it out to global memory.
      int64_t out_index = ((int64_t)blockIdx.x) * block_dim_x + i;
      if (threadIdx.x == 0 && (aligned_grid || out_index < N)) {
        if (dg) {
          dg[out_index] = reg_dg;
        }
        if (db && !rms_norm) {
          db[out_index] = reg_db;
        }
      }
    }
  }
}

template<typename T, typename T_ACC,
int block_dim_x, int block_dim_y,
int rows_per_block_y,
bool partial_reduction,
bool rms_norm>
void LaunchAndCheckGammaBetaBackwardKernel(
  bool aligned_grid,
  dim3 blocks,
  dim3 threads,
  size_t shmem_sz,
  cudaStream_t cuda_stream,
  const T* dY_data,
  const T* X_data,
  const T_ACC* mean_data,
  const T_ACC* rstd_data,
  int64_t M,
  int64_t N,
  T* dgamma_data,
  T* dbeta_data) {
if (aligned_grid) {
    GammaBetaBackwardCUDAKernelTemplate<T, T_ACC, block_dim_x, block_dim_y, rows_per_block_y, partial_reduction, true, rms_norm>
        <<<blocks, threads, shmem_sz, cuda_stream>>>(
            M,
            N,
            dY_data,
            X_data,
            mean_data,
            rstd_data,
            dgamma_data,
            dbeta_data);
  } else {
    GammaBetaBackwardCUDAKernelTemplate<T, T_ACC, block_dim_x, block_dim_y, rows_per_block_y, partial_reduction, false, rms_norm>
        <<<blocks, threads, shmem_sz, cuda_stream>>>(
            M,
            N,
            dY_data,
            X_data,
            mean_data,
            rstd_data,
            dgamma_data,
            dbeta_data);
  }
  C10_CUDA_KERNEL_LAUNCH_CHECK();
}

template<typename T, typename T_ACC,
int block_dim_x, int block_dim_y,
int rows_per_block_y, bool rms_norm>
void ConfigureAndLaunchGammaBetaBackwardKernel(
    const T* dY_data,
    const T* X_data,
    const T_ACC* mean_data,
    const T_ACC* rstd_data,
    int64_t M,
    int64_t N,
    Tensor* dgamma,
    Tensor* dbeta,
    cudaStream_t cuda_stream) {
  T* dgamma_data =
    dgamma->defined() ? dgamma->template data_ptr<T>() : nullptr;
  T* dbeta_data = dbeta->defined() ? dbeta->template data_ptr<T>() : nullptr;
  bool aligned_grid = (M % rows_per_block_y == 0) && (N % block_dim_x == 0);
  dim3 threads{block_dim_x, block_dim_y};
  dim3 blocks;
  blocks.x = (N + block_dim_x - 1) / block_dim_x;
  blocks.y = 1;
  size_t shmem_sz = (block_dim_x + 1) * block_dim_y * sizeof(T_ACC) * 2;
  if (blocks.y == 1 && threads.y == 1) {
    // Optimization: since there is just one thread doing all the summation, we don't need a reduction
    // across threads. So we set partial_reduction to true.
    LaunchAndCheckGammaBetaBackwardKernel<T, T_ACC, block_dim_x, block_dim_y, rows_per_block_y, true, rms_norm>(
      aligned_grid, blocks, threads, shmem_sz, cuda_stream, dY_data, X_data, mean_data, rstd_data, M, N, dgamma_data, dbeta_data);
  } else {
    LaunchAndCheckGammaBetaBackwardKernel<T, T_ACC, block_dim_x, block_dim_y, rows_per_block_y, false, rms_norm>(
      aligned_grid, blocks, threads, shmem_sz, cuda_stream, dY_data, X_data, mean_data, rstd_data, M, N, dgamma_data, dbeta_data);
  }

}

template<typename T, typename T_ACC, bool rms_norm>
void LaunchGammaBetaBackwardCUDAKernel(
    const T* dY_data,
    const T* X_data,
    const T_ACC* mean_data,
    const T_ACC* rstd_data,
    int64_t M,
    int64_t N,
    Tensor* dgamma,
    Tensor* dbeta,
    cudaStream_t cuda_stream) {
  constexpr int block_dim_x = 32;
  const int sm_count = at::cuda::getCurrentDeviceProperties()->multiProcessorCount;
  if (M > 64 * 1024 && N / block_dim_x < sm_count / 2) {
    // We have a situation where M >> N and N is small.
    // In this case we can speed up the computation by parallelizing in the M dimension.
    // We launch multiple blocks in the y-dimension, and compute partial sums for the
    // gradient in the first pass. Then we do a .sum(0) to do a final reduction.
    // Although we launch 2 kernels, we can get up to a 10x speedup for large M.
    constexpr int block_dim_y = 1;
    constexpr int rows_per_block_y = 32;
    bool aligned_grid = (M % rows_per_block_y == 0) && (N % block_dim_x == 0);
    dim3 threads{block_dim_x, block_dim_y};
    dim3 blocks;
    blocks.x = (N + block_dim_x - 1) / block_dim_x;
    // int rows_per_block = my_gamma_beta_unroll_factor *
    blocks.y = (M + rows_per_block_y - 1) / rows_per_block_y;
    constexpr int max_grid_size = 64 * 1024 / 2;
    blocks.y = std::min<unsigned int>(max_grid_size / blocks.x, blocks.y);
    Tensor dgamma_blocks;
    Tensor dbeta_blocks;
    T * dgamma_blocks_ptr = nullptr;
    T * dbeta_blocks_ptr = nullptr;
    if (dgamma->defined()) {
      auto options = dgamma->options();
      dgamma_blocks = at::empty({blocks.y * threads.y, dgamma->size(-1)}, options);
      dgamma_blocks_ptr = dgamma_blocks.data_ptr<T>();
    }
    if (dbeta->defined() && !rms_norm) {
      auto options = dbeta->options();
      dbeta_blocks = at::empty({blocks.y * threads.y, dgamma->size(-1)}, options);
      dbeta_blocks_ptr = dbeta_blocks.data_ptr<T>();
    }
    LaunchAndCheckGammaBetaBackwardKernel<T, T_ACC, block_dim_x, block_dim_y, rows_per_block_y, true, rms_norm>(
      aligned_grid, blocks, threads, 0, cuda_stream, dY_data, X_data, mean_data, rstd_data, M, N, dgamma_blocks_ptr, dbeta_blocks_ptr);

<<<<<<< HEAD
    *dgamma = dgamma_blocks.sum(0);
    if constexpr (!rms_norm){
=======
    if (dgamma_blocks.defined()) {
      *dgamma = dgamma_blocks.sum(0);
    }
    if (dbeta_blocks.defined()) {
>>>>>>> c808af51
      *dbeta = dbeta_blocks.sum(0);
    }
  } else {
    // We are in the normal case where M is not that large.
    // We can change the tile shape (which is the last template parameter) in accordance with M.
    // For small M it is faster to have a smaller tile, otherwise we could have idle threads.
    // For larger M we use a bigger tile size.
    if (M < 64) {
      ConfigureAndLaunchGammaBetaBackwardKernel<T, T_ACC, block_dim_x, 1, 8, rms_norm>(dY_data, X_data, mean_data, rstd_data, M, N, dgamma, dbeta, cuda_stream);
    } else if (M < 128) {
      ConfigureAndLaunchGammaBetaBackwardKernel<T, T_ACC, block_dim_x, 8, 64, rms_norm>(dY_data, X_data, mean_data, rstd_data, M, N, dgamma, dbeta, cuda_stream);
    } else if (M < 256) {
      ConfigureAndLaunchGammaBetaBackwardKernel<T, T_ACC, block_dim_x, 16, 128, rms_norm>(dY_data, X_data, mean_data, rstd_data, M, N, dgamma, dbeta, cuda_stream);
    } else {
      ConfigureAndLaunchGammaBetaBackwardKernel<T, T_ACC, block_dim_x, 32, 256, rms_norm>(dY_data, X_data, mean_data, rstd_data, M, N, dgamma, dbeta, cuda_stream);
    }
  }
}

template <typename T, typename T_ACC, bool rms_norm = false>
void launch_vectorized_layer_norm_kernel(
  int N,
  int64_t M,
  T_ACC eps,
  const T* X_data,
  const T* gamma_data,
  const T* beta_data,
  T* Y_data,
  T_ACC* mean_data,
  T_ACC* rstd_data
) {
    //constexpr int alignment = 16; //currently unused to make sure float and half results are bw accurate
    auto stream = at::cuda::getCurrentCUDAStream().stream();
    const int warp_size = at::cuda::warp_size();
    const dim3 threads(warp_size, num_threads() / warp_size, 1);
    dim3 blocks(M);

#ifdef USE_ROCM
    uint64_t workgroupSize = static_cast<uint64_t>(blocks.x) * static_cast<uint64_t>(threads.x);
    // this caused invalid configuration problem
    if (workgroupSize > std::numeric_limits<uint32_t>::max()) {
      // Fix invalid configuration https://github.com/pytorch/pytorch/issues/136291
      blocks.x = std::numeric_limits<uint32_t>::max() / threads.x;
    }
#endif

    TORCH_INTERNAL_ASSERT_DEBUG_ONLY(threads.y % 2 == 0 || threads.y == 1);
    int nshared = threads.y > 1 ? threads.y * 3/2 *sizeof(T_ACC) : 0;
    vectorized_layer_norm_kernel<T, T_ACC, rms_norm><<<blocks, threads, nshared, stream>>>(N, eps, X_data,
    gamma_data, beta_data, mean_data, rstd_data, Y_data);
    C10_CUDA_KERNEL_LAUNCH_CHECK();

#ifdef USE_ROCM
    // the blocks.x contains the max grid x dimention without invalid configuration error
    // Fix invalid configuration https://github.com/pytorch/pytorch/issues/136291
    // Ensure all elements are processed. Prepare for next round
    int64_t remaining = M - blocks.x;
    const T* X_data2 = X_data;
    T_ACC* mean_data2 = mean_data;
    T_ACC* rstd_data2 = rstd_data;
    T* Y_data2 = Y_data;

    while (remaining > 0) {
      X_data2 += N * blocks.x;
      mean_data2 += blocks.x;
      rstd_data2 += blocks.x;
      Y_data2 += N * blocks.x;

      blocks.x = (remaining > blocks.x) ? blocks.x : remaining;

      vectorized_layer_norm_kernel<T, T_ACC, rms_norm><<<blocks, threads, nshared, stream>>>(N, eps, X_data2,
        gamma_data, beta_data, mean_data2, rstd_data2, Y_data2);
      C10_CUDA_KERNEL_LAUNCH_CHECK();

      remaining -= blocks.x;
    }
#endif

}

template <typename T, typename T_ACC, bool rms_norm = false>
void LayerNormKernelImplInternal(
    const Tensor& X,
    const Tensor& gamma,
    const Tensor& beta,
    int64_t M,
    int64_t N,
    T_ACC eps,
    Tensor* Y,
    Tensor* mean,
    Tensor* rstd) {
  // assumes input, gamma and beta are of proper shape, this was checked in _check_layer_norm_inputs
  // assumes all tensors are contiguous
  TORCH_CHECK(M <= at::cuda::getCurrentDeviceProperties()->maxGridSize[0], "M should be less than maximum CUDA grid size, \
  file a support request to support bigger batches");
  const T* X_data = X.const_data_ptr<T>();
  const T* gamma_data = gamma.defined() ? gamma.const_data_ptr<T>() : nullptr;
  const T* beta_data = beta.defined() ? beta.const_data_ptr<T>() : nullptr;
  T* Y_data = Y->data_ptr<T>();
  T_ACC* mean_data = !rms_norm ? mean->data_ptr<T_ACC>() : nullptr;
  T_ACC* rstd_data = rstd->data_ptr<T_ACC>();

  // check if can take fast path - all tensors are properly aligned, N is less than 2^24 (to use float count),
  // N is multiple of vec_size (so that all rows are aligned if tensor is aligned)
  constexpr int num_vec_elems = vec_size;
  constexpr int alignment = num_vec_elems * sizeof(T);
  bool can_vec_X = can_vectorize(X_data, alignment);
  bool can_vec_Y = can_vectorize(Y_data, alignment);
  bool can_vec_gamma = gamma.defined() ? can_vectorize(gamma_data, alignment) : true;
  bool can_vec_beta = beta.defined() ? can_vectorize(beta_data, alignment) : true;

  if ((std::is_same_v<T, float> || std::is_same_v<T, at::Half> || std::is_same_v<T, at::BFloat16>) &&
  N <= static_cast<int64_t>(1ULL << std::numeric_limits<float>::digits) && N % num_vec_elems == 0 &&
  can_vec_X && can_vec_Y && can_vec_gamma && can_vec_beta) {
    launch_vectorized_layer_norm_kernel<T, T_ACC, rms_norm>(static_cast<int>(N), M, eps, X_data, gamma_data, beta_data, Y_data, mean_data, rstd_data);
  } else {
  cudaStream_t cuda_stream = at::cuda::getCurrentCUDAStream();
  RowwiseMomentsCUDAKernel<T, T_ACC, rms_norm>
      <<<M, cuda_utils::kCUDABlockReduceNumThreads, 0, cuda_stream>>>(
          N, eps, X_data, mean_data, rstd_data);
  C10_CUDA_KERNEL_LAUNCH_CHECK();
  LayerNormForwardCUDAKernel<T, T_ACC, rms_norm><<<M, kCUDANumThreads, 0, cuda_stream>>>(
      N, X_data, mean_data, rstd_data, gamma_data, beta_data, Y_data);
  C10_CUDA_KERNEL_LAUNCH_CHECK();
  }
}

void LayerNormKernelImpl(
    const Tensor& X,
    const Tensor& gamma,
    const Tensor& beta,
    int64_t M,
    int64_t N,
    double eps,
    Tensor* Y,
    Tensor* mean,
    Tensor* rstd) {
  AT_DISPATCH_FLOATING_TYPES_AND2(
      at::ScalarType::Half,
      at::ScalarType::BFloat16,
      X.scalar_type(),
      "LayerNormKernelImpl",
      [&]() {
        using acc_t = acc_type<scalar_t, true>;
        LayerNormKernelImplInternal<scalar_t, acc_t>(
            X, gamma, beta, M, N, static_cast<acc_t>(eps), Y, mean, rstd);
      });
}

void RmsNormKernelImpl(
  const Tensor& X,
  const Tensor& gamma,
  int64_t M,
  int64_t N,
  double eps,
  Tensor* Y,
  Tensor* rstd) {
AT_DISPATCH_FLOATING_TYPES_AND2(
    at::ScalarType::Half,
    at::ScalarType::BFloat16,
    X.scalar_type(),
    "LayerNormKernelImpl",
    [&]() {
      using acc_t = acc_type<scalar_t, true>;
      // rms_norm = true
      LayerNormKernelImplInternal<scalar_t, acc_t, true>(
        // pass in at::Tensor() for gamma and nullptr for mean, it won't be accessed with rms_norm = True
          X, gamma, at::Tensor(), M, N, static_cast<acc_t>(eps), Y, nullptr, rstd);
    });
}

template<typename T, typename T_ACC, bool rms_norm> __device__
void cuLoadWriteStridedInputs(
    const int i1_block,
    const int thr_load_row_off,
    const int thr_load_col_off,
    const int i2_off,
    const int row_stride,
    T_ACC* warp_buf1,
    T_ACC* warp_buf2,
    const T* input,
    const T* dout,
    const int i1_end,
    const int64_t N,
    const T_ACC* __restrict__ mean,
    const T_ACC* __restrict__ rstd)
{
  int i1 = i1_block+thr_load_row_off;
  if (i1 < i1_end) {
    T_ACC curr_mean = 0;
    if constexpr (!rms_norm){
      curr_mean = mean[i1];
    }
    T_ACC curr_rstd = rstd[i1];
    for (int k = 0;  k < blockDim.y;  ++k) {
      int i2 = i2_off + k;
      int load_idx = i1*N+i2;
      int write_idx = thr_load_row_off*row_stride+thr_load_col_off+k;
      if (i2<N) {
        T curr_input = static_cast<T>(input[load_idx]);
        T curr_dout = static_cast<T>(dout[load_idx]);
        warp_buf1[write_idx] = curr_dout;
        warp_buf2[write_idx] = curr_dout * (curr_input - curr_mean) * curr_rstd;
      } else {
        warp_buf1[write_idx] = T(0);
        warp_buf2[write_idx] = T(0);
      }
    }
  } else {
    for (int k = 0;  k < blockDim.y;  ++k) {
      int write_idx = thr_load_row_off*row_stride+thr_load_col_off+k;
      warp_buf1[write_idx] = T(0);
      warp_buf2[write_idx] = T(0);
    }
  }
}

template<typename T, typename T_ACC, bool rms_norm> __device__
void cuLoadAddStridedInputs(
    const int i1_block,
    const int thr_load_row_off,
    const int thr_load_col_off,
    const int i2_off,
    const int row_stride,
    T_ACC* warp_buf1,
    T_ACC* warp_buf2,
    const T* input,
    const T* dout,
    const int i1_end,
    const int64_t N,
    const T_ACC* __restrict__ mean,
    const T_ACC* __restrict__ rstd)
{
  int i1 = i1_block+thr_load_row_off;
  if (i1 < i1_end) {

    T_ACC curr_mean = 0;
    if constexpr (!rms_norm){
      curr_mean = mean[i1];
    }
    T_ACC curr_rstd = rstd[i1];
    for (int k = 0;  k < blockDim.y;  ++k) {
      int i2 = i2_off + k;
      int load_idx = i1*N+i2;
      int write_idx = thr_load_row_off*row_stride+thr_load_col_off+k;
      if (i2<N) {
        T_ACC curr_input = static_cast<T_ACC>(input[load_idx]);
        T_ACC curr_dout = static_cast<T_ACC>(dout[load_idx]);
        warp_buf1[write_idx] += curr_dout;
        warp_buf2[write_idx] += curr_dout * (curr_input - curr_mean) * curr_rstd;
      }
    }
  }
}

template<typename T, typename T_ACC, bool rms_norm> __global__
void cuComputePartGradGammaBeta(
    const T* __restrict__ dout,
    const T* __restrict__ input,
    const int64_t M,
    const int64_t N,
    const T_ACC* __restrict__ mean,
    const T_ACC* __restrict__ rstd,
    T_ACC* part_grad_gamma,
    T_ACC* part_grad_beta)
{
    const int numsegs_M = (M+blockDim.y*blockDim.y-1) / (blockDim.y*blockDim.y);
    const int segs_per_block = (numsegs_M + gridDim.y - 1) / gridDim.y;
    const int i1_beg = blockIdx.y * segs_per_block * blockDim.y*blockDim.y;
    const int i1_beg_plus_one = (blockIdx.y+1) * segs_per_block * blockDim.y*blockDim.y;
    const int i1_end = i1_beg_plus_one < M ? i1_beg_plus_one : M;
    const int row_stride = blockDim.x+1;
    const int thr_load_col_off = (threadIdx.x*blockDim.y)&(blockDim.x-1);
    const int thr_load_row_off = (threadIdx.x*blockDim.y)/blockDim.x + threadIdx.y*blockDim.y;
    const int i2_off = blockIdx.x * blockDim.x + thr_load_col_off;
    alignas(sizeof(double)) extern __shared__ char shared[];
    T_ACC * buf = reinterpret_cast<T_ACC*>(&shared); // buf has at least blockDim.x * blockDim.y * blockDim.y + (blockDim.y - 1)*(blockDim.x/blockDim.y) elements
    T_ACC* warp_buf1 = (T_ACC*)buf;
    T_ACC* warp_buf2 = warp_buf1 + blockDim.y * blockDim.y * row_stride;
    // compute partial sums from strided inputs
    // do this to increase number of loads in flight
    cuLoadWriteStridedInputs<T, T_ACC, rms_norm>(i1_beg,thr_load_row_off,thr_load_col_off,i2_off,row_stride,warp_buf1,warp_buf2,input,dout,i1_end,N,mean,rstd);
    for (int i1_block = i1_beg+blockDim.y*blockDim.y;  i1_block < i1_end;  i1_block+=blockDim.y*blockDim.y) {
      cuLoadAddStridedInputs<T, T_ACC, rms_norm>(i1_block,thr_load_row_off,thr_load_col_off,i2_off,row_stride,warp_buf1,warp_buf2,input,dout,i1_end,N,mean,rstd);
    }
    __syncthreads();
    // inter-warp reductions
    // sum within each warp
    T_ACC acc1 = T_ACC(0);
    T_ACC acc2 = T_ACC(0);
    for (int k = 0;  k < blockDim.y;  ++k) {
      int row1 = threadIdx.y + k*blockDim.y;
      int idx1 = row1*row_stride + threadIdx.x;
      acc1 += warp_buf1[idx1];
      acc2 += warp_buf2[idx1];
    }
    warp_buf1[threadIdx.y*row_stride+threadIdx.x] = acc1;
    warp_buf2[threadIdx.y*row_stride+threadIdx.x] = acc2;
    __syncthreads();
    // sum all warps
    for (int offset = blockDim.y/2;  offset > 1;  offset /= 2) {
      if (threadIdx.y < offset) {
        int row1 = threadIdx.y;
        int row2 = threadIdx.y + offset;
        int idx1 = row1*row_stride + threadIdx.x;
        int idx2 = row2*row_stride + threadIdx.x;
        warp_buf1[idx1] += warp_buf1[idx2];
        warp_buf2[idx1] += warp_buf2[idx2];
      }
      __syncthreads();
    }
    int i2 = blockIdx.x * blockDim.x + threadIdx.x;
    if (threadIdx.y == 0 && i2 < N) {
      int row1 = threadIdx.y;
      int row2 = threadIdx.y + 1;
      int idx1 = row1*row_stride + threadIdx.x;
      int idx2 = row2*row_stride + threadIdx.x;
      part_grad_beta[blockIdx.y*N+i2] = warp_buf1[idx1] + warp_buf1[idx2];
      part_grad_gamma[blockIdx.y*N+i2] = warp_buf2[idx1] + warp_buf2[idx2];
    }
}

template<typename T, typename T_ACC, bool rms_norm> __global__
void cuComputeGradGammaBeta(
    const T_ACC* part_grad_gamma,
    const T_ACC* part_grad_beta,
    const int part_size,
    const int64_t M,
    const int64_t N,
    T* grad_gamma,
    T* grad_beta)
{
    // sum partial gradients for gamma and beta
    alignas(sizeof(double)) extern __shared__ char shared[];
    T_ACC * buf = reinterpret_cast<T_ACC*>(&shared);
    int i2 = blockIdx.x * blockDim.x + threadIdx.x;

    // each warp does sequential reductions until reduced part_size is num_warps
    int num_warp_reductions = part_size / blockDim.y;
    T_ACC sum_gamma = T_ACC(0);
    T_ACC sum_beta = T_ACC(0);
    const T_ACC* part_grad_gamma_ptr = part_grad_gamma + threadIdx.y * num_warp_reductions * N + i2;
    const T_ACC* part_grad_beta_ptr = part_grad_beta + threadIdx.y * num_warp_reductions * N + i2;

    if (i2 < N) {
        for (int warp_offset = 0;  warp_offset < num_warp_reductions;  ++warp_offset) {
          sum_gamma += part_grad_gamma_ptr[warp_offset*N];
          if constexpr (!rms_norm){
            sum_beta += part_grad_beta_ptr[warp_offset*N];
          }
        }
    }

    // inter-warp reductions
    const int nbsize3 = blockDim.x * blockDim.y / 2;
    for (int offset = blockDim.y/2;  offset >= 1;  offset /= 2) {
      // top half write to shared memory
      if (threadIdx.y >= offset && threadIdx.y < 2*offset) {
        const int write_idx = (threadIdx.y - offset) * blockDim.x + threadIdx.x;
        buf[write_idx] = sum_gamma;
        buf[write_idx+nbsize3] = sum_beta;
      }
      __syncthreads();
      // bottom half sums
      if (threadIdx.y < offset) {
        const int read_idx = threadIdx.y * blockDim.x + threadIdx.x;
        sum_gamma += buf[read_idx];
        if constexpr (!rms_norm){
          sum_beta += buf[read_idx+nbsize3];
        }
      }
      __syncthreads();
    }

    // write out fully summed gradients
    if (threadIdx.y == 0 && i2 < N) {
      if (grad_gamma) {
          grad_gamma[i2] = sum_gamma;
      }
      if (grad_beta) {
          if constexpr (!rms_norm){
            grad_beta[i2] = sum_beta;
          }
      }
    }
}

template<typename T, typename T_ACC, bool rms_norm> __global__
void cuComputeGradInput(
    const T* __restrict__ dout,
    const T* __restrict__ input,
    const int64_t M,
    const int64_t N,
    const T_ACC* __restrict__ mean,
    const T_ACC* __restrict__ rstd,
    const T* gamma,
    T* grad_input)
{
  for (int i1=blockIdx.y; i1 < M; i1 += gridDim.y) {
    T_ACC sum_loss1 = T_ACC(0);
    T_ACC sum_loss2 = T_ACC(0);
    T_ACC c_mean = 0;
    if constexpr (!rms_norm){
      c_mean = mean[i1];
    }
    const T_ACC c_rstd = rstd[i1];
    const T* k_input = input + i1*N;
    const T* k_dout = dout + i1*N;
    const int numx = blockDim.x * blockDim.y;
    const int thrx = threadIdx.x + threadIdx.y * blockDim.x;
    if (gamma != NULL) {
      // Optimization for ROCm MI100
      for( int l = 0; l < N ; l += numx) {
        int idx = l + thrx;
        const T_ACC gamma_idx = static_cast<T_ACC>((idx<N) ? gamma[idx] : T(0));
        const T_ACC c_h = static_cast<T_ACC>((idx<N) ? k_input[idx] : T(0));
        const T_ACC c_loss = static_cast<T_ACC>((idx<N) ? k_dout[idx] : T(0));
        if constexpr (!rms_norm){
          sum_loss1 += c_loss * gamma_idx;
          sum_loss2 += c_loss * gamma_idx * (c_h - c_mean) * c_rstd;
        } else{
          sum_loss2 += c_loss * gamma_idx * (c_h) * c_rstd;
        }
      }
    } else {
      for( int l = 0; l < N ; l += numx) {
        int idx = l + thrx;
        const T_ACC c_h = static_cast<T_ACC>((idx<N) ? k_input[idx] : T(0));
        const T_ACC c_loss = static_cast<T_ACC>((idx<N) ? k_dout[idx] : T(0));
        if constexpr (!rms_norm){
          sum_loss1 += c_loss;
          sum_loss2 += c_loss * (c_h - c_mean) * c_rstd;
        } else {
          sum_loss2 += c_loss * (c_h) * c_rstd;
        }
      }
    }
    // intra-warp reductions
    for (int mask = blockDim.x/2;  mask > 0;  mask /= 2) {
      if constexpr (!rms_norm){
        sum_loss1 += WARP_SHFL_XOR(sum_loss1, mask);
      }
      sum_loss2 += WARP_SHFL_XOR(sum_loss2, mask);
    }
    // inter-warp reductions
    if (blockDim.y > 1) {
      alignas(sizeof(double)) extern __shared__ char shared[];
      T_ACC * buf = reinterpret_cast<T_ACC*>(&shared);
      for (int offset = blockDim.y/2;  offset > 0;  offset /= 2) {
        // upper half of warps write to shared
        if (threadIdx.y >= offset && threadIdx.y < 2*offset) {
          const int wrt_i = (threadIdx.y - offset) * blockDim.x + threadIdx.x;
          if constexpr (!rms_norm){
            buf[2*wrt_i] = sum_loss1;
          }
          buf[2*wrt_i+1] = sum_loss2;
        }
        __syncthreads();
        // lower half merges
        if (threadIdx.y < offset) {
          const int read_i = threadIdx.y * blockDim.x + threadIdx.x;
          if constexpr (!rms_norm){
            sum_loss1 += buf[2*read_i];
          }
          sum_loss2 += buf[2*read_i+1];
        }
        __syncthreads();
      }
      if (threadIdx.y == 0) {
        if constexpr (!rms_norm){
          buf[2*threadIdx.x] = sum_loss1;
        }
        buf[2*threadIdx.x+1] = sum_loss2;
      }
      __syncthreads();
      if (threadIdx.y !=0) {
        if constexpr (!rms_norm){
          sum_loss1 = buf[2*threadIdx.x];
        }
        sum_loss2 = buf[2*threadIdx.x+1];
      }
    }
    // all threads now have the two sums over l
    T_ACC fH = (T_ACC)N;
    T_ACC term1 = (T_ACC(1) / fH) * c_rstd;
    T* k_grad_input = grad_input + i1*N;
    if (gamma != NULL) {
      for (int l = thrx;  l < N;  l+=numx) {
        const T_ACC c_h = static_cast<T_ACC>(k_input[l]);
        const T_ACC c_loss = static_cast<T_ACC>(k_dout[l]);
        T_ACC f_grad_input = fH * c_loss * gamma[l];
        if constexpr (!rms_norm){
          f_grad_input -= sum_loss1;
          f_grad_input -= (c_h - c_mean) * c_rstd * sum_loss2;
        } else {
          f_grad_input -= (c_h) * c_rstd * sum_loss2;
        }
        f_grad_input *= term1;
        k_grad_input[l] = static_cast<T>(f_grad_input);
      }
    } else {
      for (int l = thrx;  l < N;  l+=numx) {
        const T_ACC c_h = static_cast<T_ACC>(k_input[l]);
        const T_ACC c_loss = static_cast<T_ACC>(k_dout[l]);
        T_ACC f_grad_input = fH * c_loss;
        if constexpr (!rms_norm){
          f_grad_input -= sum_loss1;
          f_grad_input -= (c_h - c_mean) * c_rstd * sum_loss2;
        } else {
          f_grad_input -= (c_h) * c_rstd * sum_loss2;
        }
        f_grad_input *= term1;
        k_grad_input[l] = static_cast<T>(f_grad_input);
      }
    }
    // prevent race where buf is written again before reads are done
    __syncthreads();
  }
}

template <typename T, bool rms_norm = false>
void LayerNormBackwardKernelImplInternal(
    const Tensor& dY,
    const Tensor& X,
    const Tensor& mean,
    const Tensor& rstd,
    const Tensor& gamma,
    int64_t M,
    int64_t N,
    Tensor* dX,
    Tensor* dgamma,
    Tensor* dbeta) {
  using T_ACC = acc_type<T, true>;
  TORCH_CHECK(dY.numel() == M * N);
  if constexpr (!rms_norm){
    TORCH_CHECK(mean.numel() == M);
  }
  TORCH_CHECK(rstd.numel() == M);
  TORCH_CHECK(M <= at::cuda::getCurrentDeviceProperties()->maxGridSize[0], "M should be less than maximum CUDA grid size, \
  file a support request to support bigger batches");
  TORCH_CHECK(N <= std::numeric_limits<int>::max(), "Normalized shape should have less than INT_MAX elements, \
  file a support request to support bigger normalized shapes");
  const T* dY_data = dY.template const_data_ptr<T>();
  const T* X_data = X.template const_data_ptr<T>();
  const T_ACC* mean_data = mean.template const_data_ptr<T_ACC>();
  const T_ACC* rstd_data = rstd.template const_data_ptr<T_ACC>();
  const T* gamma_data =
      gamma.defined() ? gamma.template const_data_ptr<T>() : nullptr;
  T* dX_data = dX->defined() ? dX->template data_ptr<T>() : nullptr;
  cudaStream_t cuda_stream = at::cuda::getCurrentCUDAStream();
  const int warp_size = at::cuda::warp_size();
  if (dX_data != nullptr) {
#ifdef USE_ROCM
    if (M >= 32768) {
      const uint64_t maxGridY = at::cuda::getCurrentDeviceProperties()->maxGridSize[1];
      const dim3 blocks1(1, std::min((uint64_t)M, maxGridY), 1);
      dim3 threads1(warp_size, 4, 1);
      threads1.y = 2; // Optimization for ROCm
      int nshared =
              threads1.y > 1 ?
              threads1.y*threads1.x*sizeof(T_ACC) :
              0;
      cuComputeGradInput<T, T_ACC, rms_norm><<<blocks1, threads1, nshared, cuda_stream>>>(
              dY_data,
              X_data,
              M, N,
              mean_data,
              rstd_data,
              gamma_data,
              dX_data);
        C10_CUDA_KERNEL_LAUNCH_CHECK();
    } else {
      const dim3 blocks(M);
      int nshared = (num_threads()/warp_size) * sizeof(T_ACC);
      layer_norm_grad_input_kernel<T, T_ACC, rms_norm><<<blocks, num_threads(), nshared, cuda_stream>>>(dY_data,
      X_data, mean_data, rstd_data, gamma_data, dX_data, N);
      C10_CUDA_KERNEL_LAUNCH_CHECK();
    }
#else
    const dim3 blocks(M);
    int nshared = (num_threads() / warp_size) * sizeof(T_ACC);

    bool bVectorSizeMultiple = (N % vec_size == 0);
    bool bTargetDataTypes = (std::is_same_v<T, float> || std::is_same_v<T, at::Half> ||
      std::is_same_v<T, at::BFloat16>);
    const unsigned int alignment = sizeof(T) * vec_size;
    bool bAlignedBuffers = can_vectorize(dY_data, alignment) && can_vectorize(X_data, alignment) &&
      can_vectorize(gamma_data, alignment) && can_vectorize(dX_data, alignment);
    if (bAlignedBuffers && bTargetDataTypes && bVectorSizeMultiple) {
      layer_norm_grad_input_kernel_vectorized<T, T_ACC, rms_norm><<<blocks, num_threads(), nshared, cuda_stream>>>(dY_data,
          X_data, mean_data, rstd_data, gamma_data, dX_data, N);
      C10_CUDA_KERNEL_LAUNCH_CHECK();
    } else {
      layer_norm_grad_input_kernel<T, T_ACC, rms_norm><<<blocks, num_threads(), nshared, cuda_stream>>>(dY_data,
          X_data, mean_data, rstd_data, gamma_data, dX_data, N);
      C10_CUDA_KERNEL_LAUNCH_CHECK();
    }
#endif
  }

  if (dgamma->defined() || dbeta->defined()) {
    T* dgamma_data =
        dgamma->defined() ? dgamma->template data_ptr<T>() : nullptr;
    T* dbeta_data = dbeta->defined() ? dbeta->template data_ptr<T>() : nullptr;

#if defined(USE_ROCM)
    if (M < 128) {
      // For small batch size, do colwise reduce directly.
      const int64_t B = (N + kCUDANumThreads - 1) / kCUDANumThreads;
      GammaBetaBackwardSimpleCUDAKernel<T, T_ACC, rms_norm>
          <<<B, kCUDANumThreads, 0, cuda_stream>>>(
              M,
              N,
              dY_data,
              X_data,
              mean_data,
              rstd_data,
              dgamma_data,
              dbeta_data);
      C10_CUDA_KERNEL_LAUNCH_CHECK();
    } else {
      // For small batch size, do colwise reduce directly.
      const int part_size = warp_size;
      const dim3 threads2(warp_size, 4, 1);
      const dim3 blocks2((N + threads2.x - 1) / threads2.x, part_size, 1);
      const int nshared2_a = 2 * sizeof(T_ACC) * threads2.y * threads2.y * (threads2.x + 1);
      const int nshared2_b = threads2.x * threads2.y * sizeof(T_ACC);
      const int nshared2 = nshared2_a > nshared2_b ? nshared2_a : nshared2_b;

      const auto part_grad_dtype = at::toAccumulateType(X.scalar_type(), true);
      Tensor part_grad_gamma = at::empty({part_size,N}, gamma.options().dtype(part_grad_dtype));
      Tensor part_grad_beta = at::native::empty_like(part_grad_gamma);

      cuComputePartGradGammaBeta<T, T_ACC, rms_norm><<<blocks2, threads2, nshared2, cuda_stream>>>(
                      dY_data,
                      X_data,
                      M,N,
                      mean_data,
                      rstd_data,
                      part_grad_gamma.template data_ptr<T_ACC>(),
                      part_grad_beta.template data_ptr<T_ACC>());
      C10_CUDA_KERNEL_LAUNCH_CHECK();

      const dim3 threads3(warp_size, 8, 1); // Optimization for ROCm
      const dim3 blocks3((N + threads3.x - 1) / threads3.x, 1, 1);
      const int nshared3 = threads3.x * threads3.y * sizeof(T_ACC);

      cuComputeGradGammaBeta<T, T_ACC, rms_norm><<<blocks3, threads3, nshared3, cuda_stream>>>(
                      part_grad_gamma.template data_ptr<T_ACC>(),
                      part_grad_beta.template data_ptr<T_ACC>(),
                      part_size,
                      M,N,
                      dgamma_data,
                      dbeta_data);
      C10_CUDA_KERNEL_LAUNCH_CHECK();
    }
#else
    LaunchGammaBetaBackwardCUDAKernel<T, T_ACC, rms_norm>(
      dY_data, X_data, mean_data, rstd_data, M, N, dgamma, dbeta, cuda_stream);
#endif
  }
}

void LayerNormBackwardKernelImpl(
    const Tensor& dY,
    const Tensor& X,
    const Tensor& mean,
    const Tensor& rstd,
    const Tensor& gamma,
    int64_t M,
    int64_t N,
    Tensor* dX,
    Tensor* dgamma,
    Tensor* dbeta) {
  AT_DISPATCH_FLOATING_TYPES_AND2(
      at::ScalarType::Half,
      at::ScalarType::BFloat16,
      X.scalar_type(),
      "LayerNormBackwardKernelImpl",
      [&]() {
        LayerNormBackwardKernelImplInternal<scalar_t>(
            dY.contiguous(), X, mean, rstd, gamma, M, N, dX, dgamma, dbeta);
      });
}

void RMSNormBackwardKernelImpl(
    const Tensor& dY,
    const Tensor& X,
    const Tensor& rstd,
    const Tensor& gamma,
    int64_t M,
    int64_t N,
    Tensor* dX,
    Tensor* dgamma) {
  AT_DISPATCH_FLOATING_TYPES_AND2(
      at::ScalarType::Half,
      at::ScalarType::BFloat16,
      X.scalar_type(),
      "LayerNormBackwardKernelImpl",
      [&]() {
        LayerNormBackwardKernelImplInternal<scalar_t, true>(
            dY.contiguous(), X, rstd, rstd, gamma, M, N, dX, dgamma, dgamma);
      });
}

} // namespace


std::tuple<Tensor, Tensor, Tensor> layer_norm_cuda(
    const Tensor& input,
    IntArrayRef normalized_shape,
    const std::optional<Tensor>& weight_opt /* optional */,
    const std::optional<Tensor>& bias_opt /* optional */,
    double eps) {
  // See [Note: hacky wrapper removal for optional tensor]
  c10::MaybeOwned<Tensor> weight_maybe_owned =
      at::borrow_from_optional_tensor(weight_opt);
  const Tensor& weight = *weight_maybe_owned;
  c10::MaybeOwned<Tensor> bias_maybe_owned =
      at::borrow_from_optional_tensor(bias_opt);
  const Tensor& bias = *bias_maybe_owned;

  auto M_N = _check_layer_norm_inputs(input, normalized_shape, weight, bias);
  auto M = M_N.first;
  auto N = M_N.second;
  auto X = input.expect_contiguous();
  auto gamma = weight.expect_contiguous();
  auto beta = bias.expect_contiguous();

  Tensor Y = at::native::empty_like(
      *X,
      std::nullopt /* dtype */,
      std::nullopt /* layout */,
      std::nullopt /* device */,
      std::nullopt /* pin_memory */,
      LEGACY_CONTIGUOUS_MEMORY_FORMAT);
  auto acc_type = at::toAccumulateType(input.scalar_type(), /*is_cuda=*/true);
  Tensor mean = at::empty({M}, X->options().dtype(acc_type));
  Tensor rstd = at::empty({M}, X->options().dtype(acc_type));
  // Calling the kernel for M==0 gives a CUDA error
  // See: https://github.com/pytorch/pytorch/pull/28614
  if (M > 0) {
    LayerNormKernelImpl(*X, *gamma, *beta, M, N, eps, &Y, &mean, &rstd);
  }
  const auto input_shape = input.sizes();
  const size_t axis = input.dim() - normalized_shape.size();

  std::vector<int64_t> stat_shape;
  for (const auto idx: c10::irange(axis)) {
    stat_shape.push_back(input_shape[idx]);
  }
  for ([[maybe_unused]] const auto idx : c10::irange(axis, input.dim())) {
    stat_shape.push_back(1);
  }

  mean = mean.view(stat_shape);
  rstd = rstd.view(stat_shape);

  return std::make_tuple(std::move(Y), std::move(mean), std::move(rstd));
}

std::tuple<Tensor, Tensor, Tensor> layer_norm_backward_cuda(
    const Tensor& dY,
    const Tensor& input,
    IntArrayRef normalized_shape,
    const Tensor& mean,
    const Tensor& rstd,
    const std::optional<Tensor>& weight_opt /* optional */,
    const std::optional<Tensor>& bias_opt /* optional */,
    std::array<bool, 3> grad_input_mask) {
  // See [Note: hacky wrapper removal for optional tensor]
  c10::MaybeOwned<Tensor> weight_maybe_owned =
      at::borrow_from_optional_tensor(weight_opt);
  const Tensor& weight = *weight_maybe_owned;
  c10::MaybeOwned<Tensor> bias_maybe_owned =
      at::borrow_from_optional_tensor(bias_opt);
  const Tensor& bias = *bias_maybe_owned;

  auto M_N = _check_layer_norm_inputs(input, normalized_shape, weight, bias);
  auto M = M_N.first;
  auto N = M_N.second;
  auto X = input.expect_contiguous();
  auto gamma = weight.expect_contiguous();
  auto beta = bias.expect_contiguous();

  Tensor dX;
  Tensor dgamma;
  Tensor dbeta;
  if (grad_input_mask[0]) {
    dX = at::native::empty_like(
        *X,
        std::nullopt /* dtype */,
        std::nullopt /* layout */,
        std::nullopt /* device */,
        std::nullopt /* pin_memory */,
        LEGACY_CONTIGUOUS_MEMORY_FORMAT);
  }
  if (grad_input_mask[1]) {
    dgamma = M > 0 ? at::native::empty_like(
                         *gamma,
                         std::nullopt /* dtype */,
                         std::nullopt /* layout */,
                         std::nullopt /* device */,
                         std::nullopt /* pin_memory */,
                         LEGACY_CONTIGUOUS_MEMORY_FORMAT)
                   : at::native::zeros_like(
                         *gamma,
                         std::nullopt /* dtype */,
                         std::nullopt /* layout */,
                         std::nullopt /* device */,
                         std::nullopt /* pin_memory */,
                         LEGACY_CONTIGUOUS_MEMORY_FORMAT);
  }
  if (grad_input_mask[2]) {
    dbeta = M > 0 ? at::native::empty_like(
                        *beta,
                        std::nullopt /* dtype */,
                        std::nullopt /* layout */,
                        std::nullopt /* device */,
                        std::nullopt /* pin_memory */,
                        LEGACY_CONTIGUOUS_MEMORY_FORMAT)
                  : at::native::zeros_like(
                        *beta,
                        std::nullopt /* dtype */,
                        std::nullopt /* layout */,
                        std::nullopt /* device */,
                        std::nullopt /* pin_memory */,
                        LEGACY_CONTIGUOUS_MEMORY_FORMAT);
  }
  if (M > 0 && N > 0) {
    LayerNormBackwardKernelImpl(
        dY, *X, mean, rstd, *gamma, M, N, &dX, &dgamma, &dbeta);
  }
  return std::make_tuple(std::move(dX), std::move(dgamma), std::move(dbeta));
}

/* RMSNorm is implemented by reusing layer_norm's kernels */
std::tuple<Tensor, Tensor> _fused_rms_norm_cuda(
    const Tensor& input,
    IntArrayRef normalized_shape,
    const std::optional<Tensor>& weight_opt /* optional */,
    std::optional<double> eps){

  c10::MaybeOwned<Tensor> weight_maybe_owned =
      at::borrow_from_optional_tensor(weight_opt);
  const Tensor& weight = *weight_maybe_owned;
  auto M_N = _check_layer_norm_inputs(input, normalized_shape, weight, weight);
  auto M = M_N.first;
  auto N = M_N.second;
  auto X = input.expect_contiguous();
  auto gamma = weight.expect_contiguous();

  double eps_val = eps.value_or(std::numeric_limits<double>::epsilon());

  Tensor Y = at::native::empty_like(
      *X,
      std::nullopt /* dtype */,
      std::nullopt /* layout */,
      std::nullopt /* device */,
      std::nullopt /* pin_memory */,
      LEGACY_CONTIGUOUS_MEMORY_FORMAT);
  auto acc_type = at::toAccumulateType(input.scalar_type(), /*is_cuda=*/true);
  Tensor rstd = at::empty({M}, X->options().dtype(acc_type));

  if (M > 0) {
    RmsNormKernelImpl(*X, *gamma, M, N, eps_val, &Y, &rstd);
  }

  const auto input_shape = input.sizes();
  const size_t axis = input.dim() - normalized_shape.size();

  std::vector<int64_t> stat_shape;
  for (const auto idx: c10::irange(axis)) {
    stat_shape.push_back(input_shape[idx]);
  }
  for ([[maybe_unused]] const auto idx : c10::irange(axis, input.dim())) {
    stat_shape.push_back(1);
  }

  rstd = rstd.view(stat_shape);

  return std::make_tuple(std::move(Y), std::move(rstd));
}


std::tuple<Tensor, Tensor> _fused_rms_norm_backward_cuda(
    const Tensor& dY,
    const Tensor& input,
    IntArrayRef normalized_shape,
    const Tensor& rstd,
    const std::optional<Tensor>& weight_opt /* optional */,
    std::array<bool, 2> grad_input_mask) {

  c10::MaybeOwned<Tensor> weight_maybe_owned =
      at::borrow_from_optional_tensor(weight_opt);
  const Tensor& weight = *weight_maybe_owned;

  auto M_N = _check_layer_norm_inputs(input, normalized_shape, weight, weight);
  auto M = M_N.first;
  auto N = M_N.second;
  auto X = input.expect_contiguous();
  auto gamma = weight.expect_contiguous();

  Tensor dX;
  Tensor dgamma;
  if (grad_input_mask[0]) {
    dX = at::native::empty_like(
        *X,
        std::nullopt /* dtype */,
        std::nullopt /* layout */,
        std::nullopt /* device */,
        std::nullopt /* pin_memory */,
        LEGACY_CONTIGUOUS_MEMORY_FORMAT);
  }
  if (grad_input_mask[1]) {
    dgamma = M > 0 ? at::native::empty_like(
                         *gamma,
                         std::nullopt /* dtype */,
                         std::nullopt /* layout */,
                         std::nullopt /* device */,
                         std::nullopt /* pin_memory */,
                         LEGACY_CONTIGUOUS_MEMORY_FORMAT)
                   : at::native::zeros_like(
                         *gamma,
                         std::nullopt /* dtype */,
                         std::nullopt /* layout */,
                         std::nullopt /* device */,
                         std::nullopt /* pin_memory */,
                         LEGACY_CONTIGUOUS_MEMORY_FORMAT);
  }

  if (M > 0 && N > 0) {
    RMSNormBackwardKernelImpl(
        dY, *X, rstd, *gamma, M, N, &dX, &dgamma);
  }
  return std::make_tuple(std::move(dX), std::move(dgamma));
}

REGISTER_DISPATCH(LayerNormKernel, &LayerNormKernelImpl)
REGISTER_DISPATCH(LayerNormBackwardKernel, &LayerNormBackwardKernelImpl)

} // namespace at::native<|MERGE_RESOLUTION|>--- conflicted
+++ resolved
@@ -978,16 +978,13 @@
     LaunchAndCheckGammaBetaBackwardKernel<T, T_ACC, block_dim_x, block_dim_y, rows_per_block_y, true, rms_norm>(
       aligned_grid, blocks, threads, 0, cuda_stream, dY_data, X_data, mean_data, rstd_data, M, N, dgamma_blocks_ptr, dbeta_blocks_ptr);
 
-<<<<<<< HEAD
-    *dgamma = dgamma_blocks.sum(0);
-    if constexpr (!rms_norm){
-=======
     if (dgamma_blocks.defined()) {
       *dgamma = dgamma_blocks.sum(0);
     }
-    if (dbeta_blocks.defined()) {
->>>>>>> c808af51
-      *dbeta = dbeta_blocks.sum(0);
+    if constexpr (!rms_norm){
+      if (dbeta_blocks.defined()) {
+        *dbeta = dbeta_blocks.sum(0);
+      }
     }
   } else {
     // We are in the normal case where M is not that large.
