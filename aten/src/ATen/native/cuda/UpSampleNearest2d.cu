--- conflicted
+++ resolved
@@ -93,11 +93,7 @@
     float width_scale,
     const size_t out_numel) {
 
-<<<<<<< HEAD
-    int64_t index = ((int64_t) blockIdx.x) * blockDim.x + threadIdx.x;
-=======
-  const int64_t index = ((int64_t) blockIdx.x) * blockDim.x + threadIdx.x;
->>>>>>> a174ee22
+    const int64_t index = ((int64_t) blockIdx.x) * blockDim.x + threadIdx.x;
 
     if (index < out_numel) {
     const auto c = index % channels;
@@ -126,11 +122,7 @@
     scalar_t* grad_i,
     float height_scale,
     float width_scale) {
-<<<<<<< HEAD
-  int64_t dst_idx = (int64_t) blockIdx.x * blockDim.x + threadIdx.x;
-=======
   int64_t dst_idx = ((int64_t) blockIdx.x) * blockDim.x + threadIdx.x;
->>>>>>> a174ee22
   if (dst_idx >= dim_c * dst_dim_h * dst_dim_w)
     return;
 
