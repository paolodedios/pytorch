#define TORCH_ASSERT_NO_OPERATORS
#include <ATen/native/cuda/Sort.h>
#include <ATen/core/TensorBase.h>
#include <ATen/core/Array.h>
#include <ATen/Dispatch.h>
#include <ATen/cuda/cub.cuh>
#include <ATen/cuda/CUDAContext.h>
#include <ATen/cuda/detail/KernelUtils.h>
#include <ATen/cuda/detail/OffsetCalculator.cuh>
#include <ATen/native/cuda/SortUtils.cuh>
#include <ATen/native/cuda/SortingCommon.cuh>

#include <limits>
#include <c10/core/DeviceArray.h>

namespace at { namespace native {

<<<<<<< HEAD
// For very small sorts, use bitonicSortKVInPlace which performs
// better because it can sort multiple arrays within the same block of
// threads, improving occupancy.
//
// TODO: cub in CUDA 11.6 has a WarpMergeSort primitive that could
// replace the bitonic sort here.
struct SmallBitonicSort {
  template <int A, typename K, typename V, typename IndexType>
  void sort(
      at::cuda::detail::TensorInfo<K, IndexType> keyInfo,
      IndexType keySlices,
      IndexType keySliceSize,
      IndexType keySliceStride,
      at::cuda::detail::TensorInfo<V, IndexType> valueInfo,
      IndexType valueSliceStride,
      bool descending) {
    constexpr int sort_size = 32;
    constexpr int batch = 16;
    constexpr int items_per_thread = 2;

    TORCH_INTERNAL_ASSERT(keySliceSize <= sort_size);

    static_assert(sort_size % items_per_thread == 0, "");
    constexpr int block_x = sort_size / items_per_thread;
    constexpr int block_y = batch;
    dim3 block(block_x, block_y);

    dim3 grid;
    const int grid_count = (keySlices + batch - 1) / batch;
    TORCH_INTERNAL_ASSERT(getGridFromTiles(grid_count, grid),
                          "Too many slices to sort");
    const auto stream = at::cuda::getCurrentCUDAStream();

    if (descending) {
      bitonicSortKVInPlace<A, -1, block_x, block_y>
        <<<grid, block, 0, stream>>>(
          keyInfo,
          keySlices,
          keySliceSize,
          keySliceStride,
          valueInfo,
          valueSliceStride,
          GTOp<K, true>());
      C10_CUDA_KERNEL_LAUNCH_CHECK();
    } else {
      bitonicSortKVInPlace<A, -1, block_x, block_y>
        <<<grid, block, 0, stream>>>(
          keyInfo,
          keySlices,
          keySliceSize,
          keySliceStride,
          valueInfo,
          valueSliceStride,
          LTOp<K, true>());
      C10_CUDA_KERNEL_LAUNCH_CHECK();
    }
  }
};

// For medium sizes (32 < n <= 4096) use radixSortKVInplace for better
// performance than the bitonic sort kernel.
struct MediumRadixSort {

  template <int A, typename K, typename V, typename IndexType>
  void sort(
      at::cuda::detail::TensorInfo<K, IndexType> keyInfo,
      IndexType keySlices,
      IndexType keySliceSize,
      IndexType keySliceStride,
      at::cuda::detail::TensorInfo<V, IndexType> valueInfo,
      IndexType valueSliceStride,
      bool descending) {

#define HANDLE_CASE(SIZE, ITEMS_PER_THREAD)         \
    fixed_size_sort<A, SIZE, ITEMS_PER_THREAD>(     \
        keyInfo,                                    \
        keySlices,                                  \
        keySliceSize,                               \
        keySliceStride,                             \
        valueInfo,                                  \
        valueSliceStride,                           \
        descending)

    int64_t ceilPowerOf2 = nextHighestPowerOf2(keySliceSize);
    TORCH_INTERNAL_ASSERT(ceilPowerOf2 <= 4096);
    switch (ceilPowerOf2) {
      case 4096:
        HANDLE_CASE(4096, 32);
        break;
      case 2048:
        HANDLE_CASE(2048, 32);
        break;
      case 1024:
      case 512:
      case 256:
        HANDLE_CASE(1024, 32);
        break;
      case 128:
      case 64:
        HANDLE_CASE(128, 4);
        break;
      case 32:
      case 16:
      case 8:
      case 4:
      case 2:
        HANDLE_CASE(32, 2);
        break;
      case 1:
        /* Nothing to do, data already sorted */
        break;
      default:
        TORCH_INTERNAL_ASSERT(false);
    }
#undef HANDLE_CASE

  }

  template <int A, int sort_size, int items_per_thread,
            typename K, typename V, typename IndexType>
  void fixed_size_sort(
      at::cuda::detail::TensorInfo<K, IndexType> keyInfo,
      IndexType keySlices,
      IndexType keySliceSize,
      IndexType keySliceStride,
      at::cuda::detail::TensorInfo<V, IndexType> valueInfo,
      IndexType valueSliceStride,
      bool descending) {
    static_assert(sort_size % items_per_thread == 0, "");
    constexpr int block = sort_size / items_per_thread;
    dim3 grid;
    TORCH_INTERNAL_ASSERT(getGridFromTiles(keySlices, grid),
                          "Too many slices to sort");

    const auto stream = at::cuda::getCurrentCUDAStream();
    radixSortKVInPlace<A, -1, block, items_per_thread>
        <<<grid, block, 0, stream>>>(
          keyInfo,
          keySlices,
          keySliceSize,
          keySliceStride,
          valueInfo,
          valueSliceStride,
          descending);
    C10_CUDA_KERNEL_LAUNCH_CHECK();
  }
};

template <typename Sorter>
void sortCommon(Sorter sorter, const TensorBase &key, const TensorBase &value,
                int dim, bool descending) {
=======
template <typename T>
static int minimum_grid_for_occupancy(T kernel, int max_block_size) {
  int minGridSize;
  int blockSize;
  cudaOccupancyMaxPotentialBlockSize(
      &minGridSize,
      &blockSize,
      kernel,
      /*dynamicSMemSize=*/0,
      max_block_size);
  return minGridSize;
}

// In alignment with default sort on a c++ map, this function
// will permute key and value tensors identically, and
// in such a way that the 'key' tensor is ordered numerically
void sortKeyValueInplace(const TensorBase& key,
                         const TensorBase& value,
                         int dim, bool dir) {
>>>>>>> 33af0359
  TORCH_CHECK(key.sizes() == value.sizes(),
              "Key tensor must have same size as value tensor");
  int dims = value.dim();
  TORCH_CHECK(dims <= MAX_DIMS, "value tensor has too many dimensions");
  // if key and value tensors have the same size, we do not need to check both

  ptrdiff_t inElements = key.numel();

  if (inElements == 0) {
    return;
  }

  int64_t keySliceSize = key.size(dim);
  ptrdiff_t keySlices = inElements / keySliceSize;

<<<<<<< HEAD
#define HANDLE_SORT_CASE(TYPE, A)                   \
  sorter.template sort<A>(                          \
      keyInfo,                                      \
      (TYPE) keySlices,                             \
      (TYPE) keySliceSize,                          \
      (TYPE) keyInfo.strides[collapseKeyDim],       \
      valueInfo,                                    \
      (TYPE) valueInfo.strides[collapseValueDim],   \
      descending)
=======
  // The amount of shared memory and block size is based on
  // 2^ceil(lg(n)); we choose that sorting implementation for a given
  // size.
  int64_t ceilPowerOf2 = nextHighestPowerOf2(keySliceSize);

  // FIXME: We'd have to find some other trick with Thrust to perform a
  // vectorized (key, value) sort by slice segment
  TORCH_INTERNAL_ASSERT(ceilPowerOf2 <= 2048, "sortKeyValueInplace only works for sizes <= 2048 at present");

  const auto stream = c10::cuda::getCurrentCUDAStream();

#define HANDLE_CASE(TYPE, A, SIZE, BATCH)                               \
  do {                                                                  \
    constexpr int items_per_thread = 2;                                 \
    static_assert(SIZE % items_per_thread == 0, "");                    \
    constexpr int block_x = SIZE / items_per_thread;                    \
    constexpr int max_block_y = BATCH;                                  \
                                                                        \
    /* Scale batch size down if the grid would be too small */          \
    const auto min_grid = minimum_grid_for_occupancy(                   \
        bitonicSortKVInPlace<                                           \
            A, -1, block_x, max_block_y,                                \
            scalar_t, int64_t, LTOp<scalar_t, true>, TYPE>,             \
        block_x * max_block_y);                                         \
    const auto max_batch = (keySlices + min_grid - 1) / min_grid;       \
    const int block_y = std::min(int64_t{max_block_y}, max_batch);      \
    dim3 block(block_x, block_y);                                       \
                                                                        \
    dim3 grid;                                                          \
    const int grid_count = (keySlices + block_y - 1) / block_y;         \
    TORCH_INTERNAL_ASSERT(getGridFromTiles(grid_count, grid),           \
                          "Too many slices to sort");                   \
                                                                        \
    if (dir) {                                                          \
      bitonicSortKVInPlace<A, -1, block_x, max_block_y>                 \
        <<<grid, block, 0, stream>>>(                                   \
          keyInfo,                                                      \
          (TYPE) keySlices,                                             \
          (TYPE) keySliceSize,                                          \
          (TYPE) keyInfo.strides[collapseKeyDim],                       \
          valueInfo,                                                    \
          (TYPE) valueInfo.strides[collapseValueDim],                   \
          GTOp<scalar_t, true>());                                      \
      C10_CUDA_KERNEL_LAUNCH_CHECK();                                   \
    } else {                                                            \
      bitonicSortKVInPlace<A, -1, block_x, max_block_y>                 \
        <<<grid, block, 0, stream>>>(                                   \
          keyInfo,                                                      \
          (TYPE) keySlices,                                             \
          (TYPE) keySliceSize,                                          \
          (TYPE) keyInfo.strides[collapseKeyDim],                       \
          valueInfo,                                                    \
          (TYPE) valueInfo.strides[collapseValueDim],                   \
          LTOp<scalar_t, true>());                                      \
      C10_CUDA_KERNEL_LAUNCH_CHECK();                                   \
    }                                                                   \
  } while (0)

#define HANDLE_SORT_CASE(TYPE, A)                       \
  {                                                     \
    switch (ceilPowerOf2) {                             \
      case 2048:                                        \
        HANDLE_CASE(TYPE, A, 2048, 1);                  \
        break;                                          \
      case 1024:                                        \
      case 512:                                         \
      case 256:                                         \
        HANDLE_CASE(TYPE, A, 1024, 1);                  \
        break;                                          \
      case 128:                                         \
      case 64:                                          \
        HANDLE_CASE(TYPE, A, 128, 4);                   \
        break;                                          \
      case 32:                                          \
      case 16:                                          \
      case 8:                                           \
      case 4:                                           \
      case 2:                                           \
        HANDLE_CASE(TYPE, A, 32, 16);                   \
        break;                                          \
      case 1:                                           \
        /* Nothing to do, data already sorted */        \
        break;                                          \
      default:                                          \
        TORCH_INTERNAL_ASSERT(false);                   \
    }                                                   \
  }
>>>>>>> 33af0359

  // The constructed key/value tensor info is used to select the slice
  // we are sorting on a per-block basis
  // The constructed key/value tensor info is used to select the slice
  // we are sorting on a per-block basis
  AT_DISPATCH_ALL_TYPES_AND3(at::ScalarType::Half, at::ScalarType::BFloat16, at::ScalarType::Bool, key.scalar_type(), "sortKeyValueInplace", [&]  {
    if (at::cuda::detail::canUse32BitIndexMath(key)) {
      at::cuda::detail::TensorInfo<scalar_t, unsigned int> keyInfo =
        at::cuda::detail::getTensorInfo<scalar_t, unsigned int>(key);
      at::cuda::detail::TensorInfo<int64_t, unsigned int> valueInfo =
        at::cuda::detail::getTensorInfo<int64_t, unsigned int>(value);

      auto strideKey = keyInfo.strides[dim];
      keyInfo.sizes[dim] = 1;
      int collapseKeyDim = keyInfo.collapseDims(dim);
      keyInfo.strides[collapseKeyDim] = strideKey;
      auto strideValue = valueInfo.strides[dim];
      valueInfo.sizes[dim]=1;
      int collapseValueDim = valueInfo.collapseDims(dim);
      valueInfo.strides[collapseValueDim] = strideValue;

      if (keyInfo.isContiguous()) {
        HANDLE_SORT_CASE(unsigned int, -2);
      } else {
        switch (keyInfo.dims) {
          case 2:
            HANDLE_SORT_CASE(unsigned int, 2);
            break;
          default:
            HANDLE_SORT_CASE(unsigned int, -1);
            break;
        }
      }

    } else {
      at::cuda::detail::TensorInfo<scalar_t, uint64_t> keyInfo =
        at::cuda::detail::getTensorInfo<scalar_t, uint64_t>(key);
      at::cuda::detail::TensorInfo<int64_t, uint64_t> valueInfo =
        at::cuda::detail::getTensorInfo<int64_t, uint64_t>(value);

      auto strideKey = keyInfo.strides[dim];
      keyInfo.sizes[dim] = 1;
      int collapseKeyDim = keyInfo.collapseDims(dim);
      keyInfo.strides[collapseKeyDim] = strideKey;
      auto strideValue = valueInfo.strides[dim];
      valueInfo.sizes[dim]=1;
      int collapseValueDim = valueInfo.collapseDims(dim);
      valueInfo.strides[collapseValueDim] = strideValue;

      // int64_t case is rare, just instantiate the generic version
      HANDLE_SORT_CASE(uint64_t, -1);
    }
  });
#undef HANDLE_SORT_CASE
}

void sortKeyValueInplace(
    const TensorBase& key,
    const TensorBase& value,
    int dim,
    bool descending,
    bool stable) {
  if (!stable && key.size(dim) <= 32) {
    // NOTE: Bitonic sort is unstable
    sortCommon(SmallBitonicSort{}, key, value, dim, descending);
  } else {
    sortCommon(MediumRadixSort{}, key, value, dim, descending);
  }
}

namespace {

struct offset_t {
  int stride;
  int begin;
  __device__ int operator[](int i) {
    return stride * (begin + i);
  }
};

}

namespace {

// Segmented sort by full sort algorithm:.
// Say we are sorting a (2, 3) tensor. We have in flattened form:
// values       0.4 1.2 5.3 6.2 1.3 2.3
// indices        0   1   2   0   1   2
// segment_id     0   0   0   1   1   1

// First we sort by values, globally:
// values       6.2 5.3 2.3 1.2 1.3 0.4
// indices        0   2   2   1   1   0
// segment_id     1   0   1   0   1   0

// Then we stable sort by segment id:
// values       5.3 1.2 0.4 6.2 2.3 1.3
// indices        2   1   0   0   2   1
// segment_id     0   0   0   1   1   1

// This method can only work if the slice we are sorting (`dim`) is
// innermost, and both values and indices are contiguous. We do this
// by re-arranging the input into this form as needed, which will
// unfortunately allocate memory if the request is not in this form.
// Vectorized sort is slower than iterated sort if the number of
// slices is small (since we're sorting twice, instead of invoking a
// smaller sort `numSlices` times), but the cub sort
// implementation here is a catch-all, so we're not looking for
// efficiency, but instead correctness.

template<typename scalar_t>
__global__ void sort_postprocess_kernel(const scalar_t *in, scalar_t *out, int64_t *index, const int2 *i_s_ptr, int nsegments, int nsort) {
  CUDA_KERNEL_LOOP(i, nsegments * nsort) {
    int segment = i / nsort;
    int j = i % nsort;

    int offset = segment * nsort;
    const scalar_t *in_ = in + offset;
    scalar_t *out_ = out + offset;
    int64_t *index_ = index + offset;
    const int2 *i_s_ptr_ = i_s_ptr + offset;

    int idx = i_s_ptr_[j].y;
    index_[j] = idx;
    out_[j] = in_[idx];
  }
}


C10_LAUNCH_BOUNDS_1(at::cuda::detail::CUDA_NUM_THREADS)
__global__ void fill_index_and_segment_kernel(
    int2 *data, int numel, at::cuda::detail::IntDivider<uint32_t> nsort_divider) {
  CUDA_KERNEL_LOOP(idx, numel) {
    auto div_mod = nsort_divider.divmod(idx);
    auto segment = static_cast<int>(div_mod.div);
    auto sort = static_cast<int>(div_mod.mod);
    data[idx] = int2{segment, sort};
  }
}

C10_LAUNCH_BOUNDS_1(at::cuda::detail::CUDA_NUM_THREADS)
__global__ void fill_reverse_indices_kernel(
    int64_t *data, int numel, at::cuda::detail::IntDivider<uint32_t> nsort_divider) {
  CUDA_KERNEL_LOOP(idx, numel) {
    data[idx] = nsort_divider.mod(idx);
  }
}

template<typename scalar_t>
inline void segmented_sort_large_segments(
    const int64_t nsegments, const int64_t nsort, const int64_t n, const bool descending,
    const scalar_t * self_ptr, scalar_t * values_ptr, int64_t * indices_ptr
  ) {
  using namespace at::cuda::detail;
  auto allocator = at::cuda::getCUDADeviceAllocator();
  auto stream = at::cuda::getCurrentCUDAStream();
  dim3 block = CUDA_NUM_THREADS;
  dim3 grid = GET_BLOCKS(nsort);
  c10::DeviceArray<int64_t> indices(*allocator, nsort);
  at::cuda::detail::IntDivider<uint32_t> nsort_divider(nsort);
  fill_reverse_indices_kernel<<<grid, block, 0, stream>>>(
      indices.get(), nsort, nsort_divider);
  const int64_t *initial_indices = indices.get();

  for (auto i: c10::irange(nsegments)){
    at::cuda::cub::radix_sort_pairs<scalar_t, int64_t>(
        self_ptr, values_ptr, initial_indices, indices_ptr,
        nsort, descending);
    indices_ptr += nsort;
    self_ptr += nsort;
    values_ptr += nsort;
  }
}

template<typename scalar_t>
inline void segmented_sort_pairs_by_full_sort(
  const int64_t nsegments, const int64_t nsort, const int64_t n, const bool descending,
  const scalar_t *const self_ptr, scalar_t *const values_ptr, int64_t *const indices_ptr
) {
  int64_t segment_bits = std::max<int64_t>(1L, static_cast<int64_t>(std::ceil(std::log2(nsegments))));

  const auto numel = nsort * nsegments;
  auto cuda_allocator = at::cuda::getCUDADeviceAllocator();
  auto indices_and_segment = cuda_allocator->allocate(numel * sizeof(int2));
  auto i_s_ptr = static_cast<int2 *>(indices_and_segment.get());

  using namespace at::cuda::detail;
  dim3 block = CUDA_NUM_THREADS;
  dim3 grid = GET_BLOCKS(numel);
  auto stream = c10::cuda::getCurrentCUDAStream();
  at::cuda::detail::IntDivider<uint32_t> nsort_divider(nsort);
  fill_index_and_segment_kernel<<<grid, block, 0, stream>>>(
      i_s_ptr, numel, nsort_divider);

  auto indices_and_segment2 = cuda_allocator->allocate(nsegments * nsort * sizeof(int2));
  auto i_s_ptr2 = static_cast<int2 *>(indices_and_segment2.get());

  at::cuda::cub::radix_sort_pairs<scalar_t, int2>(
    self_ptr, nullptr, i_s_ptr, i_s_ptr2,
    n, descending);

  TORCH_INTERNAL_ASSERT(segment_bits <= 32);

  // sort on lower 32bits, i.e. segment index
  at::cuda::cub::radix_sort_keys<int64_t>(
    reinterpret_cast<int64_t *>(i_s_ptr2), reinterpret_cast<int64_t *>(i_s_ptr),
    n, false, 0, segment_bits);

  sort_postprocess_kernel<<<(n + 511) / 512, 512, 0, at::cuda::getCurrentCUDAStream()>>>(
    self_ptr, values_ptr, indices_ptr, i_s_ptr, nsegments, nsort);
}

template<typename scalar_t>
void segmented_sort_pairs(
    int64_t nsegments, int64_t nsort, int64_t n, bool descending,
    const scalar_t *self_ptr, scalar_t *values_ptr, int64_t *indices_ptr) {
  const auto numel = nsort * nsegments;
  auto cuda_allocator = at::cuda::getCUDADeviceAllocator();
  auto reverse_indices = cuda_allocator->allocate(numel * sizeof(int64_t));
  int64_t *reverse_indices_ptr = static_cast<int64_t *>(reverse_indices.get());

  using namespace at::cuda::detail;
  dim3 block = CUDA_NUM_THREADS;
  dim3 grid = GET_BLOCKS(numel);
  auto stream = c10::cuda::getCurrentCUDAStream();
  at::cuda::detail::IntDivider<uint32_t> nsort_divider(nsort);
  fill_reverse_indices_kernel<<<grid, block, 0, stream>>>(
      reverse_indices_ptr, numel, nsort_divider);

  at::cuda::cub::segmented_sort_pairs(self_ptr, values_ptr,
                                      reverse_indices_ptr, indices_ptr, n, nsegments,
                                      offset_t{(int)nsort, 0}, offset_t{(int)nsort, 1}, descending);
}

}  // namespace

void launch_stable_sort_kernel(
    const TensorBase &self, int64_t dim, bool descending,
    const TensorBase &values, const TensorBase &indices) {
  const auto numel = self.numel();
  if (numel == 0) {
    return;
  }

  int64_t numel_or_intmax = std::min(numel, static_cast<int64_t>(std::numeric_limits<int>::max()));
  int64_t nsort = self.size(dim);
  int64_t nbatch = (numel_or_intmax / nsort) * nsort;
  TORCH_CHECK(nbatch > 0, "Cannot sort dimension of length ", nsort);
  int64_t *indices_ptr = indices.data_ptr<int64_t>();

#if (defined(USE_ROCM) && ROCM_VERSION < 40500)
  constexpr bool is_rocm_bf16_sort_unsupported = true;
#else
  constexpr bool is_rocm_bf16_sort_unsupported = false;
#endif

  AT_DISPATCH_ALL_TYPES_AND3(kBool, kHalf, kBFloat16, self.scalar_type(), "sort", [&]{
    c10::guts::if_constexpr<!(is_rocm_bf16_sort_unsupported && std::is_same<scalar_t, c10::BFloat16>::value)>([&](auto _){
      const scalar_t *self_ptr = self.data_ptr<scalar_t>();
      scalar_t *values_ptr = values.data_ptr<scalar_t>();
      int64_t remaining = _(numel);
      while (remaining > 0) {
        int64_t n = std::min(remaining, nbatch);
        int64_t nsegments = n / nsort;

        if (nsegments == 1 || nsort >= 1000000) { //rough heuristics where even a single sort occupies GPU
          segmented_sort_large_segments(
              nsegments, nsort, n, descending,
              self_ptr, values_ptr, indices_ptr);
        } else if (nsegments < 128) {
          segmented_sort_pairs_by_full_sort(nsegments, nsort, n, descending,
            self_ptr, values_ptr, indices_ptr);
        } else {
          segmented_sort_pairs(nsegments, nsort, n, descending,
                               self_ptr, values_ptr, indices_ptr);
        }

        remaining -= n;
        self_ptr += n;
        values_ptr += n;
        indices_ptr += n;
      }
    }, [&](auto _){ TORCH_CHECK(_(false), "BFloat16 is not supported on ROCm < 4.5"); });
  });
}

}}  // namespace at::native<|MERGE_RESOLUTION|>--- conflicted
+++ resolved
@@ -15,7 +15,19 @@
 
 namespace at { namespace native {
 
-<<<<<<< HEAD
+template <typename T>
+static int minimum_grid_for_occupancy(T kernel, int max_block_size) {
+  int minGridSize;
+  int blockSize;
+  cudaOccupancyMaxPotentialBlockSize(
+      &minGridSize,
+      &blockSize,
+      kernel,
+      /*dynamicSMemSize=*/0,
+      max_block_size);
+  return minGridSize;
+}
+
 // For very small sorts, use bitonicSortKVInPlace which performs
 // better because it can sort multiple arrays within the same block of
 // threads, improving occupancy.
@@ -33,24 +45,31 @@
       IndexType valueSliceStride,
       bool descending) {
     constexpr int sort_size = 32;
-    constexpr int batch = 16;
+    constexpr int max_block_y = 16;
     constexpr int items_per_thread = 2;
-
-    TORCH_INTERNAL_ASSERT(keySliceSize <= sort_size);
-
     static_assert(sort_size % items_per_thread == 0, "");
     constexpr int block_x = sort_size / items_per_thread;
-    constexpr int block_y = batch;
+
+    TORCH_INTERNAL_ASSERT(keySliceSize <= sort_size);
+
+    // Scale batch size down if the grid would be too small
+    const auto min_grid = minimum_grid_for_occupancy(
+        bitonicSortKVInPlace<
+            A, -1, block_x, max_block_y,
+            K, V, LTOp<K, true>, IndexType>,
+        block_x * max_block_y);
+    const auto max_batch = (keySlices + min_grid - 1) / min_grid;
+    const int block_y = std::min(IndexType(max_block_y), max_batch);
     dim3 block(block_x, block_y);
 
     dim3 grid;
-    const int grid_count = (keySlices + batch - 1) / batch;
+    const int grid_count = (keySlices + block_y - 1) / block_y;
     TORCH_INTERNAL_ASSERT(getGridFromTiles(grid_count, grid),
                           "Too many slices to sort");
     const auto stream = at::cuda::getCurrentCUDAStream();
 
     if (descending) {
-      bitonicSortKVInPlace<A, -1, block_x, block_y>
+      bitonicSortKVInPlace<A, -1, block_x, max_block_y>
         <<<grid, block, 0, stream>>>(
           keyInfo,
           keySlices,
@@ -61,7 +80,7 @@
           GTOp<K, true>());
       C10_CUDA_KERNEL_LAUNCH_CHECK();
     } else {
-      bitonicSortKVInPlace<A, -1, block_x, block_y>
+      bitonicSortKVInPlace<A, -1, block_x, max_block_y>
         <<<grid, block, 0, stream>>>(
           keyInfo,
           keySlices,
@@ -167,27 +186,6 @@
 template <typename Sorter>
 void sortCommon(Sorter sorter, const TensorBase &key, const TensorBase &value,
                 int dim, bool descending) {
-=======
-template <typename T>
-static int minimum_grid_for_occupancy(T kernel, int max_block_size) {
-  int minGridSize;
-  int blockSize;
-  cudaOccupancyMaxPotentialBlockSize(
-      &minGridSize,
-      &blockSize,
-      kernel,
-      /*dynamicSMemSize=*/0,
-      max_block_size);
-  return minGridSize;
-}
-
-// In alignment with default sort on a c++ map, this function
-// will permute key and value tensors identically, and
-// in such a way that the 'key' tensor is ordered numerically
-void sortKeyValueInplace(const TensorBase& key,
-                         const TensorBase& value,
-                         int dim, bool dir) {
->>>>>>> 33af0359
   TORCH_CHECK(key.sizes() == value.sizes(),
               "Key tensor must have same size as value tensor");
   int dims = value.dim();
@@ -203,7 +201,6 @@
   int64_t keySliceSize = key.size(dim);
   ptrdiff_t keySlices = inElements / keySliceSize;
 
-<<<<<<< HEAD
 #define HANDLE_SORT_CASE(TYPE, A)                   \
   sorter.template sort<A>(                          \
       keyInfo,                                      \
@@ -213,95 +210,6 @@
       valueInfo,                                    \
       (TYPE) valueInfo.strides[collapseValueDim],   \
       descending)
-=======
-  // The amount of shared memory and block size is based on
-  // 2^ceil(lg(n)); we choose that sorting implementation for a given
-  // size.
-  int64_t ceilPowerOf2 = nextHighestPowerOf2(keySliceSize);
-
-  // FIXME: We'd have to find some other trick with Thrust to perform a
-  // vectorized (key, value) sort by slice segment
-  TORCH_INTERNAL_ASSERT(ceilPowerOf2 <= 2048, "sortKeyValueInplace only works for sizes <= 2048 at present");
-
-  const auto stream = c10::cuda::getCurrentCUDAStream();
-
-#define HANDLE_CASE(TYPE, A, SIZE, BATCH)                               \
-  do {                                                                  \
-    constexpr int items_per_thread = 2;                                 \
-    static_assert(SIZE % items_per_thread == 0, "");                    \
-    constexpr int block_x = SIZE / items_per_thread;                    \
-    constexpr int max_block_y = BATCH;                                  \
-                                                                        \
-    /* Scale batch size down if the grid would be too small */          \
-    const auto min_grid = minimum_grid_for_occupancy(                   \
-        bitonicSortKVInPlace<                                           \
-            A, -1, block_x, max_block_y,                                \
-            scalar_t, int64_t, LTOp<scalar_t, true>, TYPE>,             \
-        block_x * max_block_y);                                         \
-    const auto max_batch = (keySlices + min_grid - 1) / min_grid;       \
-    const int block_y = std::min(int64_t{max_block_y}, max_batch);      \
-    dim3 block(block_x, block_y);                                       \
-                                                                        \
-    dim3 grid;                                                          \
-    const int grid_count = (keySlices + block_y - 1) / block_y;         \
-    TORCH_INTERNAL_ASSERT(getGridFromTiles(grid_count, grid),           \
-                          "Too many slices to sort");                   \
-                                                                        \
-    if (dir) {                                                          \
-      bitonicSortKVInPlace<A, -1, block_x, max_block_y>                 \
-        <<<grid, block, 0, stream>>>(                                   \
-          keyInfo,                                                      \
-          (TYPE) keySlices,                                             \
-          (TYPE) keySliceSize,                                          \
-          (TYPE) keyInfo.strides[collapseKeyDim],                       \
-          valueInfo,                                                    \
-          (TYPE) valueInfo.strides[collapseValueDim],                   \
-          GTOp<scalar_t, true>());                                      \
-      C10_CUDA_KERNEL_LAUNCH_CHECK();                                   \
-    } else {                                                            \
-      bitonicSortKVInPlace<A, -1, block_x, max_block_y>                 \
-        <<<grid, block, 0, stream>>>(                                   \
-          keyInfo,                                                      \
-          (TYPE) keySlices,                                             \
-          (TYPE) keySliceSize,                                          \
-          (TYPE) keyInfo.strides[collapseKeyDim],                       \
-          valueInfo,                                                    \
-          (TYPE) valueInfo.strides[collapseValueDim],                   \
-          LTOp<scalar_t, true>());                                      \
-      C10_CUDA_KERNEL_LAUNCH_CHECK();                                   \
-    }                                                                   \
-  } while (0)
-
-#define HANDLE_SORT_CASE(TYPE, A)                       \
-  {                                                     \
-    switch (ceilPowerOf2) {                             \
-      case 2048:                                        \
-        HANDLE_CASE(TYPE, A, 2048, 1);                  \
-        break;                                          \
-      case 1024:                                        \
-      case 512:                                         \
-      case 256:                                         \
-        HANDLE_CASE(TYPE, A, 1024, 1);                  \
-        break;                                          \
-      case 128:                                         \
-      case 64:                                          \
-        HANDLE_CASE(TYPE, A, 128, 4);                   \
-        break;                                          \
-      case 32:                                          \
-      case 16:                                          \
-      case 8:                                           \
-      case 4:                                           \
-      case 2:                                           \
-        HANDLE_CASE(TYPE, A, 32, 16);                   \
-        break;                                          \
-      case 1:                                           \
-        /* Nothing to do, data already sorted */        \
-        break;                                          \
-      default:                                          \
-        TORCH_INTERNAL_ASSERT(false);                   \
-    }                                                   \
-  }
->>>>>>> 33af0359
 
   // The constructed key/value tensor info is used to select the slice
   // we are sorting on a per-block basis
