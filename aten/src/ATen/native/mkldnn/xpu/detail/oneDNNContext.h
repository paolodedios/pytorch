--- conflicted
+++ resolved
@@ -42,18 +42,7 @@
   GpuEngineManager& operator=(GpuEngineManager&&) = default;
 
  protected:
-<<<<<<< HEAD
-  GpuEngineManager() {
-    c10::DeviceIndex device_count = c10::xpu::device_count_ensure_non_zero();
-    for (const auto i : c10::irange(device_count)) {
-      engine_pool.push_back(
-          std::make_shared<dnnl::engine>(dnnl::sycl_interop::make_engine(
-              c10::xpu::get_raw_device(i), c10::xpu::get_device_context())));
-    }
-  }
-=======
   GpuEngineManager();
->>>>>>> 47f4312e
   ~GpuEngineManager() = default;
 
  private:
