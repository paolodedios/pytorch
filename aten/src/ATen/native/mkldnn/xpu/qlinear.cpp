--- conflicted
+++ resolved
@@ -244,25 +244,17 @@
     TORCH_SELECTIVE_NAME("onednn::qlinear_pointwise"),
     TORCH_FN(q_linear_pointwise));
   m.impl(
-<<<<<<< HEAD
-    TORCH_SELECTIVE_NAME("onednn::qlinear_pointwise.tensor"),
-    TORCH_FN(q_linear_pointwise_tensor));
-  m.impl(
-    TORCH_SELECTIVE_NAME("onednn::qlinear_prepack"),
-    TORCH_FN(q_linear_prepack_onednn));
+      TORCH_SELECTIVE_NAME("onednn::qlinear_pointwise.tensor"),
+      TORCH_FN(q_linear_pointwise_tensor));
+  m.impl(
+      TORCH_SELECTIVE_NAME("onednn::qlinear_prepack"),
+      TORCH_FN(q_linear_prepack_onednn));
   m.impl(
     TORCH_SELECTIVE_NAME("onednn::qlinear_pointwise.binary"),
     TORCH_FN(q_linear_pointwise_binary));
   m.impl(
     TORCH_SELECTIVE_NAME("onednn::qlinear_pointwise.binary_tensor"),
     TORCH_FN(q_linear_pointwise_binary_tensor));
-=======
-      TORCH_SELECTIVE_NAME("onednn::qlinear_pointwise.tensor"),
-      TORCH_FN(q_linear_pointwise_tensor));
-  m.impl(
-      TORCH_SELECTIVE_NAME("onednn::qlinear_prepack"),
-      TORCH_FN(q_linear_prepack_onednn));
->>>>>>> 0c3c4ee1
 }
 
 } // namespace at::native::xpu