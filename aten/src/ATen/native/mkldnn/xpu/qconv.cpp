--- conflicted
+++ resolved
@@ -1,10 +1,8 @@
 #include <ATen/core/op_registration/op_registration.h>
 #include <ATen/native/mkldnn/xpu/detail/oneDNN.h>
 #include <c10/core/MemoryFormat.h>
+#include <c10/core/ScalarType.h>
 #include <torch/library.h>
-
-#include <c10/core/ScalarType.h>
-#include <iostream>
 
 using namespace at::native::onednn;
 namespace at::native::xpu {
@@ -76,8 +74,15 @@
         stride.vec(),
         dilation.vec());
 
-    Tensor output = at::empty(
-        dst_tz, act.options().dtype(output_dtype).memory_format(mfmt));
+    bool fp32_output =
+        output_dtype.has_value() && (output_dtype == c10::kFloat);
+    bool bfloat16_output =
+        output_dtype.has_value() && (output_dtype == c10::kBFloat16);
+    auto dst_dtype = fp32_output
+        ? c10::kFloat
+        : (bfloat16_output ? c10::kBFloat16 : act.scalar_type());
+    Tensor output =
+        at::empty(dst_tz, act.options().dtype(dst_dtype).memory_format(mfmt));
 
     return quantized_convolution(
         act,
@@ -156,7 +161,6 @@
         stride.vec(),
         dilation.vec());
 
-
     bool fp32_output =
         output_dtype.has_value() && (output_dtype == c10::kFloat);
     bool bfloat16_output =
@@ -165,16 +169,9 @@
         ? c10::kFloat
         : (bfloat16_output ? c10::kBFloat16 : act.scalar_type());
     bool has_accum_postop_sum = binary_attr == "sum";
-<<<<<<< HEAD
-    Tensor output = has_accum_postop_sum ?
-        accum : at::empty(
-        dst_tz, device(c10::kXPU).dtype(dst_dtype).memory_format(mfmt));
-=======
     Tensor output = has_accum_postop_sum
         ? accum
-        : at::empty(
-              dst_tz, act.options().dtype(output_dtype).memory_format(mfmt));
->>>>>>> ac073568
+        : at::empty(dst_tz, act.options().dtype(dst_dtype).memory_format(mfmt));
 
     output = quantized_convolution(
         act,
