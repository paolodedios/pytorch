#define TORCH_ASSERT_ONLY_METHOD_OPERATORS
#include <ATen/Config.h>
#include <ATen/core/Tensor.h>
#include <ATen/native/mkldnn/MKLDNNCommon.h>
#include <ATen/native/mkldnn/Utils.h>
#include <ATen/native/utils/ParamUtils.h>
#include <torch/library.h>
#include <ATen/MatrixRef.h>
#include <tuple>

#ifndef AT_PER_OPERATOR_HEADERS
#include <ATen/Functions.h>
#include <ATen/NativeFunctions.h>
#else
#include <ATen/ops/_to_dense_native.h>
#include <ATen/ops/empty.h>
#include <ATen/ops/empty_native.h>
#include <ATen/ops/mkldnn_reorder_conv2d_weight_native.h>
#include <ATen/ops/mkldnn_reorder_conv3d_weight_native.h>
#include <ATen/ops/to_mkldnn_native.h>
#include <ATen/ops/zeros.h>
#endif


namespace at { namespace native {

#if AT_MKLDNN_ENABLED()

Tensor mkldnn_to_dense(const Tensor& mkldnn_tensor, c10::optional<ScalarType> dtype, c10::optional<bool> masked_grad) {
  TORCH_CHECK(mkldnn_tensor.scalar_type() == ScalarType::Float ||
              mkldnn_tensor.scalar_type() == ScalarType::BFloat16 ||
              mkldnn_tensor.scalar_type() == ScalarType::Byte ||
              mkldnn_tensor.scalar_type() == ScalarType::Char,
              "mkldnn_to_dense expects float, bfloat16, uint8, int8 tensor input");
  ideep::tensor& stensor = itensor_from_mkldnn(mkldnn_tensor);
  auto dims = stensor.get_dims();
  auto data_type = dtype.has_value() ? dtype.value() : mkldnn_tensor.scalar_type();
  TORCH_CHECK(data_type == ScalarType::Float ||
              data_type == ScalarType::BFloat16 ||
              data_type == ScalarType::Byte ||
              data_type == ScalarType::Char,
              "mkldnn tensor only can be converted to be a float, bfloat16, uint8, int8 cpu tensor")
  if (mkldnn_tensor.scalar_type() == ScalarType::Byte || mkldnn_tensor.scalar_type() == ScalarType::Char) {
    // For int8, uint8 input, we should not change the data type.
    TORCH_CHECK(mkldnn_tensor.scalar_type() == data_type,
            "For int8, uint8 mkldnn_tensor input, we should not change the data type.");
  }
  // NOTE: int32_t dims from ideep::tensor but sizes needs int64_t
  Tensor cpu_tensor = at::empty(
    std::vector<int64_t>(dims.begin(), dims.end()),
    mkldnn_tensor.options().layout(c10::kStrided).dtype(data_type));
  if (stensor.is_empty()) return cpu_tensor;
  auto pub_tensor =
      data_type == ScalarType::Float
      ? stensor.to_public(cpu_tensor.template data_ptr<float>(),
                          ideep::tensor::data_type::f32)
      : (data_type == ScalarType::BFloat16
         ? stensor.to_public(cpu_tensor.template data_ptr<BFloat16>(),
                         ideep::tensor::data_type::bf16)
         : (data_type == ScalarType::Byte
            ? stensor.to_public(cpu_tensor.template data_ptr<uint8_t>(),
                            ideep::tensor::data_type::u8)
            : stensor.to_public(cpu_tensor.template data_ptr<int8_t>(),
                            ideep::tensor::data_type::s8)
         )
      );
  cpu_tensor.as_strided_(dims, pub_tensor.get_strides());
  return cpu_tensor.contiguous();
}

Tensor dense_to_mkldnn(const Tensor& cpu_tensor, c10::optional<ScalarType> dtype) {
  TORCH_CHECK(cpu_tensor.device().is_cpu(),
             "dense_to_mkldnn expects CPU tensor input");
  TORCH_CHECK(cpu_tensor.layout() == Layout::Strided,
             "dense_to_mkldnn expects strided tensor input");
  TORCH_CHECK(cpu_tensor.scalar_type() == ScalarType::Float ||
              cpu_tensor.scalar_type() == ScalarType::BFloat16 ||
              cpu_tensor.scalar_type() == ScalarType::Byte ||
              cpu_tensor.scalar_type() == ScalarType::Char,
             "dense_to_mkldnn expects float, bfloat16, uint8, int8 tensor input");
  TORCH_CHECK(cpu_tensor.dim() <= 5,
             "Can't convert cpu tensor with the number of dimensions > 5");
  // NOTE: forbid direct convert from non-contiguous (or channels last) to `ideep::tensor`.
  auto cpu_tensor_cont = cpu_tensor.contiguous();
  auto data_type = dtype.has_value() ? dtype.value() : cpu_tensor.scalar_type();
  if (cpu_tensor.scalar_type() == ScalarType::Byte || cpu_tensor.scalar_type() == ScalarType::Char) {
    // For int8, uint8 input, we should not change the data type.
    TORCH_CHECK(cpu_tensor.scalar_type() == data_type,
            "For int8, uint8 cpu_tensor input, we should not change the data type.");
  }
  TORCH_CHECK(data_type == ScalarType::Float ||
              data_type == ScalarType::BFloat16 ||
              data_type == ScalarType::Byte ||
              data_type == ScalarType::Char,
              "cpu tensor only can be converted to be a float, bfloat16, uint8, int8 mkldnn tensor")
  Tensor mkldnn_tensor = empty_mkldnn(cpu_tensor_cont.sizes(), data_type,
                                      cpu_tensor_cont.options().layout_opt(), cpu_tensor_cont.options().device_opt(),
                                      cpu_tensor_cont.options().pinned_memory_opt());
  ideep::tensor& dtensor = itensor_from_mkldnn(mkldnn_tensor);
  if (cpu_tensor.scalar_type() == ScalarType::Float) {
    dtensor.feed_from(dtensor.get_dims(),
                      ideep::tensor::data_type::f32,
                      (cpu_tensor_cont.template data_ptr<float>()));
  } else if (cpu_tensor.scalar_type() == ScalarType::BFloat16) {
    dtensor.feed_from(dtensor.get_dims(),
                      ideep::tensor::data_type::bf16,
                      cpu_tensor_cont.template data_ptr<BFloat16>());
  } else if (cpu_tensor.scalar_type() == ScalarType::Byte) {
    dtensor.feed_from(dtensor.get_dims(),
                      ideep::tensor::data_type::u8,
                      cpu_tensor_cont.template data_ptr<uint8_t>());
  } else {
    TORCH_CHECK(cpu_tensor.scalar_type() == ScalarType::Char,
            "Expect int8 input of cpu_tensor");
    dtensor.feed_from(dtensor.get_dims(),
                      ideep::tensor::data_type::s8,
                      cpu_tensor_cont.template data_ptr<int8_t>());
  }
  return mkldnn_tensor;
}

// Mkldnn tensor has special non-public format for conv2d weights
// (dense_to_mkldnn only converts dense tensor to mkldnn tensor with
// public format). Ideep conv kernel will do implicit reorder if the
// weight is not already in this optimized format. By the time I'm
// writing this note, we are seeing ~20% perf cost of doing the
// on-the-fly reorder.
Tensor mkldnn_reorder_conv2d_weight(
    const Tensor& self,
    IntArrayRef padding,
    IntArrayRef stride,
    IntArrayRef dilation,
    int64_t groups,
    c10::OptionalArrayRef<int64_t> input_size) {
  if (self.scalar_type() == ScalarType::BFloat16) {
    TORCH_CHECK(mkldnn_bf16_device_check(),
        "mkldnn_reorder_conv2d_weight: bf16 path needs the cpu support avx512bw, avx512vl and avx512dq");
  }
  const auto padding_expanded = expand_param_if_needed(padding, "padding", 2);
  const auto stride_expanded = expand_param_if_needed(stride, "stride", 2);
  const auto dilation_expanded = expand_param_if_needed(dilation, "dilation", 2);

  ideep::dims src_dims = ideep::dims();
  bool is_channels_last = false;
  auto memory_format = at::MemoryFormat::Contiguous;
  if (input_size.has_value()) {
    src_dims = input_size.value().vec();
    // if has input size, we always use channels last.
    is_channels_last = true;
    memory_format = at::MemoryFormat::ChannelsLast;
  }

  auto self_ = self.is_mkldnn() ? self : self.contiguous(memory_format);
  auto w = itensor_from_tensor(self_);

  // Legacy mkldnn conv2d jitted module may contain a 5-d weight with an extra
  // dimension when groups > 1, having dimension [g, o/g, i, h, w] instead of
  // [o, i, h, w]. Ideally we should reorder the weight back in serialization.
  // For backward compatibility, we squash the first two dims (g * o/g) back to
  // its original form.
  if (w.ndims() == 5) {
    auto wdims = w.get_dims();
    w.reshape({wdims[0] * wdims[1], wdims[2], wdims[3], wdims[4]});
  }

  auto desc = ideep::convolution_forward::expected_weights_desc(
      w.get_dims(),
      w.get_data_type(),
      stride_expanded,
      padding_expanded,
      padding_expanded,
      dilation_expanded,
      groups,
      ideep::algorithm::convolution_direct,
      ideep::prop_kind::forward,
      w.get_data_type(),
      src_dims,
      ideep::attr_t(),
      is_channels_last);
  ideep::tensor result;
  result.init(desc);
  result.feed_from(w);

  return new_with_itensor_mkldnn(std::move(result), optTypeMetaToScalarType(self.options().dtype_opt()),
                                 self.options().device_opt());
}

Tensor mkldnn_reorder_conv3d_weight(
    const Tensor& self,
    IntArrayRef padding,
    IntArrayRef stride,
    IntArrayRef dilation,
    int64_t groups) {
  if (self.scalar_type() == ScalarType::BFloat16) {
    TORCH_CHECK(mkldnn_bf16_device_check(),
        "mkldnn_reorder_conv3d_weight: bf16 path needs the cpu support avx512bw, avx512vl and avx512dq");
  }
  const auto padding_expanded = expand_param_if_needed(padding, "padding", 3);
  const auto stride_expanded = expand_param_if_needed(stride, "stride", 3);
  const auto dilation_expanded = expand_param_if_needed(dilation, "dilation", 3);
  auto w = itensor_from_mkldnn(self);

  auto desc =
      ideep::convolution_forward::expected_weights_desc(
          w.get_dims(),
          w.get_data_type(),
          stride_expanded,
          padding_expanded,
          padding_expanded,
          dilation_expanded,
          groups,
          ideep::algorithm::convolution_direct);
  ideep::tensor result;
  result.init(desc);
  result.feed_from(w);

  return new_with_itensor_mkldnn(std::move(result), optTypeMetaToScalarType(self.options().dtype_opt()), self.options().device_opt());
}

static Tensor mkldnn_reorder_linear_weight(
    const Tensor& self,
    c10::optional<int64_t> batch_size_opt) {
  if (self.scalar_type() == ScalarType::BFloat16) {
    TORCH_CHECK(mkldnn_bf16_device_check(),
        "mkldnn_reorder_linear_weight: bf16 path needs the cpu support avx512bw, avx512vl and avx512dq");
  }
  auto out_features = self.size(0);
  auto in_features = self.size(1);
  auto self_ = self.contiguous();
  auto w = itensor_from_tensor(self_);
  ideep::dims input_size;
  auto dtype = w.get_data_type();
  if (batch_size_opt.has_value()) {
    input_size = {batch_size_opt.value(), in_features};
  }
  auto packed_desc = ideep::inner_product_forward::expected_weights_desc(
      {out_features, in_features},
      input_size,
      /* weight dtype */ dtype,
      /* src dtype */ dtype);
  ideep::tensor result;
  result.init(packed_desc);
  result.feed_from(w);
  return new_with_itensor_mkldnn(std::move(result), optTypeMetaToScalarType(self.options().dtype_opt()), self.options().device_opt());
}

static ideep::tensor::desc get_conv_transpose_expected_weights_desc(
    const ideep::tensor::dims& weights_dims,
    ideep::tensor::data_type w_dtype,
    const ideep::tensor::dims& strides,
    const ideep::tensor::dims& padding_l,
    const ideep::tensor::dims& padding_r,
    const ideep::tensor::dims& dilates,
    int groups,
    bool channels_last,
    ideep::algorithm aalgorithm,
    ideep::data_type x_dtype,
    const ideep::dims& src_dims) {
  if (channels_last) {
    return ideep::convolution_transpose_forward::expected_weights_desc<true>(
        weights_dims,
        w_dtype,
        strides,
        padding_l,
        padding_r,
        dilates,
        groups,
        aalgorithm,
        ideep::prop_kind::forward,
        src_dims);
  } else {
    return ideep::convolution_transpose_forward::expected_weights_desc<false>(
        weights_dims,
        w_dtype,
        strides,
        padding_l,
        padding_r,
        dilates,
        groups,
        aalgorithm,
        ideep::prop_kind::forward,
        src_dims);
  }
}

static Tensor mkldnn_reorder_conv_transpose2d_weight(
    const Tensor& self,
    IntArrayRef padding,
    IntArrayRef output_padding,
    IntArrayRef stride,
    IntArrayRef dilation,
    int64_t groups,
    c10::OptionalArrayRef<int64_t> input_size) {
  c10::impl::ExcludeDispatchKeyGuard edkg(c10::autograd_dispatch_keyset);
  if (self.scalar_type() == ScalarType::BFloat16) {
    TORCH_CHECK(mkldnn_bf16_device_check(),
        "mkldnn_reorder_conv2d_weight: bf16 path needs the cpu support avx512bw, avx512vl and avx512dq");
  }
  const auto padding_expanded = expand_param_if_needed(padding, "padding", 2);
  const auto stride_expanded = expand_param_if_needed(stride, "stride", 2);
  const auto dilation_expanded = expand_param_if_needed(dilation, "dilation", 2);
  const auto output_padding_expanded = expand_param_if_needed(output_padding, "output_padding", 2);

  ideep::dims src_dims = ideep::dims();
  bool is_channels_last = false;
  auto memory_format = at::MemoryFormat::Contiguous;
  if (input_size.has_value()) {
    src_dims = input_size.value().vec();
    // if has input size, we always use channels last.
    is_channels_last = true;
    memory_format = at::MemoryFormat::ChannelsLast;
  }

  auto self_ = self.contiguous(memory_format);
  ideep::tensor w = itensor_from_tensor(self_);

  auto expected_desc = get_conv_transpose_expected_weights_desc(
      w.get_dims(),
      w.get_data_type(),
      stride_expanded,
      padding_expanded,
      padding_r(padding_expanded, output_padding_expanded),
      dilation_expanded,
      groups,
      is_channels_last,
      ideep::algorithm::deconvolution_direct,
      w.get_data_type(),
      src_dims);

  if (groups > 1) {
    expected_desc = expected_desc.transpose(1, 2);
  } else {
    expected_desc = expected_desc.transpose(0, 1);
  }

  ideep::tensor result;
  result.init(expected_desc);
  w.transpose_(0, 1);
  result.feed_from(w, /*is_deconv_weights*/true);

  return new_with_itensor_mkldnn(std::move(result), optTypeMetaToScalarType(self.options().dtype_opt()),
                                 self.options().device_opt());
}

<<<<<<< HEAD
std::tuple<ideep::tensor, ideep::tensor> get_lstm_packed_weights(
    const at::Tensor& weight_ih,
    const at::Tensor& weight_hh,
    const at::Tensor& weight2,
    const at::Tensor& weight3,
    int64_t layer_feature_size,
    int64_t hidden_size,
    bool has_biases,
    int64_t num_layers,
    bool bidirectional,
    int64_t time_step,
    int64_t batch_size,
    bool reverse) {

  ideep::tensor cached_weight_ih, cached_weight_hh;

  int64_t num_gates = 4;
  int64_t num_bias_gates = 4;
  std::vector<int64_t> output_sizes = {time_step, batch_size, hidden_size};

  auto dtype = get_mkldnn_dtype(weight_ih.scalar_type());
  ideep::tensor::desc src_layer_desc({time_step, batch_size, layer_feature_size}, dtype, ideep::format_tag::tnc);
  ideep::tensor::desc src_iter_desc({1, 1, batch_size, hidden_size}, dtype, ideep::format_tag::ldnc);
  ideep::tensor::desc src_iter_c_desc({1, 1, batch_size, hidden_size}, dtype, ideep::format_tag::ldnc);
  ideep::tensor::desc bias_desc({1, 1, num_bias_gates, hidden_size}, dtype, ideep::format_tag::ldgo);

  ideep::tensor::desc dst_layer_desc({time_step, batch_size, hidden_size}, dtype, ideep::format_tag::tnc);
  ideep::tensor::desc dst_iter_desc({1, 1, batch_size, hidden_size}, dtype, ideep::format_tag::ldnc);
  ideep::tensor::desc dst_iter_c_desc({1, 1, batch_size, hidden_size}, dtype, ideep::format_tag::ldnc);

  ideep::tensor src_layer(src_layer_desc);
  ideep::tensor src_iter(src_iter_desc);
  ideep::tensor src_iter_c(src_iter_c_desc);
  ideep::tensor bias(bias_desc);

  auto w1 = itensor_view_from_dense(
      weight_ih,
      {{1, 1, layer_feature_size, num_gates, hidden_size},
        get_mkldnn_dtype(weight_ih.scalar_type()),
        ideep::format_tag::ldgoi});

  auto w2 = itensor_view_from_dense(
      weight_hh,
      {{1, 1, hidden_size, num_gates, hidden_size},
        get_mkldnn_dtype(weight_hh.scalar_type()),
        ideep::format_tag::ldgoi});

  ideep::tensor::desc packed_desc_ih, packed_desc_hh;

  std::tie(packed_desc_ih, packed_desc_hh) =
      ideep::lstm_forward_inference::expected_weights_desc(
          output_sizes,
          src_layer,
          src_iter,
          src_iter_c,
          w1,
          w2,
          bias,
          reverse);

  cached_weight_ih.init(packed_desc_ih);
  cached_weight_hh.init(packed_desc_hh);

  cached_weight_ih.feed_from(w1);
  cached_weight_hh.feed_from(w2);

  return std::make_tuple(cached_weight_ih, cached_weight_hh);
}

bool should_use_plain_format(ideep::tensor w) {
#if defined(IDEEP_VERSION_MAJOR) && IDEEP_VERSION_MAJOR>=3
  return w.get_desc().is_opaque() || w.get_desc().is_plain();
# else
  return w.get_desc().is_rnn_packed() || w.get_desc().is_plain();
#endif
}

std::vector<Tensor> mkldnn_reorder_lstm_weight(
    TensorList weight,
    int64_t input_feature_size,
    int64_t hidden_size,
    bool has_biases,
    int64_t num_layers,
    bool bidirectional,
    bool batch_first,
    c10::OptionalArrayRef<int64_t> input_size) {
  std::vector<int64_t> input_size_value;
  int64_t time_step, batch_size;
  if (input_size.has_value()) {
    input_size_value = input_size.value().vec();
    int64_t time_index = batch_first ? 1: 0;
    int64_t batch_size_index = batch_first ? 0: 1;

    time_step = input_size_value[time_index];
    batch_size = input_size_value[batch_size_index];
  } else {
    // no value fed, provide one here
    time_step = 5;
    batch_size = 10;
  }

  std::vector<Tensor> result(weight.size());

  auto num_directions = bidirectional ? 2 : 1;
  int64_t weight_stride0 = has_biases ? 4 : 2;

  at::MatrixRef<at::Tensor> weights{
      weight, static_cast<size_t>(weight_stride0)};
  ideep::tensor w1_, w2_;
  at::Tensor packed_w1, packed_w2;

  for (int64_t layer = 0; layer < num_layers; layer++) {
    for (int64_t direction = 0; direction < num_directions; direction++) {
      // for layer == 0, feature_size = input_feature_size
      // otherwise, feature_size = hidden_size
      int64_t layer_feature_size = layer == 0? input_feature_size : num_directions * hidden_size;
      auto index = layer * num_directions + direction;
      auto layer_weights = weights[index];
      TORCH_CHECK(layer_weights.size() == 2 || layer_weights.size() == 4);
      auto reverse = (direction > 0);

      std::tie(w1_, w2_) = get_lstm_packed_weights(
        layer_weights[0],
        layer_weights[1],
        has_biases ? layer_weights[2] : at::zeros(
                           layer_weights[0].sizes(),
                           layer_weights[0].options()),
        has_biases ? layer_weights[3]
                            : at::zeros(
                                  layer_weights[1].sizes(),
                                  layer_weights[1].options()),
        layer_feature_size,
        hidden_size,
        has_biases,
        num_layers,
        bidirectional,
        time_step,
        batch_size,
        reverse);

      // TODO: use is_opaque() after updating ideep in pytorch
      // Don't pack when the weight is of rnn_packed format
      // When the weight is of rnn_packed format, if the seq_lens of
      // the input changes, the format of weight also changes.
      // oneDNN does not support reorder from rnn_packed back to public format.
      // LSTM based on BRGEMM kernel (on AVX512 and newest ISAs) will use blocked
      // format for weight of LSTM, which won't change when the input seq_lens
      // changes.
      // On AVX2, queried weight will be plain format
      if (should_use_plain_format(w1_)) {
        packed_w1 = layer_weights[0];
      } else {
        packed_w1 = new_with_itensor_mkldnn(std::move(w1_), optTypeMetaToScalarType(layer_weights[0].options().dtype_opt()), layer_weights[0].options().device_opt());
      }

      if (should_use_plain_format(w2_)) {
        packed_w2 = layer_weights[1];
      } else {
        packed_w2 = new_with_itensor_mkldnn(std::move(w2_), optTypeMetaToScalarType(layer_weights[1].options().dtype_opt()), layer_weights[1].options().device_opt());
      }

      result[index * weight_stride0] = packed_w1;
      result[index * weight_stride0+1] = packed_w2;

      if (has_biases) {
        result[index * weight_stride0+2] = layer_weights[2];
        result[index * weight_stride0+3] = layer_weights[3];
      }
    }
  }

  return result;
}

TORCH_LIBRARY_IMPL(mkldnn, MkldnnCPU, m) {
=======
TORCH_LIBRARY_IMPL(mkldnn, CPU, m) {
>>>>>>> c78dd6ee
  m.impl(
      TORCH_SELECTIVE_NAME("mkldnn::_reorder_convolution_transpose_weight"),
      TORCH_FN(mkldnn_reorder_conv_transpose2d_weight));
  m.impl(
      TORCH_SELECTIVE_NAME("mkldnn::_reorder_linear_weight"),
      TORCH_FN(mkldnn_reorder_linear_weight));
  m.impl(
      TORCH_SELECTIVE_NAME("mkldnn::_reorder_convolution_weight"),
      TORCH_FN(mkldnn_reorder_conv2d_weight));
}

TORCH_LIBRARY_IMPL(mkldnn, CPU, m) {
  m.impl(
      TORCH_SELECTIVE_NAME("mkldnn::_reorder_lstm_weight"),
      TORCH_FN(mkldnn_reorder_lstm_weight));
}

#else

Tensor mkldnn_to_dense(const Tensor& mkldnn_tensor, c10::optional<ScalarType> dtype, c10::optional<bool> masked_grad) {
  TORCH_CHECK(false, "MKL-DNN build is disabled");
}

Tensor dense_to_mkldnn(const Tensor& cpu_tensor, c10::optional<ScalarType> dtype) {
  TORCH_CHECK(false, "MKL-DNN build is disabled");
}

Tensor mkldnn_reorder_conv2d_weight(
    const Tensor& self,
    IntArrayRef padding,
    IntArrayRef stride,
    IntArrayRef dilation,
    int64_t groups,
    c10::OptionalArrayRef<int64_t> input_size) {
  TORCH_CHECK(false, "mkldnn_reorder_conv2d_weight: MKL-DNN build is disabled");
}

Tensor mkldnn_reorder_conv3d_weight(
    const Tensor& self,
    IntArrayRef padding,
    IntArrayRef stride,
    IntArrayRef dilation,
    int64_t groups) {
  TORCH_CHECK(false, "mkldnn_reorder_conv3d_weight: MKL-DNN build is disabled");
}

#endif // AT_MKLDNN_ENABLED()

#if AT_MKL_ENABLED() && AT_MKLDNN_ENABLED()
#include <mkl.h>

static Tensor mkl_reorder_linear_weight(
    const Tensor& weight,
    const int64_t batch_size) {
  TORCH_CHECK(
      weight.scalar_type() == ScalarType::Float,
      "reorder_linear_weight: weight's dtype should be float");
  c10::impl::ExcludeDispatchKeyGuard edkg(c10::autograd_dispatch_keyset);
  auto M = batch_size;
  auto N = weight.size(0);
  auto K = weight.size(1);
  int64_t pack_size =
      (int64_t)(cblas_sgemm_pack_get_size(CblasBMatrix, M, N, K) / sizeof(float) + 1);
  auto packed_weight = empty_mkldnn(
      {pack_size, 1},
      weight.scalar_type(),
      weight.options().layout_opt(),
      weight.options().device_opt(),
      weight.options().pinned_memory_opt());
  ideep::tensor& mkl_weight = itensor_from_mkldnn(packed_weight);
  auto weight_ = weight.contiguous();
  const ideep::tensor orig_w = itensor_view_from_dense(weight_);
  cblas_sgemm_pack(
      CblasRowMajor,
      CblasBMatrix,
      CblasTrans,
      M,
      N,
      K,
      1.0f,
      (float*)(orig_w.get_data_handle()),
      K,
      (float*)(mkl_weight.get_data_handle()));
  return packed_weight;
}

TORCH_LIBRARY_IMPL(mkl, CPU, m) {
  m.impl(
    TORCH_SELECTIVE_NAME("mkl::_mkl_reorder_linear_weight"),
    TORCH_FN(mkl_reorder_linear_weight));
}

#endif // AT_MKL_ENABLED && AT_MKLDNN_ENABLED

}}<|MERGE_RESOLUTION|>--- conflicted
+++ resolved
@@ -342,7 +342,6 @@
                                  self.options().device_opt());
 }
 
-<<<<<<< HEAD
 std::tuple<ideep::tensor, ideep::tensor> get_lstm_packed_weights(
     const at::Tensor& weight_ih,
     const at::Tensor& weight_hh,
@@ -517,10 +516,7 @@
   return result;
 }
 
-TORCH_LIBRARY_IMPL(mkldnn, MkldnnCPU, m) {
-=======
 TORCH_LIBRARY_IMPL(mkldnn, CPU, m) {
->>>>>>> c78dd6ee
   m.impl(
       TORCH_SELECTIVE_NAME("mkldnn::_reorder_convolution_transpose_weight"),
       TORCH_FN(mkldnn_reorder_conv_transpose2d_weight));
@@ -530,9 +526,6 @@
   m.impl(
       TORCH_SELECTIVE_NAME("mkldnn::_reorder_convolution_weight"),
       TORCH_FN(mkldnn_reorder_conv2d_weight));
-}
-
-TORCH_LIBRARY_IMPL(mkldnn, CPU, m) {
   m.impl(
       TORCH_SELECTIVE_NAME("mkldnn::_reorder_lstm_weight"),
       TORCH_FN(mkldnn_reorder_lstm_weight));
