--- conflicted
+++ resolved
@@ -487,7 +487,6 @@
       params.divisor_override);
 }
 
-<<<<<<< HEAD
 template <typename T>
 kernel void avg_pool_backward(
     device AtomicType_t<T>* grad_input [[buffer(0)]],
@@ -539,10 +538,7 @@
       params.divisor_override);
 }
 
-#define REGISTER_MAX_POOL_OP(DTYPE)                                       \
-=======
 #define REGISTER_POOL_OP(DTYPE)                                           \
->>>>>>> 0b08ab86
   template [[host_name("max_pool_" #DTYPE)]] kernel void max_pool<DTYPE>( \
       constant DTYPE * input [[buffer(0)]],                               \
       device DTYPE * output [[buffer(1)]],                                \
@@ -556,13 +552,20 @@
       constant AvgPoolingParams<5> & params [[buffer(2)]],                \
       uint tid [[thread_position_in_grid]]);
 
-#define REGISTER_MAX_POOL_BACKWARD_OP(DTYPE)                   \
+#define REGISTER_POOL_BACKWARD_OP(DTYPE)                       \
   template [[host_name("max_pool_backward_" #DTYPE)]]          \
   kernel void max_pool_backward<DTYPE>(                        \
       device AtomicType_t<DTYPE> * grad_input [[buffer(0)]],   \
       constant DTYPE * grad_output_ [[buffer(1)]],             \
       constant int64_t* grad_indices_ [[buffer(2)]],           \
       constant PoolingBackwardParams<5>& params [[buffer(3)]], \
+      uint tid [[thread_position_in_grid]]);                   \
+                                                               \
+  template [[host_name("avg_pool_backward_" #DTYPE)]]          \
+  kernel void avg_pool_backward<DTYPE>(                        \
+      device AtomicType_t<DTYPE> * grad_input [[buffer(0)]],   \
+      constant DTYPE * grad_output [[buffer(1)]],              \
+      constant AvgPoolingParams<5> & params [[buffer(2)]],     \
       uint tid [[thread_position_in_grid]]);
 
 REGISTER_POOL_OP(float);
@@ -574,45 +577,10 @@
 REGISTER_POOL_OP(uchar);
 REGISTER_POOL_OP(bool);
 
-REGISTER_MAX_POOL_BACKWARD_OP(float);
-REGISTER_MAX_POOL_BACKWARD_OP(half);
+REGISTER_POOL_BACKWARD_OP(float);
+REGISTER_POOL_BACKWARD_OP(half);
 
 #if __METAL_VERSION__ >= 310
 REGISTER_POOL_OP(bfloat);
-REGISTER_MAX_POOL_BACKWARD_OP(bfloat);
-<<<<<<< HEAD
-#endif
-
-#define REGISTER_AVG_POOL_OP(DTYPE)                                       \
-  template [[host_name("avg_pool_" #DTYPE)]] kernel void avg_pool<DTYPE>( \
-      constant DTYPE * input [[buffer(0)]],                               \
-      device DTYPE * output [[buffer(1)]],                                \
-      constant AvgPoolingParams<5> & params [[buffer(2)]],                \
-      uint tid [[thread_position_in_grid]]);
-
-#define REGISTER_AVG_POOL_BACKWARD_OP(DTYPE)                 \
-  template [[host_name("avg_pool_backward_" #DTYPE)]]        \
-  kernel void avg_pool_backward<DTYPE>(                      \
-      device AtomicType_t<DTYPE> * grad_input [[buffer(0)]], \
-      constant DTYPE * grad_output [[buffer(1)]],            \
-      constant AvgPoolingParams<5> & params [[buffer(2)]],   \
-      uint tid [[thread_position_in_grid]]);
-
-REGISTER_AVG_POOL_OP(float);
-REGISTER_AVG_POOL_OP(half);
-REGISTER_AVG_POOL_OP(int);
-REGISTER_AVG_POOL_OP(long);
-REGISTER_AVG_POOL_OP(short);
-REGISTER_AVG_POOL_OP(char);
-REGISTER_AVG_POOL_OP(uchar);
-REGISTER_AVG_POOL_OP(bool);
-
-REGISTER_AVG_POOL_BACKWARD_OP(float);
-REGISTER_AVG_POOL_BACKWARD_OP(half);
-
-#if __METAL_VERSION__ >= 310
-REGISTER_AVG_POOL_OP(bfloat);
-REGISTER_AVG_POOL_BACKWARD_OP(bfloat);
-=======
->>>>>>> 0b08ab86
+REGISTER_POOL_BACKWARD_OP(bfloat);
 #endif