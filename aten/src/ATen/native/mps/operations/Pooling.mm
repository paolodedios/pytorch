//  Copyright © 2022 Apple Inc.
#define TORCH_ASSERT_ONLY_METHOD_OPERATORS
#include <ATen/NamedTensorUtils.h>
#include <ATen/mps/MPSProfiler.h>
#include <ATen/native/Pool.h>
#include <ATen/native/mps/OperationUtils.h>
#include <ATen/native/mps/kernels/Pooling.h>

#ifndef AT_PER_OPERATOR_HEADERS
#include <ATen/Functions.h>
#include <ATen/NativeFunctions.h>
#else
#include <ATen/ops/avg_pool2d.h>
#include <ATen/ops/avg_pool2d_backward.h>
#include <ATen/ops/avg_pool2d_backward_native.h>
#include <ATen/ops/avg_pool2d_native.h>
#include <ATen/ops/max_pool2d_backward_native.h>
#include <ATen/ops/max_pool2d_native.h>
#include <ATen/ops/max_pool2d_with_indices_backward_native.h>
#include <ATen/ops/max_pool2d_with_indices_native.h>
#include <ATen/ops/max_pool3d_with_indices_backward_native.h>
#include <ATen/ops/max_pool3d_with_indices_native.h>
#endif

namespace at::native {

#ifndef PYTORCH_JIT_COMPILE_SHADERS
static auto& lib = mps::MetalShaderLibrary::getBundledLibrary();
#else
#include <ATen/native/mps/Pooling_metallib.h>
#endif

namespace mps {

struct PoolingCachedGraph : public MPSCachedGraph {
  PoolingCachedGraph(MPSGraph* graph) : MPSCachedGraph(graph) {}
  MPSGraphTensor* inputTensor = nil;
  MPSGraphTensor* outputTensor = nil;
  MPSGraphTensor* indicesTensor = nil;
  MPSGraphTensor* gradOutputTensor = nil;
  MPSGraphTensor* divisorTensor = nil;
};

typedef MPSGraphTensor* (^PoolingOpBlock)(PoolingCachedGraph&, MPSGraphPooling2DOpDescriptor*);
#define PoolingOpFn(graph, desc) MPSGraphTensor*(mps::PoolingCachedGraph & graph, MPSGraphPooling2DOpDescriptor * desc)

// Pooling ops (1D/2D forward and backward Max and Average pooling)
static void pool2d_template(const Tensor& input,
                            const Tensor& output,
                            const std::optional<Tensor>& indices_opt,
                            const std::optional<Tensor>& grad_output_opt,
                            IntArrayRef kernel_size,
                            IntArrayRef stride,
                            IntArrayRef padding,
                            IntArrayRef dilation,
                            bool ceil_mode,
                            bool count_include_pad,
                            const std::optional<int64_t> divisor_override,
                            PoolingOpBlock poolingBlock,
                            const std::string& op_name) {
  const int64_t ndims = input.ndimension();
  const Tensor& grad_output = *(at::borrow_from_optional_tensor(grad_output_opt));
  const Tensor& indices = *(at::borrow_from_optional_tensor(indices_opt));
  const bool is_backward_pass = grad_output.defined();
  const bool has_indices = indices.defined();
  const bool has_divisor = divisor_override.has_value() && divisor_override.value() != 0;
  const auto suggested_memory_format = input.suggest_memory_format();
  // for max_pool2d_with_indices() we cannot pass ChannelsLast (i.e., NHWC) to 'desc.dataLayout' in MPSGraph.
  // Because the returned indices will be selected based on NHWC memory layout which will
  // be incompatible with the PyTorch's global NCHW layout.
  const auto memory_format = has_indices ? MemoryFormat::Contiguous : suggested_memory_format;

  TORCH_CHECK(kernel_size.size() == 1 || kernel_size.size() == 2,
              op_name,
              ": kernel_size must either be a single int, or a tuple of two ints")
  TORCH_CHECK(stride.size() == 0 || stride.size() == 1 || stride.size() == 2,
              op_name,
              ": stride must either be omitted, a single int, or a tuple of two ints")
  TORCH_CHECK(padding.size() == 1 || padding.size() == 2,
              op_name,
              ": padding must either be a single int, or a tuple of two ints");
  TORCH_CHECK(dilation.size() == 1 || dilation.size() == 2,
              op_name,
              ": dilation must be either a single int, or a tuple of two ints");

  if (suggested_memory_format == at::MemoryFormat::ChannelsLast) {
    TORCH_CHECK(ndims == 4, "non-empty 4D (batch mode) tensor expected for input with channels_last layout");
  } else if (suggested_memory_format == at::MemoryFormat::Contiguous) {
    TORCH_CHECK((ndims == 3 || ndims == 4), "non-empty 3D or 4D (batch mode) tensor expected for input");
  } else {
    TORCH_CHECK(false, "Unsupported memory format. Supports only ChannelsLast, Contiguous");
  }

  int padH = safe_downcast<int, int64_t>(padding[0]);
  int padW = padding.size() == 1 ? padH : safe_downcast<int, int64_t>(padding[1]);
  const int kH = safe_downcast<int, int64_t>(kernel_size[0]);
  const int kW = kernel_size.size() == 1 ? kH : safe_downcast<int, int64_t>(kernel_size[1]);
  const int dH = stride.empty() ? kH : safe_downcast<int, int64_t>(stride[0]);
  const int dW = stride.empty() ? kW : stride.size() == 1 ? dH : safe_downcast<int, int64_t>(stride[1]);
  const int dilationH = safe_downcast<int, int64_t>(dilation[0]);
  const int dilationW = dilation.size() == 1 ? dilationH : safe_downcast<int, int64_t>(dilation[1]);
  const int64_t nbatch = ndims == 4 ? input.size(-4) : 1;
  const int64_t nInputPlane = input.size(-3);
  const int64_t inputHeight = input.size(-2);
  const int64_t inputWidth = input.size(-1);
  const int64_t outputHeight = pooling_output_shape<int64_t>(inputHeight, kH, padH, dH, dilationH, ceil_mode);
  const int64_t outputWidth = pooling_output_shape<int64_t>(inputWidth, kW, padW, dW, dilationW, ceil_mode);

  pool2d_shape_check(input,
                     kH,
                     kW,
                     dH,
                     dW,
                     padH,
                     padW,
                     dilationH,
                     dilationW,
                     nInputPlane,
                     inputHeight,
                     inputWidth,
                     outputHeight,
                     outputWidth,
                     memory_format);

  if (input.numel() == 0) {
    return;
  }

  auto output_memory_format = output.suggest_memory_format();
  // the output and indices are 'empty', so we could avoid unnecessary gatherView on empty tensors
  // by simply restriding them (instead of calling the costly Contiguous()).
  if (indices.suggest_memory_format() == MemoryFormat::ChannelsLast) {
    indices.unsafeGetTensorImpl()->empty_tensor_restride(MemoryFormat::Contiguous);
  }
  if (output.numel() == 0) {
    std::vector<int64_t> outputSizes{nInputPlane, outputHeight, outputWidth};
    if (ndims == 4) {
      outputSizes.insert(outputSizes.begin(), nbatch);
    }
    output.resize_(outputSizes);
  } else if (output_memory_format == MemoryFormat::ChannelsLast) {
    output.unsafeGetTensorImpl()->empty_tensor_restride(MemoryFormat::Contiguous);
    output_memory_format = MemoryFormat::Contiguous;
  }

  if (output.numel() == 0 || (is_backward_pass && grad_output.numel() == 0)) {
    return;
  }
  // workaround for issue #103039644: mismatching MPS vs. CPU results
  // when both ceil_mode and count_include_pad are True
  if (count_include_pad && ceil_mode) {
    padH = padW = 0;
  }
  @autoreleasepool {
    std::string key = op_name + getTensorsStringKey({input, indices, grad_output}) + ":K[" +
        getArrayRefString(kernel_size) + "]:S[" + getArrayRefString(stride) + "]:P[" + getArrayRefString(padding) +
        "]:D[" + getArrayRefString(dilation) + "]" + (ceil_mode ? ":ceil" : "") +
        (count_include_pad ? ":include_pad" : "") + (has_divisor ? ":divisor" : "") + ":" +
        (suggested_memory_format == MemoryFormat::ChannelsLast ? "NHWC" : "NCHW");

    MPSShape* inputShape = getMPSShape(input, memory_format);
    MPSShape* gradOutputShape = is_backward_pass ? getMPSShape(grad_output, memory_format) : nullptr;

    auto cachedGraph = LookUpOrCreateCachedGraph<PoolingCachedGraph>(key, [&](auto* mpsGraph, auto* newCachedGraph) {
      MPSGraphPooling2DOpDescriptor* desc = [MPSGraphPooling2DOpDescriptor
          descriptorWithKernelWidth:kW
                       kernelHeight:kH
                          strideInX:dW
                          strideInY:dH
                    dilationRateInX:dilationW
                    dilationRateInY:dilationH
                        paddingLeft:padW
                       paddingRight:ceil_mode ? padW * dW : padW
                         paddingTop:padH
                      paddingBottom:ceil_mode ? padH * dH : padH
                       paddingStyle:MPSGraphPaddingStyleExplicit
                         dataLayout:memory_format == MemoryFormat::ChannelsLast ? MPSGraphTensorNamedDataLayoutNHWC
                                                                                : MPSGraphTensorNamedDataLayoutNCHW];
      desc.ceilMode = (padW == 0 && padH == 0) ? ceil_mode : false;
      if (has_indices) {
        desc.returnIndicesMode = MPSGraphPoolingReturnIndicesGlobalFlatten2D;
        desc.returnIndicesDataType = MPSDataTypeInt32;
      }
      newCachedGraph->inputTensor =
          mpsGraphRankedPlaceHolder(mpsGraph, getMPSScalarType(input.scalar_type()), inputShape);
      if (is_backward_pass) {
        newCachedGraph->gradOutputTensor =
            mpsGraphRankedPlaceHolder(mpsGraph, getMPSScalarType(grad_output.scalar_type()), gradOutputShape);
      }
      if (has_divisor) {
        newCachedGraph->divisorTensor = mpsGraphRankedPlaceHolder(mpsGraph, MPSDataTypeFloat32, @[ @1 ]);
      }
      MPSGraphTensor* outputTensor = poolingBlock(*newCachedGraph, desc);
      // with desc.dataLayout = NHWC (i.e., ChannelsLast), the results need to be converted back to NCHW
      newCachedGraph->outputTensor =
          memory_format == MemoryFormat::ChannelsLast ? convertNHWCtoNCHW(mpsGraph, outputTensor) : outputTensor;
    });

    MPSStream* mpsStream = getCurrentMPSStream();
    // in case of ChannelsLast we don't perform gather() in placeholder to avoid implicit conversion to NCHW

    // MPS TODO: Using strided API causes invalid indices to be generated if the original format is NHWC
    //           Output is still correct, but indices are not matching. Disable it for now and use the old
    //           gather path to solve the strides.
    Placeholder inputPlaceholder = Placeholder(cachedGraph->inputTensor,
                                               input,
                                               inputShape,
                                               memory_format != MemoryFormat::ChannelsLast,
                                               MPSDataTypeInvalid,
                                               /*useMPSStridedAPI=*/false);
    Placeholder gradOutputPlaceholder = !is_backward_pass ? Placeholder()
                                                          : Placeholder(cachedGraph->gradOutputTensor,
                                                                        grad_output,
                                                                        gradOutputShape,
                                                                        memory_format != MemoryFormat::ChannelsLast,
                                                                        MPSDataTypeInvalid,
                                                                        /*useMPSStridedAPI=*/false);
    Placeholder indicesPlaceholder = has_indices
        ? Placeholder(
              cachedGraph->indicesTensor, indices, nullptr, true, MPSDataTypeInvalid, /*useMPSStridedAPI=*/false)
        : Placeholder();
    Placeholder outputPlaceholder =
        Placeholder(cachedGraph->outputTensor, output, nullptr, false, MPSDataTypeInvalid, false);
    NSMutableDictionary* feeds = [[NSMutableDictionary new] autorelease];
    NSMutableDictionary* results = [[NSMutableDictionary new] autorelease];

    feeds[inputPlaceholder.getMPSGraphTensor()] = inputPlaceholder.getMPSGraphTensorData();
    results[outputPlaceholder.getMPSGraphTensor()] = outputPlaceholder.getMPSGraphTensorData();

    if (cachedGraph->gradOutputTensor) {
      feeds[gradOutputPlaceholder.getMPSGraphTensor()] = gradOutputPlaceholder.getMPSGraphTensorData();
    }
    if (cachedGraph->indicesTensor) {
      if (is_backward_pass) {
        feeds[indicesPlaceholder.getMPSGraphTensor()] = indicesPlaceholder.getMPSGraphTensorData();
      } else {
        results[indicesPlaceholder.getMPSGraphTensor()] = indicesPlaceholder.getMPSGraphTensorData();
      }
    }
    MPSScalar divisor_scalar;
    if (cachedGraph->divisorTensor) {
      const float divisor = float(kH * kW) / (float)divisor_override.value();
      divisor_scalar = getMPSScalar(divisor, ScalarType::Float);
      feeds[cachedGraph->divisorTensor] = getMPSGraphTensorFromScalar(mpsStream, divisor_scalar);
    }

    runMPSGraph(mpsStream, cachedGraph->graph(), feeds, results);

    if (output_memory_format != suggested_memory_format) {
      const_cast<Tensor&>(output) = output.to(suggested_memory_format);
    }
  }
}

static std::vector<int32_t> copy_and_maybe_expand(IntArrayRef a, int32_t pooling_dims) {
  std::vector<int32_t> b(pooling_dims);
  for (const auto dim : c10::irange(pooling_dims)) {
    b[dim] = safe_downcast<int32_t, int64_t>(a[a.size() == 1 ? 0 : dim]);
  }
  return b;
}

using PoolSizes = std::tuple<int32_t,
                             std::vector<int64_t>,
                             std::vector<int32_t>,
                             std::vector<int32_t>,
                             std::vector<int32_t>,
                             std::vector<int32_t>>;

static PoolSizes process_pool_sizes(const Tensor& input,
                                    IntArrayRef kernel_size,
                                    IntArrayRef stride,
                                    IntArrayRef padding,
                                    IntArrayRef dilation,
                                    bool ceil_mode,
                                    const int32_t pooling_dims,
                                    const std::string& op_name) {
  TORCH_INTERNAL_ASSERT(pooling_dims == 1 || pooling_dims == 2 || pooling_dims == 3);

  const int32_t dims = input.dim();

  TORCH_CHECK(dims == pooling_dims + 1 || dims == pooling_dims + 2,
              op_name,
              ": non-empty ",
              pooling_dims + 1,
              "D or ",
              pooling_dims + 2,
              "D (batch mode) tensor expected for input");

  TORCH_CHECK(kernel_size.size() == 1 || kernel_size.size() == pooling_dims,
              op_name,
              ": kernel_size must either be a single int, or a tuple of ",
              pooling_dims,
              " ints");

  TORCH_CHECK(stride.empty() || stride.size() == 1 || stride.size() == pooling_dims,
              op_name,
              ": stride must either be omitted, a single int, or a tuple of ",
              pooling_dims,
              " ints");

  TORCH_CHECK(padding.size() == 1 || padding.size() == pooling_dims,
              op_name,
              ": padding must either be a single int, or a tuple of ",
              pooling_dims,
              " ints");

  TORCH_CHECK(dilation.size() == 1 || dilation.size() == pooling_dims,
              op_name,
              ": dilation must be either a single int, or a tuple of ",
              pooling_dims,
              " ints");

  int32_t leading_dims = input.dim() - pooling_dims;

  const auto kernel_size_expanded = copy_and_maybe_expand(kernel_size, pooling_dims);
  const auto stride_expanded = copy_and_maybe_expand(stride.empty() ? kernel_size : stride, pooling_dims);
  const auto padding_expanded = copy_and_maybe_expand(padding, pooling_dims);
  const auto dilation_expanded = copy_and_maybe_expand(dilation, pooling_dims);

  for (const auto dim : c10::irange(pooling_dims)) {
    TORCH_CHECK(padding_expanded[dim] >= 0, op_name, ": pad must be non-negative");
    TORCH_CHECK(padding_expanded[dim] * 2 <= kernel_size_expanded[dim],
                op_name,
                ": pad should be at most half of effective kernel size");
  }

<<<<<<< HEAD
  const auto memory_format = input.suggest_memory_format();

  if (pooling_dims == 2) {
    bool valid_dims = input.size(1) != 0 && input.size(2) != 0;
    if (memory_format == at::MemoryFormat::ChannelsLast) {
      // Expect tensor in NHWC format and allow 0-dim only for N.
      TORCH_CHECK((dims == 4 && valid_dims && input.size(3) != 0),
                  "Expected 4D (batch mode) tensor expected for input with channels_last layout"
                  " with optional 0 dim batch size for input, but got: ",
                  input.sizes());
    } else {
      TORCH_CHECK((dims == 3 && input.size(0) != 0 && valid_dims) || (dims == 4 && valid_dims && input.size(3) != 0),
                  "Expected 3D or 4D (batch mode) tensor with optional 0 dim batch size for input, but got:",
                  input.sizes());
    }
  }

  for (int64_t dim = leading_dims == 2 ? 1 : 0; dim < dims; dim++) {
=======
  for (const auto dim : c10::irange(static_cast<int>(leading_dims == 2), dims)) {
>>>>>>> 2bfa3d01
    TORCH_CHECK(input.size(dim) > 0, op_name, ": Expected input's non-batch dimensions to have positive length");
  }

  // According to the documentation, the output size of each pooling dimension
  // follows this basic formula:
  // (in_size + 2 * padding - dilation * (kernel_size - 1) - 1) / stride + 1

  std::vector<int64_t> output_pooling_size(pooling_dims);

  for (const auto dim : c10::irange(pooling_dims)) {
    int64_t out_size = (input.size(leading_dims + dim) + 2 * padding_expanded[dim] -
                        dilation_expanded[dim] * (kernel_size_expanded[dim] - 1)) -
        1;

    if (ceil_mode) {
      out_size += stride_expanded[dim] - 1;
    }

    out_size = out_size / stride_expanded[dim] + 1;

    if (ceil_mode) {
      if (((out_size - 1) * stride_expanded[dim]) >= (input.size(leading_dims + dim) + padding_expanded[dim])) {
        out_size -= 1;
      }
    }
    output_pooling_size[dim] = out_size;
  }

  std::vector<int64_t> output_size(dims);
  for (const auto dim : c10::irange(leading_dims)) {
    output_size[dim] = input.size(dim);
  }
  for (const auto dim : c10::irange(pooling_dims)) {
    output_size[leading_dims + dim] = output_pooling_size[dim];
  }

  return PoolSizes(dims, output_size, kernel_size_expanded, stride_expanded, padding_expanded, dilation_expanded);
}

static void max_pool_with_indices_out_mps_template(const Tensor& output,
                                                   const std::optional<Tensor>& indices_opt,
                                                   const Tensor& input,
                                                   IntArrayRef _kernel_size,
                                                   IntArrayRef _stride,
                                                   IntArrayRef _padding,
                                                   IntArrayRef _dilation,
                                                   bool ceil_mode,
                                                   const int32_t pooling_dims,
                                                   const std::string& op_name) {
  auto [dims, output_size, kernel_size, stride, padding, dilation] =
      process_pool_sizes(input, _kernel_size, _stride, _padding, _dilation, ceil_mode, pooling_dims, op_name);
  const Tensor& indices = *(at::borrow_from_optional_tensor(indices_opt));
  const bool return_indices = indices.defined();

  const auto memory_format = input.suggest_memory_format();
  output.resize_(output_size, memory_format);
  if (return_indices) {
    indices.resize_(output_size, memory_format);
  }

  auto iter = TensorIteratorConfig().add_output(output).resize_outputs(false).check_all_same_dtype(false).build();

  id<MTLDevice> device = MPSDevice::getInstance()->device();
  MPSStream* mpsStream = getCurrentMPSStream();
  const auto numThreads = iter.numel();
  TORCH_INTERNAL_ASSERT(numThreads == output.numel());

  PoolingParams<5> params;

  params.dims = dims;
  params.pooling_dims = pooling_dims;
  params.return_indices = return_indices;

  for (const auto dim : c10::irange(dims)) {
    params.input_sizes[dim] = safe_downcast<int32_t, int64_t>(input.size(dim));
    params.input_strides[dim] = safe_downcast<int32_t, int64_t>(input.stride(dim));
    params.output_sizes[dim] = safe_downcast<int32_t, int64_t>(output.size(dim));
    params.output_strides[dim] = safe_downcast<int32_t, int64_t>(output.stride(dim));
    if (return_indices) {
      params.indices_sizes[dim] = safe_downcast<int32_t, int64_t>(indices.size(dim));
      params.indices_strides[dim] = safe_downcast<int32_t, int64_t>(indices.stride(dim));
    }
  }

  memcpy(params.kernel_size.data(), kernel_size.data(), pooling_dims * sizeof(int32_t));
  memcpy(params.stride.data(), stride.data(), pooling_dims * sizeof(int32_t));
  memcpy(params.padding.data(), padding.data(), pooling_dims * sizeof(int32_t));
  memcpy(params.dilation.data(), dilation.data(), pooling_dims * sizeof(int32_t));

  dispatch_sync_with_rethrow(mpsStream->queue(), ^() {
    @autoreleasepool {
      id<MTLComputeCommandEncoder> computeEncoder = mpsStream->commandEncoder();
      auto maxPoolPSO = lib.getPipelineStateForFunc("max_pool_" + scalarToMetalTypeString(input));

      getMPSProfiler().beginProfileKernel(maxPoolPSO, op_name, {input});
      [computeEncoder setComputePipelineState:maxPoolPSO];
      mtl_setArgs(
          computeEncoder, input, output, return_indices ? std::optional<Tensor>(indices) : std::nullopt, params);

      mtl_dispatch1DJob(computeEncoder, maxPoolPSO, numThreads);
      getMPSProfiler().endProfileKernel(maxPoolPSO);
    }
  });
}

static void max_pool_with_indices_backward_out_mps_template(Tensor& grad_input,
                                                            const Tensor& indices,
                                                            const Tensor& input,
                                                            const Tensor& grad_output,
                                                            IntArrayRef _kernel_size,
                                                            IntArrayRef _stride,
                                                            IntArrayRef _padding,
                                                            IntArrayRef _dilation,
                                                            bool ceil_mode,
                                                            const int32_t pooling_dims,
                                                            const std::string& op_name) {
  auto [dims, output_size, kernel_size, stride, padding, dilation] =
      process_pool_sizes(input, _kernel_size, _stride, _padding, _dilation, ceil_mode, pooling_dims, op_name);

  const auto memory_format = input.suggest_memory_format();
  grad_input.resize_(input.sizes(), memory_format);
  grad_input.fill_(0);

  id<MTLDevice> device = MPSDevice::getInstance()->device();
  MPSStream* mpsStream = getCurrentMPSStream();
  const auto numThreads = grad_output.numel();
  PoolingBackwardParams<5> params;

  params.dims = dims;
  params.pooling_dims = pooling_dims;

  for (const auto dim : c10::irange(dims)) {
    params.grad_input_sizes[dim] = safe_downcast<int32_t, int64_t>(grad_input.size(dim));
    params.grad_input_strides[dim] = safe_downcast<int32_t, int64_t>(grad_input.stride(dim));
    params.grad_output_sizes[dim] = safe_downcast<int32_t, int64_t>(grad_output.size(dim));
    params.grad_output_strides[dim] = safe_downcast<int32_t, int64_t>(grad_output.stride(dim));
    params.indices_strides[dim] = safe_downcast<int32_t, int64_t>(indices.stride(dim));
  }

  dispatch_sync_with_rethrow(mpsStream->queue(), ^() {
    @autoreleasepool {
      id<MTLComputeCommandEncoder> computeEncoder = mpsStream->commandEncoder();
      auto maxPoolPSO = lib.getPipelineStateForFunc("max_pool_backward_" + scalarToMetalTypeString(input));

      getMPSProfiler().beginProfileKernel(maxPoolPSO, op_name, {input});
      [computeEncoder setComputePipelineState:maxPoolPSO];
      mtl_setArgs(computeEncoder, grad_input, grad_output, indices, params);

      mtl_dispatch1DJob(computeEncoder, maxPoolPSO, numThreads);
      getMPSProfiler().endProfileKernel(maxPoolPSO);
    }
  });
}

static void avg_pool2d_template(const Tensor& input,
                                const Tensor& output,
                                const std::optional<Tensor>& grad_output_opt,
                                IntArrayRef kernel_size,
                                IntArrayRef stride,
                                IntArrayRef padding,
                                IntArrayRef dilation,
                                bool ceil_mode,
                                bool count_include_pad,
                                const std::optional<int64_t> divisor_override,
                                const std::string& op_name) {
  const Tensor& grad_output = *(at::borrow_from_optional_tensor(grad_output_opt));
  const bool is_backward_pass = grad_output.defined();
  const bool use_divisor = divisor_override.has_value() && divisor_override.value() != 0;

  // custom divisor isn't supported natively in avgPooling2DWithSourceTensor().
  // For Float input type, we work around it by multiplying divisor after avgPooling2D.
  // However, for Long type, the accumulated error when multiplying the divisor
  // would produce results that mismatch CPU results.
  if (use_divisor && input.scalar_type() == ScalarType::Long) {
    TORCH_WARN_ONCE("MPS: passing divisor to Average Pooling op with int64 input is ",
                    "not supported on MPS backend. ",
                    "Falling back on CPU. This may have performance implications.");
    if (!is_backward_pass) {
      output.copy_(at::avg_pool2d(
          input.to("cpu"), kernel_size, stride, padding, ceil_mode, count_include_pad, divisor_override));
    } else {
      output.copy_(at::avg_pool2d_backward(grad_output.to("cpu"),
                                           input.to("cpu"),
                                           kernel_size,
                                           stride,
                                           padding,
                                           ceil_mode,
                                           count_include_pad,
                                           divisor_override));
    }
    return;
  }

  mps::PoolingOpBlock pooling_op_block = ^PoolingOpFn(cachedGraph, desc) {
    MPSGraph* mpsGraph = cachedGraph.graph();
    const int64_t ndims = input.ndimension();
    MPSShape* paddingShape = nil;
    MPSGraphTensor* paddedTensor = cachedGraph.inputTensor;

    // workaround for issue #103039644: mismatching MPS vs. CPU results
    // when both ceilMode and includeZeroPadToAverage are True
    const bool explicit_padding = count_include_pad && ceil_mode;
    if (explicit_padding) {
      std::vector<NSNumber*> padVec(ndims, @(0));
      padVec[ndims - 1] = @(padding.size() == 1 ? padding[0] : padding[1]);
      padVec[ndims - 2] = @(ndims > 3 ? padding[0] : 0);
      paddingShape = [NSArray arrayWithObjects:padVec.data() count:ndims];
      paddedTensor = [mpsGraph padTensor:cachedGraph.inputTensor
                         withPaddingMode:MPSGraphPaddingModeZero
                             leftPadding:paddingShape
                            rightPadding:paddingShape
                           constantValue:0.0
                                    name:nil];
      paddedTensor = [mpsGraph identityWithTensor:paddedTensor name:nil];
    } else {
      desc.includeZeroPadToAverage = count_include_pad;
    }
    if (use_divisor) {
      desc.includeZeroPadToAverage = YES;
    }

    if (!is_backward_pass) {
      MPSGraphTensor* avgPoolTensor = [mpsGraph avgPooling2DWithSourceTensor:paddedTensor descriptor:desc name:nil];
      if (cachedGraph.divisorTensor) {
        // workaround: custom divisor isn't supported by MPS backend, so we scale manually
        return
            [mpsGraph multiplicationWithPrimaryTensor:avgPoolTensor
                                      secondaryTensor:mps::castMPSTensor(
                                                          mpsGraph, cachedGraph.divisorTensor, [avgPoolTensor dataType])
                                                 name:nil];
      } else {
        return avgPoolTensor;
      }
    } else { // backward pass
      MPSGraphTensor* scaledGradTensor = cachedGraph.gradOutputTensor;
      if (cachedGraph.divisorTensor) {
        scaledGradTensor = [mpsGraph
            multiplicationWithPrimaryTensor:cachedGraph.gradOutputTensor
                            secondaryTensor:mps::castMPSTensor(
                                                mpsGraph, cachedGraph.divisorTensor, [scaledGradTensor dataType])
                                       name:nil];
      }
      MPSGraphTensor* avgPoolTensor = [mpsGraph avgPooling2DGradientWithGradientTensor:scaledGradTensor
                                                                          sourceTensor:paddedTensor
                                                                            descriptor:desc
                                                                                  name:nil];
      if (explicit_padding) {
        return [mpsGraph padGradientWithIncomingGradientTensor:avgPoolTensor
                                                  sourceTensor:cachedGraph.inputTensor
                                                   paddingMode:MPSGraphPaddingModeZero
                                                   leftPadding:paddingShape
                                                  rightPadding:paddingShape
                                                          name:nil];

      } else {
        return avgPoolTensor;
      }
    }
  };

  pool2d_template(input,
                  output,
                  std::nullopt,
                  grad_output_opt,
                  kernel_size,
                  stride,
                  padding,
                  {1, 1},
                  ceil_mode,
                  count_include_pad,
                  divisor_override,
                  pooling_op_block,
                  op_name);
}

} // namespace mps

Tensor mps_max_pool2d(const Tensor& input,
                      IntArrayRef kernel_size,
                      IntArrayRef stride,
                      IntArrayRef padding,
                      IntArrayRef dilation,
                      bool ceil_mode) {
  Tensor output = at::empty({0}, input.options(), MemoryFormat::Contiguous);
  Tensor indices = at::empty({0}, input.options().dtype(kLong), MemoryFormat::Contiguous);
  mps::max_pool_with_indices_out_mps_template(output,
                                              std::nullopt,
                                              input,
                                              kernel_size,
                                              stride,
                                              padding,
                                              dilation,
                                              ceil_mode,
                                              /*pooling_dims=*/2,
                                              "max_pool2d");
  return output;
}

Tensor mps_max_pool2d_backward(const Tensor& grad_output,
                               const Tensor& input,
                               IntArrayRef kernel_size,
                               IntArrayRef stride,
                               IntArrayRef padding,
                               IntArrayRef dilation,
                               bool ceil_mode) {
  Tensor grad_input = at::empty(input.sizes(), input.options(), MemoryFormat::Contiguous);
  mps::PoolingOpBlock pooling_op_block = ^PoolingOpFn(cachedGraph, desc) {
    MPSGraph* mpsGraph = cachedGraph.graph();
    return [mpsGraph maxPooling2DGradientWithGradientTensor:cachedGraph.gradOutputTensor
                                               sourceTensor:cachedGraph.inputTensor
                                                 descriptor:desc
                                                       name:nil];
  };
  mps::pool2d_template(input,
                       grad_input,
                       std::nullopt,
                       grad_output,
                       kernel_size,
                       stride,
                       padding,
                       dilation,
                       ceil_mode,
                       false,
                       std::nullopt,
                       pooling_op_block,
                       "max_pool2d_backward");

  return grad_input;
}

TORCH_IMPL_FUNC(max_pool2d_with_indices_out_mps)
(const Tensor& input,
 IntArrayRef kernel_size,
 IntArrayRef stride,
 IntArrayRef padding,
 IntArrayRef dilation,
 bool ceil_mode,
 const Tensor& output,
 const Tensor& indices) {
  mps::max_pool_with_indices_out_mps_template(output,
                                              indices,
                                              input,
                                              kernel_size,
                                              stride,
                                              padding,
                                              dilation,
                                              ceil_mode,
                                              /*pooling_dims=*/2,
                                              "max_pool2d");
}

TORCH_IMPL_FUNC(max_pool2d_with_indices_backward_out_mps)
(const Tensor& grad_output,
 const Tensor& input,
 IntArrayRef kernel_size,
 IntArrayRef stride,
 IntArrayRef padding,
 IntArrayRef dilation,
 bool ceil_mode,
 const Tensor& indices,
 const Tensor& grad_input) {
  mps::PoolingOpBlock pooling_op_block = ^PoolingOpFn(cachedGraph, desc) {
    MPSGraph* mpsGraph = cachedGraph.graph();
    return [mpsGraph maxPooling2DGradientWithGradientTensor:cachedGraph.gradOutputTensor
                                               sourceTensor:cachedGraph.inputTensor
                                                 descriptor:desc
                                                       name:nil];
  };
  mps::pool2d_template(input,
                       grad_input,
                       indices,
                       grad_output,
                       kernel_size,
                       stride,
                       padding,
                       dilation,
                       ceil_mode,
                       false,
                       std::nullopt,
                       pooling_op_block,
                       "max_pool2d_indices_backward");
}

std::tuple<Tensor&, Tensor&> max_pool3d_with_indices_out_mps(const Tensor& input,
                                                             IntArrayRef kernel_size,
                                                             IntArrayRef stride,
                                                             IntArrayRef padding,
                                                             IntArrayRef dilation,
                                                             bool ceil_mode,
                                                             Tensor& output,
                                                             Tensor& indices) {
  mps::max_pool_with_indices_out_mps_template(output,
                                              indices,
                                              input,
                                              kernel_size,
                                              stride,
                                              padding,
                                              dilation,
                                              ceil_mode,
                                              /*pooling_dims=*/3,
                                              "max_pool3d");
  return std::tuple<Tensor&, Tensor&>(output, indices);
}

std::tuple<Tensor, Tensor> max_pool3d_with_indices_mps(const Tensor& input,
                                                       IntArrayRef kernel_size,
                                                       IntArrayRef stride,
                                                       IntArrayRef padding,
                                                       IntArrayRef dilation,
                                                       bool ceil_mode) {
  NoNamesGuard guard;

  Tensor output = at::empty({0}, input.options(), MemoryFormat::Contiguous);
  Tensor indices = at::empty({0}, input.options().dtype(kLong), MemoryFormat::Contiguous);
  mps::max_pool_with_indices_out_mps_template(output,
                                              indices,
                                              input,
                                              kernel_size,
                                              stride,
                                              padding,
                                              dilation,
                                              ceil_mode,
                                              /*pooling_dims=*/3,
                                              "max_pool3d");

  guard.reset();
  namedinference::propagate_names(output, input);
  namedinference::propagate_names(indices, input);

  return std::tuple<Tensor, Tensor>(output, indices);
}

Tensor& max_pool3d_with_indices_backward_out_mps(const Tensor& grad_output,
                                                 const Tensor& input,
                                                 IntArrayRef kernel_size,
                                                 IntArrayRef stride,
                                                 IntArrayRef padding,
                                                 IntArrayRef dilation,
                                                 bool ceil_mode,
                                                 const Tensor& indices,
                                                 Tensor& grad_input) {
  mps::max_pool_with_indices_backward_out_mps_template(grad_input,
                                                       indices,
                                                       input,
                                                       grad_output,
                                                       kernel_size,
                                                       stride,
                                                       padding,
                                                       dilation,
                                                       ceil_mode,
                                                       /*pooling_dims=*/3,
                                                       "max_pool3d_backward");
  return grad_input;
}

Tensor max_pool3d_with_indices_backward_mps(const Tensor& grad_output,
                                            const Tensor& input,
                                            IntArrayRef kernel_size,
                                            IntArrayRef stride,
                                            IntArrayRef padding,
                                            IntArrayRef dilation,
                                            bool ceil_mode,
                                            const Tensor& indices) {
  auto grad_input = at::empty({0}, input.options());
  mps::max_pool_with_indices_backward_out_mps_template(grad_input,
                                                       indices,
                                                       input,
                                                       grad_output,
                                                       kernel_size,
                                                       stride,
                                                       padding,
                                                       dilation,
                                                       ceil_mode,
                                                       /*pooling_dims=*/3,
                                                       "max_pool3d_backward");
  return grad_input;
}

TORCH_IMPL_FUNC(avg_pool2d_out_mps)
(const Tensor& input,
 int64_t kH,
 int64_t kW,
 int64_t dH,
 int64_t dW,
 int64_t padH,
 int64_t padW,
 bool ceil_mode,
 bool count_include_pad,
 std::optional<int64_t> divisor_override,
 const Tensor& output) {
  mps::avg_pool2d_template(input,
                           output,
                           std::nullopt,
                           {kH, kW},
                           {dH, dW},
                           {padH, padW},
                           {1, 1},
                           ceil_mode,
                           count_include_pad,
                           divisor_override,
                           "avg_pool2d");
}

TORCH_IMPL_FUNC(avg_pool2d_backward_out_mps)
(const Tensor& gradOutput,
 const Tensor& input,
 IntArrayRef kernel_size,
 IntArrayRef stride,
 IntArrayRef padding,
 bool ceil_mode,
 bool count_include_pad,
 std::optional<int64_t> divisor_override,
 const Tensor& gradInput) {
  mps::avg_pool2d_template(input,
                           gradInput,
                           gradOutput,
                           kernel_size,
                           stride,
                           padding,
                           {1, 1},
                           ceil_mode,
                           count_include_pad,
                           divisor_override,
                           "avg_pool2d_backward");
}

} // namespace at::native<|MERGE_RESOLUTION|>--- conflicted
+++ resolved
@@ -325,10 +325,8 @@
                 ": pad should be at most half of effective kernel size");
   }
 
-<<<<<<< HEAD
-  const auto memory_format = input.suggest_memory_format();
-
   if (pooling_dims == 2) {
+    const auto memory_format = input.suggest_memory_format();
     bool valid_dims = input.size(1) != 0 && input.size(2) != 0;
     if (memory_format == at::MemoryFormat::ChannelsLast) {
       // Expect tensor in NHWC format and allow 0-dim only for N.
@@ -343,10 +341,7 @@
     }
   }
 
-  for (int64_t dim = leading_dims == 2 ? 1 : 0; dim < dims; dim++) {
-=======
   for (const auto dim : c10::irange(static_cast<int>(leading_dims == 2), dims)) {
->>>>>>> 2bfa3d01
     TORCH_CHECK(input.size(dim) > 0, op_name, ": Expected input's non-batch dimensions to have positive length");
   }
 
