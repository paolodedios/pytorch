//  Copyright © 2022 Apple Inc.
#define TORCH_ASSERT_ONLY_METHOD_OPERATORS
#include <ATen/native/ConvUtils.h>
#include <ATen/native/mps/OperationUtils.h>
#include <ATen/ops/_mps_convolution_native.h>
#include <ATen/ops/_mps_convolution_transpose_native.h>
#include <ATen/ops/mps_convolution_backward_native.h>
#include <ATen/ops/mps_convolution_transpose_backward_native.h>
#include <fmt/format.h>

namespace at::native {

// Create 3D convolution descriptor
static void fill_conv3d_desc(MPSGraphConvolution3DOpDescriptor* descriptor_,
                             NSUInteger strideInX,
                             NSUInteger strideInY,
                             NSUInteger strideInZ,
                             NSUInteger dilationRateInX,
                             NSUInteger dilationRateInY,
                             NSUInteger dilationRateInZ,
                             NSUInteger paddingHorizontal,
                             NSUInteger paddingVertical,
                             NSUInteger paddingDepth,
                             NSUInteger groups) {
  descriptor_.strideInX = strideInX;
  descriptor_.strideInY = strideInY;
  descriptor_.strideInZ = strideInZ;
  descriptor_.dilationRateInX = dilationRateInX;
  descriptor_.dilationRateInY = dilationRateInY;
  descriptor_.dilationRateInZ = dilationRateInZ;

  // TODO: Program the padding style
  descriptor_.paddingStyle = MPSGraphPaddingStyleExplicit;

  descriptor_.paddingLeft = paddingHorizontal;
  descriptor_.paddingRight = paddingHorizontal;
  descriptor_.paddingTop = paddingVertical;
  descriptor_.paddingBottom = paddingVertical;
  descriptor_.paddingFront = paddingDepth;
  descriptor_.paddingBack = paddingDepth;

  descriptor_.dataLayout = MPSGraphTensorNamedDataLayoutNCDHW;

  descriptor_.weightsLayout = MPSGraphTensorNamedDataLayoutOIDHW;

  descriptor_.groups = groups; // not yet tested in Xcode/C++
}

static void fill_depthwise_conv_desc(MPSGraphDepthwiseConvolution3DOpDescriptor* descriptor_,
                                     NSUInteger strideInX,
                                     NSUInteger strideInY,
                                     NSUInteger dilationRateInX,
                                     NSUInteger dilationRateInY,
                                     NSUInteger paddingHorizontal,
                                     NSUInteger paddingVertical,
                                     c10::MemoryFormat memory_format,
                                     NSUInteger groups) {
  descriptor_.strides =
      @[ @1, [[NSNumber alloc] initWithInteger:strideInY], [[NSNumber alloc] initWithInteger:strideInX] ];
  descriptor_.dilationRates =
      @[ @1, [[NSNumber alloc] initWithInteger:dilationRateInY], [[NSNumber alloc] initWithInteger:dilationRateInX] ];

  descriptor_.paddingStyle = MPSGraphPaddingStyleExplicit;
  descriptor_.paddingValues = @[
    @0,
    @0,
    [[NSNumber alloc] initWithInteger:paddingVertical],
    [[NSNumber alloc] initWithInteger:paddingVertical],
    [[NSNumber alloc] initWithInteger:paddingHorizontal],
    [[NSNumber alloc] initWithInteger:paddingHorizontal]
  ];
  descriptor_.channelDimensionIndex = -3LL;
}

// Create convolution descriptor
static void fill_conv_desc(MPSGraphConvolution2DOpDescriptor* descriptor_,
                           NSUInteger strideInX,
                           NSUInteger strideInY,
                           NSUInteger dilationRateInX,
                           NSUInteger dilationRateInY,
                           NSUInteger paddingHorizontal,
                           NSUInteger paddingVertical,
                           c10::MemoryFormat memory_format,
                           NSUInteger groups) {
  descriptor_.strideInX = strideInX;
  descriptor_.strideInY = strideInY;
  descriptor_.dilationRateInX = dilationRateInX;
  descriptor_.dilationRateInY = dilationRateInY;

  // TODO: Program the padding style
  descriptor_.paddingStyle = MPSGraphPaddingStyleExplicit;

  descriptor_.paddingLeft = paddingHorizontal;
  descriptor_.paddingRight = paddingHorizontal;
  descriptor_.paddingTop = paddingVertical;
  descriptor_.paddingBottom = paddingVertical;

  descriptor_.dataLayout = (memory_format == at::MemoryFormat::Contiguous) ? MPSGraphTensorNamedDataLayoutNCHW
                                                                           : MPSGraphTensorNamedDataLayoutNHWC;

  // PyTorch always uses OIHW memory layout for weights
  descriptor_.weightsLayout = MPSGraphTensorNamedDataLayoutOIHW;
  descriptor_.groups = groups;
}

static Tensor _mps_convolution_impl(const Tensor& input_t_,
                                    const Tensor& weight_t,
                                    const std::optional<Tensor>& bias_opt,
                                    IntArrayRef padding,
                                    IntArrayRef stride,
                                    IntArrayRef dilation,
                                    int64_t groups,
                                    std::optional<IntArrayRef> input_shape) {
  const bool is_macOS_15_0_or_newer = is_macos_13_or_newer(MacOSVersion::MACOS_VER_15_0_PLUS);
  Tensor input_t = input_t_;
  bool is3DConv = input_t.dim() == 5;
  if (!is_macOS_15_0_or_newer || is3DConv) {
    input_t = input_t.contiguous();
  }

  TORCH_CHECK(isFloatingType(input_t.scalar_type()), "Convolution is supported only for Floating types");

  using namespace at::native::mps;
  CheckedFrom c = "mps_convolution";
  TensorArg input{input_t, "input", 1}, weight{weight_t, "weight", 2};
  checkAllSameType(c, {input, weight});
  checkAllSameGPU(c, {input, weight});

  bool bias_defined;

  if (bias_opt == std::nullopt)
    bias_defined = false;
  else
    bias_defined = bias_opt->defined();

  auto memory_format = input_t.suggest_memory_format();
  bool is_channels_last = mps_conv_use_channels_last(input_t, weight_t) && !is3DConv && is_macOS_15_0_or_newer;
  auto output_t =
      at::empty(input_shape.has_value() ? input_shape.value()
                                        : conv_output_size(input->sizes(), weight->sizes(), padding, stride, dilation),
                input->scalar_type(),
                std::nullopt,
                kMPS,
                std::nullopt,
                is_channels_last ? MemoryFormat::ChannelsLast : MemoryFormat::Contiguous);
  if (output_t.numel() == 0) {
    return output_t;
  }
  TensorArg output{output_t, "result", 0};

  if (!is_macos_13_or_newer(MacOSVersion::MACOS_VER_15_1_PLUS)) {
    // On macOS < 15.1, MPS convolution kernel does not support output channels > 2^16
    for (auto elem : output_t.sizes()) {
      TORCH_CHECK_NOT_IMPLEMENTED(elem <= (1 << 16), "Output channels > 65536 not supported at the MPS device. ");
    }
  }

  convolution_shape_check(c, input, weight, output, padding, stride, dilation, groups);

  // Derive from MPSCachedGraph
  struct CachedGraph : public MPSCachedGraph {
    CachedGraph(MPSGraph* graph) : MPSCachedGraph(graph) {}
    MPSGraphTensor* inputTensor_ = nil;
    MPSGraphTensor* biasTensor_ = nil;
    MPSGraphTensor* weightTensor_ = nil;
    MPSGraphTensor* outputTensor_ = nil;
  };

  auto stream = at::mps::getCurrentMPSStream();

  @autoreleasepool {
    IntArrayRef bias_shape;
    if (bias_defined)
      bias_shape = bias_opt.value().sizes();

    std::string bias_shape_key;
    if (bias_defined) {
      bias_shape_key = std::to_string(bias_shape[0]);
    } else {
      bias_shape_key = "nobias";
    }

    std::string key = fmt::format("mps_{}convolution:{}:{}:{}:{}:{}:{}:{}:{}",
                                  is3DConv ? "3d_" : "",
                                  getArrayRefString(stride),
                                  getArrayRefString(dilation),
                                  getArrayRefString(padding),
                                  groups,
                                  is_channels_last,
                                  mps::getTensorsStringKey({input_t, weight_t}),
                                  bias_defined,
                                  bias_shape_key);

    MPSShape* inputShape = mps::getMPSShape(input_t, memory_format);
    MPSShape* outputShape = mps::getMPSShape(output_t, memory_format);
<<<<<<< HEAD
=======
    MPSNDArray* inputNDArray = nil;
    MPSNDArray* outputNDArray = nil;

    if (input_t.is_contiguous(memory_format) && output_t.is_contiguous(memory_format) && is_macOS_15_0_or_newer) {
      inputNDArray = getMPSNDArray(input_t, inputShape);
      outputNDArray = getMPSNDArray(output_t, outputShape);
    }
>>>>>>> 1d2e2fc1

    auto cachedGraph = LookUpOrCreateCachedGraph<CachedGraph>(key, [&](auto mpsGraph, auto newCachedGraph) {
      MPSShape* weightShape = mps::getMPSShape(weight_t);
      bool isDepthwiseConv = ((groups > 1 && (weightShape[1].intValue == 1)) && inputShape.count >= 4 &&
                              weightShape.count >= 4 && !is_channels_last);

      MPSGraphTensor* inputTensor = mpsGraphRankedPlaceHolder(mpsGraph, input_t);
      MPSGraphTensor* weightTensor = mpsGraphRankedPlaceHolder(mpsGraph, weight_t);
      MPSGraphTensor* outputTensor;
      if (is3DConv) {
        MPSGraphConvolution3DOpDescriptor* conv3dDescriptor_ = [[MPSGraphConvolution3DOpDescriptor new] autorelease];
        fill_conv3d_desc(conv3dDescriptor_,
                         stride[2],
                         stride[1],
                         stride[0],
                         dilation[2],
                         dilation[1],
                         dilation[0],
                         padding[2],
                         padding[1],
                         padding[0],
                         groups);

        outputTensor = [mpsGraph convolution3DWithSourceTensor:inputTensor
                                                 weightsTensor:weightTensor
                                                    descriptor:conv3dDescriptor_
                                                          name:nil];
      } else if (isDepthwiseConv) {
        MPSGraphDepthwiseConvolution3DOpDescriptor* depthWiseConv3dDescriptor_ =
            [[MPSGraphDepthwiseConvolution3DOpDescriptor new] autorelease];
        fill_depthwise_conv_desc(depthWiseConv3dDescriptor_,
                                 stride[1],
                                 stride[0],
                                 dilation[1],
                                 dilation[0],
                                 padding[1],
                                 padding[0],
                                 memory_format,
                                 groups);

        MPSGraphTensor* weightTransposeTensor = [mpsGraph transposeTensor:weightTensor
                                                                dimension:-3
                                                            withDimension:-4
                                                                     name:nil];
        outputTensor = [mpsGraph depthwiseConvolution3DWithSourceTensor:inputTensor
                                                          weightsTensor:weightTransposeTensor
                                                             descriptor:depthWiseConv3dDescriptor_
                                                                   name:nil];
      } else {
        MPSGraphConvolution2DOpDescriptor* conv2dDescriptor_ = [[MPSGraphConvolution2DOpDescriptor new] autorelease];
        fill_conv_desc(conv2dDescriptor_,
                       stride[1],
                       stride[0],
                       dilation[1],
                       dilation[0],
                       padding[1],
                       padding[0],
                       MemoryFormat::Contiguous,
                       groups);

        outputTensor = [mpsGraph convolution2DWithSourceTensor:inputTensor
                                                 weightsTensor:weightTensor
                                                    descriptor:conv2dDescriptor_
                                                          name:nil];
      }

      MPSGraphTensor* biasTensor = nil;
      if (bias_defined) {
        biasTensor = mpsGraphUnrankedPlaceHolder(mpsGraph, getMPSDataType(bias_opt.value()));
      }

      if (bias_defined) {
        outputTensor = [mpsGraph additionWithPrimaryTensor:outputTensor secondaryTensor:biasTensor name:nil];
      }
      newCachedGraph->inputTensor_ = inputTensor;
      newCachedGraph->weightTensor_ = weightTensor;
      newCachedGraph->biasTensor_ = biasTensor;
      newCachedGraph->outputTensor_ = outputTensor;
    });

    auto inputPlaceholder = Placeholder(cachedGraph->inputTensor_, input_t);
    auto weightsPlaceholder = Placeholder(cachedGraph->weightTensor_, weight_t);
    auto biasPlaceholder = Placeholder();
    // Reshape the bias to be broadcastable with output of conv2d or conv3d
    if (bias_defined) {
      if (is3DConv) {
        biasPlaceholder = Placeholder(cachedGraph->biasTensor_, (bias_opt.value()).view({1, bias_shape[0], 1, 1, 1}));
      } else {
        biasPlaceholder = Placeholder(cachedGraph->biasTensor_, (bias_opt.value()).view({1, bias_shape[0], 1, 1}));
      }
    }
<<<<<<< HEAD
    auto outputPlaceholder = Placeholder(cachedGraph->outputTensor_, *output);
=======
    auto outputPlaceholder = outputNDArray ? Placeholder(cachedGraph->outputTensor_, outputNDArray)
                                           : Placeholder(cachedGraph->outputTensor_, output_t);
>>>>>>> 1d2e2fc1

    NSMutableDictionary<MPSGraphTensor*, MPSGraphTensorData*>* feeds =
        [[[NSMutableDictionary alloc] initWithCapacity:3] autorelease];
    feeds[inputPlaceholder.getMPSGraphTensor()] = inputPlaceholder.getMPSGraphTensorData();
    feeds[weightsPlaceholder.getMPSGraphTensor()] = weightsPlaceholder.getMPSGraphTensorData();
    if (bias_defined) {
      feeds[biasPlaceholder.getMPSGraphTensor()] = biasPlaceholder.getMPSGraphTensorData();
    }

    runMPSGraph(stream, cachedGraph->graph(), feeds, outputPlaceholder);
  }

  return output_t;
}

Tensor _mps_convolution(const Tensor& input_t,
                        const Tensor& weight_t,
                        const std::optional<Tensor>& bias_opt,
                        IntArrayRef padding,
                        IntArrayRef stride,
                        IntArrayRef dilation,
                        int64_t groups) {
  return _mps_convolution_impl(input_t, weight_t, bias_opt, padding, stride, dilation, groups, std::nullopt);
}

static Tensor mps_convolution_backward_input(IntArrayRef input_size,
                                             const Tensor& grad_output_t,
                                             const Tensor& weight_t,
                                             IntArrayRef padding,
                                             IntArrayRef stride,
                                             IntArrayRef dilation,
                                             int64_t groups,
                                             bool bias_defined) {
  using namespace at::native::mps;
  using namespace mps;
  bool is3DConv = grad_output_t.dim() == 5;
  if (!is_macos_13_or_newer(MacOSVersion::MACOS_VER_15_1_PLUS)) {
    // On macOS < 15.1, MPS convolution kernel does not support output channels > 2^16
    for (auto elem : grad_output_t.sizes()) {
      TORCH_CHECK_NOT_IMPLEMENTED(elem <= (1 << 16), "Output channels > 65536 not supported at the MPS device. ");
    }
  }

  TORCH_CHECK(isFloatingType(grad_output_t.scalar_type()), "Convolution is supported only for Floating types");
  CheckedFrom c = "mps_convolution_backward_input";
  TensorArg grad_output{grad_output_t, "grad_output", 1}, weight{weight_t, "weight", 2};
  checkAllSameType(c, {grad_output, weight});
  checkAllSameGPU(c, {grad_output, weight});
  constexpr auto kChannelsLast = at::MemoryFormat::ChannelsLast;
  bool is_channels_last = mps_conv_use_channels_last(grad_output_t, weight_t) && !is3DConv;
  auto grad_input_t =
      at::empty(input_size, grad_output_t.options(), is_channels_last ? std::optional(kChannelsLast) : std::nullopt);

  // Avoid "grad_input" when this is being used as transposed convolution
  TensorArg grad_input{grad_input_t, "result", 0};
  convolution_shape_check(c, grad_input, weight, grad_output, padding, stride, dilation, groups);

  // Derive from MPSCachedGraph
  struct CachedGraph : public MPSCachedGraph {
    CachedGraph(MPSGraph* graph) : MPSCachedGraph(graph) {}
    MPSGraphTensor* gradOutputTensor_ = nil;
    MPSGraphTensor* weightTensor_ = nil;
    MPSGraphTensor* gradInputTensor_ = nil;
  };

  // Add backward with input
  @autoreleasepool {
    MPSStream* stream = getCurrentMPSStream();
    MPSShape* mps_input_shape = getMPSShape(input_size);
    std::string key = fmt::format("mps_{}_convolution_backward_input:{}:{}:{}:{}:{}:{}",
                                  is3DConv ? "3d_" : "",
                                  getArrayRefString(stride),
                                  getArrayRefString(dilation),
                                  getArrayRefString(padding),
                                  groups,
                                  is_channels_last,
                                  getTensorsStringKey({grad_output_t, weight_t}));
    auto cachedGraph = LookUpOrCreateCachedGraph<CachedGraph>(key, [&](auto mpsGraph, auto newCachedGraph) {
      auto gradOutputTensor = mpsGraphRankedPlaceHolder(mpsGraph, grad_output_t);
      auto weightTensor = mpsGraphRankedPlaceHolder(mpsGraph, weight_t);

      MPSGraphTensor* gradInputTensor;
      MPSShape* weightOutputShape = mps::getMPSShape(weight_t);
      // Depthwise conv is input feature channels = groups. So I in OIHW has to be 1.
      bool isDepthwiseConv = ((groups > 1 && (weightOutputShape[1].intValue == 1)) && grad_output_t.ndimension() >= 4 &&
                              weightOutputShape.count >= 4 && !is_channels_last);

      if (is3DConv) {
        MPSGraphConvolution3DOpDescriptor* conv3dDescriptor_ = [[MPSGraphConvolution3DOpDescriptor new] autorelease];
        fill_conv3d_desc(conv3dDescriptor_,
                         stride[2],
                         stride[1],
                         stride[0],
                         dilation[2],
                         dilation[1],
                         dilation[0],
                         padding[2],
                         padding[1],
                         padding[0],
                         groups);
        gradInputTensor = [mpsGraph convolution3DDataGradientWithIncomingGradientTensor:gradOutputTensor
                                                                          weightsTensor:weightTensor
                                                                            outputShape:mps_input_shape
                                                           forwardConvolutionDescriptor:conv3dDescriptor_
                                                                                   name:nil];
      } else if (isDepthwiseConv) {
        MPSGraphDepthwiseConvolution3DOpDescriptor* depthWiseConv3dDescriptor_ =
            [[MPSGraphDepthwiseConvolution3DOpDescriptor new] autorelease];
        fill_depthwise_conv_desc(depthWiseConv3dDescriptor_,
                                 stride[1],
                                 stride[0],
                                 dilation[1],
                                 dilation[0],
                                 padding[1],
                                 padding[0],
                                 at::MemoryFormat::Contiguous,
                                 groups);
        MPSGraphTensor* weightTransposeTensor = [mpsGraph transposeTensor:weightTensor
                                                                dimension:-3
                                                            withDimension:-4
                                                                     name:nil];
        gradInputTensor =
            [mpsGraph depthwiseConvolution3DDataGradientWithIncomingGradientTensor:gradOutputTensor
                                                                     weightsTensor:weightTransposeTensor
                                                                       outputShape:mps_input_shape
                                                                        descriptor:depthWiseConv3dDescriptor_
                                                                              name:nil];
      } else {
        MPSGraphConvolution2DOpDescriptor* conv2dDescriptor_ = [[MPSGraphConvolution2DOpDescriptor new] autorelease];
        fill_conv_desc(conv2dDescriptor_,
                       stride[1],
                       stride[0],
                       dilation[1],
                       dilation[0],
                       padding[1],
                       padding[0],
                       at::MemoryFormat::Contiguous,
                       groups);

        gradInputTensor = [mpsGraph convolution2DDataGradientWithIncomingGradientTensor:gradOutputTensor
                                                                          weightsTensor:weightTensor
                                                                            outputShape:mps_input_shape
                                                           forwardConvolutionDescriptor:conv2dDescriptor_
                                                                                   name:nil];
      }

      newCachedGraph->gradOutputTensor_ = gradOutputTensor;
      newCachedGraph->weightTensor_ = weightTensor;
      newCachedGraph->gradInputTensor_ = gradInputTensor;
    });

    auto gradOutputPlaceholder = Placeholder(cachedGraph->gradOutputTensor_, grad_output_t);
    auto weightsPlaceholder = Placeholder(cachedGraph->weightTensor_, weight_t);
    auto outputPlaceholder = Placeholder(cachedGraph->gradInputTensor_, *grad_input);

    auto feeds = dictionaryFromPlaceholders(gradOutputPlaceholder, weightsPlaceholder);
    runMPSGraph(stream, cachedGraph->graph(), feeds, outputPlaceholder);
  }
  return *grad_input;
}

static Tensor mps_convolution_backward_weights(IntArrayRef weight_size,
                                               const Tensor& grad_output_t,
                                               const Tensor& input_t,
                                               IntArrayRef padding,
                                               IntArrayRef stride,
                                               IntArrayRef dilation,
                                               int64_t groups,
                                               bool bias_defined) {
  using namespace at::native::mps;
  using namespace mps;
  bool is3DConv = input_t.dim() == 5;
  TORCH_CHECK(isFloatingType(grad_output_t.scalar_type()), "Convolution is supported only for Floating types");
  CheckedFrom c = "mps_convolution_backward_weights";
  constexpr auto kChannelsLast = at::MemoryFormat::ChannelsLast;
  bool is_channels_last = mps_conv_use_channels_last(input_t, grad_output_t) && !is3DConv;

  // For uniformity with everything else, although it seems grad_weight
  // would be unambiguous too.
  TensorArg grad_output{grad_output_t, "grad_output", 1};
  TensorArg input{input_t, "input", 2};

  checkAllSameType(c, {grad_output, input});
  checkAllSameGPU(c, {grad_output, input});

  auto grad_weight_t =
      at::empty(weight_size, grad_output_t.options(), is_channels_last ? std::optional(kChannelsLast) : std::nullopt);
  TensorArg grad_weight{grad_weight_t, "result", 0};

  convolution_shape_check(c, input, grad_weight, grad_output, padding, stride, dilation, groups);

  // Derive from MPSCachedGraph
  struct CachedGraph : public MPSCachedGraph {
    CachedGraph(MPSGraph* graph) : MPSCachedGraph(graph) {}
    MPSGraphTensor* gradOutputTensor_ = nil;
    MPSGraphTensor* inputTensor_ = nil;
    MPSGraphTensor* gradWeightTensor_ = nil;
  };

  @autoreleasepool {
    MPSStream* stream = getCurrentMPSStream();

    MPSShape* mps_weight_shape = getMPSShape(weight_size);
    std::string key = fmt::format("mps_{}convolution_backward_weights:{}:{}:{}:{}:{}:{}",
                                  is3DConv ? "3d_" : "",
                                  getArrayRefString(stride),
                                  getArrayRefString(dilation),
                                  getArrayRefString(padding),
                                  groups,
                                  is_channels_last,
                                  getTensorsStringKey({grad_output_t, input_t, grad_weight_t}));
    auto cachedGraph = LookUpOrCreateCachedGraph<CachedGraph>(key, [&](auto mpsGraph, auto newCachedGraph) {
      MPSShape* inputShape = getMPSShape(input_t);
      bool isDepthwiseConv =
          ((groups > 1 && (mps_weight_shape[1].intValue == 1)) && inputShape.count >= 4 && mps_weight_shape.count >= 4);

      MPSGraphTensor* gradOutputTensor = mpsGraphRankedPlaceHolder(mpsGraph, grad_output_t);
      MPSGraphTensor* inputTensor = mpsGraphRankedPlaceHolder(mpsGraph, input_t);

      MPSGraphTensor* gradWeightTensor;
      if (is3DConv) {
        MPSGraphConvolution3DOpDescriptor* conv3dDescriptor_ = [[MPSGraphConvolution3DOpDescriptor new] autorelease];
        fill_conv3d_desc(conv3dDescriptor_,
                         stride[2],
                         stride[1],
                         stride[0],
                         dilation[2],
                         dilation[1],
                         dilation[0],
                         padding[2],
                         padding[1],
                         padding[0],
                         groups);
        gradWeightTensor = [mpsGraph convolution3DWeightsGradientWithIncomingGradientTensor:gradOutputTensor
                                                                               sourceTensor:inputTensor
                                                                                outputShape:mps_weight_shape
                                                               forwardConvolutionDescriptor:conv3dDescriptor_
                                                                                       name:nil];
      } else if (isDepthwiseConv) {
        MPSGraphDepthwiseConvolution3DOpDescriptor* depthWiseConv3dDescriptor_ =
            [[MPSGraphDepthwiseConvolution3DOpDescriptor new] autorelease];
        fill_depthwise_conv_desc(depthWiseConv3dDescriptor_,
                                 stride[1],
                                 stride[0],
                                 dilation[1],
                                 dilation[0],
                                 padding[1],
                                 padding[0],
                                 at::MemoryFormat::Contiguous,
                                 groups);
        NSNumber* outputFeatChannelDim = mps_weight_shape[0];
        MPSShape* weightShapeTranspose = @[ @1, outputFeatChannelDim, mps_weight_shape[2], mps_weight_shape[3] ];
        MPSGraphTensor* gradWeightTensorTranspose =
            [mpsGraph depthwiseConvolution3DWeightsGradientWithIncomingGradientTensor:gradOutputTensor
                                                                         sourceTensor:inputTensor
                                                                          outputShape:weightShapeTranspose
                                                                           descriptor:depthWiseConv3dDescriptor_
                                                                                 name:nil];
        gradWeightTensor = [mpsGraph transposeTensor:gradWeightTensorTranspose dimension:-3 withDimension:-4 name:nil];
      } else {
        MPSGraphConvolution2DOpDescriptor* conv2dDescriptor_ = [[MPSGraphConvolution2DOpDescriptor new] autorelease];
        fill_conv_desc(conv2dDescriptor_,
                       stride[1],
                       stride[0],
                       dilation[1],
                       dilation[0],
                       padding[1],
                       padding[0],
                       at::MemoryFormat::Contiguous,
                       groups);

        gradWeightTensor = [mpsGraph convolution2DWeightsGradientWithIncomingGradientTensor:gradOutputTensor
                                                                               sourceTensor:inputTensor
                                                                                outputShape:mps_weight_shape
                                                               forwardConvolutionDescriptor:conv2dDescriptor_
                                                                                       name:nil];
      }

      newCachedGraph->gradOutputTensor_ = gradOutputTensor;
      newCachedGraph->inputTensor_ = inputTensor;
      newCachedGraph->gradWeightTensor_ = gradWeightTensor;
    });

    auto gradOutputPlaceholder = Placeholder(cachedGraph->gradOutputTensor_, grad_output_t);
    auto inputPlaceholder = Placeholder(cachedGraph->inputTensor_, input_t);
    auto outputPlaceholder = Placeholder(cachedGraph->gradWeightTensor_, grad_weight_t);

    auto feeds = dictionaryFromPlaceholders(gradOutputPlaceholder, inputPlaceholder);
    runMPSGraph(stream, cachedGraph->graph(), feeds, outputPlaceholder);
  }

  return grad_weight_t;
}

std::tuple<at::Tensor, at::Tensor, at::Tensor> mps_convolution_backward(const at::Tensor& input,
                                                                        const at::Tensor& grad_output,
                                                                        const at::Tensor& weight,
                                                                        IntArrayRef padding,
                                                                        IntArrayRef stride,
                                                                        IntArrayRef dilation,
                                                                        int64_t groups,
                                                                        std::array<bool, 3> output_mask) {
  Tensor grad_input, grad_weight, grad_bias;
  if (input.numel() == 0) {
    if (output_mask[0]) {
      grad_input = at::empty_like(input, LEGACY_CONTIGUOUS_MEMORY_FORMAT);
    }
    if (output_mask[1]) {
      grad_weight = at::zeros_like(weight, LEGACY_CONTIGUOUS_MEMORY_FORMAT);
    }
  } else {
    if (output_mask[0]) {
      grad_input = mps_convolution_backward_input(
          input.sizes(), grad_output, weight, padding, stride, dilation, groups, output_mask[2]);
    }
    if (output_mask[1]) {
      grad_weight = mps_convolution_backward_weights(
          weight.sizes(), grad_output, input, padding, stride, dilation, groups, output_mask[2]);
    }
  }

  return std::tuple<Tensor, Tensor, Tensor>{grad_input, grad_weight, grad_bias};
}

static Tensor mps_convolution_transpose_forward(const Tensor& grad_output,
                                                const Tensor& weight,
                                                IntArrayRef padding,
                                                IntArrayRef output_padding,
                                                IntArrayRef stride,
                                                IntArrayRef dilation,
                                                int64_t groups) {
  auto input_size =
      conv_input_size(grad_output.sizes(), weight.sizes(), padding, output_padding, stride, dilation, groups);
  return mps_convolution_backward_input(input_size, grad_output, weight, padding, stride, dilation, groups, false);
}

Tensor _mps_convolution_transpose(const Tensor& input_t,
                                  const Tensor& weight_t,
                                  IntArrayRef padding,
                                  IntArrayRef output_padding,
                                  IntArrayRef stride,
                                  IntArrayRef dilation,
                                  int64_t groups) {
  bool is_unsupported_3d_dtype =
      (input_t.dim() == 5 && (input_t.scalar_type() == kHalf || input_t.scalar_type() == kBFloat16));
  TORCH_CHECK(!is_unsupported_3d_dtype, "ConvTranspose 3D with BF16 or FP16 types is not supported on MPS");

  auto output_t =
      mps_convolution_transpose_forward(input_t, weight_t, padding, output_padding, stride, dilation, groups);
  return output_t;
}

static Tensor mps_convolution_transpose_backward_input(const Tensor& grad_output_t,
                                                       const Tensor& weight_t,
                                                       IntArrayRef padding,
                                                       IntArrayRef stride,
                                                       IntArrayRef dilation,
                                                       int64_t groups,
                                                       IntArrayRef input_shape) {
  return _mps_convolution_impl(grad_output_t, weight_t, std::nullopt, padding, stride, dilation, groups, input_shape);
}

static Tensor mps_convolution_transpose_backward_weight(IntArrayRef weight_size,
                                                        const Tensor& grad_output_t,
                                                        const Tensor& input_t,
                                                        IntArrayRef padding,
                                                        IntArrayRef stride,
                                                        IntArrayRef dilation,
                                                        int64_t groups) {
  return mps_convolution_backward_weights(
      weight_size, input_t, grad_output_t, padding, stride, dilation, groups, false);
}

std::tuple<Tensor, Tensor> mps_convolution_transpose_backward(const Tensor& input,
                                                              const Tensor& grad_output,
                                                              const Tensor& weight,
                                                              IntArrayRef padding,
                                                              IntArrayRef output_padding,
                                                              IntArrayRef stride,
                                                              IntArrayRef dilation,
                                                              int64_t groups,
                                                              std::array<bool, 2> output_mask) {
  Tensor grad_input, grad_weight;
  if (output_mask[0]) {
    grad_input =
        mps_convolution_transpose_backward_input(grad_output, weight, padding, stride, dilation, groups, input.sizes());
  }
  if (output_mask[1]) {
    grad_weight = mps_convolution_transpose_backward_weight(
        weight.sizes(), grad_output, input, padding, stride, dilation, groups);
  }

  return std::tuple<Tensor, Tensor>{grad_input, grad_weight};
}

} // namespace at::native<|MERGE_RESOLUTION|>--- conflicted
+++ resolved
@@ -111,10 +111,9 @@
                                     IntArrayRef dilation,
                                     int64_t groups,
                                     std::optional<IntArrayRef> input_shape) {
-  const bool is_macOS_15_0_or_newer = is_macos_13_or_newer(MacOSVersion::MACOS_VER_15_0_PLUS);
   Tensor input_t = input_t_;
   bool is3DConv = input_t.dim() == 5;
-  if (!is_macOS_15_0_or_newer || is3DConv) {
+  if (is3DConv) {
     input_t = input_t.contiguous();
   }
 
@@ -134,7 +133,8 @@
     bias_defined = bias_opt->defined();
 
   auto memory_format = input_t.suggest_memory_format();
-  bool is_channels_last = mps_conv_use_channels_last(input_t, weight_t) && !is3DConv && is_macOS_15_0_or_newer;
+  const bool is_channels_last = mps_conv_use_channels_last(input_t, weight_t) && !is3DConv;
+  const bool needs_copy = !is_macos_13_or_newer(MacOSVersion::MACOS_VER_15_0_PLUS) && is_channels_last;
   auto output_t =
       at::empty(input_shape.has_value() ? input_shape.value()
                                         : conv_output_size(input->sizes(), weight->sizes(), padding, stride, dilation),
@@ -147,6 +147,8 @@
     return output_t;
   }
   TensorArg output{output_t, "result", 0};
+  auto output_c =
+      needs_copy ? at::empty_like(output_t, output_t.options().memory_format(MemoryFormat::Contiguous)) : Tensor();
 
   if (!is_macos_13_or_newer(MacOSVersion::MACOS_VER_15_1_PLUS)) {
     // On macOS < 15.1, MPS convolution kernel does not support output channels > 2^16
@@ -193,16 +195,6 @@
 
     MPSShape* inputShape = mps::getMPSShape(input_t, memory_format);
     MPSShape* outputShape = mps::getMPSShape(output_t, memory_format);
-<<<<<<< HEAD
-=======
-    MPSNDArray* inputNDArray = nil;
-    MPSNDArray* outputNDArray = nil;
-
-    if (input_t.is_contiguous(memory_format) && output_t.is_contiguous(memory_format) && is_macOS_15_0_or_newer) {
-      inputNDArray = getMPSNDArray(input_t, inputShape);
-      outputNDArray = getMPSNDArray(output_t, outputShape);
-    }
->>>>>>> 1d2e2fc1
 
     auto cachedGraph = LookUpOrCreateCachedGraph<CachedGraph>(key, [&](auto mpsGraph, auto newCachedGraph) {
       MPSShape* weightShape = mps::getMPSShape(weight_t);
@@ -283,8 +275,8 @@
       newCachedGraph->outputTensor_ = outputTensor;
     });
 
-    auto inputPlaceholder = Placeholder(cachedGraph->inputTensor_, input_t);
-    auto weightsPlaceholder = Placeholder(cachedGraph->weightTensor_, weight_t);
+    auto inputPlaceholder = Placeholder(cachedGraph->inputTensor_, needs_copy ? input_t.contiguous() : input_t);
+    auto weightsPlaceholder = Placeholder(cachedGraph->weightTensor_, needs_copy ? weight_t.contiguous() : weight_t);
     auto biasPlaceholder = Placeholder();
     // Reshape the bias to be broadcastable with output of conv2d or conv3d
     if (bias_defined) {
@@ -294,12 +286,7 @@
         biasPlaceholder = Placeholder(cachedGraph->biasTensor_, (bias_opt.value()).view({1, bias_shape[0], 1, 1}));
       }
     }
-<<<<<<< HEAD
-    auto outputPlaceholder = Placeholder(cachedGraph->outputTensor_, *output);
-=======
-    auto outputPlaceholder = outputNDArray ? Placeholder(cachedGraph->outputTensor_, outputNDArray)
-                                           : Placeholder(cachedGraph->outputTensor_, output_t);
->>>>>>> 1d2e2fc1
+    auto outputPlaceholder = Placeholder(cachedGraph->outputTensor_, needs_copy ? output_c : output_t);
 
     NSMutableDictionary<MPSGraphTensor*, MPSGraphTensorData*>* feeds =
         [[[NSMutableDictionary alloc] initWithCapacity:3] autorelease];
@@ -310,6 +297,10 @@
     }
 
     runMPSGraph(stream, cachedGraph->graph(), feeds, outputPlaceholder);
+  }
+
+  if (needs_copy) {
+    output_t.copy_(output_c);
   }
 
   return output_t;
@@ -350,8 +341,12 @@
   checkAllSameGPU(c, {grad_output, weight});
   constexpr auto kChannelsLast = at::MemoryFormat::ChannelsLast;
   bool is_channels_last = mps_conv_use_channels_last(grad_output_t, weight_t) && !is3DConv;
+  const bool needs_copy = !is_macos_13_or_newer(MacOSVersion::MACOS_VER_15_0_PLUS) && is_channels_last;
   auto grad_input_t =
       at::empty(input_size, grad_output_t.options(), is_channels_last ? std::optional(kChannelsLast) : std::nullopt);
+  auto grad_input_c = needs_copy
+      ? at::empty_like(grad_output_t, grad_output_t.options().memory_format(MemoryFormat::Contiguous))
+      : Tensor();
 
   // Avoid "grad_input" when this is being used as transposed convolution
   TensorArg grad_input{grad_input_t, "result", 0};
@@ -451,14 +446,18 @@
       newCachedGraph->gradInputTensor_ = gradInputTensor;
     });
 
-    auto gradOutputPlaceholder = Placeholder(cachedGraph->gradOutputTensor_, grad_output_t);
-    auto weightsPlaceholder = Placeholder(cachedGraph->weightTensor_, weight_t);
-    auto outputPlaceholder = Placeholder(cachedGraph->gradInputTensor_, *grad_input);
+    auto gradOutputPlaceholder =
+        Placeholder(cachedGraph->gradOutputTensor_, needs_copy ? grad_output_t.contiguous() : grad_output_t);
+    auto weightsPlaceholder = Placeholder(cachedGraph->weightTensor_, needs_copy ? weight_t.contiguous() : weight_t);
+    auto outputPlaceholder = Placeholder(cachedGraph->gradInputTensor_, needs_copy ? grad_input_c : grad_input_t);
 
     auto feeds = dictionaryFromPlaceholders(gradOutputPlaceholder, weightsPlaceholder);
     runMPSGraph(stream, cachedGraph->graph(), feeds, outputPlaceholder);
   }
-  return *grad_input;
+  if (needs_copy) {
+    grad_input_t.copy_(grad_input_c);
+  }
+  return grad_input_t;
 }
 
 static Tensor mps_convolution_backward_weights(IntArrayRef weight_size,
@@ -476,6 +475,7 @@
   CheckedFrom c = "mps_convolution_backward_weights";
   constexpr auto kChannelsLast = at::MemoryFormat::ChannelsLast;
   bool is_channels_last = mps_conv_use_channels_last(input_t, grad_output_t) && !is3DConv;
+  const bool needs_copy = !is_macos_13_or_newer(MacOSVersion::MACOS_VER_15_0_PLUS) && is_channels_last;
 
   // For uniformity with everything else, although it seems grad_weight
   // would be unambiguous too.
@@ -487,6 +487,9 @@
 
   auto grad_weight_t =
       at::empty(weight_size, grad_output_t.options(), is_channels_last ? std::optional(kChannelsLast) : std::nullopt);
+  auto grad_weight_c = needs_copy
+      ? at::empty_like(grad_weight_t, grad_weight_t.options().memory_format(MemoryFormat::Contiguous))
+      : Tensor();
   TensorArg grad_weight{grad_weight_t, "result", 0};
 
   convolution_shape_check(c, input, grad_weight, grad_output, padding, stride, dilation, groups);
@@ -583,14 +586,18 @@
       newCachedGraph->gradWeightTensor_ = gradWeightTensor;
     });
 
-    auto gradOutputPlaceholder = Placeholder(cachedGraph->gradOutputTensor_, grad_output_t);
-    auto inputPlaceholder = Placeholder(cachedGraph->inputTensor_, input_t);
-    auto outputPlaceholder = Placeholder(cachedGraph->gradWeightTensor_, grad_weight_t);
+    auto gradOutputPlaceholder =
+        Placeholder(cachedGraph->gradOutputTensor_, needs_copy ? grad_output_t.contiguous() : grad_output_t);
+    auto inputPlaceholder = Placeholder(cachedGraph->inputTensor_, needs_copy ? input_t.contiguous() : input_t);
+    auto outputPlaceholder = Placeholder(cachedGraph->gradWeightTensor_, needs_copy ? grad_weight_c : grad_weight_t);
 
     auto feeds = dictionaryFromPlaceholders(gradOutputPlaceholder, inputPlaceholder);
     runMPSGraph(stream, cachedGraph->graph(), feeds, outputPlaceholder);
   }
 
+  if (needs_copy) {
+    grad_weight_t.copy_(grad_weight_c);
+  }
   return grad_weight_t;
 }
 
