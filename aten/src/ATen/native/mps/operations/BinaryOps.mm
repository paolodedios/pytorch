//  Copyright © 2022 Apple Inc.
#define TORCH_ASSERT_ONLY_METHOD_OPERATORS
#include <ATen/ExpandUtils.h>
#include <ATen/ScalarOps.h>
#include <ATen/native/BinaryOps.h>
#include <ATen/native/mps/OperationUtils.h>
#include <ATen/native/mps/operations/BinaryKernel.h>

#ifndef AT_PER_OPERATOR_HEADERS
#include <ATen/Functions.h>
#include <ATen/NativeFunctions.h>
#else
#include <ATen/ops/add_native.h>
#include <ATen/ops/atan2_native.h>
#include <ATen/ops/div_native.h>
#include <ATen/ops/eq_native.h>
#include <ATen/ops/ge_native.h>
#include <ATen/ops/gt_native.h>
#include <ATen/ops/le_native.h>
#include <ATen/ops/logical_and_native.h>
#include <ATen/ops/logical_or_native.h>
#include <ATen/ops/logical_xor_native.h>
#include <ATen/ops/lt_native.h>
#include <ATen/ops/maximum_native.h>
#include <ATen/ops/minimum_native.h>
#include <ATen/ops/ne_native.h>
#include <ATen/ops/pow.h>
#include <ATen/ops/pow_native.h>
#include <ATen/ops/result_type.h>
#include <ATen/ops/sub_native.h>
#include <ATen/ops/view_as_real.h>
#include <ATen/ops/xlogy_native.h>
#endif

namespace at::native {
namespace mps {

struct BinaryOpCachedGraph : public MPSCachedGraph {
  BinaryOpCachedGraph(MPSGraph* graph) : MPSCachedGraph(graph) {}
  MPSGraphTensor *primaryTensor = nil, *secondaryTensor = nil;
  MPSGraphTensor* outputTensor = nil;
};

typedef MPSGraphTensor* (^BinaryOpBlock)(BinaryOpCachedGraph*, MPSGraphTensor*, MPSGraphTensor*);
#define BinaryOpFn(graph, primary, secondary) \
  MPSGraphTensor*(mps::BinaryOpCachedGraph * graph, MPSGraphTensor * primary, MPSGraphTensor * secondary)

static void binaryOpTensor(const Tensor& self,
                           const Tensor& other,
                           const Tensor& output_,
                           std::string op_name,
                           BinaryOpBlock binaryBlock) {
  MPSStream* mpsStream = getCurrentMPSStream();

  const bool is_self_scalar = self.dim() == 0;
  const bool is_other_scalar = other.dim() == 0;

  auto new_size = at::infer_size(self.sizes(), other.sizes());
  if (!output_.sizes().equals(new_size)) {
    output_.resize_(new_size);
  }

  // it's possible to receive empty tensors here
  if (self.numel() == 0 || other.numel() == 0) {
    return;
  }

  Tensor output = output_;
  bool needsCopyToOutput = false;

  static const bool is_macOS_15_0_or_newer = is_macos_13_or_newer(MacOSVersion::MACOS_VER_15_0_PLUS);
  if (!is_macOS_15_0_or_newer &&
      (needsGather(output_) || (output_.is_view() && (self.is_alias_of(output_) || other.is_alias_of(output_))))) {
    output = at::empty(output_.sizes(), output_.scalar_type(), std::nullopt, kMPS, std::nullopt, std::nullopt);
    needsCopyToOutput = true;
  }

  auto inputDataType = self.scalar_type();
  auto otherDataType = other.scalar_type();
  auto outputDataType = output_.scalar_type();
  auto common_dtype = c10::promoteTypes(inputDataType, otherDataType);
  // this type inference is only required at the time of graph creation
  if (isIntegralType(common_dtype, true)) {
    // integer inputs must be cast to float, if output is float
    if (isFloatingType(outputDataType)) {
      common_dtype = outputDataType;
      // in boolean comparison ops with signed vs. unsigned integers, we always cast to the unsigned type
    } else if (outputDataType == ScalarType::Bool &&
               (inputDataType == ScalarType::Byte || otherDataType == ScalarType::Byte)) {
      common_dtype = ScalarType::Byte;
    }
  }

  @autoreleasepool {
    std::string key = op_name + getTensorsStringKey({self, other, output_});
    auto cachedGraph = LookUpOrCreateCachedGraph<BinaryOpCachedGraph>(key, [&](auto mpsGraph, auto newCachedGraph) {
      newCachedGraph->primaryTensor =
          mpsGraphRankedPlaceHolder(mpsGraph, getMPSScalarType(inputDataType), getMPSShape(self));
      newCachedGraph->secondaryTensor =
          mpsGraphRankedPlaceHolder(mpsGraph, getMPSScalarType(otherDataType), getMPSShape(other));

      MPSGraphTensor* primaryCastTensor = newCachedGraph->primaryTensor;
      MPSGraphTensor* secondaryCastTensor = newCachedGraph->secondaryTensor;

      if (inputDataType != common_dtype) {
        primaryCastTensor = castMPSTensor(mpsGraph, newCachedGraph->primaryTensor, common_dtype);
      }
      if (otherDataType != common_dtype) {
        secondaryCastTensor = castMPSTensor(mpsGraph, newCachedGraph->secondaryTensor, common_dtype);
      }
      newCachedGraph->outputTensor = binaryBlock(newCachedGraph, primaryCastTensor, secondaryCastTensor);
      // Cast output tensor to an expected type if needed, which addresses discrepancy when int64 scalar is added to
      // int32 tensor Output tensor should have been promoted but it remains an int32 tensor
      if (outputDataType != common_dtype || [newCachedGraph->outputTensor dataType] != getMPSDataType(outputDataType)) {
        newCachedGraph->outputTensor = castMPSTensor(mpsGraph, newCachedGraph->outputTensor, outputDataType);
      }
    });

    NSMutableDictionary* feeds = [[NSMutableDictionary new] autorelease];
    Placeholder selfPlaceholder;
    Placeholder otherPlaceholder;
    MPSScalar self_scalar;
    MPSScalar other_scalar;

    if (is_self_scalar && !self.is_mps()) {
      self_scalar = getMPSScalar(self.item(), inputDataType);
      feeds[cachedGraph->primaryTensor] = getMPSGraphTensorFromScalar(mpsStream, self_scalar);
    } else {
      selfPlaceholder = Placeholder(cachedGraph->primaryTensor,
                                    self,
                                    /*mpsShape*/ nil,
                                    /*gatherTensorData=*/true,
                                    getMPSScalarType(inputDataType));
      feeds[selfPlaceholder.getMPSGraphTensor()] = selfPlaceholder.getMPSGraphTensorData();
    }
    if (is_other_scalar && !other.is_mps()) {
      other_scalar = getMPSScalar(other.item(), otherDataType);
      feeds[cachedGraph->secondaryTensor] = getMPSGraphTensorFromScalar(mpsStream, other_scalar);
    } else {
      otherPlaceholder = Placeholder(cachedGraph->secondaryTensor,
                                     other,
                                     /*mpsShape*/ nil,
                                     /*gatherTensorData=*/true,
                                     getMPSScalarType(otherDataType));
      feeds[otherPlaceholder.getMPSGraphTensor()] = otherPlaceholder.getMPSGraphTensorData();
    }

    Placeholder outputPlaceholder = Placeholder(cachedGraph->outputTensor, needsCopyToOutput ? output : output_);
    runMPSGraph(mpsStream, cachedGraph->graph(), feeds, outputPlaceholder);

    if (needsCopyToOutput) {
      output_.copy_(output);
    }
  }
}

static void binaryOpScalar(const Tensor& self,
                           const Scalar& other,
                           const Tensor& output,
                           std::string op_name,
                           BinaryOpBlock binaryBlock) {
  binaryOpTensor(self, wrapped_scalar_tensor(other), output, op_name, binaryBlock);
}

static void add_sub_lerp_template(const Tensor& self,
                                  const Tensor& other,
                                  const Scalar& alpha,
                                  const Tensor& output,
                                  std::string op_name) {
  if (!alpha.isComplex() && alpha.toDouble() == 0.0) {
    if (!self.is_alias_of(output)) { // if inplace, no-op
      output.copy_(self);
    }
    return;
  }

  const bool alpha_has_value = alpha.isComplex() || alpha.toDouble() != 1.0;
  if (!alpha_has_value && op_name == "lerp") {
    if (!self.is_alias_of(other)) { // if inplace, no-op
      output.copy_(other);
    }
    return;
  }

  if (alpha_has_value) {
    auto commonDtype = at::result_type(self, other);
    at::native::alpha_check(commonDtype, alpha);
    mps::binary_op_kernel(op_name + "_alpha", self, other, output, alpha);
  } else {
    mps::binary_op_kernel(op_name, self, other, output);
  }
}

} // namespace mps

#define CREATE_MPS_BINARY_COMPARISON_OP_FUNC(func_out, func_stub, other_type)                               \
  Tensor& func_out(const Tensor& self, const other_type& other, Tensor& output) {                           \
    mps::binaryOp##other_type(                                                                              \
        self, other, output, #func_stub, ^BinaryOpFn(cachedGraph, primaryCastTensor, secondaryCastTensor) { \
          MPSGraph* mpsGraph = cachedGraph->graph();                                                        \
          return [mpsGraph func_stub##                                                                      \
              WithPrimaryTensor:mps::castMPSTensor(mpsGraph, primaryCastTensor, ScalarType::Bool)           \
                secondaryTensor:mps::castMPSTensor(mpsGraph, secondaryCastTensor, ScalarType::Bool)         \
                           name:nil];                                                                       \
        });                                                                                                 \
    return output;                                                                                          \
  }

#define CREATE_MPS_STRUCTURED_BINARY_OP_FUNC(func_out, func_stub, other_type)                               \
  TORCH_IMPL_FUNC(func_out)(const Tensor& self, const other_type& other, const Tensor& output) {            \
    mps::binaryOp##other_type(                                                                              \
        self, other, output, #func_stub, ^BinaryOpFn(cachedGraph, primaryCastTensor, secondaryCastTensor) { \
          MPSGraph* mpsGraph = cachedGraph->graph();                                                        \
          return [mpsGraph func_stub##WithPrimaryTensor:primaryCastTensor                                   \
                                        secondaryTensor:secondaryCastTensor                                 \
                                                   name:nil];                                               \
        });                                                                                                 \
  }

// output of Boolean Ops will be cast to "MPSDataTypeBool" at the end of binaryOpTensor()
#define CREATE_MPS_STRUCTURED_BOOLEAN_OP_FUNC(func_out, func_stub, other_type)                              \
  TORCH_IMPL_FUNC(func_out)(const Tensor& self, const other_type& other, const Tensor& output) {            \
    mps::binaryOp##other_type(                                                                              \
        self, other, output, #func_stub, ^BinaryOpFn(cachedGraph, primaryCastTensor, secondaryCastTensor) { \
          MPSGraph* mpsGraph = cachedGraph->graph();                                                        \
          return [mpsGraph func_stub##WithPrimaryTensor:primaryCastTensor                                   \
                                        secondaryTensor:secondaryCastTensor                                 \
                                                   name:nil];                                               \
        });                                                                                                 \
  }

// Boolean Binary Ops
CREATE_MPS_STRUCTURED_BOOLEAN_OP_FUNC(eq_scalar_out_mps, equal, Scalar);
CREATE_MPS_STRUCTURED_BOOLEAN_OP_FUNC(eq_tensor_out_mps, equal, Tensor);
CREATE_MPS_STRUCTURED_BOOLEAN_OP_FUNC(ne_scalar_out_mps, notEqual, Scalar);
CREATE_MPS_STRUCTURED_BOOLEAN_OP_FUNC(ne_tensor_out_mps, notEqual, Tensor);
CREATE_MPS_STRUCTURED_BOOLEAN_OP_FUNC(le_scalar_out_mps, lessThanOrEqualTo, Scalar);
CREATE_MPS_STRUCTURED_BOOLEAN_OP_FUNC(le_tensor_out_mps, lessThanOrEqualTo, Tensor);
CREATE_MPS_STRUCTURED_BOOLEAN_OP_FUNC(lt_scalar_out_mps, lessThan, Scalar);
CREATE_MPS_STRUCTURED_BOOLEAN_OP_FUNC(lt_tensor_out_mps, lessThan, Tensor);
CREATE_MPS_STRUCTURED_BOOLEAN_OP_FUNC(ge_scalar_out_mps, greaterThanOrEqualTo, Scalar);
CREATE_MPS_STRUCTURED_BOOLEAN_OP_FUNC(ge_tensor_out_mps, greaterThanOrEqualTo, Tensor);
CREATE_MPS_STRUCTURED_BOOLEAN_OP_FUNC(gt_scalar_out_mps, greaterThan, Scalar);
CREATE_MPS_STRUCTURED_BOOLEAN_OP_FUNC(gt_tensor_out_mps, greaterThan, Tensor);

// Arithmetic Binary Ops
CREATE_MPS_STRUCTURED_BINARY_OP_FUNC(minimum_out_mps, minimumWithNaNPropagationAndIntFallback, Tensor);
CREATE_MPS_STRUCTURED_BINARY_OP_FUNC(maximum_out_mps, maximumWithNaNPropagationAndIntFallback, Tensor);
CREATE_MPS_STRUCTURED_BINARY_OP_FUNC(pow_tensor_scalar_out_mps, power, Scalar);
CREATE_MPS_STRUCTURED_BINARY_OP_FUNC(pow_tensor_tensor_out_mps, power, Tensor);
CREATE_MPS_BINARY_COMPARISON_OP_FUNC(logical_and_out_mps, logicalAND, Tensor);
CREATE_MPS_BINARY_COMPARISON_OP_FUNC(logical_or_out_mps, logicalOR, Tensor);
CREATE_MPS_BINARY_COMPARISON_OP_FUNC(logical_xor_out_mps, logicalXOR, Tensor);

TORCH_IMPL_FUNC(atan2_out_mps)(const Tensor& self, const Tensor& other, const Tensor& output) {
  mps::binaryOpTensor(self, other, output, "atan2", ^BinaryOpFn(cachedGraph, primaryCastTensor, secondaryCastTensor) {
    MPSGraph* mpsGraph = cachedGraph->graph();
    return [mpsGraph atan2WithPrimaryTensor:primaryCastTensor secondaryTensor:secondaryCastTensor name:nil];
  });
}

TORCH_IMPL_FUNC(add_out_mps)(const Tensor& self, const Tensor& other, const Scalar& alpha, const Tensor& output) {
  mps::add_sub_lerp_template(self, other, alpha, output, "add");
}

TORCH_IMPL_FUNC(sub_out_mps)(const Tensor& self, const Tensor& other, const Scalar& alpha, const Tensor& output) {
  mps::add_sub_lerp_template(self, other, alpha, output, "sub");
}

TORCH_IMPL_FUNC(pow_Scalar_out_mps)(const Scalar& base, const Tensor& exp, const Tensor& out) {
  if (base.equal(1.0)) {
    out.fill_(1);
  } else {
    at::pow_out(const_cast<Tensor&>(out), mps::wrapped_scalar_tensor_mps(base, exp.device()), exp); // redispatch!
  }
}

<<<<<<< HEAD
TORCH_IMPL_FUNC(logaddexp_out_mps)(const Tensor& self, const Tensor& other, const Tensor& output) {
  TORCH_CHECK_NOT_IMPLEMENTED(self.scalar_type() != kLong, "MPS doesn't know how to do exponent_i64");
  TORCH_CHECK_NOT_IMPLEMENTED(!c10::isComplexType(self.scalar_type()),
                              "logaddexp for complex is not supported for MPS");
  mps::BinaryOpBlock logaddexp_op_block = ^BinaryOpFn(cachedGraph, primaryCastTensor, secondaryCastTensor) {
    MPSGraph* mpsGraph = cachedGraph->graph();
    MPSGraphTensor* sumTensor =
        [mpsGraph additionWithPrimaryTensor:[mpsGraph exponentWithTensor:primaryCastTensor name:nil]
                            secondaryTensor:[mpsGraph exponentWithTensor:secondaryCastTensor name:nil]
                                       name:nil];
    return [mpsGraph logarithmWithTensor:sumTensor name:nil];
  };
  mps::binaryOpTensor(self, other, output, "logaddexp_out_mps", logaddexp_op_block);
}

TORCH_IMPL_FUNC(logaddexp2_out_mps)(const Tensor& self, const Tensor& other, const Tensor& output) {
  TORCH_CHECK_NOT_IMPLEMENTED(self.scalar_type() != kLong, "MPS doesn't know how to do exponent_i64");
  TORCH_CHECK_NOT_IMPLEMENTED(!c10::isComplexType(self.scalar_type()),
                              "logaddexp2 for complex is not supported for MPS");
  mps::BinaryOpBlock logaddexp2_op_block = ^BinaryOpFn(cachedGraph, primaryCastTensor, secondaryCastTensor) {
    MPSGraph* mpsGraph = cachedGraph->graph();
    MPSGraphTensor* sumTensor =
        [mpsGraph additionWithPrimaryTensor:[mpsGraph exponentBase2WithTensor:primaryCastTensor name:nil]
                            secondaryTensor:[mpsGraph exponentBase2WithTensor:secondaryCastTensor name:nil]
                                       name:nil];
    return [mpsGraph logarithmBase2WithTensor:sumTensor name:nil];
  };
  mps::binaryOpTensor(self, other, output, "logaddexp2_out_mps", logaddexp2_op_block);
}

=======
>>>>>>> 57927a62
TORCH_IMPL_FUNC(xlogy_out_mps)(const Tensor& self, const Tensor& other, const Tensor& output) {
  mps::BinaryOpBlock xlogy_op_block = ^BinaryOpFn(cachedGraph, primaryCastTensor, secondaryCastTensor) {
    MPSGraph* mpsGraph = cachedGraph->graph();
    MPSGraphTensor* zeroTensor = [mpsGraph constantWithScalar:0.0 shape:@[ @1 ] dataType:primaryCastTensor.dataType];
    MPSGraphTensor* yIsNaNPredicateTensor = [mpsGraph isNaNWithTensor:secondaryCastTensor name:nil];
    MPSGraphTensor* logyTensor = [mpsGraph logarithmWithTensor:secondaryCastTensor name:nil];
    MPSGraphTensor* xlogyTensor = [mpsGraph multiplicationWithPrimaryTensor:primaryCastTensor
                                                            secondaryTensor:logyTensor
                                                                       name:nil];
    MPSGraphTensor* xEqualZeroPredicateTensor = [mpsGraph equalWithPrimaryTensor:primaryCastTensor
                                                                 secondaryTensor:zeroTensor
                                                                            name:nil];
    MPSGraphTensor* outputTensor = [mpsGraph selectWithPredicateTensor:xEqualZeroPredicateTensor
                                                   truePredicateTensor:zeroTensor
                                                  falsePredicateTensor:xlogyTensor
                                                                  name:nil];
    outputTensor = [mpsGraph selectWithPredicateTensor:yIsNaNPredicateTensor
                                   truePredicateTensor:secondaryCastTensor
                                  falsePredicateTensor:outputTensor
                                                  name:nil];
    return outputTensor;
  };
  mps::binaryOpTensor(self, other, output, "xlogy_out_mps", xlogy_op_block);
}

} // namespace at::native<|MERGE_RESOLUTION|>--- conflicted
+++ resolved
@@ -275,39 +275,6 @@
   }
 }
 
-<<<<<<< HEAD
-TORCH_IMPL_FUNC(logaddexp_out_mps)(const Tensor& self, const Tensor& other, const Tensor& output) {
-  TORCH_CHECK_NOT_IMPLEMENTED(self.scalar_type() != kLong, "MPS doesn't know how to do exponent_i64");
-  TORCH_CHECK_NOT_IMPLEMENTED(!c10::isComplexType(self.scalar_type()),
-                              "logaddexp for complex is not supported for MPS");
-  mps::BinaryOpBlock logaddexp_op_block = ^BinaryOpFn(cachedGraph, primaryCastTensor, secondaryCastTensor) {
-    MPSGraph* mpsGraph = cachedGraph->graph();
-    MPSGraphTensor* sumTensor =
-        [mpsGraph additionWithPrimaryTensor:[mpsGraph exponentWithTensor:primaryCastTensor name:nil]
-                            secondaryTensor:[mpsGraph exponentWithTensor:secondaryCastTensor name:nil]
-                                       name:nil];
-    return [mpsGraph logarithmWithTensor:sumTensor name:nil];
-  };
-  mps::binaryOpTensor(self, other, output, "logaddexp_out_mps", logaddexp_op_block);
-}
-
-TORCH_IMPL_FUNC(logaddexp2_out_mps)(const Tensor& self, const Tensor& other, const Tensor& output) {
-  TORCH_CHECK_NOT_IMPLEMENTED(self.scalar_type() != kLong, "MPS doesn't know how to do exponent_i64");
-  TORCH_CHECK_NOT_IMPLEMENTED(!c10::isComplexType(self.scalar_type()),
-                              "logaddexp2 for complex is not supported for MPS");
-  mps::BinaryOpBlock logaddexp2_op_block = ^BinaryOpFn(cachedGraph, primaryCastTensor, secondaryCastTensor) {
-    MPSGraph* mpsGraph = cachedGraph->graph();
-    MPSGraphTensor* sumTensor =
-        [mpsGraph additionWithPrimaryTensor:[mpsGraph exponentBase2WithTensor:primaryCastTensor name:nil]
-                            secondaryTensor:[mpsGraph exponentBase2WithTensor:secondaryCastTensor name:nil]
-                                       name:nil];
-    return [mpsGraph logarithmBase2WithTensor:sumTensor name:nil];
-  };
-  mps::binaryOpTensor(self, other, output, "logaddexp2_out_mps", logaddexp2_op_block);
-}
-
-=======
->>>>>>> 57927a62
 TORCH_IMPL_FUNC(xlogy_out_mps)(const Tensor& self, const Tensor& other, const Tensor& output) {
   mps::BinaryOpBlock xlogy_op_block = ^BinaryOpFn(cachedGraph, primaryCastTensor, secondaryCastTensor) {
     MPSGraph* mpsGraph = cachedGraph->graph();
