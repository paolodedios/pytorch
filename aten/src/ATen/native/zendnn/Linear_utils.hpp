#pragma once
#include <ATen/native/zendnn/ZenDNN_utils.hpp>
#ifndef AT_PER_OPERATOR_HEADERS
#include <ATen/Functions.h>
#include <ATen/NativeFunctions.h>
#else
#include <ATen/ops/empty.h>
#endif
#include <c10/util/Logging.h>
#include <cstdint>
#include <functional> // For std::reference_wrapper, std::ref, std::cref
#include <iostream>
#include <optional> // For std::optional, std::nullopt
#include <string>
#include <unordered_map>

#if AT_ZENDNN_ENABLED()
namespace at::native {
using namespace zendnnl::interface;

static const std::unordered_map<std::string_view, post_op_type_t> post_op_map =
    {{"relu", post_op_type_t::relu},
     {"gelu_tanh", post_op_type_t::gelu_tanh},
     {"gelu_erf", post_op_type_t::gelu_erf},
     {"silu", post_op_type_t::swish},
     {"sigmoid", post_op_type_t::sigmoid},
     {"tanh", post_op_type_t::tanh}};

inline std::vector<int64_t> get_2d_size_for_tensor(
    const at::Tensor& inp_tensor) {
  const int64_t dim = inp_tensor.dim();
  std::vector<int64_t> output_size(2);
  output_size[0] = inp_tensor.numel() / inp_tensor.size(dim - 1);
  output_size[1] = inp_tensor.size(dim - 1);
  return output_size;
}

inline at::Tensor get_2d_view(const at::Tensor& tensor) {
  auto stride = tensor.strides();
  if (!std::is_sorted(stride.begin(), stride.end(), std::greater<int64_t>())) {
    auto new_tensor = tensor.clone(at::MemoryFormat::Contiguous)
                          .view(get_2d_size_for_tensor(tensor));
    return new_tensor;
  }
  return tensor.view(get_2d_size_for_tensor(tensor));
}

inline std::vector<int64_t> compute_linear_output_sizes(
    const at::Tensor& input,
    const at::Tensor& weights) {
  auto input_size = input.sizes();
  std::vector<int64_t> output_size(input_size.begin(), input_size.end() - 1);
  auto weights_last_dim_size = weights.size(weights.dim() - 1);
  output_size.emplace_back(weights_last_dim_size);
  return output_size;
}

// Returns output strides for linear (input @ weights) and linear operations
inline std::vector<int64_t> compute_linear_output_strides(
    const std::vector<int64_t>& output_size) {
  std::vector<int64_t> output_strides(output_size.size(), 1);
  for (int i = output_size.size() - 2; i >= 0; --i) {
    output_strides[i] = output_strides[i + 1] * output_size[i + 1];
  }
  return output_strides;
}

inline at::Tensor create_linear_output_tensor(
    const at::Tensor input,
    const at::Tensor weight) {
  auto output_size = compute_linear_output_sizes(input, weight.t());
  auto output_strides = compute_linear_output_strides(output_size);
  at::Tensor result = at::detail::empty_strided_cpu(
      output_size, output_strides, input.options());
  return result.is_contiguous() ? result : result.contiguous();
}

inline void check_args_for_linear(
    const at::Tensor& input,
    const at::Tensor& weights) {
  TORCH_CHECK(
      (input.dim() != 1 && weights.dim() != 1),
      "1d dims are not supported yet.");
  get_zendnn_dtype(input);
}

inline void check_tensor_sizes_for_linear(
    const at::Tensor& input,
    const at::Tensor& weights,
    const at::Tensor& bias,
    const at::Tensor& result,
    const std::vector<at::Tensor>& post_op_buffers) {
  const int input_dim = input.dim();
  const int weights_dim = weights.dim();
  TORCH_CHECK(
      (input_dim == 2 && weights_dim == 2),
      "unsupported dims for input and weights");
  const auto input_sizes = input.sizes();
  const auto weights_sizes = weights.sizes();
  TORCH_CHECK(
      input_sizes[input_dim - 1] == weights_sizes[input_dim - 2],
      "Tensor shapes incompatible for linear");
  if (bias.defined()) {
    TORCH_CHECK(
        bias.dim() == 1 && bias.size(0) == weights_sizes[1],
        "bias shape incompatible with linear");
  }
  for (const at::Tensor& buffer : post_op_buffers) {
    if (buffer.defined()) {
      TORCH_CHECK(
          buffer.dim() == input_dim,
          "unsupported dims for mat1, mat2 and post op buffers");
      TORCH_CHECK(
          buffer.sizes() == result.sizes(),
          "unsupported shapes for mat1, mat2 and post op buffers");
    }
  }
}

inline void check_tensor_dtypes_for_linear(
    const at::Tensor& input,
    const at::Tensor& weights,
    const at::Tensor& bias,
    const at::Tensor& result,
    const std::vector<at::Tensor>& post_op_buffers) {
  auto is_fp32 = [](const at::Tensor& t) {
    return t.scalar_type() == c10::ScalarType::Float;
  };
  auto is_bf16 = [](const at::Tensor& t) {
    return t.scalar_type() == c10::ScalarType::BFloat16;
  };
  bool all_fp32 = is_fp32(input) && is_fp32(weights) && is_fp32(result) &&
      (!bias.defined() || is_fp32(bias));
  bool all_bf16 = is_bf16(input) && is_bf16(weights) && is_bf16(result) &&
      (!bias.defined() || is_bf16(bias));
  TORCH_CHECK(
      all_fp32 ^ all_bf16,
      "All tensors must have consistent dtype and zendnn linear only supports Float and BFloat16");
  if (all_bf16) {
    TORCH_CHECK(
        zendnn_bf16_device_check(),
        "zendnn linear bf16 path needs cpu support avx512bf16");
  }
  for (const at::Tensor& buffer : post_op_buffers) {
    if (buffer.defined()) {
      TORCH_CHECK(
          (all_fp32 && is_fp32(buffer)) ^ (all_bf16 && is_bf16(buffer)),
          "Post ops must match with other tensor dtype");
    }
  }
}

<<<<<<< HEAD
inline void set_linear_context_attributes(
    matmul_context_t& matmul_context,
    tensor_t& weights,
    const std::vector<std::string_view>& post_op_ids,
    std::optional<std::reference_wrapper<tensor_t>> bias_opt_ref =
        std::nullopt) {
  matmul_context.set_param("weights", weights);
  if (bias_opt_ref.has_value()) {
    tensor_t& bias = bias_opt_ref->get();
    matmul_context.set_param("bias", bias);
  }
  static const std::unordered_map<std::string_view, post_op_type_t>
      post_op_map = {
          {"relu", post_op_type_t::relu},
          {"gelu_tanh", post_op_type_t::gelu_tanh},
          {"gelu_erf", post_op_type_t::gelu_erf},
          {"silu", post_op_type_t::swish},
          {"sigmoid", post_op_type_t::sigmoid},
          {"tanh", post_op_type_t::tanh},
          {"mul", post_op_type_t::binary_mul},
          {"add", post_op_type_t::binary_add}};
  for (const auto& op_str : post_op_ids) {
    if (op_str == "none")
      continue;
    auto it = post_op_map.find(op_str);
    if (it == post_op_map.end()) {
      std::string supported_ops;
      for (const auto& kv : post_op_map) {
        if (!supported_ops.empty()) {
          supported_ops += ", ";
        }
        supported_ops += std::string(kv.first);
      }
      TORCH_CHECK(
          false,
          "Unsupported post operation. Supported ops: ",
          supported_ops,
          " for ZenDNN_linear");
    }
    auto post_op = post_op_t{it->second};
    matmul_context.set_post_op(post_op);
  }
}
=======
>>>>>>> d31881b3
} // namespace at::native
#endif // AT_ZENDNN_ENABLED()<|MERGE_RESOLUTION|>--- conflicted
+++ resolved
@@ -24,7 +24,9 @@
      {"gelu_erf", post_op_type_t::gelu_erf},
      {"silu", post_op_type_t::swish},
      {"sigmoid", post_op_type_t::sigmoid},
-     {"tanh", post_op_type_t::tanh}};
+     {"tanh", post_op_type_t::tanh},
+     {"mul", post_op_type_t::binary_mul},
+     {"add", post_op_type_t::binary_add}};
 
 inline std::vector<int64_t> get_2d_size_for_tensor(
     const at::Tensor& inp_tensor) {
@@ -150,51 +152,5 @@
   }
 }
 
-<<<<<<< HEAD
-inline void set_linear_context_attributes(
-    matmul_context_t& matmul_context,
-    tensor_t& weights,
-    const std::vector<std::string_view>& post_op_ids,
-    std::optional<std::reference_wrapper<tensor_t>> bias_opt_ref =
-        std::nullopt) {
-  matmul_context.set_param("weights", weights);
-  if (bias_opt_ref.has_value()) {
-    tensor_t& bias = bias_opt_ref->get();
-    matmul_context.set_param("bias", bias);
-  }
-  static const std::unordered_map<std::string_view, post_op_type_t>
-      post_op_map = {
-          {"relu", post_op_type_t::relu},
-          {"gelu_tanh", post_op_type_t::gelu_tanh},
-          {"gelu_erf", post_op_type_t::gelu_erf},
-          {"silu", post_op_type_t::swish},
-          {"sigmoid", post_op_type_t::sigmoid},
-          {"tanh", post_op_type_t::tanh},
-          {"mul", post_op_type_t::binary_mul},
-          {"add", post_op_type_t::binary_add}};
-  for (const auto& op_str : post_op_ids) {
-    if (op_str == "none")
-      continue;
-    auto it = post_op_map.find(op_str);
-    if (it == post_op_map.end()) {
-      std::string supported_ops;
-      for (const auto& kv : post_op_map) {
-        if (!supported_ops.empty()) {
-          supported_ops += ", ";
-        }
-        supported_ops += std::string(kv.first);
-      }
-      TORCH_CHECK(
-          false,
-          "Unsupported post operation. Supported ops: ",
-          supported_ops,
-          " for ZenDNN_linear");
-    }
-    auto post_op = post_op_t{it->second};
-    matmul_context.set_post_op(post_op);
-  }
-}
-=======
->>>>>>> d31881b3
 } // namespace at::native
 #endif // AT_ZENDNN_ENABLED()