--- conflicted
+++ resolved
@@ -41,42 +41,6 @@
   auto result_2d = result.view(get_2d_size_for_tensor(result));
   check_tensor_dtypes_for_linear(input_2d, weight_transposed, bias, result_2d);
   check_tensor_sizes_for_linear(input_2d, weight_transposed, bias, result_2d);
-<<<<<<< HEAD
-  // declare linear tensors
-  matmul_context_t matmul_context;
-  tensor_t input_tensor, weight_tensor, output_tensor, bias_tensor;
-  create_zendnn_tensor(input_2d, input_tensor, "matmul_input", datatype);
-  create_zendnn_tensor(
-      weight_transposed,
-      weight_tensor,
-      "weights",
-      datatype,
-      is_weight_prepacked);
-  create_zendnn_tensor(result_2d, output_tensor, "matmul_output", datatype);
-  if (bias.defined()) {
-    // adds dimension at dim=0 -> [1, n]
-    auto bias_unsqueezed = bias.unsqueeze(0);
-    create_zendnn_tensor(bias_unsqueezed, bias_tensor, "bias", datatype);
-    set_linear_context_attributes(
-        matmul_context, weight_tensor, post_op_id, bias_tensor);
-  } else {
-    set_linear_context_attributes(matmul_context, weight_tensor, post_op_id);
-  }
-  matmul_context.create();
-  // define matmul operator
-  matmul_operator_t matmul_operator;
-  matmul_operator.set_name("matmul_operator")
-      .set_context(matmul_context)
-      .create();
-  TORCH_CHECK(
-      matmul_operator.check(),
-      "operator ",
-      matmul_operator.get_name(),
-      " creation failed.");
-  matmul_operator.set_input("matmul_input", input_tensor)
-      .set_output("matmul_output", output_tensor);
-  matmul_operator.execute();
-=======
 
   // Use direct matmul
   const int64_t M = input_2d.size(0);
@@ -105,8 +69,16 @@
   matmul_dtype.dst = get_zendnn_dtype(result_2d);
   matmul_dtype.bias =
       (bias.defined()) ? get_zendnn_dtype(bias) : data_type_t::none;
+  std::vector<zendnnl::lowoha::postop> post_op;
+  if (post_op_id != "none") {
+    // Set post-op parameters
+    zendnnl::lowoha::postop op1;
+    op1.po_type = post_op_map.find(post_op_id)->second;
+    post_op.push_back(op1);
+  }
   zendnnl::lowoha::lowoha_params params;
   params.dtypes = matmul_dtype;
+  params.postop_ = std::move(post_op);
   params.mem_format_a = 'n';
   params.mem_format_b = is_weight_prepacked ? 'r' : 'n';
 
@@ -131,7 +103,6 @@
       1, /*for matmul*/
       1 /*for matmul*/
   );
->>>>>>> 3b45156b
 }
 
 at::Tensor zendnn_linear_unary(
