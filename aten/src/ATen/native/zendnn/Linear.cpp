#define TORCH_ASSERT_ONLY_METHOD_OPERATORS
#include <ATen/native/zendnn/Linear_utils.hpp>
#include <string_view>
#ifndef AT_PER_OPERATOR_HEADERS
#include <ATen/Functions.h>
#include <ATen/NativeFunctions.h>
#else
#include <ATen/ops/zendnn_linear_unary_binary_native.h>
#include <ATen/ops/zendnn_linear_unary_native.h>
#endif

#if !AT_ZENDNN_ENABLED()
namespace at::native {
at::Tensor zendnn_linear_unary(
    const at::Tensor& input,
    const at::Tensor& weight,
    const std::optional<at::Tensor>& bias,
    bool is_weight_prepacked,
    std::string_view post_op) {
  TORCH_CHECK(
      false, "zendnn_linear_unary: ATen is not compiled with ZenDNN support");
}

at::Tensor zendnn_linear_unary_binary(
    const at::Tensor& input,
    const at::Tensor& weight,
    const at::Tensor& binary_input,
    const std::optional<at::Tensor>& bias,
    bool is_weight_prepacked,
    std::string_view post_op_1,
    std::string_view post_op_2) {
  TORCH_CHECK(
      false,
      "zendnn_linear_unary_binary: ATen not compiled with ZenDNN support");
}

} // namespace at::native

#else // !AT_ZENDNN_ENABLED()

namespace at::native {
using namespace zendnnl::interface;

inline void zendnn_linear_impl(
    const at::Tensor& input,
    const at::Tensor& weight,
    const at::Tensor& bias,
    at::Tensor& result,
    const std::vector<std::string_view>& post_op_ids,
    const std::vector<at::Tensor>& post_op_buffers,
    bool is_weight_prepacked) {
  // Get appropriately processed tensors (2D input, transposed weight, 2D
  // result)
  check_args_for_linear(input, weight);
  auto input_2d = get_2d_view(input);
  auto weight_transposed = weight.t();
  auto result_2d = result.view(get_2d_size_for_tensor(result));
<<<<<<< HEAD
  check_tensor_dtypes_for_linear(
      input_2d, weight_transposed, bias, result_2d, post_op_buffers);
  check_tensor_sizes_for_linear(
      input_2d, weight_transposed, bias, result_2d, post_op_buffers);
  // declare linear tensors
  matmul_context_t matmul_context;
  tensor_t input_tensor, weight_tensor, output_tensor, bias_tensor;
  create_zendnn_tensor(input_2d, input_tensor, "matmul_input", datatype);
  create_zendnn_tensor(
      weight_transposed,
      weight_tensor,
      "weights",
      datatype,
      is_weight_prepacked);
  create_zendnn_tensor(result_2d, output_tensor, "matmul_output", datatype);
  if (bias.defined()) {
    // adds dimension at dim=0 -> [1, n]
    auto bias_unsqueezed = bias.unsqueeze(0);
    create_zendnn_tensor(bias_unsqueezed, bias_tensor, "bias", datatype);
    set_linear_context_attributes(
        matmul_context, weight_tensor, post_op_ids, bias_tensor);
  } else {
    set_linear_context_attributes(matmul_context, weight_tensor, post_op_ids);
  }
  matmul_context.create();
  // define matmul operator
  matmul_operator_t matmul_operator;
  matmul_operator.set_name("matmul_operator")
      .set_context(matmul_context)
      .create();
  TORCH_CHECK(
      matmul_operator.check(),
      "operator ",
      matmul_operator.get_name(),
      " creation failed.");
  matmul_operator.set_input("matmul_input", input_tensor)
      .set_output("matmul_output", output_tensor);
  int empty_post_op_id = 0;
  for (size_t idx = 0; idx < post_op_buffers.size(); idx++) {
    if (post_op_ids[idx] == "none") {
      empty_post_op_id++;
      continue;
    }
    tensor_t binary_tensor;
    if (post_op_ids[idx] == "mul") {
      set_zendnn_tensor_attributes(
          post_op_buffers[idx], binary_tensor, "binary_input", datatype);
      binary_tensor.create();
      matmul_operator.set_input(
          matmul_context.get_post_op(idx - empty_post_op_id)
              .binary_mul_params.tensor_name,
          binary_tensor);
    } else if (post_op_ids[idx] == "add") {
      set_zendnn_tensor_attributes(
          post_op_buffers[idx], binary_tensor, "binary_input", datatype);
      binary_tensor.create();
      matmul_operator.set_input(
          matmul_context.get_post_op(idx - empty_post_op_id)
              .binary_add_params.tensor_name,
          binary_tensor);
    }
  }
  matmul_operator.execute();
=======
  check_tensor_dtypes_for_linear(input_2d, weight_transposed, bias, result_2d);
  check_tensor_sizes_for_linear(input_2d, weight_transposed, bias, result_2d);

  // Use direct matmul
  const int64_t M = input_2d.size(0);
  const int64_t N = weight_transposed.size(1);
  const int64_t K = input_2d.size(1);

  // check if tensor is transposed
  bool transa = is_transposed(input_2d);
  bool transb = is_transposed(weight_transposed);
  // make a copy of tensor when tensor is neither contiguous nor transposed
  input_2d =
      (transa || input_2d.is_contiguous()) ? input_2d : input_2d.contiguous();
  weight_transposed = (transb || weight_transposed.is_contiguous())
      ? weight_transposed
      : weight_transposed.contiguous();
  auto strideA = input_2d.strides();
  auto strideB = weight_transposed.strides();
  auto strideC = result_2d.strides();

  const int64_t lda = transa ? strideA[1] : strideA[0];
  const int64_t ldb = transb ? strideB[1] : strideB[0];
  const int64_t ldc = strideC[0];
  zendnnl::lowoha::data_types matmul_dtype;
  matmul_dtype.src = get_zendnn_dtype(input_2d);
  matmul_dtype.wei = get_zendnn_dtype(weight_transposed);
  matmul_dtype.dst = get_zendnn_dtype(result_2d);
  matmul_dtype.bias =
      (bias.defined()) ? get_zendnn_dtype(bias) : data_type_t::none;
  std::vector<zendnnl::lowoha::postop> post_op;
  if (post_op_id != "none") {
    // Set post-op parameters
    zendnnl::lowoha::postop op1;
    op1.po_type = post_op_map.find(post_op_id)->second;
    post_op.push_back(op1);
  }
  zendnnl::lowoha::lowoha_params params;
  params.dtypes = matmul_dtype;
  params.postop_ = std::move(post_op);
  params.mem_format_a = 'n';
  params.mem_format_b = is_weight_prepacked ? 'r' : 'n';

  // Execute Linear directly for LoA path
  matmul_direct(
      'r',
      transa,
      transb,
      M,
      N,
      K,
      1.0f, /*alpha*/
      input_2d.data_ptr(),
      lda,
      weight_transposed.data_ptr(),
      ldb,
      (bias.defined()) ? bias.data_ptr() : nullptr,
      0.0f, /*beta*/
      result_2d.data_ptr(),
      ldc,
      params,
      1, /*for matmul*/
      1 /*for matmul*/
  );
>>>>>>> d31881b3
}

at::Tensor zendnn_linear_unary(
    const at::Tensor& input,
    const at::Tensor& weight,
    const std::optional<at::Tensor>& bias,
    bool is_weight_prepacked,
    std::string_view post_op) {
  c10::MaybeOwned<at::Tensor> bias_maybe_owned =
      at::borrow_from_optional_tensor(bias);
  const at::Tensor& bias_t = *bias_maybe_owned;
  // Create output tensor with appropriate size and strides
  at::Tensor result = create_linear_output_tensor(input, weight);
  std::vector<std::string_view> post_op_ids =
      std::vector<std::string_view>{post_op};
  // Perform ZENDNN linear operation
  zendnn_linear_impl(
      input,
      weight,
      bias_t,
      result,
      post_op_ids,
      {} /* post_op_buffers */,
      is_weight_prepacked);
  return result;
}

at::Tensor zendnn_linear_unary_binary(
    const at::Tensor& input,
    const at::Tensor& weight,
    const at::Tensor& binary_input,
    const std::optional<at::Tensor>& bias,
    bool is_weight_prepacked,
    std::string_view post_op_1,
    std::string_view post_op_2) {
  c10::MaybeOwned<at::Tensor> bias_maybe_owned =
      at::borrow_from_optional_tensor(bias);
  const at::Tensor& bias_t = *bias_maybe_owned;
  // Create output tensor with appropriate size and strides
  at::Tensor result = create_linear_output_tensor(input, weight);
  // Initialize post-operation containers
  std::vector<std::string_view> post_op_ids =
      std::vector<std::string_view>{post_op_1, post_op_2};
  std::vector<at::Tensor> post_op_buffers;
  // Push an empty tensor for first post_op id as its always unary
  const at::Tensor empty_tensor;
  post_op_buffers.emplace_back(empty_tensor);
  post_op_buffers.emplace_back(get_2d_view(binary_input));
  // Perform ZENDNN linear operation
  zendnn_linear_impl(
      input,
      weight,
      bias_t,
      result,
      post_op_ids,
      post_op_buffers,
      is_weight_prepacked);
  return result;
}
} // namespace at::native

#endif // !AT_ZENDNN_ENABLED()<|MERGE_RESOLUTION|>--- conflicted
+++ resolved
@@ -55,73 +55,10 @@
   auto input_2d = get_2d_view(input);
   auto weight_transposed = weight.t();
   auto result_2d = result.view(get_2d_size_for_tensor(result));
-<<<<<<< HEAD
   check_tensor_dtypes_for_linear(
       input_2d, weight_transposed, bias, result_2d, post_op_buffers);
   check_tensor_sizes_for_linear(
       input_2d, weight_transposed, bias, result_2d, post_op_buffers);
-  // declare linear tensors
-  matmul_context_t matmul_context;
-  tensor_t input_tensor, weight_tensor, output_tensor, bias_tensor;
-  create_zendnn_tensor(input_2d, input_tensor, "matmul_input", datatype);
-  create_zendnn_tensor(
-      weight_transposed,
-      weight_tensor,
-      "weights",
-      datatype,
-      is_weight_prepacked);
-  create_zendnn_tensor(result_2d, output_tensor, "matmul_output", datatype);
-  if (bias.defined()) {
-    // adds dimension at dim=0 -> [1, n]
-    auto bias_unsqueezed = bias.unsqueeze(0);
-    create_zendnn_tensor(bias_unsqueezed, bias_tensor, "bias", datatype);
-    set_linear_context_attributes(
-        matmul_context, weight_tensor, post_op_ids, bias_tensor);
-  } else {
-    set_linear_context_attributes(matmul_context, weight_tensor, post_op_ids);
-  }
-  matmul_context.create();
-  // define matmul operator
-  matmul_operator_t matmul_operator;
-  matmul_operator.set_name("matmul_operator")
-      .set_context(matmul_context)
-      .create();
-  TORCH_CHECK(
-      matmul_operator.check(),
-      "operator ",
-      matmul_operator.get_name(),
-      " creation failed.");
-  matmul_operator.set_input("matmul_input", input_tensor)
-      .set_output("matmul_output", output_tensor);
-  int empty_post_op_id = 0;
-  for (size_t idx = 0; idx < post_op_buffers.size(); idx++) {
-    if (post_op_ids[idx] == "none") {
-      empty_post_op_id++;
-      continue;
-    }
-    tensor_t binary_tensor;
-    if (post_op_ids[idx] == "mul") {
-      set_zendnn_tensor_attributes(
-          post_op_buffers[idx], binary_tensor, "binary_input", datatype);
-      binary_tensor.create();
-      matmul_operator.set_input(
-          matmul_context.get_post_op(idx - empty_post_op_id)
-              .binary_mul_params.tensor_name,
-          binary_tensor);
-    } else if (post_op_ids[idx] == "add") {
-      set_zendnn_tensor_attributes(
-          post_op_buffers[idx], binary_tensor, "binary_input", datatype);
-      binary_tensor.create();
-      matmul_operator.set_input(
-          matmul_context.get_post_op(idx - empty_post_op_id)
-              .binary_add_params.tensor_name,
-          binary_tensor);
-    }
-  }
-  matmul_operator.execute();
-=======
-  check_tensor_dtypes_for_linear(input_2d, weight_transposed, bias, result_2d);
-  check_tensor_sizes_for_linear(input_2d, weight_transposed, bias, result_2d);
 
   // Use direct matmul
   const int64_t M = input_2d.size(0);
@@ -151,11 +88,24 @@
   matmul_dtype.bias =
       (bias.defined()) ? get_zendnn_dtype(bias) : data_type_t::none;
   std::vector<zendnnl::lowoha::postop> post_op;
-  if (post_op_id != "none") {
+  if (post_op_ids.size() > 0) {
     // Set post-op parameters
-    zendnnl::lowoha::postop op1;
-    op1.po_type = post_op_map.find(post_op_id)->second;
-    post_op.push_back(op1);
+    for (size_t i = 0; i < post_op_ids.size(); i++) {
+      zendnnl::lowoha::postop op1;
+      auto it = post_op_map.find(post_op_ids[i]);
+      if (it == post_op_map.end()) {
+        continue;
+      } else {
+        op1.po_type = it->second;
+      }
+      if ((post_op_ids[i] == "mul" || post_op_ids[i] == "add")) {
+        auto sizes = post_op_buffers[i].sizes();
+        op1.dims.assign(sizes.begin(), sizes.end());
+        op1.dtype = get_zendnn_dtype(post_op_buffers[i]);
+        op1.buff = post_op_buffers[i].data_ptr();
+      }
+      post_op.push_back(op1);
+    }
   }
   zendnnl::lowoha::lowoha_params params;
   params.dtypes = matmul_dtype;
@@ -184,7 +134,6 @@
       1, /*for matmul*/
       1 /*for matmul*/
   );
->>>>>>> d31881b3
 }
 
 at::Tensor zendnn_linear_unary(
