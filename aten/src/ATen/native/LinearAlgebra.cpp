--- conflicted
+++ resolved
@@ -1733,16 +1733,10 @@
             || (strides[1] == 1 && strides[2] >= sizes[1]);
   };
 
-<<<<<<< HEAD
-  if (use_mkldnn_lower_precision_matmul(batch1, batch2, self_or_result)){
-    mkldnn_matmul(batch1, batch2, self_or_result, beta.to<float>(), alpha.to<float>());
-    return;
-=======
   bool apply_heur = apply_mkldnn_matmul_heur(batch1.sizes()[1], batch1.sizes()[2], batch2.sizes()[2]);
-  if (apply_heur && use_mkldnn_bf16_matmul(batch1, batch2, self_or_result)) {
+  if (apply_heur && use_mkldnn_lower_precision_matmul(batch1, batch2, self_or_result)) {
       mkldnn_matmul(batch1, batch2, self_or_result, beta.to<float>(), alpha.to<float>());
       return;
->>>>>>> 80a1d5b3
   }
 
   if (contraction_size * res_rows * res_cols < 400) {
