--- conflicted
+++ resolved
@@ -478,10 +478,7 @@
 //     `batch_size` value passed at object construction stage.
 // C Pointer to a tensor C (accumulation buffer).
 // scratchpad Pointer to a scratchpad buffer.
-<<<<<<< HEAD
-=======
 // Currently, only brgemm with batch size = 1 will be used
->>>>>>> bca9fc66
 TORCH_API void brgemm(
     int64_t M,
     int64_t N,
@@ -508,11 +505,6 @@
     const at::BFloat16* B,
     float* C);
 
-<<<<<<< HEAD
-// Batch-reduce GEMM
-// Batch size is 1, which means it is equivalent to gemm
-=======
->>>>>>> bca9fc66
 TORCH_API void brgemm(
     int64_t M,
     int64_t N,
