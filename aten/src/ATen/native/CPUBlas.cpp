#define TORCH_ASSERT_ONLY_METHOD_OPERATORS
#include <ATen/native/CPUBlas.h>
#include <ATen/native/mkl/LinearAlgebra.h>
#include <ATen/native/mkldnn/Matmul.h>
#include <ATen/Config.h>

#include <c10/util/SmallBuffer.h>
#include <c10/util/irange.h>

#include <climits>
#if !defined(__s390x__ ) && !defined(__powerpc__)
#include <cpuinfo.h>
#endif

#if AT_BUILD_WITH_BLAS()
#if C10_IOS
#include <Accelerate/Accelerate.h>
#elif !defined(_ARMPL_H)
extern "C" void dgemm_(char *transa, char *transb, int *m, int *n, int *k, double *alpha, const double *a, int *lda, const double *b, int *ldb, double *beta, double *c, int *ldc);
extern "C" void sgemm_(char *transa, char *transb, int *m, int *n, int *k, float *alpha, const float *a, int *lda, const float *b, int *ldb, float *beta, float *c, int *ldc);
extern "C" void cgemm_(char *transa, char *transb, int *m, int *n, int *k, void *alpha, const void *a, int *lda, const void *b, int *ldb, void *beta, void *c, int *ldc);
extern "C" void zgemm_(char *transa, char *transb, int *m, int *n, int *k, void *alpha, const void *a, int *lda, const void *b, int *ldb, void *beta, void *c, int *ldc);
#ifdef BLAS_HAS_SBGEMM
extern "C" void sbgemm_(char *transa, char *transb, int *m, int *n, int *k,
                float *alpha,
                const at::BFloat16 *a, int *lda,
                const at::BFloat16 *b, int *ldb,
                float *beta,
                float *c, int *ldc);
#endif  // BLAS_HAS_SBGEMM
extern "C" void cswap_(int *n, const void *x, int *incx, void *y, int *incy);
extern "C" void dcopy_(int *n, const double *x, int *incx, double *y, int *incy);
extern "C" void scopy_(int *n, const float *x, int *incx, float *y, int *incy);
extern "C" void zcopy_(int *n, const void *x, int *incx, void *y, int *incy);
extern "C" void ccopy_(int *n, const void *x, int *incx, void *y, int *incy);
extern "C" void daxpy_(int *n, double *a, const double *x, int *incx, double *y, int *incy);
extern "C" void saxpy_(int *n, float *a, const float *x, int *incx, float *y, int *incy);
extern "C" void caxpy_(int *n, void *a, const void *x, int *incx, void *y, int *incy);
extern "C" void zaxpy_(int *n, void *a, const void *x, int *incx, void *y, int *incy);
#endif  // C10_IOS
#endif  // AT_BUILD_WITH_BLAS

#ifdef USE_FBGEMM
#include <fbgemm/FbgemmI64.h>
#endif  // USE_FBGEMM

#if AT_MKLDNN_ENABLED()
#include <ideep.hpp>
// Add uKernel API versioning to be compatible with different oneDNN versions
// oneDNN 3.6.x updates the ukernel APIs of brgemm and brgemm_pack_B
// brgemm_pack_B is changed to transform and the setting of brgemm beta is changed to set_add_C
#if (IDEEP_VERSION_MAJOR == 3 && IDEEP_VERSION_MINOR == 5)
#define ONEDNN_UKERNEL_1
#elif (IDEEP_VERSION_MAJOR >= 3 && IDEEP_VERSION_MINOR >= 6)
#define ONEDNN_UKERNEL_2
#endif
#if ((defined(ONEDNN_UKERNEL_1) || defined(ONEDNN_UKERNEL_2)) && (defined(__x86_64__) || (defined(_M_X64) && !defined(_M_ARM64EC))))
#define ONEDNN_UKERNEL_ENABLED
#endif
#endif  // AT_MKLDNN_ENABLED()

#if defined(ONEDNN_UKERNEL_ENABLED)
#include <oneapi/dnnl/dnnl_ukernel.hpp>
#include <oneapi/dnnl/dnnl.hpp>
#endif // oneDNN BRGEMM

namespace at::native::cpublas {
namespace internal {

void normalize_last_dims(
    TransposeType transa, TransposeType transb,
    int64_t m, int64_t n, int64_t k,
    int64_t *lda, int64_t *ldb, int64_t *ldc) {
  if (n == 1) {
    *ldc = m;
  }

  if(transa != TransposeType::NoTranspose) {
    if (m == 1) {
      *lda = k;
    }
  } else if(k == 1) {
    *lda = m;
  }

  if(transb != TransposeType::NoTranspose) {
    if (k == 1) {
      *ldb = n;
    }
  } else if (n == 1) {
    *ldb = k;
  }
}
}  // namespace internal

namespace {
C10_DIAGNOSTIC_PUSH_AND_IGNORED_IF_DEFINED("-Wunneeded-internal-declaration")
bool use_blas_gemm(
    TransposeType transa, TransposeType transb,
    int64_t m, int64_t n, int64_t k,
    int64_t lda, int64_t ldb, int64_t ldc) {
  const bool transa_ = transa != TransposeType::NoTranspose;
  const bool transb_ = transb != TransposeType::NoTranspose;
  return (
      (m <= INT_MAX) && (n <= INT_MAX) && (k <= INT_MAX) &&
      (lda <= INT_MAX) && (ldb <= INT_MAX) && (ldc <= INT_MAX) &&
      (lda >= std::max(int64_t{1}, (transa_ ? k : m))) &&
      (ldb >= std::max(int64_t{1}, (transb_ ? n : k))) &&
      (ldc >= std::max(int64_t{1}, m)));
}
C10_DIAGNOSTIC_POP()

#ifdef USE_FBGEMM
fbgemm::matrix_op_t to_fbgemm(TransposeType trans) {
  switch (trans) {
    case TransposeType::Transpose: return fbgemm::matrix_op_t::Transpose;
    case TransposeType::NoTranspose: return fbgemm::matrix_op_t::NoTranspose;
    case TransposeType::ConjTranspose: TORCH_INTERNAL_ASSERT(false, "ConjTranspose type is not supported in fbgemm");
  }
  TORCH_INTERNAL_ASSERT(false, "Invalid transpose type");
}
#endif  // USE_FBGEMM

#if (AT_BUILD_WITH_BLAS() && C10_IOS)
CBLAS_TRANSPOSE to_apple_accelerate_transpose(TransposeType trans) {
  switch (trans) {
    case TransposeType::Transpose: return CblasTrans;
    case TransposeType::NoTranspose: return CblasNoTrans;
    case TransposeType::ConjTranspose: return CblasConjTrans;
  }
  TORCH_INTERNAL_ASSERT(false, "Invalid transpose type");
}
#endif

}  // namespace (anonymous)

DEFINE_DISPATCH(gemm_stub);
DEFINE_DISPATCH(gemm_no_downcast_stub);

void gemm(
    TransposeType transa, TransposeType transb,
    int64_t m, int64_t n, int64_t k,
    const double alpha,
    const double *a, int64_t lda,
    const double *b, int64_t ldb,
    const double beta,
    double *c, int64_t ldc) {
  internal::normalize_last_dims(transa, transb, m, n, k, &lda, &ldb, &ldc);
#if AT_BUILD_WITH_BLAS()
  if (use_blas_gemm(transa, transb, m, n, k, lda, ldb, ldc)) {
    int m_ = m, n_ = n, k_ = k, lda_ = lda, ldb_ = ldb, ldc_ = ldc;
    double alpha_ = alpha, beta_ = beta;
    #if C10_IOS
    CBLAS_TRANSPOSE transa_ = to_apple_accelerate_transpose(transa);
    CBLAS_TRANSPOSE transb_ = to_apple_accelerate_transpose(transb);
    cblas_dgemm(CblasColMajor,
      transa_, transb_,
      m_, n_, k_,
      alpha_,
      a, lda_,
      b, ldb_,
      beta_,
      c, ldc_);
    #else
    char transa_ = to_blas(transa), transb_ = to_blas(transb);
    dgemm_(
        &transa_, &transb_,
        &m_, &n_, &k_,
        &alpha_,
        a, &lda_,
        b, &ldb_,
        &beta_,
        c, &ldc_);
    #endif
    return;
  }
#endif
  gemm_stub(
      at::kCPU, at::kDouble,
      transa, transb, m, n, k, alpha, a, lda, b, ldb, beta, c, ldc);
}

#ifndef armpl_doublecomplex_t
#define COMPLEX_DBL(a) a
#define COMPLEX_DBL_CONST(a) a
#define COMPLEX_FLOAT(a) a
#define COMPLEX_FLOAT_CONST(a) a
#else
#define COMPLEX_DBL(a) ((armpl_doublecomplex_t*)a)
#define COMPLEX_DBL_CONST(a) ((const armpl_doublecomplex_t*)a)
#define COMPLEX_FLOAT(a) ((armpl_singlecomplex_t*)a)
#define COMPLEX_FLOAT_CONST(a) ((const armpl_singlecomplex_t*)a)
#endif

void gemm(
    TransposeType transa, TransposeType transb,
    int64_t m, int64_t n, int64_t k,
    const float alpha,
    const float *a, int64_t lda,
    const float *b, int64_t ldb,
    const float beta,
    float *c, int64_t ldc) {
  internal::normalize_last_dims(transa, transb, m, n, k, &lda, &ldb, &ldc);
#if AT_MKLDNN_ENABLED()
   if (mkldnn_bf32_gemm(transa, transb, m, n, k, alpha, a, lda, b, ldb, beta, c, ldc)) {
     return;
   }
#endif
#if AT_BUILD_WITH_BLAS()
  if (use_blas_gemm(transa, transb, m, n, k, lda, ldb, ldc)) {
    int m_ = m, n_ = n, k_ = k, lda_ = lda, ldb_ = ldb, ldc_ = ldc;
    float alpha_ = alpha, beta_ = beta;
    #if C10_IOS
    CBLAS_TRANSPOSE transa_ = to_apple_accelerate_transpose(transa);
    CBLAS_TRANSPOSE transb_ = to_apple_accelerate_transpose(transb);
    cblas_sgemm(CblasColMajor,
      transa_, transb_,
      m_, n_, k_,
      alpha_,
      a, lda_,
      b, ldb_,
      beta_,
      c, ldc_);
    #else
    char transa_ = to_blas(transa), transb_ = to_blas(transb);
    sgemm_(
        &transa_, &transb_,
        &m_, &n_, &k_,
        &alpha_,
        a, &lda_,
        b, &ldb_,
        &beta_,
        c, &ldc_);
    #endif
    return;
  }
#endif
  gemm_stub(
      at::kCPU, at::kFloat,
      transa, transb, m, n, k, alpha, a, lda, b, ldb, beta, c, ldc);
}

void gemm(
    TransposeType transa, TransposeType transb,
    int64_t m, int64_t n, int64_t k,
    const c10::complex<double> alpha,
    const c10::complex<double> *a, int64_t lda,
    const c10::complex<double> *b, int64_t ldb,
    const c10::complex<double> beta,
    c10::complex<double> *c, int64_t ldc) {
  internal::normalize_last_dims(transa, transb, m, n, k, &lda, &ldb, &ldc);
#if AT_BUILD_WITH_BLAS()
  if (use_blas_gemm(transa, transb, m, n, k, lda, ldb, ldc)) {
    int m_ = m, n_ = n, k_ = k, lda_ = lda, ldb_ = ldb, ldc_ = ldc;
    c10::complex<double> alpha_ = alpha, beta_ = beta;
    #if C10_IOS
    CBLAS_TRANSPOSE transa_ = to_apple_accelerate_transpose(transa);
    CBLAS_TRANSPOSE transb_ = to_apple_accelerate_transpose(transb);
    cblas_zgemm(CblasColMajor,
      transa_, transb_,
      m_, n_, k_,
      &alpha_,
      a, lda_,
      b, ldb_,
      &beta_,
      c, ldc_);
    #else
    char transa_ = to_blas(transa), transb_ = to_blas(transb);
    zgemm_(
        &transa_, &transb_,
        &m_, &n_, &k_,
        COMPLEX_DBL_CONST(&alpha_),
        COMPLEX_DBL_CONST(a), &lda_,
        COMPLEX_DBL_CONST(b), &ldb_,
        COMPLEX_DBL_CONST(&beta_),
        COMPLEX_DBL(c), &ldc_);
    #endif
    return;
  }
#endif
  gemm_stub(
      at::kCPU, at::kComplexDouble,
      transa, transb, m, n, k, alpha, a, lda, b, ldb, beta, c, ldc);
}

void gemm(
    TransposeType transa, TransposeType transb,
    int64_t m, int64_t n, int64_t k,
    const c10::complex<float> alpha,
    const c10::complex<float> *a, int64_t lda,
    const c10::complex<float> *b, int64_t ldb,
    const c10::complex<float> beta,
    c10::complex<float> *c, int64_t ldc) {
  internal::normalize_last_dims(transa, transb, m, n, k, &lda, &ldb, &ldc);
#if AT_BUILD_WITH_BLAS()
  if (use_blas_gemm(transa, transb, m, n, k, lda, ldb, ldc)) {
    int m_ = m, n_ = n, k_ = k, lda_ = lda, ldb_ = ldb, ldc_ = ldc;
    c10::complex<float> alpha_ = alpha, beta_ = beta;
    #if C10_IOS
    CBLAS_TRANSPOSE transa_ = to_apple_accelerate_transpose(transa);
    CBLAS_TRANSPOSE transb_ = to_apple_accelerate_transpose(transb);
    cblas_cgemm(CblasColMajor,
      transa_, transb_,
      m_, n_, k_,
      &alpha_,
      a, lda_,
      b, ldb_,
      &beta_,
      c, ldc_);
    #else
    char transa_ = to_blas(transa), transb_ = to_blas(transb);
    cgemm_(
        &transa_, &transb_,
        &m_, &n_, &k_,
        COMPLEX_FLOAT_CONST(&alpha_),
        COMPLEX_FLOAT_CONST(a), &lda_,
        COMPLEX_FLOAT_CONST(b), &ldb_,
        COMPLEX_FLOAT_CONST(&beta_),
        COMPLEX_FLOAT(c), &ldc_);
    #endif
    return;
  }
#endif
  gemm_stub(
      at::kCPU, at::kComplexFloat,
      transa, transb, m, n, k, alpha, a, lda, b, ldb, beta, c, ldc);
}

void gemm(
   TransposeType transa, TransposeType transb,
   int64_t m, int64_t n, int64_t k,
   const float alpha,
   const at::BFloat16 *a, int64_t lda,
   const at::BFloat16 *b, int64_t ldb,
   const float beta,
   at::BFloat16 *c, int64_t ldc) {
   internal::normalize_last_dims(transa, transb, m, n, k, &lda, &ldb, &ldc);
#if AT_MKLDNN_ENABLED()
#ifdef __aarch64__
   // MKLDNN also supports ARM for bf16, and the bypass is only
   // currently intended for x86/x86_64.
   const bool use_bf16_gemv_trans = false;
#elif defined(__powerpc__)
   const bool use_bf16_gemv_trans = false;
#else
   const bool bf16_gemv_trans_would_be_faster = cpuinfo_initialize() &&
     !cpuinfo_has_x86_avx512bf16();
   const bool use_bf16_gemv_trans = bf16_gemv_trans_would_be_faster &&
     transa == TransposeType::Transpose &&
     transb == TransposeType::NoTranspose && n == 1 && alpha == 1.0;
#endif
   if (!use_bf16_gemv_trans && mkldnn_bf16_gemm(transa, transb, m, n, k, alpha, a, lda, b, ldb, beta, c, ldc)) {
     return;
   }
#endif
#if AT_BUILD_WITH_BLAS() && defined(BLAS_HAS_SBGEMM)
   if (use_blas_gemm(transa, transb, m, n, k, lda, ldb, ldc)) {
      int m_ = m, n_ = n, k_ = k, lda_ = lda, ldb_ = ldb, ldc_ = ldc;
      char transa_ = to_blas(transa), transb_ = to_blas(transb);
      float alpha_ = alpha, beta_ = beta;
      int c_size = n_ * m_;
      // C matrix in OpenBLAS sbgemm are of type "float" so we have to convert, copy and copy back.
      std::vector<float> float_v(c_size, 0.0f);
      for (const auto j : c10::irange(n)) {
        for (const auto i : c10::irange(m)) {
          float_v[j * m_ + i] = c10::convert<float>(c[j * ldc_ + i]);
        }
      }
      sbgemm_(&transa_, &transb_,
              &m_, &n_, &k_,
              &alpha_,
              a, &lda_,
              b, &ldb_,
              &beta_,
<<<<<<< HEAD
              float_v.data(), &ldc_);

      for (const auto j : c10::irange(n)) {
        auto offset = j * ldc;
        for (const auto i : c10::irange(m)) {
          c[offset + i] = c10::convert<c10::BFloat16>(float_v[j * m + i]);
=======
              float_v.data(), &m_);
      for (const auto j : c10::irange(n)) {
        for (const auto i : c10::irange(m)) {
          c[j * ldc_ + i] = c10::convert<at::BFloat16>(float_v[j * m_ + i]);
>>>>>>> ab655816
        }
      }
      return;
   }
#endif
   gemm_stub(
      at::kCPU, at::kBFloat16,
      transa, transb, m, n, k, alpha, a, lda, b, ldb, beta, c, ldc);
}

void gemm(
   TransposeType transa, TransposeType transb,
   int64_t m, int64_t n, int64_t k,
   const float alpha,
   const at::Half *a, int64_t lda,
   const at::Half *b, int64_t ldb,
   const float beta,
   at::Half *c, int64_t ldc) {
   internal::normalize_last_dims(transa, transb, m, n, k, &lda, &ldb, &ldc);
#if AT_MKLDNN_ENABLED()
   // Per https://github.com/pytorch/pytorch/pull/137918#discussion_r1825460179 ,
   // we should not bother checking for !cpuinfo_has_x86_avx512fp16() here,
   // because "onednn (mkldnn) won't use avx512fp16 to compute gemms by default
   // because the avx512fp16 fma would incur accuracy loss".
#if defined(__powerpc__)
   const bool fp16_gemv_trans_would_be_faster = false;
#else
   const bool fp16_gemv_trans_would_be_faster = cpuinfo_initialize() &&
     cpuinfo_has_x86_f16c();
#endif
   const bool use_fp16_gemv_trans = fp16_gemv_trans_would_be_faster &&
     transa == TransposeType::Transpose &&
     transb == TransposeType::NoTranspose && n == 1 && alpha == 1.0;
   if (!use_fp16_gemv_trans &&
       mkldnn_fp16_gemm(transa, transb, m, n, k, alpha, a, lda, b, ldb, beta, c, ldc)) {
     return;
   }
#endif
   gemm_stub(
      at::kCPU, at::kHalf,
      transa, transb, m, n, k, alpha, a, lda, b, ldb, beta, c, ldc);
}

void gemm(
    TransposeType transa, TransposeType transb,
    int64_t m, int64_t n, int64_t k,
    const float alpha,
    const at::BFloat16 *a, int64_t lda,
    const at::BFloat16 *b, int64_t ldb,
    const float beta,
    float *c, int64_t ldc) {
  internal::normalize_last_dims(transa, transb, m, n, k, &lda, &ldb, &ldc);
#if AT_BUILD_WITH_BLAS() && defined(BLAS_HAS_SBGEMM)
   if (use_blas_gemm(transa, transb, m, n, k, lda, ldb, ldc)) {
      int m_ = m, n_ = n, k_ = k, lda_ = lda, ldb_ = ldb, ldc_ = ldc;
      char transa_ = to_blas(transa), transb_ = to_blas(transb);
      float alpha_ = alpha, beta_ = beta;
      sbgemm_(&transa_, &transb_,
              &m_, &n_, &k_,
              &alpha_,
              a, &lda_,
              b, &ldb_,
              &beta_,
              c, &ldc_);
      return;
   }
#endif
#if AT_MKLDNN_ACL_ENABLED()
// add heuristic based on shape to dispatch to sbgemm_ vs MKLDNN
   if (mkldnn_bf16f32_gemm(transa, transb, m, n, k, alpha, a, lda, b, ldb, beta, c, ldc)) {
     return;
   }
#endif //AT_MKLDNN_ACL_ENABLED

#ifdef MKL_HAS_SBGEMM
  if (use_blas_gemm(transa, transb, m, n, k, lda, ldb, ldc)) {
    int m_ = m, n_ = n, k_ = k, lda_ = lda, ldb_ = ldb, ldc_ = ldc;
    mkl_gemm_bf16bf16f32(transa, transb, m_, n_, k_, alpha, a, lda_, b, ldb_, beta, c, ldc_);
    return;
  }
#endif
  // for the fallback path, first compute gemm with beta = 0,
  // and then add c in full precision.
  int64_t c_size = n * m;
  std::vector<float> float_c(c_size, 0.f);
  gemm_no_downcast_stub(
      at::kCPU, at::kBFloat16,
      transa, transb, m, n, k, alpha, a, lda, b, ldb, 0.f, float_c.data(), m);
  for (const auto j : c10::irange(n)) {
    for (const auto i : c10::irange(m)) {
      auto offset = j * ldc + i;
      // beta == 0 won't propagate NaN from C
      if (beta == 0.f) {
        c[offset] = float_c[j * m + i];
      } else {
        c[offset] = beta * c[offset] + float_c[j * m + i];
      }
    }
  }
}

void gemm(
    TransposeType transa, TransposeType transb,
    int64_t m, int64_t n, int64_t k,
    const float alpha,
    const at::Half *a, int64_t lda,
    const at::Half *b, int64_t ldb,
    const float beta,
    float *c, int64_t ldc) {
  internal::normalize_last_dims(transa, transb, m, n, k, &lda, &ldb, &ldc);
#ifdef MKL_HAS_SHGEMM
  if (use_blas_gemm(transa, transb, m, n, k, lda, ldb, ldc)) {
    int m_ = m, n_ = n, k_ = k, lda_ = lda, ldb_ = ldb, ldc_ = ldc;
    mkl_gemm_f16f16f32(transa, transb, m_, n_, k_, alpha, a, lda_, b, ldb_, beta, c, ldc_);
    return;
  }
#endif
  // for the fallback path, first compute gemm with beta = 0,
  // and then add c in full precision.
  int64_t c_size = n * m;
  std::vector<at::Half> float16_c(c_size, 0.f);
  gemm_stub(
      at::kCPU, at::kHalf,
      transa, transb, m, n, k, alpha, a, lda, b, ldb, 0.f, float16_c.data(), m);
  for (const auto j : c10::irange(n)) {
    for (const auto i : c10::irange(m)) {
      auto offset = j * ldc + i;
      // beta == 0 won't propagate NaN from C
      if (beta == 0.f) {
        c[offset] = c10::convert<float>(float16_c[j * m + i]);
      } else {
        c[offset] = beta * c[offset] + c10::convert<float>(float16_c[j * m + i]);
      }
    }
  }
}

void gemm(
    TransposeType transa, TransposeType transb,
    int64_t m, int64_t n, int64_t k,
    const int64_t alpha,
    const int64_t *a, int64_t lda,
    const int64_t *b, int64_t ldb,
    const int64_t beta,
    int64_t *c, int64_t ldc) {
  internal::normalize_last_dims(transa, transb, m, n, k, &lda, &ldb, &ldc);
#ifdef USE_FBGEMM
  if (alpha == 1 && (beta == 0 || beta == 1)) {
    // In FBGEMM, we assume row-major ordering; However, here we assume the
    // column-major ordering following the FORTRAN tradition in BLAS interface
    // in this function: we can configure the layout (row/column-major ordering)
    // of A and B by changing transa_ and transb_, but we cannot change the
    // layout of C with this FORTRAN-style BLAS interface.
    //
    // The workaround is that we compute
    // C^T (n x m) = B^T (n x k) * A^T (k x m) instead.
    //
    // In this way we view C^T as the row-major ordering when passing to FBGEMM.
    fbgemm::cblas_gemm_i64_i64acc(
        to_fbgemm(transb),
        to_fbgemm(transa),
        n,
        m,
        k,
        b,
        ldb,
        a,
        lda,
        beta == 1,
        c,
        ldc);
    return;
  }
#endif

  gemm_stub(
      kCPU, kLong,
      transa, transb, m, n, k, alpha, a, lda, b, ldb, beta, c, ldc);
}

template <typename scalar_t>
static void gemm_batched_mkl_impl(
      TransposeType transa, TransposeType transb,
      int64_t batch_size, int64_t m, int64_t n, int64_t k,
      scalar_t alpha,
      const scalar_t **a, int64_t lda,
      const scalar_t **b, int64_t ldb,
      scalar_t beta,
      scalar_t **c, int64_t ldc) {
  for (int64_t i = 0; i < batch_size;) {
    int sub_batch = std::min(batch_size - i, int64_t{INT_MAX});
    mkl_gemm_batched(transa, transb, sub_batch, m, n, k, alpha,
                     &a[i], lda, &b[i], ldb, beta, &c[i], ldc);
    i += sub_batch;
  }
}

template <typename scalar_t>
using is_blas_library_type = std::integral_constant<bool,
    std::is_same_v<scalar_t, double> ||
    std::is_same_v<scalar_t, float> ||
    std::is_same_v<scalar_t, c10::complex<double>> ||
    std::is_same_v<scalar_t, c10::complex<float>>>;

template <typename scalar_t>
static void gemm_batched_generic(
    TransposeType transa, TransposeType transb,
    int64_t batch_size, int64_t m, int64_t n, int64_t k,
    scalar_t alpha,
    const scalar_t **a, int64_t lda,
    const scalar_t **b, int64_t ldb,
    scalar_t beta,
    scalar_t **c, int64_t ldc) {
  for (const auto batch : c10::irange(batch_size)) {
    gemm(transa, transb, m, n, k, alpha, a[batch], lda, b[batch], ldb, beta, c[batch], ldc);
  }
}

template <typename scalar_t>
static void gemm_batched(
    TransposeType transa, TransposeType transb,
    int64_t batch_size, int64_t m, int64_t n, int64_t k,
    scalar_t alpha,
    const scalar_t **a, int64_t lda,
    const scalar_t **b, int64_t ldb,
    scalar_t beta,
    scalar_t **c, int64_t ldc) {
  if (batch_size == 1) {
    return gemm(transa, transb, m, n, k, alpha, a[0], lda, b[0], ldb, beta, c[0], ldc);
  }

  if constexpr (AT_MKL_ENABLED() && is_blas_library_type<scalar_t>::value) {
    internal::normalize_last_dims(transa, transb, m, n, k, &lda, &ldb, &ldc);
    if (use_blas_gemm(transa, transb, m, n, k, lda, ldb, ldc)) {
      gemm_batched_mkl_impl(
          transa, transb, batch_size, m, n, k, alpha, a, lda, b, ldb, beta, c, ldc);
    } else {
      gemm_batched_generic(
          transa, transb, batch_size, m, n, k, alpha, a, lda, b, ldb, beta, c, ldc);
    }
  } else {
    gemm_batched_generic(
        transa, transb, batch_size, m, n, k, alpha, a, lda, b, ldb, beta, c, ldc);
  }
}

template <typename scalar_t>
static void gemm_batched_with_stride_generic(
    TransposeType transa, TransposeType transb,
    int64_t batch_size, int64_t m, int64_t n, int64_t k,
    scalar_t alpha,
    const scalar_t *a, int64_t lda, int64_t batch_stride_a,
    const scalar_t *b, int64_t ldb, int64_t batch_stride_b,
    scalar_t beta,
    scalar_t *c, int64_t ldc, int64_t batch_stride_c) {
  for (const auto batch : c10::irange(batch_size)) {
    const auto a_batch = a + batch_stride_a * batch;
    const auto b_batch = b + batch_stride_b * batch;
    const auto c_batch = c + batch_stride_c * batch;
    gemm(transa, transb, m, n, k, alpha, a_batch, lda, b_batch, ldb, beta, c_batch, ldc);
  }
}

template <typename scalar_t>
void gemm_batched_with_stride(
    TransposeType transa, TransposeType transb,
    int64_t batch_size, int64_t m, int64_t n, int64_t k,
    scalar_t alpha,
    const scalar_t *a, int64_t lda, int64_t batch_stride_a,
    const scalar_t *b, int64_t ldb, int64_t batch_stride_b,
    scalar_t beta,
    scalar_t *c, int64_t ldc, int64_t batch_stride_c) {
  if (batch_size == 1) {
    return gemm(transa, transb, m, n, k, alpha, a, lda, b, ldb, beta, c, ldc);
  }

  if constexpr (AT_MKL_ENABLED() && is_blas_library_type<scalar_t>::value) {
    internal::normalize_last_dims(transa, transb, m, n, k, &lda, &ldb, &ldc);
    if (use_blas_gemm(transa, transb, m, n, k, lda, ldb, ldc)) {
      c10::SmallBuffer<const scalar_t*, 16> a_ptrs(batch_size);
      c10::SmallBuffer<const scalar_t*, 16> b_ptrs(batch_size);
      c10::SmallBuffer<scalar_t*, 16> c_ptrs(batch_size);

      for (const auto batch : c10::irange(batch_size)) {
        a_ptrs[batch] = a + batch_stride_a * batch;
        b_ptrs[batch] = b + batch_stride_b * batch;
        c_ptrs[batch] = c + batch_stride_c * batch;
      }
      gemm_batched_mkl_impl(
          transa, transb, batch_size, m, n, k, alpha, a_ptrs.data(), lda,
          b_ptrs.data(), ldb, beta, c_ptrs.data(), ldc);
    } else {
      gemm_batched_with_stride_generic(
          transa, transb, batch_size, m, n, k, alpha, a, lda, batch_stride_a,
          b, ldb, batch_stride_b, beta, c, ldc, batch_stride_c);
    }
  } else {
    gemm_batched_with_stride_generic(transa, transb, batch_size, m, n, k, alpha,
                                     a, lda, batch_stride_a, b, ldb, batch_stride_b,
                                     beta, c, ldc, batch_stride_c);
  }
}

#define INSTANTIATE_BATCHED_GEMM(scalar_t, DType)               \
  template void gemm_batched(                                   \
      TransposeType transa, TransposeType transb,               \
      int64_t batch_size, int64_t m, int64_t n, int64_t k,      \
      scalar_t alpha,                                           \
      const scalar_t **a, int64_t lda,                          \
      const scalar_t **b, int64_t ldb,                          \
      scalar_t beta,                                            \
      scalar_t **c, int64_t ldc);                               \
  template void gemm_batched_with_stride(                       \
      TransposeType transa, TransposeType transb,               \
      int64_t batch_size, int64_t m, int64_t n, int64_t k,      \
      scalar_t alpha,                                           \
      const scalar_t *a, int64_t lda, int64_t batch_stride_a,   \
      const scalar_t *b, int64_t ldb, int64_t batch_stride_b,   \
      scalar_t beta,                                            \
      scalar_t *c, int64_t ldc, int64_t batch_stride_c);

AT_FORALL_SCALAR_TYPES_WITH_COMPLEX_EXCEPT_COMPLEX_HALF_F8NZ(INSTANTIATE_BATCHED_GEMM)

DEFINE_DISPATCH(axpy_stub);

void axpy(int64_t n, double a, const double *x, int64_t incx, double *y, int64_t incy) {
  if(n == 1)
  {
    incx = 1;
    incy = 1;
  }
  #if AT_BUILD_WITH_BLAS()
  if( (n <= INT_MAX) && (incx <= INT_MAX) && (incy <= INT_MAX) )
  {
    int i_n = (int)n;
    int i_incx = (int)incx;
    int i_incy = (int)incy;
    #if C10_IOS
    cblas_daxpy(i_n, a, x, i_incx, y, i_incy);
    #else
    daxpy_(&i_n, &a, x, &i_incx, y, &i_incy);
    #endif
    return;
  }
  #endif
  axpy_stub(
      kCPU, at::kDouble,
      n, a, x, incx, y, incy);
}

void axpy(int64_t n, float a, const float *x, int64_t incx, float *y, int64_t incy) {
  if(n == 1)
  {
    incx = 1;
    incy = 1;
  }
  #if AT_BUILD_WITH_BLAS()
  if( (n <= INT_MAX) && (incx <= INT_MAX) && (incy <= INT_MAX) )
  {
    int i_n = (int)n;
    int i_incx = (int)incx;
    int i_incy = (int)incy;
    #if C10_IOS
    cblas_saxpy(i_n, a, x, i_incx, y, i_incy);
    #else
    saxpy_(&i_n, &a, x, &i_incx, y, &i_incy);
    #endif
    return;
  }
  #endif
  axpy_stub(
      kCPU, at::kFloat,
      n, a, x, incx, y, incy);
}

void axpy(int64_t n, c10::complex<double> a, const c10::complex<double> *x, int64_t incx, c10::complex<double> *y, int64_t incy) {
  if(n == 1)
  {
    incx = 1;
    incy = 1;
  }
  #if AT_BUILD_WITH_BLAS()
  if( (n <= INT_MAX) && (incx <= INT_MAX) && (incy <= INT_MAX) )
  {
    int i_n = (int)n;
    int i_incx = (int)incx;
    int i_incy = (int)incy;
    #if C10_IOS
    cblas_zaxpy(i_n, &a, x, i_incx, y, i_incy);
    #else
    zaxpy_(&i_n, COMPLEX_DBL(&a), COMPLEX_DBL_CONST(x), &i_incx, COMPLEX_DBL(y), &i_incy);
    #endif
    return;
  }
  #endif
  axpy_stub(
      kCPU, at::kComplexDouble,
      n, a, x, incx, y, incy);
}

void axpy(int64_t n, c10::complex<float> a, const c10::complex<float> *x, int64_t incx, c10::complex<float> *y, int64_t incy) {
  if(n == 1)
  {
    incx = 1;
    incy = 1;
  }
  #if AT_BUILD_WITH_BLAS()
  if( (n <= INT_MAX) && (incx <= INT_MAX) && (incy <= INT_MAX) )
  {
    int i_n = (int)n;
    int i_incx = (int)incx;
    int i_incy = (int)incy;
    #if C10_IOS
    cblas_caxpy(i_n, &a, x, i_incx, y, i_incy);
    #else
    caxpy_(&i_n, COMPLEX_FLOAT(&a), COMPLEX_FLOAT_CONST(x), &i_incx, COMPLEX_FLOAT(y), &i_incy);
    #endif
    return;
  }
  #endif
  axpy_stub(
      kCPU, at::kComplexFloat,
      n, a, x, incx, y, incy);
}

DEFINE_DISPATCH(copy_stub);

void copy(int64_t n, const double *x, int64_t incx, double *y, int64_t incy) {
  if(n == 1)
  {
    incx = 1;
    incy = 1;
  }
  #if AT_BUILD_WITH_BLAS()
  if( (n <= INT_MAX) && (incx <= INT_MAX) && (incy <= INT_MAX) ) {
    int i_n = (int)n;
    int i_incx = (int)incx;
    int i_incy = (int)incy;
    #if C10_IOS
    cblas_dcopy(i_n, x, i_incx, y, i_incy);
    #else
    dcopy_(&i_n, x, &i_incx, y, &i_incy);
    #endif
    return;
  }
  #endif
  copy_stub(
      kCPU, at::kDouble,
      n, x, incx, y, incy);
}

void copy(int64_t n, const float *x, int64_t incx, float *y, int64_t incy) {
  if(n == 1)
  {
    incx = 1;
    incy = 1;
  }
  #if AT_BUILD_WITH_BLAS()
  if( (n <= INT_MAX) && (incx <= INT_MAX) && (incy <= INT_MAX) ) {
    int i_n = (int)n;
    int i_incx = (int)incx;
    int i_incy = (int)incy;
    #if C10_IOS
    cblas_scopy(i_n, x, i_incx, y, i_incy);
    #else
    scopy_(&i_n, x, &i_incx, y, &i_incy);
    #endif
    return;
  }
  #endif
  copy_stub(
      kCPU, at::kFloat,
      n, x, incx, y, incy);
}

void copy(int64_t n, const c10::complex<double> *x, int64_t incx, c10::complex<double> *y, int64_t incy) {
  if(n == 1)
  {
    incx = 1;
    incy = 1;
  }
  #if AT_BUILD_WITH_BLAS()
  if( (n <= INT_MAX) && (incx <= INT_MAX) && (incy <= INT_MAX) ) {
    int i_n = (int)n;
    int i_incx = (int)incx;
    int i_incy = (int)incy;
    #if C10_IOS
    cblas_zcopy(i_n, x, i_incx, y, i_incy);
    #else
    zcopy_(&i_n, COMPLEX_DBL_CONST(x), &i_incx, COMPLEX_DBL(y), &i_incy);
    #endif
    return;
  }
  #endif
  copy_stub(
      kCPU, at::kComplexDouble,
      n, x, incx, y, incy);
}

void copy(int64_t n, const c10::complex<float> *x, int64_t incx, c10::complex<float> *y, int64_t incy){
  if(n == 1)
  {
    incx = 1;
    incy = 1;
  }
  #if AT_BUILD_WITH_BLAS()
  if( (n <= INT_MAX) && (incx <= INT_MAX) && (incy <= INT_MAX) ) {
    int i_n = (int)n;
    int i_incx = (int)incx;
    int i_incy = (int)incy;
    #if C10_IOS
    cblas_ccopy(i_n, &x, i_incx, y, i_incy);
    #else
    ccopy_(&i_n, COMPLEX_FLOAT(x), &i_incx, COMPLEX_FLOAT(y), &i_incy);
    #endif
    return;
  }
  #endif
  copy_stub(
      kCPU, at::kComplexFloat,
      n, x, incx, y, incy);
}

// oneDNN BRGEMM
#if defined(ONEDNN_UKERNEL_ENABLED)
struct BrgemmKey {
  int64_t M;
  int64_t N;
  int64_t K;
  int64_t batch_size;
  int64_t lda;
  int64_t ldb;
  int64_t ldc;
  ScalarType dt_a;
  ScalarType dt_b;
  ScalarType dt_c;
  bool add_C;

  BrgemmKey(
      int64_t M,
      int64_t N,
      int64_t K,
      int64_t batch_size,
      int64_t lda,
      int64_t ldb,
      int64_t ldc,
      ScalarType dt_a,
      ScalarType dt_b,
      ScalarType dt_c,
      bool add_C)
      : M(M),
        N(N),
        K(K),
        batch_size(batch_size),
        lda(lda),
        ldb(ldb),
        ldc(ldc),
        dt_a(dt_a),
        dt_b(dt_b),
        dt_c(dt_c),
        add_C(add_C) {}
  bool operator==(const BrgemmKey& other) const {
    return M == other.M && N == other.N && K == other.K &&
        batch_size == other.batch_size && lda == other.lda &&
        ldb == other.ldb && ldc == other.ldc && dt_a == other.dt_a &&
        dt_b == other.dt_b && dt_c == other.dt_c && add_C == other.add_C;
  }
};

struct PackKey {
  int64_t K;
  int64_t N;
  int64_t ld_in;
  int64_t ld_out;
  ScalarType dt_in;
  ScalarType dt_out;
  PackKey(
      int64_t K,
      int64_t N,
      int64_t ld_in,
      int64_t ld_out,
      ScalarType dt_in,
      ScalarType dt_out)
      : K(K),
        N(N),
        ld_in(ld_in),
        ld_out(ld_out),
        dt_in(dt_in),
        dt_out(dt_out) {}
  bool operator==(const PackKey& other) const {
    return N == other.N && K == other.K && ld_in == other.ld_in &&
        ld_out == other.ld_out && dt_in == other.dt_in &&
        dt_out == other.dt_out;
  }
};

static inline dnnl::memory::data_type get_dnnl_dtype(ScalarType dtype) {
  if (dtype == ScalarType::Float) {
    return dnnl::memory::data_type::f32;
  } else if (dtype == ScalarType::BFloat16) {
    return dnnl::memory::data_type::bf16;
  } else if (dtype == ScalarType::Half) {
    return dnnl::memory::data_type::f16;
  } else if (dtype == ScalarType::Int) {
    return dnnl::memory::data_type::s32;
  } else if (dtype == ScalarType::Byte) {
    return dnnl::memory::data_type::u8;
  } else if (dtype == ScalarType::Char) {
    return dnnl::memory::data_type::s8;
  } else {
    TORCH_CHECK(false, "get_dnnl_dtype expects float/bfloat16/half/int8 tensor input");
  }
}

template<typename key_t>
struct UnsafeUkernelKeyHasher {
  std::size_t operator()(const key_t& key) const;
};

template<>
std::size_t UnsafeUkernelKeyHasher<BrgemmKey>::operator()(const BrgemmKey& key) const {
  // Use M, N, K add_C, and ldc to compute hash to reduce the overhead as
  // batch size and data types are unlikely to change within the same kernel and
  // lda/ldb are likely to be related to M, K, N or use fixed values.
  std::size_t h = std::hash<int64_t>()(key.M);
  h = std::hash<int64_t>()(key.N) ^ (h << 1);
  h = std::hash<int64_t>()(key.K) ^ (h << 1);
  h = std::hash<bool>()(key.add_C) ^ (h << 1);
  h = std::hash<int64_t>()(key.ldc) ^ (h << 1);
  return h;
}

template<>
std::size_t UnsafeUkernelKeyHasher<PackKey>::operator()(const PackKey& key) const {
  // Use K and N to compute hash to reduce the overhead as
  // data types are unlikely to change and
  // ld_in/ld_out is likely to be related to K, N or use fixed values
  std::size_t h = std::hash<int64_t>()(key.K);
  h = std::hash<int64_t>()(key.N) ^ (h << 1);
  return h;
}

template <typename key_t, typename value_t>
struct KernelCache  {
  using kstore_t = std::unordered_map<key_t, std::shared_ptr<value_t>, UnsafeUkernelKeyHasher<key_t>>;
  static inline std::shared_ptr<value_t>&& fetch_or_create(
      const key_t& key,
      const std::function<std::shared_ptr<value_t>()>& callback) {
    auto&& search = get_store().find(key);
    if (search != get_store().end()) {
      return std::move(search->second);
    } else {
      get_store().insert({key, callback()});
      return std::move(get_store()[key]);
    }
  }

  static inline kstore_t& get_store() {
    static thread_local kstore_t cache_kernels;
    return cache_kernels;
  }
};

// Helper struct for convenient brgemm configuration
struct GemmHelper {
  GemmHelper(
      int64_t M,
      int64_t N,
      int64_t K,
      int64_t bs,
      int64_t ld_a,
      int64_t ld_b,
      int64_t ld_c,
      ScalarType dt_a,
      ScalarType dt_b,
      ScalarType dt_c,
      const bool add_C) {
    // Create brgemm
#if defined(ONEDNN_UKERNEL_1)
    brg = dnnl::ukernel::brgemm(
        M,
        N,
        K,
        bs,
        ld_a,
        ld_b,
        ld_c,
        get_dnnl_dtype(dt_a),
        get_dnnl_dtype(dt_b),
        get_dnnl_dtype(dt_c),
        1,
        add_C ? 1 : 0);
#elif defined(ONEDNN_UKERNEL_2)
    brg = dnnl::ukernel::brgemm(
        M,
        N,
        K,
        bs,
        ld_a,
        ld_b,
        ld_c,
        get_dnnl_dtype(dt_a),
        get_dnnl_dtype(dt_b),
        get_dnnl_dtype(dt_c));
    brg.set_add_C(add_C);
    brg.finalize();
#endif
    // Create a scratchpad buffer for the brgemm execution
    scratchpad = std::vector<uint8_t>(brg.get_scratchpad_size());
    // Prepare default vector of pairs of tensors A and B offsets for each batch.
    A_B_offsets.reserve(1);
    A_B_offsets[0] = std::make_pair(0, 0);
  }
  dnnl::ukernel::brgemm brg;
  std::vector<uint8_t> scratchpad;
  std::vector<std::pair<int64_t, int64_t>> A_B_offsets;
};

struct Brgemm : public KernelCache <BrgemmKey, GemmHelper> {
  // Fetch/create GemmHelper object and execute brgemm with batch size = 1
  template <typename scalar_t_a, typename scalar_t_b, typename scalar_t_c>
  static inline void call(
      int64_t M,
      int64_t N,
      int64_t K,
      int64_t ld_a,
      int64_t ld_b,
      int64_t ld_c,
      const bool add_C,
      const scalar_t_a* A,
      const scalar_t_b* B,
      scalar_t_c* C) {
    auto&& key = BrgemmKey(
        M,
        N,
        K,
        int64_t(1),
        ld_a,
        ld_b,
        ld_c,
        c10::CppTypeToScalarType<scalar_t_a>::value,
        c10::CppTypeToScalarType<scalar_t_b>::value,
        c10::CppTypeToScalarType<scalar_t_c>::value,
        add_C);
    // Fetch/create GemmHelper object
    auto&& value = fetch_or_create(key, [&]() {
      auto&& v = std::make_shared<GemmHelper>(
          M,
          N,
          K,
          int64_t(1),
          ld_a,
          ld_b,
          ld_c,
          c10::CppTypeToScalarType<scalar_t_a>::value,
          c10::CppTypeToScalarType<scalar_t_b>::value,
          c10::CppTypeToScalarType<scalar_t_c>::value,
          add_C);
      (*v).brg.generate();
      return std::move(v);
    });
    if (get_current() != value) {
#if defined(ONEDNN_UKERNEL_1)
      dnnl::ukernel::brgemm::release_hw_context();
#endif
      ((*value).brg).set_hw_context();
      get_current() = value;
    }
    ((*value).brg)
        .execute(A, B, (*value).A_B_offsets, C, (*value).scratchpad.data());
  }

  static inline std::shared_ptr<GemmHelper>& get_current() {
    static thread_local std::shared_ptr<GemmHelper> current;
    return current;
  }

  static inline bool device_check(ScalarType dtype) {
    if (!at::globalContext().userEnabledMkldnn()) {
      return false;
    }
    if (dtype == ScalarType::Half) {
      static bool fp16_support = dnnl::get_effective_cpu_isa() >= dnnl::cpu_isa::avx512_core_fp16;
      return fp16_support;
    } else if (dtype == ScalarType::Float) {
      static bool fp32_support = dnnl::get_effective_cpu_isa() >= dnnl::cpu_isa::avx2;
      return fp32_support;
    } else if (dtype == ScalarType::BFloat16) {
      static bool bf16_support = dnnl::get_effective_cpu_isa() >= dnnl::cpu_isa::avx512_core;
      return bf16_support;
    } else if (dtype == ScalarType::Byte) {
      static bool u8_support = dnnl::get_effective_cpu_isa() >= dnnl::cpu_isa::avx512_core_amx;
      return u8_support;
    } else if (dtype == ScalarType::Char) {
      static bool s8_support = dnnl::get_effective_cpu_isa() >= dnnl::cpu_isa::avx512_core_vnni;
      return s8_support;
    }
    return false;
  }
};

#if defined(ONEDNN_UKERNEL_1)
using pack_t = dnnl::ukernel::brgemm_pack_B;
#elif defined(ONEDNN_UKERNEL_2)
using pack_t = dnnl::ukernel::transform;
#endif
struct Pack : public KernelCache <PackKey, pack_t> {
  static inline void call(
      int64_t K,
      int64_t N,
      int64_t ld_in,
      int64_t ld_out,
      ScalarType dt_in,
      ScalarType dt_out,
      const void* in,
      void* out) {
    auto&& key = PackKey(K, N, ld_in, ld_out, dt_in, dt_out);
    auto&& pack = fetch_or_create(key, [&]() {
      auto&& p = std::make_shared<pack_t>(
#if defined(ONEDNN_UKERNEL_1)
          K, N, ld_in, ld_out, get_dnnl_dtype(dt_in), get_dnnl_dtype(dt_out));
#elif defined(ONEDNN_UKERNEL_2)
          K, N, dnnl::ukernel::pack_type::no_trans, ld_in, ld_out, get_dnnl_dtype(dt_in), get_dnnl_dtype(dt_out));
#endif
      if (could_pack(dt_in)) {
        (*p).generate();
      }
      return std::move(p);
    });
    if (could_pack(dt_in)) {
      (*pack).execute(in, out);
    } else {
      TORCH_CHECK(false, "No need to pack");
    }
  }

  static inline bool could_pack(ScalarType dtype) {
    if (!at::globalContext().userEnabledMkldnn()) {
      return false;
    }
    if (dtype == ScalarType::Half) {
      static bool fp16_pack = dnnl::get_effective_cpu_isa() >= dnnl::cpu_isa::avx512_core_amx_fp16;
      return fp16_pack;
    } else if (dtype == ScalarType::BFloat16) {
      static bool bf16_pack = dnnl::get_effective_cpu_isa() >= dnnl::cpu_isa::avx512_core_amx;
      return bf16_pack;
    } else if (dtype == ScalarType::Byte || dtype == ScalarType::Char) {
      static bool bit8_pack = dnnl::get_effective_cpu_isa() >= dnnl::cpu_isa::avx512_core_amx;
      return bit8_pack;
    }
    return false;
  }
};
#endif

void brgemm(
    int64_t M,
    int64_t N,
    int64_t K,
    int64_t ld_a,
    int64_t ld_b,
    int64_t ld_c,
    const bool add_C,
    const float* A,
    const float* B,
    float* C,
    bool is_vnni) {

  TORCH_CHECK(!is_vnni,
    "Float Brgemm does not support vnni layout.");

#if defined(ONEDNN_UKERNEL_ENABLED)
  if (Brgemm::device_check(ScalarType::Float)) {
    Brgemm::call<float, float, float>(
      M, N, K, ld_a, ld_b, ld_c, add_C, A, B, C);
    return;
  }
#endif
  // fallback path
  auto beta = add_C ? 1 : 0;
  gemm(
    at::native::TransposeType::NoTranspose,
    at::native::TransposeType::NoTranspose,
    N, M, K, 1,
    B, ld_b, A, ld_a,
    beta, C, ld_c);
}

void brgemm(
    int64_t M,
    int64_t N,
    int64_t K,
    int64_t ld_a,
    int64_t ld_b,
    int64_t ld_c,
    const bool add_C,
    const at::BFloat16* A,
    const at::BFloat16* B,
    float* C,
    bool is_vnni) {
#if defined(ONEDNN_UKERNEL_ENABLED)
  if (is_vnni && Brgemm::device_check(ScalarType::BFloat16)) {
    Brgemm::call<at::BFloat16, at::BFloat16, float>(
      M, N, K, ld_a, ld_b, ld_c, add_C, A, B, C);
    return;
  }
#endif
  // fallback path
  TORCH_CHECK(!is_vnni,
    "BFloat16 Brgemm VNNI format is only supported on X64 when oneDNN ukernel is enabled and `amx` is supported");
  auto beta = add_C ? 1 : 0;
  gemm(
    at::native::TransposeType::NoTranspose,
    at::native::TransposeType::NoTranspose,
    N, M, K, 1,
    B, ld_b, A, ld_a,
    beta, C, ld_c);
}

void brgemm(
    int64_t M,
    int64_t N,
    int64_t K,
    int64_t ld_a,
    int64_t ld_b,
    int64_t ld_c,
    const bool add_C,
    const at::Half* A,
    const at::Half* B,
    float* C,
    bool is_vnni) {
#if defined(ONEDNN_UKERNEL_ENABLED)
  if (is_vnni && Brgemm::device_check(ScalarType::Half)) {
    Brgemm::call<at::Half, at::Half, float>(
      M, N, K, ld_a, ld_b, ld_c, add_C, A, B, C);
    return;
  }
#endif
  // fallback path
  TORCH_CHECK(!is_vnni,
    "Half Brgemm VNNI format is only supported on X64 when oneDNN ukernel is enabled and `amx_fp16` is supported");
  auto beta = add_C ? 1 : 0;
  gemm(
    at::native::TransposeType::NoTranspose,
    at::native::TransposeType::NoTranspose,
    N, M, K, 1,
    B, ld_b, A, ld_a,
    beta, C, ld_c);
}

void brgemm(
    int64_t M,
    int64_t N,
    int64_t K,
    int64_t ld_a,
    int64_t ld_b,
    int64_t ld_c,
    const bool add_C,
    const unsigned char* A,
    const unsigned char* B,
    int32_t* C,
    bool is_vnni) {
#if defined(ONEDNN_UKERNEL_ENABLED)
  if (is_vnni && Brgemm::device_check(ScalarType::Byte)) {
    Brgemm::call<unsigned char, unsigned char, int32_t>(
      M, N, K, ld_a, ld_b, ld_c, add_C, A, B, C);
    return;
  }
#endif
  // raise an error if the path is not supported
  TORCH_CHECK(false,
    "U8 Brgemm is only supported on X64 when oneDNN ukernel is enabled and `amx` is supported");
}

void brgemm(
    int64_t M,
    int64_t N,
    int64_t K,
    int64_t ld_a,
    int64_t ld_b,
    int64_t ld_c,
    const bool add_C,
    const unsigned char* A,
    const signed char* B,
    int32_t* C,
    bool is_vnni) {
#if defined(ONEDNN_UKERNEL_ENABLED)
  if (is_vnni && Brgemm::device_check(ScalarType::Char)) {
    Brgemm::call<unsigned char, signed char, int32_t>(
      M, N, K, ld_a, ld_b, ld_c, add_C, A, B, C);
    return;
  }
#endif
  // raise an error if the path is not supported
  TORCH_CHECK(false,
    "I8 Brgemm is only supported on X64 when oneDNN ukernel is enabled and `amx` is supported");
}

void brgemm(
    int64_t M,
    int64_t N,
    int64_t K,
    int64_t ld_a,
    int64_t ld_b,
    int64_t ld_c,
    const bool add_C,
    const signed char* A,
    const signed char* B,
    int32_t* C,
    bool is_vnni) {
#if defined(ONEDNN_UKERNEL_ENABLED)
  if (is_vnni && Brgemm::device_check(ScalarType::Char)) {
    Brgemm::call<signed char, signed char, int32_t>(
      M, N, K, ld_a, ld_b, ld_c, add_C, A, B, C);
    return;
  }
#endif
  // raise an error if the path is not supported
  TORCH_CHECK(false,
    "I8 Brgemm is only supported on X64 when oneDNN ukernel is enabled and `amx` is supported");
}

void brgemm_release(bool is_vnni) {
#if defined(ONEDNN_UKERNEL_ENABLED)
  if (is_vnni) {
    dnnl::ukernel::brgemm::release_hw_context();
    Brgemm::get_current() = nullptr;
  }
#endif
}

void pack(
    int64_t K,
    int64_t N,
    int64_t ld_in,
    int64_t ld_out,
    ScalarType dt_in,
    ScalarType dt_out,
    const void* in,
    void* out) {
#if defined(ONEDNN_UKERNEL_ENABLED)
  Pack::call(K, N, ld_in, ld_out, dt_in, dt_out, in, out);
#else
  TORCH_CHECK(false, "pack is only supported on X64 with oneDNN ukernel enabled");
#endif
}

bool could_pack(ScalarType dt_in) {
#if defined(ONEDNN_UKERNEL_ENABLED)
  return Pack::could_pack(dt_in);
#else
  return false;
#endif
}

} // namespace at::native::cpublas<|MERGE_RESOLUTION|>--- conflicted
+++ resolved
@@ -372,19 +372,10 @@
               a, &lda_,
               b, &ldb_,
               &beta_,
-<<<<<<< HEAD
-              float_v.data(), &ldc_);
-
-      for (const auto j : c10::irange(n)) {
-        auto offset = j * ldc;
-        for (const auto i : c10::irange(m)) {
-          c[offset + i] = c10::convert<c10::BFloat16>(float_v[j * m + i]);
-=======
               float_v.data(), &m_);
       for (const auto j : c10::irange(n)) {
         for (const auto i : c10::irange(m)) {
           c[j * ldc_ + i] = c10::convert<at::BFloat16>(float_v[j * m_ + i]);
->>>>>>> ab655816
         }
       }
       return;
