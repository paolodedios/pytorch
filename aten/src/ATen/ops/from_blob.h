#pragma once
#include <ATen/core/Tensor.h>

namespace at {

namespace detail {

TORCH_API inline void noopDelete(void*) {}

} // namespace detail

/// Provides a fluent API to construct tensors from external data.
///
/// The fluent API can be used instead of `from_blob` functions in case the
/// required set of parameters does not align with the existing overloads.
///
///     at::Tensor tensor = at::for_blob(data, sizes)
///             .strides(strides)
///             .context(context, [](void *ctx) { delete static_cast<Ctx*>(ctx); })
///             .options(...)
///             .make_tensor();
///
class TORCH_API TensorMaker {
  friend TensorMaker for_blob(void* data, IntArrayRef sizes) noexcept;

 public:
  using ContextDeleter = DeleterFnPtr;

  TensorMaker& strides(OptionalIntArrayRef value) noexcept {
    strides_ = value;

    return *this;
  }

  TensorMaker& storage_offset(c10::optional<int64_t> value) noexcept {
    storage_offset_ = value;

    return *this;
  }

  TensorMaker& deleter(std::function<void(void*)> value) noexcept {
    deleter_ = std::move(value);

    return *this;
  }

  TensorMaker& context(void* value, ContextDeleter deleter = nullptr) noexcept {
    ctx_ = std::unique_ptr<void, ContextDeleter>{
        value, deleter != nullptr ? deleter : detail::noopDelete};

    return *this;
  }

  TensorMaker& target_device(c10::optional<Device> value) noexcept {
    device_ = value;

    return *this;
  }

  TensorMaker& options(TensorOptions value) noexcept {
    opts_ = value;

    return *this;
  }

  TensorMaker& resizeable_storage() noexcept {
    resizeable_ = true;

    return *this;
  }

<<<<<<< HEAD
  TensorMaker& is_nested(bool value) noexcept {
    is_nested_ = value;
=======
  TensorMaker& allocator(c10::Allocator* allocator) noexcept {
    allocator_ = allocator;
>>>>>>> 256fed02

    return *this;
  }

  Tensor make_tensor();

 private:
  explicit TensorMaker(void* data, IntArrayRef sizes) noexcept
      : data_{data}, sizes_{sizes} {}

  std::size_t computeStorageSize() const noexcept;

  DataPtr makeDataPtrFromDeleter() const;

  DataPtr makeDataPtrFromContext() noexcept;

  IntArrayRef makeTempSizes() const noexcept;

  void* data_;
  IntArrayRef sizes_;
  OptionalIntArrayRef strides_{};
  c10::optional<int64_t> storage_offset_{};
  std::function<void(void*)> deleter_{};
  std::unique_ptr<void, ContextDeleter> ctx_{nullptr, detail::noopDelete};
  c10::optional<Device> device_{};
  TensorOptions opts_{};
<<<<<<< HEAD
  bool resizeable_{}; // Allows the storage of this tensor to be resized
  bool is_nested_{};
=======
  bool resizeable_{};
  c10::Allocator* allocator_{};
>>>>>>> 256fed02
};

inline TensorMaker for_blob(void* data, IntArrayRef sizes) noexcept {
  return TensorMaker{data, sizes};
}

inline Tensor from_blob(
    void* data,
    IntArrayRef sizes,
    IntArrayRef strides,
    const std::function<void(void*)>& deleter,
    const TensorOptions& options = {},
    const c10::optional<Device> target_device = c10::nullopt) {
  return for_blob(data, sizes)
      .strides(strides)
      .deleter(deleter)
      .options(options)
      .target_device(target_device)
      .make_tensor();
}

inline Tensor from_blob(
    void* data,
    IntArrayRef sizes,
    IntArrayRef strides,
    int64_t storage_offset,
    const std::function<void(void*)>& deleter,
    const TensorOptions& options = {},
    const c10::optional<Device> target_device = c10::nullopt) {
  return for_blob(data, sizes)
      .strides(strides)
      .storage_offset(storage_offset)
      .deleter(deleter)
      .options(options)
      .target_device(target_device)
      .make_tensor();
}

inline Tensor from_blob(
    void* data,
    IntArrayRef sizes,
    const std::function<void(void*)>& deleter,
    const TensorOptions& options = {},
    const c10::optional<Device> target_device = c10::nullopt) {
  return for_blob(data, sizes)
      .deleter(deleter)
      .options(options)
      .target_device(target_device)
      .make_tensor();
}

inline Tensor from_blob(
    void* data,
    IntArrayRef sizes,
    IntArrayRef strides,
    const TensorOptions& options = {}) {
  return for_blob(data, sizes)
      .strides(strides)
      .options(options)
      .make_tensor();
}

inline Tensor from_blob(
    void* data,
    IntArrayRef sizes,
    const TensorOptions& options = {}) {
  return for_blob(data, sizes).options(options).make_tensor();
}

}  // namespace at<|MERGE_RESOLUTION|>--- conflicted
+++ resolved
@@ -69,13 +69,8 @@
     return *this;
   }
 
-<<<<<<< HEAD
-  TensorMaker& is_nested(bool value) noexcept {
-    is_nested_ = value;
-=======
   TensorMaker& allocator(c10::Allocator* allocator) noexcept {
     allocator_ = allocator;
->>>>>>> 256fed02
 
     return *this;
   }
@@ -102,13 +97,8 @@
   std::unique_ptr<void, ContextDeleter> ctx_{nullptr, detail::noopDelete};
   c10::optional<Device> device_{};
   TensorOptions opts_{};
-<<<<<<< HEAD
-  bool resizeable_{}; // Allows the storage of this tensor to be resized
-  bool is_nested_{};
-=======
   bool resizeable_{};
   c10::Allocator* allocator_{};
->>>>>>> 256fed02
 };
 
 inline TensorMaker for_blob(void* data, IntArrayRef sizes) noexcept {
