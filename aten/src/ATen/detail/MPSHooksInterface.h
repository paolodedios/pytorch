//  Copyright © 2022 Apple Inc.

#pragma once

#include <c10/core/Allocator.h>
#include <ATen/core/Generator.h>
#include <c10/util/Exception.h>
#include <c10/util/Registry.h>

#include <cstddef>
#include <functional>

namespace at {
class Context;
}

namespace at {

struct TORCH_API MPSHooksInterface {
  // this fails the implementation if MPSHooks functions are called, but
  // MPS backend is not present.
  #define FAIL_MPSHOOKS_FUNC(func) \
    TORCH_CHECK(false, "Cannot execute ", func ,"() without MPS backend.");

  virtual ~MPSHooksInterface() = default;

  // Initialize the MPS library state
  virtual void initMPS() const {
    FAIL_MPSHOOKS_FUNC(__func__);
  }
  virtual bool hasMPS() const {
    return false;
  }
  virtual bool isOnMacOS13orNewer(unsigned minor = 0) const {
    FAIL_MPSHOOKS_FUNC(__func__);
  }
  virtual const Generator& getDefaultMPSGenerator() const {
    FAIL_MPSHOOKS_FUNC(__func__);
  }
  virtual Allocator* getMPSDeviceAllocator() const {
    FAIL_MPSHOOKS_FUNC(__func__);
  }
  virtual void deviceSynchronize() const {
    FAIL_MPSHOOKS_FUNC(__func__);
  }
  virtual void commitStream() const {
    FAIL_MPSHOOKS_FUNC(__func__);
  }
  virtual void* getCommandBuffer() const {
    FAIL_MPSHOOKS_FUNC(__func__);
  }
  virtual void* getDispatchQueue() const {
    FAIL_MPSHOOKS_FUNC(__func__);
  }
  virtual void emptyCache() const {
    FAIL_MPSHOOKS_FUNC(__func__);
  }
  virtual size_t getCurrentAllocatedMemory() const {
    FAIL_MPSHOOKS_FUNC(__func__);
  }
  virtual size_t getDriverAllocatedMemory() const {
    FAIL_MPSHOOKS_FUNC(__func__);
  }
  virtual void setMemoryFraction(double /*ratio*/) const {
    FAIL_MPSHOOKS_FUNC(__func__);
  }

<<<<<<< HEAD
  #undef FAIL_MPSHOOKS_FUNC
=======
  virtual void profilerStartTrace(const std::string& mode, bool waitUntilCompleted) const {
    AT_ERROR("Cannot execute profilerStartTrace() without MPS backend.");
  }

  virtual void profilerStopTrace() const {
    AT_ERROR("Cannot execute profilerStopTrace() without MPS backend.");
  }
>>>>>>> bb454891
};

struct TORCH_API MPSHooksArgs {};

TORCH_DECLARE_REGISTRY(MPSHooksRegistry, MPSHooksInterface, MPSHooksArgs);
#define REGISTER_MPS_HOOKS(clsname) \
  C10_REGISTER_CLASS(MPSHooksRegistry, clsname, clsname)

namespace detail {
TORCH_API const MPSHooksInterface& getMPSHooks();

} // namespace detail
} // namespace at<|MERGE_RESOLUTION|>--- conflicted
+++ resolved
@@ -65,17 +65,15 @@
     FAIL_MPSHOOKS_FUNC(__func__);
   }
 
-<<<<<<< HEAD
-  #undef FAIL_MPSHOOKS_FUNC
-=======
   virtual void profilerStartTrace(const std::string& mode, bool waitUntilCompleted) const {
-    AT_ERROR("Cannot execute profilerStartTrace() without MPS backend.");
+    FAIL_MPSHOOKS_FUNC(__func__);
   }
 
   virtual void profilerStopTrace() const {
-    AT_ERROR("Cannot execute profilerStopTrace() without MPS backend.");
+    FAIL_MPSHOOKS_FUNC(__func__);
   }
->>>>>>> bb454891
+
+    #undef FAIL_MPSHOOKS_FUNC
 };
 
 struct TORCH_API MPSHooksArgs {};
