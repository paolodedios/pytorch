#include <cassert>
#include <ATen/cpu/Utils.h>
#if !defined(__s390x__ ) && !defined(__powerpc__)
#include <cpuinfo.h>
#endif
#if defined(__linux__)
#include <sys/syscall.h>
#include <unistd.h>
#endif

namespace at::cpu {
bool is_avx2_supported() {
#if !defined(__s390x__) && !defined(__powerpc__)
  return cpuinfo_initialize() && cpuinfo_has_x86_avx2();
#else
  return false;
#endif
}

bool is_avx512_supported() {
#if !defined(__s390x__) && !defined(__powerpc__)
  return cpuinfo_initialize() && cpuinfo_has_x86_avx512f() && cpuinfo_has_x86_avx512vl() && cpuinfo_has_x86_avx512bw() && cpuinfo_has_x86_avx512dq();
#else
  return false;
#endif
}

bool is_avx512_vnni_supported() {
#if !defined(__s390x__) && !defined(__powerpc__)
  return cpuinfo_initialize() && cpuinfo_has_x86_avx512vnni();
#else
  return false;
#endif
}

bool is_avx512_bf16_supported() {
#if !defined(__s390x__) && !defined(__powerpc__)
  return cpuinfo_initialize() && cpuinfo_has_x86_avx512bf16();
#else
  return false;
#endif
}

bool is_amx_tile_supported() {
#if !defined(__s390x__) && !defined(__powerpc__)
  return cpuinfo_initialize() && cpuinfo_has_x86_amx_tile();
#else
  return false;
#endif
}

bool is_amx_fp16_supported() {
#if !defined(__s390x__) && !defined(__powerpc__)
  return is_amx_tile_supported() && cpuinfo_has_x86_amx_fp16();
#else
  return false;
#endif
}

bool init_amx() {
  if (!is_amx_tile_supported()) {
    return false;
  }

#if defined(__linux__) && !defined(__ANDROID__) && defined(__x86_64__)
#define XFEATURE_XTILECFG 17
#define XFEATURE_XTILEDATA 18
#define XFEATURE_MASK_XTILECFG (1 << XFEATURE_XTILECFG)
#define XFEATURE_MASK_XTILEDATA (1 << XFEATURE_XTILEDATA)
#define XFEATURE_MASK_XTILE (XFEATURE_MASK_XTILECFG | XFEATURE_MASK_XTILEDATA)

#define ARCH_GET_XCOMP_PERM 0x1022
#define ARCH_REQ_XCOMP_PERM 0x1023

  unsigned long bitmask = 0;
  // Request permission to use AMX instructions
  long rc = syscall(SYS_arch_prctl, ARCH_REQ_XCOMP_PERM, XFEATURE_XTILEDATA);
  if (rc) {
      return false;
  }
  // Check if the system supports AMX instructions
  rc = syscall(SYS_arch_prctl, ARCH_GET_XCOMP_PERM, &bitmask);
  if (rc) {
      return false;
  }
  if (bitmask & XFEATURE_MASK_XTILE) {
      return true;
  }
  return false;
#else
  return true;
#endif
}

static uint32_t get_cache_size(int level) {
#if !defined(__s390x__) && !defined(__powerpc__)
  if (!cpuinfo_initialize()) {
    return 0;
  }
  const struct cpuinfo_processor* processors = cpuinfo_get_processors();
  if (!processors) {
    return 0;
  }
  const struct cpuinfo_cache* cache = nullptr;
  switch (level) {
    case 1:
      cache = processors[0].cache.l1d;
      break;
    case 2:
      cache = processors[0].cache.l2;
      break;
    default:
      assert(false && "Unsupported cache level");
  }

  if (!cache) {
    return 0;
  }
  return cache->size;
#else
  return 0;
#endif
}

uint32_t L1d_cache_size() {
  return get_cache_size(1);
}

uint32_t L2_cache_size() {
  return get_cache_size(2);
}

bool is_amd_cpu() {
#if !defined(__s390x__) && !defined(__powerpc__)
<<<<<<< HEAD
    if (!cpuinfo_initialize()) {
      return false;
    }
    const uint32_t num_cores = cpuinfo_get_cores_count();
    if (num_cores <= 0) {
      return false;
    }
    // Get first core information
    const struct cpuinfo_core* core = cpuinfo_get_core(0);
    if (!core) {
      return false;
    }
    // Check AMD vendor support
    return (core->vendor == cpuinfo_vendor_amd);
=======
    auto check_amd_vendor = []() -> bool {
        if (!cpuinfo_initialize()) {
          return false;
        }
        const uint32_t num_cores = cpuinfo_get_cores_count();
        if (num_cores <= 0) {
          return false;
        }
        // Get first core information
        const struct cpuinfo_core* core = cpuinfo_get_core(0);
        if (!core) {
          return false;
        }
        // Check AMD vendor support
        return (core->vendor == cpuinfo_vendor_amd);
    };
    static bool is_amd = check_amd_vendor();
    return is_amd;
>>>>>>> a3f01ba3
#else
    return false;
#endif
}

} // namespace at::cpu<|MERGE_RESOLUTION|>--- conflicted
+++ resolved
@@ -132,22 +132,6 @@
 
 bool is_amd_cpu() {
 #if !defined(__s390x__) && !defined(__powerpc__)
-<<<<<<< HEAD
-    if (!cpuinfo_initialize()) {
-      return false;
-    }
-    const uint32_t num_cores = cpuinfo_get_cores_count();
-    if (num_cores <= 0) {
-      return false;
-    }
-    // Get first core information
-    const struct cpuinfo_core* core = cpuinfo_get_core(0);
-    if (!core) {
-      return false;
-    }
-    // Check AMD vendor support
-    return (core->vendor == cpuinfo_vendor_amd);
-=======
     auto check_amd_vendor = []() -> bool {
         if (!cpuinfo_initialize()) {
           return false;
@@ -166,7 +150,6 @@
     };
     static bool is_amd = check_amd_vendor();
     return is_amd;
->>>>>>> a3f01ba3
 #else
     return false;
 #endif
