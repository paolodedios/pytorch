# mypy: allow-untyped-defs
import collections
import logging
from typing import Any, Union

import torch
from torch._export.verifier import SpecViolationError
from torch._guards import detect_fake_mode
from torch._library.fake_class_registry import FakeScriptObject
from torch._subclasses.fake_tensor import unset_fake_temporarily
from torch.export.exported_program import (
    _ConstLike,
    ArgumentSpec,
    CustomObjArgument,
    ExportGraphSignature,
    FunctionSchemaArgument,
    InputKind,
    InputSpec,
    TensorArgument,
)
from torch.fx.graph_module import _get_attr


log = logging.getLogger(__name__)


<<<<<<< HEAD
=======
_ConstantAttributeType: TypeAlias = Union[torch.Tensor, torch.ScriptObject, FakeScriptObject]


>>>>>>> 9b1a4cc3
class ConstantAttrMap(collections.abc.MutableMapping):
    """A mapping class that understands how to use module constants (tensors,
    ScriptObjects, FakeScriptObjects) as keys. We store tensors and FakeScriptObjects normally,
    but ScriptObjects are stored by hash, because different torch.ScriptObjects can point to
    the same underlying value (but we guarantee that they will `hash()` to the same value
    if that's the case).
    """

    def __init__(self) -> None:
        # Underlying dict that we use to implement this mapping.
        self._constant_attrs: dict[
            Union[int, torch.Tensor, FakeScriptObject, torch.FunctionSchema], list[Any]
        ] = {}
        # Map from the hash(ScriptObject) to the ScriptObject itself. Used for
        # APIs like `__iter__` that should look like they're returning the
        # original ScriptObjects.
        self._script_object_map: dict[int, torch.ScriptObject] = {}

    def __getitem__(self, key: _ConstantAttributeType) -> Any:
        real_key = hash(key) if isinstance(key, torch.ScriptObject) else key
        assert isinstance(
            real_key, (int, torch.Tensor, FakeScriptObject, torch.FunctionSchema)
        )
        return self._constant_attrs[real_key]

    def __setitem__(self, key: _ConstantAttributeType, value):
        # we shouldn't actually call this, should go to add() instead to handle aliasing
        raise NotImplementedError(
            """Directly setting values for ConstantAttrMap is not supported, please use add(key, value) instead.
The same key can be mapped to multiple values, for handling constant aliasing."""
        )

    def add(self, key: _ConstantAttributeType, value: Any) -> None:
        if isinstance(key, torch.ScriptObject):
            if hash(key) not in self._constant_attrs:
                self._constant_attrs[hash(key)] = []
            self._constant_attrs[hash(key)].append(value)
            self._script_object_map[hash(key)] = key
        elif isinstance(
            key, (int, torch.Tensor, FakeScriptObject, torch.FunctionSchema)
        ):
            if key not in self._constant_attrs:
                self._constant_attrs[key] = []
            self._constant_attrs[key].append(value)
        else:
            raise TypeError(
                f"Expected key to be a tensor or ScriptObject, got {type(key)}"
            )

    def __delitem__(self, key: _ConstantAttributeType):
        real_key = hash(key) if isinstance(key, torch.ScriptObject) else key

        del self._constant_attrs[real_key]

    def __iter__(self):
        for key in self._constant_attrs:
            if isinstance(key, int):
                yield self._script_object_map[key]
            else:
                yield key

    def __len__(self):
        return len(self._constant_attrs)

    def __contains__(self, key: object) -> bool:
        real_key = hash(key) if isinstance(key, torch.ScriptObject) else key
        return real_key in self._constant_attrs


def get_constant_fqn(node: torch.fx.Node, constant_name: str) -> str:
    # The FQN of the constant tensor in the state dict should
    # correspond to the module where the constant tensor was
    # originally used.
    if len(node.meta["nn_module_stack"]) == 0:
        return constant_name
    parent_fqn = list(node.meta["nn_module_stack"].values())[-1][0]
    if len(parent_fqn) > 0:
        return f"{parent_fqn}.{constant_name}"
    else:
        return constant_name


def _get_first_fqn(
    const_attrs: ConstantAttrMap,
    key: _ConstantAttributeType,
) -> Any:
    fqns = const_attrs.get(key)
    return fqns[0] if fqns else None


def lift_constants_pass(
    gm: torch.fx.GraphModule,
    graph_signature: ExportGraphSignature,
    constant_attrs: ConstantAttrMap,
) -> dict[str, _ConstantAttributeType]:
    """
    Takes a graph module, graph signature, and modifies them implace to lift any
    constants (tensors or custom classes) as inputs to the graph. Returns a
    dictionary of names to constants.

    Arguments:
        gm (torch.fx.GraphModule): The graph module containing the graph and constants to lift.
        graph_signature (ExportGraphSignature): This graph signature will be
            mutated to add additional CONSTANT_TENSOR and CUSTOM_OBJ inputs.
        constant_attrs (ConstantAttr): A mapping from a constant value to its
            fully-qualified path in `gm`. This is used to maintain consistent
            location of constants between the original module and the exported
            version.

    Returns:
        A dictionary of fqn => constant value.
    """
    all_constants: dict[str, _ConstantAttributeType] = {}

    inputs = graph_signature.input_specs
    num_custom_obj = sum(
        input_specs.kind == InputKind.CUSTOM_OBJ for input_specs in inputs
    )
    num_tensor_constants = sum(
        input_specs.kind == InputKind.CONSTANT_TENSOR for input_specs in inputs
    )
    num_function_schema = sum(
        input_specs.kind == InputKind.FUNCTION_SCHEMA for input_specs in inputs
    )

    fake_mode = detect_fake_mode(
        tuple(node.meta["val"] for node in gm.graph.nodes if node.op == "placeholder")
    )

    first_user_input_loc, first_user_input = 0, next(iter(gm.graph.nodes))
    used_target_names = set()
    for node in gm.graph.nodes:
        if node.op == "placeholder":
            if node.name in graph_signature.user_inputs:
                first_user_input = node
                break
            used_target_names.add(inputs[first_user_input_loc].target)
            first_user_input_loc += 1
        # If we ever hit here, it means that
        # there was no user input so the constants
        # should be inserted right before the first
        # non-placeholder node.
        if node.op != "placeholder":
            first_user_input = node
            break

    lifted_objs = ConstantAttrMap()
    renamed_targets = {}
    for node in gm.graph.nodes:
        if node.op == "get_attr":
            constant_val = _get_attr(gm, node.target)
            # These are not hashable and not gonna be lifted
            # so we can skip them earlier
            if isinstance(constant_val, torch.fx.GraphModule):
                continue
            if "LoweredBackendModule" in type(constant_val).__name__:
                continue
            if "AOTInductorRunnerWrapper" in type(constant_val).__name__:
                continue
            if isinstance(constant_val, torch.utils._pytree.TreeSpec):
                continue

            if constant_val in lifted_objs:
                # We already lifted this constant elsewhere. Just rewrite uses
                # of this get_attr to point to the already-existing placeholder
                # node.
                const_placeholder_node = _get_first_fqn(lifted_objs, constant_val)
                node.replace_all_uses_with(const_placeholder_node)
                gm.graph.erase_node(node)
                renamed_targets[node.name] = const_placeholder_node.name
                continue

            # For ScriptObject, Tensor and FakeScriptObject constants:
            # First check if the constant was an attribute on some module by
            # consulting `constant_attrs` map. If it is, use the fqn that keeps
            # its location consistent with the eager module.
            #
            # If it's not in the `constant_attrs` map, that means it's an inline
            # constant (e.g. x + torch.tensor(0)), and thus did not have a
            # specific location in the eager module. In that case, just generate
            # some name and attach it to the module in which it was used.
            if isinstance(constant_val, (torch.ScriptObject, FakeScriptObject)):
                constant_kind = InputKind.CUSTOM_OBJ
                constant_fqn = _get_first_fqn(constant_attrs, constant_val)
                if constant_fqn is not None:
                    constant_name = constant_fqn.replace(".", "_")
                else:
                    constant_name = f"lifted_custom_{num_custom_obj}"
                    constant_fqn = get_constant_fqn(node, constant_name)
                    while constant_fqn in used_target_names:
                        num_custom_obj += 1
                        constant_name = f"lifted_custom_{num_custom_obj}"
                        constant_fqn = get_constant_fqn(node, constant_name)
                    num_custom_obj += 1
            elif isinstance(constant_val, torch.Tensor):
                # Remove the parameterness of constant_val
                if isinstance(constant_val, torch.nn.Parameter):
                    log.debug(
                        "%s created when tracing %s is a parameter. But "
                        "it's not registered with register_parameter(). export will treat it as a constant tensor",
                        str(node.target),
                        str(node.meta.get("stack_trace", "<unknown stack>")),
                    )
                    # We get the real data out of the parameter by disabling the surrounding fake mode.
                    with unset_fake_temporarily():
                        constant_val = constant_val.data
                constant_kind = InputKind.CONSTANT_TENSOR
                constant_fqn = _get_first_fqn(constant_attrs, constant_val)
                if constant_fqn is not None:
                    constant_name = constant_fqn.replace(".", "_")
                else:
                    constant_name = f"lifted_tensor_{num_tensor_constants}"
                    constant_fqn = get_constant_fqn(node, constant_name)
                    while constant_fqn in used_target_names:
                        num_tensor_constants += 1
                        constant_name = f"lifted_tensor_{num_tensor_constants}"
                        constant_fqn = get_constant_fqn(node, constant_name)
                    num_tensor_constants += 1
            elif isinstance(constant_val, torch.FunctionSchema):
                constant_kind = InputKind.FUNCTION_SCHEMA
                constant_fqn = _get_first_fqn(constant_attrs, constant_val)
                if constant_fqn is not None:
                    constant_name = constant_fqn.replace(".", "_")
                else:
                    constant_name = f"lifted_schema_{num_function_schema}"
                    constant_fqn = get_constant_fqn(node, constant_name)
                    while constant_fqn in used_target_names:
                        num_custom_obj += 1
                        constant_name = f"lifted_schema_{num_function_schema}"
                        constant_fqn = get_constant_fqn(node, constant_name)
                    num_function_schema += 1
            else:
                raise SpecViolationError(
                    f"getattr node {node} referencing unsupported type {type(constant_val)}"
                )

            with gm.graph.inserting_before(first_user_input):
                # Insert the constant node before the first user input
                const_placeholder_node = gm.graph.placeholder(constant_name)
                # match target name with its node name in case there is name collision
                # and suffix is added to node name in fx
                const_placeholder_node.target = const_placeholder_node.name

                for k, v in node.meta.items():
                    const_placeholder_node.meta[k] = v

                # Once the FQN has been used, remove nn_module_stack, stack_trace
                const_placeholder_node.meta.pop("nn_module_stack")
                const_placeholder_node.meta.pop("stack_trace", None)

                input_spec_arg: ArgumentSpec
                if isinstance(constant_val, torch.Tensor):
                    if fake_mode is not None:
                        const_placeholder_node.meta["val"] = fake_mode.from_tensor(
                            constant_val, static_shapes=True
                        )
                        const_placeholder_node.meta["val"].constant = constant_val
                    else:
                        const_placeholder_node.meta["val"] = constant_val
                    input_spec_arg = TensorArgument(name=const_placeholder_node.name)
                elif isinstance(constant_val, torch._C.ScriptObject):
                    class_fqn = constant_val._type().qualified_name()  # type: ignore[attr-defined]
                    const_placeholder_node.meta["val"] = CustomObjArgument(
                        constant_fqn, class_fqn
                    )
                    input_spec_arg = CustomObjArgument(
                        name=const_placeholder_node.name, class_fqn=class_fqn
                    )
                elif isinstance(constant_val, FakeScriptObject):
                    class_fqn = constant_val.script_class_name
                    const_placeholder_node.meta["val"] = CustomObjArgument(
                        constant_fqn, class_fqn, constant_val
                    )
                    input_spec_arg = CustomObjArgument(
                        name=const_placeholder_node.name,
                        class_fqn=class_fqn,
                        fake_val=constant_val,
                    )
                elif isinstance(constant_val, torch.FunctionSchema):
                    input_spec_arg = FunctionSchemaArgument(
                        name=const_placeholder_node.name, schema=str(constant_val)
                    )
                    const_placeholder_node.meta["val"] = input_spec_arg
                else:
                    raise SpecViolationError(
                        f"tried to lift unsupported type {type(constant_val)} from node {node.format_node()}"
                    )

                lifted_objs.add(constant_val, const_placeholder_node)
                node.replace_all_uses_with(const_placeholder_node)
                gm.graph.erase_node(node)

                renamed_targets[node.name] = const_placeholder_node.name

                # Add the constant as a buffer to the graph signature
                graph_signature.input_specs.insert(
                    first_user_input_loc,
                    InputSpec(
                        kind=constant_kind,
                        arg=input_spec_arg,
                        target=constant_fqn,
                    ),
                )
                if constant_val in constant_attrs:
                    for fqn in constant_attrs[constant_val]:
                        all_constants[fqn] = constant_val
                else:
                    all_constants[constant_fqn] = constant_val
                first_user_input_loc += 1

    for spec in graph_signature.output_specs:
        if spec.arg.name in renamed_targets:
            spec.arg.name = renamed_targets[spec.arg.name]

    return all_constants


def rewrite_script_object_meta(
    gm: torch.fx.GraphModule,
) -> dict[str, _ConstantAttributeType,]:
    """When tracing, we produce a graph with FakeScriptObject in the
    meta["val"].

    For now, we rewrie meta["val"] to be a placeholder CustomObjArgument
    """
    constants: dict[
        str,
        _ConstantAttributeType,
    ] = {}
    for node in gm.graph.nodes:
        if "val" not in node.meta:
            continue

        old_meta = node.meta["val"]

        if isinstance(old_meta, torch.ScriptObject):
            class_fqn = old_meta._type().qualified_name()  # type: ignore[attr-defined]
            new_meta = CustomObjArgument(node.name, class_fqn)
            constants[node.name] = old_meta
            node.meta["val"] = new_meta

        elif isinstance(old_meta, FakeScriptObject):
            class_fqn = old_meta.script_class_name  # type: ignore[attr-defined]
            new_meta = CustomObjArgument(node.name, class_fqn, old_meta)
            constants[node.name] = old_meta
            node.meta["val"] = new_meta

    return constants


def _materialize_and_lift_constants(
    gm: torch.fx.GraphModule,
    export_graph_signature: ExportGraphSignature,
    constant_attrs: ConstantAttrMap,
) -> dict[str, _ConstantAttributeType]:
    constants = rewrite_script_object_meta(gm)
    constants.update(lift_constants_pass(gm, export_graph_signature, constant_attrs))
    return constants<|MERGE_RESOLUTION|>--- conflicted
+++ resolved
@@ -9,7 +9,7 @@
 from torch._library.fake_class_registry import FakeScriptObject
 from torch._subclasses.fake_tensor import unset_fake_temporarily
 from torch.export.exported_program import (
-    _ConstLike,
+    _ConstantAttributeType,
     ArgumentSpec,
     CustomObjArgument,
     ExportGraphSignature,
@@ -24,12 +24,6 @@
 log = logging.getLogger(__name__)
 
 
-<<<<<<< HEAD
-=======
-_ConstantAttributeType: TypeAlias = Union[torch.Tensor, torch.ScriptObject, FakeScriptObject]
-
-
->>>>>>> 9b1a4cc3
 class ConstantAttrMap(collections.abc.MutableMapping):
     """A mapping class that understands how to use module constants (tensors,
     ScriptObjects, FakeScriptObjects) as keys. We store tensors and FakeScriptObjects normally,
