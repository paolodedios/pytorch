# mypy: allow-untyped-defs
import base64
import copy
import copyreg
import dataclasses
import heapq
import inspect
import io
import json
import keyword
import logging
import math
import operator
import traceback
import typing

from collections import OrderedDict, namedtuple
from contextlib import contextmanager
from dataclasses import dataclass, field
from enum import Enum
from typing import (
    Annotated,
    Any,
    Callable,
    cast,
    final,
    Optional,
    Union,
)
from collections.abc import Iterator

import sympy

import torch
import torch.export.exported_program as ep
from torch._export.verifier import load_verifier
from torch._export.non_strict_utils import _enable_graph_inputs_of_type_nn_module
from torch._library.fake_class_registry import FakeScriptObject
from torch._subclasses.fake_tensor import FakeTensor, FakeTensorMode
from torch.fx.experimental import symbolic_shapes
from torch.utils import _pytree as pytree
from torch.utils._pytree import treespec_dumps, treespec_loads
from torch.utils._sympy.numbers import int_oo
from torch.utils._sympy.symbol import prefix_str, SymT
from torch.utils._sympy.value_ranges import ValueRanges

from ..utils import remove_proxy_from_state_dict

from .schema import (  # type: ignore[attr-defined]
    Argument,
    ArgumentKind,
    BufferMutationSpec,
    ConstantValue,
    CustomObjArgument,
    Device,
    ExportedProgram,
    GradientToParameterSpec,
    GradientToUserInputSpec,
    Graph,
    GraphArgument,
    GraphModule,
    GraphSignature,
    InputSpec,
    InputToBufferSpec,
    InputToConstantInputSpec,
    InputToCustomObjSpec,
    InputTokenSpec,
    InputToParameterSpec,
    InputToTensorConstantSpec,
    Layout,
    LossOutputSpec,
    MemoryFormat,
    ModuleCallEntry,
    ModuleCallSignature,
    NamedArgument,
    NamedTupleDef,
    Node,
    OptionalTensorArgument,
    OutputSpec,
    OutputTokenSpec,
    RangeConstraint,
    ScalarType,
    SCHEMA_VERSION,
    SchemaVersion,
    SymBool,
    SymBoolArgument,
    SymExpr,
    SymExprHint,
    SymFloat,
    SymFloatArgument,
    SymInt,
    SymIntArgument,
    TensorArgument,
    TensorMeta,
    TokenArgument,
    TREESPEC_VERSION,
    UserInputMutationSpec,
    UserInputSpec,
    UserOutputSpec,
)
from .union import _Union

__all__ = [
    "serialize",
    "GraphModuleSerializer",
    "ExportedProgramSerializer",
    "GraphModuleDeserializer",
    "ExportedProgramDeserializer",
]

log = logging.getLogger(__name__)


class SerializeError(RuntimeError):
    pass


def _reverse_map(d: dict[Any, Enum]):
    return {v.value: k for k, v in d.items()}


MetaType = Union[
    FakeTensor, int, torch.SymInt, float, torch.SymFloat, bool, torch.SymBool, ep.CustomObjArgument
]

DEFAULT_PICKLE_PROTOCOL = 2

ST_DELIMITER = ";"

_TORCH_TO_SERIALIZE_DTYPE = {
    torch.uint8: ScalarType.BYTE,
    torch.int8: ScalarType.CHAR,
    torch.uint16: ScalarType.UINT16,
    torch.int16: ScalarType.SHORT,
    torch.int32: ScalarType.INT,
    torch.int64: ScalarType.LONG,
    torch.float16: ScalarType.HALF,
    torch.float32: ScalarType.FLOAT,
    torch.float64: ScalarType.DOUBLE,
    torch.complex32: ScalarType.COMPLEXHALF,
    torch.complex64: ScalarType.COMPLEXFLOAT,
    torch.complex128: ScalarType.COMPLEXDOUBLE,
    torch.bool: ScalarType.BOOL,
    torch.bfloat16: ScalarType.BFLOAT16,
    torch.float8_e4m3fn: ScalarType.FLOAT8E4M3FN,
    torch.float8_e5m2: ScalarType.FLOAT8E5M2,
}


_SERIALIZE_TO_TORCH_DTYPE = _reverse_map(_TORCH_TO_SERIALIZE_DTYPE)  # type: ignore[arg-type]


_TORCH_TO_SERIALIZE_LAYOUT = {
    torch.sparse_coo: Layout.SparseCoo,
    torch.sparse_csr: Layout.SparseCsr,
    torch.sparse_csc: Layout.SparseCsc,
    torch.sparse_bsr: Layout.SparseBsr,
    torch.sparse_bsc: Layout.SparseBsc,
    torch._mkldnn: Layout._mkldnn,  # type: ignore[attr-defined]
    torch.strided: Layout.Strided,
}


_SERIALIZE_TO_TORCH_LAYOUT = _reverse_map(_TORCH_TO_SERIALIZE_LAYOUT)  # type: ignore[arg-type]


_TORCH_TO_SERIALIZE_MEMORY_FORMAT = {
    torch.contiguous_format: MemoryFormat.ContiguousFormat,
    torch.channels_last: MemoryFormat.ChannelsLast,
    torch.channels_last_3d: MemoryFormat.ChannelsLast3d,
    torch.preserve_format: MemoryFormat.PreserveFormat,
}


_SERIALIZE_TO_TORCH_MEMORY_FORMAT = _reverse_map(_TORCH_TO_SERIALIZE_MEMORY_FORMAT)  # type: ignore[arg-type]

_SYM_OPS = {
    operator.eq,
    operator.ne,
    operator.le,
    operator.ge,
    operator.lt,
    operator.gt,
    operator.neg,
    operator.pos,
    torch.sym_not,
    operator.mul,
    operator.add,
    operator.sub,
    operator.floordiv,
    operator.mod,
    operator.pow,
    torch.sym_int,
    torch.sym_float,
    torch.sym_ite,
    torch.sym_max,
    torch.sym_min,
    torch.sym_sqrt,
    operator.truediv,
    operator.and_,
}


assert not any(isinstance(op, torch._ops.OpOverload) for op in _SYM_OPS)

@dataclass
class SerializedArtifact:
    exported_program: bytes
    state_dict: bytes
    constants: bytes
    example_inputs: bytes


@dataclass
class _SerializedProgram:
    exported_program: ExportedProgram
    state_dict: bytes
    constants: bytes
    example_inputs: bytes


def deserialize_device(d: Device) -> torch.device:
    if d.index is None:
        return torch.device(type=d.type)  # type: ignore[call-overload]
    return torch.device(type=d.type, index=d.index)


def _print_sympy(s: Union[torch.SymInt, torch.SymBool, torch.SymFloat, sympy.Expr]):
    if isinstance(s, (torch.SymInt, torch.SymBool, torch.SymFloat)):
        s = s.node.expr
    return sympy.printing.repr.srepr(s)


def serialize_sym_int(s: Union[int, torch.SymInt]) -> SymInt:
    if isinstance(s, (torch.SymInt, sympy.Symbol, int)):
        if symbolic_shapes.is_concrete_int(s):
            return SymInt.create(as_int=int(s))
        else:
            assert isinstance(s, (torch.SymInt, sympy.Symbol))
            if s.node.hint is None:
                return SymInt.create(as_expr=SymExpr(_print_sympy(s)))
            else:
                return SymInt.create(
                    as_expr=SymExpr(
                        _print_sympy(s),
                        hint=SymExprHint.create(as_int=s.node.hint),
                    )
                )
    else:
        raise SerializeError(
            f"SymInt should be either symbol or int, got `{s}` of type `{type(s)}`"
        )

def serialize_sym_float(s: Union[float, torch.SymFloat]) -> SymFloat:
    if isinstance(s, (torch.SymFloat, sympy.Symbol, float)):
        if symbolic_shapes.is_concrete_float(s):
            return SymFloat.create(as_float=float(s))
        else:
            assert isinstance(s, (torch.SymFloat, sympy.Symbol))
            if s.node.hint is None:
                return SymFloat.create(as_expr=SymExpr(_print_sympy(s)))
            else:
                return SymFloat.create(
                    as_expr=SymExpr(
                        _print_sympy(s),
                        hint=SymExprHint.create(as_float=s.node.hint),
                    )
                )
    else:
        raise SerializeError(
            f"SymFloat should be either symbol or float, got `{s}` of type `{type(s)}`"
        )

def serialize_sym_bool(s: Union[bool, torch.SymBool]) -> SymBool:
    if isinstance(s, (torch.SymBool, bool)):
        if symbolic_shapes.is_concrete_bool(s):
            return SymBool.create(as_bool=bool(s))
        else:
            return SymBool.create(
                as_expr=SymExpr(expr_str=_print_sympy(s))
            )
    else:
        raise SerializeError(
            f"SymBool should be either symbol or bool, got `{s}` of type `{type(s)}`"
        )


def serialize_tensor_meta(t: torch.Tensor) -> TensorMeta:
    """
    Extract a TensorMeta describing `t`.
    """
    return TensorMeta(
        dtype=_TORCH_TO_SERIALIZE_DTYPE[t.dtype],
        sizes=[serialize_sym_int(s) for s in t.shape],
        requires_grad=t.requires_grad,
        device=Device(type=t.device.type, index=t.device.index),
        strides=[serialize_sym_int(s) for s in t.stride()],
        storage_offset=serialize_sym_int(0),  # TODO needs to be fixed.
        layout=_TORCH_TO_SERIALIZE_LAYOUT[t.layout],
    )


_CURRENT_DESERIALIZER: Optional["GraphModuleDeserializer"] = None


def _reduce_fake_tensor(fake_tensor: FakeTensor):
    is_parameter = isinstance(fake_tensor, torch.nn.Parameter)
    tensor_meta = serialize_tensor_meta(fake_tensor)
    tensor_meta_bytes = json.dumps(
        _dataclass_to_dict(tensor_meta), cls=EnumEncoder
    ).encode("utf-8")
    return _reconstruct_fake_tensor, (tensor_meta_bytes, is_parameter)


def _reconstruct_fake_tensor(
    serialized_tensor_meta: bytes, is_parameter: bool
) -> FakeTensor:
    # Deserialize the bytes into a TensorMeta
    json_tensor_meta = json.loads(serialized_tensor_meta.decode("utf-8"))
    tensor_meta = _dict_to_dataclass(TensorMeta, json_tensor_meta)
    # Find the current fake mode
    assert (
        _CURRENT_DESERIALIZER is not None
    ), "Need access to current deserializer state"
    fake_tensor = _CURRENT_DESERIALIZER.deserialize_tensor_meta(tensor_meta)
    if is_parameter:
        fake_tensor = torch.nn.Parameter(fake_tensor)  # type: ignore[assignment]
    return fake_tensor


def serialize_torch_artifact(artifact: Optional[Any], pickle_protocol: int = DEFAULT_PICKLE_PROTOCOL) -> bytes:
    if artifact is None:
        return b""

    assert (
        FakeTensor not in copyreg.dispatch_table
    ), "Refusing to stomp on existing FakeTensor reducer"
    try:
        copyreg.pickle(FakeTensor, _reduce_fake_tensor)
        buffer = io.BytesIO()
        # This is a workaround for backend's tensor deserialization problem:
        # unpickleTensor() always create a tensor on the device where it was originally saved
        # This behavior is bad for multi-gpu training, as we wish to directly load the tensor
        # on the designated device.
        # For now, we simply move the tensor to cpu before saving.
        # TODO: this should be fixed by deserialization instead.
        torch.save(artifact, buffer, pickle_protocol=pickle_protocol)
        return buffer.getvalue()
    finally:
        del copyreg.dispatch_table[FakeTensor]


def deserialize_torch_artifact(serialized: Union[dict[str, Any], tuple[Any, ...], bytes]):
    if isinstance(serialized, (dict, tuple)):
        return serialized
    if len(serialized) == 0:
        return {}
    buffer = io.BytesIO(serialized)
    buffer.seek(0)
    # weights_only=False as we want to load custom objects here (e.g. ScriptObject)
    artifact = torch.load(buffer, weights_only=False)
    assert isinstance(artifact, (tuple, dict))
    return artifact


def _sympy_int_to_int(val: sympy.Expr, adjust: str) -> Optional[int]:
    # Convert simple sympy Integers into concrete int
    if val in (sympy.oo, int_oo):
        return None
    if val in (-sympy.oo, -int_oo):
        return None
    if isinstance(val, sympy.Integer):
        return int(val)

    # TODO: Remove this adjustment when Ed gets rid of fractional ranges
    log.warning(
        "Export constraints cannot be non-integer expressions. Found "
        "type %s, and value %s. We will attempt to %s "
        "this value.", type(val), val, adjust
    )

    if adjust == "floor":
        return math.floor(val)
    elif adjust == "ceil":
        return math.ceil(val)
    else:
        raise RuntimeError(f"Got invalid adjustment {adjust}")


def _int_to_sympy_int(val: Optional[int], default) -> sympy.Expr:
    # Convert concrete int into simple sympy Integers
    if val is None:
        return default
    if val == math.inf:
        return int_oo
    if val == -math.inf:
        return -int_oo
    return sympy.Integer(val)


def serialize_range_constraints(
    range_constraints: dict[sympy.Symbol, ValueRanges]
) -> dict[str, RangeConstraint]:
    return {
        str(k): RangeConstraint(
            _sympy_int_to_int(v.lower, "ceil"),  # type: ignore[arg-type]
            _sympy_int_to_int(v.upper, "floor"),  # type: ignore[arg-type]
        )
        for k, v in range_constraints.items()
    }


def _get_schema_from_target(target):
    if isinstance(target, torch._ops.OpOverload):
        return target._schema
    elif type(target) in _serialization_registry:
        return _serialization_registry[type(target)].op_schema(target)
    raise RuntimeError(f"Cannot find schema for {type(target)}")






@dataclass
class GraphState:
    inputs: list[Argument] = field(default_factory=list)
    outputs: list[Argument] = field(default_factory=list)
    nodes: list[Node] = field(default_factory=list)
    tensor_values: dict[str, TensorMeta] = field(default_factory=dict)
    sym_int_values: dict[str, SymInt] = field(default_factory=dict)
    sym_bool_values: dict[str, SymBool] = field(default_factory=dict)
    sym_float_values: dict[str, SymFloat] = field(default_factory=dict)
    is_single_tensor_return: bool = False
    custom_obj_values: dict[str, CustomObjArgument] = field(default_factory=dict)


class Final(type):
    def __new__(metacls, name, bases, classdict):
        for b in bases:
            if isinstance(b, Final):
                raise TypeError(f"type '{b.__name__}' is not an acceptable base type")
        return type.__new__(metacls, name, bases, dict(classdict))


@final
class GraphModuleSerializer(metaclass=Final):
    def __init__(
        self,
        graph_signature: ep.ExportGraphSignature,
        module_call_graph: list[ep.ModuleCallEntry],
    ):
        self.graph_state = GraphState()
        self.graph_signature = graph_signature
        self.module_call_graph = module_call_graph
        self.custom_objs: dict[str, torch._C.ScriptObject] = {}
        self.duplicate_getitem_nodes: dict[str, str] = {}
        self.treespec_namedtuple_fields: dict[str, NamedTupleDef] = {}

    @contextmanager
    def save_graph_state(self):
        saved = self.graph_state
        self.graph_state = GraphState()
        try:
            yield
        finally:
            self.graph_state = saved

    def handle_placeholder(self, node: torch.fx.Node):
        assert node.op == "placeholder"
        val = node.meta["val"]
        log.debug("[handle_placeholder] %s: %s", node.name, val)
        if isinstance(val, torch.Tensor):
            graph_input = Argument.create(as_tensor=self.serialize_tensor_output(node.name, val))
        elif isinstance(val, torch.SymInt):
            graph_input = Argument.create(as_sym_int=self.serialize_sym_int_output(node.name, val))
        elif isinstance(val, torch.SymFloat):
            raise AssertionError("SymFloat graph input is not implemented yet.")
        elif isinstance(val, (int, bool, str, float, type(None))):
            graph_input = self.serialize_input(val)
        elif isinstance(val, ep.CustomObjArgument):
            class_fqn = val.class_fqn
            graph_input = Argument.create(
                as_custom_obj=CustomObjArgument(name=node.name, class_fqn=class_fqn)
            )
            self.graph_state.custom_obj_values[node.name] = (
                self.serialize_script_obj_meta(val)
            )
        else:
            raise AssertionError(f"Unimplemented graph input type: {node.meta['val']}")
        self.graph_state.inputs.append(graph_input)

    def handle_output(self, node: torch.fx.Node):
        assert node.op == "output"
        assert len(node.args) == 1, "FX.Node's args should have one arg"
        node_args = node.args[0]
        log.debug("[handle_output] %s: %s", node.name, node_args)
        if isinstance(node_args, torch.fx.Node):
            # For singleton tensor returns
            self.graph_state.is_single_tensor_return = True
            self.graph_state.outputs = [self.serialize_input(node_args)]
        else:
            assert isinstance(node_args, (tuple, list))
            self.graph_state.outputs = [self.serialize_input(arg) for arg in node_args]

    def serialize_operator(self, target) -> str:
        if isinstance(target, str):
            return target
        elif target.__module__.startswith("torch._ops"):
            # TODO(zhxchen17) Maybe provide a function name helper in FX.
            # From torch.fx.node._get_qualified_name
            module = target.__module__.replace("torch._ops", "torch.ops")
            return f"{module}.{target.__name__}"
        else:  # TODO(zhxchen17) Don't catch all here.
            return f"{target.__module__}.{target.__name__}"

    def handle_call_function(self, node: torch.fx.Node):
        assert node.op == "call_function"
        meta_val = node.meta.get("val")
        log.debug("[handle_call_function] %s: %s(%s, {%s}) -> %s", node.name, node.target, node.args, node.kwargs, meta_val)

        # getitem has been handled in the producer node, skip it here
        if node.target is operator.getitem:
            return

        if (
            node.target in _SYM_OPS
            or (meta_val is not None and isinstance(meta_val, (torch.SymInt, torch.SymBool, torch.SymFloat)))
        ):
            assert len(node.kwargs) == 0
            ex_node = Node(
                target=self.serialize_operator(node.target),
                inputs=self.serialize_sym_op_inputs(node.target, node.args),
                outputs=[self.serialize_output(node.name, meta_val)],
                metadata=self.serialize_metadata(node),
            )
        elif isinstance(node.target, torch._ops.OpOverload):
            ex_node = Node(
                target=self.serialize_operator(node.target),
                inputs=self.serialize_inputs(node.target, node.args, node.kwargs),
                outputs=self.serialize_outputs(node),
                # TODO: create a new tensor_values here, meta might have faketensor info
                metadata=self.serialize_metadata(node),
            )
        elif isinstance(node.target, torch._ops.HigherOrderOperator):
            def _is_hop_single_tensor_return(node) -> bool:
                assert isinstance(node.target, torch._ops.HigherOrderOperator)
                # HOP schema is not always available, so we look at node.meta["val"]
                meta_val = node.meta.get("val", None)
                return meta_val is not None and isinstance(meta_val, torch.Tensor)

            # Special handle serialization for aoti_call_delegate
            if node.target is torch._higher_order_ops.aoti_call_delegate:
                serializable_args = list(node.args)

                # AOTI lowered module is not serializable, serialize the aoti_path instead
                lowered_module_name: str = node.args[0].name  # type: ignore[assignment, no-untyped-def, union-attr]
                assert hasattr(node.graph.owning_module, lowered_module_name)
                lowered_module = getattr(node.graph.owning_module, lowered_module_name)  # type: ignore[no-untyped-def]
                serializable_args[0] = lowered_module.aoti_path

                # AOTI compiled graph module in node.args[0] is stateful, and will fail the verifier check
                # Skip serializing original_gm as a workaround
                serializable_args[1] = None

                def serialize_tensor_list_output(node):
                    meta_val = node.meta.get("val", None)
                    tensor_args = []
                    for idx, meta in enumerate(meta_val):
                        name = self._output_node_name_at_index(node, idx)
                        tensor_args.append(self.serialize_tensor_output(name, meta))
                    return [Argument.create(as_tensors=tensor_args)]


                ex_node = Node(
                    target=self.serialize_operator(node.target),
                    inputs=self.serialize_hoo_inputs(serializable_args, node.kwargs),
                    outputs=serialize_tensor_list_output(node),
                    metadata=self.serialize_metadata(node),
                    is_hop_single_tensor_return=False,
                )
            else:
                ex_node = Node(
                    target=self.serialize_operator(node.target),
                    inputs=self.serialize_hoo_inputs(node.args, node.kwargs),
                    outputs=self.serialize_hoo_outputs(node),
                    metadata=self.serialize_metadata(node),
                    is_hop_single_tensor_return=_is_hop_single_tensor_return(node),
                )
        elif type(node.target) in _serialization_registry:
            # Sanity check for unhandled serialization.
            assert type(node.target) in _serialization_registry, f"{type(node.target)} is not supported in export serialization."

            handler = _serialization_registry[type(node.target)]
            namespace = handler.namespace()
            op_name = handler.to_op_name(node.target)
            assert isinstance(namespace, str) and isinstance(op_name, str)
            assert ":" not in namespace and ":" not in op_name
            ex_node = Node(
                target=f"#{namespace}:{op_name}",
                inputs=self.serialize_inputs(node.target, node.args, node.kwargs),
                outputs=self.serialize_outputs(node),
                metadata=self.serialize_metadata(node),
            )
        else:
            raise SerializeError(f"Serializing {node.target} is not supported")

        self.graph_state.nodes.append(ex_node)

    def handle_get_attr(self, node):
        log.debug("[handle_get_attr] %s", node.name)

    def _output_node_at_index(self, node, index) -> Optional[torch.fx.Node]:
        user_node = None
        for user in node.users:
            assert user.target is operator.getitem, f"{user} is not a getitem node"
            if index == user.args[1]:
                if user_node is None:
                    user_node = user
                else:
                    # We want to deduplicate getitem nodes that are trying to
                    # index to the same index
                    self.duplicate_getitem_nodes[user.name] = user_node.name
        return user_node

    def _output_node_name_at_index(self, node, index) -> str:
        user_node = self._output_node_at_index(node, index)
        if user_node is None:
            return f"{node.name}_unused_{index}"
        else:
            return user_node.name

    def serialize_metadata(self, node: torch.fx.Node) -> dict[str, str]:
        ret = {}
        if unbacked_bindings := node.meta.get("unbacked_bindings"):
            # serialize the symbol names of unbacked bindings;
            # reconstruct the key paths to those symbols when deserializing
            val = node.meta["val"]
            new_unbacked_bindings = {}
            for key in unbacked_bindings.values():
                expr = pytree.key_get(val, key).node.expr
                if expr.is_symbol and (
                    expr.name.startswith(prefix_str[SymT.UNBACKED_FLOAT])
                    or expr.name.startswith(prefix_str[SymT.UNBACKED_INT])
                ):
                    new_unbacked_bindings[expr] = key
            if new_unbacked_bindings:
                ret["unbacked_bindings"] = ",".join(
                    u.name for u in new_unbacked_bindings.keys()
                )

        if stack_trace := node.meta.get("stack_trace"):
            ret["stack_trace"] = stack_trace

        if nn_module_stack := node.meta.get("nn_module_stack"):

            def export_nn_module_stack(val):
                assert isinstance(val, tuple) and len(val) == 2
                path, ty = val

                assert isinstance(path, str)
                assert isinstance(ty, str)

                return path + "," + ty

            # Serialize to "key,orig_path,type_str"
            nn_module_list = [
                f"{k},{export_nn_module_stack(v)}" for k, v in nn_module_stack.items()
            ]
            ret["nn_module_stack"] = ST_DELIMITER.join(nn_module_list)

        if source_fn_st := node.meta.get("source_fn_stack"):
            source_fn_list = [
                f"{source_fn[0]},{self.serialize_operator(source_fn[1])}"
                for source_fn in source_fn_st
            ]
            ret["source_fn_stack"] = ST_DELIMITER.join(source_fn_list)

        if torch_fn := node.meta.get("torch_fn"):
            ret["torch_fn"] = ST_DELIMITER.join(list(torch_fn))

        if custom := node.meta.get("custom"):
            try:
                ret["custom"] = json.dumps(custom)
            except Exception as e:
                raise SerializeError(
                    f"Failed to serialize custom metadata for node {node.name} with error {e}"
                ) from e

        return ret

    def serialize_script_obj_meta(
        self, script_obj_meta: ep.CustomObjArgument
    ) -> CustomObjArgument:
        log.debug("[serialize_script_obj_meta] %s", script_obj_meta)
        return CustomObjArgument(
            name=script_obj_meta.name,
            class_fqn=script_obj_meta.class_fqn,
        )

    def serialize_sym_op_inputs(self, op, args) -> list[NamedArgument]:
        if isinstance(op, torch._ops.OpOverload):
            args_names = [arg.name for arg in op._schema.arguments]
        else:
            assert op in _SYM_OPS
            args_names = list(inspect.signature(op).parameters.keys())
        serialized_args = []
        for args_name, arg in zip(args_names, args):
            serialized_args.append(
                NamedArgument(
                    name=args_name,
                    arg=self.serialize_input(arg),
                    kind=ArgumentKind.POSITIONAL,
                )
            )
        return serialized_args

    def serialize_inputs(
        self,
        target: Any,  # torch._ops.OpOverload and other custom operator types.
        args,
        kwargs=None
    ) -> list[NamedArgument]:
        assert isinstance(target, (torch._ops.OpOverload, *_registered_extension_types()))
        kwargs = kwargs or {}
        serialized_args = []

        schema = _get_schema_from_target(target)

        for i, schema_arg in enumerate(schema.arguments):
            if schema_arg.name in kwargs:
                serialized_args.append(
                    NamedArgument(
                        name=schema_arg.name,
                        arg=self.serialize_input(kwargs[schema_arg.name], schema_arg.type),
                        kind=ArgumentKind.KEYWORD,
                    )
                )
            elif not schema_arg.kwarg_only and i < len(args):
                serialized_args.append(
                    NamedArgument(
                        name=schema_arg.name,
                        arg=self.serialize_input(args[i], schema_arg.type),
                        kind=ArgumentKind.POSITIONAL,
                    )
                )
            else:
                # We intentionally don't serialize the missing arguments
                # with default values
                pass

        return serialized_args

    def serialize_hoo_inputs(self, args, kwargs) -> list[NamedArgument]:
        """
        For serializing HOO inputs since HOOs do not have a schema.
        """
        inputs = [
            NamedArgument(
                name="",
                arg=self.serialize_input(a),
                kind=ArgumentKind.POSITIONAL
            )
            for a in args
        ]
        inputs.extend(
            [
                NamedArgument(
                    name=name,
                    arg=self.serialize_input(a),
                    kind=ArgumentKind.KEYWORD,
                )
                for name, a in kwargs.items()
            ]
        )
        return inputs

    def is_sym_int_arg(self, arg) -> bool:
        return type(arg) is int or (
            isinstance(arg, torch.fx.Node)
            and arg.name in self.graph_state.sym_int_values
        )

    def is_sym_float_arg(self, arg) -> bool:
        return isinstance(arg, float) or (
            isinstance(arg, torch.fx.Node)
            and arg.name in self.graph_state.sym_float_values
        )

    def is_sym_bool_arg(self, arg) -> bool:
        return isinstance(arg, bool) or (
            isinstance(arg, torch.fx.Node)
            and arg.name in self.graph_state.sym_bool_values
        )

    def serialize_input(
        self, arg, arg_type: Optional[torch._C.Argument] = None
    ) -> Argument:
        import torch._inductor.ir as inductor_ir

        inductor_tensor_buffers = (
            inductor_ir.Buffer,
            inductor_ir.ReinterpretView,
        )

        if isinstance(arg, torch.fx.Node):
            if arg.op == "get_attr":
                assert isinstance(arg.target, str)
                attr = getattr(arg.graph.owning_module, arg.target)

                if isinstance(attr, torch.Tensor):
                    raise SerializeError(
                        "getattr nodes containing tensors should not appear in the graph"
                    )
                elif isinstance(attr, torch.fx.GraphModule):
                    with self.save_graph_state():
                        graph = self.serialize_graph(attr)
                    return Argument.create(
                        as_graph=GraphArgument(name=arg.target, graph=graph)
                    )
                else:
                    raise SerializeError(
                        f"Unsupported getattr attribute {arg.target} with type: {type(attr)}"
                    )
            elif self.is_sym_int_arg(arg):
                return Argument.create(
                    as_sym_int=SymIntArgument.create(as_name=arg.name)
                )
            elif self.is_sym_float_arg(arg):
                return Argument.create(
                    as_sym_float=SymFloatArgument.create(as_name=arg.name)
                )
            elif self.is_sym_bool_arg(arg):
                return Argument.create(
                    as_sym_bool=SymBoolArgument.create(as_name=arg.name)
                )
            elif isinstance(arg.meta["val"], ep.CustomObjArgument):
                return Argument.create(
                    as_custom_obj=CustomObjArgument(
                        name=arg.name, class_fqn=arg.meta["val"].class_fqn
                    )
                )
            elif arg.name in self.duplicate_getitem_nodes:
                dedup_name = self.duplicate_getitem_nodes[arg.name]
                return Argument.create(as_tensor=TensorArgument(name=dedup_name))
            else:
                return Argument.create(as_tensor=TensorArgument(name=arg.name))
        elif isinstance(arg, inductor_tensor_buffers):
            # Other branches are for arguments in fx node.
            # This is a special branch for handling buffers (representing tensor arguments)
            # for inductor's ExternalFallbackNode
            # export_extern_kernel_node() is using this function to serialize arguments
            arg_name = arg.get_name()
            assert arg_name is not None, "Buffer must have valid name"
            return Argument.create(as_tensor=TensorArgument(name=arg_name))
        elif isinstance(arg, torch.SymInt):
            # This is a special branch for handling SymInt args in inductor's
            # ExternalFallbackNode.
            # For regular FX graph, SymInt arg should be a fx.Node with
            # self.is_sym_int_arg(arg) being true
            return Argument.create(as_sym_int=SymIntArgument.create(as_name=str(arg)))
        elif isinstance(arg, torch.SymFloat):
            # This is a special branch for handling SymFloat args in inductor's
            # ExternalFallbackNode.
            # For regular FX graph, SymInt arg should be a fx.Node with
            # self.is_sym_float_arg(arg) being true
            return Argument.create(as_sym_float=SymFloatArgument.create(as_name=str(arg)))
        elif type(arg) is bool:
            return Argument.create(as_bool=arg)
        elif type(arg) is str:
            return Argument.create(as_string=arg)
        elif type(arg) is int:
            return Argument.create(as_int=arg)
        elif type(arg) is float:
            return Argument.create(as_float=arg)
        elif arg is None:
            return Argument.create(as_none=True)
        elif isinstance(arg, (list, tuple)):
            if len(arg) == 0:
                if arg_type is not None:
                    if isinstance(arg_type, torch.OptionalType):
                        arg_type = arg_type.getElementType()  # type: ignore[assignment]
                    assert isinstance(arg_type, torch.ListType)
                    elem_type = arg_type.getElementType()
                    if isinstance(elem_type, torch.OptionalType):
                        elem_type = elem_type.getElementType()

                    if isinstance(elem_type, torch.BoolType):
                        return Argument.create(as_bools=[])
                    elif isinstance(elem_type, torch.IntType):
                        return Argument.create(as_ints=[])
                    elif isinstance(elem_type, torch.FloatType):
                        return Argument.create(as_floats=[])
                    elif isinstance(elem_type, torch.StringType):
                        return Argument.create(as_strings=[])
                    elif isinstance(elem_type, torch.TensorType):
                        return Argument.create(as_tensors=[])
                    else:
                        # I believe empty symint lists default to ints, but
                        # please file an issue if this is not the case
                        raise SerializeError(f"Empty list with type {elem_type} nyi.")
                else:
                    # We could serialize this by default to a tensor list. This
                    # is needed in the HOO case
                    log.warning(
                        "Unsure how to serialize the given empty list, "
                        "as we don't know what is the type of this argument. "
                        "Serializing it as a tensor list by default."
                    )
                    return Argument.create(as_tensors=[])

            if all(type(a) is bool for a in arg):
                return Argument.create(as_bools=list(arg))
            elif all(type(a) is int for a in arg):
                return Argument.create(as_ints=list(arg))
            elif all(type(a) is float for a in arg):
                return Argument.create(as_floats=list(arg))
            elif all(type(a) is str for a in arg):
                return Argument.create(as_strings=list(arg))
            elif all(isinstance(a, torch.SymInt) for a in arg):
                # This is a special branch for handling SymInt args in inductor's
                # ExternalFallbackNode.
                # For regular FX graph, SymInt arg should be a fx.Node with
                # self.is_sym_int_arg(arg) being true
                return Argument.create(
                    as_sym_ints=[SymIntArgument.create(as_name=str(a)) for a in arg]
                )
            elif all(isinstance(a, torch.SymFloat) for a in arg):
                return Argument.create(
                    as_sym_floats=[SymFloatArgument.create(as_name=str(a)) for a in arg]
                )
            elif all(self.is_sym_int_arg(a) for a in arg):
                # list of sym_ints
                values = []
                for a in arg:
                    if isinstance(a, torch.fx.Node):
                        values.append(SymIntArgument.create(as_name=a.name))
                    elif type(a) is int:
                        values.append(SymIntArgument.create(as_int=a))
                return Argument.create(as_sym_ints=values)
            elif all(self.is_sym_float_arg(a) for a in arg):
                # list of sym_float
                values = []
                for a in arg:
                    if isinstance(a, torch.fx.Node):
                        values.append(SymFloatArgument.create(as_name=a.name))
                    elif isinstance(a, float):
                        values.append(SymFloatArgument.create(as_float=a))
                return Argument.create(as_sym_floats=values)
            elif all(self.is_sym_bool_arg(a) for a in arg):
                # list of sym_bools
                values = []
                for a in arg:
                    if isinstance(a, torch.fx.Node):
                        values.append(SymBoolArgument.create(as_name=a.name))
                    elif isinstance(a, bool):
                        values.append(SymBoolArgument.create(as_bool=a))
                return Argument.create(as_sym_bools=values)
            elif all(isinstance(a, torch.fx.Node) for a in arg):
                # list of tensors
                arguments = []
                for a in arg:
                    if a.op == "get_attr":
                        raise SerializeError(
                            "getattr nodes containing tensors should not appear in the graph"
                        )
                    arguments.append(TensorArgument(name=a.name))
                return Argument.create(as_tensors=arguments)
            elif all(isinstance(a, (torch.fx.Node, type(None))) for a in arg):
                # list of optional tensors
                def serialize_optional_tensor_args(a):
                    if a is None:
                        return OptionalTensorArgument.create(as_none=True)
                    elif isinstance(a, torch.fx.Node):
                        return OptionalTensorArgument.create(
                            as_tensor=TensorArgument(name=a.name)
                        )
                    else:
                        raise SerializeError(f"Unsupported list/tuple argument: {a}")

                return Argument.create(
                    as_optional_tensors=list(map(serialize_optional_tensor_args, arg))
                )
            elif all(isinstance(a, inductor_tensor_buffers) for a in arg):
                # list of inductor buffers
                return Argument.create(
                    as_tensors=[TensorArgument(name=a.get_name()) for a in arg],
                )
            elif all(
                isinstance(a, (*inductor_tensor_buffers, type(None))) for a in arg
            ):
                # list of inductor buffers as optional tensors
                def serialize_optional_tensor_args(a):
                    if a is None:
                        return OptionalTensorArgument.create(as_none=True)
                    elif isinstance(a, inductor_tensor_buffers):
                        return OptionalTensorArgument.create(
                            as_tensor=TensorArgument(name=a.get_name())
                        )
                    else:
                        raise SerializeError(f"Unsupported list/tuple argument: {a}")

                return Argument.create(
                    as_optional_tensors=list(map(serialize_optional_tensor_args, arg))
                )
            else:
                raise SerializeError(
                    f"Unsupported list/tuple argument type: {[type(a) for a in arg]}"
                )
        elif isinstance(arg, torch.dtype):
            return Argument.create(as_scalar_type=_TORCH_TO_SERIALIZE_DTYPE[arg])
        elif isinstance(arg, torch.device):
            return Argument.create(as_device=Device(type=arg.type, index=arg.index))
        elif isinstance(arg, torch.memory_format):
            return Argument.create(
                as_memory_format=_TORCH_TO_SERIALIZE_MEMORY_FORMAT[arg]
            )
        elif isinstance(arg, torch.layout):
            return Argument.create(as_layout=_TORCH_TO_SERIALIZE_LAYOUT[arg])
        elif isinstance(arg, torch._C.ScriptObject):
            if not (
                arg._has_method("__getstate__")  # type: ignore[attr-defined]
                and arg._has_method("__setstate__")  # type: ignore[attr-defined]
            ):
                raise SerializeError(
                    f"Unable to serialize custom class {arg}. Please define "
                    "serialization methods via def_pickle()."
                )
            # Custom objects through torchind are serializable with pickle,
            # through implementing the .def_pickle function.  This should result
            # in the object containing a __getstate__ and __setstate__
            # serialize/deserialize function.
            custom_obj_name = f"_custom_obj_{len(self.custom_objs)}"
            self.custom_objs[custom_obj_name] = arg
            class_fqn = arg._type().qualified_name()  # type: ignore[attr-defined]
            return Argument.create(
                as_custom_obj=CustomObjArgument(custom_obj_name, class_fqn)
            )
        elif isinstance(arg, (torch._ops.OpOverload, torch._ops.HigherOrderOperator)):
            return Argument.create(as_operator=self.serialize_operator(arg))
        else:
            raise SerializeError(f"Unsupported argument type: {type(arg)} with schema arg_type {arg_type}")

    def serialize_tensor_output(self, name, meta_val) -> TensorArgument:
        assert name not in self.graph_state.tensor_values
        self.graph_state.tensor_values[name] = serialize_tensor_meta(meta_val)
        return TensorArgument(name=name)

    def serialize_sym_int_output(self, name, meta_val) -> SymIntArgument:
        assert name not in self.graph_state.sym_int_values
        self.graph_state.sym_int_values[name] = serialize_sym_int(meta_val)
        return SymIntArgument.create(as_name=name)

    def serialize_sym_float_output(self, name, meta_val) -> SymFloatArgument:
        assert name not in self.graph_state.sym_float_values
        self.graph_state.sym_float_values[name] = serialize_sym_float(meta_val)
        return SymFloatArgument.create(as_name=name)

    def serialize_sym_bool_output(self, name, meta_val) -> SymIntArgument:
        assert name not in self.graph_state.sym_bool_values
        self.graph_state.sym_bool_values[name] = serialize_sym_bool(meta_val)
        return SymBoolArgument.create(as_name=name)

    def serialize_input_spec(self, spec: ep.InputSpec) -> InputSpec:
        log.debug("[serialize_input_spec] %s", spec)
        if spec.kind == ep.InputKind.USER_INPUT:
            if isinstance(spec.arg, ep.ConstantArgument):
                if type(spec.arg.value) is int:
                    constant_spec = ConstantValue.create(as_int=spec.arg.value)
                elif type(spec.arg.value) is bool:
                    constant_spec = ConstantValue.create(as_bool=spec.arg.value)
                elif type(spec.arg.value) is str:
                    constant_spec = ConstantValue.create(as_string=spec.arg.value)
                elif type(spec.arg.value) is float:
                    constant_spec = ConstantValue.create(as_float=spec.arg.value)
                elif spec.arg.value is None:
                    constant_spec = ConstantValue.create(as_none=True)
                else:
                    raise SerializeError(f"Unhandled constant input {spec.arg.value} to serialize")
                return InputSpec.create(
                    constant_input=InputToConstantInputSpec(
                        name=spec.arg.name, value=constant_spec
                    )
                )
            else:
                return InputSpec.create(
                    user_input=UserInputSpec(
                        arg=self.serialize_argument_spec(spec.arg)
                    )
                )
        elif spec.kind == ep.InputKind.PARAMETER:
            assert spec.target is not None
            assert isinstance(spec.arg, ep.TensorArgument)
            return InputSpec.create(
                parameter=InputToParameterSpec(
                    arg=TensorArgument(name=spec.arg.name),
                    parameter_name=spec.target,
                )
            )
        elif spec.kind == ep.InputKind.BUFFER:
            assert spec.target is not None
            assert isinstance(spec.arg, ep.TensorArgument)
            assert spec.persistent is not None
            return InputSpec.create(
                buffer=InputToBufferSpec(
                    arg=TensorArgument(name=spec.arg.name),
                    buffer_name=spec.target,
                    persistent=spec.persistent,
                )
            )
        elif spec.kind == ep.InputKind.CONSTANT_TENSOR:
            assert spec.target is not None
            assert isinstance(spec.arg, ep.TensorArgument)
            return InputSpec.create(
                tensor_constant=InputToTensorConstantSpec(
                    arg=TensorArgument(name=spec.arg.name),
                    tensor_constant_name=spec.target,
                )
            )
        elif spec.kind == ep.InputKind.CUSTOM_OBJ:
            assert spec.target is not None
            assert isinstance(spec.arg, ep.CustomObjArgument)
            return InputSpec.create(
                custom_obj=InputToCustomObjSpec(
                    arg=CustomObjArgument(
                        name=spec.arg.name, class_fqn=spec.arg.class_fqn
                    ),
                    custom_obj_name=spec.target,
                )
            )
        elif spec.kind == ep.InputKind.TOKEN:
            assert isinstance(spec.arg, ep.TokenArgument)
            return InputSpec.create(
                token=InputTokenSpec(
                    arg=TokenArgument(name=spec.arg.name),
                )
            )
        else:
            raise AssertionError(f"Unknown argument kind: {spec}")

    def serialize_output_spec(self, spec: ep.OutputSpec) -> OutputSpec:
        log.debug("[serialize_output_spec] %s", spec)
        if spec.kind == ep.OutputKind.USER_OUTPUT:
            return OutputSpec.create(
                user_output=UserOutputSpec(arg=self.serialize_argument_spec(spec.arg))
            )
        elif spec.kind == ep.OutputKind.LOSS_OUTPUT:
            assert isinstance(spec.arg, ep.TensorArgument)
            return OutputSpec.create(
                loss_output=LossOutputSpec(arg=TensorArgument(name=spec.arg.name))
            )
        elif spec.kind == ep.OutputKind.BUFFER_MUTATION:
            assert spec.target is not None
            assert isinstance(spec.arg, ep.TensorArgument)
            return OutputSpec.create(
                buffer_mutation=BufferMutationSpec(
                    arg=TensorArgument(name=spec.arg.name),
                    buffer_name=spec.target,
                )
            )
        elif spec.kind == ep.OutputKind.GRADIENT_TO_PARAMETER:
            assert spec.target is not None
            assert isinstance(spec.arg, ep.TensorArgument)
            return OutputSpec.create(
                gradient_to_parameter=GradientToParameterSpec(
                    arg=TensorArgument(name=spec.arg.name),
                    parameter_name=spec.target,
                )
            )
        elif spec.kind == ep.OutputKind.GRADIENT_TO_USER_INPUT:
            assert spec.target is not None
            assert isinstance(spec.arg, ep.TensorArgument)
            return OutputSpec.create(
                gradient_to_user_input=GradientToUserInputSpec(
                    arg=TensorArgument(name=spec.arg.name),
                    user_input_name=spec.target,
                )
            )
        elif spec.kind == ep.OutputKind.USER_INPUT_MUTATION:
            assert spec.target is not None
            assert isinstance(spec.arg, ep.TensorArgument)
            return OutputSpec.create(
                user_input_mutation=UserInputMutationSpec(
                    arg=TensorArgument(name=spec.arg.name),
                    user_input_name=spec.target,
                )
            )
        elif spec.kind == ep.OutputKind.TOKEN:
            assert isinstance(spec.arg, ep.TokenArgument)
            return OutputSpec.create(
                token=OutputTokenSpec(
                    arg=TokenArgument(name=spec.arg.name),
                )
            )
        else:
            raise AssertionError(f"Unknown argument kind: {spec}")

    def serialize_signature(self, sig: ep.ExportGraphSignature) -> GraphSignature:
        log.debug("\n[serialize_signature]")
        return GraphSignature(
            input_specs=[self.serialize_input_spec(s) for s in sig.input_specs],
            output_specs=[self.serialize_output_spec(s) for s in sig.output_specs],
        )

    def serialize_argument_spec(self, x: ep.ArgumentSpec) -> Argument:
        if isinstance(x, ep.TensorArgument):
            return Argument.create(as_tensor=TensorArgument(name=x.name))
        elif isinstance(x, ep.SymIntArgument):
            return Argument.create(as_sym_int=SymIntArgument.create(as_name=x.name))
        elif isinstance(x, ep.SymFloatArgument):
            return Argument.create(as_sym_float=SymFloatArgument.create(as_name=x.name))
        elif isinstance(x, ep.ConstantArgument):
            return self.serialize_input(x.value)
        elif isinstance(x, ep.CustomObjArgument):
            return Argument.create(
                as_custom_obj=CustomObjArgument(name=x.name, class_fqn=x.class_fqn)
            )
        else:
            raise AssertionError("TODO")

    def serialize_treespec(self, treespec):
        # We want to additionally save all the field names of the namedtuples in
        # case users want to check that the treespec types are equivalent
        def store_namedtuple_fields(ts):
            if ts.type is None:
                return
            if ts.type == namedtuple:
                serialized_type_name = pytree.SUPPORTED_SERIALIZED_TYPES[ts.context].serialized_type_name
                if serialized_type_name in self.treespec_namedtuple_fields:
                    field_names = self.treespec_namedtuple_fields[serialized_type_name].field_names
                    if field_names != ts.context._fields:
                        raise SerializeError(
                            f"The given TreeSpec's namedtuple type {ts.context} "
                            f"was found to have field names {ts.context._fields} "
                            f"but somehow previously was found to have field names {field_names}."
                        )
                else:
                    self.treespec_namedtuple_fields[serialized_type_name] = NamedTupleDef(field_names=ts.context._fields)

            for child in ts.children_specs:
                store_namedtuple_fields(child)

        serialized_treespec = treespec_dumps(treespec, TREESPEC_VERSION)
        store_namedtuple_fields(treespec)
        return serialized_treespec

    def serialize_module_call_signature(
        self, module_call_signature: ep.ModuleCallSignature
    ) -> ModuleCallSignature:
        log.debug("[serialize_module_call_signature] %s", module_call_signature)
        return ModuleCallSignature(
            inputs=[
                self.serialize_argument_spec(x) for x in module_call_signature.inputs
            ],
            outputs=[
                self.serialize_argument_spec(x) for x in module_call_signature.outputs
            ],
            in_spec=self.serialize_treespec(module_call_signature.in_spec),
            out_spec=self.serialize_treespec(module_call_signature.out_spec),
            forward_arg_names=names if (names := module_call_signature.forward_arg_names) else None
        )

    def serialize_module_call_graph(
        self, module_call_graph: list[ep.ModuleCallEntry]
    ) -> list[ModuleCallEntry]:
        log.debug("\n[serialize_module_call_graph]")
        return [
            ModuleCallEntry(
                fqn=entry.fqn,
                signature=(
                    self.serialize_module_call_signature(entry.signature)
                    if entry.signature
                    else None
                ),
            )
            for entry in module_call_graph
        ]

    def serialize_outputs(self, node: torch.fx.Node) -> list[Argument]:
        """For a given node, return the dataclass representing its output values.

        [NOTE: Multiple outputs] We handle aggregates differently than FX. For
        FX, it looks like:

            x = call_function("multiple_return", ...)
            element0 = call_function(getitem, x, 0)
            foo = call_function("use_output", element0)

        We do not want the intermediate `getitem` call, so our serialized thing looks like:

            element0, element1, element2 = call_function("multiple_return", ...)
            foo = call_function("use_output", element0)

        We want names to be consistent across these two schemes, so that we can
        mostly reuse the names coming from FX. This function computes a mapping from
        the FX representation to our representation, preserving the names.
        """

        def _is_single_tensor_list_return(target: Any) -> bool:
            schema = _get_schema_from_target(target)
            returns = schema.returns

            if len(returns) != 1:
                return False
            return_type = returns[0].real_type
            return isinstance(return_type, torch.ListType) and isinstance(
                return_type.getElementType(), torch.TensorType
            )

        assert node.op == "call_function" and isinstance(node.target, (torch._ops.OpOverload, *_registered_extension_types()))

        schema = _get_schema_from_target(node.target)
        returns = schema.returns

        if len(returns) == 0:
            return []

        meta_val = node.meta["val"]

        # Check single value return
        if _is_single_tensor_list_return(node.target):
            # e.g "-> Tensor[]"
            tensor_args = []
            for idx, meta in enumerate(meta_val):
                name = self._output_node_name_at_index(node, idx)
                tensor_args.append(self.serialize_tensor_output(name, meta))
            return [Argument.create(as_tensors=tensor_args)]
        elif len(returns) == 1:
            return [self.serialize_output(node.name, meta_val)]

        # There are a two possibilities at this point:
        # - This operator returns a tuple of Tensors, e.g. "-> (Tensor, Tensor)"
        # - This operator returns a tuple of mixed of Tensor and Tensors, e.g. "-> (Tensor, Tensor[])"
        #
        # Either way, start by gathering a list of TensorArguments with the correct names.
        # For consistent naming with FX, consult the downstream `getitem` node and
        # make sure our outputs have the same name.

        output_arguments = []
        for idx, (meta, return_schema) in enumerate(zip(meta_val, returns)):
            if meta is None:
                assert isinstance(
                    return_schema.real_type, (torch.OptionalType, torch.TensorType)
                )
                # When the return type is annoated as Tensor type, the op can also return an
                # undefined Tensor which will be implicitly converted to None in Python.
                output_arguments.append(Argument.create(as_none=True))
            elif isinstance(meta, FakeTensor):
                assert isinstance(return_schema.real_type, (torch.OptionalType, torch.TensorType))
                name = self._output_node_name_at_index(node, idx)
                output_arguments.append(self.serialize_output(name, meta))
            elif isinstance(meta, list):
                # for List[Tensor] return type
                assert isinstance(
                    return_schema.real_type, torch.ListType
                ) and isinstance(
                    return_schema.real_type.getElementType(), torch.TensorType
                )
                user_node = self._output_node_at_index(node, idx)
                assert user_node is not None

                args = []
                for i, m in enumerate(meta):
                    if m is None:
                        continue
                    sub_user_node_name = self._output_node_name_at_index(user_node, i)
                    args.append(self.serialize_tensor_output(sub_user_node_name, m))
                output_arguments.append(Argument.create(as_tensors=args))
            elif isinstance(meta, (int, SymInt, float, SymFloat)):
                user_node_name = self._output_node_name_at_index(node, idx)
                output_arguments.append(self.serialize_output(user_node_name, meta))
            else:
                raise ValueError(
                    f"Unhandled output type {type(meta)} from node {node.format_node()}"
                )

        return output_arguments

    def serialize_hoo_outputs(self, node: torch.fx.Node) -> list[Argument]:
        """
        For serializing HOO outputs since HOOs do not have a schema.
        """
        meta_val = node.meta["val"]

        if isinstance(meta_val, tuple):
            outputs = []
            for i, element_meta_val in enumerate(meta_val):
                user_node = self._output_node_at_index(node, i)
                if isinstance(element_meta_val, list):
                    # e.g "-> Tensor[]"
                    assert user_node is not None

                    tensors = []
                    for j, m in enumerate(element_meta_val):
                        if not isinstance(m, torch.Tensor):
                            raise SerializeError(f"Serialize list output with type {type(m)} nyi")

                        name = self._output_node_name_at_index(user_node, j)
                        tensors.append(self.serialize_tensor_output(name, m))
                    outputs.append(Argument.create(as_tensors=tensors))

                else:
                    name = (
                        user_node.name
                        if user_node is not None
                        else f"{node.name}_unused_{i}"
                    )

                    outputs.append(self.serialize_output(name, element_meta_val))

            return outputs
        else:
            return [self.serialize_output(node.name, meta_val)]

    def serialize_output(self, name: str, meta_val: Any) -> Argument:
        # Check single value return
        if meta_val is None:
            return Argument.create(as_none=True)
        if isinstance(meta_val, torch.Tensor):
            # e.g "-> Tensor"
            return Argument.create(
                as_tensor=self.serialize_tensor_output(name, meta_val)
            )
        elif isinstance(meta_val, (bool, torch.SymBool)):
            # e.g "-> SymBool"
            return Argument.create(
                as_sym_bool=self.serialize_sym_bool_output(name, meta_val)
            )
        elif isinstance(meta_val, (int, torch.SymInt)):
            # e.g "-> SymInt"
            assert not isinstance(meta_val, bool)
            return Argument.create(
                as_sym_int=self.serialize_sym_int_output(name, meta_val)
            )
        elif isinstance(meta_val, (float, torch.SymFloat)):
            # e.g "-> SymFloat"
            return Argument.create(
                as_sym_float=self.serialize_sym_float_output(name, meta_val)
            )

        # list outputs should've been handled earlier
        raise SerializeError(f"Unable to serialize output {meta_val}")

    def _handle_getitem_users(self, node: torch.fx.Node) -> list[TensorArgument]:
        meta_val = node.meta["val"]

        idx_to_name = {}
        for user in node.users:
            assert (
                user.target is operator.getitem
            ), f"User node {user} of {node} is incorrect"
            idx_to_name[user.args[1]] = user.name

        for idx, _ in enumerate(meta_val):
            # FX does not emit a getitem node for any outputs that are unused.
            # However, we need a name for them so that the number of outputs will
            # correctly match the schema. Just assign a dummy name.
            if idx not in idx_to_name:
                idx_to_name[idx] = f"{node.name}_unused_{idx}"

        arg_list = []
        for i, element_meta_val in enumerate(meta_val):
            arg_list.append(
                self.serialize_tensor_output(idx_to_name[i], element_meta_val)
            )

        return arg_list

    def serialize_graph(self, graph_module: torch.fx.GraphModule) -> Graph:
        assert isinstance(graph_module, torch.fx.GraphModule)
        log.debug("[serialize_graph]\n\n%s", graph_module.print_readable(print_output=False))

        for node in graph_module.graph.nodes:
            try:
                getattr(self, f"handle_{node.op}")(node)
            except Exception as e:
                raise SerializeError(
                    f"Failed serializing node {node} in graph: {node.format_node()}\n Original exception {traceback.format_exc()}"
                ) from e

        return Graph(
            inputs=self.graph_state.inputs,
            nodes=self.graph_state.nodes,
            tensor_values=self.graph_state.tensor_values,
            sym_int_values=self.graph_state.sym_int_values,
            sym_float_values=self.graph_state.sym_float_values,
            sym_bool_values=self.graph_state.sym_bool_values,
            custom_obj_values=self.graph_state.custom_obj_values,
            outputs=self.graph_state.outputs,
            is_single_tensor_return=self.graph_state.is_single_tensor_return,
        )

    def serialize_graph_module_metadata(self, meta: dict[str, Any]):
        ret = {}
        if custom := meta.get("custom"):
            log.debug("\n[serialize_graph_module_metadata] %s", custom)
            try:
                ret["custom"] = json.dumps(custom)
            except Exception as e:
                raise SerializeError(
                    f"Failed to serialize custom metadata for graph with error {e}"
                ) from e

        return ret

    def serialize(self, graph_module: torch.fx.GraphModule) -> GraphModule:
        log.debug("\n[serialize]")
        graph = self.serialize_graph(graph_module)

        return GraphModule(
            graph=graph,
            signature=self.serialize_signature(self.graph_signature),
            module_call_graph=self.serialize_module_call_graph(self.module_call_graph),
            metadata=self.serialize_graph_module_metadata(graph_module.meta),
            treespec_namedtuple_fields=self.treespec_namedtuple_fields
        )


@final
class ExportedProgramSerializer(metaclass=Final):
    def __init__(self, opset_version: Optional[dict[str, int]] = None, pickle_protocol: int = DEFAULT_PICKLE_PROTOCOL):
        self.opset_version: dict[str, int] = {}
        if opset_version:
            self.opset_version.update(opset_version)
        if "aten" not in self.opset_version:
            self.opset_version["aten"] = torch._C._get_max_operator_version()

        self.pickle_protocol = pickle_protocol

    def serialize(self, exported_program: ep.ExportedProgram) -> _SerializedProgram:
        """
        Args:
            exported_program: Exported Program to serialize
        """
        exported_program.validate()

        gm_serializer = GraphModuleSerializer(
            exported_program.graph_signature, exported_program.module_call_graph
        )
        serialized_graph_module = gm_serializer.serialize(exported_program.graph_module)
        serialized_range_constraints = serialize_range_constraints(
            exported_program.range_constraints
        )

        # TODO: Directly serialize exported_program.constants once
        # CustomClassHolders get stored in the ExportedProgram rather than in
        # the graph
        constants = {}
        for n, c in gm_serializer.custom_objs.items():
            constants[n] = c
        for n, t in exported_program.constants.items():
            assert n not in constants
            constants[n] = t

        serialized_ep = ExportedProgram(
            graph_module=serialized_graph_module,
            opset_version=self.opset_version,
            range_constraints=serialized_range_constraints,
            schema_version=SchemaVersion(
                major=SCHEMA_VERSION[0],
                minor=SCHEMA_VERSION[1],
            ),
            verifiers=[v.dialect for v in exported_program.verifiers],
            torch_version=torch.__version__,
        )

        # Test canonical form is well defined.
        canonicalize(serialized_ep)

        # Proxy cannot be dumped, so we remove them.
        new_state_dict = remove_proxy_from_state_dict(
            exported_program.state_dict, in_place=False
        )
        return _SerializedProgram(
            serialized_ep,
            serialize_torch_artifact(new_state_dict, self.pickle_protocol),
            serialize_torch_artifact(constants, self.pickle_protocol),
            serialize_torch_artifact(exported_program.example_inputs, self.pickle_protocol),
        )


@final
class GraphModuleDeserializer(metaclass=Final):
    @dataclasses.dataclass
    class Result:
        graph_module: torch.fx.GraphModule
        signature: ep.ExportGraphSignature
        module_call_graph: list[ep.ModuleCallEntry]
        names_to_symbols: dict[str, sympy.Symbol]
        state_dict: dict[str, Union[torch.Tensor, torch.nn.Parameter]]
        constants: dict[str, Union[torch.Tensor, FakeScriptObject, torch.ScriptObject]]
        example_inputs: Optional[tuple[tuple[torch.Tensor, ...], dict[str, Any]]]

    def __init__(self) -> None:
        self.serialized_name_to_node: dict[str, torch.fx.Node] = {}
        self.serialized_name_to_meta: dict[str, MetaType] = {}
        self.graph = torch.fx.Graph()
        self.module = torch.nn.Module()

    @contextmanager
    def save_graph_module(self) -> Iterator[None]:
        saved = (
            self.graph,
            self.module,
            self.serialized_name_to_node,
            self.serialized_name_to_meta,
        )
        self.graph = torch.fx.Graph()
        self.module = torch.nn.Module()
        self.serialized_name_to_node = {}
        self.serialized_name_to_meta = {}
        try:
            yield
        finally:
            (
                self.graph,
                self.module,
                self.serialized_name_to_node,
                self.serialized_name_to_meta,
            ) = saved

    def deserialize_extension_operator(self, serialized_target: str):
        namespace, op_name = serialized_target.split(":")
        namespace = namespace[1:]  # starting with #
        handler = _deserialization_registry[namespace]
        return handler.from_op_name(op_name)

    def deserialize_operator(self, serialized_target: str):
        if serialized_target.startswith(
            "_operator"
        ):  # TODO(zhxchen17) Follow up on this.
            module = operator
            serialized_target_names = serialized_target.split(".")[1:]
        elif serialized_target.startswith("torch"):
            module = torch  # type: ignore[misc]
            serialized_target_names = serialized_target.split(".")[1:]
        elif serialized_target.startswith("#"):
            return self.deserialize_extension_operator(serialized_target)
        else:  # TODO(zhxchen17) Don't catch all here.
            return serialized_target

        target = module
        for name in serialized_target_names:
            if not hasattr(target, name):
                return serialized_target
            else:
                target = getattr(target, name)
        return target

    def _parse_sym_expr(self, expr_str: str, hint: Optional[Union[int, bool, float]] = None) -> sympy.Expr:
        """
        Parses and does bottom-up processing of sympy.Expr nodes,
        populating ShapeEnv & caching symbols as needed.
        """
        def _process_sym_expr(sym: sympy.Expr, hint: Optional[Union[int, bool, float]] = None) -> sympy.Expr:
            if sym.is_Integer or sym.is_Float or sym.is_Boolean:  # base case
                return sym
            else:  # recursive case
                # important to use str(expr) and not _print_sympy(),
                # str(expr) is key for self.symbol_name_to_range
                expr_str = str(sym)
                for arg in sym.args:
                    self._parse_sym_expr(arg)
                # symbol caching
                if expr_str in self.symbol_name_to_symbol:
                    sym = self.symbol_name_to_symbol[expr_str]
                else:
                    self.symbol_name_to_symbol[expr_str] = sym
                # hints
                if (
                    hint is not None
                    and sym not in self.shape_env.var_to_val
                ):
                    self.shape_env.add_var_to_val(sym, hint)  # type: ignore[arg-type]
                # ValueRanges
                if vr := self.symbol_name_to_range.get(expr_str):
                    self.shape_env.constrain_symbol_range(
                        sym,
                        compiler_min=vr.lower,  # type: ignore[arg-type]
                        compiler_max=vr.upper,  # type: ignore[arg-type]
                    )
            return sym

        expr = sympy.sympify(
            expr_str,
            locals={**self.sympy_functions, **self.symbol_name_to_symbol},
        )
        return _process_sym_expr(expr, hint)

    def deserialize_sym_int(self, s: SymInt) -> Union[int, torch.SymInt]:
        val = s.value
        if s.type == "as_expr":
            if val.hint is None:
                hint = None
            else:
                assert val.hint.type == "as_int"
                hint = val.hint.value

            sym = self._parse_sym_expr(val.expr_str, hint)
            return self.shape_env.create_symintnode(sym, hint=hint)
        elif s.type == "as_int":
            assert type(val) is int
            return val
        else:
            raise SerializeError(
                f"SymInt has invalid field type {s.type} with value {s.value}"
            )

    def deserialize_sym_float(self, s: SymFloat) -> Union[float, torch.SymFloat]:
        val = s.value
        if s.type == "as_expr":
            hint = val.hint.as_float if val.hint else None
            sym = self._parse_sym_expr(val.expr_str, hint)
            return self.shape_env.create_symfloatnode(sym, hint=hint)
        elif s.type == "as_float":
            assert isinstance(val, float)
            return val
        else:
            raise SerializeError(
                f"SymFloat has invalid field type {s.type} with value {s.value}"
            )

    def deserialize_sym_bool(self, s: SymBool) -> Union[bool, torch.SymBool]:
        val = s.value
        if s.type == "as_expr":
            expr = self._parse_sym_expr(val.expr_str)
            return self.shape_env.create_symboolnode(expr)
        elif s.type == "as_bool":
            assert isinstance(val, bool)
            return val
        else:
            raise SerializeError(
                f"SymBool has invalid field type {s.type} with value {s.value}"
            )

    def deserialize_tensor_meta(
        self,
        tensor_meta: TensorMeta,
    ) -> FakeTensor:
        with self.fake_tensor_mode:
            return cast(
                FakeTensor,
                torch.empty_strided(
                    tuple(self.deserialize_sym_int(val) for val in tensor_meta.sizes),  # type: ignore[misc]
                    tuple(self.deserialize_sym_int(val) for val in tensor_meta.strides),  # type: ignore[misc]
                    device=deserialize_device(tensor_meta.device),
                    dtype=_SERIALIZE_TO_TORCH_DTYPE[tensor_meta.dtype],
                    requires_grad=tensor_meta.requires_grad,
                ),
            )

    def deserialize_script_obj_meta(
        self, script_obj_meta: CustomObjArgument
    ) -> ep.CustomObjArgument:
        return ep.CustomObjArgument(
            name=script_obj_meta.name,
            class_fqn=script_obj_meta.class_fqn,
        )

    def deserialize_graph_output(self, output) -> Optional[Union[torch.fx.Node, int]]:
        if output.type == "as_tensor":
            return self.serialized_name_to_node[output.as_tensor.name]
        elif output.type == "as_sym_int":
            return self.serialized_name_to_node[output.as_sym_int.as_name]
        elif output.type == "as_sym_bool":
            return self.serialized_name_to_node[output.as_sym_bool.as_name]
        elif output.type == "as_sym_float":
            return self.serialized_name_to_node[output.as_sym_float.as_name]
        elif output.type == "as_int":
            return output.as_int
        elif output.type == "as_float":
            return output.as_float
        elif output.type == "as_bool":
            return output.as_bool
        elif output.type == "as_none":
            return None
        else:
            raise SerializeError(f"Unable to deserialize output node {output}")

    def deserialize_graph(self, serialized_graph: Graph) -> torch.fx.Graph:
        log.debug("\n[deserialize_graph]")

        # Handle the tensor metas.
        for name, tensor_value in serialized_graph.tensor_values.items():
            log.debug("[deserialize_tensor_meta] %s (input): %s", name, tensor_value)
            meta_val = self.deserialize_tensor_meta(tensor_value)
            log.debug("[deserialize_tensor_meta] %s (output): %s", name, meta_val)
            self.serialized_name_to_meta[name] = meta_val

        for name, sym_int_value in serialized_graph.sym_int_values.items():
            log.debug("[deserialize_sym_int] %s (input): %s", name, sym_int_value)
            int_val = self.deserialize_sym_int(sym_int_value)
            log.debug("[deserialize_sym_int] %s (output): %s", name, int_val)
            self.serialized_name_to_meta[name] = int_val

        for name, sym_float_value in serialized_graph.sym_float_values.items():
            log.debug("[deserialize_sym_float] %s (input): %s", name, sym_float_value)
            float_val = self.deserialize_sym_float(sym_float_value)
            log.debug("[deserialize_sym_float] %s (output): %s", name, float_val)
            self.serialized_name_to_meta[name] = float_val

        for name, sym_bool_value in serialized_graph.sym_bool_values.items():
            log.debug("[deserialize_sym_bool] %s (input): %s", name, sym_bool_value)
            bool_val = self.deserialize_sym_bool(sym_bool_value)
            log.debug("[deserialize_sym_bool] %s (output): %s", name, bool_val)
            self.serialized_name_to_meta[name] = bool_val

        for name, script_obj_meta in serialized_graph.custom_obj_values.items():
            log.debug("[deserialize_script_obj_meta] %s", script_obj_meta)
            self.serialized_name_to_meta[name] = self.deserialize_script_obj_meta(
                script_obj_meta
            )

        log.debug("\n[deserialize graph nodes]")
        # Inputs: convert to placeholder nodes in FX.
        for i, input_ in enumerate(serialized_graph.inputs):
            log.debug("[deserialize input] %s", input_)
            if input_.type in ("as_tensor", "as_custom_obj"):
                node_name = input_.value.name
                placeholder_node = self.graph.placeholder(node_name)
                # FX might declare a name illegal (e.g. some nn.Modules use "input" as forward() arguments)
                # we will overwrite it
                placeholder_node.name = node_name
                self.sync_fx_node(node_name, placeholder_node)
            elif input_.type == "as_sym_int":
                if input_.value.type == "as_name":
                    node_name = input_.value.as_name
                    placeholder_node = self.graph.placeholder(node_name)
                    # FX might declare a name illegal (e.g. some nn.Modules use "input" as forward() arguments)
                    # we will overwrite it
                    placeholder_node.name = node_name
                    self.sync_fx_node(node_name, placeholder_node)
                else:
                    raise SerializeError(f"Deserializing a constant symint {input_.value} as an input")
            elif input_.type in (
                "as_int",
                "as_float",
                "as_bool",
                "as_none",
                "as_string",
            ):
                node_name = self.signature.input_specs[i].arg.name
                placeholder_node = self.graph.placeholder(node_name)
                placeholder_node.meta["val"] = self.deserialize_input(input_)
            else:
                raise SerializeError(f"Invalid input type {input_}")

        # Nodes: convert to call_function nodes.
        for serialized_node in serialized_graph.nodes:
            try:
                target = self.deserialize_operator(serialized_node.target)
                self.deserialize_node(serialized_node, target)

            except Exception as e:
                raise SerializeError(
                    f"Failed deserializing node {serialized_node}\n Original exception {traceback.format_exc()}"
                ) from e

        # Outputs: convert to a single `output` node.
        outputs = []
        for output in serialized_graph.outputs:
            log.debug("[deserialize output] %s", output)
            outputs.append(self.deserialize_graph_output(output))

        if serialized_graph.is_single_tensor_return:
            assert len(outputs) == 1
            outputs = outputs[0]  # type: ignore[assignment]
        else:
            outputs = tuple(outputs)  # type: ignore[assignment]

        output_node = self.graph.output(outputs)

        if serialized_graph.is_single_tensor_return:
            output_node.meta["val"] = output_node.args[0].meta["val"]
        else:
            output_node.meta["val"] = tuple(
                arg.meta["val"] if isinstance(arg, torch.fx.Node) else arg
                for arg in output_node.args[0]
            )

        return self.graph

    def deserialize_node(self, serialized_node: Node, target: Callable) -> None:

        def _is_single_tensor_return(target) -> bool:
            schema = _get_schema_from_target(target)
            returns = schema.returns
            return len(returns) == 1 and isinstance(returns[0].real_type, torch.TensorType)

        if (
            target in _SYM_OPS
            or target == torch.ops.aten.item.default  # this can produce either SymInt or SymBool
        ):
            name = serialized_node.outputs[0].value.as_name
            args = self.deserialize_sym_op_inputs(serialized_node.inputs)

            fx_node = self.graph.create_node("call_function", target, args, {}, name)
            self.deserialize_sym_op_outputs(serialized_node, fx_node)

        elif isinstance(target, torch._ops.HigherOrderOperator):
            args, kwargs = self.deserialize_hoo_inputs(serialized_node.inputs)
            metadata = self.deserialize_metadata(serialized_node.metadata)
            for x in (*args, *kwargs.values()):
                if isinstance(x, torch.fx.Node) and x.op == "get_attr":
                    # this means that we have deserialized a graph argument, but
                    # unfortunately the schema for it does not include metadata;
                    # so we reuse the metadata of the HOP call for such arguments
                    x.meta.update(metadata)
            # If a serialized HOP node has a length=1 outputs of type `as_tensor``.
            # There could be two cases:
            # (1) The HOP node returns a single tensor
            # (2) The HOP node returns a tuple containing a single tensor
            # We distinguish (1) and (2) by the `is_single_tensor_return`
            # field in the schema of Node
            # For BC, getattr() will return True if `is_single_tensor_return` doesn't
            # exist. This is because prior to adding `is_single_tensor_return`,
            # only (1) could happen as we handle (2) with type `as_tensors`
            name = (
                serialized_node.outputs[0].as_tensor.name
                if len(serialized_node.outputs) == 1
                and hasattr(serialized_node.outputs[0], "as_tensor")
                and getattr(serialized_node, "is_hop_single_tensor_return", True)
                else None
            )
            fx_node = self.graph.create_node(
                "call_function", target, args, kwargs, name
            )
            self.deserialize_outputs(serialized_node, fx_node)
            fx_node.meta.update(metadata)

        elif isinstance(target, (torch._ops.OpOverload, *_registered_extension_types())):
            # For convenience: if this node returns a single tensor, name the
            # newly-created node after it. This ensures that these tensor values
            # have names that are consistent with serialized.
            name = (
                serialized_node.outputs[0].as_tensor.name
                if _is_single_tensor_return(target)
                else None  # FX will generate a name for us.
            )
            args, kwargs = self.deserialize_inputs(target, serialized_node)
            fx_node = self.graph.create_node(
                "call_function", target, args, kwargs, name
            )
            self.deserialize_outputs(serialized_node, fx_node)
        else:
            raise SerializeError(
                f"Unsupported target type for node {serialized_node}: {type(target)}"
            )

        fx_node.meta.update(self.deserialize_metadata(serialized_node.metadata))
        log.debug(
            "[deserialize_node] %s: %s(%s, {%s}) -> %s",
            fx_node.name,
            fx_node.target,
            fx_node.args,
            fx_node.kwargs,
            fx_node.meta.get("val"),
        )
        if "unbacked_bindings" in serialized_node.metadata:
            for u_name in serialized_node.metadata["unbacked_bindings"].split(","):
                u = self.symbol_name_to_symbol[u_name]
                # these are pending fresh unbacked symbols, so update shape env
                self.shape_env.pending_fresh_unbacked_symbols.append(u)
            # consume pending fresh unbacked symbols and reconstruct key paths to them
            unbacked_bindings = symbolic_shapes.compute_unbacked_bindings(
                self.shape_env, fx_node.meta["val"]
            )
            fx_node.meta["unbacked_bindings"] = unbacked_bindings
        if fx_node.op not in ["placeholder", "output"] and "nn_module_stack" not in fx_node.meta:
            fx_node.meta["nn_module_stack"] = {}  # serialization throws away empty dicts

    def deserialize_input_spec(self, i: InputSpec) -> ep.InputSpec:
        log.debug("[deserialize_input_spec] %s", i)
        if i.type == "user_input":
            return ep.InputSpec(
                kind=ep.InputKind.USER_INPUT,
                arg=self.deserialize_argument_spec(i.user_input.arg),
                target=None,
            )
        elif i.type == "parameter":
            return ep.InputSpec(
                kind=ep.InputKind.PARAMETER,
                arg=ep.TensorArgument(name=i.parameter.arg.name),
                target=i.parameter.parameter_name,
            )
        elif i.type == "buffer":
            return ep.InputSpec(
                kind=ep.InputKind.BUFFER,
                arg=ep.TensorArgument(name=i.buffer.arg.name),
                target=i.buffer.buffer_name,
                persistent=i.buffer.persistent,
            )
        elif i.type == "tensor_constant":
            return ep.InputSpec(
                kind=ep.InputKind.CONSTANT_TENSOR,
                arg=ep.TensorArgument(name=i.tensor_constant.arg.name),
                target=i.tensor_constant.tensor_constant_name,
            )
        elif i.type == "custom_obj":
            return ep.InputSpec(
                kind=ep.InputKind.CUSTOM_OBJ,
                arg=ep.CustomObjArgument(
                    name=i.custom_obj.arg.name, class_fqn=i.custom_obj.arg.class_fqn
                ),
                target=i.custom_obj.custom_obj_name,
            )
        elif i.type == "token":
            return ep.InputSpec(
                kind=ep.InputKind.TOKEN,
                arg=ep.TokenArgument(name=i.token.arg.name),
                target=None
            )
        elif i.type == "constant_input":
            return ep.InputSpec(
                kind=ep.InputKind.USER_INPUT,
                arg=ep.ConstantArgument(
                    name=i.constant_input.name,
                    value=self.deserialize_constant_input(i.constant_input.value)
                ),
                target=None,
            )
        else:
            raise AssertionError(f"Unknown input spec {i}")

    def deserialize_output_spec(self, o: OutputSpec) -> ep.OutputSpec:
        log.debug("[deserialize_output_spec] %s", o)
        if o.type == "user_output":
            return ep.OutputSpec(
                kind=ep.OutputKind.USER_OUTPUT,
                arg=self.deserialize_argument_spec(o.user_output.arg),
                target=None,
            )
        elif o.type == "loss_output":
            return ep.OutputSpec(
                kind=ep.OutputKind.LOSS_OUTPUT,
                arg=ep.TensorArgument(name=o.loss_output.arg.name),
                target=None,
            )
        elif o.type == "buffer_mutation":
            return ep.OutputSpec(
                kind=ep.OutputKind.BUFFER_MUTATION,
                arg=ep.TensorArgument(name=o.buffer_mutation.arg.name),
                target=o.buffer_mutation.buffer_name,
            )
        elif o.type == "gradient_to_parameter":
            return ep.OutputSpec(
                kind=ep.OutputKind.GRADIENT_TO_PARAMETER,
                arg=ep.TensorArgument(name=o.gradient_to_parameter.arg.name),
                target=o.gradient_to_parameter.parameter_name,
            )
        elif o.type == "gradient_to_user_input":
            return ep.OutputSpec(
                kind=ep.OutputKind.GRADIENT_TO_USER_INPUT,
                arg=ep.TensorArgument(name=o.gradient_to_user_input.arg.name),
                target=o.gradient_to_user_input.user_input_name,
            )
        elif o.type == "user_input_mutation":
            return ep.OutputSpec(
                kind=ep.OutputKind.USER_INPUT_MUTATION,
                arg=ep.TensorArgument(name=o.user_input_mutation.arg.name),
                target=o.user_input_mutation.user_input_name,
            )
        elif o.type == "token":
            return ep.OutputSpec(
                kind=ep.OutputKind.TOKEN,
                arg=ep.TokenArgument(name=o.token.arg.name),
                target=None
            )
        else:
            raise AssertionError(f"Unknown output spec {o}")

    def deserialize_signature(self, sig: GraphSignature) -> ep.ExportGraphSignature:
        log.debug("\n[deserialize_signature]")
        return ep.ExportGraphSignature(
            input_specs=[self.deserialize_input_spec(i) for i in sig.input_specs],
            output_specs=[self.deserialize_output_spec(o) for o in sig.output_specs],
        )

    def deserialize(
        self,
        serialized_graph_module: GraphModule,
        serialized_state_dict: Union[dict[str, torch.Tensor], bytes],
        constants: Union[dict[str, Any], bytes],
        example_inputs: Optional[Union[tuple[tuple[torch.Tensor, ...], dict[str, Any]], bytes]] = None,
        symbol_name_to_range: Optional[dict[str, symbolic_shapes.ValueRanges]] = None,
    ) -> Result:
        global _CURRENT_DESERIALIZER
        assert _CURRENT_DESERIALIZER is None
        _CURRENT_DESERIALIZER = self
        try:
            log.debug("\n[deserialize]")
            self.shape_env = symbolic_shapes.ShapeEnv(assume_static_by_default=True)
            self.fake_tensor_mode = FakeTensorMode(
                allow_fallback_kernels=False,
                allow_non_fake_inputs=True,
                shape_env=self.shape_env,
            )
            self.sympy_functions = {
                # all torch.utils._sympy.functions should go here
                # TODO(avik): find a better way to keep this collection in sync;
                # e.g.., `exec('from torch.utils._sympy.functions import *', ...)`
                # would work as long as the public API of that module is complete
                "FloorDiv": torch.utils._sympy.functions.FloorDiv,
                "ModularIndexing": torch.utils._sympy.functions.ModularIndexing,
                "Where": torch.utils._sympy.functions.Where,
                "PythonMod": torch.utils._sympy.functions.PythonMod,
                "Mod": torch.utils._sympy.functions.Mod,
                "CleanDiv": torch.utils._sympy.functions.CleanDiv,
                "CeilToInt": torch.utils._sympy.functions.CeilToInt,
                "FloorToInt": torch.utils._sympy.functions.FloorToInt,
                "CeilDiv": torch.utils._sympy.functions.CeilDiv,
                "LShift": torch.utils._sympy.functions.LShift,
                "RShift": torch.utils._sympy.functions.RShift,
                "PowByNatural": torch.utils._sympy.functions.PowByNatural,
                "FloatPow": torch.utils._sympy.functions.FloatPow,
                "FloatTrueDiv": torch.utils._sympy.functions.FloatTrueDiv,
                "IntTrueDiv": torch.utils._sympy.functions.IntTrueDiv,
                "IsNonOverlappingAndDenseIndicator": torch.utils._sympy.functions.IsNonOverlappingAndDenseIndicator,
                "TruncToFloat": torch.utils._sympy.functions.TruncToFloat,
                "TruncToInt": torch.utils._sympy.functions.TruncToInt,
                "RoundToInt": torch.utils._sympy.functions.RoundToInt,
                "RoundDecimal": torch.utils._sympy.functions.RoundDecimal,
                "ToFloat": torch.utils._sympy.functions.ToFloat,
                "Identity": torch.utils._sympy.functions.Identity,
            }
            self.symbol_name_to_symbol: dict[str, sympy.Symbol] = {}
            self.constants = deserialize_torch_artifact(constants)
            self.signature = self.deserialize_signature(serialized_graph_module.signature)

            # deserialization does analysis with checks on 0/1, so we create fake range constraints and
            # restore the original range constraints afterwards
            self.symbol_name_to_range = {}
            # we also need to bump unbacked sym[float,int] counters in the
            # shape env to accommodate unbacked symbols in the exported program
            count_unbacked_symfloat, count_unbacked_symint = -1, -1
            unbacked_symfloat_prefix, unbacked_symint_prefix = (
                prefix_str[t] for t in [SymT.UNBACKED_FLOAT, SymT.UNBACKED_INT]
            )
            if symbol_name_to_range:
                for k, vr in symbol_name_to_range.items():
                    lower = vr.lower
                    if vr.upper >= 2:  # max is >= 2, not sym bool range
                        lower = max(2, lower)
                    self.symbol_name_to_range[k] = symbolic_shapes.ValueRanges(_int_to_sympy_int(lower, -int_oo), vr.upper)
                    if k.startswith(unbacked_symfloat_prefix):
                        i = int(k[len(unbacked_symfloat_prefix):])
                        count_unbacked_symfloat = max(count_unbacked_symfloat, i)
                    elif k.startswith(unbacked_symint_prefix):
                        i = int(k[len(unbacked_symint_prefix):])
                        count_unbacked_symint = max(count_unbacked_symint, i)

            for _ in range(count_unbacked_symfloat + 1):
                next(self.shape_env.unbacked_symfloat_counter)
            for _ in range(count_unbacked_symint + 1):
                next(self.shape_env.unbacked_symint_counter)

            if example_inputs is not None and len(example_inputs) > 0:
                self.example_inputs = deserialize_torch_artifact(example_inputs)
            else:
                self.example_inputs = None
            self.deserialize_graph(serialized_graph_module.graph)

            with _enable_graph_inputs_of_type_nn_module(self.example_inputs):
                module_call_graph = self.deserialize_module_call_graph(
                    serialized_graph_module.module_call_graph
                )
            graph_module = ep._create_graph_module_for_export(
                self.module, self.graph
            )
            meta = {}
            if custom := serialized_graph_module.metadata.get("custom"):
                meta["custom"] = json.loads(custom)
            if hasattr(serialized_graph_module, "treespec_namedtuple_fields"):
                meta["treespec_namedtuple_fields"] = {}
                for type_, fields in serialized_graph_module.treespec_namedtuple_fields.items():
                    meta["treespec_namedtuple_fields"][type_] = fields.field_names
            graph_module.meta = meta
            return GraphModuleDeserializer.Result(
                graph_module=graph_module,
                signature=self.signature,
                module_call_graph=module_call_graph,
                names_to_symbols=self.symbol_name_to_symbol,
                state_dict=deserialize_torch_artifact(serialized_state_dict),
                constants=self.constants,
                example_inputs=self.example_inputs,
            )
        finally:
            _CURRENT_DESERIALIZER = None

    def sync_fx_node(self, name: str, fx_node: torch.fx.Node):
        if name in self.serialized_name_to_node:
            raise SerializeError(f"Node {name} has already been deserialized before.")
        # overwrite name
        fx_node.name = name
        self.serialized_name_to_node[name] = fx_node
        assert "val" not in fx_node.meta
        fx_node.meta["val"] = self.serialized_name_to_meta[name]

    def deserialize_sym_op_inputs(self, inputs):
        return tuple(self.deserialize_input(input.arg) for input in inputs)

    def deserialize_inputs(self, target, serialized_node: Node):
        schema_args = _get_schema_from_target(target).arguments
        argument_kinds = {
            input.name: input.kind
            for input in serialized_node.inputs
        }
        actual_args = {
            input.name: self.deserialize_input(input.arg)
            for input in serialized_node.inputs
        }
        args = []
        kwargs: OrderedDict[str, Any] = OrderedDict()
        for schema_arg in schema_args:
            if schema_arg.name in actual_args:
                arg = actual_args[schema_arg.name]
                kind = argument_kinds[schema_arg.name]
                if kind == ArgumentKind.POSITIONAL:
                    args.append(arg)
                    continue
                elif kind == ArgumentKind.KEYWORD and not keyword.iskeyword(schema_arg.name):
                    kwargs[schema_arg.name] = arg
                    continue

            # If there's no ArgumentKind found, fallback to the old cases.
            is_positional = (
                not schema_arg.has_default_value() and not schema_arg.kwarg_only
            )
            if is_positional:
                args.append(actual_args[schema_arg.name])
            elif keyword.iskeyword(schema_arg.name):
                assert not schema_arg.kwarg_only
                if len(kwargs) > 0:
                    kwargs = OrderedDict()
                    args.extend(list(kwargs.values()))
                args.append(actual_args[schema_arg.name])
            else:
                if schema_arg.name in actual_args:
                    kwargs[schema_arg.name] = actual_args[schema_arg.name]
        return tuple(args), kwargs

    def deserialize_hoo_inputs(self, inputs: list[NamedArgument]):
        """
        For deserializing HOO inputs since HOOs do not have a schema.
        """
        args = []
        kwargs = {}
        for input_ in inputs:
            if input_.name != "":
                kwargs[input_.name] = self.deserialize_input(input_.arg)
            else:
                args.append(self.deserialize_input(input_.arg))
        return (tuple(args), kwargs)

    def deserialize_input(self, inp: Argument) -> Any:
        value = inp.value
        typ_ = inp.type
        if typ_ == "as_none":
            # None should converted as None, but is encoded as bool in serialized
            # Convert serialized object to torch equivalent
            return None
        elif typ_ == "as_tensor":
            return self.serialized_name_to_node[inp.as_tensor.name]
        elif typ_ == "as_scalar_type":
            return _SERIALIZE_TO_TORCH_DTYPE[inp.as_scalar_type]
        elif typ_ == "as_memory_format":
            return _SERIALIZE_TO_TORCH_MEMORY_FORMAT[inp.as_memory_format]
        elif typ_ == "as_layout":
            return _SERIALIZE_TO_TORCH_LAYOUT[inp.as_layout]
        elif typ_ == "as_graph":
            assert isinstance(value, GraphArgument)
            with self.save_graph_module():
                self.deserialize_graph(value.graph)
                submodule = ep._create_graph_module_for_export(self.module, self.graph)
            self.module.register_module(value.name, submodule)
            return self.graph.create_node(
                "get_attr",
                value.name,
                name=value.name,
            )
        elif typ_ == "as_device":
            return deserialize_device(inp.as_device)
        elif typ_ == "as_int":
            return inp.as_int
        elif typ_ == "as_float":
            return inp.as_float
        elif typ_ == "as_bool":
            return inp.as_bool
        elif typ_ == "as_string":
            return inp.as_string
        elif typ_ == "as_sym_int":
            return self.deserialize_sym_argument(inp.as_sym_int)
        elif typ_ == "as_sym_float":
            return self.deserialize_sym_argument(inp.as_sym_float)
        elif typ_ == "as_sym_bool":
            return self.deserialize_sym_argument(inp.as_sym_bool)
        elif isinstance(value, list):
            if len(value) == 0:
                return []
            elif typ_ == "as_tensors":
                result = [self.serialized_name_to_node[arg.name] for arg in value]
                return result
            elif typ_ in ("as_ints", "as_floats", "as_bools", "as_strings"):
                # convert from serialized.python.types.List to python list
                return list(value)
            elif typ_ in ("as_sym_ints", "as_sym_bools", "as_sym_floats"):
                return [self.deserialize_sym_argument(arg) for arg in value]
            elif typ_ == "as_optional_tensors":

                def deserialize_optional_tensor_args(a):
                    if a.type == "as_none":
                        return None
                    elif a.type == "as_tensor":
                        return self.serialized_name_to_node[a.value.name]
                    else:
                        raise SerializeError(f"Unhandled argument {inp}")

                return list(map(deserialize_optional_tensor_args, value))
            else:
                raise SerializeError(f"Unhandled argument {inp}")
        elif typ_ == "as_custom_obj":
            if inp.as_custom_obj.name in self.serialized_name_to_node:
                # Custom object has been lifted as an input
                return self.serialized_name_to_node[inp.as_custom_obj.name]
            return self.constants[inp.as_custom_obj.name]
        elif typ_ == "as_operator":
            return self.deserialize_operator(inp.as_operator)
        else:
            raise SerializeError(f"Unhandled argument {inp}")

    def deserialize_constant_input(self, inp: ConstantValue) -> Any:
        if inp.type == "as_int":
            return int(inp.as_int)
        elif inp.type == "as_float":
            return float(inp.as_float)
        elif inp.type == "as_string":
            return str(inp.as_string)
        elif inp.type == "as_bool":
            return bool(inp.as_bool)
        elif inp.type == "as_none":
            return None
        else:
            raise SerializeError(f"Unhandled constant argument {inp} to deserialize")

    def deserialize_sym_argument(self, sym_arg):
        if isinstance(sym_arg, SymIntArgument):
            if sym_arg.type == "as_int":
                return sym_arg.as_int
            elif sym_arg.type == "as_name":
                return self.serialized_name_to_node[sym_arg.as_name]
        elif isinstance(sym_arg, SymFloatArgument):
            if sym_arg.type == "as_float":
                return sym_arg.as_float
            elif sym_arg.type == "as_name":
                return self.serialized_name_to_node[sym_arg.as_name]
        elif isinstance(sym_arg, SymBoolArgument):
            if sym_arg.type == "as_bool":
                return sym_arg.as_bool
            elif sym_arg.type == "as_name":
                return self.serialized_name_to_node[sym_arg.as_name]
        raise SerializeError(f"Unknown symbolic argument type: {sym_arg}")

    def deserialize_sym_op_outputs(self, serialized_node: Node, fx_node: torch.fx.Node):
        self.sync_fx_node(serialized_node.outputs[0].value.as_name, fx_node)

    def deserialize_outputs(self, serialized_node: Node, fx_node: torch.fx.Node):
        # Check single value return
        if len(serialized_node.outputs) == 0:
            return
        if (
            len(serialized_node.outputs) == 1
            and serialized_node.outputs[0].type == "as_tensor"
        ):
            # If it is a HOP node and it returns a tuple containing a single element
            # we manually insert a getitem node to ensure the graph is consistent
            # For BC, getattr() will return True if `is_single_tensor_return` doens't exist
            # as prior to adding this field, it is guaranteed to have a single tensor return
            # when the serialized_node has length=1 outputs and of type `as_tensor`.
            if (
                "torch.ops.higher_order" in serialized_node.target
                and not getattr(serialized_node, "is_hop_single_tensor_return", True)
            ):
                meta_val: list[Any] = []
                arg = serialized_node.outputs[0].as_tensor
                deserialized_metadata = self.deserialize_metadata(serialized_node.metadata)
                self.generate_getitem(meta_val, fx_node, arg, 0, deserialized_metadata)
                fx_node.meta["val"] = tuple(meta_val)
                self.serialized_name_to_node[fx_node.name] = fx_node
                return

            self.sync_fx_node(serialized_node.outputs[0].as_tensor.name, fx_node)
            return
        elif len(serialized_node.outputs) == 1 and isinstance(
            serialized_node.outputs[0].value, (SymIntArgument, SymBoolArgument, SymFloatArgument)
        ):
            self.sync_fx_node(serialized_node.outputs[0].value.as_name, fx_node)
            return
        elif len(serialized_node.outputs) == 1 and serialized_node.outputs[0].type == "as_none":
            # manually rename the node to a unused name to avoid naming conflicts
            fx_node.meta["val"] = None
            fx_node._rename(f"{self.graph._target_to_str(fx_node.target)}_unused")
            return

        self.deserialize_multiple_outputs(serialized_node, fx_node)

    def generate_getitem(
        self,
        meta_val,
        fx_node: torch.fx.Node,
        arg: Union[TensorArgument, SymIntArgument, SymFloatArgument],
        idx: int,
        deserialized_metadata: dict[str, Any],
    ):
        if isinstance(arg, TensorArgument):
            name = arg.name
        elif isinstance(arg, SymIntArgument):
            name = arg.as_name
        elif isinstance(arg, SymFloatArgument):
            name = arg.as_name
        else:
            raise AssertionError(
                f"generate_getitem got unknown argument type {type(arg)}"
            )
        individual_output = self.graph.create_node(
            "call_function",
            operator.getitem,
            (fx_node, idx),
            name=name,
        )
        self.sync_fx_node(name, individual_output)
        meta_val.append(self.serialized_name_to_meta[name])
        # The derived `getitem` nodes should have the same stacktrace as the
        # original `fx_node`
        individual_output.meta.update(deserialized_metadata)

    def generate_getitems(
        self,
        meta_val,
        fx_node: torch.fx.Node,
        args,
        deserialized_metadata: dict[str, Any],
    ):
        for idx, arg in enumerate(args):
            if isinstance(arg, (TensorArgument, SymIntArgument, SymFloatArgument)):
                self.generate_getitem(meta_val, fx_node, arg, idx, deserialized_metadata)
                continue

            assert isinstance(arg, Argument)
            if arg.type in ("as_tensor", "as_sym_int", "as_sym_float"):
                self.generate_getitem(meta_val, fx_node, arg.value, idx, deserialized_metadata)
            elif arg.type in (
                "as_tensors",
                "as_sym_ints",
                "as_sym_floats",
                "as_ints",
                "as_floats",
                "as_strings",
                "as_bools",
                "as_sym_bools",
            ):
                list_output = self.graph.create_node(
                    "call_function",
                    operator.getitem,
                    (fx_node, idx),
                )
                meta_val.append([])
                self.generate_getitems(meta_val[-1], list_output, arg.value, deserialized_metadata)
                list_output.meta.update(deserialized_metadata)
                list_output.meta["val"] = meta_val[-1]
            elif arg.type == "as_none":
                individual_output = self.graph.create_node(
                    "call_function",
                    operator.getitem,
                    (fx_node, idx),
                    name="as_none",
                )
                meta_val.append(None)
                individual_output.meta['val'] = None
                individual_output.meta.update(deserialized_metadata)
            else:
                raise NotImplementedError(f"Unimplemented node output type: {arg}")

    def deserialize_multiple_outputs(
        self, serialized_node: Node, fx_node: torch.fx.Node
    ) -> None:
        deserialized_metadata = self.deserialize_metadata(serialized_node.metadata)

        # Convert multiple return types to FX format.
        # In FX, each node only returns one value. So in order to represent
        # multiple return values, we have to emit a `getitem` node for each
        # return value.
        # This performs the inverse mapping of the `serialize_outputs` call in
        # serialization, see [NOTE: Multiple outputs]
        meta_val: list[Any] = []
        if len(serialized_node.outputs) == 1:
            assert isinstance(serialized_node.outputs[0].value, list)
            assert isinstance(serialized_node.outputs[0].value[0], TensorArgument)
            self.generate_getitems(meta_val, fx_node, serialized_node.outputs[0].as_tensors, deserialized_metadata)
        else:
            self.generate_getitems(meta_val, fx_node, serialized_node.outputs, deserialized_metadata)

        # also update the metaval for `fx_node` to be a list(meta)
        fx_node.meta["val"] = tuple(meta_val)
        self.serialized_name_to_node[fx_node.name] = fx_node

    def deserialize_metadata(self, metadata: dict[str, str]) -> dict[str, Any]:
        ret: dict[str, Any] = {}
        if stack_trace := metadata.get("stack_trace"):
            ret["stack_trace"] = stack_trace

        def deserialize_meta_func(serialized_target: str):
            module = None
            if serialized_target.startswith("torch.nn"):
                module = torch.nn
                serialized_target_names = serialized_target.split(".")[2:]
            elif serialized_target.startswith("torch"):
                module = torch
                serialized_target_names = serialized_target.split(".")[1:]
            else:
                return self.deserialize_operator(serialized_target)

            target = module
            for name in serialized_target_names:
                if not hasattr(target, name):
                    return serialized_target
                else:
                    target = getattr(target, name)
            return target

        if nn_module_stack_str := metadata.get("nn_module_stack"):
            # Originally serialized to "key,orig_path,type_str"
            def import_nn_module_stack(key, path, ty):
                return key, (path, ty)

            # Helper function to split string by commas, accounting for nested parentheses/brackets
            def metadata_split(metadata):
                out = []
                start, n = 0, 0
                a, b = "[(", ")]"
                for end, c in enumerate(metadata):
                    if c in a:
                        n += 1
                    elif c in b:
                        n -= 1
                    elif c == "," and n == 0:
                        out.append(metadata[start : end])
                        start = end + 1
                out.append(metadata[start:])
                assert len(out) == 3
                return out

            nn_module_stack = dict(
                import_nn_module_stack(*metadata_split(item))
                for item in nn_module_stack_str.split(ST_DELIMITER)
            )
            ret["nn_module_stack"] = nn_module_stack

        if source_fn_st_str := metadata.get("source_fn_stack"):
            # Originally serializes to "fx_node_name,op_str"
            source_fn_st = []
            for source_fn_str in source_fn_st_str.split(ST_DELIMITER):
                name, target_str = source_fn_str.split(",")
                source_fn_st.append((name, deserialize_meta_func(target_str)))
            ret["source_fn_stack"] = source_fn_st

        if torch_fn_str := metadata.get("torch_fn"):
            ret["torch_fn"] = tuple(torch_fn_str.split(ST_DELIMITER))

        if custom_str := metadata.get("custom"):
            ret["custom"] = json.loads(custom_str)

        return ret

    def deserialize_argument_spec(self, x: Argument) -> ep.ArgumentSpec:
        log.debug("[deserialize_argument_spec] %s", x)
        if x.type == "as_tensor":
            return ep.TensorArgument(name=x.as_tensor.name)
        elif x.type == "as_sym_int":
            return ep.SymIntArgument(name=x.as_sym_int.as_name)
        elif x.type == "as_sym_float":
            return ep.SymFloatArgument(name=x.as_sym_float.as_name)
        elif x.type == "as_custom_obj":
            return ep.ConstantArgument(name=x.as_custom_obj.name, value=self.deserialize_input(x))
        else:
            return ep.ConstantArgument(name="", value=self.deserialize_input(x))

    def deserialize_module_call_signature(
        self, module_call_signature: ModuleCallSignature
    ) -> ep.ModuleCallSignature:
        return ep.ModuleCallSignature(
            inputs=[
                self.deserialize_argument_spec(x) for x in module_call_signature.inputs
            ],
            outputs=[
                self.deserialize_argument_spec(x) for x in module_call_signature.outputs
            ],
            in_spec=treespec_loads(module_call_signature.in_spec),
            out_spec=treespec_loads(module_call_signature.out_spec),
            forward_arg_names=names if (names := module_call_signature.forward_arg_names) else None,
        )

    def deserialize_module_call_graph(
        self, module_call_graph: list[ModuleCallEntry]
    ) -> list[ep.ModuleCallEntry]:
        log.debug("\n[deserialize_module_call_graph]")
        return [
            ep.ModuleCallEntry(
                fqn=entry.fqn,
                signature=(
                    self.deserialize_module_call_signature(entry.signature)
                    if entry.signature
                    else None
                ),
            )
            for entry in module_call_graph
        ]


@final
class ExportedProgramDeserializer(metaclass=Final):
    def __init__(self, expected_opset_version: Optional[dict[str, int]] = None):
        self.expected_opset_version: dict[str, int] = {}
        if expected_opset_version:
            self.expected_opset_version.update(expected_opset_version)
        if "aten" not in self.expected_opset_version:
            self.expected_opset_version["aten"] = torch._C._get_max_operator_version()

    def deserialize_range_constraints(
        self,
        symbol_name_to_range: dict[str, symbolic_shapes.ValueRanges],
        symbol_name_to_symbol: dict[str, sympy.Symbol],
    ) -> dict[sympy.Symbol, ValueRanges]:
        log.debug("\n[deserialize_range_constraints]")
        range_constraints = {}
        for k, v in symbol_name_to_range.items():
            if symbol := symbol_name_to_symbol.get(k):
                log.debug("[deserialize_range_constraints] %s -> %s", k, v)
                range_constraints[symbol] = v  # type: ignore[arg-type]
            else:
                log.warning("Symbol %s did not appear in the graph that was deserialized", k)
        return range_constraints

    def deserialize(
        self,
        exported_program: ExportedProgram,
        state_dict: Union[dict[str, torch.Tensor], bytes],
        constants: Union[dict[str, torch.Tensor], bytes],
        example_inputs: Optional[Union[tuple[tuple[torch.Tensor, ...], dict[str, Any]], bytes]] = None,
        *,
        _unsafe_skip_version_check=False,
    ) -> ep.ExportedProgram:
        assert isinstance(exported_program, ExportedProgram)
        version = exported_program.schema_version

        # TODO(zhxchen17) blocked on thrift schema refactor
        if version.major != SCHEMA_VERSION[0] and not (version.major == 0 and version.minor == 0):
            if not _unsafe_skip_version_check:
                raise SerializeError(
                    f"Serialized schema version {exported_program.schema_version} "
                    f"does not match our current schema version {SCHEMA_VERSION}."
                )

        symbol_name_to_range = {
            k: symbolic_shapes.ValueRanges(
                _int_to_sympy_int(v.min_val, -int_oo), _int_to_sympy_int(v.max_val, int_oo)
            )
            for k, v in exported_program.range_constraints.items()
        }
        res = (
            GraphModuleDeserializer()
            .deserialize(
                exported_program.graph_module,
                state_dict,
                constants,
                example_inputs,
                symbol_name_to_range,
            )
        )
        range_constraints = self.deserialize_range_constraints(
            symbol_name_to_range,
            res.names_to_symbols,
        )

        result = ep.ExportedProgram(
            root=res.graph_module,
            graph=res.graph_module.graph,
            graph_signature=res.signature,
            state_dict=res.state_dict,  # type: ignore[arg-type]
            range_constraints=range_constraints,
            module_call_graph=res.module_call_graph,
            example_inputs=res.example_inputs,
            constants=res.constants,
            verifiers=[load_verifier(v) for v in exported_program.verifiers],
        )
        log.debug("\n[deserialize]: %s", result)
        return result


class EnumEncoder(json.JSONEncoder):
    def default(self, obj):
        if isinstance(obj, Enum):
            return obj.value
        if isinstance(obj, bytes):
            return base64.b64encode(obj).decode("utf-8")
        return super().default(obj)


def _dataclass_to_dict(obj):
    if isinstance(obj, _Union):
        return {obj.type: _dataclass_to_dict(obj.value)}
    elif dataclasses.is_dataclass(obj):
        return {
            f.name: _dataclass_to_dict(getattr(obj, f.name))
            for f in dataclasses.fields(obj)
        }
    elif isinstance(obj, list):
        return [_dataclass_to_dict(x) for x in obj]
    elif isinstance(obj, tuple):
        return tuple(_dataclass_to_dict(x) for x in obj)
    elif isinstance(obj, dict):
        return {k: _dataclass_to_dict(v) for k, v in obj.items()}
    elif isinstance(obj, float):
        if obj == math.inf:
            return "Infinity"
        elif obj == -math.inf:
            return "-Infinity"
        elif obj == math.nan:
            return "NaN"
        else:
            return obj
    else:
        return obj


<<<<<<< HEAD
=======
def _to_json_bytes(obj: Any) -> bytes:
    return json.dumps(_dataclass_to_dict(obj), cls=EnumEncoder, allow_nan=False).encode("utf-8")


>>>>>>> b30bad71
def serialize(
    exported_program: ep.ExportedProgram,
    opset_version: Optional[dict[str, int]] = None,
    pickle_protocol: int = DEFAULT_PICKLE_PROTOCOL,
) -> SerializedArtifact:
    with _enable_graph_inputs_of_type_nn_module(exported_program.example_inputs):
        serialized_program = ExportedProgramSerializer(opset_version, pickle_protocol).serialize(
            exported_program
        )
    assert isinstance(serialized_program.exported_program, ExportedProgram)

    json_program = json.dumps(
        _dataclass_to_dict(serialized_program.exported_program), cls=EnumEncoder
    )
    json_bytes = json_program.encode("utf-8")
    artifact = SerializedArtifact(
        json_bytes,
        serialized_program.state_dict,
        serialized_program.constants,
        serialized_program.example_inputs
    )
    return artifact


def _dict_to_dataclass(cls, data):
    assert not isinstance(cls, str), f"Unresolved class type: '{cls}'."
    if typing.get_origin(cls) == Annotated:
        return _dict_to_dataclass(cls.__origin__, data)
    if typing.get_origin(cls) == typing.Union and type(None) in typing.get_args(cls):
        if data is None:
            return None
        ty_args = typing.get_args(cls)
        assert len(ty_args) == 2
        return _dict_to_dataclass(ty_args[0], data)
    elif isinstance(cls, type) and issubclass(cls, _Union):
        assert isinstance(data, dict)
        assert len(data) == 1
        _type = next(iter(data.keys()))
        _value = next(iter(data.values()))
        assert isinstance(_type, str)
        field_type = cls.__annotations__[_type]
        return cls.create(**{_type: _dict_to_dataclass(field_type, _value)})
    elif dataclasses.is_dataclass(cls):
        obj = cls(**data)  # type: ignore[assignment,operator]
        type_hints = typing.get_type_hints(cls)
        for f in dataclasses.fields(cls):
            name = f.name
            new_field_obj = _dict_to_dataclass(type_hints[name], getattr(obj, name))
            setattr(obj, name, new_field_obj)
        return obj
    elif isinstance(data, list):
        if len(data) == 0:
            return data
        d_type = typing.get_args(cls)[0]
        return [_dict_to_dataclass(d_type, d) for d in data]
    elif isinstance(data, dict):
        v_type = typing.get_args(cls)[1]
        return {k: _dict_to_dataclass(v_type, v) for k, v in data.items()}
    elif cls == float:
        return float(data)
    return data


def deserialize(
    artifact: SerializedArtifact,
    expected_opset_version: Optional[dict[str, int]] = None,
    *,
    _unsafe_skip_version_check=False,
) -> ep.ExportedProgram:
    assert isinstance(artifact.exported_program, bytes)
    exported_program_str = artifact.exported_program.decode("utf-8")
    exported_program_dict = json.loads(exported_program_str)
    serialized_exported_program = _dict_to_dataclass(ExportedProgram, exported_program_dict)
    return (
        ExportedProgramDeserializer(expected_opset_version)
        .deserialize(
            serialized_exported_program,
            artifact.state_dict,
            artifact.constants,
            artifact.example_inputs,
            _unsafe_skip_version_check=_unsafe_skip_version_check,
        )
    )


def _canonicalize_graph(
    sorted_inputs, sorted_outputs, graph
) -> tuple[Graph, dict[str, str]]:
    def _get_argument(a: Argument):
        if a.type == "as_none":
            return None
        elif a.type == "as_tensor":
            return a.as_tensor
        elif a.type == "as_tensors":
            return a.as_tensors
        elif a.type == "as_int":
            return None
        elif a.type == "as_ints":
            return None
        elif a.type == "as_float":
            return None
        elif a.type == "as_floats":
            return None
        elif a.type == "as_string":
            return None
        elif a.type == "as_strings":
            return None
        elif a.type == "as_sym_int":
            return a.as_sym_int
        elif a.type == "as_sym_ints":
            return a.as_sym_ints
        elif a.type == "as_sym_float":
            return a.as_sym_float
        elif a.type == "as_sym_floats":
            return a.as_sym_floats
        elif a.type == "as_scalar_type":
            return None
        elif a.type == "as_memory_format":
            return None
        elif a.type == "as_layout":
            return None
        elif a.type == "as_device":
            return None
        elif a.type == "as_bool":
            return None
        elif a.type == "as_bools":
            return None
        elif a.type == "as_sym_bool":
            return a.as_sym_bool
        elif a.type == "as_sym_bools":
            return a.as_sym_bools
        elif a.type == "as_graph":
            return None
        elif a.type == "as_optional_tensors":
            return a.as_optional_tensors
        elif a.type == "as_custom_obj":
            return None
        elif a.type == "as_operator":
            return None
        else:
            raise AssertionError(f"Unknown input type to the ExportedProgram: {a}")

    # Stage 1: Reorder named items.
    def for_args(f, a):
        assert isinstance(a, Argument)
        pytree.tree_map(f, _get_argument(a))

    def sort_nodes(nodes):
        @dataclass
        class Edges:
            outs: list[int]
            ins: int

        graph_inputs: set[str] = set()
        def_table: dict[str, int] = {}
        edges: dict[int, Edges] = {}
        candidates: list[tuple[str, list[tuple[str, list[int]]], int]] = []
        rank: dict[str, int] = {}
        ret: list[Node] = []

        def get_name(a) -> Optional[str]:
            if a is None:
                return None
            if isinstance(a, TensorArgument):
                return a.name
            elif isinstance(a, (SymIntArgument, SymBoolArgument, SymFloatArgument)):
                if a.type == "as_name":
                    return a.as_name
                elif a.type in ("as_int", "as_bool", "as_float"):
                    return None
                else:
                    raise AssertionError(f"Unknown argument type: {a}")
            elif isinstance(a, OptionalTensorArgument):
                if a.type == "as_tensor":
                    return a.as_tensor.name
                elif a.type == "as_none":
                    return None
                else:
                    raise AssertionError(f"Unknown optional tensor type: {a}")
            else:
                raise AssertionError(f"Unknown argument type: {a}")

        for i in sorted_inputs:

            def add_input(a):
                if s := get_name(a):
                    graph_inputs.add(s)

            for_args(add_input, i)

        for idx, node in enumerate(nodes):

            def add_def(a):
                if s := get_name(a):
                    assert s not in def_table
                    def_table[s] = idx

            for o in node.outputs:
                for_args(add_def, o)

            edges[idx] = Edges([], 0)

        for idx, user in enumerate(nodes):

            def add_edge(a):
                if s := get_name(a):
                    if s not in def_table:
                        assert s in graph_inputs
                        return
                    src = def_table[s]
                    edges[src].outs.append(idx)
                    edges[idx].ins += 1

            for i in user.inputs:
                for_args(add_edge, i.arg)

        def add_rank(a):
            if s := get_name(a):
                assert s not in rank
                rank[s] = len(rank)

        def get_rank(a):
            if s := get_name(a):
                return rank[s]
            else:
                return -1

        for i in sorted_inputs:
            for_args(add_rank, i)

        def add_candidate(idx: int):
            def get_ranks(i):
                ranks = []
                for_args(lambda x: ranks.append(get_rank(x)), i)
                return ranks

            node = nodes[idx]
            args_rank = [(a.name, get_ranks(a.arg)) for a in node.inputs]
            heapq.heappush(candidates, (node.target, args_rank, idx))

        for idx, e in edges.items():
            if e.ins == 0:
                add_candidate(idx)

        while len(candidates) > 0:
            _, _, idx = heapq.heappop(candidates)
            node = nodes[idx]
            for o in node.outputs:
                for_args(add_rank, o)
            ret.append(node)
            assert idx in edges
            for user in edges[idx].outs:
                e = edges[user]
                assert e.ins > 0
                e.ins -= 1
                if e.ins == 0:
                    add_candidate(user)
            edges[idx].outs.clear()

        return ret

    sorted_nodes = sort_nodes(graph.nodes)
    assert len(sorted_nodes) == len(graph.nodes)

    # Stage 2: Rename nodes.
    name_table: dict[str, str] = {}

    def rename_def(a):
        def _rename(arg_name, values):
            new_name = f"_{len(name_table)}"
            assert arg_name not in name_table
            name_table[arg_name] = new_name
            assert arg_name in values
            values[new_name] = values.pop(arg_name)
            return new_name

        if a is None:
            return
        if isinstance(a, TensorArgument):
            a.name = _rename(a.name, graph.tensor_values)
        elif isinstance(a, SymIntArgument):
            if a.type == "as_name":
                a.as_name = _rename(a.as_name, graph.sym_int_values)
        elif isinstance(a, SymFloatArgument):
            if a.type == "as_name":
                a.as_name = _rename(a.as_name, graph.sym_float_values)
        elif isinstance(a, SymBoolArgument):
            if a.type == "as_name":
                a.as_name = _rename(a.as_name, graph.sym_bool_values)
        else:
            raise AssertionError(f"Unknown argument type: {a}")

    def replace_use(a):
        if a is None:
            return
        if isinstance(a, TensorArgument):
            a.name = name_table.get(a.name, a.name)
        elif isinstance(a, (SymIntArgument, SymFloatArgument)):
            if a.type == "as_name":
                a.as_name = name_table.get(a.as_name, a.as_name)
        elif isinstance(a, SymBoolArgument):
            if a.type == "as_name":
                a.as_name = name_table.get(a.as_name, a.as_name)
        elif isinstance(a, OptionalTensorArgument):
            if a.type == "as_tensor":
                a.as_tensor.name = name_table.get(a.as_tensor.name, a.as_tensor.name)
        else:
            raise AssertionError(f"Unknown argument type: {a}")

    for i in sorted_inputs:
        for_args(rename_def, i)

    for n in sorted_nodes:
        for o in n.outputs:
            for_args(rename_def, o)

    for n in sorted_nodes:
        for i in n.inputs:
            for_args(replace_use, i.arg)

    for o in sorted_outputs:
        for_args(replace_use, o)

    # Stage 3: Remove unstable fields.
    for n in sorted_nodes:
        n.metadata.clear()

    # Stage 4: Aggregate values.
    sorted_tensor_values = dict(sorted(graph.tensor_values.items(), key=operator.itemgetter(0)))
    sorted_sym_int_values = dict(
        sorted(graph.sym_int_values.items(), key=operator.itemgetter(0))
    )
    sorted_sym_float_values = dict(
        sorted(graph.sym_float_values.items(), key=operator.itemgetter(0))
    )
    sorted_sym_bool_values = dict(
        sorted(graph.sym_bool_values.items(), key=operator.itemgetter(0))
    )

    # Stage 5: Recurse in subgraphs.
    counter = 0
    for node in sorted_nodes:
        for i in node.inputs:
            a = i.arg
            if a.type == "as_graph":
                a.as_graph.graph, _ = _canonicalize_graph(
                    a.as_graph.graph.inputs, a.as_graph.graph.outputs, a.as_graph.graph
                )
                a.as_graph.name = f"_g{counter}"
                counter += 1

    graph = Graph(
        inputs=sorted_inputs,
        outputs=sorted_outputs,
        nodes=sorted_nodes,
        tensor_values=sorted_tensor_values,
        sym_int_values=sorted_sym_int_values,
        sym_float_values=sorted_sym_float_values,
        sym_bool_values=sorted_sym_bool_values,
        is_single_tensor_return=graph.is_single_tensor_return,
    )
    return graph, name_table


def canonicalize(ep: ExportedProgram) -> ExportedProgram:
    """
    Normalize a serialized ExportedProgram, so that different eager program which
    shares the same semantics can get a single representation on disk.

    This function canonicalizes an ExportedProgram by:

    1. Sorting nodes in topological order.
    2. Rename nodes to have unique names.
    3. Remove unstable fields.
    4. Aggregate the above program fields.
    5. Recurse in subgraphs.

    Args:
        ep (ExportedProgram): The ExportedProgram to canonicalize.

    Returns:
        ExportedProgram: The canonicalized exported program.
    """
    ep = copy.deepcopy(ep)

    opset_version = dict(sorted(ep.opset_version.items(), key=operator.itemgetter(0)))
    range_constraints = dict(sorted(ep.range_constraints.items(), key=operator.itemgetter(0)))
    module_call_graph = sorted(ep.graph_module.module_call_graph, key=lambda x: x.fqn)
    signature = ep.graph_module.signature
    graph = ep.graph_module.graph

    assert len(graph.inputs) == len(signature.input_specs)
    assert len(graph.outputs) == len(signature.output_specs)

    def rank_input(inp) -> tuple[int, Optional[str], int]:
        idx, (_arg, spec) = inp
        assert isinstance(spec, InputSpec)
        if spec.type == "user_input":
            return 5, None, idx
        elif spec.type == "parameter":
            return 1, spec.parameter.parameter_name, idx
        elif spec.type == "buffer":
            return 2, spec.buffer.buffer_name, idx
        elif spec.type == "tensor_constant":
            return 3, spec.tensor_constant.tensor_constant_name, idx
        elif spec.type == "custom_obj":
            return 4, spec.custom_obj.custom_obj_name, idx
        elif spec.type == "token":
            return 0, None, idx
        elif spec.type == "constant_input":
            return 6, spec.constant_input.name, idx
        else:
            raise AssertionError(f"Unknown input type: {spec}")

    def rank_output(out) -> tuple[int, Optional[str], int]:
        idx, (_arg, spec) = out
        assert isinstance(spec, OutputSpec)
        if spec.type == "user_output":
            return 3, None, idx
        elif spec.type == "loss_output":
            return 3, None, idx
        elif spec.type == "buffer_mutation":
            return 1, spec.buffer_mutation.buffer_name, idx
        elif spec.type == "gradient_to_parameter":
            return 4, spec.gradient_to_parameter.parameter_name, idx
        elif spec.type == "gradient_to_user_input":
            return 5, None, idx
        elif spec.type == "user_input_mutation":
            return 2, None, idx
        elif spec.type == "token":
            return 0, None, idx
        else:
            raise AssertionError(f"Unknown output type: {spec}")

    sorted_ins = sorted(
        enumerate(zip(graph.inputs, signature.input_specs)), key=rank_input
    )

    if len(sorted_ins) > 0:
        sorted_inputs, input_specs = zip(*(i for idx, i in sorted_ins))  # type: ignore[assignment]
    else:
        sorted_inputs = ()
        input_specs = ()

    sorted_outs = sorted(
        enumerate(zip(graph.outputs, signature.output_specs)), key=rank_output
    )
    sorted_outputs, output_specs = zip(*(i for idx, i in sorted_outs))  # type: ignore[assignment]

    sorted_graph, replace_table = _canonicalize_graph(
        sorted_inputs, sorted_outputs, graph
    )

    def replace_input(inp):
        assert isinstance(spec, InputSpec)
        if spec.type == "user_input":
            arg = spec.user_input.arg
            if arg.type == "as_tensor":
                t = arg.as_tensor
                t.name = replace_table[t.name]
            elif arg.type == "as_sym_int":
                s = arg.as_sym_int
                if s.type == "as_name":
                    s.as_name = replace_table[s.as_name]
                elif s.type == "as_int":
                    pass
                else:
                    raise AssertionError(f"Unknown sym_int type: {s}")
            elif arg.type == "as_sym_float":
                f = arg.as_sym_float
                if f.type == "as_name":
                    f.as_name = replace_table[f.as_name]
                elif f.type == "as_float":
                    pass
                else:
                    raise AssertionError(f"Unknown sym_float type: {f}")
            elif arg.type in (
                "as_none",
                "as_bool",
                "as_int",
                "as_float",
                "as_string",
                "as_custom_obj",
            ):
                return
            else:
                raise AssertionError(f"Unknown input type: {arg}")
        elif spec.type == "parameter":
            t = spec.parameter.arg
            t.name = replace_table[t.name]
        elif spec.type == "buffer":
            t = spec.buffer.arg
            t.name = replace_table[t.name]
        elif spec.type == "tensor_constant":
            t = spec.tensor_constant.arg
            t.name = replace_table[t.name]
        elif spec.type == "custom_obj":
            return
        elif spec.type == "token":
            tok = spec.token.arg
            tok.name = replace_table[tok.name]
        elif spec.type == "constant_input":
            return
        else:
            raise AssertionError(f"Unknown input type: {spec}")

    def replace_output(out):
        assert isinstance(spec, OutputSpec)
        if spec.type == "user_output":
            arg = spec.user_output.arg
            if arg.type == "as_tensor":
                t = arg.as_tensor
                t.name = replace_table[t.name]
            elif arg.type == "as_sym_int":
                s = arg.as_sym_int
                if s.type == "as_name":
                    s.as_name = replace_table[s.as_name]
                elif s.type == "as_int":
                    pass
                else:
                    raise AssertionError(f"Unknown sym_int type: {s}")
            elif arg.type == "as_sym_float":
                f = arg.as_sym_float
                if f.type == "as_name":
                    f.as_name = replace_table[f.as_name]
                elif f.type == "as_float":
                    pass
                else:
                    raise AssertionError(f"Unknown sym_float type: {f}")
            elif arg.type in ("as_none", "as_bool", "as_int", "as_float", "as_string"):
                return
            else:
                raise AssertionError(f"Unknown input type: {arg}")
        elif spec.type == "loss_output":
            t = spec.loss_output.arg
            t.name = replace_table[t.name]
        elif spec.type == "buffer_mutation":
            t = spec.buffer_mutation.arg
            t.name = replace_table[t.name]
        elif spec.type == "gradient_to_parameter":
            t = spec.gradient_to_parameter.arg
            t.name = replace_table[t.name]
        elif spec.type == "gradient_to_user_input":
            g = spec.gradient_to_user_input
            g.arg.name = replace_table[g.arg.name]
            g.user_input_name = replace_table[g.user_input_name]
        elif spec.type == "user_input_mutation":
            u = spec.user_input_mutation
            u.arg.name = replace_table[u.arg.name]
            u.user_input_name = replace_table[u.user_input_name]
        elif spec.type == "token":
            tok = spec.token.arg
            tok.name = replace_table[tok.name]
        else:
            raise AssertionError(f"Unknown output type: {spec}")

    for spec in input_specs:
        replace_input(spec)

    for spec in output_specs:
        replace_output(spec)

    return ExportedProgram(
        graph_module=GraphModule(
            graph=sorted_graph,
            signature=GraphSignature(
                input_specs=list(input_specs),
                output_specs=list(output_specs),
            ),
            module_call_graph=module_call_graph,
        ),
        opset_version=opset_version,
        range_constraints=range_constraints,
        schema_version=ep.schema_version,
        verifiers=ep.verifiers,
        torch_version=ep.torch_version,
    )


class ExtensionHandler:
    """
    Base class for handling extension operators.
    """
    @classmethod
    def namespace(cls) -> str:
        raise NotImplementedError(f"{cls.__class__} namespace() must be implemented")

    @classmethod
    def to_op_name(cls, op) -> str:
        raise NotImplementedError(f"{cls.__class__} op_name() must be implemented")

    @classmethod
    def from_op_name(cls, name: str):
        raise NotImplementedError(f"{cls.__class__} op_name() must be implemented")

    @classmethod
    def op_schema(cls, op) -> torch.FunctionSchema:
        raise NotImplementedError(f"{cls.__class__} op_schema() must be implemented")


def register_extension(
    op_type: type[Any],
    extension_handler: type[ExtensionHandler],
):
    """Register custom de/serialization method for a node with non-standard type."""
    assert issubclass(extension_handler, ExtensionHandler), f"Expected ExtensionHandler, got {extension_handler}."
    assert op_type not in _serialization_registry, f"{op_type} is already registered."
    assert isinstance(op_type, type)  # Maybe a good idea to enforce this first.
    assert not (op_type.__module__.startswith("torch") or op_type.__module__.startswith("builtins"))
    assert extension_handler.namespace() not in _deserialization_registry
    _serialization_registry[op_type] = extension_handler
    _deserialization_registry[extension_handler.namespace()] = extension_handler


def _registered_extension_types():
    return tuple(
        _serialization_registry.keys()
    )


# Registry to store all custom serialization implementations.
# The registry maps a operation to its serialization function (a callable), in their own
# namespace to avoid conflicts.
# Serialization: Op type --> custom handler.
# De-serialization: Namespace --> custom handler.
_serialization_registry: dict[type[Any], type[ExtensionHandler]] = {}
_deserialization_registry: dict[str, type[ExtensionHandler]] = {}<|MERGE_RESOLUTION|>--- conflicted
+++ resolved
@@ -183,6 +183,7 @@
     operator.gt,
     operator.neg,
     operator.pos,
+    math.trunc,
     torch.sym_not,
     operator.mul,
     operator.add,
@@ -635,19 +636,9 @@
         if unbacked_bindings := node.meta.get("unbacked_bindings"):
             # serialize the symbol names of unbacked bindings;
             # reconstruct the key paths to those symbols when deserializing
-            val = node.meta["val"]
-            new_unbacked_bindings = {}
-            for key in unbacked_bindings.values():
-                expr = pytree.key_get(val, key).node.expr
-                if expr.is_symbol and (
-                    expr.name.startswith(prefix_str[SymT.UNBACKED_FLOAT])
-                    or expr.name.startswith(prefix_str[SymT.UNBACKED_INT])
-                ):
-                    new_unbacked_bindings[expr] = key
-            if new_unbacked_bindings:
-                ret["unbacked_bindings"] = ",".join(
-                    u.name for u in new_unbacked_bindings.keys()
-                )
+            ret["unbacked_bindings"] = ",".join(
+                u.name for u in unbacked_bindings.keys()
+            )
 
         if stack_trace := node.meta.get("stack_trace"):
             ret["stack_trace"] = stack_trace
@@ -2732,13 +2723,10 @@
         return obj
 
 
-<<<<<<< HEAD
-=======
 def _to_json_bytes(obj: Any) -> bytes:
     return json.dumps(_dataclass_to_dict(obj), cls=EnumEncoder, allow_nan=False).encode("utf-8")
 
 
->>>>>>> b30bad71
 def serialize(
     exported_program: ep.ExportedProgram,
     opset_version: Optional[dict[str, int]] = None,
@@ -2750,10 +2738,7 @@
         )
     assert isinstance(serialized_program.exported_program, ExportedProgram)
 
-    json_program = json.dumps(
-        _dataclass_to_dict(serialized_program.exported_program), cls=EnumEncoder
-    )
-    json_bytes = json_program.encode("utf-8")
+    json_bytes = _to_json_bytes(serialized_program.exported_program)
     artifact = SerializedArtifact(
         json_bytes,
         serialized_program.state_dict,
