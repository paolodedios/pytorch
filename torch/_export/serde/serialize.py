# mypy: allow-untyped-defs
import base64
import copy
import copyreg
import dataclasses
import heapq
import inspect
import io
import json
import keyword
import logging
import math
import operator
import re
import traceback
import typing

from collections import OrderedDict
from contextlib import contextmanager
from dataclasses import dataclass, field
from enum import Enum
from typing import (
    Annotated,
    Any,
    Callable,
    cast,
    Dict,
    final,
    Iterator,
    List,
    Optional,
    Set,
    Tuple,
    Type,
    Union,
)

import sympy

import torch
import torch.export.exported_program as ep
from torch._export.serde.schema import SchemaVersion
from torch._export.verifier import load_verifier
from torch._library.fake_class_registry import FakeScriptObject
from torch._subclasses.fake_tensor import FakeTensor, FakeTensorMode
from torch.fx.experimental import symbolic_shapes
from torch.utils import _pytree as pytree
from torch.utils._pytree import treespec_dumps, treespec_loads
from torch.utils._sympy.numbers import int_oo
from torch.utils._sympy.value_ranges import ValueRanges

from .schema import (  # type: ignore[attr-defined]
    Argument,
    BufferMutationSpec,
    ConstantValue,
    CustomObjArgument,
    Device,
    ExportedProgram,
    GradientToParameterSpec,
    GradientToUserInputSpec,
    Graph,
    GraphArgument,
    GraphModule,
    GraphSignature,
    InputSpec,
    InputToBufferSpec,
    InputToConstantInputSpec,
    InputToCustomObjSpec,
    InputTokenSpec,
    InputToParameterSpec,
    InputToTensorConstantSpec,
    Layout,
    LossOutputSpec,
    MemoryFormat,
    ModuleCallEntry,
    ModuleCallSignature,
    NamedArgument,
    Node,
    OptionalTensorArgument,
    OutputSpec,
    OutputTokenSpec,
    RangeConstraint,
    ScalarType,
    SCHEMA_VERSION,
    SymBool,
    SymBoolArgument,
    SymExpr,
    SymExprHint,
<<<<<<< HEAD
=======
    SymFloat,
    SymFloatArgument,
>>>>>>> fda43c98
    SymInt,
    SymIntArgument,
    TensorArgument,
    TensorMeta,
    TokenArgument,
    TREESPEC_VERSION,
    UserInputMutationSpec,
    UserInputSpec,
    UserOutputSpec,
)
from .union import _Union
from ..utils import remove_proxy_from_state_dict

__all__ = [
    "serialize",
    "GraphModuleSerializer",
    "ExportedProgramSerializer",
    "GraphModuleDeserializer",
    "ExportedProgramDeserializer",
]

log = logging.getLogger(__name__)


class SerializeError(RuntimeError):
    pass


def _reverse_map(d: Dict[Any, Enum]):
    return {v.value: k for k, v in d.items()}


MetaType = Union[
    FakeTensor, int, torch.SymInt, bool, torch.SymBool, ep.CustomObjArgument
]


ST_DELIMITER = ";"

_TORCH_TO_SERIALIZE_DTYPE = {
    torch.uint8: ScalarType.BYTE,
    torch.int8: ScalarType.CHAR,
    torch.uint16: ScalarType.UINT16,
    torch.int16: ScalarType.SHORT,
    torch.int32: ScalarType.INT,
    torch.int64: ScalarType.LONG,
    torch.float16: ScalarType.HALF,
    torch.float32: ScalarType.FLOAT,
    torch.float64: ScalarType.DOUBLE,
    torch.complex32: ScalarType.COMPLEXHALF,
    torch.complex64: ScalarType.COMPLEXFLOAT,
    torch.complex128: ScalarType.COMPLEXDOUBLE,
    torch.bool: ScalarType.BOOL,
    torch.bfloat16: ScalarType.BFLOAT16,
}


_SERIALIZE_TO_TORCH_DTYPE = _reverse_map(_TORCH_TO_SERIALIZE_DTYPE)  # type: ignore[arg-type]


_TORCH_TO_SERIALIZE_LAYOUT = {
    torch.sparse_coo: Layout.SparseCoo,
    torch.sparse_csr: Layout.SparseCsr,
    torch.sparse_csc: Layout.SparseCsc,
    torch.sparse_bsr: Layout.SparseBsr,
    torch.sparse_bsc: Layout.SparseBsc,
    torch._mkldnn: Layout._mkldnn,  # type: ignore[attr-defined]
    torch.strided: Layout.Strided,
}


_SERIALIZE_TO_TORCH_LAYOUT = _reverse_map(_TORCH_TO_SERIALIZE_LAYOUT)  # type: ignore[arg-type]


_TORCH_TO_SERIALIZE_MEMORY_FORMAT = {
    torch.contiguous_format: MemoryFormat.ContiguousFormat,
    torch.channels_last: MemoryFormat.ChannelsLast,
    torch.channels_last_3d: MemoryFormat.ChannelsLast3d,
    torch.preserve_format: MemoryFormat.PreserveFormat,
}


_SERIALIZE_TO_TORCH_MEMORY_FORMAT = _reverse_map(_TORCH_TO_SERIALIZE_MEMORY_FORMAT)  # type: ignore[arg-type]


_SYM_INT_OPS = {
    operator.mul,
    operator.add,
    operator.sub,
    operator.floordiv,
    operator.mod,
    operator.pow,
    torch.sym_int,
    torch.sym_float,
    torch.sym_ite,
    torch.sym_max,
    torch.sym_min,
    torch.sym_sqrt,
}


_SYM_BOOL_OPS = {
    operator.eq,
    operator.ne,
    operator.le,
    operator.ge,
    operator.lt,
    operator.gt,
    operator.neg,
    operator.pos,
    torch.sym_not,
}


assert not any(isinstance(op, torch._ops.OpOverload) for op in _SYM_INT_OPS)
assert not any(isinstance(op, torch._ops.OpOverload) for op in _SYM_BOOL_OPS)


@dataclass
class SerializedArtifact:
    exported_program: bytes
    state_dict: bytes
    constants: bytes
    example_inputs: bytes


@dataclass
class _SerializedProgram:
    exported_program: ExportedProgram
    state_dict: bytes
    constants: bytes
    example_inputs: bytes


def deserialize_device(d: Device) -> torch.device:
    if d.index is None:
        return torch.device(type=d.type)  # type: ignore[call-overload]
    return torch.device(type=d.type, index=d.index)


def _print_sympy(s: Union[torch.SymInt, torch.SymBool, torch.SymFloat, sympy.Expr]):
    if isinstance(s, (torch.SymInt, torch.SymBool, torch.SymFloat)):
        s = s.node.expr
    return sympy.printing.repr.srepr(s)


def serialize_sym_int(s: Union[int, torch.SymInt]) -> SymInt:
    if isinstance(s, (torch.SymInt, sympy.Symbol, int)):
        if symbolic_shapes.is_concrete_int(s):
            return SymInt.create(as_int=int(s))
        else:
            assert isinstance(s, (torch.SymInt, sympy.Symbol))
            if s.node.hint is None:
                return SymInt.create(as_expr=SymExpr(_print_sympy(s)))
            else:
                return SymInt.create(
                    as_expr=SymExpr(
                        _print_sympy(s),
                        hint=SymExprHint.create(as_int=s.node.hint),
                    )
                )
    else:
        raise SerializeError(
            f"SymInt should be either symbol or int, got `{s}` of type `{type(s)}`"
        )


def serialize_sym_bool(s: Union[bool, torch.SymBool]) -> SymBool:
    if isinstance(s, (torch.SymBool, bool)):
        if symbolic_shapes.is_concrete_bool(s):
            return SymBool.create(as_bool=bool(s))
        else:
            return SymBool.create(
                as_expr=SymExpr(expr_str=_print_sympy(s))
            )
    else:
        raise SerializeError(
            f"SymBool should be either symbol or bool, got `{s}` of type `{type(s)}`"
        )


def serialize_tensor_meta(t: torch.Tensor) -> TensorMeta:
    """
    Extract a TensorMeta describing `t`.
    """
    return TensorMeta(
        dtype=_TORCH_TO_SERIALIZE_DTYPE[t.dtype],
        sizes=[serialize_sym_int(s) for s in t.shape],
        requires_grad=t.requires_grad,
        device=Device(type=t.device.type, index=t.device.index),
        strides=[serialize_sym_int(s) for s in t.stride()],
        storage_offset=serialize_sym_int(0),  # TODO needs to be fixed.
        layout=_TORCH_TO_SERIALIZE_LAYOUT[t.layout],
    )


_CURRENT_DESERIALIZER: Optional["GraphModuleDeserializer"] = None


def _reduce_fake_tensor(fake_tensor: FakeTensor):
    is_parameter = isinstance(fake_tensor, torch.nn.Parameter)
    tensor_meta = serialize_tensor_meta(fake_tensor)
    tensor_meta_bytes = json.dumps(
        _dataclass_to_dict(tensor_meta), cls=EnumEncoder
    ).encode("utf-8")
    return _reconstruct_fake_tensor, (tensor_meta_bytes, is_parameter)


def _reconstruct_fake_tensor(
    serialized_tensor_meta: bytes, is_parameter: bool
) -> FakeTensor:
    # Deserialize the bytes into a TensorMeta
    json_tensor_meta = json.loads(serialized_tensor_meta.decode("utf-8"))
    tensor_meta = _dict_to_dataclass(TensorMeta, json_tensor_meta)
    # Find the current fake mode
    assert (
        _CURRENT_DESERIALIZER is not None
    ), "Need access to current deserializer state"
    fake_tensor = _CURRENT_DESERIALIZER.deserialize_tensor_meta(tensor_meta)
    if is_parameter:
        fake_tensor = torch.nn.Parameter(fake_tensor)  # type: ignore[assignment]
    return fake_tensor


def serialize_torch_artifact(artifact: Optional[Any]) -> bytes:
    if artifact is None:
        return b""

    assert (
        FakeTensor not in copyreg.dispatch_table
    ), "Refusing to stomp on existing FakeTensor reducer"
    try:
        copyreg.pickle(FakeTensor, _reduce_fake_tensor)
        buffer = io.BytesIO()
        # This is a workaround for backend's tensor deserialization problem:
        # unpickleTensor() always create a tensor on the device where it was originally saved
        # This behavior is bad for multi-gpu training, as we wish to directly load the tensor
        # on the designated device.
        # For now, we simply move the tensor to cpu before saving.
        # TODO: this should be fixed by deserialization instead.
        torch.save(artifact, buffer)
        return buffer.getvalue()
    finally:
        del copyreg.dispatch_table[FakeTensor]


def deserialize_torch_artifact(serialized: Union[Dict[str, Any], Tuple[Any, ...], bytes]):
    if isinstance(serialized, (dict, tuple)):
        return serialized
    if len(serialized) == 0:
        return {}
    buffer = io.BytesIO(serialized)
    buffer.seek(0)
    # weights_only=False as we want to load custom objects here (e.g. ScriptObject)
    artifact = torch.load(buffer, weights_only=False)
    assert isinstance(artifact, (tuple, dict))
    return artifact


def _sympy_int_to_int(val: sympy.Expr, adjust: str) -> Optional[int]:
    # Convert simple sympy Integers into concrete int
    if val in (sympy.oo, int_oo):
        return None
    if val in (-sympy.oo, -int_oo):
        return None
    if isinstance(val, sympy.Integer):
        return int(val)

    # TODO: Remove this adjustment when Ed gets rid of fractional ranges
    log.warning(
        "Export constraints cannot be non-integer expressions. Found "
        "type %s, and value %s. We will attempt to %s "
        "this value.", type(val), val, adjust
    )

    if adjust == "floor":
        return math.floor(val)
    elif adjust == "ceil":
        return math.ceil(val)
    else:
        raise RuntimeError(f"Got invalid adjustment {adjust}")


def _int_to_sympy_int(val: Optional[int], default) -> sympy.Expr:
    # Convert concrete int into simple sympy Integers
    if val is None:
        return default
    if val == math.inf:
        return int_oo
    if val == -math.inf:
        return -int_oo
    return sympy.Integer(val)


def serialize_range_constraints(
    range_constraints: Dict[sympy.Symbol, ValueRanges]
) -> Dict[str, RangeConstraint]:
    return {
        str(k): RangeConstraint(
            _sympy_int_to_int(v.lower, "ceil"),  # type: ignore[arg-type]
            _sympy_int_to_int(v.upper, "floor"),  # type: ignore[arg-type]
        )
        for k, v in range_constraints.items()
    }


def _get_schema_from_target(target):
    if isinstance(target, torch._ops.OpOverload):
        return target._schema
    elif type(target) in _serialization_registry:
        return _serialization_registry[type(target)].op_schema(target)
    raise RuntimeError(f"Cannot find schema for {type(target)}")


def _is_single_tensor_return(target) -> bool:
    schema = _get_schema_from_target(target)
    returns = schema.returns
    return len(returns) == 1 and isinstance(returns[0].real_type, torch.TensorType)


def _is_single_tensor_list_return(target: Any) -> bool:
    schema = _get_schema_from_target(target)
    returns = schema.returns

    if len(returns) != 1:
        return False
    return_type = returns[0].real_type
    return isinstance(return_type, torch.ListType) and isinstance(
        return_type.getElementType(), torch.TensorType
    )


@dataclass
class GraphState:
    inputs: List[Argument] = field(default_factory=list)
    outputs: List[Argument] = field(default_factory=list)
    nodes: List[Node] = field(default_factory=list)
    tensor_values: Dict[str, TensorMeta] = field(default_factory=dict)
    sym_int_values: Dict[str, SymInt] = field(default_factory=dict)
    sym_bool_values: Dict[str, SymBool] = field(default_factory=dict)
    is_single_tensor_return: bool = False
    custom_obj_values: Dict[str, CustomObjArgument] = field(default_factory=dict)


class Final(type):
    def __new__(metacls, name, bases, classdict):
        for b in bases:
            if isinstance(b, Final):
                raise TypeError(f"type '{b.__name__}' is not an acceptable base type")
        return type.__new__(metacls, name, bases, dict(classdict))


@final
class GraphModuleSerializer(metaclass=Final):
    def __init__(
        self,
        graph_signature: ep.ExportGraphSignature,
        module_call_graph: List[ep.ModuleCallEntry],
    ):
        self.graph_state = GraphState()
        self.graph_signature = graph_signature
        self.module_call_graph = module_call_graph
        self.custom_objs: Dict[str, torch._C.ScriptObject] = {}
        self.duplicate_getitem_nodes: Dict[str, str] = {}

    @contextmanager
    def save_graph_state(self):
        saved = self.graph_state
        self.graph_state = GraphState()
        try:
            yield
        finally:
            self.graph_state = saved

    def handle_placeholder(self, node: torch.fx.Node):
        assert node.op == "placeholder"
        if isinstance(node.meta["val"], torch.Tensor):
            graph_input = Argument.create(as_tensor=TensorArgument(name=node.name))
            self.graph_state.tensor_values[node.name] = serialize_tensor_meta(
                node.meta["val"]
            )
        elif isinstance(node.meta["val"], torch.SymInt):
            raise AssertionError("SymInt graph input is not implemented yet.")
        elif isinstance(node.meta["val"], (int, bool, str, float, type(None))):
            graph_input = self.serialize_input(node.meta["val"])
        elif isinstance(node.meta["val"], ep.CustomObjArgument):
            class_fqn = node.meta["val"].class_fqn
            graph_input = Argument.create(
                as_custom_obj=CustomObjArgument(name=node.name, class_fqn=class_fqn)
            )
            self.graph_state.custom_obj_values[node.name] = (
                self.serialize_script_obj_meta(node.meta["val"])
            )
        else:
            raise AssertionError(f"Unimplemented graph input type: {node.meta['val']}")
        self.graph_state.inputs.append(graph_input)

    def handle_output(self, node: torch.fx.Node):
        assert node.op == "output"
        assert len(node.args) == 1, "FX.Node's args should have one arg"
        node_args = node.args[0]
        if isinstance(node_args, torch.fx.Node):
            # For singleton tensor returns
            self.graph_state.is_single_tensor_return = True
            self.graph_state.outputs = [self.serialize_input(node_args)]
        else:
            assert isinstance(node_args, (tuple, list))
            self.graph_state.outputs = [self.serialize_input(arg) for arg in node_args]

    def serialize_operator(self, target) -> str:
        if isinstance(target, str):
            return target
        elif target.__module__.startswith("torch._ops"):
            # TODO(zhxchen17) Maybe provide a function name helper in FX.
            # From torch.fx.node._get_qualified_name
            module = target.__module__.replace("torch._ops", "torch.ops")
            return f"{module}.{target.__name__}"
        else:  # TODO(zhxchen17) Don't catch all here.
            return f"{target.__module__}.{target.__name__}"

    def handle_call_function(self, node: torch.fx.Node):
        assert node.op == "call_function"

        # getitem has been handled in the producer node, skip it here
        if node.target is operator.getitem:
            return

        meta_val = node.meta.get("val")
        if (
            node.target in _SYM_INT_OPS
            or node.target in _SYM_BOOL_OPS
            or (meta_val is not None and isinstance(meta_val, (torch.SymInt, torch.SymBool)))
        ):
            assert len(node.kwargs) == 0
            ex_node = Node(
                target=self.serialize_operator(node.target),
                inputs=self.serialize_sym_op_inputs(node.target, node.args),
                outputs=[
                    Argument.create(
                        as_sym_int=self.serialize_sym_int_output(node.name, meta_val)
                    )
                    if (node.target in _SYM_INT_OPS or isinstance(meta_val, torch.SymInt))
                    else Argument.create(
                        as_sym_bool=self.serialize_sym_bool_output(node.name, meta_val)
                    )
                ],
                metadata=self.serialize_metadata(node),
            )
        elif isinstance(node.target, torch._ops.OpOverload):
            ex_node = Node(
                target=self.serialize_operator(node.target),
                inputs=self.serialize_inputs(node.target, node.args, node.kwargs),
                outputs=self.serialize_outputs(node),
                # TODO: create a new tensor_values here, meta might have faketensor info
                metadata=self.serialize_metadata(node),
            )
        elif isinstance(node.target, torch._ops.HigherOrderOperator):
            ex_node = Node(
                target=self.serialize_operator(node.target),
                inputs=self.serialize_hoo_inputs(node.args, node.kwargs),
                outputs=self.serialize_hoo_outputs(node),
                metadata=self.serialize_metadata(node),
            )
        elif type(node.target) in _serialization_registry:
            # Sanity check for unhandled serialization.
            assert type(node.target) in _serialization_registry, f"{type(node.target)} is not supported in export serialization."

            handler = _serialization_registry[type(node.target)]
            namespace = handler.namespace()
            op_name = handler.to_op_name(node.target)
            assert isinstance(namespace, str) and isinstance(op_name, str)
            assert ":" not in namespace and ":" not in op_name
            ex_node = Node(
                target=f"#{namespace}:{op_name}",
                inputs=self.serialize_inputs(node.target, node.args, node.kwargs),
                outputs=self.serialize_outputs(node),
                metadata=self.serialize_metadata(node),
            )
        else:
            raise SerializeError(f"Serializing {node.target} is not supported")

        self.graph_state.nodes.append(ex_node)

    def handle_get_attr(self, node):
        pass

    def _output_node_at_index(self, node, index) -> Optional[torch.fx.Node]:
        user_node = None
        for user in node.users:
            assert user.target is operator.getitem, f"{user} is not a getitem node"
            if index == user.args[1]:
                if user_node is None:
                    user_node = user
                else:
                    # We want to deduplicate getitem nodes that are trying to
                    # index to the same index
                    self.duplicate_getitem_nodes[user.name] = user_node.name
        return user_node

    def _output_node_name_at_index(self, node, index) -> str:
        user_node = self._output_node_at_index(node, index)
        if user_node is None:
            return f"{node.name}_unused_{index}"
        else:
            return user_node.name

    def serialize_metadata(self, node: torch.fx.Node) -> Dict[str, str]:
        ret = {}
        if stack_trace := node.meta.get("stack_trace"):
            ret["stack_trace"] = stack_trace

        if nn_module_stack := node.meta.get("nn_module_stack"):

            def export_nn_module_stack(val):
                assert isinstance(val, tuple) and len(val) == 2
                path, ty = val

                assert isinstance(path, str)
                assert isinstance(ty, str)

                return path + "," + ty

            # Serialize to "key,orig_path,type_str"
            nn_module_list = [
                f"{k},{export_nn_module_stack(v)}" for k, v in nn_module_stack.items()
            ]
            ret["nn_module_stack"] = ST_DELIMITER.join(nn_module_list)

        if source_fn_st := node.meta.get("source_fn_stack"):
            source_fn_list = [
                f"{source_fn[0]},{self.serialize_operator(source_fn[1])}"
                for source_fn in source_fn_st
            ]
            ret["source_fn_stack"] = ST_DELIMITER.join(source_fn_list)

        if torch_fn := node.meta.get("torch_fn"):
            ret["torch_fn"] = ST_DELIMITER.join(list(torch_fn))

        if custom := node.meta.get("custom"):
            try:
                ret["custom"] = json.dumps(custom)
            except Exception as e:
                raise SerializeError(
                    f"Failed to serialize custom metadata for node {node.name} with error {e}"
                ) from e

        return ret

    def serialize_script_obj_meta(
        self, script_obj_meta: ep.CustomObjArgument
    ) -> CustomObjArgument:
        return CustomObjArgument(
            name=script_obj_meta.name,
            class_fqn=script_obj_meta.class_fqn,
        )

    def serialize_sym_op_inputs(self, op, args) -> List[NamedArgument]:
        if isinstance(op, torch._ops.OpOverload):
            args_names = [arg.name for arg in op._schema.arguments]
        else:
            assert op in _SYM_INT_OPS or op in _SYM_BOOL_OPS
            args_names = list(inspect.signature(op).parameters.keys())
        serialized_args = []
        for args_name, arg in zip(args_names, args):
            serialized_args.append(
                NamedArgument(name=args_name, arg=self.serialize_input(arg))
            )
        return serialized_args

    def serialize_inputs(
        self,
        target: Any,  # torch._ops.OpOverload and other custom operator types.
        args,
        kwargs=None
    ) -> List[NamedArgument]:
        assert isinstance(target, (torch._ops.OpOverload, *_registered_extension_types()))
        kwargs = kwargs or {}
        serialized_args = []

        schema = _get_schema_from_target(target)

        for i, schema_arg in enumerate(schema.arguments):
            if schema_arg.name in kwargs:
                serialized_args.append(
                    NamedArgument(
                        name=schema_arg.name,
                        arg=self.serialize_input(kwargs[schema_arg.name], schema_arg.type),
                    )
                )
            elif not schema_arg.kwarg_only and i < len(args):
                serialized_args.append(
                    NamedArgument(
                        name=schema_arg.name,
                        arg=self.serialize_input(args[i], schema_arg.type),
                    )
                )
            else:
                # We intentionally don't serialize the missing arguments
                # with default values
                pass

        return serialized_args

    def serialize_hoo_inputs(self, args, kwargs) -> List[NamedArgument]:
        """
        For serializing HOO inputs since HOOs do not have a schema.
        """
        inputs = [
            NamedArgument(
                name="",
                arg=self.serialize_input(a),
            )
            for a in args
        ]
        inputs.extend(
            [
                NamedArgument(name=name, arg=self.serialize_input(a))
                for name, a in kwargs.items()
            ]
        )
        return inputs

    def is_sym_int_arg(self, arg) -> bool:
        return type(arg) is int or (
            isinstance(arg, torch.fx.Node)
            and arg.name in self.graph_state.sym_int_values
        )

    def is_sym_bool_arg(self, arg) -> bool:
        return isinstance(arg, bool) or (
            isinstance(arg, torch.fx.Node)
            and arg.name in self.graph_state.sym_bool_values
        )

    def serialize_input(
        self, arg, arg_type: Optional[torch._C.Argument] = None
    ) -> Argument:
        import torch._inductor.ir as inductor_ir

        inductor_tensor_buffers = (
            inductor_ir.Buffer,
            inductor_ir.ReinterpretView,
        )

        if isinstance(arg, torch.fx.Node):
            if arg.op == "get_attr":
                assert isinstance(arg.target, str)
                attr = getattr(arg.graph.owning_module, arg.target)

                if isinstance(attr, torch.Tensor):
                    raise SerializeError(
                        "getattr nodes containing tensors should not appear in the graph"
                    )
                elif isinstance(attr, torch.fx.GraphModule):
                    with self.save_graph_state():
                        graph = self.serialize_graph(attr)
                    return Argument.create(
                        as_graph=GraphArgument(name=arg.target, graph=graph)
                    )
                else:
                    raise SerializeError(
                        f"Unsupported getattr attribute {arg.target} with type: {type(attr)}"
                    )
            elif self.is_sym_int_arg(arg):
                return Argument.create(
                    as_sym_int=SymIntArgument.create(as_name=arg.name)
                )
            elif self.is_sym_bool_arg(arg):
                return Argument.create(
                    as_sym_bool=SymBoolArgument.create(as_name=arg.name)
                )
            elif isinstance(arg.meta["val"], ep.CustomObjArgument):
                return Argument.create(
                    as_custom_obj=CustomObjArgument(
                        name=arg.name, class_fqn=arg.meta["val"].class_fqn
                    )
                )
            elif arg.name in self.duplicate_getitem_nodes:
                dedup_name = self.duplicate_getitem_nodes[arg.name]
                return Argument.create(as_tensor=TensorArgument(name=dedup_name))
            else:
                return Argument.create(as_tensor=TensorArgument(name=arg.name))
        elif isinstance(arg, inductor_tensor_buffers):
            # Other branches are for arguments in fx node.
            # This is a special branch for handling buffers (representing tensor arguments)
            # for inductor's ExternalFallbackNode
            # export_extern_kernel_node() is using this function to serialize arguments
            arg_name = arg.get_name()
            assert arg_name is not None, "Buffer must have valid name"
            return Argument.create(as_tensor=TensorArgument(name=arg_name))
        elif isinstance(arg, torch.SymInt):
            # This is a special branch for handling SymInt args in inductor's
            # ExternalFallbackNode.
            # For regular FX graph, SymInt arg should be a fx.Node with
            # self.is_sym_int_arg(arg) being true
            return Argument.create(as_sym_int=SymIntArgument.create(as_name=str(arg)))
        elif type(arg) is bool:
            return Argument.create(as_bool=arg)
        elif type(arg) is str:
            return Argument.create(as_string=arg)
        elif type(arg) is int:
            return Argument.create(as_int=arg)
        elif type(arg) is float:
            return Argument.create(as_float=arg)
        elif arg is None:
            return Argument.create(as_none=True)
        elif isinstance(arg, (list, tuple)):
            if len(arg) == 0:
                if arg_type is not None:
                    if isinstance(arg_type, torch.OptionalType):
                        arg_type = arg_type.getElementType()  # type: ignore[assignment]
                    assert isinstance(arg_type, torch.ListType)
                    elem_type = arg_type.getElementType()
                    if isinstance(elem_type, torch.OptionalType):
                        elem_type = elem_type.getElementType()

                    if isinstance(elem_type, torch.BoolType):
                        return Argument.create(as_bools=[])
                    elif isinstance(elem_type, torch.IntType):
                        return Argument.create(as_ints=[])
                    elif isinstance(elem_type, torch.FloatType):
                        return Argument.create(as_floats=[])
                    elif isinstance(elem_type, torch.StringType):
                        return Argument.create(as_strings=[])
                    elif isinstance(elem_type, torch.TensorType):
                        return Argument.create(as_tensors=[])
                    else:
                        # I believe empty symint lists default to ints, but
                        # please file an issue if this is not the case
                        raise SerializeError(f"Empty list with type {elem_type} nyi.")
                else:
                    # We could serialize this by default to a tensor list. This
                    # is needed in the HOO case
                    log.warning(
                        "Unsure how to serialize the given empty list, "
                        "as we don't know what is the type of this argument. "
                        "Serializing it as a tensor list by default."
                    )
                    return Argument.create(as_tensors=[])

            if all(type(a) is bool for a in arg):
                return Argument.create(as_bools=list(arg))
            elif all(type(a) is int for a in arg):
                return Argument.create(as_ints=list(arg))
            elif all(type(a) is float for a in arg):
                return Argument.create(as_floats=list(arg))
            elif all(type(a) is str for a in arg):
                return Argument.create(as_strings=list(arg))
            elif all(isinstance(a, torch.SymInt) for a in arg):
                # This is a special branch for handling SymInt args in inductor's
                # ExternalFallbackNode.
                # For regular FX graph, SymInt arg should be a fx.Node with
                # self.is_sym_int_arg(arg) being true
                return Argument.create(
                    as_sym_ints=[SymIntArgument.create(as_name=str(a)) for a in arg]
                )
            elif all(self.is_sym_int_arg(a) for a in arg):
                # list of sym_ints
                values = []
                for a in arg:
                    if isinstance(a, torch.fx.Node):
                        values.append(SymIntArgument.create(as_name=a.name))
                    elif type(a) is int:
                        values.append(SymIntArgument.create(as_int=a))
                return Argument.create(as_sym_ints=values)
            elif all(self.is_sym_bool_arg(a) for a in arg):
                # list of sym_bools
                values = []
                for a in arg:
                    if isinstance(a, torch.fx.Node):
                        values.append(SymBoolArgument.create(as_name=a.name))
                    elif isinstance(a, bool):
                        values.append(SymBoolArgument.create(as_bool=a))
                return Argument.create(as_sym_bools=values)
            elif all(isinstance(a, torch.fx.Node) for a in arg):
                # list of tensors
                arguments = []
                for a in arg:
                    if a.op == "get_attr":
                        raise SerializeError(
                            "getattr nodes containing tensors should not appear in the graph"
                        )
                    arguments.append(TensorArgument(name=a.name))
                return Argument.create(as_tensors=arguments)
            elif all(isinstance(a, (torch.fx.Node, type(None))) for a in arg):
                # list of optional tensors
                def serialize_optional_tensor_args(a):
                    if a is None:
                        return OptionalTensorArgument.create(as_none=True)
                    elif isinstance(a, torch.fx.Node):
                        return OptionalTensorArgument.create(
                            as_tensor=TensorArgument(name=a.name)
                        )
                    else:
                        raise SerializeError(f"Unsupported list/tuple argument: {a}")

                return Argument.create(
                    as_optional_tensors=list(map(serialize_optional_tensor_args, arg))
                )
            elif all(isinstance(a, inductor_tensor_buffers) for a in arg):
                # list of inductor buffers
                return Argument.create(
                    as_tensors=[TensorArgument(name=a.get_name()) for a in arg],
                )
            elif all(
                isinstance(a, (*inductor_tensor_buffers, type(None))) for a in arg
            ):
                # list of inductor buffers as optional tensors
                def serialize_optional_tensor_args(a):
                    if a is None:
                        return OptionalTensorArgument.create(as_none=True)
                    elif isinstance(a, inductor_tensor_buffers):
                        return OptionalTensorArgument.create(
                            as_tensor=TensorArgument(name=a.get_name())
                        )
                    else:
                        raise SerializeError(f"Unsupported list/tuple argument: {a}")

                return Argument.create(
                    as_optional_tensors=list(map(serialize_optional_tensor_args, arg))
                )
            else:
                raise SerializeError(
                    f"Unsupported list/tuple argument type: {[type(a) for a in arg]}"
                )
        elif isinstance(arg, torch.dtype):
            return Argument.create(as_scalar_type=_TORCH_TO_SERIALIZE_DTYPE[arg])
        elif isinstance(arg, torch.device):
            return Argument.create(as_device=Device(type=arg.type, index=arg.index))
        elif isinstance(arg, torch.memory_format):
            return Argument.create(
                as_memory_format=_TORCH_TO_SERIALIZE_MEMORY_FORMAT[arg]
            )
        elif isinstance(arg, torch.layout):
            return Argument.create(as_layout=_TORCH_TO_SERIALIZE_LAYOUT[arg])
        elif isinstance(arg, torch._C.ScriptObject):
            if not (
                arg._has_method("__getstate__")  # type: ignore[attr-defined]
                and arg._has_method("__setstate__")  # type: ignore[attr-defined]
            ):
                raise SerializeError(
                    f"Unable to serialize custom class {arg}. Please define "
                    "serialization methods via def_pickle()."
                )
            # Custom objects through torchind are serializable with pickle,
            # through implementing the .def_pickle function.  This should result
            # in the object containing a __getstate__ and __setstate__
            # serialize/deserialize function.
            custom_obj_name = f"_custom_obj_{len(self.custom_objs)}"
            self.custom_objs[custom_obj_name] = arg
            class_fqn = arg._type().qualified_name()  # type: ignore[attr-defined]
            return Argument.create(
                as_custom_obj=CustomObjArgument(custom_obj_name, class_fqn)
            )
        elif isinstance(arg, (torch._ops.OpOverload, torch._ops.HigherOrderOperator)):
            return Argument.create(as_operator=self.serialize_operator(arg))
        else:
            raise SerializeError(f"Unsupported argument type: {type(arg)} with schema arg_type {arg_type}")

    def serialize_tensor_output(self, name, meta_val) -> TensorArgument:
        assert name not in self.graph_state.tensor_values
        self.graph_state.tensor_values[name] = serialize_tensor_meta(meta_val)
        return TensorArgument(name=name)

    def serialize_sym_int_output(self, name, meta_val) -> SymIntArgument:
        assert name not in self.graph_state.sym_int_values
        self.graph_state.sym_int_values[name] = serialize_sym_int(meta_val)
        return SymIntArgument.create(as_name=name)

    def serialize_sym_bool_output(self, name, meta_val) -> SymIntArgument:
        assert name not in self.graph_state.sym_bool_values
        self.graph_state.sym_bool_values[name] = serialize_sym_bool(meta_val)
        return SymBoolArgument.create(as_name=name)

    def serialize_input_spec(self, spec: ep.InputSpec) -> InputSpec:
        if spec.kind == ep.InputKind.USER_INPUT:
            if isinstance(spec.arg, ep.ConstantArgument):
                if type(spec.arg.value) is int:
                    constant_spec = ConstantValue.create(as_int=spec.arg.value)
                elif type(spec.arg.value) is bool:
                    constant_spec = ConstantValue.create(as_bool=spec.arg.value)
                elif type(spec.arg.value) is str:
                    constant_spec = ConstantValue.create(as_string=spec.arg.value)
                elif type(spec.arg.value) is float:
                    constant_spec = ConstantValue.create(as_float=spec.arg.value)
                elif spec.arg.value is None:
                    constant_spec = ConstantValue.create(as_none=True)
                else:
                    raise SerializeError(f"Unhandled constant input {spec.arg.value} to serialize")
                return InputSpec.create(
                    constant_input=InputToConstantInputSpec(
                        name=spec.arg.name, value=constant_spec
                    )
                )
            else:
                return InputSpec.create(
                    user_input=UserInputSpec(
                        arg=self.serialize_argument_spec(spec.arg)
                    )
                )
        elif spec.kind == ep.InputKind.PARAMETER:
            assert spec.target is not None
            assert isinstance(spec.arg, ep.TensorArgument)
            return InputSpec.create(
                parameter=InputToParameterSpec(
                    arg=TensorArgument(name=spec.arg.name),
                    parameter_name=spec.target,
                )
            )
        elif spec.kind == ep.InputKind.BUFFER:
            assert spec.target is not None
            assert isinstance(spec.arg, ep.TensorArgument)
            assert spec.persistent is not None
            return InputSpec.create(
                buffer=InputToBufferSpec(
                    arg=TensorArgument(name=spec.arg.name),
                    buffer_name=spec.target,
                    persistent=spec.persistent,
                )
            )
        elif spec.kind == ep.InputKind.CONSTANT_TENSOR:
            assert spec.target is not None
            assert isinstance(spec.arg, ep.TensorArgument)
            return InputSpec.create(
                tensor_constant=InputToTensorConstantSpec(
                    arg=TensorArgument(name=spec.arg.name),
                    tensor_constant_name=spec.target,
                )
            )
        elif spec.kind == ep.InputKind.CUSTOM_OBJ:
            assert spec.target is not None
            assert isinstance(spec.arg, ep.CustomObjArgument)
            return InputSpec.create(
                custom_obj=InputToCustomObjSpec(
                    arg=CustomObjArgument(
                        name=spec.arg.name, class_fqn=spec.arg.class_fqn
                    ),
                    custom_obj_name=spec.target,
                )
            )
        elif spec.kind == ep.InputKind.TOKEN:
            assert isinstance(spec.arg, ep.TokenArgument)
            return InputSpec.create(
                token=InputTokenSpec(
                    arg=TokenArgument(name=spec.arg.name),
                )
            )
        else:
            raise AssertionError(f"Unknown argument kind: {spec}")

    def serialize_output_spec(self, spec: ep.OutputSpec) -> OutputSpec:
        if spec.kind == ep.OutputKind.USER_OUTPUT:
            return OutputSpec.create(
                user_output=UserOutputSpec(arg=self.serialize_argument_spec(spec.arg))
            )
        elif spec.kind == ep.OutputKind.LOSS_OUTPUT:
            assert isinstance(spec.arg, ep.TensorArgument)
            return OutputSpec.create(
                loss_output=LossOutputSpec(arg=TensorArgument(name=spec.arg.name))
            )
        elif spec.kind == ep.OutputKind.BUFFER_MUTATION:
            assert spec.target is not None
            assert isinstance(spec.arg, ep.TensorArgument)
            return OutputSpec.create(
                buffer_mutation=BufferMutationSpec(
                    arg=TensorArgument(name=spec.arg.name),
                    buffer_name=spec.target,
                )
            )
        elif spec.kind == ep.OutputKind.GRADIENT_TO_PARAMETER:
            assert spec.target is not None
            assert isinstance(spec.arg, ep.TensorArgument)
            return OutputSpec.create(
                gradient_to_parameter=GradientToParameterSpec(
                    arg=TensorArgument(name=spec.arg.name),
                    parameter_name=spec.target,
                )
            )
        elif spec.kind == ep.OutputKind.GRADIENT_TO_USER_INPUT:
            assert spec.target is not None
            assert isinstance(spec.arg, ep.TensorArgument)
            return OutputSpec.create(
                gradient_to_user_input=GradientToUserInputSpec(
                    arg=TensorArgument(name=spec.arg.name),
                    user_input_name=spec.target,
                )
            )
        elif spec.kind == ep.OutputKind.USER_INPUT_MUTATION:
            assert spec.target is not None
            assert isinstance(spec.arg, ep.TensorArgument)
            return OutputSpec.create(
                user_input_mutation=UserInputMutationSpec(
                    arg=TensorArgument(name=spec.arg.name),
                    user_input_name=spec.target,
                )
            )
        elif spec.kind == ep.OutputKind.TOKEN:
            assert isinstance(spec.arg, ep.TokenArgument)
            return OutputSpec.create(
                token=OutputTokenSpec(
                    arg=TokenArgument(name=spec.arg.name),
                )
            )
        else:
            raise AssertionError(f"Unknown argument kind: {spec}")

    def serialize_signature(self, sig: ep.ExportGraphSignature) -> GraphSignature:
        return GraphSignature(
            input_specs=[self.serialize_input_spec(s) for s in sig.input_specs],
            output_specs=[self.serialize_output_spec(s) for s in sig.output_specs],
        )

    def serialize_argument_spec(self, x: ep.ArgumentSpec) -> Argument:
        if isinstance(x, ep.TensorArgument):
            return Argument.create(as_tensor=TensorArgument(name=x.name))
        elif isinstance(x, ep.SymIntArgument):
            return Argument.create(as_sym_int=SymIntArgument.create(as_name=x.name))
        elif isinstance(x, ep.ConstantArgument):
            return self.serialize_input(x.value)
        elif isinstance(x, ep.CustomObjArgument):
            return Argument.create(
                as_custom_obj=CustomObjArgument(name=x.name, class_fqn=x.class_fqn)
            )
        else:
            raise AssertionError("TODO")

    def serialize_module_call_signature(
        self, module_call_signature: ep.ModuleCallSignature
    ) -> ModuleCallSignature:
        return ModuleCallSignature(
            inputs=[
                self.serialize_argument_spec(x) for x in module_call_signature.inputs
            ],
            outputs=[
                self.serialize_argument_spec(x) for x in module_call_signature.outputs
            ],
            in_spec=treespec_dumps(module_call_signature.in_spec, TREESPEC_VERSION),
            out_spec=treespec_dumps(module_call_signature.out_spec, TREESPEC_VERSION),
            forward_arg_names=names if (names := module_call_signature.forward_arg_names) else None
        )

    def serialize_module_call_graph(
        self, module_call_graph: List[ep.ModuleCallEntry]
    ) -> List[ModuleCallEntry]:
        return [
            ModuleCallEntry(
                fqn=entry.fqn,
                signature=(
                    self.serialize_module_call_signature(entry.signature)
                    if entry.signature
                    else None
                ),
            )
            for entry in module_call_graph
        ]

    def serialize_outputs(self, node: torch.fx.Node) -> List[Argument]:
        """For a given node, return the dataclass representing its output values.

        [NOTE: Multiple outputs] We handle aggregates differently than FX. For
        FX, it looks like:

            x = call_function("multiple_return", ...)
            element0 = call_function(getitem, x, 0)
            foo = call_function("use_output", element0)

        We do not want the intermediate `getitem` call, so our serialized thing looks like:

            element0, element1, element2 = call_function("multiple_return", ...)
            foo = call_function("use_output", element0)

        We want names to be consistent across these two schemes, so that we can
        mostly reuse the names coming from FX. This function computes a mapping from
        the FX representation to our representation, preserving the names.
        """
        assert node.op == "call_function" and isinstance(node.target, (torch._ops.OpOverload, *_registered_extension_types()))

        schema = _get_schema_from_target(node.target)
        returns = schema.returns

        if len(returns) == 0:
            return []

        meta_val = node.meta["val"]

        # Check single value return
        if _is_single_tensor_list_return(node.target):
            # e.g "-> Tensor[]"
            tensor_args = []
            for idx, meta in enumerate(meta_val):
                name = self._output_node_name_at_index(node, idx)
                tensor_args.append(self.serialize_tensor_output(name, meta))
            return [Argument.create(as_tensors=tensor_args)]
        elif len(returns) == 1:
            return [self.serialize_output(node.name, meta_val)]

        # There are a two possibilities at this point:
        # - This operator returns a tuple of Tensors, e.g. "-> (Tensor, Tensor)"
        # - This operator returns a tuple of mixed of Tensor and Tensors, e.g. "-> (Tensor, Tensor[])"
        #
        # Either way, start by gathering a list of TensorArguments with the correct names.
        # For consistent naming with FX, consult the downstream `getitem` node and
        # make sure our outputs have the same name.

        output_arguments = []
        for idx, (meta, return_schema) in enumerate(zip(meta_val, returns)):
            if meta is None:
                assert isinstance(
                    return_schema.real_type, (torch.OptionalType, torch.TensorType)
                )
                # When the return type is annoated as Tensor type, the op can also return an
                # undefined Tensor which will be implicitly converted to None in Python.
                output_arguments.append(Argument.create(as_none=True))
            elif isinstance(meta, FakeTensor):
                assert isinstance(return_schema.real_type, (torch.OptionalType, torch.TensorType))
                name = self._output_node_name_at_index(node, idx)
                output_arguments.append(self.serialize_output(name, meta))
            elif isinstance(meta, list):
                # for List[Tensor] return type
                assert isinstance(
                    return_schema.real_type, torch.ListType
                ) and isinstance(
                    return_schema.real_type.getElementType(), torch.TensorType
                )
                user_node = self._output_node_at_index(node, idx)
                assert user_node is not None

                args = []
                for i, m in enumerate(meta):
                    if m is None:
                        continue
                    sub_user_node_name = self._output_node_name_at_index(user_node, i)
                    args.append(self.serialize_tensor_output(sub_user_node_name, m))
                output_arguments.append(Argument.create(as_tensors=args))
            elif isinstance(meta, (int, SymInt)):
                user_node_name = self._output_node_name_at_index(node, idx)
                output_arguments.append(self.serialize_output(user_node_name, meta))
            else:
                raise ValueError(
                    f"Unhandled output type {type(meta)} from node {node.format_node()}"
                )

        return output_arguments

    def serialize_hoo_outputs(self, node: torch.fx.Node) -> List[Argument]:
        """
        For serializing HOO outputs since HOOs do not have a schema.
        """
        meta_val = node.meta["val"]

        if isinstance(meta_val, tuple):
            # Note: Since we don't have a schema, we just serialize all tuple
            # outputs to be a list of values. Even if the output is supposed to
            # be a tensor list (Tensor[]), we will serialize it to be a list of
            # tensors (Tensor, Tensor, Tensor). An exception is that if there's
            # a singleton tensor, we will serialize this to be a singleton
            # tensor list so that the deserializer knows to insert getitem nodes.

            if len(meta_val) == 1:
                assert isinstance(meta_val[0], torch.Tensor)
                name = self._output_node_name_at_index(node, 0)
                return [Argument.create(as_tensors=[self.serialize_tensor_output(name, meta_val[0])])]

            outputs = []
            for i, element_meta_val in enumerate(meta_val):
                user_node = self._output_node_at_index(node, i)
                if isinstance(element_meta_val, list):
                    # e.g "-> Tensor[]"
                    assert user_node is not None

                    tensors = []
                    for j, m in enumerate(element_meta_val):
                        if not isinstance(m, torch.Tensor):
                            raise SerializeError(f"Serialize list output with type {type(m)} nyi")

                        name = self._output_node_name_at_index(user_node, j)
                        tensors.append(self.serialize_tensor_output(name, m))
                    outputs.append(Argument.create(as_tensors=tensors))

                else:
                    name = (
                        user_node.name
                        if user_node is not None
                        else f"{node.name}_unused_{i}"
                    )

                    outputs.append(self.serialize_output(name, element_meta_val))

            return outputs
        else:
            return [self.serialize_output(node.name, meta_val)]

    def serialize_output(self, name: str, meta_val: Any) -> Argument:
        # Check single value return
        if meta_val is None:
            return Argument.create(as_none=True)
        if isinstance(meta_val, torch.Tensor):
            # e.g "-> Tensor"
            return Argument.create(
                as_tensor=self.serialize_tensor_output(name, meta_val)
            )
        elif isinstance(meta_val, (int, torch.SymInt)):
            # e.g "-> SymInt"
            return Argument.create(
                as_sym_int=self.serialize_sym_int_output(name, meta_val)
            )
        elif isinstance(meta_val, torch.SymBool):
            # e.g "-> SymBool"
            return Argument.create(
                as_sym_bool=self.serialize_sym_bool_output(name, meta_val)
            )

        # list outputs should've been handled earlier
        raise SerializeError(f"Unable to serialize output {meta_val}")

    def _handle_getitem_users(self, node: torch.fx.Node) -> List[TensorArgument]:
        meta_val = node.meta["val"]

        idx_to_name = {}
        for user in node.users:
            assert (
                user.target is operator.getitem
            ), f"User node {user} of {node} is incorrect"
            idx_to_name[user.args[1]] = user.name

        for idx, _ in enumerate(meta_val):
            # FX does not emit a getitem node for any outputs that are unused.
            # However, we need a name for them so that the number of outputs will
            # correctly match the schema. Just assign a dummy name.
            if idx not in idx_to_name:
                idx_to_name[idx] = f"{node.name}_unused_{idx}"

        arg_list = []
        for i, element_meta_val in enumerate(meta_val):
            arg_list.append(
                self.serialize_tensor_output(idx_to_name[i], element_meta_val)
            )

        return arg_list

    def serialize_graph(self, graph_module: torch.fx.GraphModule) -> Graph:
        assert isinstance(graph_module, torch.fx.GraphModule)
        for node in graph_module.graph.nodes:
            try:
                getattr(self, f"handle_{node.op}")(node)
            except Exception as e:
                raise SerializeError(
                    f"Failed serializing node {node} in graph: {node.format_node()}\n Original exception {traceback.format_exc()}"
                ) from e

        return Graph(
            inputs=self.graph_state.inputs,
            nodes=self.graph_state.nodes,
            tensor_values=self.graph_state.tensor_values,
            sym_int_values=self.graph_state.sym_int_values,
            sym_bool_values=self.graph_state.sym_bool_values,
            custom_obj_values=self.graph_state.custom_obj_values,
            outputs=self.graph_state.outputs,
            is_single_tensor_return=self.graph_state.is_single_tensor_return,
        )

    def serialize_graph_module_metadata(self, meta: Dict[str, Any]):
        ret = {}
        if custom := meta.get("custom"):
            try:
                ret["custom"] = json.dumps(custom)
            except Exception as e:
                raise SerializeError(
                    f"Failed to serialize custom metadata for graph with error {e}"
                ) from e

        return ret

    def serialize(self, graph_module: torch.fx.GraphModule) -> GraphModule:
        graph = self.serialize_graph(graph_module)

        return GraphModule(
            graph=graph,
            signature=self.serialize_signature(self.graph_signature),
            module_call_graph=self.serialize_module_call_graph(self.module_call_graph),
            metadata=self.serialize_graph_module_metadata(graph_module.meta)
        )


@final
class ExportedProgramSerializer(metaclass=Final):
    def __init__(self, opset_version: Optional[Dict[str, int]] = None):
        self.opset_version: Dict[str, int] = {}
        if opset_version:
            self.opset_version.update(opset_version)
        if "aten" not in self.opset_version:
            self.opset_version["aten"] = torch._C._get_max_operator_version()

    def serialize(self, exported_program: ep.ExportedProgram) -> _SerializedProgram:
        """
        Args:
            exported_program: Exported Program to serialize
        """
        exported_program.validate()

        gm_serializer = GraphModuleSerializer(
            exported_program.graph_signature, exported_program.module_call_graph
        )
        serialized_graph_module = gm_serializer.serialize(exported_program.graph_module)
        serialized_range_constraints = serialize_range_constraints(
            exported_program.range_constraints
        )

        # TODO: Directly serialize exported_program.constants once
        # CustomClassHolders get stored in the ExportedProgram rather than in
        # the graph
        constants = {}
        for n, c in gm_serializer.custom_objs.items():
            constants[n] = c
        for n, t in exported_program.constants.items():
            assert n not in constants
            constants[n] = t

        serialized_ep = ExportedProgram(
            graph_module=serialized_graph_module,
            opset_version=self.opset_version,
            range_constraints=serialized_range_constraints,
            schema_version=SchemaVersion(
                major=SCHEMA_VERSION[0],
                minor=SCHEMA_VERSION[1],
            ),
            verifiers=[v.dialect for v in exported_program.verifiers],
            torch_version=torch.__version__,
        )

        # Test canonical form is well defined.
        canonicalize(serialized_ep)

        # Proxy cannot be dumped, so we remove them.
        new_state_dict = remove_proxy_from_state_dict(
            exported_program.state_dict, in_place=False
        )
        return _SerializedProgram(
            serialized_ep,
            serialize_torch_artifact(new_state_dict),
            serialize_torch_artifact(constants),
            serialize_torch_artifact(exported_program.example_inputs),
        )


@final
class GraphModuleDeserializer(metaclass=Final):
    @dataclasses.dataclass
    class Result:
        graph_module: torch.fx.GraphModule
        signature: ep.ExportGraphSignature
        module_call_graph: List[ep.ModuleCallEntry]
        names_to_symbols: Dict[str, sympy.Symbol]
        state_dict: Dict[str, Union[torch.Tensor, torch.nn.Parameter]]
        constants: Dict[str, Union[torch.Tensor, FakeScriptObject, torch.ScriptObject]]
        example_inputs: Optional[Tuple[Tuple[torch.Tensor, ...], Dict[str, Any]]]

    def __init__(self) -> None:
        self.serialized_name_to_node: Dict[str, torch.fx.Node] = {}
        self.serialized_name_to_meta: Dict[str, MetaType] = {}
        self.graph = torch.fx.Graph()
        self.module = torch.nn.Module()

    @contextmanager
    def save_graph_module(self) -> Iterator[None]:
        saved = (
            self.graph,
            self.module,
            self.serialized_name_to_node,
            self.serialized_name_to_meta,
        )
        self.graph = torch.fx.Graph()
        self.module = torch.nn.Module()
        self.serialized_name_to_node = {}
        self.serialized_name_to_meta = {}
        try:
            yield
        finally:
            (
                self.graph,
                self.module,
                self.serialized_name_to_node,
                self.serialized_name_to_meta,
            ) = saved

    def deserialize_extension_operator(self, serialized_target: str):
        namespace, op_name = serialized_target.split(":")
        namespace = namespace[1:]  # starting with #
        handler = _deserialization_registry[namespace]
        return handler.from_op_name(op_name)

    def deserialize_operator(self, serialized_target: str):
        if serialized_target.startswith(
            "_operator"
        ):  # TODO(zhxchen17) Follow up on this.
            module = operator
            serialized_target_names = serialized_target.split(".")[1:]
        elif serialized_target.startswith("torch"):
            module = torch  # type: ignore[misc]
            serialized_target_names = serialized_target.split(".")[1:]
        elif serialized_target.startswith("#"):
            return self.deserialize_extension_operator(serialized_target)
        else:  # TODO(zhxchen17) Don't catch all here.
            return serialized_target

        target = module
        for name in serialized_target_names:
            if not hasattr(target, name):
                return serialized_target
            else:
                target = getattr(target, name)
        return target

    def _parse_sym_expr(self, expr_str: str, hint: Optional[Union[int, bool, float]] = None) -> sympy.Expr:
        """
        Parses and does bottom-up processing of sympy.Expr nodes,
        populating ShapeEnv & caching symbols as needed.
        """
        def _process_sym_expr(sym: sympy.Expr, hint: Optional[Union[int, bool, float]] = None) -> sympy.Expr:
            if sym.is_Integer or sym.is_Float or sym.is_Boolean:  # base case
                return sym
            else:  # recursive case
                # important to use str(expr) and not _print_sympy(),
                # str(expr) is key for self.symbol_name_to_range
                expr_str = str(sym)
                for arg in sym.args:
                    self._parse_sym_expr(arg)
                # symbol caching
                if expr_str in self.symbol_name_to_symbol:
                    sym = self.symbol_name_to_symbol[expr_str]
                else:
                    self.symbol_name_to_symbol[expr_str] = sym
                # hints
                if (
                    hint is not None
                    and sym not in self.shape_env.var_to_val
                ):
                    self.shape_env.add_var_to_val(sym, hint)  # type: ignore[arg-type]
                # ValueRanges
                if vr := self.symbol_name_to_range.get(expr_str):
                    self.shape_env.constrain_symbol_range(
                        sym,
                        compiler_min=vr.lower,  # type: ignore[arg-type]
                        compiler_max=vr.upper,  # type: ignore[arg-type]
                    )
            return sym

        expr = sympy.sympify(
            expr_str,
            locals={**self.sympy_functions, **self.symbol_name_to_symbol},
        )
        return _process_sym_expr(expr, hint)

    def deserialize_sym_int(self, s: SymInt) -> Union[int, torch.SymInt]:
        val = s.value
        if s.type == "as_expr":
            if val.hint is None:
                hint = None
            else:
                assert val.hint.type == "as_int"
                hint = val.hint.value

            sym = self._parse_sym_expr(val.expr_str, hint)
            return self.shape_env.create_symintnode(sym, hint=hint)
        elif s.type == "as_int":
            assert type(val) is int
            return val
        else:
            raise SerializeError(
                f"SymInt has invalid field type {s.type} with value {s.value}"
            )

    def deserialize_sym_bool(self, s: SymBool) -> Union[bool, torch.SymBool]:
        val = s.value
        if s.type == "as_expr":
            expr = self._parse_sym_expr(val.expr_str)
            return self.shape_env.create_symboolnode(expr)
        elif s.type == "as_bool":
            assert isinstance(val, bool)
            return val
        else:
            raise SerializeError(
                f"SymBool has invalid field type {s.type} with value {s.value}"
            )

    def deserialize_tensor_meta(
        self,
        tensor_meta: TensorMeta,
    ) -> FakeTensor:
        with self.fake_tensor_mode:
            return cast(
                FakeTensor,
                torch.empty_strided(
                    tuple(self.deserialize_sym_int(val) for val in tensor_meta.sizes),  # type: ignore[misc]
                    tuple(self.deserialize_sym_int(val) for val in tensor_meta.strides),  # type: ignore[misc]
                    device=deserialize_device(tensor_meta.device),
                    dtype=_SERIALIZE_TO_TORCH_DTYPE[tensor_meta.dtype],
                ),
            )

    def deserialize_script_obj_meta(
        self, script_obj_meta: CustomObjArgument
    ) -> ep.CustomObjArgument:
        return ep.CustomObjArgument(
            name=script_obj_meta.name,
            class_fqn=script_obj_meta.class_fqn,
        )

    def deserialize_graph_output(self, output) -> Optional[Union[torch.fx.Node, int]]:
        if output.type == "as_tensor":
            return self.serialized_name_to_node[output.as_tensor.name]
        elif output.type == "as_sym_int":
            return self.serialized_name_to_node[output.as_sym_int.as_name]
        elif output.type == "as_sym_bool":
            return self.serialized_name_to_node[output.as_sym_bool.as_name]
        elif output.type == "as_int":
            return output.as_int
        elif output.type == "as_none":
            return None
        else:
            raise SerializeError(f"Unable to deserialize output node {output}")

    def deserialize_graph(self, serialized_graph: Graph) -> torch.fx.Graph:
        # Handle the tensor metas.
        for name, tensor_value in serialized_graph.tensor_values.items():
            meta_val = self.deserialize_tensor_meta(tensor_value)
            self.serialized_name_to_meta[name] = meta_val

        for name, sym_int_value in serialized_graph.sym_int_values.items():
            self.serialized_name_to_meta[name] = self.deserialize_sym_int(sym_int_value)

        for name, sym_bool_value in serialized_graph.sym_bool_values.items():
            self.serialized_name_to_meta[name] = self.deserialize_sym_bool(
                sym_bool_value
            )

        for name, script_obj_meta in serialized_graph.custom_obj_values.items():
            self.serialized_name_to_meta[name] = self.deserialize_script_obj_meta(
                script_obj_meta
            )

        # Inputs: convert to placeholder nodes in FX.
        for i, input_ in enumerate(serialized_graph.inputs):
            if input_.type in ("as_tensor", "as_sym_int", "as_custom_obj"):
                node_name = input_.value.name
                placeholder_node = self.graph.placeholder(node_name)
                # FX might declare a name illegal (e.g. some nn.Modules use "input" as forward() arguments)
                # we will overwrite it
                placeholder_node.name = node_name
                self.sync_fx_node(node_name, placeholder_node)
            elif input_.type in (
                "as_int",
                "as_float",
                "as_bool",
                "as_none",
                "as_string",
            ):
                node_name = self.signature.input_specs[i].arg.name
                placeholder_node = self.graph.placeholder(node_name)
                placeholder_node.meta["val"] = self.deserialize_input(input_)
            else:
                raise SerializeError(f"Invalid input type {input_}")

        # Nodes: convert to call_function nodes.
        for serialized_node in serialized_graph.nodes:
            try:
                target = self.deserialize_operator(serialized_node.target)
                self.deserialize_node(serialized_node, target)

            except Exception as e:
                raise SerializeError(
                    f"Failed deserializing node {serialized_node}\n Original exception {traceback.format_exc()}"
                ) from e

        # Outputs: convert to a single `output` node.
        outputs = [self.deserialize_graph_output(output) for output in serialized_graph.outputs]

        if serialized_graph.is_single_tensor_return:
            assert len(outputs) == 1
            outputs = outputs[0]  # type: ignore[assignment]
        else:
            outputs = tuple(outputs)  # type: ignore[assignment]

        output_node = self.graph.output(outputs)

        if serialized_graph.is_single_tensor_return:
            output_node.meta["val"] = output_node.args[0].meta["val"]
        else:
            output_node.meta["val"] = tuple(
                arg.meta["val"] if isinstance(arg, torch.fx.Node) else arg
                for arg in output_node.args[0]
            )

        return self.graph

    def deserialize_node(self, serialized_node: Node, target: Callable) -> None:
        if (
            target in _SYM_BOOL_OPS
            or target in _SYM_INT_OPS
            or target == torch.ops.aten.item.default  # this can produce either SymInt or SymBool
        ):
            name = serialized_node.outputs[0].value.as_name
            args = self.deserialize_sym_op_inputs(serialized_node.inputs)

            fx_node = self.graph.create_node("call_function", target, args, {}, name)
            self.deserialize_sym_op_outputs(serialized_node, fx_node)

        elif isinstance(target, torch._ops.HigherOrderOperator):
            args, kwargs = self.deserialize_hoo_inputs(serialized_node.inputs)
            metadata = self.deserialize_metadata(serialized_node.metadata)
            for x in (*args, *kwargs.values()):
                if isinstance(x, torch.fx.Node) and x.op == "get_attr":
                    # this means that we have deserialized a graph argument, but
                    # unfortunately the schema for it does not include metadata;
                    # so we reuse the metadata of the HOP call for such arguments
                    x.meta.update(metadata)
            # If HOP returns a single tensor, name the
            # newly-created node after it. This ensures that these tensor values
            # have names that are consistent with serialized.
            #
            # HOPs don't have schema yet, just check the output lengths and as_tensor attribute
            name = (
                serialized_node.outputs[0].as_tensor.name
                if len(serialized_node.outputs) == 1
                and hasattr(serialized_node.outputs[0], "as_tensor")
                else None
            )
            fx_node = self.graph.create_node(
                "call_function", target, args, kwargs, name
            )
            self.deserialize_outputs(serialized_node, fx_node)
            fx_node.meta.update(metadata)

        elif isinstance(target, (torch._ops.OpOverload, *_registered_extension_types())):
            # For convenience: if this node returns a single tensor, name the
            # newly-created node after it. This ensures that these tensor values
            # have names that are consistent with serialized.
            name = (
                serialized_node.outputs[0].as_tensor.name
                if _is_single_tensor_return(target)
                else None  # FX will generate a name for us.
            )
            args, kwargs = self.deserialize_inputs(target, serialized_node)
            fx_node = self.graph.create_node(
                "call_function", target, args, kwargs, name
            )
            self.deserialize_outputs(serialized_node, fx_node)
        else:
            raise SerializeError(
                f"Unsupported target type for node {serialized_node}: {type(target)}"
            )

        fx_node.meta.update(self.deserialize_metadata(serialized_node.metadata))
        if fx_node.op not in ["placeholder", "output"] and "nn_module_stack" not in fx_node.meta:
            fx_node.meta["nn_module_stack"] = {}  # serialization throws away empty dicts

    def deserialize_input_spec(self, i: InputSpec) -> ep.InputSpec:
        if i.type == "user_input":
            return ep.InputSpec(
                kind=ep.InputKind.USER_INPUT,
                arg=self.deserialize_argument_spec(i.user_input.arg),
                target=None,
            )
        elif i.type == "parameter":
            return ep.InputSpec(
                kind=ep.InputKind.PARAMETER,
                arg=ep.TensorArgument(name=i.parameter.arg.name),
                target=i.parameter.parameter_name,
            )
        elif i.type == "buffer":
            return ep.InputSpec(
                kind=ep.InputKind.BUFFER,
                arg=ep.TensorArgument(name=i.buffer.arg.name),
                target=i.buffer.buffer_name,
                persistent=i.buffer.persistent,
            )
        elif i.type == "tensor_constant":
            return ep.InputSpec(
                kind=ep.InputKind.CONSTANT_TENSOR,
                arg=ep.TensorArgument(name=i.tensor_constant.arg.name),
                target=i.tensor_constant.tensor_constant_name,
            )
        elif i.type == "custom_obj":
            return ep.InputSpec(
                kind=ep.InputKind.CUSTOM_OBJ,
                arg=ep.CustomObjArgument(
                    name=i.custom_obj.arg.name, class_fqn=i.custom_obj.arg.class_fqn
                ),
                target=i.custom_obj.custom_obj_name,
            )
        elif i.type == "token":
            return ep.InputSpec(
                kind=ep.InputKind.TOKEN,
                arg=ep.TokenArgument(name=i.token.arg.name),
                target=None
            )
        elif i.type == "constant_input":
            return ep.InputSpec(
                kind=ep.InputKind.USER_INPUT,
                arg=ep.ConstantArgument(
                    name=i.constant_input.name,
                    value=self.deserialize_constant_input(i.constant_input.value)
                ),
                target=None,
            )
        else:
            raise AssertionError(f"Unknown input spec {i}")

    def deserialize_output_spec(self, o: OutputSpec) -> ep.OutputSpec:
        if o.type == "user_output":
            return ep.OutputSpec(
                kind=ep.OutputKind.USER_OUTPUT,
                arg=self.deserialize_argument_spec(o.user_output.arg),
                target=None,
            )
        elif o.type == "loss_output":
            return ep.OutputSpec(
                kind=ep.OutputKind.LOSS_OUTPUT,
                arg=ep.TensorArgument(name=o.loss_output.arg.name),
                target=None,
            )
        elif o.type == "buffer_mutation":
            return ep.OutputSpec(
                kind=ep.OutputKind.BUFFER_MUTATION,
                arg=ep.TensorArgument(name=o.buffer_mutation.arg.name),
                target=o.buffer_mutation.buffer_name,
            )
        elif o.type == "gradient_to_parameter":
            return ep.OutputSpec(
                kind=ep.OutputKind.GRADIENT_TO_PARAMETER,
                arg=ep.TensorArgument(name=o.gradient_to_parameter.arg.name),
                target=o.gradient_to_parameter.parameter_name,
            )
        elif o.type == "gradient_to_user_input":
            return ep.OutputSpec(
                kind=ep.OutputKind.GRADIENT_TO_USER_INPUT,
                arg=ep.TensorArgument(name=o.gradient_to_user_input.arg.name),
                target=o.gradient_to_user_input.user_input_name,
            )
        elif o.type == "user_input_mutation":
            return ep.OutputSpec(
                kind=ep.OutputKind.USER_INPUT_MUTATION,
                arg=ep.TensorArgument(name=o.user_input_mutation.arg.name),
                target=o.user_input_mutation.user_input_name,
            )
        elif o.type == "token":
            return ep.OutputSpec(
                kind=ep.OutputKind.TOKEN,
                arg=ep.TokenArgument(name=o.token.arg.name),
                target=None
            )
        else:
            raise AssertionError(f"Unknown output spec {o}")

    def deserialize_signature(self, sig: GraphSignature) -> ep.ExportGraphSignature:
        return ep.ExportGraphSignature(
            input_specs=[self.deserialize_input_spec(i) for i in sig.input_specs],
            output_specs=[self.deserialize_output_spec(o) for o in sig.output_specs],
        )

    def deserialize(
        self,
        serialized_graph_module: GraphModule,
        serialized_state_dict: Union[Dict[str, torch.Tensor], bytes],
        constants: Union[Dict[str, Any], bytes],
        example_inputs: Optional[Union[Tuple[Tuple[torch.Tensor, ...], Dict[str, Any]], bytes]] = None,
        symbol_name_to_range: Optional[Dict[str, symbolic_shapes.ValueRanges]] = None,
    ) -> Result:
        global _CURRENT_DESERIALIZER
        assert _CURRENT_DESERIALIZER is None
        _CURRENT_DESERIALIZER = self
        try:
            self.shape_env = symbolic_shapes.ShapeEnv(assume_static_by_default=True)
            self.fake_tensor_mode = FakeTensorMode(
                allow_fallback_kernels=False,
                allow_non_fake_inputs=True,
                shape_env=self.shape_env,
            )
            self.sympy_functions = {
                # all torch.utils._sympy.functions should go here
                # TODO(avik): find a better way to keep this collection in sync;
                # e.g.., `exec('from torch.utils._sympy.functions import *', ...)`
                # would work as long as the public API of that module is complete
                "FloorDiv": torch.utils._sympy.functions.FloorDiv,
                "ModularIndexing": torch.utils._sympy.functions.ModularIndexing,
                "Where": torch.utils._sympy.functions.Where,
                "PythonMod": torch.utils._sympy.functions.PythonMod,
                "Mod": torch.utils._sympy.functions.Mod,
                "CleanDiv": torch.utils._sympy.functions.CleanDiv,
                "CeilToInt": torch.utils._sympy.functions.CeilToInt,
                "FloorToInt": torch.utils._sympy.functions.FloorToInt,
                "CeilDiv": torch.utils._sympy.functions.CeilDiv,
                "LShift": torch.utils._sympy.functions.LShift,
                "RShift": torch.utils._sympy.functions.RShift,
                "PowByNatural": torch.utils._sympy.functions.PowByNatural,
                "FloatPow": torch.utils._sympy.functions.FloatPow,
                "FloatTrueDiv": torch.utils._sympy.functions.FloatTrueDiv,
                "IntTrueDiv": torch.utils._sympy.functions.IntTrueDiv,
                "IsNonOverlappingAndDenseIndicator": torch.utils._sympy.functions.IsNonOverlappingAndDenseIndicator,
                "TruncToFloat": torch.utils._sympy.functions.TruncToFloat,
                "TruncToInt": torch.utils._sympy.functions.TruncToInt,
                "RoundToInt": torch.utils._sympy.functions.RoundToInt,
                "RoundDecimal": torch.utils._sympy.functions.RoundDecimal,
                "ToFloat": torch.utils._sympy.functions.ToFloat,
                "Identity": torch.utils._sympy.functions.Identity,
            }
            self.symbol_name_to_symbol: Dict[str, sympy.Symbol] = {}
            self.constants = deserialize_torch_artifact(constants)
            self.signature = self.deserialize_signature(serialized_graph_module.signature)

            # deserialization does analysis with checks on 0/1, so we create fake range constraints and
            # restore the original range constraints afterwards
            self.symbol_name_to_range = {}
            if symbol_name_to_range:
                for k, vr in symbol_name_to_range.items():
                    lower = vr.lower
                    if vr.upper >= 2:  # max is >= 2, not sym bool range
                        lower = max(2, lower)
                    self.symbol_name_to_range[k] = symbolic_shapes.ValueRanges(_int_to_sympy_int(lower, -int_oo), vr.upper)

            if example_inputs is not None and len(example_inputs) > 0:
                self.example_inputs = deserialize_torch_artifact(example_inputs)
            else:
                self.example_inputs = None
            self.deserialize_graph(serialized_graph_module.graph)

            module_call_graph = self.deserialize_module_call_graph(
                serialized_graph_module.module_call_graph
            )
            graph_module = ep._create_graph_module_for_export(
                self.module, self.graph
            )
            meta = {}
            if custom := serialized_graph_module.metadata.get("custom"):
                meta["custom"] = json.loads(custom)
            graph_module.meta = meta
            return GraphModuleDeserializer.Result(
                graph_module=graph_module,
                signature=self.signature,
                module_call_graph=module_call_graph,
                names_to_symbols=self.symbol_name_to_symbol,
                state_dict=deserialize_torch_artifact(serialized_state_dict),
                constants=self.constants,
                example_inputs=self.example_inputs,
            )
        finally:
            _CURRENT_DESERIALIZER = None

    def sync_fx_node(self, name: str, fx_node: torch.fx.Node):
        if name in self.serialized_name_to_node:
            raise SerializeError(f"Node {name} has already been deserialized before.")
        # overwrite name
        fx_node.name = name
        self.serialized_name_to_node[name] = fx_node
        assert "val" not in fx_node.meta
        fx_node.meta["val"] = self.serialized_name_to_meta[name]

    def deserialize_sym_op_inputs(self, inputs):
        return tuple(self.deserialize_input(input.arg) for input in inputs)

    def deserialize_inputs(self, target, serialized_node: Node):
        schema_args = _get_schema_from_target(target).arguments
        actual_args = {
            input.name: self.deserialize_input(input.arg)
            for input in serialized_node.inputs
        }
        args = []
        kwargs: OrderedDict[str, Any] = OrderedDict()
        for schema_arg in schema_args:
            is_positional = (
                not schema_arg.has_default_value() and not schema_arg.kwarg_only
            )
            if is_positional:
                args.append(actual_args[schema_arg.name])
            elif keyword.iskeyword(schema_arg.name):
                assert not schema_arg.kwarg_only
                if len(kwargs) > 0:
                    kwargs = OrderedDict()
                    args.extend(list(kwargs.values()))
                args.append(actual_args[schema_arg.name])
            else:
                if schema_arg.name in actual_args:
                    kwargs[schema_arg.name] = actual_args[schema_arg.name]
        return tuple(args), kwargs

    def deserialize_hoo_inputs(self, inputs: List[NamedArgument]):
        """
        For deserializing HOO inputs since HOOs do not have a schema.
        """
        args = []
        kwargs = {}
        for input_ in inputs:
            if input_.name != "":
                kwargs[input_.name] = self.deserialize_input(input_.arg)
            else:
                args.append(self.deserialize_input(input_.arg))
        return (tuple(args), kwargs)

    def deserialize_input(self, inp: Argument) -> Any:
        value = inp.value
        typ_ = inp.type
        if typ_ == "as_none":
            # None should converted as None, but is encoded as bool in serialized
            # Convert serialized object to torch equivalent
            return None
        elif typ_ == "as_tensor":
            return self.serialized_name_to_node[inp.as_tensor.name]
        elif typ_ == "as_scalar_type":
            return _SERIALIZE_TO_TORCH_DTYPE[inp.as_scalar_type]
        elif typ_ == "as_memory_format":
            return _SERIALIZE_TO_TORCH_MEMORY_FORMAT[inp.as_memory_format]
        elif typ_ == "as_layout":
            return _SERIALIZE_TO_TORCH_LAYOUT[inp.as_layout]
        elif typ_ == "as_graph":
            assert isinstance(value, GraphArgument)
            with self.save_graph_module():
                self.deserialize_graph(value.graph)
                submodule = ep._create_graph_module_for_export(self.module, self.graph)
            self.module.register_module(value.name, submodule)
            return self.graph.create_node(
                "get_attr",
                value.name,
                name=value.name,
            )
        elif typ_ == "as_device":
            return deserialize_device(inp.as_device)
        elif typ_ == "as_int":
            return inp.as_int
        elif typ_ == "as_float":
            return inp.as_float
        elif typ_ == "as_bool":
            return inp.as_bool
        elif typ_ == "as_string":
            return inp.as_string
        elif typ_ == "as_sym_int":
            return self.deserialize_sym_argument(inp.as_sym_int)
        elif typ_ == "as_sym_bool":
            return self.deserialize_sym_argument(inp.as_sym_bool)
        elif isinstance(value, list):
            if len(value) == 0:
                return []
            elif typ_ == "as_tensors":
                result = [self.serialized_name_to_node[arg.name] for arg in value]
                return result
            elif typ_ in ("as_ints", "as_floats", "as_bools", "as_strings"):
                # convert from serialized.python.types.List to python list
                return list(value)
            elif typ_ in ("as_sym_ints", "as_sym_bools"):
                return [self.deserialize_sym_argument(arg) for arg in value]
            elif typ_ == "as_optional_tensors":

                def deserialize_optional_tensor_args(a):
                    if a.type == "as_none":
                        return None
                    elif a.type == "as_tensor":
                        return self.serialized_name_to_node[a.value.name]
                    else:
                        raise SerializeError(f"Unhandled argument {inp}")

                return list(map(deserialize_optional_tensor_args, value))
            else:
                raise SerializeError(f"Unhandled argument {inp}")
        elif typ_ == "as_custom_obj":
            if inp.as_custom_obj.name in self.serialized_name_to_node:
                # Custom object has been lifted as an input
                return self.serialized_name_to_node[inp.as_custom_obj.name]
            return self.constants[inp.as_custom_obj.name]
        elif typ_ == "as_operator":
            return self.deserialize_operator(inp.as_operator)
        else:
            raise SerializeError(f"Unhandled argument {inp}")

    def deserialize_constant_input(self, inp: ConstantValue) -> Any:
        if inp.type == "as_int":
            return int(inp.as_int)
        elif inp.type == "as_float":
            return float(inp.as_float)
        elif inp.type == "as_string":
            return str(inp.as_string)
        elif inp.type == "as_bool":
            return bool(inp.as_bool)
        elif inp.type == "as_none":
            return None
        else:
            raise SerializeError(f"Unhandled constant argument {inp} to deserialize")

    def deserialize_sym_argument(self, sym_arg):
        if isinstance(sym_arg, SymIntArgument):
            if sym_arg.type == "as_int":
                return sym_arg.as_int
            elif sym_arg.type == "as_name":
                return self.serialized_name_to_node[sym_arg.as_name]
        elif isinstance(sym_arg, SymBoolArgument):
            if sym_arg.type == "as_bool":
                return sym_arg.as_bool
            elif sym_arg.type == "as_name":
                return self.serialized_name_to_node[sym_arg.as_name]
        raise SerializeError(f"Unknown symbolic argument type: {sym_arg}")

    def deserialize_sym_op_outputs(self, serialized_node: Node, fx_node: torch.fx.Node):
        self.sync_fx_node(serialized_node.outputs[0].value.as_name, fx_node)

    def deserialize_outputs(self, serialized_node: Node, fx_node: torch.fx.Node):
        # Check single value return
        if len(serialized_node.outputs) == 0:
            return
        if (
            len(serialized_node.outputs) == 1
            and serialized_node.outputs[0].type == "as_tensor"
        ):
            self.sync_fx_node(serialized_node.outputs[0].as_tensor.name, fx_node)
            return
        elif len(serialized_node.outputs) == 1 and isinstance(
            serialized_node.outputs[0].value, (SymIntArgument, SymBoolArgument)
        ):
            self.sync_fx_node(serialized_node.outputs[0].value.as_name, fx_node)
            return

        self.deserialize_multiple_outputs(serialized_node, fx_node)

    def deserialize_multiple_outputs(
        self, serialized_node: Node, fx_node: torch.fx.Node
    ) -> None:
        deserialized_metadata = self.deserialize_metadata(serialized_node.metadata)

        def generate_getitem(
            meta_val,
            fx_node: torch.fx.Node,
            arg: Union[TensorArgument, SymIntArgument],
            idx: int,
        ):
            if isinstance(arg, TensorArgument):
                name = arg.name
            elif isinstance(arg, SymIntArgument):
                name = arg.as_name
            else:
                raise AssertionError(
                    f"generate_getitem got unknown argument type {type(arg)}"
                )
            individual_output = self.graph.create_node(
                "call_function",
                operator.getitem,
                (fx_node, idx),
                name=name,
            )
            self.sync_fx_node(name, individual_output)
            meta_val.append(self.serialized_name_to_meta[name])
            # The derived `getitem` nodes should have the same stacktrace as the
            # original `fx_node`
            individual_output.meta.update(deserialized_metadata)

        def generate_getitems(meta_val, fx_node: torch.fx.Node, args):
            for idx, arg in enumerate(args):
<<<<<<< HEAD
                if isinstance(arg, Argument):
                    arg = arg.value
                if isinstance(arg, (TensorArgument, SymIntArgument)):
=======
                if isinstance(arg, (TensorArgument, SymIntArgument, SymFloatArgument)):
>>>>>>> fda43c98
                    generate_getitem(meta_val, fx_node, arg, idx)
                    continue

                assert isinstance(arg, Argument)
                if arg.type in ("as_tensor", "as_sym_int", "as_sym_float"):
                    generate_getitem(meta_val, fx_node, arg.value, idx)
                elif arg.type in (
                    "as_tensors",
                    "as_sym_ints",
                    "as_sym_floats",
                    "as_ints",
                    "as_floats",
                    "as_strings",
                    "as_bools",
                    "as_sym_bools",
                ):
                    list_output = self.graph.create_node(
                        "call_function",
                        operator.getitem,
                        (fx_node, idx),
                    )
                    meta_val.append([])
                    generate_getitems(meta_val[-1], list_output, arg.value)
                    list_output.meta.update(deserialized_metadata)
                    list_output.meta["val"] = meta_val[-1]
                elif arg.type == "as_none":
                    individual_output = self.graph.create_node(
                        "call_function",
                        operator.getitem,
                        (fx_node, idx),
                        name="as_none",
                    )
                    meta_val.append(None)
                    individual_output.meta['val'] = None
                    individual_output.meta.update(deserialized_metadata)
                else:
                    raise NotImplementedError(f"Unimplemented node output type: {arg}")

        # Convert multiple return types to FX format.
        # In FX, each node only returns one value. So in order to represent
        # multiple return values, we have to emit a `getitem` node for each
        # return value.
        # This performs the inverse mapping of the `serialize_outputs` call in
        # serialization, see [NOTE: Multiple outputs]
        meta_val: List[Any] = []
        if len(serialized_node.outputs) == 1:
            assert isinstance(serialized_node.outputs[0].value, list)
            assert isinstance(serialized_node.outputs[0].value[0], TensorArgument)
            generate_getitems(meta_val, fx_node, serialized_node.outputs[0].as_tensors)
        else:
            generate_getitems(meta_val, fx_node, serialized_node.outputs)

        # also update the metaval for `fx_node` to be a list(meta)
        fx_node.meta["val"] = tuple(meta_val)
        self.serialized_name_to_node[fx_node.name] = fx_node

    def deserialize_metadata(self, metadata: Dict[str, str]) -> Dict[str, Any]:
        ret: Dict[str, Any] = {}
        if stack_trace := metadata.get("stack_trace"):
            ret["stack_trace"] = stack_trace

        def deserialize_meta_func(serialized_target: str):
            module = None
            if serialized_target.startswith("torch.nn"):
                module = torch.nn
                serialized_target_names = serialized_target.split(".")[2:]
            elif serialized_target.startswith("torch"):
                module = torch
                serialized_target_names = serialized_target.split(".")[1:]
            else:
                return self.deserialize_operator(serialized_target)

            target = module
            for name in serialized_target_names:
                if not hasattr(target, name):
                    return serialized_target
                else:
                    target = getattr(target, name)
            return target

        if nn_module_stack_str := metadata.get("nn_module_stack"):
            # Originally serialized to "key,orig_path,type_str"
            def import_nn_module_stack(key, path, ty):
                return key, (path, ty)

            # Helper function that splits strings by commas except for those
            # encapsulated by parens, which are valid traces.
            # TODO: Currently this is needed due to indexing Sequential
            # layers introducing names in the form "layer.slice(1, None, None)".
            # If that naming is improved, this fancier splitting can probably be
            # reverted to a simple split by comma.
            def metadata_split(metadata):
                # Remove the parentheses and commas inside them
                metadata = re.sub(r'\(.*?\)', '', metadata)
                # Split the string by comma, except for those inside parentheses
                return re.split(r'(?<!\()\s*,\s*(?!\()', metadata)

            nn_module_stack = dict(
                import_nn_module_stack(*metadata_split(item))
                for item in nn_module_stack_str.split(ST_DELIMITER)
            )
            ret["nn_module_stack"] = nn_module_stack

        if source_fn_st_str := metadata.get("source_fn_stack"):
            # Originally serializes to "fx_node_name,op_str"
            source_fn_st = []
            for source_fn_str in source_fn_st_str.split(ST_DELIMITER):
                name, target_str = source_fn_str.split(",")
                source_fn_st.append((name, deserialize_meta_func(target_str)))
            ret["source_fn_stack"] = source_fn_st

        if torch_fn_str := metadata.get("torch_fn"):
            ret["torch_fn"] = tuple(torch_fn_str.split(ST_DELIMITER))

        if custom_str := metadata.get("custom"):
            ret["custom"] = json.loads(custom_str)

        return ret

    def deserialize_argument_spec(self, x: Argument) -> ep.ArgumentSpec:
        if x.type == "as_tensor":
            return ep.TensorArgument(name=x.as_tensor.name)
        elif x.type == "as_sym_int":
            return ep.SymIntArgument(name=x.as_sym_int.as_name)
        elif x.type == "as_custom_obj":
            return ep.ConstantArgument(name=x.as_custom_obj.name, value=self.deserialize_input(x))
        else:
            return ep.ConstantArgument(name="", value=self.deserialize_input(x))

    def deserialize_module_call_signature(
        self, module_call_signature: ModuleCallSignature
    ) -> ep.ModuleCallSignature:
        return ep.ModuleCallSignature(
            inputs=[
                self.deserialize_argument_spec(x) for x in module_call_signature.inputs
            ],
            outputs=[
                self.deserialize_argument_spec(x) for x in module_call_signature.outputs
            ],
            in_spec=treespec_loads(module_call_signature.in_spec),
            out_spec=treespec_loads(module_call_signature.out_spec),
            forward_arg_names=names if (names := module_call_signature.forward_arg_names) else None,
        )

    def deserialize_module_call_graph(
        self, module_call_graph: List[ModuleCallEntry]
    ) -> List[ep.ModuleCallEntry]:
        return [
            ep.ModuleCallEntry(
                fqn=entry.fqn,
                signature=(
                    self.deserialize_module_call_signature(entry.signature)
                    if entry.signature
                    else None
                ),
            )
            for entry in module_call_graph
        ]


@final
class ExportedProgramDeserializer(metaclass=Final):
    def __init__(self, expected_opset_version: Optional[Dict[str, int]] = None):
        self.expected_opset_version: Dict[str, int] = {}
        if expected_opset_version:
            self.expected_opset_version.update(expected_opset_version)
        if "aten" not in self.expected_opset_version:
            self.expected_opset_version["aten"] = torch._C._get_max_operator_version()

    def deserialize_range_constraints(
        self,
        symbol_name_to_range: Dict[str, symbolic_shapes.ValueRanges],
        symbol_name_to_symbol: Dict[str, sympy.Symbol],
    ) -> Dict[sympy.Symbol, ValueRanges]:
        range_constraints = {}
        for k, v in symbol_name_to_range.items():
            if symbol := symbol_name_to_symbol.get(k):
                range_constraints[symbol] = v  # type: ignore[arg-type]
            else:
                log.warning(f"Symbol {k} did not appear in the graph that was deserialized")  # noqa: G004
        return range_constraints

    def deserialize(
        self,
        exported_program: ExportedProgram,
        state_dict: Union[Dict[str, torch.Tensor], bytes],
        constants: Union[Dict[str, torch.Tensor], bytes],
        example_inputs: Optional[Union[Tuple[Tuple[torch.Tensor, ...], Dict[str, Any]], bytes]] = None,
        *,
        _unsafe_skip_version_check=False,
    ) -> ep.ExportedProgram:
        assert isinstance(exported_program, ExportedProgram)
        version = exported_program.schema_version

        # TODO(zhxchen17) blocked on thrift schema refactor
        if version.major != SCHEMA_VERSION[0] and not (version.major == 0 and version.minor == 0):
            if not _unsafe_skip_version_check:
                raise SerializeError(
                    f"Serialized schema version {exported_program.schema_version} "
                    f"does not match our current schema version {SCHEMA_VERSION}."
                )

        symbol_name_to_range = {
            k: symbolic_shapes.ValueRanges(
                _int_to_sympy_int(v.min_val, -int_oo), _int_to_sympy_int(v.max_val, int_oo)
            )
            for k, v in exported_program.range_constraints.items()
        }
        res = (
            GraphModuleDeserializer()
            .deserialize(
                exported_program.graph_module,
                state_dict,
                constants,
                example_inputs,
                symbol_name_to_range,
            )
        )
        range_constraints = self.deserialize_range_constraints(
            symbol_name_to_range,
            res.names_to_symbols,
        )

        return ep.ExportedProgram(
            root=res.graph_module,
            graph=res.graph_module.graph,
            graph_signature=res.signature,
            state_dict=res.state_dict,  # type: ignore[arg-type]
            range_constraints=range_constraints,
            module_call_graph=res.module_call_graph,
            example_inputs=res.example_inputs,
            constants=res.constants,
            verifiers=[load_verifier(v) for v in exported_program.verifiers],
        )


class EnumEncoder(json.JSONEncoder):
    def default(self, obj):
        if isinstance(obj, Enum):
            return obj.value
        if isinstance(obj, bytes):
            return base64.b64encode(obj).decode("utf-8")
        return super().default(obj)


def _dataclass_to_dict(obj):
    if isinstance(obj, _Union):
        return {obj.type: _dataclass_to_dict(obj.value)}
    elif dataclasses.is_dataclass(obj):
        return {
            f.name: _dataclass_to_dict(getattr(obj, f.name))
            for f in dataclasses.fields(obj)
            if not (f.default is None and getattr(obj, f.name) is None)
        }
    elif isinstance(obj, list):
        return [_dataclass_to_dict(x) for x in obj]
    elif isinstance(obj, tuple):
        return tuple(_dataclass_to_dict(x) for x in obj)
    elif isinstance(obj, dict):
        return {k: _dataclass_to_dict(v) for k, v in obj.items()}
    else:
        return obj


def serialize(
    exported_program: ep.ExportedProgram,
    opset_version: Optional[Dict[str, int]] = None,
) -> SerializedArtifact:
    serialized_program = ExportedProgramSerializer(opset_version).serialize(
        exported_program
    )
    assert isinstance(serialized_program.exported_program, ExportedProgram)

    json_program = json.dumps(
        _dataclass_to_dict(serialized_program.exported_program), cls=EnumEncoder
    )
    json_bytes = json_program.encode("utf-8")
    artifact = SerializedArtifact(
        json_bytes,
        serialized_program.state_dict,
        serialized_program.constants,
        serialized_program.example_inputs
    )
    return artifact


def _dict_to_dataclass(cls, data):
    assert not isinstance(cls, str), f"Unresolved class type: '{cls}'."
    if typing.get_origin(cls) == Annotated:
        return _dict_to_dataclass(cls.__origin__, data)
    if typing.get_origin(cls) == typing.Union and type(None) in typing.get_args(cls):
        if data is None:
            return None
        ty_args = typing.get_args(cls)
        assert len(ty_args) == 2
        return _dict_to_dataclass(ty_args[0], data)
    elif isinstance(cls, type) and issubclass(cls, _Union):
        assert isinstance(data, dict)
        assert len(data) == 1
        _type = next(iter(data.keys()))
        _value = next(iter(data.values()))
        assert isinstance(_type, str)
        field_type = cls.__annotations__[_type]
        return cls.create(**{_type: _dict_to_dataclass(field_type, _value)})
    elif dataclasses.is_dataclass(cls):
        obj = cls(**data)  # type: ignore[assignment,operator]
        type_hints = typing.get_type_hints(cls)
        for f in dataclasses.fields(cls):
            name = f.name
            new_field_obj = _dict_to_dataclass(type_hints[name], getattr(obj, name))
            setattr(obj, name, new_field_obj)
        return obj
    elif isinstance(data, list):
        if len(data) == 0:
            return data
        d_type = typing.get_args(cls)[0]
        return [_dict_to_dataclass(d_type, d) for d in data]
    elif isinstance(data, dict):
        v_type = typing.get_args(cls)[1]
        return {k: _dict_to_dataclass(v_type, v) for k, v in data.items()}
    return data


def deserialize(
    artifact: SerializedArtifact,
    expected_opset_version: Optional[Dict[str, int]] = None,
    *,
    _unsafe_skip_version_check=False,
) -> ep.ExportedProgram:
    assert isinstance(artifact.exported_program, bytes)
    exported_program_str = artifact.exported_program.decode("utf-8")
    exported_program_dict = json.loads(exported_program_str)
    serialized_exported_program = _dict_to_dataclass(ExportedProgram, exported_program_dict)
    return (
        ExportedProgramDeserializer(expected_opset_version)
        .deserialize(
            serialized_exported_program,
            artifact.state_dict,
            artifact.constants,
            artifact.example_inputs,
            _unsafe_skip_version_check=_unsafe_skip_version_check,
        )
    )


def _canonicalize_graph(
    sorted_inputs, sorted_outputs, graph
) -> Tuple[Graph, Dict[str, str]]:
    def _get_argument(a: Argument):
        if a.type == "as_none":
            return None
        elif a.type == "as_tensor":
            return a.as_tensor
        elif a.type == "as_tensors":
            return a.as_tensors
        elif a.type == "as_int":
            return None
        elif a.type == "as_ints":
            return None
        elif a.type == "as_float":
            return None
        elif a.type == "as_floats":
            return None
        elif a.type == "as_string":
            return None
        elif a.type == "as_strings":
            return None
        elif a.type == "as_sym_int":
            return a.as_sym_int
        elif a.type == "as_sym_ints":
            return a.as_sym_ints
        elif a.type == "as_scalar_type":
            return None
        elif a.type == "as_memory_format":
            return None
        elif a.type == "as_layout":
            return None
        elif a.type == "as_device":
            return None
        elif a.type == "as_bool":
            return None
        elif a.type == "as_bools":
            return None
        elif a.type == "as_sym_bool":
            return a.as_sym_bool
        elif a.type == "as_sym_bools":
            return a.as_sym_bools
        elif a.type == "as_graph":
            return None
        elif a.type == "as_optional_tensors":
            return a.as_optional_tensors
        elif a.type == "as_custom_obj":
            return None
        elif a.type == "as_operator":
            return None
        else:
            raise AssertionError(f"Unknown input type to the ExportedProgram: {a}")

    # Stage 1: Reorder named items.
    def for_args(f, a):
        assert isinstance(a, Argument)
        pytree.tree_map(f, _get_argument(a))

    def sort_nodes(nodes):
        @dataclass
        class Edges:
            outs: List[int]
            ins: int

        graph_inputs: Set[str] = set()
        def_table: Dict[str, int] = {}
        edges: Dict[int, Edges] = {}
        candidates: List[Tuple[str, List[Tuple[str, List[int]]], int]] = []
        rank: Dict[str, int] = {}
        ret: List[Node] = []

        def get_name(a) -> Optional[str]:
            if a is None:
                return None
            if isinstance(a, TensorArgument):
                return a.name
            elif isinstance(a, (SymIntArgument, SymBoolArgument)):
                if a.type == "as_name":
                    return a.as_name
                elif a.type in ("as_int", "as_bool"):
                    return None
                else:
                    raise AssertionError(f"Unknown argument type: {a}")
            elif isinstance(a, OptionalTensorArgument):
                if a.type == "as_tensor":
                    return a.as_tensor.name
                elif a.type == "as_none":
                    return None
                else:
                    raise AssertionError(f"Unknown optional tensor type: {a}")
            else:
                raise AssertionError(f"Unknown argument type: {a}")

        for i in sorted_inputs:

            def add_input(a):
                if s := get_name(a):
                    graph_inputs.add(s)

            for_args(add_input, i)

        for idx, node in enumerate(nodes):

            def add_def(a):
                if s := get_name(a):
                    assert s not in def_table
                    def_table[s] = idx

            for o in node.outputs:
                for_args(add_def, o)

            edges[idx] = Edges([], 0)

        for idx, user in enumerate(nodes):

            def add_edge(a):
                if s := get_name(a):
                    if s not in def_table:
                        assert s in graph_inputs
                        return
                    src = def_table[s]
                    edges[src].outs.append(idx)
                    edges[idx].ins += 1

            for i in user.inputs:
                for_args(add_edge, i.arg)

        def add_rank(a):
            if s := get_name(a):
                assert s not in rank
                rank[s] = len(rank)

        def get_rank(a):
            if s := get_name(a):
                return rank[s]
            else:
                return -1

        for i in sorted_inputs:
            for_args(add_rank, i)

        def add_candidate(idx: int):
            def get_ranks(i):
                ranks = []
                for_args(lambda x: ranks.append(get_rank(x)), i)
                return ranks

            node = nodes[idx]
            args_rank = [(a.name, get_ranks(a.arg)) for a in node.inputs]
            heapq.heappush(candidates, (node.target, args_rank, idx))

        for idx, e in edges.items():
            if e.ins == 0:
                add_candidate(idx)

        while len(candidates) > 0:
            _, _, idx = heapq.heappop(candidates)
            node = nodes[idx]
            for o in node.outputs:
                for_args(add_rank, o)
            ret.append(node)
            assert idx in edges
            for user in edges[idx].outs:
                e = edges[user]
                assert e.ins > 0
                e.ins -= 1
                if e.ins == 0:
                    add_candidate(user)
            edges[idx].outs.clear()

        return ret

    sorted_nodes = sort_nodes(graph.nodes)
    assert len(sorted_nodes) == len(graph.nodes)

    # Stage 2: Rename nodes.
    name_table: Dict[str, str] = {}

    def rename_def(a):
        def _rename(arg_name, values):
            new_name = f"_{len(name_table)}"
            assert arg_name not in name_table
            name_table[arg_name] = new_name
            assert arg_name in values
            values[new_name] = values.pop(arg_name)
            return new_name

        if a is None:
            return
        if isinstance(a, TensorArgument):
            a.name = _rename(a.name, graph.tensor_values)
        elif isinstance(a, SymIntArgument):
            if a.type == "as_name":
                a.as_name = _rename(a.as_name, graph.sym_int_values)
        elif isinstance(a, SymBoolArgument):
            if a.type == "as_name":
                a.as_name = _rename(a.as_name, graph.sym_bool_values)
        else:
            raise AssertionError(f"Unknown argument type: {a}")

    def replace_use(a):
        if a is None:
            return
        if isinstance(a, TensorArgument):
            a.name = name_table.get(a.name, a.name)
        elif isinstance(a, SymIntArgument):
            if a.type == "as_name":
                a.as_name = name_table.get(a.as_name, a.as_name)
        elif isinstance(a, SymBoolArgument):
            if a.type == "as_name":
                a.as_name = name_table.get(a.as_name, a.as_name)
        elif isinstance(a, OptionalTensorArgument):
            if a.type == "as_tensor":
                a.as_tensor.name = name_table.get(a.as_tensor.name, a.as_tensor.name)
        else:
            raise AssertionError(f"Unknown argument type: {a}")

    for i in sorted_inputs:
        for_args(rename_def, i)

    for n in sorted_nodes:
        for o in n.outputs:
            for_args(rename_def, o)

    for n in sorted_nodes:
        for i in n.inputs:
            for_args(replace_use, i.arg)

    for o in sorted_outputs:
        for_args(replace_use, o)

    # Stage 3: Remove unstable fields.
    for n in sorted_nodes:
        n.metadata.clear()

    # Stage 4: Aggregate values.
    sorted_tensor_values = dict(sorted(graph.tensor_values.items(), key=operator.itemgetter(0)))
    sorted_sym_int_values = dict(
        sorted(graph.sym_int_values.items(), key=operator.itemgetter(0))
    )
    sorted_sym_bool_values = dict(
        sorted(graph.sym_bool_values.items(), key=operator.itemgetter(0))
    )

    # Stage 5: Recurse in subgraphs.
    counter = 0
    for node in sorted_nodes:
        for i in node.inputs:
            a = i.arg
            if a.type == "as_graph":
                a.as_graph.graph, _ = _canonicalize_graph(
                    a.as_graph.graph.inputs, a.as_graph.graph.outputs, a.as_graph.graph
                )
                a.as_graph.name = f"_g{counter}"
                counter += 1

    graph = Graph(
        inputs=sorted_inputs,
        outputs=sorted_outputs,
        nodes=sorted_nodes,
        tensor_values=sorted_tensor_values,
        sym_int_values=sorted_sym_int_values,
        sym_bool_values=sorted_sym_bool_values,
        is_single_tensor_return=graph.is_single_tensor_return,
    )
    return graph, name_table


def canonicalize(ep: ExportedProgram) -> ExportedProgram:
    """
    Normalize a serialized ExportedProgram, so that different eager program which
    shares the same semantics can get a single representation on disk.

    This function canonicalizes an ExportedProgram by:

    1. Sorting nodes in topological order.
    2. Rename nodes to have unique names.
    3. Remove unstable fields.
    4. Aggregate the above program fields.
    5. Recurse in subgraphs.

    Args:
        ep (ExportedProgram): The ExportedProgram to canonicalize.

    Returns:
        ExportedProgram: The canonicalized exported program.
    """
    ep = copy.deepcopy(ep)

    opset_version = dict(sorted(ep.opset_version.items(), key=operator.itemgetter(0)))
    range_constraints = dict(sorted(ep.range_constraints.items(), key=operator.itemgetter(0)))
    module_call_graph = sorted(ep.graph_module.module_call_graph, key=lambda x: x.fqn)
    signature = ep.graph_module.signature
    graph = ep.graph_module.graph

    assert len(graph.inputs) == len(signature.input_specs)
    assert len(graph.outputs) == len(signature.output_specs)

    def rank_input(inp) -> Tuple[int, Optional[str], int]:
        idx, (arg, spec) = inp
        assert isinstance(spec, InputSpec)
        if spec.type == "user_input":
            return 5, None, idx
        elif spec.type == "parameter":
            return 1, spec.parameter.parameter_name, idx
        elif spec.type == "buffer":
            return 2, spec.buffer.buffer_name, idx
        elif spec.type == "tensor_constant":
            return 3, spec.tensor_constant.tensor_constant_name, idx
        elif spec.type == "custom_obj":
            return 4, spec.custom_obj.custom_obj_name, idx
        elif spec.type == "token":
            return 0, None, idx
        elif spec.type == "constant_input":
            return 6, spec.constant_input.name, idx
        else:
            raise AssertionError(f"Unknown input type: {spec}")

    def rank_output(out) -> Tuple[int, Optional[str], int]:
        idx, (arg, spec) = out
        assert isinstance(spec, OutputSpec)
        if spec.type == "user_output":
            return 3, None, idx
        elif spec.type == "loss_output":
            return 3, None, idx
        elif spec.type == "buffer_mutation":
            return 1, spec.buffer_mutation.buffer_name, idx
        elif spec.type == "gradient_to_parameter":
            return 4, spec.gradient_to_parameter.parameter_name, idx
        elif spec.type == "gradient_to_user_input":
            return 5, None, idx
        elif spec.type == "user_input_mutation":
            return 2, None, idx
        elif spec.type == "token":
            return 0, None, idx
        else:
            raise AssertionError(f"Unknown output type: {spec}")

    sorted_ins = sorted(
        enumerate(zip(graph.inputs, signature.input_specs)), key=rank_input
    )

    if len(sorted_ins) > 0:
        sorted_inputs, input_specs = zip(*(i for idx, i in sorted_ins))  # type: ignore[assignment]
    else:
        sorted_inputs = ()
        input_specs = ()

    sorted_outs = sorted(
        enumerate(zip(graph.outputs, signature.output_specs)), key=rank_output
    )
    sorted_outputs, output_specs = zip(*(i for idx, i in sorted_outs))  # type: ignore[assignment]

    sorted_graph, replace_table = _canonicalize_graph(
        sorted_inputs, sorted_outputs, graph
    )

    def replace_input(inp):
        assert isinstance(spec, InputSpec)
        if spec.type == "user_input":
            arg = spec.user_input.arg
            if arg.type == "as_tensor":
                t = arg.as_tensor
                t.name = replace_table[t.name]
            elif arg.type == "as_sym_int":
                s = arg.as_sym_int
                if s.type == "as_name":
                    s.as_name = replace_table[s.as_name]
                elif s.type == "as_int":
                    pass
                else:
                    raise AssertionError(f"Unknown sym_int type: {s}")
            elif arg.type in (
                "as_none",
                "as_bool",
                "as_int",
                "as_float",
                "as_string",
                "as_custom_obj",
            ):
                return
            else:
                raise AssertionError(f"Unknown input type: {arg}")
        elif spec.type == "parameter":
            t = spec.parameter.arg
            t.name = replace_table[t.name]
        elif spec.type == "buffer":
            t = spec.buffer.arg
            t.name = replace_table[t.name]
        elif spec.type == "tensor_constant":
            t = spec.tensor_constant.arg
            t.name = replace_table[t.name]
        elif spec.type == "custom_obj":
            return
        elif spec.type == "token":
            tok = spec.token.arg
            tok.name = replace_table[tok.name]
        elif spec.type == "constant_input":
            return
        else:
            raise AssertionError(f"Unknown input type: {spec}")

    def replace_output(out):
        assert isinstance(spec, OutputSpec)
        if spec.type == "user_output":
            arg = spec.user_output.arg
            if arg.type == "as_tensor":
                t = arg.as_tensor
                t.name = replace_table[t.name]
            elif arg.type == "as_sym_int":
                s = arg.as_sym_int
                if s.type == "as_name":
                    s.as_name = replace_table[s.as_name]
                elif s.type == "as_int":
                    pass
                else:
                    raise AssertionError(f"Unknown sym_int type: {s}")
            elif arg.type in ("as_none", "as_int", "as_float", "as_string"):
                return
            else:
                raise AssertionError(f"Unknown input type: {arg}")
        elif spec.type == "loss_output":
            t = spec.loss_output.arg
            t.name = replace_table[t.name]
        elif spec.type == "buffer_mutation":
            t = spec.buffer_mutation.arg
            t.name = replace_table[t.name]
        elif spec.type == "gradient_to_parameter":
            t = spec.gradient_to_parameter.arg
            t.name = replace_table[t.name]
        elif spec.type == "gradient_to_user_input":
            g = spec.gradient_to_user_input
            g.arg.name = replace_table[g.arg.name]
            g.user_input_name = replace_table[g.user_input_name]
        elif spec.type == "user_input_mutation":
            u = spec.user_input_mutation
            u.arg.name = replace_table[u.arg.name]
            u.user_input_name = replace_table[u.user_input_name]
        elif spec.type == "token":
            tok = spec.token.arg
            tok.name = replace_table[tok.name]
        else:
            raise AssertionError(f"Unknown output type: {spec}")

    for spec in input_specs:
        replace_input(spec)

    for spec in output_specs:
        replace_output(spec)

    return ExportedProgram(
        graph_module=GraphModule(
            graph=sorted_graph,
            signature=GraphSignature(
                input_specs=list(input_specs),
                output_specs=list(output_specs),
            ),
            module_call_graph=module_call_graph,
        ),
        opset_version=opset_version,
        range_constraints=range_constraints,
        schema_version=ep.schema_version,
        verifiers=ep.verifiers,
        torch_version=ep.torch_version,
    )


class ExtensionHandler:
    """
    Base class for handling extension operators.
    """
    @classmethod
    def namespace(cls) -> str:
        raise NotImplementedError(f"{cls.__class__} namespace() must be implemented")

    @classmethod
    def to_op_name(cls, op) -> str:
        raise NotImplementedError(f"{cls.__class__} op_name() must be implemented")

    @classmethod
    def from_op_name(cls, name: str):
        raise NotImplementedError(f"{cls.__class__} op_name() must be implemented")

    @classmethod
    def op_schema(cls, op) -> torch.FunctionSchema:
        raise NotImplementedError(f"{cls.__class__} op_schema() must be implemented")


def register_extension(
    op_type: Type[Any],
    extension_handler: Type[ExtensionHandler],
):
    """Register custom de/serialization method for a node with non-standard type."""
    assert issubclass(extension_handler, ExtensionHandler), f"Expected ExtensionHandler, got {extension_handler}."
    assert op_type not in _serialization_registry, f"{op_type} is already registered."
    assert isinstance(op_type, type)  # Maybe a good idea to enforce this first.
    assert not (op_type.__module__.startswith("torch") or op_type.__module__.startswith("builtins"))
    assert extension_handler.namespace() not in _deserialization_registry
    _serialization_registry[op_type] = extension_handler
    _deserialization_registry[extension_handler.namespace()] = extension_handler


def _registered_extension_types():
    return tuple(
        _serialization_registry.keys()
    )


# Registry to store all custom serialization implementations.
# The registry maps a operation to its serialization function (a callable), in their own
# namespace to avoid conflicts.
# Serialization: Op type --> custom handler.
# De-serialization: Namespace --> custom handler.
_serialization_registry: Dict[Type[Any], Type[ExtensionHandler]] = {}
_deserialization_registry: Dict[str, Type[ExtensionHandler]] = {}<|MERGE_RESOLUTION|>--- conflicted
+++ resolved
@@ -86,11 +86,8 @@
     SymBoolArgument,
     SymExpr,
     SymExprHint,
-<<<<<<< HEAD
-=======
     SymFloat,
     SymFloatArgument,
->>>>>>> fda43c98
     SymInt,
     SymIntArgument,
     TensorArgument,
@@ -124,7 +121,7 @@
 
 
 MetaType = Union[
-    FakeTensor, int, torch.SymInt, bool, torch.SymBool, ep.CustomObjArgument
+    FakeTensor, int, torch.SymInt, float, torch.SymFloat, bool, torch.SymBool, ep.CustomObjArgument
 ]
 
 
@@ -175,6 +172,9 @@
 
 _SERIALIZE_TO_TORCH_MEMORY_FORMAT = _reverse_map(_TORCH_TO_SERIALIZE_MEMORY_FORMAT)  # type: ignore[arg-type]
 
+_SYM_FLOAT_OPS = {
+    operator.truediv,
+}
 
 _SYM_INT_OPS = {
     operator.mul,
@@ -207,7 +207,7 @@
 
 assert not any(isinstance(op, torch._ops.OpOverload) for op in _SYM_INT_OPS)
 assert not any(isinstance(op, torch._ops.OpOverload) for op in _SYM_BOOL_OPS)
-
+assert not any(isinstance(op, torch._ops.OpOverload) for op in _SYM_FLOAT_OPS)
 
 @dataclass
 class SerializedArtifact:
@@ -257,6 +257,25 @@
             f"SymInt should be either symbol or int, got `{s}` of type `{type(s)}`"
         )
 
+def serialize_sym_float(s: Union[float, torch.SymFloat]) -> SymFloat:
+    if isinstance(s, (torch.SymFloat, sympy.Symbol, float)):
+        if symbolic_shapes.is_concrete_float(s):
+            return SymFloat.create(as_float=float(s))
+        else:
+            assert isinstance(s, (torch.SymFloat, sympy.Symbol))
+            if s.node.hint is None:
+                return SymFloat.create(as_expr=SymExpr(_print_sympy(s)))
+            else:
+                return SymFloat.create(
+                    as_expr=SymExpr(
+                        _print_sympy(s),
+                        hint=SymExprHint.create(as_float=s.node.hint),
+                    )
+                )
+    else:
+        raise SerializeError(
+            f"SymFloat should be either symbol or float, got `{s}` of type `{type(s)}`"
+        )
 
 def serialize_sym_bool(s: Union[bool, torch.SymBool]) -> SymBool:
     if isinstance(s, (torch.SymBool, bool)):
@@ -431,6 +450,7 @@
     tensor_values: Dict[str, TensorMeta] = field(default_factory=dict)
     sym_int_values: Dict[str, SymInt] = field(default_factory=dict)
     sym_bool_values: Dict[str, SymBool] = field(default_factory=dict)
+    sym_float_values: Dict[str, SymFloat] = field(default_factory=dict)
     is_single_tensor_return: bool = False
     custom_obj_values: Dict[str, CustomObjArgument] = field(default_factory=dict)
 
@@ -474,6 +494,8 @@
             )
         elif isinstance(node.meta["val"], torch.SymInt):
             raise AssertionError("SymInt graph input is not implemented yet.")
+        elif isinstance(node.meta["val"], torch.SymFloat):
+            raise AssertionError("SymFloat graph input is not implemented yet.")
         elif isinstance(node.meta["val"], (int, bool, str, float, type(None))):
             graph_input = self.serialize_input(node.meta["val"])
         elif isinstance(node.meta["val"], ep.CustomObjArgument):
@@ -522,21 +544,25 @@
         if (
             node.target in _SYM_INT_OPS
             or node.target in _SYM_BOOL_OPS
-            or (meta_val is not None and isinstance(meta_val, (torch.SymInt, torch.SymBool)))
+            or node.target in _SYM_FLOAT_OPS
+            or (meta_val is not None and isinstance(meta_val, (torch.SymInt, torch.SymBool, torch.SymFloat)))
         ):
             assert len(node.kwargs) == 0
+
+            # Serialize the node
+            if isinstance(meta_val, torch.SymInt):
+                sym_output = Argument.create(as_sym_int=self.serialize_sym_int_output(node.name, meta_val))
+            elif isinstance(meta_val, torch.SymFloat):
+                sym_output = Argument.create(as_sym_float=self.serialize_sym_float_output(node.name, meta_val))
+            elif isinstance(meta_val, torch.SymBool):
+                sym_output = Argument.create(as_sym_bool=self.serialize_sym_bool_output(node.name, meta_val))
+            else:
+                raise SerializeError(f"Unsupported symbolic type: {type(meta_val)}")
+
             ex_node = Node(
                 target=self.serialize_operator(node.target),
                 inputs=self.serialize_sym_op_inputs(node.target, node.args),
-                outputs=[
-                    Argument.create(
-                        as_sym_int=self.serialize_sym_int_output(node.name, meta_val)
-                    )
-                    if (node.target in _SYM_INT_OPS or isinstance(meta_val, torch.SymInt))
-                    else Argument.create(
-                        as_sym_bool=self.serialize_sym_bool_output(node.name, meta_val)
-                    )
-                ],
+                outputs=[sym_output],
                 metadata=self.serialize_metadata(node),
             )
         elif isinstance(node.target, torch._ops.OpOverload):
@@ -651,7 +677,7 @@
         if isinstance(op, torch._ops.OpOverload):
             args_names = [arg.name for arg in op._schema.arguments]
         else:
-            assert op in _SYM_INT_OPS or op in _SYM_BOOL_OPS
+            assert op in _SYM_INT_OPS or op in _SYM_BOOL_OPS or op in _SYM_FLOAT_OPS
             args_names = list(inspect.signature(op).parameters.keys())
         serialized_args = []
         for args_name, arg in zip(args_names, args):
@@ -717,6 +743,12 @@
         return type(arg) is int or (
             isinstance(arg, torch.fx.Node)
             and arg.name in self.graph_state.sym_int_values
+        )
+
+    def is_sym_float_arg(self, arg) -> bool:
+        return isinstance(arg, float) or (
+            isinstance(arg, torch.fx.Node)
+            and arg.name in self.graph_state.sym_float_values
         )
 
     def is_sym_bool_arg(self, arg) -> bool:
@@ -757,6 +789,10 @@
             elif self.is_sym_int_arg(arg):
                 return Argument.create(
                     as_sym_int=SymIntArgument.create(as_name=arg.name)
+                )
+            elif self.is_sym_float_arg(arg):
+                return Argument.create(
+                    as_sym_float=SymFloatArgument.create(as_name=arg.name)
                 )
             elif self.is_sym_bool_arg(arg):
                 return Argument.create(
@@ -787,6 +823,12 @@
             # For regular FX graph, SymInt arg should be a fx.Node with
             # self.is_sym_int_arg(arg) being true
             return Argument.create(as_sym_int=SymIntArgument.create(as_name=str(arg)))
+        elif isinstance(arg, torch.SymFloat):
+            # This is a special branch for handling SymFloat args in inductor's
+            # ExternalFallbackNode.
+            # For regular FX graph, SymInt arg should be a fx.Node with
+            # self.is_sym_float_arg(arg) being true
+            return Argument.create(as_sym_float=SymFloatArgument.create(as_name=str(arg)))
         elif type(arg) is bool:
             return Argument.create(as_bool=arg)
         elif type(arg) is str:
@@ -847,6 +889,10 @@
                 return Argument.create(
                     as_sym_ints=[SymIntArgument.create(as_name=str(a)) for a in arg]
                 )
+            elif all(isinstance(a, torch.SymFloat) for a in arg):
+                return Argument.create(
+                    as_sym_floats=[SymFloatArgument.create(as_name=str(a)) for a in arg]
+                )
             elif all(self.is_sym_int_arg(a) for a in arg):
                 # list of sym_ints
                 values = []
@@ -856,6 +902,15 @@
                     elif type(a) is int:
                         values.append(SymIntArgument.create(as_int=a))
                 return Argument.create(as_sym_ints=values)
+            elif all(self.is_sym_float_arg(a) for a in arg):
+                # list of sym_float
+                values = []
+                for a in arg:
+                    if isinstance(a, torch.fx.Node):
+                        values.append(SymFloatArgument.create(as_name=a.name))
+                    elif isinstance(a, float):
+                        values.append(SymFloatArgument.create(as_float=a))
+                return Argument.create(as_sym_floats=values)
             elif all(self.is_sym_bool_arg(a) for a in arg):
                 # list of sym_bools
                 values = []
@@ -960,6 +1015,11 @@
         self.graph_state.sym_int_values[name] = serialize_sym_int(meta_val)
         return SymIntArgument.create(as_name=name)
 
+    def serialize_sym_float_output(self, name, meta_val) -> SymFloatArgument:
+        assert name not in self.graph_state.sym_float_values
+        self.graph_state.sym_float_values[name] = serialize_sym_float(meta_val)
+        return SymFloatArgument.create(as_name=name)
+
     def serialize_sym_bool_output(self, name, meta_val) -> SymIntArgument:
         assert name not in self.graph_state.sym_bool_values
         self.graph_state.sym_bool_values[name] = serialize_sym_bool(meta_val)
@@ -1108,6 +1168,8 @@
             return Argument.create(as_tensor=TensorArgument(name=x.name))
         elif isinstance(x, ep.SymIntArgument):
             return Argument.create(as_sym_int=SymIntArgument.create(as_name=x.name))
+        elif isinstance(x, ep.SymFloatArgument):
+            return Argument.create(as_sym_Float=SymFloatArgument.create(as_name=x.name))
         elif isinstance(x, ep.ConstantArgument):
             return self.serialize_input(x.value)
         elif isinstance(x, ep.CustomObjArgument):
@@ -1225,7 +1287,7 @@
                     sub_user_node_name = self._output_node_name_at_index(user_node, i)
                     args.append(self.serialize_tensor_output(sub_user_node_name, m))
                 output_arguments.append(Argument.create(as_tensors=args))
-            elif isinstance(meta, (int, SymInt)):
+            elif isinstance(meta, (int, SymInt, float, SymFloat)):
                 user_node_name = self._output_node_name_at_index(node, idx)
                 output_arguments.append(self.serialize_output(user_node_name, meta))
             else:
@@ -1296,6 +1358,11 @@
             # e.g "-> SymInt"
             return Argument.create(
                 as_sym_int=self.serialize_sym_int_output(name, meta_val)
+            )
+        elif isinstance(meta_val, (int, torch.SymFloat)):
+            # e.g "-> SymFloat"
+            return Argument.create(
+                as_sym_float=self.serialize_sym_float_output(name, meta_val)
             )
         elif isinstance(meta_val, torch.SymBool):
             # e.g "-> SymBool"
@@ -1346,6 +1413,7 @@
             nodes=self.graph_state.nodes,
             tensor_values=self.graph_state.tensor_values,
             sym_int_values=self.graph_state.sym_int_values,
+            sym_float_values=self.graph_state.sym_float_values,
             sym_bool_values=self.graph_state.sym_bool_values,
             custom_obj_values=self.graph_state.custom_obj_values,
             outputs=self.graph_state.outputs,
@@ -1563,6 +1631,20 @@
                 f"SymInt has invalid field type {s.type} with value {s.value}"
             )
 
+    def deserialize_sym_float(self, s: SymFloat) -> Union[float, torch.SymFloat]:
+        val = s.value
+        if s.type == "as_expr":
+            hint = val.hint.as_float if val.hint else None
+            sym = self._parse_sym_expr(val.expr_str, hint)
+            return self.shape_env.create_symfloatnode(sym, hint=hint)
+        elif s.type == "as_float":
+            assert isinstance(val, float)
+            return val
+        else:
+            raise SerializeError(
+                f"SymFloat has invalid field type {s.type} with value {s.value}"
+            )
+
     def deserialize_sym_bool(self, s: SymBool) -> Union[bool, torch.SymBool]:
         val = s.value
         if s.type == "as_expr":
@@ -1606,8 +1688,12 @@
             return self.serialized_name_to_node[output.as_sym_int.as_name]
         elif output.type == "as_sym_bool":
             return self.serialized_name_to_node[output.as_sym_bool.as_name]
+        elif output.type == "as_sym_float":
+            return self.serialized_name_to_node[output.as_sym_float.as_name]
         elif output.type == "as_int":
             return output.as_int
+        elif output.type == "as_float":
+            return output.as_float
         elif output.type == "as_none":
             return None
         else:
@@ -1622,6 +1708,9 @@
         for name, sym_int_value in serialized_graph.sym_int_values.items():
             self.serialized_name_to_meta[name] = self.deserialize_sym_int(sym_int_value)
 
+        for name, sym_int_value in serialized_graph.sym_float_values.items():
+            self.serialized_name_to_meta[name] = self.deserialize_sym_float(sym_int_value)
+
         for name, sym_bool_value in serialized_graph.sym_bool_values.items():
             self.serialized_name_to_meta[name] = self.deserialize_sym_bool(
                 sym_bool_value
@@ -1634,7 +1723,7 @@
 
         # Inputs: convert to placeholder nodes in FX.
         for i, input_ in enumerate(serialized_graph.inputs):
-            if input_.type in ("as_tensor", "as_sym_int", "as_custom_obj"):
+            if input_.type in ("as_tensor", "as_sym_int", "as_sym_float", "as_custom_obj"):
                 node_name = input_.value.name
                 placeholder_node = self.graph.placeholder(node_name)
                 # FX might declare a name illegal (e.g. some nn.Modules use "input" as forward() arguments)
@@ -1690,6 +1779,7 @@
         if (
             target in _SYM_BOOL_OPS
             or target in _SYM_INT_OPS
+            or target in _SYM_FLOAT_OPS
             or target == torch.ops.aten.item.default  # this can produce either SymInt or SymBool
         ):
             name = serialized_node.outputs[0].value.as_name
@@ -2027,6 +2117,8 @@
             return inp.as_string
         elif typ_ == "as_sym_int":
             return self.deserialize_sym_argument(inp.as_sym_int)
+        elif typ_ == "as_sym_float":
+            return self.deserialize_sym_argument(inp.as_sym_float)
         elif typ_ == "as_sym_bool":
             return self.deserialize_sym_argument(inp.as_sym_bool)
         elif isinstance(value, list):
@@ -2038,7 +2130,7 @@
             elif typ_ in ("as_ints", "as_floats", "as_bools", "as_strings"):
                 # convert from serialized.python.types.List to python list
                 return list(value)
-            elif typ_ in ("as_sym_ints", "as_sym_bools"):
+            elif typ_ in ("as_sym_ints", "as_sym_bools", "as_sym_floats"):
                 return [self.deserialize_sym_argument(arg) for arg in value]
             elif typ_ == "as_optional_tensors":
 
@@ -2083,6 +2175,11 @@
                 return sym_arg.as_int
             elif sym_arg.type == "as_name":
                 return self.serialized_name_to_node[sym_arg.as_name]
+        elif isinstance(sym_arg, SymFloatArgument):
+            if sym_arg.type == "as_float":
+                return sym_arg.as_float
+            elif sym_arg.type == "as_name":
+                return self.serialized_name_to_node[sym_arg.as_name]
         elif isinstance(sym_arg, SymBoolArgument):
             if sym_arg.type == "as_bool":
                 return sym_arg.as_bool
@@ -2104,7 +2201,7 @@
             self.sync_fx_node(serialized_node.outputs[0].as_tensor.name, fx_node)
             return
         elif len(serialized_node.outputs) == 1 and isinstance(
-            serialized_node.outputs[0].value, (SymIntArgument, SymBoolArgument)
+            serialized_node.outputs[0].value, (SymIntArgument, SymBoolArgument, SymFloatArgument)
         ):
             self.sync_fx_node(serialized_node.outputs[0].value.as_name, fx_node)
             return
@@ -2119,13 +2216,15 @@
         def generate_getitem(
             meta_val,
             fx_node: torch.fx.Node,
-            arg: Union[TensorArgument, SymIntArgument],
+            arg: Union[TensorArgument, SymIntArgument, SymFloatArgument],
             idx: int,
         ):
             if isinstance(arg, TensorArgument):
                 name = arg.name
             elif isinstance(arg, SymIntArgument):
                 name = arg.as_name
+            elif isinstance(arg, SymFloatArgument):
+                name = arg.as_name
             else:
                 raise AssertionError(
                     f"generate_getitem got unknown argument type {type(arg)}"
@@ -2144,13 +2243,7 @@
 
         def generate_getitems(meta_val, fx_node: torch.fx.Node, args):
             for idx, arg in enumerate(args):
-<<<<<<< HEAD
-                if isinstance(arg, Argument):
-                    arg = arg.value
-                if isinstance(arg, (TensorArgument, SymIntArgument)):
-=======
                 if isinstance(arg, (TensorArgument, SymIntArgument, SymFloatArgument)):
->>>>>>> fda43c98
                     generate_getitem(meta_val, fx_node, arg, idx)
                     continue
 
@@ -2275,6 +2368,8 @@
             return ep.TensorArgument(name=x.as_tensor.name)
         elif x.type == "as_sym_int":
             return ep.SymIntArgument(name=x.as_sym_int.as_name)
+        elif x.type == "as_sym_float":
+            return ep.SymFloatArgument(name=x.as_sym_float.as_name)
         elif x.type == "as_custom_obj":
             return ep.ConstantArgument(name=x.as_custom_obj.name, value=self.deserialize_input(x))
         else:
@@ -2522,6 +2617,10 @@
             return a.as_sym_int
         elif a.type == "as_sym_ints":
             return a.as_sym_ints
+        elif a.type == "as_sym_float":
+            return a.as_sym_float
+        elif a.type == "as_sym_floats":
+            return a.as_sym_floats
         elif a.type == "as_scalar_type":
             return None
         elif a.type == "as_memory_format":
@@ -2572,10 +2671,10 @@
                 return None
             if isinstance(a, TensorArgument):
                 return a.name
-            elif isinstance(a, (SymIntArgument, SymBoolArgument)):
+            elif isinstance(a, (SymIntArgument, SymBoolArgument, SymFloatArgument)):
                 if a.type == "as_name":
                     return a.as_name
-                elif a.type in ("as_int", "as_bool"):
+                elif a.type in ("as_int", "as_bool", "as_float"):
                     return None
                 else:
                     raise AssertionError(f"Unknown argument type: {a}")
@@ -2690,6 +2789,9 @@
         elif isinstance(a, SymIntArgument):
             if a.type == "as_name":
                 a.as_name = _rename(a.as_name, graph.sym_int_values)
+        elif isinstance(a, SymFloatArgument):
+            if a.type == "as_name":
+                a.as_name = _rename(a.as_name, graph.sym_float_values)
         elif isinstance(a, SymBoolArgument):
             if a.type == "as_name":
                 a.as_name = _rename(a.as_name, graph.sym_bool_values)
@@ -2701,7 +2803,7 @@
             return
         if isinstance(a, TensorArgument):
             a.name = name_table.get(a.name, a.name)
-        elif isinstance(a, SymIntArgument):
+        elif isinstance(a, (SymIntArgument, SymFloatArgument)):
             if a.type == "as_name":
                 a.as_name = name_table.get(a.as_name, a.as_name)
         elif isinstance(a, SymBoolArgument):
@@ -2736,6 +2838,9 @@
     sorted_sym_int_values = dict(
         sorted(graph.sym_int_values.items(), key=operator.itemgetter(0))
     )
+    sorted_sym_float_values = dict(
+        sorted(graph.sym_float_values.items(), key=operator.itemgetter(0))
+    )
     sorted_sym_bool_values = dict(
         sorted(graph.sym_bool_values.items(), key=operator.itemgetter(0))
     )
@@ -2758,6 +2863,7 @@
         nodes=sorted_nodes,
         tensor_values=sorted_tensor_values,
         sym_int_values=sorted_sym_int_values,
+        sym_float_values=sorted_sym_float_values,
         sym_bool_values=sorted_sym_bool_values,
         is_single_tensor_return=graph.is_single_tensor_return,
     )
@@ -2868,6 +2974,14 @@
                     pass
                 else:
                     raise AssertionError(f"Unknown sym_int type: {s}")
+            elif arg.type == "as_sym_float":
+                f = arg.as_sym_float
+                if f.type == "as_name":
+                    f.as_name = replace_table[f.as_name]
+                elif f.type == "as_float":
+                    pass
+                else:
+                    raise AssertionError(f"Unknown sym_float type: {f}")
             elif arg.type in (
                 "as_none",
                 "as_bool",
@@ -2913,6 +3027,14 @@
                     pass
                 else:
                     raise AssertionError(f"Unknown sym_int type: {s}")
+            elif arg.type == "as_sym_float":
+                f = arg.as_sym_float
+                if f.type == "as_name":
+                    f.as_name = replace_table[f.as_name]
+                elif f.type == "as_float":
+                    pass
+                else:
+                    raise AssertionError(f"Unknown sym_float type: {f}")
             elif arg.type in ("as_none", "as_int", "as_float", "as_string"):
                 return
             else:
