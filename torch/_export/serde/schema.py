--- conflicted
+++ resolved
@@ -309,15 +309,11 @@
     range_constraints: Dict[str, RangeConstraint]
     equality_constraints: List[Tuple[Tuple[str, int], Tuple[str, int]]]
     schema_version: int
-<<<<<<< HEAD
-    example_inputs: Optional[Tuple[List[bytes], Dict[str, bytes]]]
+    dialect: str
 
 
 @dataclass
 class SerializedArtifact:
     serialized_exported_program: bytes
     serialized_satte_dict: bytes
-    serialized_tensor_constants: bytes
-=======
-    dialect: str
->>>>>>> c4952490
+    serialized_tensor_constants: bytes