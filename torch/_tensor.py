# mypy: allow-untyped-defs
import copyreg
import enum
import functools
import warnings
from collections import OrderedDict
from copy import deepcopy
from numbers import Number
from typing import Any, Callable, cast, Optional, Union

import torch
import torch._C as _C
from torch._namedtensor_internals import (
    check_serializing_named_tensor,
    is_ellipsis,
    resolve_ellipsis,
    single_ellipsis_index,
    unzip_namedshape,
    update_names,
)
from torch.overrides import (
    get_default_nowrap_functions,
    handle_torch_function,
    has_torch_function,
    has_torch_function_unary,
    has_torch_function_variadic,
)


def _handle_torch_function_and_wrap_type_error_to_not_implemented(f):
    assigned = functools.WRAPPER_ASSIGNMENTS

    @functools.wraps(f, assigned=assigned)
    def wrapped(*args, **kwargs):
        try:
            # See https://github.com/pytorch/pytorch/issues/75462
            if has_torch_function(args):
                return handle_torch_function(wrapped, args, *args, **kwargs)
            return f(*args, **kwargs)
        except TypeError:
            return NotImplemented

    return wrapped


# Should not be used, this is kept only for BC of loading old serialized Tensor subclasses
def _rebuild_from_type(func, type, args, dict):
    if type is Tensor:
        return func(*args)

    ret = func(*args).as_subclass(type)
    ret.__dict__ = dict
    return ret


def _rebuild_from_type_v2(func, new_type, args, state):
    ret = func(*args)
    if type(ret) is not new_type:
        ret = ret.as_subclass(new_type)
    # Tensor does define __setstate__ even though it doesn't define
    # __getstate__. So only use __setstate__ if it is NOT the one defined
    # on Tensor
    if (
        getattr(ret.__class__, "__setstate__", Tensor.__setstate__)
        is not Tensor.__setstate__
    ):
        ret.__setstate__(state)
    else:
        ret = torch._utils._set_obj_state(ret, state)
    return ret


def _dtype_to_typestr(dtype):
    # CUDA devices are little-endian and tensors are stored in native byte
    # order. 1-byte entries are endian-agnostic.
    return {
        torch.complex64: "<c8",
        torch.complex128: "<c16",
        torch.bfloat16: "<V2",  # Same as ml_dtypes.bfloat16.dtype.str.
        torch.float16: "<f2",
        torch.float32: "<f4",
        torch.float64: "<f8",
        torch.uint8: "|u1",
        torch.int8: "|i1",
        torch.uint16: "<u2",
        torch.int16: "<i2",
        torch.uint32: "<u4",
        torch.int32: "<i4",
        torch.uint64: "<u8",
        torch.int64: "<i8",
        torch.bool: "|b1",
    }[dtype]


# NB: If you subclass Tensor, and want to share the subclassed class
# across processes, you must also update torch/multiprocessing/reductions.py
# to define a ForkingPickler serialization mode for the class.
#
# NB: If you add a new method to Tensor, you must update
# torch/_C/__init__.pyi.in to add a type annotation for your method;
# otherwise, it will not show up in autocomplete.
class Tensor(torch._C.TensorBase):
    _is_param: bool

    def _clear_non_serializable_cached_data(self):
        r"""Clears any data cached in the tensor's ``__dict__`` that would prevent the tensor
        from being serialized.

        For example, subclasses with custom dispatched sizes / strides cache this info in
        non-serializable PyCapsules within the ``__dict__``, and this must be cleared out for
        serialization to function.

        Any subclass that overrides this MUST call ``super()._clear_non_serializable_cached_data().``
        Additional data cleared within the override must be able to be re-cached transparently
        to avoid breaking subclass functionality.
        """
        if has_torch_function_unary(self):
            return handle_torch_function(
                Tensor._clear_non_serializable_cached_data, (self,), self
            )
        # NB: Wrapper subclasses that implement custom-dispatched sizes / strides cache
        # this info via non-serializable PyCapsules.
        CACHED_SIZES_STRIDES_KEYS = [
            "_sym_sizes_capsule",
            "_sym_sizes_capsule_len",
            "_sym_strides_capsule",
            "_sym_strides_capsule_len",
        ]
        for key in CACHED_SIZES_STRIDES_KEYS:
            self.__dict__.pop(key, None)

    def __deepcopy__(self, memo):
        if has_torch_function_unary(self):
            return handle_torch_function(Tensor.__deepcopy__, (self,), self, memo)
        if not self.is_leaf:
            raise RuntimeError(
                "Only Tensors created explicitly by the user "
                "(graph leaves) support the deepcopy protocol at the moment.  "
                "If you were attempting to deepcopy a module, this may be because "
                "of a torch.nn.utils.weight_norm usage, "
                "see https://github.com/pytorch/pytorch/pull/103001"
            )
        if id(self) in memo:
            return memo[id(self)]
        with torch.no_grad():
            # TODO: skipping storage copy is wrong for meta, as meta
            # does accurate alias tracking; however, the code below
            # doesn't work because of
            # https://github.com/pytorch/pytorch/issues/47442
            # Update the test in test_serialization if you remove 'meta' from here
            if (
                self.is_sparse
                or self.device.type
                in ["lazy", "xla", "mtia", "mps", "maia", "meta", "ipu"]
                or (
                    not torch._C._has_storage(self)
                    and self.device.type == torch._C._get_privateuse1_backend_name()
                )
                or (type(self) is not Tensor and self.data_ptr() == 0)
            ):
                new_tensor = self.clone()
                if type(new_tensor) is not type(self):
                    raise RuntimeError(
                        "The default implementation of __deepcopy__() for wrapper subclasses "
                        "only works for subclass types that implement clone() and for which "
                        "cloning returns another instance of the same subclass. You should either "
                        "properly implement clone() for your subclass or override __deepcopy__() "
                        "if it is intended behavior for clone() to return an instance of a "
                        "different type."
                    )
            else:
                new_storage = self._typed_storage()._deepcopy(memo)
                if self.is_quantized:
                    # quantizer_params can be different type based on torch attribute
                    quantizer_params: Union[
                        tuple[torch.qscheme, float, int],
                        tuple[torch.qscheme, Tensor, Tensor, int],
                    ]
                    if self.qscheme() == torch.per_tensor_affine:
                        quantizer_params = (
                            self.qscheme(),
                            self.q_scale(),
                            self.q_zero_point(),
                        )
                    elif self.qscheme() in (
                        torch.per_channel_affine,
                        torch.per_channel_affine_float_qparams,
                    ):
                        quantizer_params = (
                            self.qscheme(),
                            self.q_per_channel_scales(),
                            self.q_per_channel_zero_points(),
                            self.q_per_channel_axis(),
                        )
                    else:
                        raise RuntimeError(
                            f"Unsupported qscheme {self.qscheme()} in deepcopy"
                        )
                    # TODO: Once we decide to break serialization FC, no longer
                    # need to wrap with TypedStorage
                    new_tensor = torch._utils._rebuild_qtensor(
                        torch.storage.TypedStorage(
                            wrap_storage=new_storage._untyped_storage,
                            dtype=self.dtype,
                            _internal=True,
                        ),
                        self.storage_offset(),
                        self.size(),
                        self.stride(),
                        quantizer_params,
                        self.requires_grad,
                        self._backward_hooks,
                    )
                    if type(new_tensor) is not type(self):
                        raise RuntimeError(
                            "The default implementation of __deepcopy__() for quantized tensors "
                            "expects the tensor returned by torch._utils._rebuild_qtensor() to "
                            "match the type of the instance being copied. If you encounter this, "
                            "please open an issue on PyTorch's GitHub."
                        )
                else:
                    new_tensor = self.new_empty([])
                    if type(new_tensor) is not type(self):
                        raise RuntimeError(
                            "The default implementation of __deepcopy__() for non-wrapper subclasses "
                            "only works for subclass types that implement new_empty() and for which "
                            "that function returns another instance of the same subclass. You should "
                            "either properly implement new_empty() for your subclass or override "
                            "__deepcopy__() if it is intended behavior for new_empty() to return "
                            "an instance of a different type."
                        )
                    new_tensor.set_(
                        new_storage, self.storage_offset(), self.size(), self.stride()
                    )
                    if self.is_conj():
                        new_tensor = new_tensor.conj_physical()
                    if self.is_neg():
                        new_tensor = new_tensor.neg()
            if self.requires_grad:
                new_tensor.requires_grad_()
            if self.grad is not None:
                new_tensor.grad = self.grad.__deepcopy__(memo)

            if type(self) is not Tensor:
                if type(new_tensor) is not type(self):
                    raise RuntimeError(
                        "Type of deepcopy result does not match the type of the source tensor. "
                        "If you encounter this, please open an issue on PyTorch's GitHub."
                    )

                # Plain Tensors don't have slots
                slots_to_save = copyreg._slotnames(self.__class__)  # type: ignore[attr-defined]
                for slot in slots_to_save:
                    if hasattr(self, slot):
                        setattr(new_tensor, slot, deepcopy(getattr(self, slot), memo))

            # don't try to deepcopy non-serializable cached data
            self._clear_non_serializable_cached_data()
            new_tensor.__dict__ = deepcopy(self.__dict__, memo)

            memo[id(self)] = new_tensor
            return new_tensor

    def __reduce_ex__(self, proto):
        materialize_fake_tensors = (
            torch.serialization._serialization_tls.materialize_fake_tensors
        )
        state = torch._utils._get_obj_state(self)
        # Ignore all state when using FakeTensor with skip_data(materialize_fake_tensors) because FakeTensor has
        # some state that cannot be pickled
        if (
            # TODO: remove hasattr, it's a hack to support versions of torch that
            # don't have _subclasses
            hasattr(torch, "_subclasses")
            and type(self) is torch._subclasses.fake_tensor.FakeTensor
            and materialize_fake_tensors
        ) or (type(self) is Tensor and not state):
            # Fast path for regular tensor without Python state.
            return self._reduce_ex_internal(proto)
        if has_torch_function_unary(self):
            return handle_torch_function(Tensor.__reduce_ex__, (self,), self, proto)
        func, args = self._reduce_ex_internal(proto)
        # sizes / strides cache needs to be cleared here because it'll just be re-cached
        # if cleared earlier. Note that state references the -actual- tensor dict.
        self._clear_non_serializable_cached_data()
        return (_rebuild_from_type_v2, (func, type(self), args, state))

    def storage(self):
        r"""
        storage() -> torch.TypedStorage

        Returns the underlying :class:`TypedStorage`.

        .. warning::

            :class:`TypedStorage` is deprecated. It will be removed in the future, and
            :class:`UntypedStorage` will be the only storage class. To access the
            :class:`UntypedStorage` directly, use :attr:`Tensor.untyped_storage()`.
        """
        if has_torch_function_unary(self):
            return handle_torch_function(Tensor.storage, (self,), self)

        torch.storage._warn_typed_storage_removal(stacklevel=2)
        return self._typed_storage()

    # For internal use only, to avoid raising deprecation warning
    def _typed_storage(self):
        untyped_storage = self.untyped_storage()
        return torch.TypedStorage(
            wrap_storage=untyped_storage, dtype=self.dtype, _internal=True
        )

    def _reduce_ex_internal(self, proto):
        check_serializing_named_tensor(self)

        from torch.utils.hooks import warn_if_has_hooks

        # See Note [Don't serialize hooks]
        warn_if_has_hooks(self)
        backward_hooks: dict[Any, Any] = OrderedDict()

        skip_data = torch.serialization._serialization_tls.skip_data
        materialize_fake_tensors = (
            torch.serialization._serialization_tls.materialize_fake_tensors
        )

        if self.device.type in ["xla", "maia"] or (
            not torch._C._has_storage(self)
            and self.device.type == torch._C._get_privateuse1_backend_name()
        ):
            if skip_data:
                raise RuntimeError(
                    "Cannot serialize tensors on backends with no storage under skip_data context manager"
                )
            cpu_tensor = self.cpu()
            return (
                torch._utils._rebuild_device_tensor_from_cpu_tensor,
                (cpu_tensor, self.dtype, str(self.device), self.requires_grad),
            )
        # Legacy comment that does not hold anymore.
        # Note: Numpy array is chosen to be the rebuild component for XLA, MTIA, MAIA Tensors.
        # We considered a few options:
        # 1. CPU tensor can't be used here.
        #    Otherwise in torch.load CPU storage is reconstructed with randomly
        #    initialized data, moved onto backend device, and then storage is updated
        #    to the serialized content. This works perfectly for CPU/CUDA but not these backends;
        #    their tensors are disconnected with storage so they don't get the update.
        # 2. Python list is not a good fit due to performance reason.
        #    `tolist()` converts every single element in the tensor into python objects
        #    and serialize them one by one.
        if self.device.type in ["mtia"]:
            # Convert BFloat16 tesors to Float32 before conversion to numpy, as numpy doesn't
            # support BFloat16. The rebuild tensor from numpy takes in the original self.dtype,
            # this would reconstruct the BFloat16 tensor from numpy.
            if skip_data:
                raise RuntimeError(
                    "Cannot serialize tensors on backends with no storage under skip_data context manager"
                )
            numpy_tensor = (
                self.cpu().numpy()
                if self.dtype != torch.bfloat16
                else self.cpu().to(torch.float32).numpy()
            )
            return (
                torch._utils._rebuild_device_tensor_from_numpy,
                (numpy_tensor, self.dtype, str(self.device), self.requires_grad),
            )
        if self.device.type == "meta":
            # NB: This implementation BREAKS storage sharing.  Current
            # hypothesis is that no one cares for meta tensors.
            if skip_data:
                warnings.warn(
                    "Serializing tensors on the meta device under skip_data context manager is a no-op"
                )
            arg_meta = (
                self.dtype,
                tuple(self.size()),
                self.stride(),
                self.requires_grad,
            )
            return (torch._utils._rebuild_meta_tensor_no_storage, arg_meta)
        if self.is_quantized:
            if skip_data:
                raise RuntimeError(
                    "Cannot serialize qtensor under skip_data context manager, file an issue if you need this feature"
                )
            # quantizer_params can be different type based on torch attribute
            quantizer_params: Union[
                tuple[torch.qscheme, float, int], tuple[Any, Tensor, Tensor, int]
            ]
            if self.qscheme() == torch.per_tensor_affine:
                quantizer_params = (
                    torch.per_tensor_affine,
                    self.q_scale(),
                    self.q_zero_point(),
                )
            elif self.qscheme() in (
                torch.per_channel_affine,
                torch.per_channel_affine_float_qparams,
            ):
                # convert scales and zero points to tuple to avoid recursive calls
                # when/if we get multi-axis quantized tensors in the future, the shape
                # is recoverable from the main tensor shape
                quantizer_params = (
                    torch.per_channel_affine,
                    self.q_per_channel_scales(),
                    self.q_per_channel_zero_points(),
                    self.q_per_channel_axis(),
                )
            else:
                raise RuntimeError(
                    f"Serialization is not supported for tensors of type {self.qscheme()}"
                )
            # TODO: Once we decide to break serialization FC, no longer
            # need to wrap with TypedStorage
            args_qtensor = (
                torch.storage.TypedStorage(
                    wrap_storage=self._typed_storage()._untyped_storage,
                    dtype=self.dtype,
                    _internal=True,
                ),
                self.storage_offset(),
                tuple(self.size()),
                self.stride(),
                quantizer_params,
                self.requires_grad,
                backward_hooks,
            )
            return (torch._utils._rebuild_qtensor, args_qtensor)
        elif self.is_sparse:
            if self.layout == torch.sparse_coo:
                args_sparse = (
                    self.layout,
                    (self._indices(), self._values(), self.size(), self.is_coalesced()),
                )
            else:
                raise NotImplementedError(
                    f"sparse tensor __reduce_ex__ for layout `{self.layout}`"
                )
            return (torch._utils._rebuild_sparse_tensor, args_sparse)
        elif self.layout in {
            torch.sparse_csr,
            torch.sparse_csc,
            torch.sparse_bsr,
            torch.sparse_bsc,
        }:
            if self.layout in {torch.sparse_csr, torch.sparse_bsr}:
                compressed_indices, plain_indices = (
                    self.crow_indices(),
                    self.col_indices(),
                )
            else:
                compressed_indices, plain_indices = (
                    self.ccol_indices(),
                    self.row_indices(),
                )
            args_sparse_compressed = (
                self.layout,
                (
                    compressed_indices,
                    plain_indices,
                    self.values(),
                    self.size(),
                ),
            )
            return (torch._utils._rebuild_sparse_tensor, args_sparse_compressed)
        elif self.is_nested:
            if skip_data:
                raise RuntimeError(
                    "Cannot serialize nested tensor under skip_data context manager, file an issue if you need this feature"
                )
            args_nested = (
                # NB: values() currently returns the storage as a buffer in an unsafe way.
                # Ideally, we'd use a private API for this instead. TODO: Switch to this if
                # we ever get around to adding it.
                self.values(),
                self._nested_tensor_size(),
                self._nested_tensor_strides(),
                self._nested_tensor_storage_offsets(),
            )
            return (torch._utils._rebuild_nested_tensor, args_nested)
        elif (
            type(self) is not torch.Tensor
            and type(self).__torch_dispatch__ is not torch.Tensor.__torch_dispatch__
            and (
                isinstance(self, torch._subclasses.functional_tensor.FunctionalTensor)
                or (
                    not isinstance(self, torch._subclasses.fake_tensor.FakeTensor)
                    and self.data_ptr() == 0
                )
            )
        ):
            arg_wrapper_subclass = (
                type(self),
                self.dtype,
                tuple(self.size()),
                self.stride(),
                self.storage_offset(),
                self.layout,
                self.device,
                self.requires_grad,
            )
            return (torch._utils._rebuild_wrapper_subclass, arg_wrapper_subclass)
        elif (
            type(self) is not torch.Tensor
            and type(self).__torch_dispatch__ is not torch.Tensor.__torch_dispatch__
            and (
                isinstance(self, torch._subclasses.fake_tensor.FakeTensor)
                and not (skip_data and materialize_fake_tensors)
            )
        ):
            arg_wrapper_subclass = (
                type(self),
                self.dtype,
                tuple(self.size()),
                self.stride(),
                self.storage_offset(),
                self.layout,
                self.device,
                self.requires_grad,
            )
            return (torch._utils._rebuild_wrapper_subclass, arg_wrapper_subclass)
        else:
            v3_dtypes = torch.storage._new_dtypes()
            if self.dtype in v3_dtypes:
                rebuild_func = torch._utils._rebuild_tensor_v3
                storage = self.untyped_storage()
            else:
                # TODO: Once we decide to break serialization FC, no longer
                # need to wrap with TypedStorage
                rebuild_func = torch._utils._rebuild_tensor_v2  # type: ignore[assignment]
                storage = torch.storage.TypedStorage(
                    wrap_storage=self._typed_storage()._untyped_storage,
                    dtype=self.dtype,
                    _internal=True,
                )  # type: ignore[assignment]

            # TODO: remove hasattr, it's a hack to support versions of torch that
            # don't have _subclasses
            if (
                hasattr(torch, "_subclasses")
                and isinstance(self, torch._subclasses.fake_tensor.FakeTensor)
                and skip_data
            ):
                storage._fake_device = self.device

            args = (
                storage,
                self.storage_offset(),
                tuple(self.size()),
                self.stride(),
                self.requires_grad,
                backward_hooks,
            )  # previously was self._backward_hooks

            if isinstance(storage, torch.storage.UntypedStorage):
                args = args + (self.dtype,)  # type: ignore[assignment]

            metadata = torch._utils.get_tensor_metadata(self)
            if metadata:
                args = args + (metadata,)  # type: ignore[assignment]

            return (rebuild_func, args)

    def __setstate__(self, state):
        if has_torch_function_unary(self):
            return handle_torch_function(Tensor.__setstate__, (self,), self, state)
        # Warning: this method is NOT called when you torch.load() a tensor;
        # that is managed by _rebuild_tensor_v2
        if not self.is_leaf:
            raise RuntimeError("__setstate__ can be only called on leaf Tensors")
        if len(state) == 4:
            # legacy serialization of Tensor
            self.set_(*state)
            return
        elif len(state) == 5:
            # legacy serialization of Variable
            self.data = state[0]
            state = (state[3], state[4], state[2])
        # The setting of _backward_hooks is expected to be a no-op.
        # See Note [Don't serialize hooks]
        self.requires_grad, _, self._backward_hooks = state

    def __repr__(self, *, tensor_contents=None):
        if has_torch_function_unary(self):
            return handle_torch_function(
                Tensor.__repr__, (self,), self, tensor_contents=tensor_contents
            )
        # All strings are unicode in Python 3.
        return torch._tensor_str._str(self, tensor_contents=tensor_contents)

    def backward(
        self, gradient=None, retain_graph=None, create_graph=False, inputs=None
    ):
        r"""Computes the gradient of current tensor wrt graph leaves.

        The graph is differentiated using the chain rule. If the tensor is
        non-scalar (i.e. its data has more than one element) and requires
        gradient, the function additionally requires specifying a ``gradient``.
        It should be a tensor of matching type and shape, that represents
        the gradient of the differentiated function w.r.t. ``self``.

        This function accumulates gradients in the leaves - you might need to zero
        ``.grad`` attributes or set them to ``None`` before calling it.
        See :ref:`Default gradient layouts<default-grad-layouts>`
        for details on the memory layout of accumulated gradients.

        .. note::

            If you run any forward ops, create ``gradient``, and/or call ``backward``
            in a user-specified CUDA stream context, see
            :ref:`Stream semantics of backward passes<bwd-cuda-stream-semantics>`.

        .. note::

            When ``inputs`` are provided and a given input is not a leaf,
            the current implementation will call its grad_fn (though it is not strictly needed to get this gradients).
            It is an implementation detail on which the user should not rely.
            See https://github.com/pytorch/pytorch/pull/60521#issuecomment-867061780 for more details.

        Args:
            gradient (Tensor, optional): The gradient of the function
                being differentiated w.r.t. ``self``.
                This argument can be omitted if ``self`` is a scalar.
            retain_graph (bool, optional): If ``False``, the graph used to compute
                the grads will be freed. Note that in nearly all cases setting
                this option to True is not needed and often can be worked around
                in a much more efficient way. Defaults to the value of
                ``create_graph``.
            create_graph (bool, optional): If ``True``, graph of the derivative will
                be constructed, allowing to compute higher order derivative
                products. Defaults to ``False``.
            inputs (sequence of Tensor, optional): Inputs w.r.t. which the gradient will be
                accumulated into ``.grad``. All other tensors will be ignored. If not
                provided, the gradient is accumulated into all the leaf Tensors that were
                used to compute the :attr:`tensors`.
        """
        if has_torch_function_unary(self):
            return handle_torch_function(
                Tensor.backward,
                (self,),
                self,
                gradient=gradient,
                retain_graph=retain_graph,
                create_graph=create_graph,
                inputs=inputs,
            )
        torch.autograd.backward(
            self, gradient, retain_graph, create_graph, inputs=inputs
        )

    def register_hook(self, hook):
        r"""Registers a backward hook.

        The hook will be called every time a gradient with respect to the
        Tensor is computed. The hook should have the following signature::

            hook(grad) -> Tensor or None


        The hook should not modify its argument, but it can optionally return
        a new gradient which will be used in place of :attr:`grad`.

        This function returns a handle with a method ``handle.remove()``
        that removes the hook from the module.

        .. note::
            See :ref:`backward-hooks-execution` for more information on how when this hook
            is executed, and how its execution is ordered relative to other hooks.

        Example::

            >>> v = torch.tensor([0., 0., 0.], requires_grad=True)
            >>> h = v.register_hook(lambda grad: grad * 2)  # double the gradient
            >>> v.backward(torch.tensor([1., 2., 3.]))
            >>> v.grad

             2
             4
             6
            [torch.FloatTensor of size (3,)]

            >>> h.remove()  # removes the hook
        """
        if has_torch_function_unary(self):
            return handle_torch_function(Tensor.register_hook, (self,), self, hook)
        if not self.requires_grad:
            raise RuntimeError(
                "cannot register a hook on a tensor that doesn't require gradient"
            )
        if self._backward_hooks is None:
            self._backward_hooks = OrderedDict()
            if self.grad_fn is not None:
                self.grad_fn._register_hook_dict(self)

        from torch.utils.hooks import RemovableHandle

        handle = RemovableHandle(self._backward_hooks)
        self._backward_hooks[handle.id] = hook
        return handle

    def register_post_accumulate_grad_hook(self, hook):
        r"""Registers a backward hook that runs after grad accumulation.

        The hook will be called after all gradients for a tensor have been accumulated,
        meaning that the .grad field has been updated on that tensor. The post
        accumulate grad hook is ONLY applicable for leaf tensors (tensors without a
        .grad_fn field). Registering this hook on a non-leaf tensor will error!

        The hook should have the following signature::

            hook(param: Tensor) -> None

        Note that, unlike other autograd hooks, this hook operates on the tensor
        that requires grad and not the grad itself. The hook can in-place modify
        and access its Tensor argument, including its .grad field.

        This function returns a handle with a method ``handle.remove()``
        that removes the hook from the module.

        .. note::
            See :ref:`backward-hooks-execution` for more information on how when this hook
            is executed, and how its execution is ordered relative to other hooks. Since
            this hook runs during the backward pass, it will run in no_grad mode (unless
            create_graph is True). You can use torch.enable_grad() to re-enable autograd
            within the hook if you need it.

        Example::

            >>> v = torch.tensor([0., 0., 0.], requires_grad=True)
            >>> lr = 0.01
            >>> # simulate a simple SGD update
            >>> h = v.register_post_accumulate_grad_hook(lambda p: p.add_(p.grad, alpha=-lr))
            >>> v.backward(torch.tensor([1., 2., 3.]))
            >>> v
            tensor([-0.0100, -0.0200, -0.0300], requires_grad=True)

            >>> h.remove()  # removes the hook
        """
        if has_torch_function_unary(self):
            return handle_torch_function(
                Tensor.register_post_accumulate_grad_hook, (self,), self, hook
            )
        if not self.requires_grad:
            raise RuntimeError(
                "cannot register a hook on a tensor that doesn't require gradient"
            )
        if self.grad_fn is not None:
            raise RuntimeError(
                "post accumulate grad hooks cannot be registered on non-leaf tensors"
            )
        if self._post_accumulate_grad_hooks is None:
            self._post_accumulate_grad_hooks: dict[Any, Any] = OrderedDict()

        from torch.utils.hooks import RemovableHandle

        handle = RemovableHandle(self._post_accumulate_grad_hooks)
        self._post_accumulate_grad_hooks[handle.id] = hook
        return handle

    def reinforce(self, reward):
        def trim(str):
            return "\n".join([line.strip() for line in str.split("\n")])

        raise RuntimeError(
            trim(
                r"""reinforce() was removed.
            Use torch.distributions instead.
            See https://pytorch.org/docs/main/distributions.html

            Instead of:

            probs = policy_network(state)
            action = probs.multinomial()
            next_state, reward = env.step(action)
            action.reinforce(reward)
            action.backward()

            Use:

            probs = policy_network(state)
            # NOTE: categorical is equivalent to what used to be called multinomial
            m = torch.distributions.Categorical(probs)
            action = m.sample()
            next_state, reward = env.step(action)
            loss = -m.log_prob(action) * reward
            loss.backward()
        """
            )
        )

    detach = _C._add_docstr(
        _C.TensorBase.detach,
        r"""
    Returns a new Tensor, detached from the current graph.

    The result will never require gradient.

    This method also affects forward mode AD gradients and the result will never
    have forward mode AD gradients.

    .. note::

      Returned Tensor shares the same storage with the original one.
      In-place modifications on either of them will be seen, and may trigger
      errors in correctness checks.
    """,
    )

    detach_ = _C._add_docstr(
        _C.TensorBase.detach_,
        r"""
    Detaches the Tensor from the graph that created it, making it a leaf.
    Views cannot be detached in-place.

    This method also affects forward mode AD gradients and the result will never
    have forward mode AD gradients.
    """,
    )

    def is_shared(self):
        r"""Checks if tensor is in shared memory.

        This is always ``True`` for CUDA tensors.
        """
        if has_torch_function_unary(self):
            return handle_torch_function(Tensor.is_shared, (self,), self)
        return self._typed_storage()._is_shared()

    def share_memory_(self):
        r"""Moves the underlying storage to shared memory.

        This is a no-op if the underlying storage is already in shared memory
        and for CUDA tensors. Tensors in shared memory cannot be resized.

        See :meth:`torch.UntypedStorage.share_memory_` for more details.
        """
        if has_torch_function_unary(self):
            return handle_torch_function(Tensor.share_memory_, (self,), self)
        self._typed_storage()._share_memory_()
        return self

    def module_load(self, other, assign=False):
        r"""Defines how to transform ``other`` when loading it into ``self`` in :meth:`~nn.Module.load_state_dict`.

        Used when :func:`~torch.__future__.get_swap_module_params_on_conversion` is ``True``.

        It is expected that ``self`` is a parameter or buffer in an ``nn.Module`` and ``other`` is the
        value in the state dictionary with the corresponding key, this method defines
        how ``other`` is remapped before being swapped with ``self`` via
        :func:`~torch.utils.swap_tensors` in :meth:`~nn.Module.load_state_dict`.

        .. note::
            This method should always return a new object that is not ``self`` or ``other``.
            For example, the default implementation returns ``self.copy_(other).detach()``
            if ``assign`` is ``False`` or ``other.detach()`` if ``assign`` is ``True``.

        Args:
            other (Tensor): value in state dict with key corresponding to ``self``
            assign (bool): the assign argument passed to :meth:`nn.Module.load_state_dict`

        """
        if has_torch_function_variadic(self, other):
            return handle_torch_function(
                Tensor.module_load, (self, other), self, other, assign=assign
            )

        if assign:
            return other.detach()
        else:
            return self.copy_(other).detach()

    def __reversed__(self):
        r"""Reverses the tensor along dimension 0."""
        if has_torch_function_unary(self):
            return handle_torch_function(Tensor.__reversed__, (self,), self)
        if self.dim() == 0:
            return self
        else:
            return self.flip(0)

    def norm(
        self,
        p: Optional[Union[float, str]] = "fro",
        dim=None,
        keepdim=False,
        dtype=None,
    ):
        r"""See :func:`torch.norm`"""
        if has_torch_function_unary(self):
            return handle_torch_function(
                Tensor.norm, (self,), self, p=p, dim=dim, keepdim=keepdim, dtype=dtype
            )
        return torch.norm(self, p, dim, keepdim, dtype=dtype)

    def solve(self, other):
        from torch._linalg_utils import solve

        return solve(self, other)

    def lstsq(self, other):
        from torch._linalg_utils import lstsq

        return lstsq(self, other)

    def eig(self, eigenvectors=False):
        from torch._linalg_utils import eig

        return eig(self, eigenvectors=eigenvectors)

    def symeig(self, eigenvectors=False):
        from torch._linalg_utils import _symeig

        return _symeig(self, eigenvectors=eigenvectors)

    def lu(self, pivot=True, get_infos=False):
        r"""See :func:`torch.lu`"""
        # If get_infos is True, then we don't need to check for errors and vice versa
        if has_torch_function_unary(self):
            return handle_torch_function(
                Tensor.lu, (self,), self, pivot=pivot, get_infos=get_infos
            )

        LU, pivots, infos = torch._lu_with_info(
            self, pivot=pivot, check_errors=(not get_infos)
        )
        if get_infos:
            return LU, pivots, infos
        else:
            return LU, pivots

    def stft(
        self,
        n_fft: int,
        hop_length: Optional[int] = None,
        win_length: Optional[int] = None,
        window: "Optional[Tensor]" = None,
        center: bool = True,
        pad_mode: str = "reflect",
        normalized: bool = False,
        onesided: Optional[bool] = None,
        return_complex: Optional[bool] = None,
        align_to_window: Optional[bool] = None,
    ):
        r"""See :func:`torch.stft`

        .. warning::
          This function changed signature at version 0.4.1. Calling with
          the previous signature may cause error or return incorrect result.
        """
        if has_torch_function_unary(self):
            return handle_torch_function(
                Tensor.stft,
                (self,),
                self,
                n_fft,
                hop_length=hop_length,
                win_length=win_length,
                window=window,
                center=center,
                pad_mode=pad_mode,
                normalized=normalized,
                onesided=onesided,
                return_complex=return_complex,
                align_to_window=align_to_window,
            )
        return torch.stft(
            self,
            n_fft,
            hop_length,
            win_length,
            window,
            center,
            pad_mode,
            normalized,
            onesided,
            return_complex=return_complex,
            align_to_window=align_to_window,
        )

    def istft(
        self,
        n_fft: int,
        hop_length: Optional[int] = None,
        win_length: Optional[int] = None,
        window: "Optional[Tensor]" = None,
        center: bool = True,
        normalized: bool = False,
        onesided: Optional[bool] = None,
        length: Optional[int] = None,
        return_complex: bool = False,
    ):
        r"""See :func:`torch.istft`"""
        if has_torch_function_unary(self):
            return handle_torch_function(
                Tensor.istft,
                (self,),
                self,
                n_fft,
                hop_length=hop_length,
                win_length=win_length,
                window=window,
                center=center,
                normalized=normalized,
                onesided=onesided,
                length=length,
                return_complex=return_complex,
            )
        return torch.istft(
            self,
            n_fft,
            hop_length,
            win_length,
            window,
            center,
            normalized,
            onesided,
            length,
            return_complex=return_complex,
        )

    def resize(self, *sizes):
        if has_torch_function_unary(self):
            return handle_torch_function(Tensor.resize, (self,), self, *sizes)
        warnings.warn("non-inplace resize is deprecated")
        from torch.autograd._functions import Resize

        return Resize.apply(self, sizes)

    def resize_as(self, tensor):
        if has_torch_function_variadic(self, tensor):
            return handle_torch_function(Tensor.resize_as, (self, tensor), self, tensor)
        warnings.warn("non-inplace resize_as is deprecated")
        from torch.autograd._functions import Resize

        return Resize.apply(self, tensor.size())

    def split(self, split_size, dim=0):
        r"""See :func:`torch.split`"""
        if has_torch_function_unary(self):
            return handle_torch_function(
                Tensor.split, (self,), self, split_size, dim=dim
            )
        if isinstance(split_size, Tensor):
            try:
                split_size = int(split_size)
            except ValueError:
                pass

        if isinstance(split_size, (int, torch.SymInt)):
            return torch._VF.split(self, split_size, dim)  # type: ignore[attr-defined]
        else:
            return torch._VF.split_with_sizes(self, split_size, dim)

    def unique(self, sorted=True, return_inverse=False, return_counts=False, dim=None):
        r"""Returns the unique elements of the input tensor.

        See :func:`torch.unique`
        """
        if has_torch_function_unary(self):
            return handle_torch_function(
                Tensor.unique,
                (self,),
                self,
                sorted=sorted,
                return_inverse=return_inverse,
                return_counts=return_counts,
                dim=dim,
            )
        return torch.unique(
            self,
            sorted=sorted,
            return_inverse=return_inverse,
            return_counts=return_counts,
            dim=dim,
        )

    def unique_consecutive(self, return_inverse=False, return_counts=False, dim=None):
        r"""Eliminates all but the first element from every consecutive group of equivalent elements.

        See :func:`torch.unique_consecutive`
        """
        if has_torch_function_unary(self):
            return handle_torch_function(
                Tensor.unique_consecutive,
                (self,),
                self,
                return_inverse=return_inverse,
                return_counts=return_counts,
                dim=dim,
            )
        return torch.unique_consecutive(
            self, return_inverse=return_inverse, return_counts=return_counts, dim=dim
        )

    @_handle_torch_function_and_wrap_type_error_to_not_implemented
    def __rsub__(self, other):
        return _C._VariableFunctions.rsub(self, other)

    @_handle_torch_function_and_wrap_type_error_to_not_implemented
    def __rdiv__(self, other):
        return self.reciprocal() * other

    __rtruediv__ = __rdiv__
    __itruediv__ = _C.TensorBase.__idiv__

    __pow__ = cast(
        Callable[
            ["torch._C.TensorBase", Union["Tensor", int, float, bool, complex]],
            "Tensor",
        ],
        _handle_torch_function_and_wrap_type_error_to_not_implemented(
            _C.TensorBase.pow
        ),
    )
    __ipow__ = _handle_torch_function_and_wrap_type_error_to_not_implemented(
        _C.TensorBase.pow_
    )

    @_handle_torch_function_and_wrap_type_error_to_not_implemented
    def __rmod__(self, other):
        return torch.remainder(other, self)

    def __format__(self, format_spec):
        if has_torch_function_unary(self):
            return handle_torch_function(Tensor.__format__, (self,), self, format_spec)
        if self.dim() == 0 and not self.is_meta and type(self) is Tensor:
            # Use detach() here to avoid the warning when converting a scalar Tensor that
            # requires gradients to a python number. It is ok for formatting.
            return self.detach().item().__format__(format_spec)
        return object.__format__(self, format_spec)

    @_handle_torch_function_and_wrap_type_error_to_not_implemented
    def __rpow__(self, other):
        return torch.pow(other, self)

    @_handle_torch_function_and_wrap_type_error_to_not_implemented
    def __floordiv__(self, other):
        return torch.floor_divide(self, other)

    @_handle_torch_function_and_wrap_type_error_to_not_implemented
    def __rfloordiv__(self, other):
        return torch.floor_divide(other, self)

    @_handle_torch_function_and_wrap_type_error_to_not_implemented
    def __rlshift__(self, other):
        return torch.bitwise_left_shift(other, self)

    @_handle_torch_function_and_wrap_type_error_to_not_implemented
    def __rrshift__(self, other):
        return torch.bitwise_right_shift(other, self)

    @_handle_torch_function_and_wrap_type_error_to_not_implemented
    def __rmatmul__(self, other):
        return torch.matmul(other, self)

    __pos__ = _C.TensorBase.positive
    __neg__ = _C.TensorBase.neg
    __abs__ = _C.TensorBase.abs

    def __len__(self):
        if has_torch_function_unary(self):
            return handle_torch_function(Tensor.__len__, (self,), self)
        if self.dim() == 0:
            raise TypeError("len() of a 0-d tensor")
        if torch._C._get_tracing_state():
            warnings.warn(
                "Using len to get tensor shape might cause the trace to be incorrect. "
                "Recommended usage would be tensor.shape[0]. "
                "Passing a tensor of different shape might lead to errors or silently give "
                "incorrect results.",
                category=torch.jit.TracerWarning,
                stacklevel=2,
            )
        return self.shape[0]

    def __iter__(self):
        # NB: we use 'imap' and not 'map' here, so that in Python 2 we get a
        # generator and don't eagerly perform all the indexes.  This could
        # save us work, and also helps keep trace ordering deterministic
        # (e.g., if you zip(*hiddens), the eager map will force all the
        # indexes of hiddens[0] before hiddens[1], while the generator
        # map will interleave them.)
        # NB: We have intentionally skipped __torch_function__ dispatch here.
        # See gh-54457
        if self.dim() == 0:
            raise TypeError("iteration over a 0-d tensor")
        if torch._C._get_tracing_state():
            warnings.warn(
                "Iterating over a tensor might cause the trace to be incorrect. "
                "Passing a tensor of different shape won't change the number of "
                "iterations executed (and might lead to errors or silently give "
                "incorrect results).",
                category=torch.jit.TracerWarning,
                stacklevel=2,
            )
        return iter(self.unbind(0))

    def __hash__(self):
        # Do NOT handle __torch_function__ here as user's default
        # implementation that handle most functions will most likely do it wrong.
        # It can be easily overridden by defining this method on the user
        # subclass if needed.
        return id(self)

    def __dir__(self):
        if has_torch_function_unary(self):
            return handle_torch_function(Tensor.__dir__, (self,), self)
        tensor_methods = dir(self.__class__)
        tensor_methods.remove("volatile")  # deprecated
        attrs = list(self.__dict__.keys())
        keys = tensor_methods + attrs

        # property only available dense, cuda tensors
        if (not self.is_cuda) or self.is_sparse:
            keys.remove("__cuda_array_interface__")

        return sorted(keys)

    # Numpy array interface, to support `numpy.asarray(tensor) -> ndarray`
    __array_priority__ = 1000  # prefer Tensor ops over numpy ones

    def __array__(self, dtype=None):
        if has_torch_function_unary(self):
            return handle_torch_function(Tensor.__array__, (self,), self, dtype=dtype)
        if dtype is None:
            return self.numpy()
        else:
            return self.numpy().astype(dtype, copy=False)

    # Wrap Numpy array again in a suitable tensor when done, to support e.g.
    # `numpy.sin(tensor) -> tensor` or `numpy.greater(tensor, 0) -> ByteTensor`
    def __array_wrap__(self, array):
        if has_torch_function_unary(self):
            return handle_torch_function(
                Tensor.__array_wrap__, (self,), self, array=array
            )
        if array.dtype == bool:
            # Workaround, torch has no built-in bool tensor
            array = array.astype("uint8")
        return torch.from_numpy(array)

    def __contains__(self, element: Any, /) -> bool:
        r"""Check if `element` is present in tensor

        Args:
            element (Tensor or scalar): element to be checked
                for presence in current tensor"
        """
        if has_torch_function_unary(self):
            return handle_torch_function(Tensor.__contains__, (self,), self, element)
        if isinstance(
            element, (torch.Tensor, Number, torch.SymInt, torch.SymFloat, torch.SymBool)
        ):
            # type hint doesn't understand the __contains__ result array
            return bool((element == self).any().item())  # type: ignore[union-attr]

        raise RuntimeError(
            f"Tensor.__contains__ only supports Tensor or scalar, but you passed in a {type(element)}."
        )

    @property
    def __cuda_array_interface__(self):
        """Array view description for cuda tensors.

        See:
        https://numba.pydata.org/numba-doc/dev/cuda/cuda_array_interface.html
        """
        if has_torch_function_unary(self):
            # TODO mypy doesn't support @property, see: https://github.com/python/mypy/issues/6185
            return handle_torch_function(
                Tensor.__cuda_array_interface__.__get__,  # type: ignore[attr-defined]
                (self,),
                self,
            )

        # raise AttributeError for unsupported tensors, so that
        # hasattr(cpu_tensor, "__cuda_array_interface__") is False.
        if not self.is_cuda:
            raise AttributeError(
                f"Can't get __cuda_array_interface__ on non-CUDA tensor type: {self.type()} "
                "If CUDA data is required use tensor.cuda() to copy tensor to device memory."
            )

        if self.is_sparse:
            raise AttributeError(
                f"Can't get __cuda_array_interface__ on sparse type: {self.type()} "
                "Use Tensor.to_dense() to convert to a dense tensor first."
            )

        # RuntimeError, matching tensor.__array__() behavior.
        if self.requires_grad:
            raise RuntimeError(
                "Can't get __cuda_array_interface__ on Variable that requires grad. "
                "If gradients aren't required, use var.detach() to get Variable that doesn't require grad."
            )

        typestr = _dtype_to_typestr(self.dtype)
        itemsize = self.element_size()
        shape = tuple(self.shape)
        if self.is_contiguous():
            # __cuda_array_interface__ v2 requires the strides to be omitted
            # (either not set or set to None) for C-contiguous arrays.
            strides = None
        else:
            strides = tuple(s * itemsize for s in self.stride())
        data_ptr = self.data_ptr() if self.numel() > 0 else 0
        data = (data_ptr, False)  # read-only is false

        return dict(typestr=typestr, shape=shape, strides=strides, data=data, version=2)

    def storage_type(self):
        r"""storage_type() -> type

        Returns the type of the underlying storage.

        """
        if has_torch_function_unary(self):
            return handle_torch_function(Tensor.storage_type, (self,), self)

        torch.storage._warn_typed_storage_removal()

        return self._typed_storage()._get_legacy_storage_class()

    def refine_names(self, *names):
        r"""Refines the dimension names of :attr:`self` according to :attr:`names`.

        Refining is a special case of renaming that "lifts" unnamed dimensions.
        A ``None`` dim can be refined to have any name; a named dim can only be
        refined to have the same name.

        Because named tensors can coexist with unnamed tensors, refining names
        gives a nice way to write named-tensor-aware code that works with both
        named and unnamed tensors.

        :attr:`names` may contain up to one Ellipsis (``...``).
        The Ellipsis is expanded greedily; it is expanded in-place to fill
        :attr:`names` to the same length as ``self.dim()`` using names from the
        corresponding indices of ``self.names``.

        Python 2 does not support Ellipsis but one may use a string literal
        instead (``'...'``).

        Args:
            names (iterable of str): The desired names of the output tensor. May
                contain up to one Ellipsis.

        Examples::

            >>> imgs = torch.randn(32, 3, 128, 128)
            >>> named_imgs = imgs.refine_names('N', 'C', 'H', 'W')
            >>> named_imgs.names
            ('N', 'C', 'H', 'W')

            >>> tensor = torch.randn(2, 3, 5, 7, 11)
            >>> tensor = tensor.refine_names('A', ..., 'B', 'C')
            >>> tensor.names
            ('A', None, None, 'B', 'C')

        .. warning::
            The named tensor API is experimental and subject to change.

        """
        if has_torch_function_unary(self):
            return handle_torch_function(Tensor.refine_names, (self,), self, *names)
        names = resolve_ellipsis(names, self.names, "refine_names")
        return super().refine_names(names)

    def align_to(self, *names):
        r"""Permutes the dimensions of the :attr:`self` tensor to match the order
        specified in :attr:`names`, adding size-one dims for any new names.

        All of the dims of :attr:`self` must be named in order to use this method.
        The resulting tensor is a view on the original tensor.

        All dimension names of :attr:`self` must be present in :attr:`names`.
        :attr:`names` may contain additional names that are not in ``self.names``;
        the output tensor has a size-one dimension for each of those new names.

        :attr:`names` may contain up to one Ellipsis (``...``).
        The Ellipsis is expanded to be equal to all dimension names of :attr:`self`
        that are not mentioned in :attr:`names`, in the order that they appear
        in :attr:`self`.

        Python 2 does not support Ellipsis but one may use a string literal
        instead (``'...'``).

        Args:
            names (iterable of str): The desired dimension ordering of the
                output tensor. May contain up to one Ellipsis that is expanded
                to all unmentioned dim names of :attr:`self`.

        Examples::

            >>> tensor = torch.randn(2, 2, 2, 2, 2, 2)
            >>> named_tensor = tensor.refine_names('A', 'B', 'C', 'D', 'E', 'F')

            # Move the F and E dims to the front while keeping the rest in order
            >>> named_tensor.align_to('F', 'E', ...)

        .. warning::
            The named tensor API is experimental and subject to change.

        """
        if has_torch_function_unary(self):
            return handle_torch_function(Tensor.align_to, (self,), self, *names)
        ellipsis_idx = single_ellipsis_index(names, "align_to")
        if ellipsis_idx is None:
            return super().align_to(names)
        return super().align_to(
            [name for name in names if not is_ellipsis(name)], ellipsis_idx
        )

    def unflatten(self, dim, sizes):  # type: ignore[override]
        r"""
        unflatten(dim, sizes) -> Tensor

        See :func:`torch.unflatten`.

        """
        if has_torch_function_unary(self):
            return handle_torch_function(Tensor.unflatten, (self,), self, dim, sizes)

        if not sizes:
            raise RuntimeError("unflatten: sizes must be non-empty")

        names = None
        if isinstance(sizes, OrderedDict) or (
            isinstance(sizes, (tuple, list)) and isinstance(sizes[0], (tuple, list))
        ):
            names, sizes = unzip_namedshape(sizes)
            return super().unflatten(dim, sizes, names)
        else:
            return super().unflatten(dim, sizes)

    def rename_(self, *names, **rename_map):
        """In-place version of :meth:`~Tensor.rename`."""

        if has_torch_function_unary(self):
            return handle_torch_function(
                Tensor.rename_, (self,), self, *names, **rename_map
            )

        # Note [rename_ / rename API]
        # The Python API for these is different from the C++ API. In Python:
        # 1) tensor.rename(*names) takes a vararglist of names
        # 2) tensor.rename(**rename_map) takes a map of names to rename.
        # C++ is static, making it difficult to implement similar behavior.
        return update_names(self, names, rename_map, inplace=True)

    def rename(self, *names, **rename_map):
        """Renames dimension names of :attr:`self`.

        There are two main usages:

        ``self.rename(**rename_map)`` returns a view on tensor that has dims
        renamed as specified in the mapping :attr:`rename_map`.

        ``self.rename(*names)`` returns a view on tensor, renaming all
        dimensions positionally using :attr:`names`.
        Use ``self.rename(None)`` to drop names on a tensor.

        One cannot specify both positional args :attr:`names` and keyword args
        :attr:`rename_map`.

        Examples::

            >>> imgs = torch.rand(2, 3, 5, 7, names=('N', 'C', 'H', 'W'))
            >>> renamed_imgs = imgs.rename(N='batch', C='channels')
            >>> renamed_imgs.names
            ('batch', 'channels', 'H', 'W')

            >>> renamed_imgs = imgs.rename(None)
            >>> renamed_imgs.names
            (None, None, None, None)

            >>> renamed_imgs = imgs.rename('batch', 'channel', 'height', 'width')
            >>> renamed_imgs.names
            ('batch', 'channel', 'height', 'width')

        .. warning::
            The named tensor API is experimental and subject to change.

        """
        if has_torch_function_unary(self):
            return handle_torch_function(
                Tensor.rename, (self,), self, *names, **rename_map
            )

        # See Note [rename_ / rename API]
        return update_names(self, names, rename_map, inplace=False)

    def to_sparse_coo(self):
        """Convert a tensor to :ref:`coordinate format <sparse-coo-docs>`.

        Examples::

             >>> dense = torch.randn(5, 5)
             >>> sparse = dense.to_sparse_coo()
             >>> sparse._nnz()
             25

        """
        return self.to_sparse()

    def dim_order(
        self, *, ambiguity_check: Union[bool, list[torch.memory_format]] = False
    ):
        """
        dim_order(ambiguity_check=False) -> tuple

        Returns the uniquely determined tuple of int describing the dim order or
        physical layout of :attr:`self`.

        The dim order represents how dimensions are laid out in memory of dense tensors,
        starting from the outermost to the innermost dimension.

        Note that the dim order may not always be uniquely determined.
        If `ambiguity_check` is True, this function raises a RuntimeError when the dim order cannot be uniquely determined;
        If `ambiguity_check` is a list of memory formats, this function raises a RuntimeError when tensor can not be interpreted
        into exactly one of the given memory formats, or it cannot be uniquely determined.
        If `ambiguity_check` is False, it will return one of legal dim order(s) without checking its uniqueness.
        Otherwise, it will raise TypeError.

        Args:
            ambiguity_check (bool or List[torch.memory_format]): The check method for ambiguity of dim order.

        Examples::

            >>> torch.empty((2, 3, 5, 7)).dim_order()
            (0, 1, 2, 3)
            >>> torch.empty((2, 3, 5, 7)).transpose(1, 2).dim_order()
            (0, 2, 1, 3)
            >>> torch.empty((2, 3, 5, 7), memory_format=torch.channels_last).dim_order()
            (0, 2, 3, 1)
            >>> torch.empty((1, 2, 3, 4)).dim_order()
            (0, 1, 2, 3)
            >>> try:
            ...     torch.empty((1, 2, 3, 4)).dim_order(ambiguity_check=True)
            ... except RuntimeError as e:
            ...     print(e)
            The tensor does not have unique dim order, or cannot map to exact one of the given memory formats.
            >>> torch.empty((1, 2, 3, 4)).dim_order(
            ...     ambiguity_check=[torch.contiguous_format, torch.channels_last]
            ... )  # It can be mapped to contiguous format
            (0, 1, 2, 3)
            >>> try:
            ...     torch.empty((1, 2, 3, 4)).dim_order(ambiguity_check="ILLEGAL")
            ... except TypeError as e:
            ...     print(e)
            The ambiguity_check argument must be a bool or a list of memory formats.

        .. warning::
            The dim_order tensor API is experimental and subject to change.
        """
        if has_torch_function_unary(self):
            return handle_torch_function(Tensor.dim_order, (self,), self)

        if self.is_sparse:
            raise AttributeError(
                f"Can't get dim order on sparse type: {self.type()} "
                "Use Tensor.to_dense() to convert to a dense tensor first."
            )

        # Sanity check ambiguity_check data types
        if not isinstance(ambiguity_check, bool):
            if not isinstance(ambiguity_check, list):
                raise TypeError(
                    "The ambiguity_check argument must be a bool or a list of memory formats."
                )
            for memory_format in ambiguity_check:
                if not isinstance(memory_format, torch.memory_format):
                    raise TypeError(
                        "The ambiguity_check argument must be a bool or a list of memory formats."
                    )

        def invalid_unique_memory_format(tensor, valid_memory_formats):
            """
            Returns True if the tensor cannot be uniquely mapped to any of the given memory formats, False otherwise.
            """

            n_legality = 0

            for memory_format in valid_memory_formats:
                if tensor.is_contiguous(memory_format=memory_format):
                    n_legality += 1

            return n_legality != 1

        def has_multiple_dim_order(tensor):
            """
            Returns True if there're multiple legal dim orders for given tensor, False otherwise.

            The tensor is considered to have multiple legal dim orders if either of the following conditions is met:

            * Singleton Dimensions: There's at least one singleteon dimension in the tensor.
              Since their size is 1, they don't affect the memory offset (stride * index
              is zero because index is always zero). Therefore, they can be placed anywhere
              in the dimension order without changing how data is accessed.
            * Same strides: Strides reflect how the tensor is stored in memory.
              If any two dimensions have the same stride, swapping these dimensions won't
              change how data is accessed, leading to multiple correct dimension orders.
            """

            sizes = tensor.size()
            strides = tensor.stride()

            # Check if there are any duplicate strides
            has_duplicate_strides = any(
                earlier == later for earlier, later in zip(strides, strides[1:])
            )

            # Check if there are any singleton dimensions
            has_singleton_dims = any(size == 1 for size in sizes)

            return has_duplicate_strides or has_singleton_dims

        valid_memory_formats = (
            ambiguity_check if isinstance(ambiguity_check, list) else []
        )
        check_multiple_dim_order = (
            ambiguity_check if isinstance(ambiguity_check, bool) else True
        )

        if (
            check_multiple_dim_order and has_multiple_dim_order(self)
        ) and invalid_unique_memory_format(self, valid_memory_formats):
            raise RuntimeError(
                "The tensor does not have unique dim order, or cannot map to exact one of the given memory formats."
            )

        import torch._prims_common as utils

        return tuple(utils.compute_elementwise_output_logical_to_physical_perm(self))

    def _update_names(self, names, inplace):
        if has_torch_function_unary(self):
            return handle_torch_function(
                Tensor._update_names, (self,), self, names, inplace
            )

        # See Note [rename_ / rename API]
        if inplace:
            return super().rename_(names)
        else:
            return super().rename(names)

    @classmethod
    def __torch_function__(cls, func, types, args=(), kwargs=None):
        """
        This __torch_function__ implementation wraps subclasses such that
        methods called on subclasses return a subclass instance instead of
        a ``torch.Tensor`` instance.

        One corollary to this is that you need coverage for torch.Tensor
        methods if implementing __torch_function__ for subclasses.

        We recommend always calling ``super().__torch_function__`` as the base
        case when doing the above.

        While not mandatory, we recommend making `__torch_function__` a classmethod.
        """
        if kwargs is None:
            kwargs = {}

        if not all(issubclass(cls, t) for t in types):
            return NotImplemented

        with _C.DisableTorchFunctionSubclass():
            ret = func(*args, **kwargs)
            if func in get_default_nowrap_functions():
                return ret
            else:
                return _convert(ret, cls)

    __torch_dispatch__ = _C._disabled_torch_dispatch_impl

    def __dlpack__(
        self,
        *,
        stream: Optional[Any] = None,
        max_version: Optional[tuple[int, int]] = None,
        dl_device: Optional[tuple[enum.IntEnum, int]] = None,
        copy: Optional[bool] = None,
    ):
        """
        Creates a DLpack `capsule https://data-apis.org/array-api/latest/design_topics/data_interchange.html#data-interchange`_
        of the current tensor to be exported to other libraries.

        This function will be called from the `from_dlpack` method
        of the library that will consume the capsule. `from_dlpack` passes the current
        stream to this method as part of the specification.

        Args:
            stream (integer or None): An optional Python integer representing a
                pointer to a CUDA stream. The current stream is synchronized with
                this stream before the capsule is created, and since the capsule
                shares its storage with the tensor this make it safe to access from
                both streams.  If None or -1 is passed then no synchronization is performed.
                If 1 (on CUDA) or 0 (on ROCM) then the default stream is used for
                synchronization.

            max_version (tuple[int, int] or None): An optional Python tuple with
                2 integers, representing the maximum version the caller supports. If
                None (default), PyTorch will fallback to DLPack 0.8.

            dl_device (tuple[DLDeviceType, int] or None): An optional tuple specifying
                in which device the exported DLPack capsule should be on. If None (default),
                the exported DLPack capsule will be on the same device as ``self``.

            copy (bool or None): An optional boolean indicating whether or not to copy
                ``self``. If None, PyTorch will copy only if necessary.
        """
        if has_torch_function_unary(self):
            args = (self,)
            kwargs = {
                "stream": stream,
                "max_version": max_version,
                "dl_device": dl_device,
                "copy": copy,
            }
            return handle_torch_function(Tensor.__dlpack__, (self,), *args, **kwargs)

        # DLPack capsules can't capture all of PyTorch's semantics,
        # so we prohibit exporting tensors that would lose their properties like
        # requires_grad and having the conjugate bit set.
        if self.requires_grad:
            raise BufferError("Can't export tensors that require gradient, use tensor.detach()")
        if self.is_conj():
            raise BufferError("Can't export tensors with the conjugate bit set")
        if self.layout != torch.strided:
<<<<<<< HEAD
            raise BufferError("Can't export tensors with layout other than torch.strided")
        if self.device.type == "cuda" and self.device != torch.cuda.current_device():
=======
            raise RuntimeError(
                "Can't export tensors with layout other than torch.strided"
            )

        if (
            self.device.type == "cuda"
            and self.device.index != torch.cuda.current_device()
        ):
>>>>>>> 73d6885a
            raise BufferError(
                "Can't export tensors on a different CUDA device. "
                f"Expected: {self.device}. "
                f"Current device: {torch.cuda.current_device()}."
            )

        if stream is not None and type(stream) is not int:
            # Stream pointers in CUDA/ROCm are uniquely numbered and can
            # be retrieved from their integer value.
            raise TypeError("stream must be ``int`` or ``none``")
        elif self.device.type == "cuda" and stream != -1:
            # NB: This logic handles the special case values for default
            # streams and must be kept in sync with from_dlpack in
            # torch/utils/dlpack.py
            is_rocm = torch.version.hip is not None
            is_cuda = not is_rocm

            if stream is None or (is_rocm and stream == 0) or (is_cuda and stream == 1):
                stream = torch.cuda.default_stream()
            else:
                if is_cuda and stream == 2:
                    raise BufferError("per-thread default stream is not supported.")

                device_str = "CUDA" if is_cuda else "ROCm"
                assert (is_cuda and stream != 0) or (
                    is_rocm and stream not in (1, 2)
                ), f"unsupported stream on {device_str}: {stream}."

                stream = torch.cuda.ExternalStream(stream)

            # Only synchronize on different streams
            current_stream = torch.cuda.current_stream()
            if stream != current_stream:
                event = torch.cuda.Event()
                event.record(current_stream)
                stream.wait_event(event)
        elif self.device.type == "cpu":
            assert stream is None, "stream should be None on cpu."

        if self.device.type == "xla":
            import torch_xla
            import torch_xla.utils.dlpack as xla_dlpack

            if (
                len(torch_xla.real_devices()) <= 0
                or "cuda" not in torch_xla.real_devices()[0].lower()
            ):
                raise RuntimeError(
                    "Can't export to dlpack an XLA tensor that is not on CUDA."
                )

            # Does not support DLPack 1.0, yet.
            return xla_dlpack.to_dlpack(self)

        if max_version is None or max_version[0] < 1:
            # Fallback to the old, unversioned variant.
            return _C._to_dlpack(self, dl_device=dl_device, copy=copy)

        return _C._to_dlpack_versioned(self, dl_device=dl_device, copy=copy)

    def __dlpack_device__(self) -> tuple[enum.IntEnum, int]:
        if has_torch_function_unary(self):
            return handle_torch_function(Tensor.__dlpack_device__, (self,), self)

        from torch.utils.dlpack import DLDeviceType

        device = self.device
        idx = device.index if device.index is not None else 0
        torch_device_type = device.type
        if torch_device_type == "cuda" and torch.version.hip is not None:
            device_type = DLDeviceType.kDLROCM
        elif torch_device_type == "cpu" and self.is_pinned():
            device_type = DLDeviceType.kDLCUDAHost
        elif torch_device_type == "cuda":
            device_type = DLDeviceType.kDLCUDA
        elif torch_device_type == "cpu":
            device_type = DLDeviceType.kDLCPU
        elif torch_device_type == "xpu":
            device_type = DLDeviceType.kDLOneAPI
        elif self.device.type == "privateuse1":
            device_type = DLDeviceType.kDLExtDev
        elif torch_device_type == "xla":
            import torch_xla

            if (
                len(torch_xla.real_devices()) <= 0
                or "cuda" not in torch_xla.real_devices()[0].lower()
            ):
                raise ValueError(f"Unknown device type {torch_device_type} for Dlpack")

            device_type = DLDeviceType.kDLCUDA
        else:
            raise ValueError(f"Unknown device type {torch_device_type} for Dlpack")
        return (device_type, idx)

    __module__ = "torch"


def _convert(ret, cls):
    if cls is Tensor:
        return ret

    if isinstance(ret, Tensor) and not isinstance(ret, cls):
        ret = ret.as_subclass(cls)

    if isinstance(ret, (tuple, list)):
        # Also handles things like namedtuples
        ret = type(ret)(_convert(r, cls) for r in ret)

    return ret<|MERGE_RESOLUTION|>--- conflicted
+++ resolved
@@ -1725,15 +1725,13 @@
         # so we prohibit exporting tensors that would lose their properties like
         # requires_grad and having the conjugate bit set.
         if self.requires_grad:
-            raise BufferError("Can't export tensors that require gradient, use tensor.detach()")
+            raise BufferError(
+                "Can't export tensors that require gradient, use tensor.detach()"
+            )
         if self.is_conj():
             raise BufferError("Can't export tensors with the conjugate bit set")
         if self.layout != torch.strided:
-<<<<<<< HEAD
-            raise BufferError("Can't export tensors with layout other than torch.strided")
-        if self.device.type == "cuda" and self.device != torch.cuda.current_device():
-=======
-            raise RuntimeError(
+            raise BufferError(
                 "Can't export tensors with layout other than torch.strided"
             )
 
@@ -1741,10 +1739,9 @@
             self.device.type == "cuda"
             and self.device.index != torch.cuda.current_device()
         ):
->>>>>>> 73d6885a
             raise BufferError(
-                "Can't export tensors on a different CUDA device. "
-                f"Expected: {self.device}. "
+                "Can't export tensors on a different CUDA device index. "
+                f"Expected: {self.device.index}. "
                 f"Current device: {torch.cuda.current_device()}."
             )
 
