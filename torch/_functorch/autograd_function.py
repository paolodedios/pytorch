--- conflicted
+++ resolved
@@ -750,15 +750,11 @@
             # pyrefly: ignore [bad-override]
             def forward(ctx, *args):
                 nonlocal saved_values
-<<<<<<< HEAD
-                output, saved_values = fwd(*args)
-=======
 
                 # The Interpreter here is required to propagate metadata
                 # from the dynamo graph body to the local_map graph body.
                 # This is required for fx_traceback.annotate for work.
-                output, saved_values = torch.fx.Interpreter(fwd).run(None, *fwd_args)
->>>>>>> fae8d9ea
+                output, saved_values = torch.fx.Interpreter(fwd).run(*args)
 
                 # If users call ctx.mark_non_differentiable() in the original fwd function.
                 if len(non_differentiable_idx) > 0:
@@ -772,8 +768,12 @@
 
             @staticmethod
             def backward(ctx, *grad):
-<<<<<<< HEAD
-                return bwd(*grad, *saved_values)
+                # The Interpreter here is required to propagate metadata
+                # from the dynamo graph body to the local_map graph body.
+                # This is required for fx_traceback.annotate for work.
+
+                # pyrefly: ignore [not-iterable]
+                return torch.fx.Interpreter(bwd).run(*grad, *saved_values)
 
         return ApplyTemplate.apply(*fwd_args)
 
@@ -816,17 +816,4 @@
             # `mark_non_differentiable`. Currently, this is handled hackily in
             # Dynamo, where we just overwrite the variable trackers requires_grad.
 
-        return inner
-=======
-                # The Interpreter here is required to propagate metadata
-                # from the dynamo graph body to the local_map graph body.
-                # This is required for fx_traceback.annotate for work.
-
-                # pyrefly: ignore [not-iterable]
-                return torch.fx.Interpreter(bwd).run(None, *grad, *saved_values)
-
-        return ApplyTemplate.apply(*new_fwd_args)
-
-
-autograd_function_apply = AutogradFunctionApply()
->>>>>>> fae8d9ea
+        return inner