# mypy: allow-untyped-defs
"""
This module defines runtime wrappers, which, based on previous analysis attempts to:
1. process the inputs and outputs
2. apply mutations
3. handle functionalized randomness
4. deduplicate inputs and consolidate views into their bases (see input_output_analysis)
"""

import builtins
import collections
import contextlib
import copy
import itertools
import pprint
from contextlib import AbstractContextManager, nullcontext
from dataclasses import dataclass, field
from functools import wraps
from typing import Any, Callable, Optional, TYPE_CHECKING, Union


if TYPE_CHECKING:
    from collections.abc import Sequence

import torch
import torch.fx as fx
import torch.utils.dlpack
from torch import Tensor
from torch._dynamo import config as dynamo_config
from torch._dynamo.callback import callback_handler, CallbackTrigger
from torch._dynamo.utils import CompileEventLogger, dynamo_timed, get_metrics_context
from torch._guards import (
    compile_context,
    CompileContext,
    detect_fake_mode,
    DuplicateInputs,
    tracing,
    TracingContext,
)
from torch._prims_common import CUDARngStateHelper
from torch._subclasses import FakeTensor
from torch.fx.experimental._backward_state import BackwardState
from torch.multiprocessing.reductions import StorageWeakRef
from torch.utils._python_dispatch import is_traceable_wrapper_subclass

from .. import config
from .collect_metadata_analysis import run_functionalized_fw_and_collect_metadata
from .descriptors import (
    AliasedArgWithMetadataMutationAOTOutput,
    AOTInput,
    AOTOutput,
    DummyAOTInput,
    SyntheticBaseAOTInput,
    ViewBaseAOTInput,
)
from .functional_utils import gen_alias_from_base
from .graph_capture_wrappers import aot_dispatch_subclass
from .input_output_analysis import (
    compute_overlapping_inputs,
    create_synthetic_base_metadata,
    remove_dupe_metadata,
)
from .logging_utils import describe_input, format_guard_bug_msg, track_graph_compiling
from .schemas import (
    AOTConfig,
    CompilerWrapper,
<<<<<<< HEAD
    FxValue,
    InductorWrapper,
=======
>>>>>>> 70b4a888
    InputAliasInfo,
    MemoryFormatMeta,
    MutationType,
    OutputType,
    PlainTensorMeta,
    SubclassCreationMeta,
    SubclassMeta,
    TensorAlias,
    TraceFn,
    ViewAndMutationMeta,
)
from .subclass_utils import (
    requires_subclass_dispatch,
    runtime_unwrap_tensor_subclasses,
    wrap_tensor_subclasses,
)
from .utils import (
    call_and_expect_output_descs,
    call_func_at_runtime_with_args,
    make_boxed_func,
    partial_flatten_asdict,
    strict_zip,
    without_output_descs,
)


zip = strict_zip


# The wrapper created by this function handles all of the runtime aliasing and mutation "epilogue" logic
# that needs to run after the compiled function.
#
# This function accepts a trace_joint flag, indicating whether or not we're generating the runtime
# epilogue for a forward-only inference graph, or for an autograd.Function.apply function.
# This is because there are some minor differences in how we treat these cases at runtime:
# - resize_() is currently handled in the inference case, but not fully handled in the autograd case.
# - the autograd cases inserts TensorAlias wrapper objects for outputs that alias inputs
@dataclass
class RuntimeWrapper(CompilerWrapper):
    indices_of_inps_to_detach: list[int]
    trace_joint: bool
    disable_amp: bool

    def post_compile(
        self,
        compiled_fn,
        aot_config: AOTConfig,
        *,
        runtime_metadata: ViewAndMutationMeta,
    ):
        return _create_runtime_wrapper(
            compiled_fn,
            runtime_metadata=runtime_metadata,
            indices_of_inps_to_detach=self.indices_of_inps_to_detach,
            trace_joint=self.trace_joint,
            keep_input_mutations=aot_config.keep_inference_input_mutations,
            disable_amp=self.disable_amp,
        )


class NoopAliasHandler:
    def __init__(self, info, runtime_metadata, trace_joint):
        pass

    def __call__(self, orig_inputs, fw_outs, out):
        return out


def _unwrap_tensoralias(x):
    assert isinstance(x, TensorAlias)
    return x.alias


def _identity(x):
    return x


class AliasOfInputHandler:
    def __init__(self, info, runtime_metadata, trace_joint):
        self.base_idx = info.base_idx
        self.unwrap_out = _unwrap_tensoralias if trace_joint else _identity
        self.requires_grad = info.requires_grad
        self.functional_tensor = info.functional_tensor
        self.replay_views = config.view_replay_for_aliased_outputs

    def __call__(self, orig_inputs, fw_outs, out):
        aliased_base_tensor = orig_inputs[self.base_idx]
        return gen_alias_from_base(
            aliased_base_tensor,
            self.unwrap_out(out),
            self.requires_grad,
            self.functional_tensor,
            replay_views=self.replay_views,
        )


class IsInputHandler:
    def __init__(self, info, runtime_metadata, trace_joint):
        self.base_idx = info.base_idx
        self.unwrap_out = _unwrap_tensoralias if trace_joint else _identity

    def __call__(self, orig_inputs, fw_outs, out):
        aliased_base_tensor = orig_inputs[self.base_idx]
        return aliased_base_tensor


class AliasOfIntermediateHandler:
    def __init__(self, info, runtime_metadata, trace_joint):
        self._unwrap_aliased_base_tensor = _identity
        if info.output_type in (
            OutputType.alias_of_intermediate,
            OutputType.alias_of_intermediate_save_as_output,
        ):
            num_user_outputs = len(runtime_metadata.output_info)
            self.base_idx = info.base_idx + num_user_outputs
        else:
            self.base_idx = info.base_idx
            if self.base_idx in runtime_metadata.aliased_out_indices:
                self._unwrap_aliased_base_tensor = _unwrap_tensoralias

        self.unwrap_out = _unwrap_tensoralias if trace_joint else _identity
        self.requires_grad = info.requires_grad
        self.functional_tensor = info.functional_tensor
        self.replay_views = config.view_replay_for_aliased_outputs

    def __call__(self, orig_inputs, fw_outs, out):
        aliased_base_tensor = fw_outs[self.base_idx]
        return gen_alias_from_base(
            self._unwrap_aliased_base_tensor(aliased_base_tensor),
            self.unwrap_out(out),
            self.requires_grad,
            self.functional_tensor,
            replay_views=self.replay_views,
        )


_HANDLER_MAP = {
    OutputType.non_alias: NoopAliasHandler,
    OutputType.unsafe_view_alias: NoopAliasHandler,
    OutputType.custom_function_view: NoopAliasHandler,
    OutputType.alias_of_input: AliasOfInputHandler,
    OutputType.is_input: IsInputHandler,
    OutputType.alias_of_intermediate: AliasOfIntermediateHandler,
    OutputType.alias_of_intermediate_save_as_output: AliasOfIntermediateHandler,
    OutputType.alias_of_intermediate_base_is_user_output: AliasOfIntermediateHandler,
}


def make_output_handler(info, runtime_metadata, trace_joint):
    handler_type = _HANDLER_MAP[info.output_type]
    return handler_type(info, runtime_metadata, trace_joint)


# not sure why AOTDispatcher needs to manually set this
def maybe_mark_dynamic_helper(t: torch.Tensor, dims: set[int]):
    if hasattr(t, "_dynamo_weak_dynamic_indices"):
        t._dynamo_weak_dynamic_indices |= dims
    else:
        t._dynamo_weak_dynamic_indices = dims.copy()  # type: ignore[attr-defined]


def _should_disable_saved_tensors_hooks():
    # Compiled autograd is not supported yet, to be added in future.
    if torch._dynamo.compiled_autograd.in_compiled_autograd_region:
        return False

    get_hooks = torch._functorch._aot_autograd.utils.top_saved_tensors_hooks
    are_inline_hooks = (
        torch._functorch._aot_autograd.utils.saved_tensors_hooks_are_inlineable
    )

    hooks = get_hooks()
    if are_inline_hooks(hooks):
        return True

    return False


def _create_runtime_wrapper(
    compiled_fn,
    *,
    runtime_metadata: ViewAndMutationMeta,
    indices_of_inps_to_detach: list[int],
    trace_joint: bool,
    keep_input_mutations: bool,
    disable_amp: bool,
):
    if not getattr(compiled_fn, "_boxed_call", False):
        compiled_fn = make_boxed_func(compiled_fn)

    # Note [Inputs needed in runtime epilogue after list clearing]
    # In Python functions, you can't free the input arguments of a function within the scope of that function. A workaround is to
    # wrap the input arguments in a list, and clear the list from within the function.
    # Here, this is implemented as `call_func_at_runtime_with_args(..., steal_args=True)`.
    #
    # This is needed for Compiled Autograd since some of the inputs (activations) should be freed early.
    # However, we cannot blindly clear the entire list, because AOTAutograd may need access to some of the graph inputs
    # **after** the compiled function has finished running. There are two main cases:
    #   (1) Input mutations: If there are an input mutations that we must run outside of the graph, we need access to the input.
    #   (2) Output aliasing: Outputs that aliases graph inputs generally must be regenerated outside of the `autograd.Function`,
    #       and doing so requires us accessing the corresponding input after the compiled artifact has run.
    epilogue_args_idx = []
    epilogue_args_idx.extend(runtime_metadata.mutated_inp_runtime_indices)
    for info in runtime_metadata.output_info:
        if (
            info.output_type == OutputType.alias_of_input
            or info.output_type == OutputType.is_input
        ):
            assert isinstance(info.base_idx, int)
            epilogue_args_idx.append(info.base_idx)

    if config.unlift_effect_tokens:
        assert len(runtime_metadata.tokens) == 0

    if runtime_metadata.num_outputs_aliased > 0:
        output_handlers = tuple(
            make_output_handler(info, runtime_metadata, trace_joint)
            for info in runtime_metadata.output_info
        )

    def record_runtime_wrapper_prologue_enter() -> Optional[
        AbstractContextManager[None]
    ]:
        if (
            torch.autograd.profiler._is_profiler_enabled
            and dynamo_config.record_runtime_overhead
        ):
            cm = torch._C._profiler._RecordFunctionFast(
                "AOTDispatcher Runtime Wrapper Prologue"
            )
            cm.__enter__()
            return cm
        return None

    def record_runtime_wrapper_prologue_exit(
        cm: Optional[AbstractContextManager[None]],
    ) -> None:
        if cm is not None:
            cm.__exit__(None, None, None)

    def runtime_wrapper(args: list[Any]):
        # Create context manager for profiler
        cm = record_runtime_wrapper_prologue_enter()

        # stash a ref to each input tensor we plan to use after the compiled function
        orig_inputs = {i: args[i] for i in epilogue_args_idx}

        if keep_input_mutations:
            mutated_args = (
                args[i]
                for i in runtime_metadata.mutated_graph_handled_indices_seen_by_autograd
            )
            torch.autograd.graph.increment_version(mutated_args)

        if trace_joint:
            args_ = list(args)
            # See Note [Detaching inputs that never need gradients]
            for idx in indices_of_inps_to_detach:
                if isinstance(args_[idx], torch.Tensor):
                    args_[idx] = args_[idx].detach()

            # It's possible to have trace_joint inside user specified with no_grad() region,
            # if there is a nested with enable_grad(), that forces some outputs to require gradients.
            # Therefore, we unconditionally turn on enable_grad() for compiled_fn execution.
            with (
                torch.autograd._force_original_view_tracking(True),
                torch.enable_grad(),
            ):
                record_runtime_wrapper_prologue_exit(cm)
                all_outs = call_func_at_runtime_with_args(
                    compiled_fn, args_, disable_amp=disable_amp, steal_args=True
                )
        else:
            # When we have an inference graph, we run with grad disabled.
            # It's possible to get an inference graph with inputs that require grad,
            # in which case we want to make sure autograd is disabled
            # (since e.g., inductor will generate aten.addmm.out calls which autograd will complain on)
            # NOTE: We use _set_grad_enabled directly to reduce runtime overhead
            grad_enabled = torch.is_grad_enabled()
            try:
                if grad_enabled:
                    torch._C._set_grad_enabled(False)
                record_runtime_wrapper_prologue_exit(cm)
                all_outs = call_func_at_runtime_with_args(
                    compiled_fn, args, disable_amp=disable_amp, steal_args=True
                )
            finally:
                if grad_enabled:
                    torch._C._set_grad_enabled(True)
        del args

        num_mutated_runtime_inps = runtime_metadata.num_mutated_inp_runtime_indices
        num_intermediate_bases = runtime_metadata.num_intermediate_bases

        assert (
            len(all_outs)
            == num_mutated_runtime_inps
            + runtime_metadata.num_outputs
            + num_intermediate_bases
        )

        # Step 3: After running the compiled fw, apply updates to mutated inputs
        num_mutations_to_apply = runtime_metadata.num_mutated_inp_runtime_indices
        if num_mutations_to_apply > 0:
            updated_inputs = all_outs[:num_mutations_to_apply]
            fw_outs = all_outs[num_mutations_to_apply:]

            for i, inpt_idx in enumerate(runtime_metadata.mutated_inp_runtime_indices):
                meta = runtime_metadata.input_info[inpt_idx]
                if not meta.mutates_data and not meta.mutates_metadata:
                    continue
                original_inpt = orig_inputs[inpt_idx]
                updated_inpt = updated_inputs[i]
                if meta.mutates_storage_metadata:
                    # See Note [set_() Input Mutations in AOTAutograd]
                    # mutates_storage_metadata means our input saw a x.set_(y) call.
                    # What if x **also** saw a data and/or a metadata mutation?
                    # (1) If the [meta]data mutation occurred after the set_(),
                    #     then there is no need to copy_() the data.
                    #     When we perform x.set_(x_updated), we are guaranteed that
                    #     x_updated already has the final version of the data/metadata
                    # (2) If a data mutation occurred before the set_().
                    #     This case seems very difficult to support.
                    #     TODO: discuss on the PR and decide if we want to tr to
                    #     either support it, or detect and ban it.
                    if trace_joint:
                        assert isinstance(updated_inpt, TensorAlias)
                        updated_inpt = updated_inpt.alias
                    with torch.no_grad():
                        original_inpt.set_(updated_inpt)
                    continue
                if meta.mutates_metadata and not meta.mutates_data:
                    if trace_joint:
                        assert isinstance(updated_inpt, TensorAlias)
                        updated_inpt = updated_inpt.alias
                    # We need to grab the size/stride/storage_offset from the compiled forward,
                    # and use that to mutate the metadata of the input
                    original_inpt.as_strided_(
                        updated_inpt.size(),
                        updated_inpt.stride(),
                        updated_inpt.storage_offset(),
                    )
                else:
                    if meta.mutates_data and meta.mutates_metadata:
                        original_inpt.as_strided_(
                            updated_inpt.size(),
                            updated_inpt.stride(),
                            updated_inpt.storage_offset(),
                        )
                    else:
                        assert meta.mutates_data
                    if meta.is_leaf and original_inpt.requires_grad:
                        # We can hit this situation in this case:
                        #   def f(x):
                        #       x.detach().mul_(2)
                        #       return x + 1
                        # AOTAutograd will see a mutation in the above case, and try to
                        # apply a copy_() here, in the epilogue.
                        # But if x required gradients, and is a leaf, then autograd
                        # will yell at us for trying to mutate it.
                        # However, it's only possible to end up in this scenario (like the above)
                        # if all of the mutations to the leaf input were non-autograd-tracking mutations
                        # (aka mutations under no_grad(), or on detached views).
                        # In that case, we fully want to hide the mutation from autograd, so detaching is ok.
                        original_inpt.detach().copy_(updated_inpt)
                    else:
                        original_inpt.copy_(updated_inpt)
        else:
            fw_outs = all_outs

        # Step 4: Manually regenerate any outputs that are aliased to inputs, instead of
        # compiling them.
        if runtime_metadata.num_outputs_aliased > 0:
            # The compiled forward also returned intermediate bases. We don't want to return them to the user.
            expect_num_outputs = (
                len(output_handlers) + runtime_metadata.num_intermediate_bases
            )
            assert len(fw_outs) == expect_num_outputs
            ret_outs = [
                handler(orig_inputs, fw_outs, out)
                for out, handler in builtins.zip(fw_outs, output_handlers)
            ]
        else:
            ret_outs = fw_outs

        if runtime_metadata.dynamic_outputs:
            for t, o in zip(ret_outs, runtime_metadata.output_info):
                if o.dynamic_dims is None:
                    continue
                maybe_mark_dynamic_helper(t, o.dynamic_dims)
        if runtime_metadata.grad_enabled_mutation is not None:
            torch._C._set_grad_enabled(runtime_metadata.grad_enabled_mutation)
        return ret_outs

    if not (trace_joint and _should_disable_saved_tensors_hooks()):
        return runtime_wrapper

    # Disabling saved tensors hooks
    def _runtime_wrapper(*args, **kwargs):
        with _disable_saved_tensors_hooks():
            return runtime_wrapper(*args, **kwargs)

    return _runtime_wrapper


# WARNING: this does NOT operate on TraceFn
@dataclass
class FunctionalizedRngRuntimeWrapper(InductorWrapper):
    # TODO: I would love to get rid of this argument, but it's
    # Wrapped pretty tightly around our aot_dispatch_autograd logic.
    # Specifically, tensors_saved_for_backwards_slice's value is both used for calculating indices
    # for setting placeholder strides(which is done before runtime, before this wrapper runs)
    # and for saving tensors for backward (which is done during runtime, after this wrapper runs)
    # So in aot_dispatch_autograd, this wrapper can't edit the set of outs without making one
    # of those two indices incorrect.
    return_new_outs: bool = True

    def pre_compile(
        self,
        flat_fn: torch.fx.GraphModule,
        flat_args,
        aot_config,
        *,
        fw_metadata,
    ) -> None:
        if config.functionalize_rng_ops:
            # Update example inputs for the fw_compiler
            fake_mode = detect_fake_mode()
            seed, offset = CUDARngStateHelper.get_torch_state_as_tuple(fake_mode)
            flat_args.extend([seed, offset])
            # We are not clearing flat_args here because
            # 1) There is a check in the debug compiler at the end
            # 2) It does not matter as these are fake tensors

    def post_compile(
        self,
        compiled_fn,
        aot_config: AOTConfig,
        *,
        runtime_metadata: ViewAndMutationMeta,
    ):
        @wraps(compiled_fn)
        def wrapper(runtime_args: list[Any]):
            if runtime_metadata.is_rng_op_functionalized:
                # Add the seed and offset to args
                seed, offset = CUDARngStateHelper.get_torch_state_as_tuple()
                runtime_args.extend([seed, offset])
                out = compiled_fn(runtime_args)
                out = self._functionalized_rng_runtime_epilogue(
                    runtime_metadata,
                    out,
                    # TODO: this won't be right for the backward when we convert the call_compiled_backward to use the wrapper
                    runtime_metadata.num_forward_returns,
                )
                return out
            return compiled_fn(runtime_args)

        return wrapper

    # Calling convention: If we are running functionalized RNG, then outs consists
    # of (user_outs, rng_offset)
    def _functionalized_rng_runtime_epilogue(
        self,
        metadata: ViewAndMutationMeta,
        outs,
        offset_index,
    ):
        if metadata.is_rng_op_functionalized:
            assert metadata.num_outputs_rng_offset == 1
            new_rng_offset = outs[offset_index]
            CUDARngStateHelper.set_new_offset(new_rng_offset)
            if self.return_new_outs:
                user_outs = outs[:offset_index] + outs[offset_index + 1 :]
                return user_outs
            else:
                return outs

        return outs


# WARNING: this does NOT operate on TraceFn
@dataclass
class FakifiedOutWrapper(InductorWrapper):
    out_metas: list[torch.Tensor] = field(default_factory=list)
    # TracingContext.fwd_output_strides
    # Generated from actually doing compile
    # NB: an entry is None if it's not a Tensor
    fwd_output_strides: Optional[list[Optional[list[int]]]] = None
    needs_post_compile: bool = True

    def pre_compile(
        self,
        fw_module: fx.GraphModule,  # Must be fw_module from aot_dispatch_*_graph
        flat_args,
        aot_config,
        *,
        fw_metadata,
    ) -> None:
        tracing_context = torch._guards.TracingContext.try_get()
        if tracing_context and tracing_context.fakify_first_call:
            self.out_metas = [
                n.meta["val"] for n in (list(fw_module.graph.nodes)[-1].args[0])
            ]
        else:
            self.needs_post_compile = False

    def _compute_output_meta_with_inductor_strides(self):
        out = self.out_metas
        fwd_output_strides = self.fwd_output_strides
        if not fwd_output_strides:
            return out

        from torch.fx.experimental.symbolic_shapes import statically_known_true

        for i in range(len(out)):
            if not isinstance(out[i], Tensor):
                continue
            strides = fwd_output_strides[i]
            # fwd_output_strides is best effort by Inductor.  When an output
            # Tensor has unbacked SymInts, Inductor may sometimes be unable
            # to compute what the output stride would be.  If Inductor doesn't
            # have any clear direction on the layout, we don't have to run
            # as_strided.  To repro without this, run:
            #
            # python test/distributed/test_dynamo_distributed.py
            # TestFakeDistributedSingleProc.test_unbacked_symbol_splitting_no_binding
            if strides is None:
                continue
            if all(
                statically_known_true(s1 == s2)
                for s1, s2 in zip(out[i].stride(), strides)
            ):
                continue
            out[i] = out[i].as_strided(out[i].shape, strides)
        return out

    # To be called post compile
    def set_fwd_output_strides(self, fwd_output_strides):
        self.fwd_output_strides = fwd_output_strides

    def post_compile(
        self,
        compiled_fn,
        aot_config: AOTConfig,
        *,
        runtime_metadata: ViewAndMutationMeta,
    ):
        if self.needs_post_compile:
            assert self.fwd_output_strides is not None
            fakified_out = self._compute_output_meta_with_inductor_strides()

            @wraps(compiled_fn)
            def wrapper(runtime_args):
                nonlocal fakified_out
                if fakified_out is not None:
                    out = fakified_out
                    fakified_out = None
                    return out
                return compiled_fn(runtime_args)

            return wrapper
        # If we don't need to fakify, we can just return the original compiled function
        return compiled_fn


# This wrapper handles the AOTDispatch runtime logic for tensor subclasses.
# At runtime, we have a compiled function that knows how to operate on the domain of DenseTensor -> DenseTensor,
# But the user might have passed us some tensor subclass inputs (or expect some subclass tensor outputs).
# This function handles the wrapping and unwrapping of tensor subclasses at runtime.
@dataclass
class AOTDispatchSubclassWrapper(CompilerWrapper):
    trace_joint: bool
    fw_only: Optional[Callable]  # Not cached, only used in pre_compile
    maybe_subclass_meta: Optional[SubclassMeta]
    num_fw_outs_saved_for_bw: Optional[int]

    def pre_compile(
        self,
        flat_fn: TraceFn,
        flat_args: list[FxValue],
        flat_args_descs: list[AOTInput],
        aot_config: AOTConfig,
        *,
        fw_metadata: ViewAndMutationMeta,
    ):
        (new_flat_fn, new_flat_args, new_flat_args_descs, subclass_meta) = (
            aot_dispatch_subclass(
                flat_fn,
                flat_args,
                flat_args_descs,
                is_joint_structure=self.trace_joint,
                meta=fw_metadata,
                fw_only=self.fw_only,  # type: ignore[arg-type]
            )
        )
        self.maybe_subclass_meta = subclass_meta
        return new_flat_fn, new_flat_args, new_flat_args_descs, fw_metadata

    def post_compile(
        self,
        compiled_fn,
        _aot_config: AOTConfig,
        *,
        runtime_metadata: ViewAndMutationMeta,
    ):
        if self.maybe_subclass_meta is None:
            return compiled_fn

        subclass_metas = runtime_metadata.subclass_fw_graph_out_meta

        @wraps(compiled_fn)
        def inner_fn(args: list[Any]):
            unwrapped_args = runtime_unwrap_tensor_subclasses(
                args,
                subclass_metas=runtime_metadata.subclass_inp_meta,
                append_symints=True,
            )
            args.clear()
            # expectation: runtime_fn is a boxed fn
            unwrapped_outs = compiled_fn(unwrapped_args)
            wrapped_outs = wrap_tensor_subclasses(
                unwrapped_outs,
                subclass_metas=subclass_metas,
                num_fw_outs_saved_for_bw=self.num_fw_outs_saved_for_bw,
                is_runtime=True,
                included_subclass_symints=True,
            )
            return wrapped_outs

        # box it
        inner_fn._boxed_call = True  # type: ignore[attr-defined]
        return inner_fn


@dataclass
class EffectTokensWrapper(CompilerWrapper):
    def post_compile(
        self,
        compiled_fn,
        _aot_config,
        *,
        runtime_metadata: ViewAndMutationMeta,
    ):
        num_tokens = len(runtime_metadata.tokens)

        @wraps(compiled_fn)
        def inner_fn(args: list[Any]):
            if num_tokens > 0:
                # Pass in forward effect tokens (See Note [Side-Effectful Tokens in AOTAutograd])
                old_args = args
                args = [*([None] * num_tokens), *args]
                old_args.clear()

            outs = compiled_fn(args)

            # Inductor cache DummyModule can return None
            if outs is None:
                return None
            # Toss out the effect tokens (See Note [Side-Effectful Tokens in AOTAutograd])
            return outs[num_tokens:] if num_tokens != 0 else outs

        # box it
        inner_fn._boxed_call = True  # type: ignore[attr-defined]
        return inner_fn


# MOTIVATION:
#
# When tracing functions for future execution, one must be careful not to pass
# in the same input tensor multiple times (e.g., f(x, x), as this can result
# in graphs that are ONLY valid if you later pass a new tensor in exactly the
# same way (e.g., f(y, y)).  (NB: we really mean duplicate; two distinct
# tensors that alias each other is a different situation that is covered by
# aot_dispatch_deduplicated_autograd). Here are two examples:
#
# (1) Suppose you have a function:
#
#   def f(x, y):
#       return x + y
#
# If you make_fx(f)(x, x), you will trace out:
#
#   def f(x, y):
#       return y + y
#
# Oops!
#
# (2) For most tensors x and y, you can compute f's gradient with respect to
# these to inputs by saying torch.autograd.grad(f(x, y), (x, y)).  However,
# if x is y, you will trace out a program that gets incorrect gradients:
#
#   >>> x = torch.randn(1, requires_grad=True)
#   >>> torch.autograd.grad(x + x, (x, x))
#   (tensor([2.]), tensor([2.]))
#
# In other words, the gradient is double-counted.  Deduplicating the arguments
# gives you an appropriate gradient:
#
#   >>> y = torch.randn(1, requires_grad=True)
#   >>> torch.autograd.grad(x + y, (x, y))
#   (tensor([1.]), tensor([1.]))
#
# HOW TO DEDUPLICATE:
#
# There are a few strategies, in order of preference:
#
# 1. For every duplicate argument to the function, detach it into
#    a separate leaf tensor, so that it is no longer duplicated.
#
#       PRO: The resulting compiled graph works for any configuration
#       of duplicated arguments.
#
#       CON: It does not (naively) work if you mutate the metadata of inputs:
#
#           def f(x, y):
#               x.transpose_(0, 1)
#               y.transpose_(0, 2)
#
#           x = torch.randn(2, 3, 4)
#           f(x, x)
#
#       The ordering of the transposes inside f dictates whether or not
#       you get [4, 2, 3] or [3, 4, 2].  This means that you cannot precompute
#       what metadata mutations should get applied to each input; you need to
#       assume they aren't duplicates (what we do today) or preserve
#       the original metadata mutations exactly in order, so that they work
#       for any duplicate configuration.
#
#       CON: It does not (naively) work if you mutate the data of inputs.
#       In particular, leaf tensors that require grad cannot be mutated,
#       this makes it impossible to differentiate with respect to the original
#       base.
#
# 2. For every duplicate argument to the function, remove it, so it is
#    no longer part of the "true" signature:
#
#       PRO: Implemented naively, it still works for metadata/data mutation.
#
#       CON: The resulting compiled graph is duplicate-specialized: it only
#       works if future calls duplicate arguments in exactly the same way.
#       Horribly, Dynamo doesn't guard on this at the moment.  But even if
#       it did, you could still end up recompiling a bunch of each duplicate.
#
# Our strategy is to do (1) if we can, and do (2) otherwise, erroring if
# Dynamo's guards are not enough.  In practice, this seems to cover
# everything.
#
@dataclass
class AOTDedupeWrapper(CompilerWrapper):
    keep_arg_mask: list[bool] = field(default_factory=list)
    add_dupe_map: list[int] = field(default_factory=list)
    old_input_metadata: list[InputAliasInfo] = field(default_factory=list)
    needs_post_compile: bool = True

    # NB: Hot path, avoid set lookups here
    # TODO: Can avoid the zip here too, probably
    def remove_dupe_args(self, args):
        return [t for t, keep in zip(args, self.keep_arg_mask) if keep]

    def add_dupe_args(self, args):
        return [args[i] for i in self.add_dupe_map]

    def pre_compile(
        self,
        flat_fn: TraceFn,
        flat_args: list[FxValue],
        flat_args_descs: list[AOTInput],
        aot_config: AOTConfig,
        *,
        fw_metadata: ViewAndMutationMeta,
    ) -> tuple[TraceFn, list[FxValue], list[AOTInput], ViewAndMutationMeta]:
        # Use information about whether or not flat_fn mutates its arguments
        # or not to handle dupe args

        # Strategy 1: For any input that is not mutated, we can leafify it if we
        # need to remove a duplicate.
        leaf_flat_args: list[FxValue] = []
        leaf_flat_args_descs: list[AOTInput] = []
        args_set = set()
        ok = True

        for i, (a, a_desc) in enumerate(zip(flat_args, flat_args_descs)):
            if not isinstance(a, torch.Tensor):
                leaf_flat_args.append(a)
                leaf_flat_args_descs.append(a_desc)
            elif a not in args_set:
                args_set.add(a)
                leaf_flat_args.append(a)
                leaf_flat_args_descs.append(a_desc)
            elif (
                not fw_metadata.input_info[i].mutates_data
                and not fw_metadata.input_info[i].mutates_metadata
            ):
                leaf_flat_args.append(a.detach().requires_grad_(a.requires_grad))
                leaf_flat_args_descs.append(a_desc)
            else:
                ok = False
                break

        if ok:
            self.needs_post_compile = False
            return flat_fn, leaf_flat_args, leaf_flat_args_descs, fw_metadata

        if requires_subclass_dispatch(leaf_flat_args, fw_metadata):
            raise RuntimeError(
                """\
        Encountered duplicate inputs that are mutated in the graph, but at least one input/output
        to the graph is a tensor subclass. This is not supported today. You can try to
        remove the aliasing yourself as a workaround, or otherwise file an issue on github."""
            )

        # export path: ban duplicate inputs for now, add later if requested.
        if aot_config.is_export:
            raise RuntimeError(
                f"""\
        Encountered duplicated inputs that are mutated in the graph you are trying to export.
        This functionality is currently not supported. If needed, please file a github issue.

        fw_metadata={str(fw_metadata)}
            """
            )

        # Strategy 2: Duplicate specialization
        #
        # When we have duplicate arguments in a function call, we need to handle them specially.
        # For example, if we have a function call f(a, b, a, c), we need to:
        #
        # 1. Remove duplicates to get a deduplicated list [a, b, c]
        # 2. Compile our function to work with this deduplicated list
        # 3. At runtime, convert incoming arguments with duplicates to the deduplicated form
        # 4. Pass the deduplicated arguments to our compiled function
        #
        # To do this, we need two helper functions:
        #
        # - remove_dupe_args: Converts [a, b, a, c] -> [a, b, c]
        # - add_dupe_args: Converts [a, b, c] -> [a, b, a, c]
        #
        # For our example [a, b, a, c], we track:
        #
        # - seen_args = {a: 0, b: 1, c: 2} (maps each unique arg to its first position)
        # - add_dupe_map = [0, 1, 0, 2] (tells us how to reconstruct the original list)
        # - keep_arg_mask = [True, True, False, True] (tells us which args to keep when deduplicating)

        seen_args: dict[Tensor, int] = {}
        # Implicitly map duped arg position (list index) to de-duped arg position
        keep_arg_mask: list[bool] = []
        add_dupe_map: list[int] = []
        duped_arg_len = len(flat_args)

        j = 0  # index into deduped_flat_args
        for t in flat_args:
            if isinstance(t, torch.Tensor):
                if t in seen_args:
                    keep_arg_mask.append(False)
                    add_dupe_map.append(seen_args[t])
                    continue
                seen_args[t] = j

            keep_arg_mask.append(True)
            add_dupe_map.append(j)
            j += 1
        assert len(add_dupe_map) == duped_arg_len, (
            f"Expects add_dupe_map to have length {duped_arg_len} but got {len(add_dupe_map)}"
        )

        self.keep_arg_mask = keep_arg_mask
        self.add_dupe_map = add_dupe_map

        deduped_flat_args = self.remove_dupe_args(flat_args)
        # TODO: instead of arbitrarily removing args, it might be useful to
        # have a record that these were duped, perhaps as a mutable attribute
        # on the kept arg?  Do this if someone needs it
        deduped_flat_args_descs = self.remove_dupe_args(flat_args_descs)

        # Update our input metadata to remove duped input metadata.
        updated_fw_metadata = remove_dupe_metadata(
            fw_metadata, keep_arg_mask, add_dupe_map
        )

        if (
            tracing_context := TracingContext.try_get()
            and aot_config.aot_autograd_arg_pos_to_source
        ):
            # TODO(voz): This structure is 1:1, we could consider an alternate structure like
            # kept_pos:[dupe_arg_pos], however, add_dupe_map is 1:1 so we would need a new structure there,
            # which feels like needless complexity for a tiny bit of efficiency at this point.
            for dupe_arg_pos, (kept_pos, keep_arg) in enumerate(
                zip(add_dupe_map, keep_arg_mask)
            ):
                if not keep_arg:
                    dupe_arg_source = aot_config.aot_autograd_arg_pos_to_source[
                        dupe_arg_pos
                    ]
                    kept_arg_source = aot_config.aot_autograd_arg_pos_to_source[
                        kept_pos
                    ]
                    tracing_context.guards_context.aotautograd_guards.append(  # type: ignore[attr-defined]
                        DuplicateInputs(kept_arg_source, dupe_arg_source)
                    )

        @wraps(flat_fn)
        def wrapped_flat_fn(
            *args: FxValue,
        ) -> tuple[list[FxValue], list[AOTOutput]]:
            outs, out_descs = call_and_expect_output_descs(
                flat_fn, self.add_dupe_args(args)
            )
            return outs, out_descs

        if config.debug_assert:
            ref_fw_metadata = run_functionalized_fw_and_collect_metadata(
                without_output_descs(wrapped_flat_fn),
                flat_args_descs=deduped_flat_args_descs,
                static_input_indices=aot_config.static_input_indices,
                keep_input_mutations=fw_metadata.keep_input_mutations,
                is_train=fw_metadata.is_train,
            )(*deduped_flat_args)
            assert ref_fw_metadata == updated_fw_metadata, (
                f"ref_metadata={str(ref_fw_metadata)}, actual_metadata={str(updated_fw_metadata)}"
            )

        return (
            wrapped_flat_fn,
            deduped_flat_args,
            deduped_flat_args_descs,
            updated_fw_metadata,
        )

    def post_compile(
        self,
        compiled_fn,
        aot_config: AOTConfig,
        *,
        runtime_metadata: ViewAndMutationMeta,
    ):
        if not self.needs_post_compile:
            return compiled_fn

        @wraps(compiled_fn)
        def wrapped_compiled_fn(args: list[Any]):
            deduped_args = self.remove_dupe_args(args)
            args.clear()
            return compiled_fn(deduped_args)

        wrapped_compiled_fn._boxed_call = True  # type: ignore[attr-defined]

        # This can be uncommented when we properly guard for duplicates,
        # but right now we must not do it.
        # if not config.debug_assert:
        #     return wrapped_compiled_fn

        @wraps(wrapped_compiled_fn)
        def debugged_compiled_fn(args):
            # Test that the computed remove/add arg functions are an inverse
            new_args = self.add_dupe_args(self.remove_dupe_args(args))
            seen: dict[Any, None] = {}
            for i, (x, y) in enumerate(zip(new_args, args)):
                seen[y] = None
                assert x is y, format_guard_bug_msg(
                    aot_config,
                    f"{describe_input(i, aot_config)} would be a duplicate of "
                    f"{describe_input(self.add_dupe_map[i], aot_config)}",
                )
            # This is only an error if there is metadata mutation on both of
            # the duped arguments; in this case, we need to know what order
            # the metadata mutation applies in.  You'll get the correct result
            # otherwise, because a graph that assumes distinct inputs works if
            # you dupe the inputs (the gradient contributions from each input
            # will get summed up appropriately.)
            #
            # TODO: work out how to setup this assert correctly
            """
            assert len(seen) == unique_args, format_guard_bug_msg(aot_config,
                f"there would be {unique_args} distinct arguments"
            )
            """
            return wrapped_compiled_fn(args)

        debugged_compiled_fn._boxed_call = True  # type: ignore[attr-defined]

        return debugged_compiled_fn


# This layer handles the situation where you have two inputs that alias each other,
# and one of the inputs is mutated.
# We need to take special care to ensure that the mutation is applied to the other aliases in the graph.
#
# pre-condition: AOTDedupWrapper has already run.
# (This function will in theory work if there are duplicate args.
# However, the synthetic base code path is a bit sub-optimal, and running with dupe'd inputs
# would cause us to hit that path more frequently).
@dataclass
class AOTSyntheticBaseWrapper(CompilerWrapper):
    # Currently, the only reason we need to plumb this bool is because
    # the synthetic base code prohibits more cases in the autograd case than the inference case.
    trace_joint: bool  # TODO: refactor trace_joint
    needs_post_compile: bool = True
    aliased_arg_idx_with_metadata_mutations: list[int] = field(default_factory=list)

    def pre_compile(
        self,
        flat_fn: TraceFn,
        flat_args: list[FxValue],
        flat_args_descs: list[AOTInput],
        aot_config: AOTConfig,
        *,
        fw_metadata: ViewAndMutationMeta,
    ) -> tuple[Callable, list[FxValue], list[AOTInput], ViewAndMutationMeta]:
        is_inference = not self.trace_joint
        (
            flat_args_with_synthetic_bases,
            flat_args_descs_with_synthetic_bases,
            synthetic_base_info,
        ) = merge_view_inputs(
            aot_config,
            flat_args,
            flat_args_descs,
            fw_metadata.input_info,
            is_inference=is_inference,
        )

        # Happy path: we don't need synthetic bases
        if synthetic_base_info is None:
            self.needs_post_compile = False
            return flat_fn, flat_args, flat_args_descs, fw_metadata

        # export path: ban synthetic bases for now, add later if requested.
        if requires_subclass_dispatch(flat_args, fw_metadata):
            raise RuntimeError(
                """\
        Encountered aliased inputs that are mutated in the graph, but at least one input/output
        to the graph is a tensor subclass. This is not supported today. You can try to
        remove the aliasing yourself as a workaround, or otherwise file an issue on github."""
            )

        if aot_config.is_export:
            raise RuntimeError(
                f"""\
        Encountered aliased inputs that are mutated in the graph you are trying to export.
        This functionality is currently not supported. If needed, please file a github issue.

        synthetic_base_info={str(synthetic_base_info)}

        fw_metadata={str(fw_metadata)}
                """
            )

        assert len(fw_metadata.input_info) == len(synthetic_base_info)

        # Update our forward metadata to take synthetic bases into account
        (
            fw_metadata_updated,
            aliased_arg_idx_with_metadata_mutations,
        ) = create_synthetic_base_metadata(
            fw_metadata,
            synthetic_base_info,
            flat_args,
            flat_args_with_synthetic_bases,
            flat_args_descs_with_synthetic_bases,
        )
        # Save old input args for post-compile
        self.old_input_info = fw_metadata.input_info

        self.aliased_arg_idx_with_metadata_mutations = (
            aliased_arg_idx_with_metadata_mutations
        )
        replay_views = config.view_replay_for_aliased_outputs

        def _unpack_synthetic_bases(primals: tuple[Any, ...]) -> list[Any]:
            f_args_inner = []
            for inner_idx_or_tuple in synthetic_base_info:
                if isinstance(inner_idx_or_tuple, int):
                    f_args_inner.append(primals[inner_idx_or_tuple])
                else:
                    inner_base_idx, view_tensor = inner_idx_or_tuple
                    base = primals[inner_base_idx]
                    view_arg = gen_alias_from_base(
                        base,
                        view_tensor,
                        view_tensor.requires_grad,
                        replay_views=replay_views,
                    )
                    f_args_inner.append(view_arg)
            return f_args_inner

        @wraps(flat_fn)
        def wrapped_flat_fn(*args):
            unpacked_args = _unpack_synthetic_bases(args)
            # This is a bit subtle. The goal of this entire function (aot_dispatch_synthetic_bases)
            # is to relieve the downstream logic from having to reason about mutations on inputs that alias
            # each other, by replacing aliased inputs with a synthetic base.
            # One area where this breaks down a bit however is if one of those aliased inputs
            # experienced a metadata mutation.
            # We are now obligated to reapply the metadata mutation directly to the user's input;
            # it isn't enough to apply mutations back to the synthetic base in the downstream logic.
            #
            # The way we handle this is by pretending that those aliased inputs that experience metadata mutations
            # are additional outputs in the user's forward function.
            # The downstream logic will just treat these as "user outputs that alias inputs".
            # However, we will manually grab them at runtime here, use them to reapply the metadata mutation
            # to the user inputs, and not return them to the user.
            aliased_args_with_metadata_mutations = [
                x
                for i, x in enumerate(unpacked_args)
                if i in self.aliased_arg_idx_with_metadata_mutations
            ]
            out, out_descs = call_and_expect_output_descs(flat_fn, unpacked_args)
            if len(aliased_args_with_metadata_mutations) > 0:
                # TODO: record more detailed desc information here
                return (*out, *aliased_args_with_metadata_mutations), (
                    *out_descs,
                    *(
                        [AliasedArgWithMetadataMutationAOTOutput()]
                        * len(self.aliased_arg_idx_with_metadata_mutations)
                    ),
                )
            else:
                return out, out_descs

        if config.debug_assert:
            ref_fw_metadata = run_functionalized_fw_and_collect_metadata(
                without_output_descs(wrapped_flat_fn),
                flat_args_descs=flat_args_descs_with_synthetic_bases,
                static_input_indices=aot_config.static_input_indices,
                keep_input_mutations=fw_metadata.keep_input_mutations,
                is_train=fw_metadata.is_train,
            )(*flat_args_with_synthetic_bases)
            assert ref_fw_metadata == fw_metadata_updated, (
                f"ref_metadata={pprint.pformat(partial_flatten_asdict(ref_fw_metadata))}, "
                f"\nactual_metadata={pprint.pformat(partial_flatten_asdict(fw_metadata_updated))}"
            )
        return (
            wrapped_flat_fn,
            flat_args_with_synthetic_bases,
            flat_args_descs_with_synthetic_bases,
            fw_metadata_updated,
        )

    def post_compile(
        self,
        compiled_fn,
        aot_config: AOTConfig,
        *,
        runtime_metadata: ViewAndMutationMeta,
    ):
        if not self.needs_post_compile:
            return compiled_fn

        is_inference = not self.trace_joint

        @wraps(compiled_fn)
        def wrapped_compiled_fn(args):
            # TODO: this sure seems expensive to run at runtime (which
            # post_compile seems to imply it does?!)
            args_with_synthetic_bases, _, synthetic_base_info = merge_view_inputs(
                aot_config, args, None, self.old_input_info, is_inference=is_inference
            )
            assert synthetic_base_info is not None
            aliased_args_w_metadata_mutations = [
                args[i] for i in self.aliased_arg_idx_with_metadata_mutations
            ]
            num_aliased_args_with_metadata_mutations = len(
                aliased_args_w_metadata_mutations
            )
            args.clear()
            outs = compiled_fn(args_with_synthetic_bases)
            if num_aliased_args_with_metadata_mutations > 0:
                # This code does not handle **all** input metadata mutations.
                # Instead, it only handles metadata mutations on inputs that were converted into synthetic bases
                # (which only happens if at least one aliased input experienced a data mutation).
                # e.g:
                # def f(a, b):
                #     a.mul_(2)
                #     b.t_(1, 0)
                # f(x.view(2, 2), x.view(2, 2))
                mutated_metadata_inps = outs[-num_aliased_args_with_metadata_mutations:]
                user_outs = outs[:-num_aliased_args_with_metadata_mutations]
                for inp, mutated_inp in zip(
                    aliased_args_w_metadata_mutations, mutated_metadata_inps
                ):
                    inp.as_strided_(
                        mutated_inp.size(),
                        mutated_inp.stride(),
                        mutated_inp.storage_offset(),
                    )
                return user_outs
            return outs

        return wrapped_compiled_fn


# Note [Handling mutations on an input that aliases other inputs]
# The easiest example to show-case this edge case is here:
#
# def f(a, b):
#     a.mul_(2)
#     out = a + b
#     return out
# b = torch.ones(...)
# a = b.view(-1)
# f(a, b)
#
# In this situation, if a and b happened to be aliased, we need to trace something different!
# Suppose we had b = a.view(-1)
# (In this case, that means that `a._base is b`)
#
# We need to ensure that the aliasing relationship between a and b is preserved.
# We do that detecting the specific situation above (mutate an input that aliases another input),
# and when we do that, we create a synthetic base argument. Then inside of the traced forward,
# we regenerate a and b off of that base.
# The complete example of the transformed function looks like this:
#
# // The traced forward takes in a synthetic base, and regenerates the aliased inputs as views
# // We could consider getting view-replay support here to minimize as_strided_scatter ops in the graph
# def traced_forward(base):
#     a = base.as_strided(...)
#     b = base.as_strided(...)
#     a_updated = a.mul(2)
#     base_updated = torch.as_strided_scatter(base, a_updated, ...)
#     b_updated = base_updated.as_strided(...)
#     out = a_updated + b_updated
#     return a_updated, out
#
# def compiled_fn(a, b):
#     // we detect that a is the "differentiable base" here
#     base = a
#     // In other situations, we might do either:
#     // (1) a and b are both views off of some larger differentiable base
#     //     assert a._base is b._base and a._base is not None
#     //     base = a._base
#     // (2) a and b both don't require gradients. Create a base from the storage
#     //     assert a._base is None and b._base is None
#     //     base = torch.Tensor(a.storage())
#     a_updated, out = traced_forward(base)
#     a.copy_(a_updated)
#     return out
#
# This function:
# (1) Merges input views into a synthetic base argument, when any of those input views are mutated
# (2) Returns metadata telling the autograd.Function how to modify their arguments properly,
#     to respect the new calling convention.
#
# The calling convention is as follows.
# Any inputs that were originally views of one another get yanked, and replaced with a synthetic base.
# The argument list ordering goes [base1, ..., baseN], [arg1, ..., argN],
# Where the ordering of the bases is determined from the ordering of the original view args.
# baseA will come before baseB if the earliest original argument coming from baseA
# showed up earlier in the argument list than the earliest original argument coming from baseB.
#
# Example, given some tensors a, b, c, d
# call site:
#   f(a, c.view(-1), b.view(-1), b, c, d)
# Modified argument list:
#   c_base comes first because the first c view came earlier in arg list than the first b view
#   a and d still show up in the modified arg list, but b and c don't- they're regenerated from their bases
#   b_base = torch.Tensor(b.storage())
#   c_base = torch.Tensor(c.storage())
#   f(c_base, b_base, a, d)
def merge_view_inputs(
    aot_config: AOTConfig,
    fwd_inputs: list[Any],
    # This is None when called at runtime from post_compile closure
    fwd_inputs_descs: Optional[list[AOTInput]],
    mutated_input_info: list[InputAliasInfo],
    *,
    # The autograd case currently has more restrictions than the inference case.
    is_inference: bool,
) -> tuple[
    list[Any], list[AOTInput], Optional[list[Union[int, tuple[int, torch.Tensor]]]]
]:
    if fwd_inputs_descs is None:
        fwd_inputs_descs = [DummyAOTInput(i) for i in range(len(fwd_inputs))]

    def _are_differentiable_views(view1, view2):
        if view1 is view2:
            return True
        if view1._base is None and view2._base is None:
            return False
        if view1._base is view2._base or view1._base is view2 or view1 is view2._base:
            return True
        return False

    def _same_dtype_views(view1, view2):
        if view1.dtype != view2.dtype:
            return False
        if view1._base is not None and view1.dtype != view1._base.dtype:
            return False
        if view2._base is not None and view2.dtype != view2._base.dtype:
            return False
        return True

    assert len(fwd_inputs) == len(mutated_input_info)
    if not [info for info in mutated_input_info if info.mutates_data]:
        # Return early when there are no mutations.
        return fwd_inputs, fwd_inputs_descs, None

    storage_ref_to_idx: dict[StorageWeakRef, list[int]] = collections.defaultdict(list)
    base_args = []
    other_args = []
    base_args_descs = []
    other_args_descs = []
    for i, (inpt, source) in enumerate(zip(fwd_inputs, fwd_inputs_descs)):
        if isinstance(inpt, Tensor):
            storage_ref = StorageWeakRef(inpt.untyped_storage())
            storage_ref_to_idx[storage_ref].append(i)
        else:
            other_args.append(inpt)
            other_args_descs.append(source)
    # Note [Synthetic Base Info Metadata]
    # This list contains metadata that tells you what the i'th argument in the inner calling convention should be.
    # It's either:
    # - another int (corresponding to the index in the argument list of the element from the outer calling convention)
    # - idx, view_tensor, where we can generate the new output with view_tensor._view_func(old_args[idx])
    #   idx corresponds to which synthetic base from the outer calling context to view
    inner_calling_convention_meta: dict[int, Union[int, tuple[int, torch.Tensor]]] = {}
    for aliased_input_indices in storage_ref_to_idx.values():
        if len(aliased_input_indices) <= 1 or not any(
            # We only care about mutations that affect all aliases,
            # so metadata mutations on an input doesn't require us to do synthetic base handling.
            mutated_input_info[inpt_idx].mutates_data
            for inpt_idx in aliased_input_indices
        ):
            other_args.extend(
                fwd_inputs[curr_idx] for curr_idx in aliased_input_indices
            )
            other_args_descs.extend(
                fwd_inputs_descs[curr_idx] for curr_idx in aliased_input_indices
            )
            continue

        # Here, we attempt to do a more complicated check to detect false aliasing
        # (e.g. if all the tensors have the same storage, but don't actually overlap)
        # In theory, we could have a large group of tensors that all share storages, where only *some* of them
        # have overlapping memory.
        # I don't bother with that case for now: here, we only bail out earlier if we detect that **every** pair
        # of tensors in the current group that shares a storage is non-overlapping.
        aliased_input_indices_no_false_sharing = compute_overlapping_inputs(
            aot_config, fwd_inputs, aliased_input_indices
        )
        if len(aliased_input_indices_no_false_sharing) <= 1:
            other_args.extend(
                fwd_inputs[curr_idx] for curr_idx in aliased_input_indices
            )
            other_args_descs.extend(
                fwd_inputs_descs[curr_idx] for curr_idx in aliased_input_indices
            )
            continue

        # We detected an input that was mutated, AND aliases with another input.
        # we need to replace this set of aliased inputs with a single synthetic base.
        # For now, I'm banning a bunch of cases. We expect dynamo to properly detect these cases
        # and error out. We can fix them later.
        # These checks are transitive, so we don't need to check every pair.
        for idx1, idx2 in zip(
            aliased_input_indices, aliased_input_indices[1:], strict=False
        ):
            view1 = fwd_inputs[idx1]
            view2 = fwd_inputs[idx2]
            # The "inputs that are aliased but have different differentiable bases" case
            # is more complicated and hopefully pretty rare. Not currently handled.
            if not is_inference:
                assert _are_differentiable_views(view1, view2), (
                    "aot_autograd() does not yet handle non-differentiable view input mutations."
                )
            # Regenerating views when reinterpreting complex / real tensors seems non-trivial,
            # not handling for now
            assert _same_dtype_views(view1, view2), (
                "aot_autograd() does not yet handle input mutations on views with different dtypes."
            )
        non_none_bases = [
            (i, fwd_inputs[i]._base)
            for i in aliased_input_indices
            if fwd_inputs[i]._base is not None
        ]
        aliases_with_none_bases = [
            fwd_inputs[i] for i in aliased_input_indices if fwd_inputs[i]._base is None
        ]
        synthetic_base_desc: AOTInput
        if len(non_none_bases) == 0:
            # Case where none of the aliases have a ._base
            # we generate a synthetic base without gradients, and generate views off of it
            # We hit this case when we have input tensors to the graph that share a storage,
            # but do not have a ._base field.
            # Wondering when we hit this case?
            # The _base field simply says that autograd knows about the aliasing relationship,
            # but sometimes we create tensors which are aliased out of the same storage but guaranteed
            # to be disjoint. In these cases, we will skip setting up the _base relationship
            # for performance reasons (because the fact that the tensors share the same storage
            # is unobservable unless you (1) do naughty things with resize_/as_strided
            # or (2) look at the storage--as we are doing here.)
            # One particular example of this is optimizer steps on the LSTM module:
            # LSTM parameters are packed into a contiguous storage for efficiency reasons when
            # calling cuDNN kernels, so when these parameters get passed to the optimizer we will
            # find they share the same storage, but do not have _base set since they are all disjoint.
            #
            # NOTE: There is one case where this is unsafe:
            # torch.Tensor(storage) will ALWAYS create a 1D tensor, which is not necessarily
            # the same shape as the "actual" base that the tensor came from.
            # For the most part this is fine, because we always use as_strided()
            # to generate the original aliased inputs again.
            # If we were to use view-replay though, this could cause the aliased views
            # to have incorrect sizes.
            example_idx = aliased_input_indices[0]
            example_alias = fwd_inputs[example_idx]
            # Note that this function is reused at both trace time and runtime.
            # At trace time, we're under a FakeMode so synthetic_base becomes a FakeTensor.
            synthetic_base = torch.empty(
                (0,), dtype=example_alias.dtype, device=example_alias.device
            )
            # We don't actually have a convenient way of going from storage -> tensor,
            # So using set_() here (we suffer some minor overhead, but this case is rare).
            synthetic_base.set_(example_alias.untyped_storage())
            synthetic_base_desc = SyntheticBaseAOTInput(fwd_inputs_descs[example_idx])
        else:
            # Case where all of the aliases require gradients, and have the same _base.
            i, synthetic_base = non_none_bases[0]
            synthetic_base_desc = ViewBaseAOTInput(fwd_inputs_descs[i])
            for _, other_base in non_none_bases[1:]:
                assert other_base is synthetic_base, (
                    "aot_autograd() does not yet handle non-differentiable view input mutations."
                )
            for alias in aliases_with_none_bases:
                assert alias is synthetic_base, (
                    "aot_autograd() does not yet handle non-differentiable view input mutations."
                )
        base_args.append(synthetic_base)
        base_args_descs.append(synthetic_base_desc)
        for curr_view_idx in aliased_input_indices:
            curr_view = fwd_inputs[curr_view_idx]
            base_idx = len(base_args) - 1
            # We store just enough info here so that we can regenerate the view later.
            # Regeneration: curr_view._view_func(args[base_idx])
            inner_calling_convention_meta[curr_view_idx] = (base_idx, curr_view)
    if len(base_args) == 0:
        assert len(other_args) == len(fwd_inputs)
        # If no synthetic bases are necessary, just return the original inputs.
        return fwd_inputs, fwd_inputs_descs, None
    else:
        from torch.fx.experimental.symbolic_shapes import SymIntEqByExpr

        def make_hashable(arg):
            if isinstance(arg, torch.SymInt):
                # Since only nested SymInt objects can be hashed, we wrap them with
                # SymIntEqByExpr, which is a hashable wrapper of SymInts.
                return SymIntEqByExpr(arg)
            return arg

        # Otherwise, return:
        # (1) The new args according to the updated calling convention: (synthetic_bases, other_args)
        # (2) Metadata telling functionalization how to generate the inner argument list given the outer calling convention.
        #     We post-process it into a list, where meta[i] tells you info about the i'th argument in the inner calling convention.
        args_to_functionalization = base_args + other_args
        args_to_functionalization_descs = base_args_descs + other_args_descs

        # Map each argument into its old index.
        # There may be some repeated arguments, so we collect their indices in a list.
        arg_to_old_idx_map = collections.defaultdict(list)
        for i, arg in enumerate(fwd_inputs):
            arg_to_old_idx_map[make_hashable(arg)].append(i)
        # Reverse the list of each argument, so that we can easily pop them one-after-the-other in order.
        for hashable_arg in arg_to_old_idx_map:
            arg_to_old_idx_map[hashable_arg] = list(
                reversed(arg_to_old_idx_map[hashable_arg])
            )

        for i, other_arg in enumerate(other_args):
            new_idx = len(base_args) + i
            old_idx = arg_to_old_idx_map[make_hashable(other_arg)].pop()
            inner_calling_convention_meta[old_idx] = new_idx

        # post process into a list
        post_processed_calling_convention_meta: list[
            Union[int, tuple[int, torch.Tensor]]
        ] = [-1 for _ in range(len(inner_calling_convention_meta))]
        for k, v in inner_calling_convention_meta.items():
            post_processed_calling_convention_meta[k] = v
        # Quick assert: every argument in the inner calling convention should be accounted for.
        for x in post_processed_calling_convention_meta:
            assert x != -1
        return (
            args_to_functionalization,
            args_to_functionalization_descs,
            post_processed_calling_convention_meta,
        )


# Note: [Backward graph lazy lowering]
# After AOTDispatch traces the backward for graphs requiring autograd, we will lower the graph lazily,
# unless we suspect that inductor might specialize and insert additional guards. When we do lazy
# lowering, we stash the AOT backward graph (bw_module) in this class.
#
# Lowering passes are performed on a deepcopy of this bw_module due to compatibility
# with compiled autograd. See: https://github.com/pytorch/pytorch/pull/149229#discussion_r2002122645.
@dataclass
class AutogradLazyBackwardCompileInfo:
    bw_module: Callable
    placeholder_list: list[Any]
    saved_context: Optional[TracingContext]
    saved_compile_context: Optional[CompileContext]


# On an AOT Autograd cache hit, we already have a lowered backward, so there is usually
# no need to keep information around for a new lazy compilation. Except for compiled autograd,
# which wants to retrace this backward into a larger graph, and it needs the graph module to do so.
@dataclass
class CachedAutogradLazyBackwardCompileInfo:
    bw_module_fn: Callable


def _raise_if_functorch_active():
    # not ideal but prevent the user from seeing a nasty traceback - See #138422
    stack = torch._C._functorch.peek_interpreter_stack()
    torch._check(
        stack is None,
        lambda: (
            "It looks like you're trying to call a compiled backward function within vmap/grad/vjp, "
            "which isn't supported. Try wrapping vmap inside torch.compile, or skip compiling the "
            "backward function."
        ),
    )


# NOTE: this function must be torch._dynamo.allow_in_graph-able. Non tensor/symnode inputs must be constants.
def _backward_prologue_functional(
    ctx_saved_tensors, ctx_symints, metadata, maybe_subclass_metadata, *flat_args
):
    # Calling convention: we expect a grad_out passed to the backward:
    # - for every output of the fw that does *not* alias an input or graph intermediate
    # - for every updated_input generated by the fw that does *not* alias an input (aka only data-mutations)
    # - for every graph intermediate that we need to use to generate an output later.
    # The other outputs in the autograd.Function.forward that do *not* show up in the backward include:
    # - outputs that alias inputs or graph intermediates
    # - updated inputs due to metadata-only mutations.
    # We need to return them in the forward, but ensure that they all do not get gradients in the backward,
    # and we filter them out here before passing the remaining grad_outputs into the compiled backward.
    _raise_if_functorch_active()

    num_intermediate_bases = metadata.num_intermediate_bases
    num_mutated_runtime_inps = metadata.num_mutated_inp_runtime_indices
    expected_grad_outs = (
        metadata.num_outputs + num_mutated_runtime_inps + num_intermediate_bases
    )
    deterministic = metadata.deterministic
    global_deterministic = torch.are_deterministic_algorithms_enabled()
    if deterministic is not None:
        torch._check(
            not (not deterministic and global_deterministic),
            lambda: (
                "This compiled backward function is being run with "
                "torch.use_deterministic_algorithms(True), "
                "but it was previously generated during the forward function while "
                "torch.use_deterministic_algorithms(False) was set."
            ),
        )

    assert len(flat_args) == expected_grad_outs
    out_info = metadata.output_info

    inp_tangents, out_tangents, intermediate_base_tangents = (
        flat_args[:num_mutated_runtime_inps],
        flat_args[
            num_mutated_runtime_inps : num_mutated_runtime_inps + metadata.num_outputs
        ],
        flat_args[num_mutated_runtime_inps + metadata.num_outputs :],
    )
    # input_info contains info on *every* input,
    # But in the backward(), we are only given grad outputs for every mutated input
    # We then need to filter out the grad outputs that correspond to metadata-only mutations or don't require grad
    input_info = metadata.input_info
    inp_tangents_filtered = [
        x
        for x, info_idx in zip(
            inp_tangents,
            metadata.mutated_inp_runtime_indices,
        )
        if input_info[info_idx].mutates_data and input_info[info_idx].requires_grad
    ]
    # We also need to filter out grad outputs that correspond to outputs aliasing inputs/intermediates
    out_tangents_filtered = [
        x
        for x, info in zip(out_tangents, out_info)
        if info.output_type
        in [
            OutputType.non_alias,
            OutputType.unsafe_view_alias,
            OutputType.custom_function_view,
        ]
        and issubclass(info.raw_type, torch.Tensor)
        and info.requires_grad
    ]
    # intermediate bases always require gradients, and always participate in the backward graph.
    flat_bw_args_with_grads = [
        *inp_tangents_filtered,
        *out_tangents_filtered,
        *intermediate_base_tangents,
    ]
    num_flat_bw_args_with_grads = len(flat_bw_args_with_grads)

    # sanity asserts
    # metadata_only_inps = [
    #     x for x, info_idx in zip(inp_tangents, mutated_inp_indices)
    #     if not input_info[info_idx].mutates_data
    # ]
    # aliased_outputs = [
    #     x for x, info in zip(out_tangents, out_info) if info.output_type != OutputType.non_alias]
    # assert all(x is None for x in metadata_only_inps)
    # assert all(x is None for x in aliased_outputs)
    # TODO: replace this with FunctionalizedRngRuntimeWrapper
    rng_args = []
    if metadata.is_rng_op_functionalized:
        # Add the seed and offset to args
        rng_args = CUDARngStateHelper.get_torch_state_as_tuple()

    bw_tokens = [None] * metadata.num_backward_tokens

    # - note: donated buffer logic requires (*ctx.symints, *ctx.saved_tensors) showing up first
    #   in the bw output order.

    # Every dereference of ctx.saved_tensors incurs saved_tensors_hooks calls
    # There are tests that count these calls, saving to var.
    num_ctx_saved_tensors = len(ctx_saved_tensors)
    all_args = [
        *ctx_symints,
        *ctx_saved_tensors,
        *flat_bw_args_with_grads,
        *bw_tokens,
        *rng_args,
    ]
    del ctx_saved_tensors

    # Note: [AOTAutograd Backward Guards]
    # During AOTDispatch, we eagerly create and trace out a joint fw-bw graph.
    # Doing so requires us to "guess" about some of the metadata of our grad_outputs.
    #
    # In particular: if an output to the forward is a plain tensor or a subclass,
    # its corresponding grad_output in the backward **may or may not** be
    # a plain tensor or a subclass. The main cases are:
    # (1) If an output is a plain tensor, its grad_out will also be a plain tensor,
    #     *unless* the output is used in some subclass compute later in the forward graph,
    #     which will cause its grad_output to become a subclass
    # (2) If an output is a subclass, its grad_out will also be a subclass,
    #     *unless* the output of the forward did not actually participate in the gradient computation,
    #     in which case autograd will insert a plain tensor of zeros for the grad_output.
    #     We could avoid this case with `torch.autograd.Function.set_materialize_grads`,
    #     although this is not turned on today in AOTAutgrad and would require more work.
    #
    # Today, we make a guess on subclass-ness based on the above examples,
    # and hard-error in the backward if we guessed wrong.
    #
    # In the future, we should add backward guards that would allow us to
    # properly handle this case instead of erroring: we would need to retrace the backward graph,
    # since we might produce an entirely different trace if our grad_outputs are subclass or not.
    del flat_bw_args_with_grads

    tangents_start_idx = (
        len(all_args) - num_flat_bw_args_with_grads - len(rng_args) - len(bw_tokens)
    )
    assert tangents_start_idx == len(ctx_symints) + num_ctx_saved_tensors
    tangents_end_idx = len(all_args) - len(rng_args) - len(bw_tokens)

    # TODO: figure out how to refactor the backward properly
    # so I can use aot_dispatch_subclass_wrapper() here.
    if maybe_subclass_metadata is not None:
        tangents = all_args[tangents_start_idx:tangents_end_idx]

        if len(tangents) != len(metadata.subclass_tangent_meta):
            raise RuntimeError(
                "The grad inputs should be same number as forward output tangents"
            )

        flat_processed_tangents = list(
            itertools.chain.from_iterable(
                (
                    AOTDispatchAutograd.process_runtime_tangent(
                        t,
                        m,
                    )[1]
                )
                for t, m in zip(
                    tangents,
                    metadata.subclass_tangent_meta,
                )
            )
        )

        all_args = (
            runtime_unwrap_tensor_subclasses(
                all_args[:tangents_start_idx],
                # SymInts that are inputs to the backward graph are
                # already included in the "all_args" list.
                # Any symints coming from tensor subclasses should always
                # come from primals, and so they will show up as extra
                # arguments to the forward graph, and they will be saved
                # as activation in the backward graph.
                append_symints=False,
            )
            + flat_processed_tangents
            + runtime_unwrap_tensor_subclasses(
                all_args[tangents_end_idx:],
                append_symints=False,
            )
        )
    else:
        all_args = [
            (
                AOTDispatchAutograd.process_runtime_tangent(
                    t,
                    metadata.subclass_tangent_meta[i - tangents_start_idx],
                )[0]
                if (tangents_start_idx <= i < tangents_end_idx)
                else t
            )
            for i, t in enumerate(all_args)
        ]

    # Backward with forward inputs mutations is not supported in double backward.
    if (
        torch.is_grad_enabled()
        and metadata.indices_of_inputs_that_requires_grad_with_mutations_in_bw
    ):
        raise RuntimeError(
            "aot_autograd does not support input mutations with requires_grad in backward for create_graph=True"
        )

    return all_args


def initialize_rng_states(
    num_rng: int,
    graphsafe_idx: int,
    fwd_rng_states: list[torch.Generator],
    bwd_rng_states: list[torch.Generator],
):
    """
    Initialize the cudagraph safe rng states.

    Initialization of rng states should have a few properties:
    - the initialization for each rng state should be independent
    - the initialization should be deterministic
    - the initialization should be based off current rng state, so that independent graphs do not
    have equal rng behavior

    We defer initialization of rng states until runtime because compilation is wrapped
    with preserve_rng_states. Seed initialization should advance the rng states so consecutive compilations
    do not give equal randomness.
    """
    with torch.utils._python_dispatch._disable_current_modes():
        seeds = torch.randint(0, torch.iinfo(torch.int64).max, (num_rng,), device="cpu")
        fwd_rng_states.extend(
            [
                torch.cuda.default_generators[graphsafe_idx]
                .clone_state()
                .manual_seed(int(seeds[i]))
                for i in range(num_rng)
            ]
        )
        bwd_rng_states.extend(
            [
                torch.cuda.default_generators[graphsafe_idx]
                .clone_state()
                .manual_seed(int(seeds[i]))
                for i in range(num_rng)
            ]
        )


# NOTE: this function must be torch._dynamo.allow_in_graph-able. Non tensor/symnode inputs must be constants.
def _backward_epilogue_functional(
    metadata, maybe_subclass_metadata, out, *, make_subclass_override=None
):
    # Toss out the backward output tokens
    num_bw_tokens = metadata.num_backward_tokens
    if num_bw_tokens > 0:
        out = out[:-num_bw_tokens]

    # TODO: replace this with FunctionalizedRngRuntimeWrapper.post_compile
    out = FunctionalizedRngRuntimeWrapper()._functionalized_rng_runtime_epilogue(
        metadata, out, offset_index=len(out) - 1
    )
    out = tuple(out)

    # TODO: figure out how to refactor the backward properly so I can use aot_dispatch_subclass_wrapper() here.
    if maybe_subclass_metadata is not None:
        assert maybe_subclass_metadata.grad_input_metas is not None
        outs_wrapped = wrap_tensor_subclasses(
            out,
            subclass_metas=maybe_subclass_metadata.grad_input_metas,
            included_subclass_symints=True,
            is_runtime=True,
            make_subclass_override=make_subclass_override,
        )
        return outs_wrapped
    return out


def coerce_to_expected_memory_format(x: torch.Tensor, memory_format: MemoryFormatMeta):
    if memory_format.memory_format is not None:
        # Coerce to torch.memory_format
        if not x.is_contiguous(memory_format=memory_format.memory_format):
            x = x.contiguous(memory_format=memory_format.memory_format)
        return x

    expected_size = memory_format.size
    assert expected_size is not None
    expected_stride = memory_format.stride
    assert expected_stride is not None
    # Expected size and stride are static ints
    # ok to use == to compare runtime tensor strides and shapes

    if x.shape == expected_size and x.stride() == expected_stride:
        # Runtime tangent size and stride are the same as expected, no need to coerce
        return x

    # Empty_strided creates a raw Tensor.
    # We are guaranteed that only raw Tensors has expected size and stride.
    # Subclasses have only expected memory_format.
    restrided = torch.empty_strided(
        size=expected_size,
        stride=expected_stride,
        dtype=x.dtype,
        device=x.device,
        layout=x.layout,
        requires_grad=x.requires_grad,
    )
    restrided.copy_(x)
    return restrided


@contextlib.contextmanager
def _disable_saved_tensors_hooks():
    error_message = (
        "Saved tensors hooks were specialized as GraphModules."
        "In this case aot_autograd inlines them in forward and backward graph "
        "and disables them during runtime of aot_autograd compiled region."
        "If you see this error, that means that there is some unexpected push or pop manipulation "
        "during aot_autograd compiled region runtime."
        "Compilation with different hooks must result in recompilation."
    )
    fail_if_non_empty = False
    maybe_prev_message = None
    try:
        maybe_prev_message = (
            torch._C._autograd._saved_tensors_hooks_get_disabled_error_message()
        )
        torch._C._autograd._saved_tensors_hooks_disable(
            error_message, fail_if_non_empty
        )
        yield
    finally:
        if maybe_prev_message is None:
            torch._C._autograd._saved_tensors_hooks_enable()
        else:
            torch._C._autograd._saved_tensors_hooks_disable(
                maybe_prev_message, fail_if_non_empty
            )


# This is wrapped in a class just for namespacing purposes
# No need to make it into an actual CompilerWrapper because it doesn't fit the abstract as cleanly
class AOTDispatchAutograd:
    @staticmethod
    def process_runtime_tangent(x, meta: Union[PlainTensorMeta, SubclassCreationMeta]):
        if not isinstance(x, torch.Tensor):
            return x, [x]

        if isinstance(x, FakeTensor):
            assert meta.memory_format
            x = coerce_to_expected_memory_format(x, meta.memory_format)
            return x, [x]

        expected_type: Optional[type] = torch.Tensor
        expected_meta = None
        if isinstance(meta, SubclassCreationMeta):
            expected_type = meta.original_subclass_type
            expected_meta = meta.meta

        runtime_type = type(x)
        if torch._dynamo.compiled_autograd.in_compiled_autograd_region:
            # When we're inside compiled autograd's AOTDispatcher step,
            # regular Tensors look like FunctionalTensors.
            # Tensor subclasses still look like Tensor subclasses though.
            if isinstance(x, torch._subclasses.functional_tensor.FunctionalTensor):
                runtime_type = torch.Tensor

        runtime_meta = None
        runtime_subclass_keys: Sequence[str] = []

        if is_traceable_wrapper_subclass(x):
            runtime_subclass_keys, runtime_meta = x.__tensor_flatten__()

        def maybe_coerce(x):
            same_type: bool = expected_type == runtime_type
            same_meta: bool = expected_meta == runtime_meta

            if same_type and same_meta:
                return x

            if not hasattr(x, "__coerce_same_metadata_as_tangent__"):
                return None

            if same_type:
                # Backward Compatibility, as some Subclass impls can have original 1-arg function.
                return x.__coerce_same_metadata_as_tangent__(expected_meta)

            return x.__coerce_same_metadata_as_tangent__(expected_meta, expected_type)

        # Coerce to expected type and metadata
        orig_x = x
        x = maybe_coerce(x)
        if x is None:
            raise RuntimeError(
                f"""
During the backward, we encountered a tensor subclass where we guessed its
metadata incorrectly.

Expected metadata: {str(expected_meta)}, expected type: {str(expected_type)}

Runtime metadata: {str(runtime_meta)}, runtime type: {str(runtime_type)}

shape: {str(orig_x.shape)}
To fix this, your tensor subclass must implement the dunder method __force_to_same_metadata__.
"""
            )

        # Coerce to expected memory format
        assert meta.memory_format
        x = coerce_to_expected_memory_format(x, meta.memory_format)

        if not is_traceable_wrapper_subclass(x):
            return x, [x]

        assert isinstance(meta, SubclassCreationMeta)
        if orig_x is not x:
            runtime_subclass_keys = x.__tensor_flatten__()[0]

        assert len(meta.attrs) == len(runtime_subclass_keys)
        leaves = []
        for i, (attr, attr_meta) in enumerate(meta.attrs.items()):
            elem = getattr(x, attr)
            new_elem, elem_leaves = AOTDispatchAutograd.process_runtime_tangent(
                elem, attr_meta
            )
            if new_elem is not elem:
                setattr(x, attr, new_elem)
            leaves.extend(elem_leaves)

        return x, leaves

    @staticmethod
    def post_compile(
        compiled_fw_func,  # fw_module after compilation + wrappers
        compiled_bw_func,  # bw_module after compilation + wrappers
        maybe_subclass_meta: Optional[SubclassMeta],
        num_symints_saved_for_bw_: int,
        backward_state_indices: list[int],
        disable_amp: bool,
        indices_of_inps_to_detach: list[int],
        lazy_backward_info: Optional[
            Union[
                AutogradLazyBackwardCompileInfo,
                CachedAutogradLazyBackwardCompileInfo,
            ]
        ],
        aot_config: AOTConfig,
        *,
        fw_metadata: ViewAndMutationMeta,  # runtime metadata
        try_save_cache_entry: Optional[Callable],  # Save cache entry after compilation
    ):
        # For additional context see Note [CUDA Graph Safe RNG Functionalization]
        # Each pair forward, backward rng states must be equal prior to its invocation on any
        # iteration of forward, backward. Because they are initialized equal, and are computing the same rng op,
        # running forward then backward advances them the same amount and keeps them equal.
        # However, a user may invoke multiple forwards, then backwards, such that they are not in sync.
        # Initially we have:
        # fwd_state0 == bwd_state0.
        # Lets say we run:
        # fwd0: fwd_state0 -> fwd_state1
        # fwd1: fwd_state1 -> fwd_state2
        # fwd2: fwd_state2 -> fwd_state3
        # If we now invoke bwd2,
        # we need to update bwd_state equal to the rng that was observed in fwd2.
        # we save the rng_state fwd_state2 in forward because we detect that it is not the
        # current backward state and therefore would not be accessible if we do not save it.
        # Similarly, if we are going to update the backward state to a new value, and there is a pending
        # forwards which needs its current state, we will save it.
        # Within the autograd context, we keep track of the curr iteration so that on backward
        # we know what the generator state must be before the backward is run.
        num_rng = fw_metadata.num_graphsafe_rng_states
        graphsafe_idx = fw_metadata.graphsafe_rng_state_index
        fwd_rng_states: list[torch.Generator] = []
        bwd_rng_states: list[torch.Generator] = []
        curr_fwd_iter = itertools.count(0)
        backward_state_position = 0
        pending_forwards: set[int] = set()
        saved_backward_tensor_states: dict[int, list[torch.Tensor]] = {}

        class CompiledFunction(torch.autograd.Function):
            compiled_fw = compiled_fw_func
            compiled_bw = compiled_bw_func
            metadata: ViewAndMutationMeta = fw_metadata  # type: ignore[assignment]
            maybe_subclass_metadata: Optional[SubclassMeta] = maybe_subclass_meta
            num_symints_saved_for_bw = num_symints_saved_for_bw_
            _aot_id = aot_config.aot_id
            _lazy_backward_info = lazy_backward_info

            @staticmethod
            def _compiled_autograd_key(ctx):
                return (ctx._autograd_function_id, *ctx.symints)

            @staticmethod
            def forward(ctx, *deduped_flat_tensor_args):
                args = deduped_flat_tensor_args
                if backward_state_indices:
                    bw_state = args[backward_state_indices[0]]
                    assert isinstance(bw_state, BackwardState)
                    ctx._compiled_autograd_backward_state = bw_state

                if num_rng:
                    if len(fwd_rng_states) == 0:
                        assert graphsafe_idx is not None
                        initialize_rng_states(
                            num_rng, graphsafe_idx, fwd_rng_states, bwd_rng_states
                        )

                    _curr_iter = next(curr_fwd_iter)
                    ctx._curr_iter = _curr_iter

                    # if this state is not contained in the backward,
                    # we need to save it for when its backward pass happens
                    if _curr_iter != backward_state_position:
                        saved_backward_tensor_states[_curr_iter] = [
                            rng_state.get_state() for rng_state in fwd_rng_states
                        ]

                    pending_forwards.add(_curr_iter)
                    args = (*args, *fwd_rng_states)

                # There is a pretty complicated calling convention around what the compiled fw returns.
                # The full list of outputs and their relative order is:
                # (*tokens, *mutated_inputs, *fw_outs, *fw_intermediate_bases, *saved_tensors, *saved_symints)
                # - Note that in the synthetic bases case, mutated_inputs will correspond to an updated version
                #   of the original view, and not the synthetic base
                # - Note that donated buffer logic requires (*saved_tensors, *saved_symints) showing up last
                #   in the fw output order.
                fw_outs = call_func_at_runtime_with_args(
                    CompiledFunction.compiled_fw,
                    args,
                    disable_amp=disable_amp,
                )

                num_outputs = CompiledFunction.metadata.num_outputs
                num_outputs_aliased = CompiledFunction.metadata.num_outputs_aliased
                num_mutated_runtime_inps = (
                    CompiledFunction.metadata.num_mutated_inp_runtime_indices
                )
                num_forward_returns = CompiledFunction.metadata.num_forward_returns

                # Partitioners must put symint arguments at the end separate from tensor arguments
                tensors_saved_for_backwards = fw_outs[
                    CompiledFunction.metadata.tensors_saved_for_backwards_slice
                ]
                assert all(
                    isinstance(x, torch.Tensor) for x in tensors_saved_for_backwards
                )

                def mark_dynamic_activations(activations: list[torch.Tensor]):
                    for (
                        idx,
                        dims,
                    ) in CompiledFunction.metadata.dynamic_saved_tensors_idxs.items():
                        maybe_mark_dynamic_helper(activations[idx], dims)
                    return activations

                # See Note [Detaching saved tensors in AOTAutograd]
                ctx.save_for_backward(
                    *mark_dynamic_activations(
                        [
                            x.detach() if x._is_view() else x
                            for x in tensors_saved_for_backwards
                        ]
                    )
                )
                symint_outs = fw_outs[
                    CompiledFunction.metadata.symints_saved_for_backwards_slice
                ]
                assert all(
                    isinstance(x, (int, float, torch.SymInt, torch.SymFloat))
                    for x in symint_outs
                ), str([type(x) for x in symint_outs])
                ctx.symints = symint_outs

                raw_returns = fw_outs[0:num_forward_returns]

                # Wrap all autograd.Function.forward() outputs that are aliases
                # so that autograd.Function doesn't treat them as tensors
                if num_mutated_runtime_inps > 0:
                    for i, idx in enumerate(
                        CompiledFunction.metadata.mutated_inp_runtime_indices
                    ):
                        # We could make this faster by only looping over inputs with metadata-only mutations
                        # (instead of looping over inputs with either data or metadata mutations), but there shouldn't be many.
                        info = CompiledFunction.metadata.input_info[idx]
                        if info.mutates_metadata and not info.mutates_data:
                            raw_return_idx = i
                            raw_returns[raw_return_idx] = TensorAlias(
                                raw_returns[raw_return_idx]
                            )

                    if config.debug_assert:
                        user_mutated_inputs_raw = raw_returns[
                            0:num_mutated_runtime_inps
                        ]
                        mut_inp_infos = [
                            x
                            for x in CompiledFunction.metadata.input_info
                            if x.mutates_data or x.mutates_metadata
                        ]
                        assert len(user_mutated_inputs_raw) == len(mut_inp_infos)

                if CompiledFunction.metadata.num_unsafe_view_outputs > 0:
                    for idx in CompiledFunction.metadata.unsafe_view_out_indices:
                        raw_return_idx = num_mutated_runtime_inps + idx
                        o = raw_returns[raw_return_idx]
                        raw_returns[raw_return_idx] = torch.ops.aten._unsafe_view(
                            o, o.shape
                        )

                if num_outputs_aliased > 0:
                    for idx in CompiledFunction.metadata.aliased_out_indices:
                        raw_return_idx = num_mutated_runtime_inps + idx
                        raw_returns[raw_return_idx] = TensorAlias(
                            raw_returns[raw_return_idx]
                        )

                    if config.debug_assert:
                        intermediates_raw = raw_returns[
                            num_mutated_runtime_inps + num_outputs :
                        ]
                        assert not any(
                            isinstance(x, TensorAlias) for x in intermediates_raw
                        )

                # invariant: intermediate bases always require gradients, so we don't have to
                # consider marking them as non-differentiable.
                raw_returns_not_including_intermediate_bases = raw_returns[
                    : num_mutated_runtime_inps + num_outputs
                ]
                raw_returns_meta = [
                    x
                    for x in CompiledFunction.metadata.input_info
                    if x.mutation_type == MutationType.MUTATED_OUT_GRAPH
                ] + CompiledFunction.metadata.output_info

                fw_outs_not_requiring_grad = [
                    x
                    for (i, x) in enumerate(
                        raw_returns_not_including_intermediate_bases
                    )
                    if isinstance(x, torch.Tensor)
                    and not raw_returns_meta[i].requires_grad
                ]
                ctx.mark_non_differentiable(*fw_outs_not_requiring_grad)
                ctx._materialize_non_diff_grads = False
                return tuple(raw_returns)

            @staticmethod
            def backward(ctx, *flat_args):
                all_args = _backward_prologue_functional(
                    ctx.saved_tensors,
                    ctx.symints,
                    CompiledFunction.metadata,
                    CompiledFunction.maybe_subclass_metadata,
                    *flat_args,
                )

                if num_rng:
                    nonlocal backward_state_position, bwd_rng_states
                    curr_backward_iter = ctx._curr_iter
                    retain_graph = (
                        torch._C._autograd._get_current_graph_task_keep_graph()
                    )

                    # Save current state if we have a pending forward that needs this state
                    # or this state may be needed again because of retain graph
                    if (
                        backward_state_position in pending_forwards
                        and backward_state_position not in saved_backward_tensor_states
                        and (
                            backward_state_position != curr_backward_iter
                            or retain_graph
                        )
                    ):
                        saved_backward_tensor_states[backward_state_position] = [
                            rng_state.get_state() for rng_state in bwd_rng_states
                        ]

                    # Restore saved states if needed
                    if curr_backward_iter in saved_backward_tensor_states:
                        if backward_state_position != curr_backward_iter:
                            for bwd_state, saved_state in zip(
                                bwd_rng_states,
                                saved_backward_tensor_states[curr_backward_iter],
                            ):
                                bwd_state.set_state(saved_state)
                        if not retain_graph:
                            del saved_backward_tensor_states[curr_backward_iter]
                    else:
                        assert backward_state_position == curr_backward_iter

                    backward_state_position = curr_backward_iter + 1
                    if not retain_graph:
                        pending_forwards.remove(curr_backward_iter)
                    all_args.extend(bwd_rng_states)

                def impl_fn(double_ctx=None):
                    out = CompiledFunction._backward_impl(ctx, all_args)
                    return _backward_epilogue_functional(
                        CompiledFunction.metadata,
                        CompiledFunction.maybe_subclass_metadata,
                        out,
                    )

                needs_grad = torch.is_grad_enabled() and any(
                    t.requires_grad for t in all_args if isinstance(t, torch.Tensor)
                )
                if needs_grad:
                    # double backward
                    return CompiledFunction._double_backward(ctx, impl_fn, all_args)
                else:
                    return impl_fn()

            @staticmethod
            def _double_backward(ctx, impl_fn, all_args):
                # Ensure that the graph is connected, and error if double backward is performed.
                # See comment for why once_differentiable is not sufficient:
                # https://github.com/pytorch/pytorch/pull/92348/files#r1072962107
                class CompiledFunctionBackward(torch.autograd.Function):
                    # CompiledFunctionBackward is not yet supported in dynamo skipfiles
                    _aot_id = aot_config.aot_id

                    @staticmethod
                    def forward(double_ctx, *unused_args):
                        return impl_fn(double_ctx)

                    @staticmethod
                    def backward(double_ctx, *args):
                        raise RuntimeError(
                            "torch.compile with aot_autograd does not currently support double backward"
                        )

                CompiledFunctionBackward._compiled_autograd_key = (  # type: ignore[method-assign]
                    CompiledFunction._compiled_autograd_key
                )

                return CompiledFunctionBackward.apply(*all_args)

            @staticmethod
            def _backward_impl(ctx, all_args):
                from torch._inductor.async_compile import async_compile_pool_manager

                # compiled autograd reimplements this function at proxy_call_aot_backward
                assert not backward_state_indices, (
                    "BackwardState requires CompiledAutograd"
                )
                ctx.maybe_clear_saved_tensors()

                saved_tensors_use_once = (
                    not torch._C._autograd._get_current_graph_task_keep_graph()
                )

                if CompiledFunction.compiled_bw is None:
                    assert lazy_backward_info is not None
                    assert isinstance(
                        lazy_backward_info, AutogradLazyBackwardCompileInfo
                    )

                    if not saved_tensors_use_once:
                        fw_metadata.bw_donated_idxs = []
                        # Update bw_donated_idxs if using lazy_backward_info from `aot_dispatch_autograd`
                        if (
                            hasattr(lazy_backward_info, "saved_context")
                            and hasattr(lazy_backward_info.saved_context, "fw_metadata")
                            and hasattr(
                                lazy_backward_info.saved_context.fw_metadata,  # type: ignore[union-attr]
                                "bw_donated_idxs",
                            )
                        ):
                            lazy_backward_info.saved_context.fw_metadata.bw_donated_idxs = (  # type: ignore[union-attr]
                                []
                            )

                    bw_module = lazy_backward_info.bw_module
                    placeholder_list = lazy_backward_info.placeholder_list
                    saved_context = lazy_backward_info.saved_context
                    saved_compile_context = lazy_backward_info.saved_compile_context

                    context = torch._C._DisableAutocast if disable_amp else nullcontext
                    metrics_context = get_metrics_context()
                    with (
                        tracing(saved_context),
                        compile_context(saved_compile_context),
                        async_compile_pool_manager(),
                        context(),
                        track_graph_compiling(aot_config, "backward"),
                        metrics_context,
                        dynamo_timed(
                            "backward._backward_impl",
                            phase_name="entire_backward_compile",
                            log_pt2_compile_event=True,
                            dynamo_compile_column_us="backward_cumulative_compile_time_us",
                            log_waitcounter=True,
                            waitcounter_name_override="entire_backward_compile",
                        ),
                        callback_handler.install_callbacks(
                            CallbackTrigger.LAZY_BACKWARD,
                            str(CompileContext.current_compile_id()),
                        ),
                    ):
                        CompileEventLogger.compilation_metric(is_forward=False)
                        # See Note: [Backward graph lazy lowering]
                        CompiledFunction.compiled_bw = aot_config.bw_compiler(
                            copy.deepcopy(bw_module), placeholder_list
                        )
                        # Maybe save cache entry
                        if try_save_cache_entry is not None:
                            try_save_cache_entry(
                                CompiledFunction.compiled_bw,
                                bw_module,
                                fw_metadata,
                                aot_config,
                            )

                if (
                    torch._functorch.config.donated_buffer
                    and not saved_tensors_use_once
                    and fw_metadata.bw_donated_idxs != []
                ):
                    torch._check(
                        False,
                        lambda: (
                            "This backward function was compiled with non-empty donated "
                            "buffers which requires create_graph=False and retain_graph=False. "
                            "Please keep backward(create_graph=False, retain_graph=False) "
                            "across all backward() function calls, or set "
                            "torch._functorch.config.donated_buffer=False to disable "
                            "donated buffer."
                        ),
                    )

                out = call_func_at_runtime_with_args(
                    CompiledFunction.compiled_bw,
                    all_args,
                    steal_args=True,
                    disable_amp=disable_amp,
                )
                return out

        compiled_function = RuntimeWrapper(
            indices_of_inps_to_detach=indices_of_inps_to_detach,
            trace_joint=True,
            disable_amp=disable_amp,
        ).post_compile(
            CompiledFunction.apply,
            aot_config,
            runtime_metadata=fw_metadata,
        )

        return compiled_function


@dataclass
class DebugAssertWrapper(CompilerWrapper):
    flat_requires_grad: list[Optional[bool]] = field(default_factory=list)

    def post_compile(
        self,
        compiled_fn,
        aot_config: AOTConfig,
        *,
        runtime_metadata: ViewAndMutationMeta,
    ):
        @wraps(compiled_fn)
        def debug_compiled_function(args: list[Any]):
            # TODO: Check aliasing relationships
            # TODO: Check strides for metadata mutation
            # (NB: ideally, this logic is factored out of this function and
            # you move these debug checks there)

            # Check requires grad.  Bad case is when we compiled with
            # requires_grad = False, but input requires_grad = True
            # (vice versa is OK; we compute a gradient and then throw
            # it away when it hits the input.)
            for i, a in enumerate(args):
                can_require_grad = self.flat_requires_grad[i]
                if can_require_grad is None:
                    assert not isinstance(a, Tensor)
                elif not can_require_grad:
                    assert not a.requires_grad, format_guard_bug_msg(
                        aot_config,
                        f"{describe_input(i, aot_config)} would not require grad",
                    )

            return compiled_fn(args)

        return debug_compiled_function


def pre_compile(
    wrappers: list[CompilerWrapper],
    flat_fn: TraceFn,
    flat_args: list[FxValue],
    flat_args_descs: list[AOTInput],
    aot_config: AOTConfig,
    *,
    fw_metadata: ViewAndMutationMeta,
) -> tuple[TraceFn, list[FxValue], list[AOTInput], ViewAndMutationMeta]:
    """
    Runs a sequence of wrappers on the given function and arguments.
    Mutates wrappers in place.
    """
    for wrapper in wrappers:
        flat_fn, flat_args, flat_args_descs, fw_metadata = wrapper.pre_compile(
            flat_fn, flat_args, flat_args_descs, aot_config, fw_metadata=fw_metadata
        )
    return flat_fn, flat_args, flat_args_descs, fw_metadata


def post_compile(
    wrappers: list[CompilerWrapper],
    compiled_fn: Callable,
    aot_config: AOTConfig,
    *,
    runtime_metadata: ViewAndMutationMeta,
) -> tuple[Callable, ViewAndMutationMeta]:
    """
    Runs a sequence of wrappers on the given function. Should be called after pre_compile()
    """
    for wrapper in reversed(wrappers):
        compiled_fn = wrapper.post_compile(
            compiled_fn, aot_config, runtime_metadata=runtime_metadata
        )
    return compiled_fn, runtime_metadata


def make_runtime_safe(
    fw_metadata: ViewAndMutationMeta,
    maybe_subclass_meta: Optional[SubclassMeta],
):
    """
    Calls make_runtime_safe on all ViewAndMutationMetas.
    Modifies both arguments. Allows ViewAndMutationMetas to
    be safely cached in AOTAutogradCache.
    """
    fw_metadata.make_runtime_safe()
    if maybe_subclass_meta is not None:
        maybe_subclass_meta.fw_metadata.make_runtime_safe()
        if maybe_subclass_meta.grad_input_metas:
            for meta in maybe_subclass_meta.grad_input_metas:
                if isinstance(meta, SubclassCreationMeta):
                    meta.make_runtime_safe()<|MERGE_RESOLUTION|>--- conflicted
+++ resolved
@@ -64,11 +64,8 @@
 from .schemas import (
     AOTConfig,
     CompilerWrapper,
-<<<<<<< HEAD
     FxValue,
     InductorWrapper,
-=======
->>>>>>> 70b4a888
     InputAliasInfo,
     MemoryFormatMeta,
     MutationType,
