--- conflicted
+++ resolved
@@ -520,12 +520,8 @@
     out_metas: list[torch.Tensor] = field(default_factory=list)
     # TracingContext.fwd_output_strides
     # Generated from actually doing compile
-<<<<<<< HEAD
     # NB: an entry is None if it's not a Tensor
-    fwd_output_strides: Optional[List[Optional[List[int]]]] = None
-=======
-    fwd_output_strides: Optional[list[list[int]]] = None
->>>>>>> b8fee120
+    fwd_output_strides: Optional[list[Optional[list[int]]]] = None
     needs_post_compile: bool = True
 
     def pre_compile(
