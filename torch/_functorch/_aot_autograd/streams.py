--- conflicted
+++ resolved
@@ -295,13 +295,6 @@
             set_stream(epi_copy, get_stream_or_current_stream(epi_copy.args[1]))
 
 
-<<<<<<< HEAD
-def wrap_sync_control_deps(gm: torch.fx.GraphModule, node: Node) -> None:
-    stream = get_stream_or_current_stream(node)
-
-    for node in gm.graph.nodes:
-        pass
-=======
 def populate_fw_metadata_with_stream_indices(
     gm: torch.fx.GraphModule, fw_metadata: "ViewAndMutationMeta"
 ):
@@ -348,4 +341,10 @@
             stream_indices.append(None)
 
     fw_metadata.mutated_inp_stream_indices = stream_indices
->>>>>>> 320ffa40
+
+
+def wrap_sync_control_deps(gm: torch.fx.GraphModule, node: Node) -> None:
+    stream = get_stream_or_current_stream(node)
+
+    for node in gm.graph.nodes:
+        pass