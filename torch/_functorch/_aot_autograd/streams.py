from typing import Optional, TypeAlias

import torch.fx
import torch.fx.traceback
from torch._dynamo.graph_utils import _get_flat_args
from torch._dynamo.variables.streams import get_current_stream, new_event


Node: TypeAlias = torch.fx.Node
Graph: TypeAlias = torch.fx.Graph


def is_gradient_acc(node: Node) -> bool:
    return node.meta.get("is_gradient_acc", False)


def is_bwd_node(node: Node) -> bool:
    return node.meta.get("partitioner_tag") == "is_backward"


def get_device(node: Node) -> torch.device:
    return node.meta["val"].device


def get_stream(node: Node) -> Optional[int]:
    maybe_annotation = node.meta.get("custom", None)
    if maybe_annotation is not None:
        return node.meta["custom"].get("stream", None)
    else:
        return None


def get_stream_or_current_stream(node: Node) -> int:
    ind = get_stream(node)
    if ind is None:
        ind = get_current_stream(get_device(node))
    return ind


def set_stream(node: Node, ind: int) -> None:
    if "custom" in node.meta:
        node.meta["custom"].update({"stream": ind})
    else:
        node.meta["custom"] = {"stream": ind}


<<<<<<< HEAD
def handle_synced_deallocation(graph: torch.fx.Graph, node: Node, last_usage: Node):
    # allocating_stream = get_stream(node)
    # side_stream = get_stream(last_usage)
    pass
=======
def insert_record_event_after_node(graph: Graph, node: Node, event_ind: int) -> None:
    with graph.inserting_after(node):
        node = graph.call_function(
            torch.ops.streams.record_event.default,
            (
                event_ind,
                get_stream_or_current_stream(node),
            ),
        )
        node.meta["partitioner_tag"] = "must_be_in_backward"


def insert_wait_event_before_node(graph: Graph, node: Node, event_ind: int) -> None:
    with graph.inserting_before(node):
        node = graph.call_function(
            torch.ops.streams.wait_event.default,
            (
                event_ind,
                get_stream_or_current_stream(node),
            ),
        )
        node.meta["partitioner_tag"] = "must_be_in_backward"
>>>>>>> 41363538


def insert_sync(
    graph: Graph,
    consumer: Node,
    producer: Node,
    node_to_wait_event_ind: dict[Node, int],
) -> None:
    if producer not in node_to_wait_event_ind:
        node_to_wait_event_ind[producer] = new_event()

        insert_record_event_after_node(
            graph, producer, node_to_wait_event_ind[producer]
        )
        insert_wait_event_before_node(graph, consumer, node_to_wait_event_ind[producer])


def assign_backward_streams(gm: torch.fx.GraphModule) -> None:
    """Assigns backward streams to gradient accumulation nodes"""

    # NB: iterate in reverse order to more closely match eager
    # the user node stream will be populated first
    for node in reversed(list(gm.graph.nodes)):
        if is_gradient_acc(node):
            # Accumulation stream selection. Follow the rules from top to bottom to determine the accumulation stream:
            # 1. Match first stream assignment of the first user with a stream
            # 2. Match first stream assignment encountered in the args from left to right
            # This differs from eager in some cases:
            # Specifically the eager code uses the autograd node to determine the stream,
            # crucially this does not necessarily correspond to the FX graph node. For example,
            # in the backward for an add node with a constant we will passthrough and during backward tracing,
            # no op will be added to the FX graph, so our stream assignment will differ in this case.
            gradients = _get_flat_args(node, {})
            users = list(node.users.keys())

            # All gradients will be on same device, they will be coerced if they were not with a .to() node
            for neighbor in users + gradients:
                ind = get_stream(neighbor)
                if ind is not None:
                    set_stream(node, ind)
                    break


def insert_backward_syncs(gm: torch.fx.GraphModule) -> None:
    """Inserts stream syncs for backward nodes if consumer and producer are on different streams"""
    node_to_wait_event_ind = {}
    for node in gm.graph.nodes:
        if is_bwd_node(node):
            flat_args = _get_flat_args(node, {})
            cur_node_stream = get_stream(node)

            for arg in flat_args:
                if is_bwd_node(arg):
                    arg_stream = get_stream(arg)
                    if arg_stream != cur_node_stream and get_device(arg).type != "cpu":
                        insert_sync(gm.graph, node, arg, node_to_wait_event_ind)


def sync_deallocations(gm: torch.fx.GraphModule) -> None:
    """Handles https://docs.pytorch.org/docs/stable/generated/torch.Tensor.record_stream.html#torch.Tensor.record_stream"""
    # Note: this is only needed if the last usage of a tensor is on a stream other than
    # the stream the tensor was allocated
    for node in gm.graph.nodes:
        if is_bwd_node(node):
            allocating_stream = get_stream(node)
            last_user = max(user for user in node.users.keys())
            side_stream = get_stream(last_user)
            if allocating_stream != side_stream:
                handle_synced_deallocation(gm.graph, node, last_user)<|MERGE_RESOLUTION|>--- conflicted
+++ resolved
@@ -1,13 +1,51 @@
-from typing import Optional, TypeAlias
+from collections.abc import Iterator, MutableMapping
+from typing import Generic, Optional, TypeAlias, TypeVar
 
 import torch.fx
 import torch.fx.traceback
+import torch.utils._pytree as pytree
 from torch._dynamo.graph_utils import _get_flat_args
 from torch._dynamo.variables.streams import get_current_stream, new_event
+from torch.distributed._tools.runtime_estimator import (
+    _IGNORE_OPS,
+    get_compute_time,
+    get_transfer_time,
+    RuntimeEstimator,
+)
 
 
 Node: TypeAlias = torch.fx.Node
 Graph: TypeAlias = torch.fx.Graph
+
+
+def get_roofline_estimate(node: Node) -> float:
+    assert node.op == "call_function", "non-func node in roofline estimate"
+
+    def map_value(x):
+        return x.meta.get("value", x) if isinstance(x, Node) else x
+
+    func = node.target
+    if func in _IGNORE_OPS:
+        return 0.0
+
+    mapped_args = torch.fx.map_arg(node.args, map_value)
+    mapped_kwargs = torch.fx.map_arg(node.kwargs, map_value)
+    flat_args_kwargs = [map_value(x) for x in _get_flat_args(node, {})]
+    flat_outs, _ = pytree.tree_flatten(node.meta.get("value", node))
+    out = node.meta.get("value", node)
+    out_dtypes = {
+        t.dtype
+        for t in flat_outs
+        if isinstance(t, torch.Tensor) and t.dtype in RuntimeEstimator._float_types
+    }
+
+    return (
+        max(
+            get_transfer_time(flat_args_kwargs, flat_outs),
+            get_compute_time(func, mapped_args, mapped_kwargs, out, out_dtypes),
+        )
+        / 1e6
+    )
 
 
 def is_gradient_acc(node: Node) -> bool:
@@ -44,12 +82,6 @@
         node.meta["custom"] = {"stream": ind}
 
 
-<<<<<<< HEAD
-def handle_synced_deallocation(graph: torch.fx.Graph, node: Node, last_usage: Node):
-    # allocating_stream = get_stream(node)
-    # side_stream = get_stream(last_usage)
-    pass
-=======
 def insert_record_event_after_node(graph: Graph, node: Node, event_ind: int) -> None:
     with graph.inserting_after(node):
         node = graph.call_function(
@@ -72,7 +104,142 @@
             ),
         )
         node.meta["partitioner_tag"] = "must_be_in_backward"
->>>>>>> 41363538
+
+
+K = TypeVar("K")
+V = TypeVar("V")
+
+
+# Used for fast next key access (using the fact that the dict is ordered)
+# Note: doesn't support deletion but we don't need it!
+class IndexedDict(MutableMapping[K, V], Generic[K, V]):
+    """A dict that maintains insertion order with O(1) index access."""
+
+    __slots__ = ("dict", "keys", "key_to_index")
+
+    def __init__(self) -> None:
+        self._dict: dict[K, V] = {}
+        self._keys: list[K] = []  # typing: ignore[bad-override]
+        self._key_to_index: dict[K, int] = {}
+
+    def __setitem__(self, key: K, value: V) -> None:
+        if key not in self._dict:
+            self._key_to_index[key] = len(self._keys)
+            self._keys.append(key)
+        self._dict[key] = value
+
+    def __getitem__(self, key: K) -> V:
+        return self._dict[key]
+
+    def __delitem__(self, key: K) -> None:
+        raise NotImplementedError("Deletion not supported for IndexedDict")
+
+    def __len__(self) -> int:
+        return len(self._dict)
+
+    def __iter__(self) -> Iterator[K]:
+        return iter(self._keys)
+
+    def __contains__(self, key: object) -> bool:
+        return key in self._dict
+
+    def next_key(self, key: K) -> Optional[K]:
+        """Get the next key in insertion order. O(1)."""
+        idx = self._key_to_index.get(key)
+        if idx is not None and idx + 1 < len(self._keys):
+            return self._keys[idx + 1]
+        return None
+
+    def prev_key(self, key: K) -> Optional[K]:
+        """Get the previous key in insertion order. O(1)."""
+        idx = self._key_to_index.get(key)
+        if idx is not None and idx > 0:
+            return self._keys[idx - 1]
+        return None
+
+
+def populate_stream_timeline(
+    stream_to_timeline: dict[Optional[int], IndexedDict[Node, float]],
+    graph: Graph,
+    stream_index: Optional[int],
+) -> IndexedDict[Node, float]:
+    if stream_index not in stream_to_timeline:
+        stream_to_timeline[stream_index] = IndexedDict()
+        total_time = 0.0
+        for node in graph.nodes:
+            # mlazos: not sure if we should forward here too but don't think it matters
+            if is_bwd_node(node) and get_stream(node) == stream_index:
+                total_time += get_roofline_estimate(node)
+                stream_to_timeline[stream_index][node] = (
+                    total_time  # NB: total time includes the node's runtime
+                )
+
+    return stream_to_timeline[stream_index]
+
+
+# NB: we start all estimates at 0, estimating the total runtime of each stream with timestamps at each node
+# we then try and use these timestamps to estimate when to deallocate tensors used in side streams
+# See https://docs.pytorch.org/docs/stable/generated/torch.Tensor.record_stream.html#torch.Tensor.record_stream
+# for details on the problem being addressed. Rather than using the automatic memory management approach of record_stream
+# we attempt to find the point which to deallocate based on the estimated timestamps.
+def handle_synced_deallocation(
+    graph: Graph,
+    stream_to_exec_trace: dict[Optional[int], IndexedDict[Node, float]],
+    node: Node,
+    last_usage: Node,
+):
+    assert is_bwd_node(node), (
+        "synced allocations should only be handled on backward nodes"
+    )
+    assert is_bwd_node(last_usage), (
+        "synced allocations should only be handled on backward nodes"
+    )
+    allocating_stream = get_stream(node)
+    side_stream = get_stream(last_usage)
+    assert allocating_stream != side_stream, (
+        "allocating and side stream should be different for synced deallocations"
+    )
+    if not torch.cuda.is_available():
+        # fallback to record_stream in this case
+        with graph.inserting_after(node):
+            graph.call_function(
+                torch.ops.streams.record_stream.default,
+                (
+                    node,
+                    get_stream_or_current_stream(last_usage),
+                ),
+                {},
+            )
+        node.meta["partitioner_tag"] = "must_be_in_backward"
+
+    allocating_stream_trace = populate_stream_timeline(
+        stream_to_exec_trace, graph, allocating_stream
+    )
+
+    alloc_ptr = node
+    target_side_stream_time = allocating_stream_trace[last_usage]
+    # linear search from first usage of tensor to a point in time after the side stream has finished
+    while alloc_ptr is not None:
+        alloc_time = allocating_stream_trace[alloc_ptr]
+
+        if alloc_time >= target_side_stream_time:
+            break
+        elif alloc_time < target_side_stream_time:
+            next_ptr = allocating_stream_trace.next_key(alloc_ptr)
+            if next_ptr is not None:
+                alloc_ptr = next_ptr
+            else:
+                break
+
+    wait_event = new_event()
+    insert_record_event_after_node(graph, last_usage, wait_event)
+    with graph.inserting_after(alloc_ptr):
+        graph.call_function(
+            torch.ops.streams.async_wait_event.default,
+            (get_stream_or_current_stream(node), wait_event, node),
+            {},
+        )
+        node.meta["partitioner_tag"] = "must_be_in_backward"
 
 
 def insert_sync(
@@ -134,11 +301,19 @@
 def sync_deallocations(gm: torch.fx.GraphModule) -> None:
     """Handles https://docs.pytorch.org/docs/stable/generated/torch.Tensor.record_stream.html#torch.Tensor.record_stream"""
     # Note: this is only needed if the last usage of a tensor is on a stream other than
-    # the stream the tensor was allocated
+    # the stream the tensor was allocated on
+
+    # an estimated timestamp from the beginning of graph execution (assuming 0 CPU overhead)
+    # I think this is fine because you should have large tensors if you're using streams
+    # although perhaps I could add a constant 10us per op ahead of the first stream op?
+    # a trace of all the nodes running in a given stream
+    stream_to_exec_trace: dict[Optional[int], IndexedDict[Node, float]] = {}
     for node in gm.graph.nodes:
         if is_bwd_node(node):
             allocating_stream = get_stream(node)
             last_user = max(user for user in node.users.keys())
             side_stream = get_stream(last_user)
             if allocating_stream != side_stream:
-                handle_synced_deallocation(gm.graph, node, last_user)+                handle_synced_deallocation(
+                    gm.graph, stream_to_exec_trace, node, last_user
+                )