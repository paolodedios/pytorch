--- conflicted
+++ resolved
@@ -13,7 +13,6 @@
     return node.meta.get("is_gradient_acc", False)
 
 
-<<<<<<< HEAD
 def is_bwd_node(node: Node) -> bool:
     return node.meta.get("partitioner_tag") == "is_backward"
 
@@ -22,8 +21,6 @@
     return node.meta["val"].device
 
 
-=======
->>>>>>> cad0bf0b
 def get_stream(node: Node) -> Optional[int]:
     maybe_annotation = node.meta.get("custom", None)
     if maybe_annotation is not None:
