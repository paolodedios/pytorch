--- conflicted
+++ resolved
@@ -19,11 +19,7 @@
 from torch._subclasses.fake_tensor import FakeTensor
 from torch._subclasses.functional_tensor import FunctionalTensor
 from torch._subclasses.meta_utils import is_sparse_any
-<<<<<<< HEAD
-from torch.fx.experimental.symbolic_shapes import SymIntEqByExpr
-=======
 from torch.fx.experimental.symbolic_shapes import guard_or_false, sym_eq, SymIntEqByExpr
->>>>>>> 06b24a9d
 from torch.multiprocessing.reductions import StorageWeakRef
 from torch.utils._python_dispatch import (
     is_traceable_wrapper_subclass,
@@ -315,11 +311,6 @@
     return aliased_out
 
 
-<<<<<<< HEAD
-@dataclass(frozen=True)
-class MetadataKey:
-    size: Tuple[SymIntEqByExpr, ...]
-=======
 def has_same_metadata(t1, t2):
     return (
         guard_or_false(sym_eq(t1.size(), t2.size()))
@@ -343,7 +334,6 @@
     """
 
     size: tuple[SymIntEqByExpr, ...]
->>>>>>> 06b24a9d
     layout: torch.layout
     is_sparse: bool
     # these are empty when is_sparse
@@ -401,11 +391,7 @@
             return True
 
         # Comparison against any other type is not implemented.
-<<<<<<< HEAD
         if not isinstance(other, ViewMetaSequence):
-=======
-        if not isinstance(other, FunctionalTensorMetadataEq):
->>>>>>> 06b24a9d
             return NotImplemented
 
         return self.metadata == other.metadata
