--- conflicted
+++ resolved
@@ -25,28 +25,12 @@
 
 import torch
 import torch.utils._pytree as pytree
-<<<<<<< HEAD
 from torch import SymInt, Tensor
-=======
-from torch import Tensor
->>>>>>> 70b4a888
 from torch._subclasses import FakeTensor
 from torch._subclasses.fake_tensor import is_fake
 from torch.utils._python_dispatch import is_traceable_wrapper_subclass
 
 from .. import config
-
-
-if TYPE_CHECKING:
-    import contextlib
-    from collections.abc import Iterable, Sequence
-
-    from torch._guards import Source
-    from torch._inductor.output_code import OutputCode
-    from torch._inductor.utils import InputType
-    from torch._ops import OpOverload
-    from .descriptors import AOTInput, AOTOutput
-
 from .functional_utils import (
     _check_if_mutation_can_be_in_graph,
     FunctionalTensorMetadataEq,
@@ -55,9 +39,6 @@
 
 
 if TYPE_CHECKING:
-<<<<<<< HEAD
-    from .graph_capture_wrappers import JointFnHandle
-=======
     import contextlib
     from collections.abc import Iterable, Sequence
 
@@ -65,7 +46,9 @@
     from torch._inductor.output_code import OutputCode
     from torch._inductor.utils import InputType
     from torch._ops import OpOverload
->>>>>>> 70b4a888
+
+    from .descriptors import AOTInput, AOTOutput
+    from .graph_capture_wrappers import JointFnHandle
 
 
 zip = strict_zip
@@ -1010,16 +993,12 @@
 # TODO: this needs to be generic, parameterized on AOTDescriptor
 SubclassTracingInfo = collections.namedtuple(
     "SubclassTracingInfo",
-<<<<<<< HEAD
     [
         "plain_tensor_trace_fn",
         "plain_tensor_args",
         "plain_tensor_args_descs",
         "maybe_subclass_meta",
     ],
-=======
-    ["plain_tensor_trace_fn", "plain_tensor_args", "maybe_subclass_meta"],
->>>>>>> 70b4a888
 )
 
 
@@ -1051,14 +1030,10 @@
     #
     # (By the way, this is NEVER the joint inputs!  Those only ever go in
     # AOTGraphCapture)
-<<<<<<< HEAD
     flat_args: list[FxValue]
 
     # The descriptor for each argument in flat_args.
     flat_args_descs: list[AOTInput]
-=======
-    flat_args: list[Any]
->>>>>>> 70b4a888
 
     # This contains view and mutation information about the function, which we
     # detected by doing an initial trace when we created this state.
@@ -1083,7 +1058,6 @@
     stack: contextlib.ExitStack
 
 
-<<<<<<< HEAD
 FxValue = Union[Tensor, int, SymInt]
 
 
@@ -1111,24 +1085,12 @@
     Note about caching: we do NOT directly serialize the runtime wrappers; instead, they
     are reapplied to compiled_fn after we have finished deserializing the compiled_fn.
 
-=======
-class CompilerWrapper:
-    """
-    A wrapper around the inputs and outputs to the compiler_fn. We separate these into two parts:
-
-    1. The prologue, which edits the input to the compiler_fn(flat_fn, flat_args, etc)
-    2. The epilogue, which edits the outputs of the compiler_fn (compiled_fn, real arguments)
-
-    Each wrapper below should be implemented as a CompilerWrapper, so that we can facilitate
-    caching on the compiled output, and re-wrapping the output via epilogues.
->>>>>>> 70b4a888
     Extra metadata that is needed to compute pre or post compile can be passed in via attributes.
     """
 
     def pre_compile(
         self,
         flat_fn,
-<<<<<<< HEAD
         flat_args: list[FxValue],
         flat_args_descs: list[AOTInput],
         aot_config: AOTConfig,
@@ -1185,17 +1147,11 @@
     def pre_compile(
         self,
         fw_module: torch.fx.GraphModule,
-=======
->>>>>>> 70b4a888
         flat_args: list[Tensor],
         aot_config: AOTConfig,
         *,
         fw_metadata: ViewAndMutationMeta,
-<<<<<<< HEAD
     ) -> None:
-=======
-    ) -> tuple[Callable, list[Tensor], ViewAndMutationMeta]:
->>>>>>> 70b4a888
         """
         Process the inputs to the compiler_fn. You can pass in extra metadata via kwargs.
         Args:
@@ -1204,11 +1160,7 @@
         aot_config: AOTConfig passed in at compile time
         fw_metadata: ViewAndMutationMeta generated from flat_fn and flat_args
         """
-<<<<<<< HEAD
         return
-=======
-        return flat_fn, flat_args, fw_metadata
->>>>>>> 70b4a888
 
     def post_compile(self, compiled_fn, aot_config, *, runtime_metadata) -> Callable:
         """
@@ -1251,13 +1203,10 @@
     # a plain list.
     updated_flat_args: Union[list[Any], tuple[list[Any], list[Any]]]
 
-<<<<<<< HEAD
     updated_flat_args_descs: Union[
         list[AOTInput], tuple[list[AOTInput], list[AOTInput]]
     ]
 
-=======
->>>>>>> 70b4a888
     # Metadata about subclass inputs/outputs in the graph trace.
     maybe_subclass_meta: Any
 
@@ -1302,7 +1251,6 @@
         gm: torch.fx.GraphModule,
         example_inputs: Sequence[InputType],
     ) -> OutputCode:
-<<<<<<< HEAD
         return self.compiler_fn(gm, example_inputs)
 
 
@@ -1332,7 +1280,4 @@
     ) -> tuple[
         tuple[list[FxValue], list[Optional[Tensor]]],
         tuple[list[AOTOutput], list[Optional[AOTOutput]]],
-    ]: ...
-=======
-        return self.compiler_fn(gm, example_inputs)
->>>>>>> 70b4a888
+    ]: ...