# mypy: allow-untyped-defs
"""
The various dataclasses, Enums, namedtuples etc used in AOTAutograd. This includes
input/output types, metadata, config, function signatures etc.
"""

from __future__ import annotations

import collections
import dataclasses
import functools
import itertools
from dataclasses import dataclass, field
from enum import Enum
from typing import (
    Any,
    Callable,
    NewType,
    Optional,
    Protocol,
    TYPE_CHECKING,
    TypeVar,
    Union,
)

import torch
import torch.utils._pytree as pytree
<<<<<<< HEAD
from torch import SymInt, Tensor
=======
from torch import Tensor
>>>>>>> bfb863e1
from torch._subclasses import FakeTensor
from torch._subclasses.fake_tensor import is_fake
from torch.utils._python_dispatch import is_traceable_wrapper_subclass

from .. import config


if TYPE_CHECKING:
    import contextlib
    from collections.abc import Iterable, Sequence

    from torch._guards import Source
    from torch._inductor.output_code import OutputCode
    from torch._inductor.utils import InputType
    from torch._ops import OpOverload
    from .descriptors import AOTInput, AOTOutput

from .functional_utils import (
    _check_if_mutation_can_be_in_graph,
    FunctionalTensorMetadataEq,
)
from .utils import strict_zip


if TYPE_CHECKING:
<<<<<<< HEAD
    from .graph_capture_wrappers import JointFnHandle
=======
    import contextlib
    from collections.abc import Iterable, Sequence

    from torch._guards import Source
    from torch._inductor.output_code import OutputCode
    from torch._inductor.utils import InputType
    from torch._ops import OpOverload
>>>>>>> bfb863e1


zip = strict_zip


OutputType = Enum(
    "OutputType",
    (
        # output is not an alias
        "non_alias",
        # output aliases an input
        "alias_of_input",
        # output **is** an input tensor
        "is_input",
        # output has a ._base tensor, which is a graph intermediate.
        # We need to return its ._base as a graph output,
        # so its requires_grad info is populated correctly.
        # Instructs the runtime code to regenerate the current output
        # from a base tensor, graph_intermediates[base_idx]
        "alias_of_intermediate_save_as_output",
        # Same as above; but we don't need to explicitly add its ._base
        # as a graph output, because it already **is** a graph output.
        "alias_of_intermediate",
        # Same as above; but the output's ._base is **already** a user output.
        # Instructs the runtime code to regenerate the current output from
        # a base tensor, user_outputs[base_idx]
        "alias_of_intermediate_base_is_user_output",
        # See Note [Intermediate Bases Optimization]
        "unsafe_view_alias",
        # output is an alias, but has a custom autograd.Function backward.
        # In this case, we don't want to do view-replay, since we won't be able to replay the custom function.
        # Instead, we'll treat this output "normally", and trace its backward into the graph.
        "custom_function_view",
    ),
)


# This class stores info about every user output.
@dataclass(frozen=True)
class OutputAliasInfo:
    # Tells us if this output is:
    # (1) a regular (non-aliased) output
    # (2) an alias of a forward input
    # (3) **is** a forward input (special case of "alias_of_input")
    # (4) an alias of an intermediate (aka an alias of an output of the inner traced forward)
    # (5) an alias of an intermediate, that explicitly requires returning the intermediate
    #     as a graph output
    # (6) an alias of an intermediate, where that intermediate is also a user output
    output_type: OutputType
    # The raw type of the output (torch.Tensor, SymInt, etc)
    raw_type: type
    # If (1) above, then
    # - base_idx is None
    # If (2) or (3) above, then
    # - Tells us that the base of this alias is user_fwd_input[base_idx]
    #   (This is an index into the inputs *before* we make synthetic bases)
    # If (4) or (5) above, then
    # - Tells us that the base of this alias is output_graph_intermediates[base_idx]
    #   here, this refers to the index of the *direct* traced
    # If (6) above, then:
    # - Tells us that the base of this alias is output_user_fwds[base_idx]
    #   here, this refers to the index of the *direct* traced
    base_idx: Optional[int]
    # If it is a Tensor, what the dynamic dims are (otherwise is None)
    dynamic_dims: Optional[set[int]]
    # requires_grad
    requires_grad: bool
    # FunctionalTensorWrapper that represents this output.
    #
    # Provides us the means to replay views from it.
    #
    # We need to wrap the actual FunctionalTensorWrapper with this class so that
    # we only compare the tensor's metadata. That's because with the transformations
    # of the model throughout AOTAutograd, the sequence of ViewMeta and the base
    # tensor might change.
    functional_tensor: Optional[FunctionalTensorMetadataEq] = None


class MutationType(Enum):
    NOT_MUTATED = 1
    MUTATED_IN_GRAPH = 2
    MUTATED_OUT_GRAPH = 3


# This class tells us info about user inputs.
@dataclass(frozen=True)
class InputAliasInfo:
    is_leaf: bool
    mutates_data: bool
    mutates_metadata: bool
    mutations_hidden_from_autograd: bool
    mutations_under_no_grad_or_inference_mode: bool
    mutation_inductor_storage_resize: bool
    mutates_storage_metadata: bool
    requires_grad: bool
    keep_input_mutations: bool

    def __post_init__(self):
        if self.mutates_storage_metadata:
            # For convenience, we guarantee that this is always true.
            # In practice, If we call .set_(), then at runtime there is no need
            # to additionally fix  up the tensor metadata, since our runtime
            # call to inp.set_(updated_inp) will already have the right metadata
            assert self.mutates_metadata

    @functools.cached_property
    def mutation_type(self) -> MutationType:
        if (
            (not self.mutates_data)
            and (not self.mutates_metadata)
            and not (self.mutation_inductor_storage_resize)
        ):
            return MutationType.NOT_MUTATED

        if _check_if_mutation_can_be_in_graph(
            self.keep_input_mutations,
            self.mutates_data,
            self.mutates_metadata,
            self.mutations_hidden_from_autograd,
            self.mutations_under_no_grad_or_inference_mode,
            self.mutates_storage_metadata,
            self.mutation_inductor_storage_resize,
            self.requires_grad,
        ):
            return MutationType.MUTATED_IN_GRAPH

        return MutationType.MUTATED_OUT_GRAPH


@dataclass
class MemoryFormatMeta:
    # For static shapes we assume tangents have the same strideness as outputs
    size: Optional[Sequence[int]] = None
    stride: Optional[Sequence[int]] = None

    # For dynamic shapes we assume the same memory format: contiguous, channels_last etc.
    memory_format: Optional[torch.memory_format] = None

    @staticmethod
    def from_tensor(t: torch.Tensor) -> Optional[MemoryFormatMeta]:
        # We only memorize expected memory format for
        # 1. Traceable wrapper subclasses
        # We can not create restrided subclass tensor, as torch.empty_strided works only with dense tensors.
        # 2. Dynamic shape tensors
        # Support for symbolic shapes is not implemented yet.
        use_memory_format: bool = (
            not torch._functorch.config.guess_tangent_strides_as_outputs
            or is_traceable_wrapper_subclass(t)
        )
        if not use_memory_format:
            is_static_shape = True
            for s in itertools.chain(t.shape, t.stride()):
                if not isinstance(s, int):
                    is_static_shape = False
                    break

            use_memory_format = not is_static_shape

        if use_memory_format:
            return MemoryFormatMeta(
                memory_format=torch._prims_common.suggest_memory_format(t),
            )

        return MemoryFormatMeta(
            size=t.size(),
            stride=t.stride(),
        )


@dataclass
class PlainTensorMeta:
    unwrapped_idx: int
    memory_format: Optional[MemoryFormatMeta] = None


@dataclass
class SubclassCreationMeta:
    """
    Used for AOTDispatch.
    This dataclass gives us the information we need to reconstruct a tensor subclass
    from our flat inputs.
    Why is this important? The graph that we'd like to trace out contains flat tensor inputs,
    But the user's original model may have subclass inputs and outputs.
    So we need to wrap/unwrap subclasses as necessary to translate between the user's
    view (subclass inps/outs), and the backend compiler's view (graph with no subclass args).

    Complications arise mostly from the fact that a subclass can hold more than one inner tensor;
    So for a given subclass input/output, we need to carefully track which indices map
    to the subclass tensor in the corresponding "dense-tensor-only" graph.
    """

    # In the inner graph that only takes in dense tensor inputs,
    # this maps to the first index of "tensors that should go in this subclass wrapper"
    flat_tensor_start_idx: int
    # arg_count is inclusive of the arg_counts of any
    # inner tensor subclasses: If I have a TwoTensor and
    # both of its inner elements are TwoTensors, then the
    # arg_count of the outer-most subclass will be 4
    arg_count: int
    # Mark where or not symints were included. This flag is only used in one assertion
    # in "wrap_tensor_subclasses"
    included_subclass_symints: bool
    # meta and attrs are produced by the subclass's __tensor_flatten__.
    # We need to keep them around along with outer_size / outer_stride to plumb them
    # into __tensor_unflatten__
    attrs: dict[str, Union[SubclassCreationMeta, PlainTensorMeta]]
    outer_size: Iterable[Union[None, int, torch.SymInt]]
    outer_stride: Iterable[Union[None, int, torch.SymInt]]
    meta: Any
    # Stores the original subclass itself.
    # This is needed because we need the autograd metadata on the original subclass
    # (this is guaranteed to be a wrapper subclass that holds a fake tensor,
    #  so holding onto this at runtime shouldn't leak memory)
    # This field is nulled out after calling make_runtime_safe()
    original_subclass: Optional[torch.Tensor]

    # Used at runtime to determine the subclass type, so we don't need to save the original subclass
    original_subclass_type: Optional[type] = None
    memory_format: Optional[MemoryFormatMeta] = None

    def compute_outer_size_and_stride(
        self,
        all_args,
        *,
        curr_start_idx: int,
    ):
        from .subclass_utils import compute_symint_placeholders

        def compute(outer, start_idx):
            placeholders = compute_symint_placeholders(outer)
            has_symbolic = any(placeholders)

            if has_symbolic:
                start = curr_start_idx
                end = start_idx + sum(placeholders)
                it_args = iter(all_args[start:end])
                it_placeholders = iter(placeholders)
                return pytree.tree_map_only(
                    lambda _: next(it_placeholders), lambda _: next(it_args), outer
                ), start + len(placeholders)
            else:
                return outer, start_idx

        outer_size, next_idx = compute(self.outer_size, curr_start_idx)
        outer_stride, _ = compute(self.outer_stride, next_idx)
        return outer_size, outer_stride

    def creation_fn(
        self,
        all_args,
        *,
        is_runtime: bool,
    ):
        inner_tensors = {}

        curr_start_idx = self.flat_tensor_start_idx
        for attr, creation_meta in self.attrs.items():
            if isinstance(creation_meta, PlainTensorMeta):
                subclass = all_args[curr_start_idx]
                curr_start_idx += 1
            else:
                subclass = creation_meta.creation_fn(
                    all_args,
                    is_runtime=is_runtime,
                )
                curr_start_idx += creation_meta.arg_count
            inner_tensors[attr] = subclass

        if is_runtime:
            assert self.original_subclass_type is not None
            original_subclass_type = self.original_subclass_type
        else:
            original_subclass_type = type(self.original_subclass)

        if is_runtime:
            outer_size, outer_stride = self.compute_outer_size_and_stride(
                all_args,
                curr_start_idx=curr_start_idx,
            )
        else:
            outer_size, outer_stride = self.outer_size, self.outer_stride

        rebuilt = original_subclass_type.__tensor_unflatten__(  # type: ignore[attr-defined]
            inner_tensors, self.meta, outer_size, outer_stride
        )

        if not is_runtime:
            # After wrapping up the inner dense tensors into a subclass, we need to make sure that our new wrapper
            # has correct autograd metadata, since we'll be tracing through the autograd engine with the subclass.
            # We don't trace through the autograd engine at runtime though, so no need
            # to compute this extra metadata then!
            torch._mirror_autograd_meta_to(self.original_subclass, rebuilt)  # type: ignore[attr-defined]

        return rebuilt

    def make_runtime_safe(self):
        def _make_size_runtime_safe(x: Union[None, int, torch.SymInt]) -> Optional[int]:
            dummy = -1
            if isinstance(x, torch.SymInt):
                # Replace nested ints by a dummy value (-1) as NJT ignores
                # the outer_size/outer_stride at runtime.
                return dummy if x.node.is_nested_int() else None
            return x

        assert self.original_subclass is not None
        self.original_subclass_type = type(self.original_subclass)
        self.original_subclass = None

        # Note: NJT outer_size in AOTDispatcher
        # `_make_size_runtime_safe` replaces any nested int with a dummy value (-1)
        # to prevent serializing a SymInt at runtime. Internally, nested tensor __tensor_unflatten__
        # is designed to safely ignore this dummy value.
        # For more details, see: https://github.com/pytorch/pytorch/blob/5141ade8e30c64e873e14dcc8de233da45d15025/torch/nested/_internal/nested_tensor.py#L266-L299  # noqa: B950
        self.outer_size = tuple(map(_make_size_runtime_safe, self.outer_size))
        self.outer_stride = tuple(map(_make_size_runtime_safe, self.outer_stride))

        # Recurse on nested subclass info
        for creation_meta in self.attrs.values():
            if isinstance(creation_meta, SubclassCreationMeta):
                creation_meta.make_runtime_safe()

    def __post_init__(self):
        # sanity assert to make sure we don't leak memory
        assert is_fake(self.original_subclass)


# This class encapsulates all aliasing + mutation info we need about the forward graph
# See a more detailed overview of the edge case handling at
# https://docs.google.com/document/d/19UoIh_SVrMy_b2Sx5ZaeOJttm6P0Qmyss2rdBuyfoic/edit
# NOTE: This class is saved in AOTAutogradCache, If you are adding elements, make sure
# they are covered by warm cache tests.
@dataclass(eq=False)
class ViewAndMutationMeta:
    # length = # user inputs
    # This gives us info about every input, and what sort of mutation happened to it (if any)
    input_info: list[InputAliasInfo]

    # length = # user outputs
    # This gives us info about every output (mostly around whether it aliases other tensors)
    output_info: list[OutputAliasInfo]

    # length = the number of intermediate bases appended as outputs to the end of the forward graph.
    # Note: this is not necessarily the same thing as:
    #   len([x for x in output_info if x.output_type == OutputType.alias_of_intermediate])
    # Because outputs might share a ._base, or an output's ._base might itself be
    # another user output (in both cases, we won't redundantly append bases to the end of the graph)
    num_intermediate_bases: int

    # For inference only: instructs us to keep data-only input mutations directly in the graph
    keep_input_mutations: bool

    # length = (# inputs w data mutations) + (# user outputs that are non_aliasing tensors)
    #        + (# intermediate bases)
    # These are the FakeTensor (or potential SymInt) outputs that we traced from our
    # metadata pass of the user's forward function.
    # Their only use today is to pass them as a best-guess for tangents when tracing the joint.
    # Stashing them as part of our "metadata" makes it simpler if we want to run our analysis
    # pass once, and reuse the output throughout AOTAutograd
    traced_tangents: list[Any]

    # TODO doc
    traced_tangents_descs: list[AOTInput]

    # Each of these is a list telling us about subclasses for the inputs/outputs/grad_outs
    # They are used throughout AOTDispatch to tell us how to generate a list of subclass tensors,
    # Given a (potentially larger) list of plain torch tensors.

    # Taking subclass_inp_meta as an example:
    #   subclass_inp_meta[i] = j (an int) tells us:
    #     "The i'th user input is not a subclass, and corresponds to inputs[j] of the plain-tensor graph."
    #   subclass_inp_meta[i] = SubclassCreationMeta(flat_tensor_start_idx=3, arg_count=2)
    #     "The i'th user input is subclass holding two inner tensors, which are
    #      inputs[3] and inputs[4] of the plain-tensor graph".

    # length = # user inputs
    subclass_inp_meta: list[Union[PlainTensorMeta, SubclassCreationMeta]]
    # So, the full set of outputs to the forward graph looks something like:
    # (*mutated_inps, *user_outs, *intermediate_bases, *saved_for_bw_tensors)
    # where the first 3 of those 4 can be subclasses
    # (but not saved_for_bw tensors, since these are internal to the compiler
    # and not user visible, so there's no point in wrapping/unwrapping them at runtime).
    # This list contains subclass information on all of the fw graph outputs
    # except for saved_for_bw_tensors.
    subclass_fw_graph_out_meta: list[Union[PlainTensorMeta, SubclassCreationMeta]]
    # length = # backward graph inputs
    subclass_tangent_meta: list[Union[PlainTensorMeta, SubclassCreationMeta]]
    # TODO: we should kill this
    # (need to default it to not break internal)
    is_train: bool = False

    # length = (# inputs w data mutations) + (# user outputs that are non_aliasing tensors)
    #        + (# intermediate bases)
    # At runtime, we don't keep the traced_tangents around since they're not serializable.
    # Instead, we keep any necessary subclass metadata necessary about each traced_tangent.
    # This list is generated after calling make_runtime_safe().
    traced_tangent_metas: Optional[list[Any]] = None

    num_symints_saved_for_bw: Optional[int] = None

    # The grad_enabled mutation that will be emitted in the runtime_wrapper epilogue
    # NOTE: AOTAutograd will assume that the ambient `is_grad_enabled` is the grad mode
    # that is intended to be in effect prior to running the graph, in keeping with
    # equivalence to eager mode. It is the responsibility of upstream graph acquisition
    # to reset the grad mode to its pre-graph value prior to calling aot_autograd.
    grad_enabled_mutation: Optional[bool] = None

    # Keeps track of whether `torch.use_deterministic_algorithms` was turned on
    # when the forward was run. If deterministic mode was turned off during the
    # forward, but is turned on during the backward call, then an error is
    # raised
    deterministic: Optional[bool] = None

    # Keeps track of which input indices store parameters (which we will treat as static)
    static_input_indices: list[int] = field(default_factory=list)

    # Map of effect type (ex. _EffectType.ORDERED) to token.  If there are
    # side-effectful operators, FunctionalTensorMode will populate this
    # dictionary telling us how many tokens we will need during tracing.
    tokens: dict[Any, torch.Tensor] = field(default_factory=dict)

    # Only filled in if/when we trace the joint function
    # If an input requires grad and is mutated in the backward, it is only safe to keep the mutation
    # in the graph if gradients are disabled while the backward runs
    # (grad mode is disabled by default when users run the backward, but can be turned on with create_graph=True)
    # At runtime during the backward, we use this list of indices to error properly if we find out
    # that it was not safe to include a backward mutation in the graph.
    indices_of_inputs_that_requires_grad_with_mutations_in_bw: list[int] = field(
        default_factory=list
    )

    # Indexes of saved tensors which are donated buffer.
    # Donated buffer means the tensor is not alias of any forward user input, forward user output,
    # and backward output.
    bw_donated_idxs: Optional[list[int]] = None

    # Number of tokens used in backward, appended at the end of backward outputs.
    # Filled after tracing joint function.
    num_backward_tokens: int = 0

    # Number of rng states that will get thread into the forward and backward for
    # cudagraph compatible run_and_save_rng
    num_graphsafe_rng_states: int = 0

    graphsafe_rng_state_index: Optional[int] = None

    def __post_init__(self):
        # pre-compute the indices of the inputs that are mutated.
        # When keep_input_mutations is set, we don't need to worry about our epilogue
        # handling data-only mutations, because we keep them directly in the graph.
        mutated_inp_runtime_indices = [
            i
            for i, m in enumerate(self.input_info)
            if (m.mutation_type == MutationType.MUTATED_OUT_GRAPH)
        ]

        mutated_graph_handled_indices = [
            i
            for i, m in enumerate(self.input_info)
            if m.mutation_type == MutationType.MUTATED_IN_GRAPH
        ]
        self.mutated_graph_handled_indices = mutated_graph_handled_indices
        self.num_mutated_graph_handled_indices = len(self.mutated_graph_handled_indices)

        mutated_graph_handled_indices_seen_by_autograd = [
            i
            for i in mutated_graph_handled_indices
            if not self.input_info[i].mutations_hidden_from_autograd
        ]

        self.mutated_graph_handled_indices_seen_by_autograd = (
            mutated_graph_handled_indices_seen_by_autograd
        )
        self.num_mutated_graph_handled_indices_seen_by_autograd = len(
            self.mutated_graph_handled_indices_seen_by_autograd
        )

        aliased_out_indices = [
            i
            for i, m in enumerate(self.output_info)
            if m.output_type
            not in [
                OutputType.non_alias,
                OutputType.unsafe_view_alias,
                OutputType.custom_function_view,
            ]
        ]
        unsafe_view_out_indices = [
            i
            for i, m in enumerate(self.output_info)
            if m.output_type is OutputType.unsafe_view_alias
        ]

        # This is pre-computed in post_init for perf.
        # It contains the index of every element
        # of input_info that corresponds to a mutation (data or metadata or both)
        self.mutated_inp_runtime_indices = mutated_inp_runtime_indices
        self.num_mutated_inp_runtime_indices = len(self.mutated_inp_runtime_indices)

        # This is pre-computed for perf.
        # It contains the index of every element
        # of output_info that corresponds to an alias (either of an input or intermediate)
        self.aliased_out_indices = aliased_out_indices
        self.unsafe_view_out_indices = unsafe_view_out_indices
        self.num_outputs = len(self.output_info)
        self.num_outputs_non_aliased = len(
            [
                x
                for x in self.output_info
                if x.output_type
                in [
                    OutputType.non_alias,
                    OutputType.unsafe_view_alias,
                    OutputType.custom_function_view,
                ]
            ]
        )
        self.num_outputs_aliased_to_inputs = len(
            [
                x
                for x in self.output_info
                if x.output_type
                in [
                    OutputType.alias_of_input,
                    OutputType.is_input,
                ]
            ]
        )
        self.num_unsafe_view_outputs = len(self.unsafe_view_out_indices)
        self.num_outputs_aliased_to_intermediates = len(
            [
                x
                for x in self.output_info
                if x.output_type
                in [
                    OutputType.alias_of_intermediate,
                    OutputType.alias_of_intermediate_save_as_output,
                    OutputType.alias_of_intermediate_base_is_user_output,
                ]
            ]
        )
        self.num_outputs_aliased = (
            self.num_outputs_aliased_to_inputs
            + self.num_outputs_aliased_to_intermediates
        )

        # Record dynamic outputs of the Dynamo traced forward graph
        # Mark them as dynamic at the end of the runtime wrapper
        self.dynamic_outputs = any(o.dynamic_dims for o in self.output_info)

        # Record the indices of dynamic outputs in the partitioned forward graph
        # Mark them as dynamic in the runtime wrapper
        # activation index -> dynamic dims indices
        self.dynamic_saved_tensors_idxs: dict[int, set[int]] = {}

        # See Note: [AOTAutograd Backward Guards]
        # This is pre-computed for fast asserts on the types of our grad_outputs in the backward.
        # Eventually, we should kill this and replace with real backward guards.
        # (we want to precompute the "runtime" types, so replace FakeTensor with torch.Tensor)
        self.output_types = [
            torch.Tensor if isinstance(x, FakeTensor) else type(x)
            for x in self.traced_tangents
        ]

        self.is_rng_op_functionalized = config.functionalize_rng_ops
        # All of the above metadata is collected by tracing the fw function.
        # However, extra outputs for rng offsets behave differently. Both fwd
        # and bwd graphs have their own outputs for the total consumed offsets.
        # Unlike mutated inputs, we don't have to worry about sending the right
        # set of tensors between fwd and bwd. Fwd and bwd offsets are
        # independent and simpler to handle. Therefore, we track them
        # separately.
        self.num_outputs_rng_offset = 1 if self.is_rng_op_functionalized else 0

        # Our forward() returns both (tokens, mutated_inputs, outputs, output_intermediate_bases, saved_tensors, saved_symints)
        # Tokens will be split out before mutations/view handling and we do not count them here.
        self.num_forward_returns = (
            self.num_mutated_inp_runtime_indices
            + self.num_outputs
            + self.num_intermediate_bases
        )
        # In case of functionalization of rng ops, the fw_module returns one
        # additional output for rng offset. This rng offset is used right
        # away to advance the rng state, and is not passed on to the raw
        # outputs. However, we need to know the exact boundary to identify
        # which tensors to be saved for the bwd graph.  num_forward captures
        # this information.
        self.num_forward = self.num_forward_returns + self.num_outputs_rng_offset

    def make_runtime_safe(self):
        """
        There are various fields in ViewAndMutationMeta that aren't serializable. This function is called after all tracing
        is completed to simplify certain fields in the metadata so that they can be safely cached.

        Doing so may lose information (in the case of traced_tangents), but none of the information is needed at runtime.
        """
        # TODO: This function is only a best effort: there are other fields that may not be cache safe
        # (i.e., there's no guarantee that tensor_flatten() returns a serializable result), or that
        # SubclassCreationMeta is cache safe.
        assert self.traced_tangent_metas is None

        def extract_metadata(t):
            if isinstance(t, torch.Tensor) and is_traceable_wrapper_subclass(t):
                (inner_tensors, flatten_spec) = t.__tensor_flatten__()  # type: ignore[attr-defined]
                # Technically, we only need the flatten_spec, not the inner tensors.
                # However, some Tensor subclasses (like TwoTensor) may have flatten_spec = None.
                # And we want to be able to assert that this metadata is non-None,
                # to distinguish between "this was a tensor subclass with no metadata" vs.
                # "this wasn't a tensor subclass at all".
                return (inner_tensors, flatten_spec)
            else:
                return None

        self.traced_tangent_metas = [extract_metadata(t) for t in self.traced_tangents]
        # Clear traced tangents at runtime
        self.traced_tangents = []
        new_output_info = []
        for out in self.output_info:
            if config.view_replay_for_aliased_outputs:
                new_out = out
            else:
                # If we're not using view_replay, remove the functional tensor.
                # Functional tensors are unfortunately not serializable,
                # so doing this is required for AOTAutograd caching.
                new_out = dataclasses.replace(out, functional_tensor=None)
            new_output_info.append(new_out)
        self.output_info = new_output_info
        for inp_meta in self.subclass_inp_meta:
            if isinstance(inp_meta, SubclassCreationMeta):
                inp_meta.make_runtime_safe()
        for inp_meta in self.subclass_fw_graph_out_meta:
            if isinstance(inp_meta, SubclassCreationMeta):
                inp_meta.make_runtime_safe()
        for inp_meta in self.subclass_tangent_meta:
            if isinstance(inp_meta, SubclassCreationMeta):
                inp_meta.make_runtime_safe()

    @property
    def tensors_saved_for_backwards_slice(self):
        assert self.num_symints_saved_for_bw is not None
        if self.num_symints_saved_for_bw > 0:
            return slice(self.num_forward, -self.num_symints_saved_for_bw)
        else:
            return slice(self.num_forward, None)

    @property
    def symints_saved_for_backwards_slice(self):
        assert self.num_symints_saved_for_bw is not None
        if self.num_symints_saved_for_bw > 0:
            return slice(-self.num_symints_saved_for_bw, None)
        else:
            return slice(0, 0)  # empty slice

    def __eq__(self, other):
        if not isinstance(other, ViewAndMutationMeta):
            return NotImplemented
        return (
            self.input_info == other.input_info
            and self.output_info == other.output_info
            and self.num_intermediate_bases == other.num_intermediate_bases
            and self.keep_input_mutations == other.keep_input_mutations
            and self.is_rng_op_functionalized == other.is_rng_op_functionalized
            and self.num_outputs_rng_offset == other.num_outputs_rng_offset
            and len(self.traced_tangents) == len(other.traced_tangents)
            and all(
                x.shape == y.shape and x.dtype == y.dtype
                for x, y in zip(self.traced_tangents, other.traced_tangents)
            )
            and self.num_backward_tokens == other.num_backward_tokens
        )


@dataclass(eq=False)
class SubclassMeta:
    # A copy of all forward metadata, but computed on the *dense* tensor forward (after desugaring subclasses)
    # So for example, if the user had a model containing two `TwoTensor` inputs,
    # Then `SubclassMeta.fw_metadata.input_infos` would have length 4 here.
    fw_metadata: ViewAndMutationMeta

    # Note: [Computing Subclass Metadata about grad_inputs]
    # Given a list of flattened, plain tensor grad_inputs, this tells us how to reconstruct the grad_input subclasses
    #
    # You might think: why not just assume that all grad_inputs will have the same subclass-ness as the original inputs?
    # (AOTAutograd generally assumes other properties, e.g. that grad_outputs are contiguous)
    #
    # This doesn't really work though. take this example:
    #
    # def f(DoubleTensor, DenseTensor):
    #     return DoubleTensor  * DenseTensor
    #
    # In the above example, the .grad field of *both* DoubleTensor and DenseTensor will be a DoubleTensor.
    # When we trace out a joint fw-bw graph, we'll end up returning two subclasses for the two grad_inputs.
    # This means that our backward graph will return 4 outputs (two dense tensors for each DoubleTensor grad_input)
    # and we need to properly store the metadata that tells us how to turn these 4 outputs back into DoubleTensors.
    #
    # Note that this info **cannot** easily be figured out from ViewAndMutationMeta.
    # We can only compute this info by tracing the entire joint and examining the grad_inputs that we computed.
    #
    # See Note: [AOTAutograd Backward Guards]
    # This will also eventually require us to install backward guards,
    # in case we made incorrect assumptions about the subclass-ness of our grad_outputs
    #
    # Optional field because we don't compute for inference graphs
    grad_input_metas: Optional[list[Union[PlainTensorMeta, SubclassCreationMeta]]] = (
        None
    )

    def __init__(self) -> None:
        # The fields in this class get set after its construction.
        pass


# This class exists because:
# - the autograd.Function.forward() in aot autograd returns outputs that might alias inputs
# - we only care about the metadata on those aliases, so we can regenerate them.
#   We do not want them to participate in the autograd.Function.
# We do that by wrapping them in an opaque class, so the autograd.Function
# does not know to treat them as tensors.
@dataclass(frozen=True)
class TensorAlias:
    alias: torch.Tensor


@dataclass
class BackwardSignature:
    """
    Provides information about the backward section of an exported
    joint forward-backward graph.
    For a particular fx GraphModule, this class contains information on:
    (1) A mapping from each gradient (backwards output) to the parameter
        it corresponds to (forward input)
    (2) A mapping from each gradient (backwards output) to the user input
        it corresponds to (forward input)
    (3) Which of the forward outputs corresponds to the loss, that we backprop on.

    Each string name is the `node.name` of the corresponding node in the fx graph.
    """

    gradients_to_parameters: dict[str, str]
    gradients_to_user_inputs: dict[str, str]
    loss_output: str


GraphOutputName = NewType("GraphOutputName", str)
GraphInputName = NewType("GraphInputName", str)
FQN = NewType("FQN", str)


@dataclass
class GraphSignature:
    """
    Provides information about an exported module.
    For a particular fx GraphModule, this class contains information on:
    (1) Which graph inputs are parameters, buffers, or user inputs
    (2) (for params/buffers) a mapping from the name of each graph argument
        to its parameter/buffer FQN in the original nn.Module.
    (3) If there are input mutations, these are represented as extra outputs
        in the fx GraphModule. We provide a mapping from these
        extra output names to the names of the actual inputs.
    (4) The pytree metadata on how to flatten/unflatten inputs and outputs.
        The corresponding FX GraphModule only accepts and returns
        pytree-flattened inputs/outputs.
    (5) (Optionally) if the FX is a joint forward-backward graph, we provide
        a signature on the backward section of the joint graph.
    """

    parameters: list[FQN]
    buffers: list[FQN]

    user_inputs: list[GraphInputName]
    user_outputs: list[GraphOutputName]
    inputs_to_parameters: dict[GraphInputName, FQN]
    inputs_to_buffers: dict[GraphInputName, FQN]

    # If the user's module mutates a buffer,
    # it's represented in the graph as an extra graph output.
    # This dict is a mapping from
    # "graph outputs that correspond to updated buffers"
    # to the FQN names of those mutated buffers.
    buffers_to_mutate: dict[GraphOutputName, FQN]
    user_inputs_to_mutate: dict[GraphOutputName, GraphInputName]

    in_spec: pytree.TreeSpec
    out_spec: pytree.TreeSpec

    backward_signature: Optional[BackwardSignature]

    input_tokens: list[GraphInputName]
    output_tokens: list[GraphOutputName]

    @classmethod
    def from_tracing_metadata(
        cls,
        *,
        in_spec: pytree.TreeSpec,
        out_spec: pytree.TreeSpec,
        graph_input_names: list[str],
        graph_output_names: list[str],
        view_mutation_metadata: ViewAndMutationMeta,
        named_parameters: list[str],
        named_buffers: list[str],
        num_user_inputs: int,
        num_user_outputs: int,
        loss_index: Optional[int],
        backward_signature: Optional[BackwardSignature],
    ) -> GraphSignature:
        graph_inputs = graph_input_names
        graph_outputs = graph_output_names
        parameters = list(named_parameters)
        buffers = list(named_buffers)
        num_tokens = len(view_mutation_metadata.tokens)

        # Calling convention assumptions:
        # (1) graph inputs = (input_tokens, params, buffers, user_inputs)
        # (2) graph outputs = (output_tokens, mutated_inputs, user_outs, param_gradients)
        # (If we are capturing an inference graph, this convention is identical
        #  except that param_gradients is empty)
        # See Note [Side-Effectful Tokens in AOTAutograd] for information on tokens

        # Address input calling conventions:
        start, stop = 0, num_tokens
        input_tokens = graph_inputs[start:stop]

        start, stop = stop, stop + len(parameters)
        inputs_to_parameters = dict(zip(graph_inputs[start:stop], parameters))

        start, stop = stop, stop + len(buffers)
        inputs_to_buffers = dict(
            zip(
                graph_inputs[start:stop],
                buffers,
            )
        )

        start, stop = stop, stop + num_user_inputs
        user_inputs = graph_inputs[start:stop]

        # We should've gone through all the inputs now
        assert len(graph_inputs) - stop == 0

        # Address output calling conventions:
        start, stop = 0, num_tokens
        output_tokens = graph_outputs[start:stop]

        names = [*input_tokens, *parameters, *buffers, *user_inputs]
        mutations = []
        for idx, input_info in enumerate(view_mutation_metadata.input_info):
            if input_info.mutates_data:
                # Only buffers can be mutated, not parameters
                assert idx >= len(parameters)
                mutations.append(names[idx + num_tokens])

        assert len(mutations) == view_mutation_metadata.num_mutated_inp_runtime_indices

        start, stop = (
            stop,
            stop + view_mutation_metadata.num_mutated_inp_runtime_indices,
        )
        outputs_to_mutations = dict(zip(graph_outputs[start:stop], mutations))

        user_inputs_to_mutate = {}
        buffers_to_mutate = {}
        for output_name, mutation_name in outputs_to_mutations.items():
            if mutation_name in user_inputs:
                user_inputs_to_mutate[output_name] = mutation_name
            else:
                assert mutation_name in buffers
                buffers_to_mutate[output_name] = mutation_name

        start, stop = stop, stop + num_user_outputs
        user_outputs = graph_outputs[start:stop]

        unused_outputs = len(graph_outputs) - stop
        if backward_signature is not None:
            unused_outputs -= len(backward_signature.gradients_to_parameters) + len(
                backward_signature.gradients_to_user_inputs
            )
        assert unused_outputs == 0

        return GraphSignature(
            parameters=parameters,  # type: ignore[arg-type]
            buffers=buffers,  # type: ignore[arg-type]
            user_inputs=user_inputs,  # type: ignore[arg-type]
            user_outputs=user_outputs,  # type: ignore[arg-type]
            inputs_to_buffers=inputs_to_buffers,  # type: ignore[arg-type]
            inputs_to_parameters=inputs_to_parameters,  # type: ignore[arg-type]
            user_inputs_to_mutate=user_inputs_to_mutate,
            buffers_to_mutate=buffers_to_mutate,  # type: ignore[arg-type]
            in_spec=in_spec,
            out_spec=out_spec,
            backward_signature=backward_signature,
            input_tokens=input_tokens,  # type: ignore[arg-type]
            output_tokens=output_tokens,  # type: ignore[arg-type]
        )


@dataclass
class AOTAutogradCacheInfo:
    cache_key: str
    start_time_ns: int
    forward_symints: list[torch.SymInt]


@dataclass
class AOTConfig:
    """
    Configuration for AOTDispatcher
    """

    fw_compiler: Callable
    bw_compiler: Callable
    partition_fn: Callable
    decompositions: dict[OpOverload, Callable]
    num_params_buffers: int
    aot_id: int
    keep_inference_input_mutations: bool
    is_export: bool = False
    no_tangents: bool = False
    dynamic_shapes: bool = False
    aot_autograd_arg_pos_to_source: Optional[list[Source]] = None
    static_input_indices: Optional[list[int]] = None
    inference_compiler: Optional[Callable] = None
    enable_log: bool = True
    # this is always false outside of export.
    pre_dispatch: bool = False
    # Key to use for AOTAutogradCache
    cache_info: Optional[AOTAutogradCacheInfo] = None
    # If we should ignore the shape_env in the ambient tracing_context.
    # The net effect is that if dynamic shapes are on, we end up
    # specializing on example_inputs.
    # Used only by standalone_compile.
    ignore_shape_env: bool = False
    precompile_backend_id: Optional[str] = None

    def __post_init__(self):
        if self.pre_dispatch:
            assert self.is_export, "Can only have pre_dispatch IR for export."


# TODO: types here
# plain_tensor_trace_fn, when it is joint, has tuple structure on the trace
# info too!
# TODO: this needs to be generic, parameterized on AOTDescriptor
SubclassTracingInfo = collections.namedtuple(
    "SubclassTracingInfo",
    [
        "plain_tensor_trace_fn",
        "plain_tensor_args",
        "plain_tensor_args_descs",
        "maybe_subclass_meta",
    ],
)


@dataclass
class AOTState:
    """
    When we run AOTAutograd, this class encapsulates the state in the compiler which
    must be preserved across stages.  This is state in the traditional sense (not an
    environment) because some values in this structure change as we progress through
    pipelines in AOTAutograd.
    """

    # Whether or not we need to handle autograd when doing graph capture and
    # compilation.  Although the calling convention for non-autograd graph
    # capture in AOTAutograd is simple and can be relied upon, the autograph
    # capture calling convention is quite complicated and in general you are
    # only expected to pass to aot_stage2_compile to process.
    needs_autograd: bool

    # The FAKE flat arguments which we will do tracing with.  Although you
    # might naively expect this to be immutable, it's not: when we perform
    # tracing, we may execute code that modifies the metadata of inputs,
    # causing the args to become "invalid".  It's also nontrivial to have a
    # "golden" set of fake values and deepcopy them just in time when you
    # might destructively mutate them (Voz and I tried very hard to do this).
    # So we just periodically renew this field.  Don't worry too much about
    # this unless you're specifically trying to track down an input metadata
    # mutation bug.
    #
    # (By the way, this is NEVER the joint inputs!  Those only ever go in
    # AOTGraphCapture)
    flat_args: list[FxValue]

    # The descriptor for each argument in flat_args.
    flat_args_descs: list[AOTInput]

    # This contains view and mutation information about the function, which we
    # detected by doing an initial trace when we created this state.
    fw_metadata: ViewAndMutationMeta

    # Top-level configuration
    # This is morally immutable but sometimes we are naughty and mutate it.
    aot_config: AOTConfig

    # When performing AOTAutograd traces and other passes, we typically
    # require a lot of active context managers; most typically these either
    # (1) ensure we are faithfully replicating the original PyTorch context
    # managers or (2) toggle some behaviors in PyTorch to make it more
    # suitable for tracing.  When you use AOTState, you're expected to have
    # created an ExitStack, entered it; then while we are running AOTAutograd
    # we will add things onto the stack as necessary.  When you're all done
    # with processing AOTAutograd, you can exit this stack.  All functions
    # that take AOTState expect the ExitStack to not have been exited yet.
    #
    # TODO: We potentially could offer a resumable context manager, where you
    # can cancel it and reenable it later when you need it.
    stack: contextlib.ExitStack


FxValue = Union[Tensor, int, SymInt]


class CompilerWrapper:
    """
    AOTAutograd needs to do many transformations to the calling convention of the user function
    it is tracing, e.g., deduplicating inputs, unpacking subclasses, etc.  CompilerWrapper lets
    us factor these into compositional stages so we can handle each transformation incrementally
    instead of having to do it all at once.

    Since there is a calling convention change, there are two parts to the wrpaper:

    1. The prologue, which is about compile-time behavior: given this original function, what
       is the new function with modified calling convention that we should trace with AOTAutograd
       to get the FX graph we will do joint passes, partitioning and ultimate Inductor compilation on?
       We get (flat_fn, flat_args), the original function under trace and inputs we were
       going to feed it, and produce a new function and new inputs to feed it.

    2. The epilogue, which is about run-time behavior: we have now compiled the modified calling
       convention function, we need to wrap it so that we have a new function that has the
       original calling convention of the original function, so that our users can call it
       at the old signature they expected.  We get (compiled_fn, real arguments), the newly
       compiled function we need to wrap.

    Note about caching: we do NOT directly serialize the runtime wrappers; instead, they
    are reapplied to compiled_fn after we have finished deserializing the compiled_fn.

    Extra metadata that is needed to compute pre or post compile can be passed in via attributes.
    """

    def pre_compile(
        self,
        flat_fn,
        flat_args: list[FxValue],
        flat_args_descs: list[AOTInput],
        aot_config: AOTConfig,
        *,
        fw_metadata: ViewAndMutationMeta,
    ) -> tuple[Callable, list[FxValue], list[AOTInput], ViewAndMutationMeta]:
        """
        Process the inputs to the compiler_fn. You can pass in extra metadata via kwargs.
        Args:
        flat_fn: The function to compile
        flat_args: Metadata from example inputs of the function to compile
        aot_config: AOTConfig passed in at compile time
        fw_metadata: ViewAndMutationMeta generated from flat_fn and flat_args
        """
        return flat_fn, flat_args, flat_args_descs, fw_metadata

    def post_compile(self, compiled_fn, aot_config, *, runtime_metadata) -> Callable:
        """
        Given an output of the compiler, wrap it with information received from prologue.
        Args:
        compiled_fn: Callable after calling compiler_fn
        aot_config: AOTConfig after calling prologue
        runtime_metadata: ViewAndMutationMeta after calling all wrappers's pre_compile steps.
        Example:

        def wrapped_compiled_fn(args):
            # do something with args, aot_config, fw_metadata
            return compiled_fn(args)

        return wrapped_compiled_fn
        """
        return compiled_fn


class InductorWrapper:
    """
    This is sort of like CompilerWrapper, but it happens at a different part of the lifecycle:
    it talks about transformations we do to the traced and partitioned FX graph before we
    send it to the Inductor compiler.

    Once again, there are two parts:

    1. The prologue, which "modifies" the FX graph before we send it to
       Inductor.  I say "modifies" because... we don't really actually do
       anything nontrivial in either of our two implementations.
    2. The epilogue, which modifies the compiled function produced by Inductor

    Although hypothetically these wrappers could be used compositionally in a centralized
    wrappers list, in practice they seem to just be invoked manually when needed.

    NB: The flat_args input is sometimes mutated.  This is probably naughty but whatever.
    """

    def pre_compile(
        self,
        fw_module: torch.fx.GraphModule,
        flat_args: list[Tensor],
        aot_config: AOTConfig,
        *,
        fw_metadata: ViewAndMutationMeta,
    ) -> None:
        """
        Process the inputs to the compiler_fn. You can pass in extra metadata via kwargs.
        Args:
        flat_fn: The function to compile
        flat_args: Metadata from example inputs of the function to compile
        aot_config: AOTConfig passed in at compile time
        fw_metadata: ViewAndMutationMeta generated from flat_fn and flat_args
        """
        return

    def post_compile(self, compiled_fn, aot_config, *, runtime_metadata) -> Callable:
        """
        Given an output of the compiler, wrap it with information received from prologue.
        Args:
        compiled_fn: Callable after calling compiler_fn
        aot_config: AOTConfig after calling prologue
        runtime_metadata: ViewAndMutationMeta after calling all wrappers's pre_compile steps.
        Example:

        def wrapped_compiled_fn(args):
            # do something with args, aot_config, fw_metadata
            return compiled_fn(args)

        return wrapped_compiled_fn
        """
        return compiled_fn


@dataclass
class AOTGraphCapture:  # Produced by aot_stage1_graph_capture
    # AOTAutograd typically operates by taking complicated graphs and
    # desugaring them into simpler graphs that use PyTorch features.  These
    # wrappers establish invariants so that when we actually do tracing we can
    # assume these invariants hold, leading to a simpler tracing
    # implementation.  However, this means that we have to keep track of how
    # to enter/exit these wrappers when passing inputs into the compiled
    # graph, among other things!
    wrappers: list[CompilerWrapper]

    # The actual captured graph.  In some circumstances (export) this graph
    # has a specific calling convention that can be relied upon by external
    # callers.  In other situations, the calling convention is unspecified and
    # only aot_stage2_compile knows how to deal with them.
    graph: torch.fx.GraphModule

    # When compiling with autograd support, this is the joint_inputs, which is
    # larger than the original flat_args as all tangents get inputs.  The
    # tuple organizes into primals and tangents.  When not autograd it's just
    # a plain list.
    updated_flat_args: Union[list[Any], tuple[list[Any], list[Any]]]

    updated_flat_args_descs: Union[
        list[AOTInput], tuple[list[AOTInput], list[AOTInput]]
    ]

    # Metadata about subclass inputs/outputs in the graph trace.
    maybe_subclass_meta: Any


FakifiedFlatArgs = NewType("FakifiedFlatArgs", list[Any])


TOutputCode = TypeVar("TOutputCode", bound="OutputCode")


class AOTDispatchCompiler(Protocol):
    """
    Represents a fw or bw_compiler passed to AOTAutograd.
    """

    def __call__(
        self,
        gm: torch.fx.GraphModule,
        example_inputs: Sequence[InputType],
    ) -> Any: ...


# TODO: bikeshed on this name
class SerializableAOTDispatchCompiler(AOTDispatchCompiler):
    """
    Represents an AOTDispatchCompiler that returns an OutputCode, and is
    therefore cacheable. SerializableAOTDispatchCompiler always return an OutputCode.
    A _CompileFxCallable usually gets converted into an AOTDispatchCompiler after binding all of
    the kwargs in _CompileFxKwargs.
    """

    def __init__(
        self,
        output_code_ty: type[TOutputCode],
        compiler_fn: Callable[[torch.fx.GraphModule, Sequence[InputType]], TOutputCode],
    ):
        self.output_code_ty = output_code_ty
        self.compiler_fn = compiler_fn

    def __call__(
        self,
        gm: torch.fx.GraphModule,
        example_inputs: Sequence[InputType],
    ) -> OutputCode:
        return self.compiler_fn(gm, example_inputs)


# TODO: not sure if the variadic is right, we'll see when we get to joint


class FlatFn(Protocol):
    def __call__(self, *args: FxValue) -> list[FxValue]: ...


class TraceFn(Protocol):
    def __call__(self, *args: FxValue) -> tuple[list[FxValue], list[AOTOutput]]: ...


class PreppedForAutogradTraceFn(Protocol):
    def __call__(
        self,
        *args: FxValue,
    ) -> tuple[tuple[list[FxValue], list[bool]], list[AOTOutput]]: ...


class JointTraceFn(Protocol):
    handle: JointFnHandle

    def __call__(
        self, primals: list[FxValue], tangents: list[FxValue]
    ) -> tuple[
        tuple[list[FxValue], list[Optional[Tensor]]],
        tuple[list[AOTOutput], list[Optional[AOTOutput]]],
    ]: ...<|MERGE_RESOLUTION|>--- conflicted
+++ resolved
@@ -25,28 +25,12 @@
 
 import torch
 import torch.utils._pytree as pytree
-<<<<<<< HEAD
 from torch import SymInt, Tensor
-=======
-from torch import Tensor
->>>>>>> bfb863e1
 from torch._subclasses import FakeTensor
 from torch._subclasses.fake_tensor import is_fake
 from torch.utils._python_dispatch import is_traceable_wrapper_subclass
 
 from .. import config
-
-
-if TYPE_CHECKING:
-    import contextlib
-    from collections.abc import Iterable, Sequence
-
-    from torch._guards import Source
-    from torch._inductor.output_code import OutputCode
-    from torch._inductor.utils import InputType
-    from torch._ops import OpOverload
-    from .descriptors import AOTInput, AOTOutput
-
 from .functional_utils import (
     _check_if_mutation_can_be_in_graph,
     FunctionalTensorMetadataEq,
@@ -55,9 +39,6 @@
 
 
 if TYPE_CHECKING:
-<<<<<<< HEAD
-    from .graph_capture_wrappers import JointFnHandle
-=======
     import contextlib
     from collections.abc import Iterable, Sequence
 
@@ -65,7 +46,9 @@
     from torch._inductor.output_code import OutputCode
     from torch._inductor.utils import InputType
     from torch._ops import OpOverload
->>>>>>> bfb863e1
+
+    from .descriptors import AOTInput, AOTOutput
+    from .graph_capture_wrappers import JointFnHandle
 
 
 zip = strict_zip
