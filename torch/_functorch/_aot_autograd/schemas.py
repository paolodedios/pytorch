--- conflicted
+++ resolved
@@ -1067,7 +1067,6 @@
     it is tracing, e.g., deduplicating inputs, unpacking subclasses, etc.  CompilerWrapper lets
     us factor these into compositional stages so we can handle each transformation incrementally
     instead of having to do it all at once.
-<<<<<<< HEAD
 
     Since there is a calling convention change, there are two parts to the wrpaper:
 
@@ -1083,23 +1082,6 @@
        at the old signature they expected.  We get (compiled_fn, real arguments), the newly
        compiled function we need to wrap.
 
-=======
-
-    Since there is a calling convention change, there are two parts to the wrpaper:
-
-    1. The prologue, which is about compile-time behavior: given this original function, what
-       is the new function with modified calling convention that we should trace with AOTAutograd
-       to get the FX graph we will do joint passes, partitioning and ultimate Inductor compilation on?
-       We get (flat_fn, flat_args), the original function under trace and inputs we were
-       going to feed it, and produce a new function and new inputs to feed it.
-
-    2. The epilogue, which is about run-time behavior: we have now compiled the modified calling
-       convention function, we need to wrap it so that we have a new function that has the
-       original calling convention of the original function, so that our users can call it
-       at the old signature they expected.  We get (compiled_fn, real arguments), the newly
-       compiled function we need to wrap.
-
->>>>>>> 85ee2fb8
     Note about caching: we do NOT directly serialize the runtime wrappers; instead, they
     are reapplied to compiled_fn after we have finished deserializing the compiled_fn.
 
@@ -1198,61 +1180,6 @@
         return compiled_fn
 
 
-class InductorWrapper:
-    """
-    This is sort of like CompilerWrapper, but it happens at a different part of the lifecycle:
-    it talks about transformations we do to the traced and partitioned FX graph before we
-    send it to the Inductor compiler.
-
-    Once again, there are two parts:
-
-    1. The prologue, which "modifies" the FX graph before we send it to
-       Inductor.  I say "modifies" because... we don't really actually do
-       anything nontrivial in either of our two implementations.
-    2. The epilogue, which modifies the compiled function produced by Inductor
-
-    Although hypothetically these wrappers could be used compositionally in a centralized
-    wrappers list, in practice they seem to just be invoked manually when needed.
-
-    NB: The flat_args input is sometimes mutated.  This is probably naughty but whatever.
-    """
-
-    def pre_compile(
-        self,
-        fw_module: torch.fx.GraphModule,
-        flat_args: list[Tensor],
-        aot_config: AOTConfig,
-        *,
-        fw_metadata: ViewAndMutationMeta,
-    ) -> None:
-        """
-        Process the inputs to the compiler_fn. You can pass in extra metadata via kwargs.
-        Args:
-        flat_fn: The function to compile
-        flat_args: Metadata from example inputs of the function to compile
-        aot_config: AOTConfig passed in at compile time
-        fw_metadata: ViewAndMutationMeta generated from flat_fn and flat_args
-        """
-        return
-
-    def post_compile(self, compiled_fn, aot_config, *, runtime_metadata) -> Callable:
-        """
-        Given an output of the compiler, wrap it with information received from prologue.
-        Args:
-        compiled_fn: Callable after calling compiler_fn
-        aot_config: AOTConfig after calling prologue
-        runtime_metadata: ViewAndMutationMeta after calling all wrappers's pre_compile steps.
-        Example:
-
-        def wrapped_compiled_fn(args):
-            # do something with args, aot_config, fw_metadata
-            return compiled_fn(args)
-
-        return wrapped_compiled_fn
-        """
-        return compiled_fn
-
-
 @dataclass
 class AOTGraphCapture:  # Produced by aot_stage1_graph_capture
     # AOTAutograd typically operates by taking complicated graphs and
@@ -1327,9 +1254,6 @@
         return self.compiler_fn(gm, example_inputs)
 
 
-# TODO: not sure if the variadic is right, we'll see when we get to joint
-
-
 class FlatFn(Protocol):
     def __call__(self, *args: FxValue) -> list[FxValue]: ...
 
