--- conflicted
+++ resolved
@@ -1353,15 +1353,6 @@
 
         # Dynamo should not see the `maybe_disable_thunkify` call - it is not
         # relevant during tracing.
-<<<<<<< HEAD
-        disable_thunkify = maybe_disable_thunkify
-        if torch._dynamo.is_compiling():
-            disable_thunkify = nullcontext
-
-        with (
-            stateless._reparametrize_module(mod, params),
-            disable_thunkify(),
-=======
         maybe_disable_thunkify_ctx_mgr = maybe_disable_thunkify
         if torch._dynamo.is_compiling():
             maybe_disable_thunkify_ctx_mgr = nullcontext
@@ -1369,7 +1360,6 @@
         with (
             stateless._reparametrize_module(mod, params),
             maybe_disable_thunkify_ctx_mgr(),
->>>>>>> 8bc307d5
         ):
             if isinstance(mod, torch.fx.GraphModule):
                 if kwargs:
