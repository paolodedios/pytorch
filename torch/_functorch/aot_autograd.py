import collections
import dataclasses
import itertools
import logging
import warnings
import pprint
from contextlib import contextmanager, nullcontext
from dataclasses import dataclass
from enum import Enum
from functools import partial, wraps
from typing import Any, Callable, Dict, List, Optional, Set, Tuple, Union, NewType
from unittest.mock import patch

from functorch import make_fx

import torch
import torch.fx.traceback as fx_traceback
import torch.nn as nn
import torch.utils._pytree as pytree
import torch.utils.dlpack
from torch import Tensor
from torch._subclasses.meta_utils import safe_is_leaf
from torch._dispatch.python import enable_python_dispatcher
from torch._dynamo import compiled_autograd
from torch._dynamo.utils import dynamo_timed, lazy_format_graph_code, preserve_rng_state
from torch._guards import detect_fake_mode, tracing
from torch._prims_common import CUDARngStateHelper
from torch._logging import getArtifactLogger
from torch._subclasses import FakeTensor, FakeTensorMode
from torch.fx import immutable_collections, Interpreter
from torch.fx.experimental.proxy_tensor import is_sym_node, py_sym_types
from torch.fx.experimental.symbolic_shapes import ShapeEnv, is_concrete_int, fx_placeholder_vals
from torch.multiprocessing.reductions import StorageWeakRef
from torch.nn.utils import stateless
from torch._decomp.decompositions_for_rng import PhiloxStateTracker, rng_decompositions
from . import config
from .partitioners import default_partition
from torch._guards import TracingContext, DuplicateInputs, Source

log = logging.getLogger(__name__)
aot_joint_log = getArtifactLogger(__name__, "aot_joint_graph")
aot_graphs_log = getArtifactLogger(__name__, "aot_graphs")

MutationType = Enum(
    "MutationType", ("none", "metadata_only", "data", "data_and_metadata")
)
OutputType = Enum(
    "OutputType", (
        # output is not an alias
        "non_alias",
        # output aliases an input
        "alias_of_input",
        # output **is** an input tensor
        "is_input",
        # output has a ._base tensor, which is a graph intermediate.
        # We need to return its ._base as a graph output,
        # so its requires_grad info is populated correctly.
        # Instructs the runtime code to regenerate the current output
        # from a base tensor, graph_intermediates[base_idx]
        "alias_of_intermediate_save_as_output",
        # Same as above; but we don't need to explicitly add its ._base
        # as a graph output, because it already **is** a graph output.
        "alias_of_intermediate",
        # Same as above; but the output's ._base is **already** a user output.
        # Instructs the runtime code to regenerate the current output from
        # a base tensor, user_outputs[base_idx]
        "alias_of_intermediate_base_is_user_output",
        # See Note [Intermediate Bases Optimization]
        "unsafe_view_alias",
    )
)

pytree._register_pytree_node(
    immutable_collections.immutable_list,
    lambda x: (list(x), None),
    lambda x, c: immutable_collections.immutable_list(x),
)
pytree._register_pytree_node(
    immutable_collections.immutable_dict,
    lambda x: (list(x.values()), list(x.keys())),
    lambda x, c: immutable_collections.immutable_dict(
        dict(zip(c, x))
    ),
)

def partial_asdict(obj: Any) -> Any:
    if dataclasses.is_dataclass(obj):
        return {field.name: getattr(obj, field.name) for field in dataclasses.fields(obj)}
    elif isinstance(obj, (list, tuple)):
        return obj.__class__([partial_asdict(item) for item in obj])
    elif isinstance(obj, dict):
        return {k: partial_asdict(v) for k, v in obj.items()}
    else:
        return obj

aten = torch.ops.aten

# This global counter increments every time we compile a graph with
# AOTAutograd.  You can use this to correlate runtime error messages
# with compile time (e.g., if you get an error at runtime saying
# compiled graph 3 failed, you can set a breakpoint at compile time
# for this graph number to investigate further at compile time.)
#
# NB: this is different from get_aot_compilation_context, which tracks
# each underlying graph that is compiled.  In contrast, AOT_COUNTER
# corresponds to top-level invocations of aot_module/aot_function;
# one counter is allocated per entire compiled block (but this block
# may involve compiling multiple subgraphs; e.g., for forwards/backwards)
AOT_COUNTER = itertools.count()

KNOWN_TYPES = tuple(
    [torch.Tensor, int, str, float, bool, type(None)] + list(py_sym_types)
)

# Set up hooks so that during backward the fx's stack_trace is properly set
callback_set = False

def setup_stacktrace_preservation_hooks(roots: List):
    def iter_graph(roots):
        if not roots:
            return
        seen = set()
        q = collections.deque()
        for node in roots:
            if node is not None:
                seen.add(node)
                q.append(node)

        while q:
            node = q.popleft()
            for fn, _idx in node.next_functions:
                if fn in seen or fn is None:
                    continue
                seen.add(fn)
                q.append(fn)

            yield node

    def get_callback(saved_stack_):
        def callback():
            global callback_set
            fx_traceback.set_stack_trace(saved_stack_)
            callback_set = False

        return callback

    def get_prehook(stack_):
        def prehook(grad_output):
            global callback_set

            if not callback_set:
                torch.autograd.variable.Variable._execution_engine.queue_callback(
                    get_callback(fx_traceback.format_stack())
                )
                callback_set = True

            fx_traceback.set_stack_trace(stack_)

        return prehook

    def get_posthook(special_stack_):
        def posthook(grad_input, grad_output):
            fx_traceback.set_stack_trace(special_stack_)

        return posthook

    for node in iter_graph(roots):
        forward_node_stack = node.metadata.get("traceback_", [])
        node.register_prehook(get_prehook(forward_node_stack))

        special_stack = forward_node_stack.copy()
        special_stack.append(
            "Gradient addition node due to multiple use of tensor around:"
        )
        node.register_hook(get_posthook(special_stack))


# ~~~~~~~~~~~~~~~~~~~~~~~~~~~~~~~~~~~~~~~~~~~~~~~~~~~~~~~~~~~~~~~~~~~~~~~~~~~~~~~~~~~~~~~~~~~~~~~~~~~~~~~~~~~~~~~~~~~~~
# ~~~~~~~~~~~~~~~~~~~~~~~~~~~~~~~~~~~~~~~~~~~~~~~~~~~~~~~~~~~~~~~~~~~~~~~~~~~~~~~~~~~~~~~~~~~~~~~~~~~~~~~~~~~~~~~~~~~~~
#
# AOT Autograd contains a pretty non-trivial amount of logic to handle edge cases around aliasing and mutation
# that are external to the graph (they show up as side effects in some way when you run the graph).
#
# Take a look at `test_aotdispatch.py TestAOTAutograd.test_input_mutation*` tests for some examples functions
# and what they're compiled graphs looks like.
# Below is a very long comment detailing several edge cases, and showing how AOT Autograd handles them.
#
# Note [AOT Autograd: input data mutations]
#
# If we compile a function that mutates inputs, then those input mutations are real side effects
# that a user expects to see after running the compiled graph.
# However, the graph that we want to send to a backend needs to be *entirely* functional.
# The way we reconcile this difference is that we remove the mutations completely from the graph that we compile
# but we update the graph to return (updated_inputs, user_outputs).
# In the epilogue that runs after the compiled graph is executed, we copy the updated inputs back to the originals.
#
# Example: original user code:
# def f(x):
#     x.mul_(2)
#     out = x.mul(3)
#     return out
#
# After AOT Autograd compiles, we end up with a:
# (a) compiled graph
# (b) autograd.Function.forward() method, that executes the compiled graph
# (c) wrapper function, that calls the autograd.Function.forward() and performs the epilogue
#
# The output of (a, b, c) are all written below.
#
# def compiled_forward_graph(x):
#     x_updated = x.mul(2)
#     out = x_updated.mul(3)
#     return x_updated, out
#
# # x_updated gets a gradient in the compiled backward
# def compiled_backward_graph(grad_x_updated, grad_out):
#     grad_x = ...
#     return grad_x
#
# def autograd.Function.forward(x):
#     x_updated, out = compiled_forward_graph(x)
#     return x_updated, out
#
# def compiled_wrapper(x):
#     x_updated, out = autograd.Function.apply(x)
#     x.copy_(x_updated)
#     return out
#
# Another important thing to note is that updated inputs (due to data mutations) *do* participate
# in the compiled backward graph! Since the compiled forward graph gets N extra outputs
# (due to updated inputs showing up as graph outputs),
# The compiled backward gets an additional N inputs.
# That way, during the x.copy_(x_updated) bit in the epilogue, gradients will flow from the updated input
# back to the original input.


# Note [AOT Autograd: input metadata mutations]
#
# For the same reason as input mutations, we also don't put input metadata mutations in the graph.
# Instead, we return the updated version of the input (a view), and mutate the input's metadata outside of the graph
#
# Example: original user code:
# def f(x):
#     x.t_()
#     out = x.mul(3)
#     return out
#
# AOT Autograd output (compiled graph, autograd.Function.forward(), wrapper function):
# def compiled_forward_graph(x):
#     x_updated = x.t()
#     out = x_updated.mul(3)
#     return x_updated, out
#
# # x_updated does *not* get a gradient in the compiled backward
# def compiled_backward_graph(grad_out):
#     grad_x = ...
#     return grad_x
#
# def autograd.Function.forward(x):
#     x_updated, out = compiled_forward_graph(x)
#     return x_updated, out
#
# def compiled_wrapper(x):
#     x_updated, out = autograd.Function.apply(x)
#     x.as_strided_(x_updated)
#     return out


# Note [AOT Autograd: outputs aliasing inputs or intermediates!]
#
# AOT Autograd needs special handling for outputs that alias graph inputs or intermediates!
# Why?
# (1) autograd.Function.forward() has a limitation, where views that returned in the forward cannot later be mutated.
# (2) views don't need to be compiled in the graph anyway - it's cheap to generate them outside of the compiled graph,
#     in an epilogue.
# For outputs that alias inputs, we do the following:
# (a) *still* return the aliased output as a graph output
# (b) In the AOT Autograd wrapper/epilogue, we don't return that aliased output. Instead, we use it to regenerate the output.
#
# For outputs that alias *intermediates*, we do the following:
# (a) Return the output in the compiled forward, **and** return it's ._base (a graph intermediates) as an output in the forward
# (b) Use (output, graph_intermediate) to regenerate the alias, and return that to the user (instead of the compiled fw output).
# You might wonder why we return the aliased output directly in the graph (and making the graph compute it),
# only to not return it and instead generate a fresh alias off of the intermediate,
# instead of (say) just storing metadata about the size/stride of the output somewhere to generate the alias. There are two reasons:
# (1) Getting the actual alias tensor allows us to use view-replay to generate the alias, instead of an as_strided() call
# (2) Inductor (and other backends) are free to change the memory format of graph outputs, if it results in better performance.
#     This can result in problems if a user later tries to .view() that output expecting it to have one set of strides,
#     when it has a different set of strides.
#     By including the view op directly in the graph, inductor takes that into account when deciding what memory format
#     the graph intermediate should be.
#
# Another important thing to note is how our traced backward() graph handles aliases.
# (this applies to outputs aliasing inputs, outputs aliasing intermediates,
#  *and* updated inputs returned in the compiled forward due to metadata-only mutations).
# Any outputs that alias (either inputs or intermediates) do NOT participate in the compiled backward graph
# It would be wasteful to include them in the compiled backward(), because we regenerate them eagerly
# at the end of the forward.
#
# Example: original user code:
# def f(x):
#     out1 = x.t()
#     intermediate = x.mul(2)
#     out2 = intermediate.view(-1)
#     return out1, out2
#
# AOT Autograd output (compiled graph, autograd.Function.forward(), wrapper function):
# def compiled_forward_graph(x):
#     out1 = x.t()
#     intermediate = x.mul(2)
#     out2 = intermediate.view(-1)
#     # the compiled graph also returns the intermediate
#     return out1, out2, intermediate
#
# # intermediate gets a gradient in the compiled backward.
# # both output aliases (out1 and out2) do not.
# def compiled_backward_graph(grad_intermediate):
#     grad_x = ...
#     return grad_x
#
# def autograd.Function.forward(x):
#     out1, out2, intermediate = compiled_forward_graph(x)
#     return out1, out2, intermediate
#
# def compiled_wrapper(x):
#     out1, out2, intermediate = autograd.Function.apply(x)
#     # regenerate out1 from the input
#     out1_regenerated = out1._view_func(x)
#     # regenerate out1 from the intermediate
#     out2_regenerated = out2._view_func(intermediate)
#     return out1_regenerated, out2_regenerated


# Note [AOT Autograd: mutations to inputs that alias other inputs]
#
# Another edge case that is (only partially) handled today is when an input is mutated, but itself aliases another input.
# AOT Autograd needs to **ensure** that functionalization knows that the two inputs are aliased to each other.
# That way, when the aliased input is accessed later in the graph, functionalization knows to "update" the alias
# given the mutation that occurred.
#
# This is handled by updating the calling convention: we create a "synthetic base" that becomes a new input
# in the compiled function, and we regenerate the original (aliased) inputs directly off of the base
# inside of the compiled function.
#
# This logic is fully encapsulated in aot_wrapper_synthetic_base()
#
# Example: original user code:
# def f(x, x_view):
#     x.mul_(2)
#     out = x * x_view
#     return out
# f(x, x.view(-1))
#
# AOT Autograd output (compiled graph, autograd.Function.forward(), wrapper function):
# def compiled_forward_graph(base)
#     x = generate_x(base)
#     x_view = generate_x_view(base)
#     x_updated = x.mul(2)
#     x_view_updated = x_updated.view(-1)
#     out = x_updated * x_view_udpated
#     return x_updated, out
#
# # The calling convention change from (aliases) -> (base) happens
# # *outside* of the autograd.Function.forward().
# # That means the forward() only has 1 input (base),
# # and the backward() only has 1 output (grad_base)
# def compiled_backward_graph(grad_out):
#     grad_base = ...
#     return grad_base
#
# def autograd.Function.forward(base):
#     x_updated, out = compiled_forward_graph(base)
#     return x_updated, out
#
# # The compiled wrapper is where we create synthetic bases.
# # The info on which inputs are mutated is also tracked *before* synthetic base creation.
# def compiled_wrapper(x, x_view):
#     base = merge_view_inputs(x, x_view)
#     x_updated, out = autograd.Function.apply(base)
#     # x and x_view are aliased in eager mode, so this mutation to x will automatically affect x_view.
#     x.copy_(x_updated)
#     return out
#
# ~~~~~~~~~~~~~~~~~~~~~~~~~~~~~~~~~~~~~~~~~~~~~~~~~~~~~~~~~~~~~~~~~~~~~~~~~~~~~~~~~~~~~~~~~~~~~~~~~~~~~~~~~~~~~~~~~~~~~
# ~~~~~~~~~~~~~~~~~~~~~~~~~~~~~~~~~~~~~~~~~~~~~~~~~~~~~~~~~~~~~~~~~~~~~~~~~~~~~~~~~~~~~~~~~~~~~~~~~~~~~~~~~~~~~~~~~~~~~


# This class stores info about every user output.
@dataclass(frozen=True)
class OutputAliasInfo:
    # Tells us if this output is:
    # (1) a regular (non-aliased) output
    # (2) an alias of a forward input
    # (3) **is** a forward input (special case of "alias_of_input")
    # (4) an alias of an intermediate (aka an alias of an output of the inner traced forward)
    # (5) an alias of an intermediate, that explicitly requires returning the intermediate
    #     as a graph output
    # (6) an alias of an intermediate, where that intermediate is also a user output
    output_type: OutputType
    # The raw type of the output (torch.Tensor, SymInt, etc)
    raw_type: type
    # If (1) above, then
    # - base_idx is None
    # If (2) or (3) above, then
    # - Tells us that the base of this alias is user_fwd_input[base_idx]
    #   (This is an index into the inputs *before* we make synthetic bases)
    # If (4) or (5) above, then
    # - Tells us that the base of this alias is output_graph_intermediates[base_idx]
    #   here, this refers to the index of the *direct* traced
    # If (6) above, then:
    # - Tells us that the base of this alias is output_user_fwds[base_idx]
    #   here, this refers to the index of the *direct* traced
    base_idx: Optional[int]
    # If it is a Tensor, what the dynamic dims are (otherwise is None)
    dynamic_dims: Optional[Set[int]]


# This class tells us info about user inputs.
@dataclass(frozen=True)
class InputAliasInfo:
    is_leaf: bool
    mutates_data: bool
    mutates_metadata: bool


# This class encapsulates all aliasing + mutation info we need about the forward graph
# See a more detailed overview of the edge case handling at
# https://docs.google.com/document/d/19UoIh_SVrMy_b2Sx5ZaeOJttm6P0Qmyss2rdBuyfoic/edit
@dataclass(eq=False)
class ViewAndMutationMeta:
    # length = # user inputs
    # This gives us info about every input, and what sort of mutation happened to it (if any)
    input_info: List[InputAliasInfo]

    # length = # user outputs
    # This gives us info about every output (mostly around whether it aliases other tensors)
    output_info: List[OutputAliasInfo]

    # length = # mutated inps + # user outputs
    # For every output *and* mutated input returned from the forward,
    # tells us whether or not the output should require gradients or not
    requires_grad_info: List[bool]

    # length = the number of intermediate bases appended as outputs to the end of the forward graph.
    # Note: this is not necessarily the same thing as:
    #   len([x for x in output_info if x.output_type == OutputType.alias_of_intermediate])
    # Because outputs might share a ._base, or an output's ._base might itself be
    # another user output (in both cases, we won't redundantly append bases to the end of the graph)
    num_intermediate_bases: int

    # For inference only: instructs us to keep data-only input mutations directly in the graph
    keep_input_mutations: int

    # length = (# inputs w data mutations) + (# user outputs that are non_aliasing tensors)
    #        + (# intermediate bases)
    # These are the FakeTensor (or potential SymInt) outputs that we traced from our
    # metadata pass of the user's forward function.
    # Their only use today is to pass them as a best-guess for tangents when tracing the joint.
    # Stashing them as part of our "metadata" makes it simpler if we want to run our analysis
    # pass once, and re-use the output throughout AOTAutograd
    traced_tangents: List[Any]

    num_symints_saved_for_bw: Optional[int] = None

    def __post_init__(self):
        mutated_inp_indices = [
            i for i, m in enumerate(self.input_info) if m.mutates_metadata or m.mutates_data
        ]
        # pre-compute the indices of the inputs that are mutated.
        # When keep_input_mutations is set, we don't need to worry about our epilogue
        # handling data-only mutations, because we keep them directly in the graph.
        mutated_inp_runtime_indices = [
            i for i, m in enumerate(self.input_info) if m.mutates_metadata or (not self.keep_input_mutations and m.mutates_data)
        ]
        aliased_out_indices = [
            i
            for i, m in enumerate(self.output_info)
            if m.output_type not in [OutputType.non_alias, OutputType.unsafe_view_alias]
        ]
        unsafe_view_out_indices = [
            i for i, m in enumerate(self.output_info) if m.output_type is OutputType.unsafe_view_alias
        ]

        self.mutated_inp_indices = mutated_inp_indices
        # This is pre-computed in post_init for perf.
        # It contains the index of every element
        # of input_info that corresponds to a mutation (data or metadata or both)
        self.mutated_inp_runtime_indices = mutated_inp_runtime_indices
        # This is pre-computed for perf.
        # It contains the index of every element
        # of output_info that corresponds to an alias (either of an input or intermediate)
        self.aliased_out_indices = aliased_out_indices
        self.unsafe_view_out_indices = unsafe_view_out_indices
        self.num_outputs = len(self.output_info)
        self.num_outputs_non_aliased = len(
            [x for x in self.output_info if x.output_type in [OutputType.non_alias, OutputType.unsafe_view_alias]]
        )
        self.num_outputs_aliased_to_inputs = len(
            [
                x
                for x in self.output_info
                if x.output_type in [
                    OutputType.alias_of_input,
                    OutputType.is_input,
                ]
            ]
        )
        self.num_unsafe_view_outputs = len(self.unsafe_view_out_indices)
        self.num_outputs_aliased_to_intermediates = len(
            [
                x
                for x in self.output_info
                if x.output_type in [
                    OutputType.alias_of_intermediate,
                    OutputType.alias_of_intermediate_save_as_output,
                    OutputType.alias_of_intermediate_base_is_user_output,
                ]
            ]
        )
        self.num_outputs_aliased = (
            self.num_outputs_aliased_to_inputs + self.num_outputs_aliased_to_intermediates
        )
        self.num_mutated_data_inputs = len(
            [x for x in self.input_info if x.mutates_data]
        )
        self.num_mutated_metadata_inputs = len(
            [
                x
                for x in self.input_info
                if x.mutates_metadata
            ]
        )
        self.num_mutated_metadata_only_inputs = len(
            [
                x
                for x in self.input_info
                if not x.mutates_data and x.mutates_metadata
            ]
        )
        self.num_mutated_inputs = self.num_mutated_data_inputs + self.num_mutated_metadata_only_inputs
        self.dynamic_outputs = any(
            o.dynamic_dims for o in self.output_info
        )

        self.is_rng_op_functionalized = config.functionalize_rng_ops
        # All of the above metadata is collected by tracing the fw function.
        # However, extra outputs for rng offsets behave differently. Both fwd
        # and bwd graphs have their own outputs for the total consumed offsets.
        # Unlike mutated inputs, we don't have to worry about sending the right
        # set of tensors between fwd and bwd. Fwd and bwd offsets are
        # independent and simpler to handle. Therefore, we track them
        # separately.
        self.num_outputs_rng_offset = 1 if self.is_rng_op_functionalized else 0

        # Our forward() returns both (mutated_inputs, outputs, output_intermediate_bases, saved_tensors, saved_symints)
        self.num_forward_returns = self.num_mutated_inputs + self.num_outputs + self.num_intermediate_bases
        # In case of functionalization of rng ops, the fw_module returns one
        # additinal output for rng offset. This rng offset is used right
        # away to advance the rng state, and is not passed on to the raw
        # outputs. However, we need to know the exact boundary to identify
        # which tensors to be saved for the bwd graph.  num_forward captures
        # this information.
        self.num_forward = self.num_forward_returns + self.num_outputs_rng_offset

    @property
    def tensors_saved_for_backwards_slice(self):
        assert self.num_symints_saved_for_bw is not None
        if self.num_symints_saved_for_bw > 0:
            return slice(self.num_forward, -self.num_symints_saved_for_bw)
        else:
            return slice(self.num_forward, None)

    @property
    def symints_saved_for_backwards_slice(self):
        assert self.num_symints_saved_for_bw is not None
        if self.num_symints_saved_for_bw > 0:
            return slice(-self.num_symints_saved_for_bw, None)
        else:
            return slice(0, 0)  # empty slice

    def __eq__(self, other):
        if not isinstance(other, ViewAndMutationMeta):
            return NotImplemented
        return (self.input_info == other.input_info and
                self.output_info == other.output_info and
                self.requires_grad_info == other.requires_grad_info and
                self.num_intermediate_bases == other.num_intermediate_bases and
                self.keep_input_mutations == other.keep_input_mutations and
                self.is_rng_op_functionalized == other.is_rng_op_functionalized and
                self.num_outputs_rng_offset == other.num_outputs_rng_offset and
                len(self.traced_tangents) == len(other.traced_tangents) and
                all(x.shape == y.shape and x.dtype == y.dtype for x, y, in zip(self.traced_tangents, other.traced_tangents)))


# This class exists because:
# - the autograd.Function.forward() in aot autograd returns outputs that might alias inputs
# - we only care about the metadata on those aliases, so we can regenerate them.
#   We do not want them to participate in the autograd.Function.
# We do that by wrapping them in an opaque class, so the autograd.Function
# does not know to treat them as tensors.
@dataclass(frozen=True)
class TensorAlias:
    alias: torch.Tensor


def has_same_metadata(t1, t2):
    return (
        t1.size() == t2.size()
        and t1.stride() == t2.stride()
        and t1.storage_offset() == t2.storage_offset()
        and t1.storage_offset() == t2.storage_offset()
        and t1.is_conj() == t2.is_conj()
        and t1.is_neg() == t2.is_neg()
    )


def gen_alias_from_base(aliased_base_tensor, target_meta_tensor, target_requires_grad):
    # Try to do view-replay if possible.
    # fall back to .as_strided() if we can't.
    if target_meta_tensor._base is not None:
        # The base that we want to replay our view off of might have a different shape than the view's original base.
        b = target_meta_tensor._base
        abt = aliased_base_tensor
        # Don't unnecessarily call as_strided if nothing changed; as_strided's
        # backward is poorly implemented and slow
        if abt is not b and (
            abt.size() != b.size() or
            abt.stride() != b.stride() or
            abt.storage_offset() != b.storage_offset()
        ):
            reshaped_base_tensor = aliased_base_tensor.as_strided(
                b.size(), b.stride(), b.storage_offset()
            )
        else:
            reshaped_base_tensor = aliased_base_tensor
        out = target_meta_tensor._view_func(reshaped_base_tensor)
        # This shape mismatch can happen due to a bug in inplace/view handling in autograd.
        # Try putting a breakpoint here and running
        # `test/functorch/test_aotdispatch TestAOTAutograd.test_output_all_alias_types`
        # Also, https://github.com/pytorch/pytorch/issues/49825
        #
        # As a stopgap, we'll fall back to as_strided.
        if out is not None and out.shape == target_meta_tensor.shape:
            if aliased_base_tensor.requires_grad and not target_requires_grad:
                out = out.detach()
            elif not aliased_base_tensor.requires_grad and target_requires_grad:
                out.requires_grad_(True)
            return out
    size = target_meta_tensor.size()
    stride = target_meta_tensor.stride()
    storage_offset = target_meta_tensor.storage_offset()
    if aliased_base_tensor.is_complex() and not target_meta_tensor.is_complex():
        aliased_out = torch.view_as_real(aliased_base_tensor).as_strided(
            size, stride, storage_offset
        )
    elif not aliased_base_tensor.is_complex() and target_meta_tensor.is_complex():
        aliased_out = torch.view_as_complex(aliased_base_tensor).as_strided(
            size, stride, storage_offset
        )
    else:
        aliased_out = aliased_base_tensor.as_strided(size, stride, storage_offset)
    # For outputs aliasing inputs, we need to check if the requires-gradness has changed.
    if aliased_base_tensor.requires_grad and not target_requires_grad:
        aliased_out = aliased_out.detach()
    elif not aliased_base_tensor.requires_grad and target_requires_grad:
        aliased_out.requires_grad_(True)
    return aliased_out

def to_fun(t):
    if isinstance(t, Tensor):
        return torch._to_functional_tensor(t, mirror_autograd_meta=True)
    else:
        return t

def from_fun(t):
    if not isinstance(t, Tensor) or not torch._is_functional_tensor(t):
        return t
    torch._sync(t)
    return torch._from_functional_tensor(t)

def _get_hints(exprs):
    """
    Get the hints of a list/tuple of int/SymInt.
    """
    if isinstance(exprs, (list, tuple)):
        return type(exprs)(_get_hints(e) for e in exprs)
    elif isinstance(exprs, torch.SymInt):
        return exprs.node.shape_env.size_hint(exprs.node.expr)
    else:
        return exprs

# This is a version of functionalization that is specifically designed
# for the AOTAutograd use case.
#
# Unlike functorch's variant, this doesn't use the functorch level system,
# instead it directly uses PyTorch's conventional dispatcher to hit the
# functionalization key.  In particular, this means that FunctionalTensorWrapper
# can have autograd data stored directly on it.
#
# In typical AOTAutograd usage, the dispatch key order will look like:
#
#   Autograd - Functionalization ~~~~> Proxy Mode - Fake Tensor
#       outer tensor                        inner tensor
#
# Returns:
# - ViewAndMutationMeta, telling us metadata about the inputs and outputs, and
#   The list of outputs from the forward, but **only** the outputs that we need
#   to pass in as tangents into the backward.
#   Specifically, aliased outputs from the forward get regenerated, and don't participate
#   in the compiled backward function.
def run_functionalized_fw_and_collect_metadata(
    f,
    *,
    keep_input_mutations: bool
) -> ViewAndMutationMeta:
    memo = {}

    def to_fun(t):
        if isinstance(t, Tensor):
            if t in memo:
                return memo[t]
            r = torch._to_functional_tensor(t, mirror_autograd_meta=True)
            memo[t] = r
            return r
        else:
            return t

    def from_fun(t):
        if not isinstance(t, Tensor) or not torch._is_functional_tensor(t):
            return t
        torch._sync(t)
        return torch._from_functional_tensor(t)

    @wraps(f)
    def inner(*flat_args):
        # This function is meant to be run with the forward, which expects a flat list of tensor/symint/other args.
        assert all(isinstance(a, KNOWN_TYPES) for a in flat_args)

        input_info: List[InputAliasInfo] = []
        output_info: List[OutputAliasInfo] = []
        input_requires_grad_info: List[bool] = []
        output_requires_grad_info: List[bool] = []

        flat_f_args = pytree.tree_map(to_fun, flat_args)

        torch._enable_functionalization(reapply_views=True)
        try:
            # precondition: The passed in function already handles unflattening inputs + flattening outputs
            flat_f_outs = f(*flat_f_args)
        finally:
            torch._disable_functionalization()

        # Inspect the state of the input tensor functional wrapper to detect input mutation info
        # If inp[i] has a metadata-only mutation, then maybe_inputs_with_mutated_metadata[i] contains the updated version
        for (i, (arg, f_arg)) in enumerate(zip(flat_args, flat_f_args)):
            if not isinstance(arg, Tensor):
                new_arg = arg
            else:
                torch._sync(f_arg)
                new_arg = torch._from_functional_tensor(f_arg)
            if arg is not new_arg:
                if StorageWeakRef(arg.untyped_storage()) == StorageWeakRef(new_arg.untyped_storage()):
                    mutates_data = False
                    mutates_metadata = True
                else:
                    mutates_data = True
                    mutates_metadata = torch._functionalize_has_metadata_mutation(f_arg)
                # Only track requires_grad info on *mutated* inputs,
                # because they show up in the autograd.Function.forward as outputs
                input_requires_grad_info.append(
                    isinstance(f_arg, torch.Tensor) and f_arg.requires_grad
                )
            else:
                mutates_data = False
                mutates_metadata = False

            input_info.append(InputAliasInfo(
                is_leaf=isinstance(arg, torch.Tensor) and safe_is_leaf(arg),
                mutates_data=mutates_data,
                mutates_metadata=mutates_metadata
            ))

        # If a function involves creating a tensor, and returning a view of it, such that its _base is the intermediiate,
        # We need to make sure our graph returns the _base as a graph output, and we manually recreate the view
        # to return to the user. Why? The backend compiler is free to (incorrectly) not set requires_grad
        # on the base tensor, but we are obligated to properly set requires-gradness on the real output.

        num_mutated_inps = len(
            [x for x in input_info if x.mutates_data or x.mutates_metadata]
        )
        inp_storage_refs = {
            StorageWeakRef(inpt.untyped_storage()): idx
            for idx, inpt in enumerate(flat_f_args)
            if isinstance(inpt, torch.Tensor)
        }

        # We need inp tensor id's to be able to tell if an outputs **are** inputs.
        inp_tensor_ids = {
            id(inpt) for inpt in flat_f_args if isinstance(inpt, torch.Tensor)
        }
        # We need output tensor id's to tell if any output._base` attributes **are** other outputs.
        # (This is also a dict because we need to know that output's index, so we can regenerate
        # the alias from it).
        out_tensor_ids = {id(o): i for i, o in enumerate(flat_f_outs)}

        # Keep track of which outputs alias other outputs
        out_tensor_alias_counts = collections.defaultdict(int)
        out_storage_to_tensors = collections.defaultdict(set)
        for o in flat_f_outs:
            if isinstance(o, torch.Tensor):
                curr_storage = StorageWeakRef(o.untyped_storage())
                out_tensor_alias_counts[curr_storage] += 1
                out_storage_to_tensors[curr_storage].add(o)

        # maps the id of an intermediate base to its index in the output of the compiled forward
        intermediate_base_tensor_id_to_output_idx: Dict[int, int] = {}
        intermediate_bases: List[torch.Tensor] = []
        for o in flat_f_outs:
            curr_storage = None if not isinstance(o, torch.Tensor) else StorageWeakRef(o.untyped_storage())
            outs_with_identical_metadata_that_require_grad = [] if not isinstance(o, torch.Tensor) else [
                curr for curr in out_storage_to_tensors[curr_storage]
                if has_same_metadata(o, curr) and curr.requires_grad and o is not curr
            ]
            if not isinstance(o, torch.Tensor):
                output_type = OutputType.non_alias
                base_idx = None
            elif curr_storage in inp_storage_refs:
                base_idx = inp_storage_refs[curr_storage]
                is_input_tensor = id(o) in inp_tensor_ids
                if is_input_tensor:
                    output_type = OutputType.is_input
                else:
                    output_type = OutputType.alias_of_input

            # We only need to handle the intermediate base case when both
            # the intermediate base and the output require gradients.
            # See Note [AOT Autograd: outputs aliasing inputs or intermediates!]
            elif (
                o._base is not None
                and o.requires_grad
                and o._base.requires_grad
            ):
                if out_tensor_alias_counts[curr_storage] == 1:
                    # Note [Intermediate Bases Optimization]
                    # Normally if we have an output that aliases an intermediate,
                    # we need to add the extra "intermediate base" logic further down
                    # to prevent autograd from yelling at us if the user later tries to
                    # mutate that output.
                    # However, the common case here is if we have an output that aliases an intermediate,
                    # but doesn't alias any other outputs.
                    # In that case, autograd shouldn't have to worry about the aliasing at all
                    # (if that output is mutated, there are no other live aliases for autograd to worry about).
                    # The "intermediate bases" can hurt inductor perf by forcing more variables to become outputs.
                    # So as an optimization, we won't do intermediate base handling in this case.
                    # Instead, we'll hide the aliasing from autograd using aten._unsafe_view().
                    output_type = OutputType.unsafe_view_alias
                    base_idx = None
                else:
                    # First, check if o's ._base is an existing output
                    maybe_existing_out_idx = out_tensor_ids.get(id(o._base), None)
                    if maybe_existing_out_idx is not None:
                        # Special case where the output is an alias of a graph intermediate, but that intermediate
                        # is itself also a user output.
                        output_type = OutputType.alias_of_intermediate_base_is_user_output
                        base_idx = maybe_existing_out_idx
                    else:
                        # Next, check if o's ._base is an intermediate base that we already returned
                        maybe_existing_base_output_idx = intermediate_base_tensor_id_to_output_idx.get(
                            id(o._base), None
                        )
                        if maybe_existing_base_output_idx is not None:
                            output_type = OutputType.alias_of_intermediate
                            base_idx = maybe_existing_base_output_idx
                        else:
                            # Otherwise, take o._base and explicitly return it as an output in the compiled graph
                            new_out_idx = len(intermediate_bases)
                            base_idx = new_out_idx
                            # Indicate to the logic later on (when we trace the joint)
                            # that this particular output should get it's ._base appended to the forward graph outputs
                            output_type = OutputType.alias_of_intermediate_save_as_output
                            intermediate_base_tensor_id_to_output_idx[id(o._base)] = new_out_idx
                            intermediate_bases.append(o._base)
            elif (
                # See https://github.com/pytorch/pytorch/issues/100348 for this case.
                # This protects against the specific case where a user fn returns (output, output.detach())
                out_tensor_alias_counts[curr_storage] > 1
                and len(outs_with_identical_metadata_that_require_grad) > 0
                and not o.requires_grad
            ):
                assert len(outs_with_identical_metadata_that_require_grad) > 0
                # In theory we could use any of these tensors to regenerat the aliased outputs from,
                # since they all alias each other and have identical metatadata
                out_alias = outs_with_identical_metadata_that_require_grad[0]
                existing_out_idx = out_tensor_ids[id(out_alias)]
                output_type = OutputType.alias_of_intermediate_base_is_user_output
                base_idx = existing_out_idx
            else:
                output_type = OutputType.non_alias
                base_idx = None

            if isinstance(o, torch.Tensor):
                dynamic_dims = {i for i, s in enumerate(o.shape) if not is_concrete_int(s)}
            else:
                dynamic_dims = None
            out_info = OutputAliasInfo(
                output_type=output_type,
                raw_type=type(o),
                base_idx=base_idx,
                dynamic_dims=dynamic_dims,
            )
            output_info.append(out_info)
            output_requires_grad_info.append(
                isinstance(o, torch.Tensor) and o.requires_grad
            )

        # Our autograd.Function.forward returns both mutated inputs and outputs,
        # so we need grad info on all of them.
        requires_grad_info = input_requires_grad_info + output_requires_grad_info
        assert len(requires_grad_info) == len(output_info) + len(
            [x for x in input_info if x.mutates_data or x.mutates_metadata]
        )

        # This analysis function returns *only* the outputs that are meant to be tangents to the backwards.
        # Anything that aliases (inputs returned in the fw due to metadata mutations, or outputs that alias inputs/intermediates)
        # are *regenerated* later, and not used directly in the autograd graph
        f_input_tangents = [
            inp
            for inp, info in zip(flat_f_args, input_info)
            if info.mutates_data
        ]
        f_output_tangents = [
            o
            for o, info in zip(flat_f_outs, output_info)
            if info.output_type in [OutputType.non_alias, OutputType.unsafe_view_alias] and issubclass(info.raw_type, torch.Tensor)
        ]
        # intermediate bases are also included in the backward graph
        f_tangents = f_input_tangents + f_output_tangents + intermediate_bases
        traced_tangents = pytree.tree_map(from_fun, f_tangents)

        metadata = ViewAndMutationMeta(
            input_info=input_info,
            requires_grad_info=requires_grad_info,
            output_info=output_info,
            num_intermediate_bases=len(intermediate_bases),
            keep_input_mutations=keep_input_mutations,
            traced_tangents=traced_tangents,
        )
        return metadata

    return inner


@dataclass
class BackwardSignature:
    """
    Provides information about the backward section of an exported
    joint forward-backward graph.
    For a particular fx GraphModule, this class contains information on:
    (1) A mapping from each gradient (backwards output) to the parameter
        it corresponds to (forward input)
    (2) A mapping from each gradient (backwards output) to the user input
        it corresponds to (forward input)
    (3) Which of the forward outputs corresponds to the loss, that we backprop on.

    Each string name is the `node.name` of the corresponding node in the fx graph.
    """
    gradients_to_parameters: Dict[str, str]
    gradients_to_user_inputs: Dict[str, str]
    loss_output: str

GraphOutputName = NewType('GraphOutputName', str)
GraphInputName = NewType('GraphInputName', str)
FQN = NewType('FQN', str)

@dataclass
class GraphSignature:
    """
    Provides information about an exported module.
    For a particular fx GraphModule, this class contains information on:
    (1) Which graph inputs are parameters, buffers, or user inputs
    (2) (for params/buffers) a mapping from the name of each graph argument
        to its parameter/buffer FQN in the original nn.Module.
    (3) If there are input mutations, these are represented as extra outputs
        in the fx GraphModule. We provide a mapping from these
        extra output names to the names of the the actual inputs.
    (4) The pytree metadata on how to flatten/unflatten inputs and outputs.
        The corresponding FX GraphModule only accepts and returns
        pytree-flattened inputs/outputs.
    (5) (Optionally) if the FX is a joint forward-backward graph, we provide
        a signature on the backward section of the joint graph.
    """

    parameters: List[FQN]
    buffers: List[FQN]

    user_inputs: List[GraphInputName]
    user_outputs: List[GraphOutputName]
    inputs_to_parameters: Dict[GraphInputName, FQN]
    inputs_to_buffers: Dict[GraphInputName, FQN]

    # If the user's module mutates a buffer,
    # it's represented in the graph as an extra graph output.
    # This dict is a mapping from
    # "graph outputs that correspond to updated buffers"
    # to the FQN names of those mutated buffers.
    buffers_to_mutate: Dict[GraphOutputName, FQN]

    in_spec: pytree.TreeSpec
    out_spec: pytree.TreeSpec

    backward_signature: Optional[BackwardSignature]

    @classmethod
    def from_tracing_metadata(
        cls,
        *,
        in_spec: pytree.TreeSpec,
        out_spec: pytree.TreeSpec,
        graph_input_names: List[str],
        graph_output_names: List[str],
        view_mutation_metadata: ViewAndMutationMeta,
        named_parameters: List[str],
        named_buffers: List[str],
        num_user_inputs: int,
        num_user_outputs: int,
        loss_index: Optional[int],
        backward_signature: Optional[BackwardSignature],
    ) -> "GraphSignature":
        graph_inputs = graph_input_names
        graph_outputs = graph_output_names
        parameters = list(named_parameters)
        buffers = list(named_buffers)

        # Calling convention assumptions:
        # (1) graph inputs = (params, buffers, user_inputs)
        # (2) graph outputs = (mutated_inputs, user_outs, param_gradients)
        # (If we are capturing an inference graph, this convention is identical
        #  except that param_gradients is empty)
        user_inputs = graph_inputs[len(parameters) + len(buffers) :]
        assert num_user_inputs == len(user_inputs)
        assert len(graph_inputs) == (len(parameters) + len(buffers) + len(user_inputs))

        inputs_to_parameters = dict(zip(graph_inputs[: len(parameters)], parameters))
        inputs_to_buffers = dict(zip(
            graph_inputs[len(parameters) : len(parameters) + len(buffers)],
            buffers,
        ))

        state_names = [*parameters, *buffers]
        mutated_buffers = []
        for idx, input_info in enumerate(view_mutation_metadata.input_info):
            if input_info.mutates_data:
                # Only buffers can be mutated, not parameters
                assert idx >= len(parameters)
                buffer_name = state_names[idx]
                mutated_buffers.append(buffer_name)

        assert len(mutated_buffers) == view_mutation_metadata.num_mutated_inputs

        start, stop = 0, view_mutation_metadata.num_mutated_inputs
        buffers_to_mutate = dict(zip(graph_outputs[start:stop], mutated_buffers))

        start, stop = stop, stop + num_user_outputs
        user_outputs = graph_outputs[start:stop]

        unused_outputs = len(graph_outputs) - stop
        if backward_signature is not None:
            unused_outputs -= len(backward_signature.gradients_to_parameters) + len(
                backward_signature.gradients_to_user_inputs
            )
        assert unused_outputs == 0

        return GraphSignature(
            parameters=parameters,
            buffers=buffers,
            user_inputs=user_inputs,
            user_outputs=user_outputs,
            inputs_to_buffers=inputs_to_buffers,
            inputs_to_parameters=inputs_to_parameters,
            buffers_to_mutate=buffers_to_mutate,
            in_spec=in_spec,
            out_spec=out_spec,
            backward_signature=backward_signature,
        )

@dataclasses.dataclass
class AOTConfig:
    """
    Configuration for AOTDispatcher
    """

    fw_compiler: Callable
    bw_compiler: Callable
    partition_fn: Callable
    decompositions: Dict[Callable, Callable]
    num_params_buffers: int
    aot_id: int
    keep_inference_input_mutations: bool
    is_export: bool = False
    no_tangents: bool = False
    dynamic_shapes: bool = False
    aot_autograd_arg_pos_to_source : Optional[List[Source]] = None
    inference_compiler: Optional[Callable] = None
    enable_log: bool = True

# This function takes in a tensor t, and returns one of t, t.view(), or t.clone().
# When tracing the joint forward + backward, for any inputs in the graph that are mutated,
# we need to clone them first (and similarly for metadata-only mutations, we need to view them first).
# The idea is that when we trace the backward, we need to pass in the *original* primals
# to autograd.grad(), before they were mutated.
# Note: when we have synthetic base inputs, we need to clone them *before* creating views off of them.
# This means that "idx" here represents the index of the (potentially) synthetic base.
# What we need to do is:
# (1) map the current (post-synthetic-base calling convention) input argument index
#     to int index pre-synthetic-base-calling-convention.
# (2) There could be multiple, if this index corresponds to a synthetic base
#     that has multiple input aliases.
# (3) If any of those corresponding inputs get metadata mutations, then we clone the base.
def maybe_to_fresh_input(idx, t, meta):
    if not isinstance(t, Tensor):
        return t
    if idx in meta.mutated_inp_indices:
        # We only need to bother cloning mutated inputs that participate in autograd.
        mutated_inp_idx = meta.mutated_inp_indices.index(idx)
        if meta.requires_grad_info[mutated_inp_idx] and meta.input_info[idx].mutates_data:
            # Make sure the primal we pass to autograd.grad()
            # sees the tensor before the mutation
            return t.clone()
        if meta.requires_grad_info[mutated_inp_idx] and meta.input_info[idx].mutates_metadata:
            # Make sure the primal we pass to autograd.grad()
            # sees the tensor before the metadata mutation
            return t.view(t.shape)
    return t

# This function returns a new function that returns mutated inputs as outputs.
# if keep_data_input_mutations is set, then we assume that data-only mutations
# will be left in the graph, and we only return metadata-mutated inputs as outputs.
def fn_input_mutations_to_outputs(
    fn: Callable,
    meta: ViewAndMutationMeta,
    keep_data_input_mutations: bool,
) -> Any:
    def inner_fn(*args):
        outs = fn(*args)
        assert len(meta.output_info) == len(outs)
        # The compiled fw will return mutated input tensors, *including* metadata-only mutation.
        # However, if keep_data_input_mutations is set, the compiled fw only needs to return metadata-mutated inputs.
        # (because data-only input mutations are handled directly in the compiled graph)
        mutated_inputs_to_return = [
            x
            for (i, x) in enumerate(args)
            if meta.input_info[i].mutates_metadata or (meta.input_info[i].mutates_data and not keep_data_input_mutations)
        ]
        return *mutated_inputs_to_return, *outs
    return inner_fn

# This function takes in a fn with external aliasing and mutation,
# and returns a new fn with no external aliasing and mutation,
# as needed for autograd.
# The main transformations are:
# - Return mutated inputs as extra outputs
# - Clone mutated inputs that require gradients,
#   because autograd will require us to pass the pre-mutated inputs into autograd.grad
# - Return intermediate bases of outputs as additional outputs,
#   needed to appease autograd.Function
# The new function returns:
# (1) The updated outputs
# (2) A boolean mask of len(new_fn_outputs),
#     that can be used to tell autograd.grad which outputs should get tangents
#     if we trace the backward.
def fn_prepped_for_autograd(
    fn: Callable,
    meta: ViewAndMutationMeta,
) -> Any:
    def inner_fn(*args):
        args_maybe_cloned = [
            maybe_to_fresh_input(i, t, meta) for i, t in enumerate(args)
        ]

        outs = fn(*args_maybe_cloned)
        assert isinstance(outs, (tuple, list))
        outs = list(outs)
        assert len(meta.output_info) == len(outs)

        mutated_inputs_to_return = [
            x
            for (i, x) in enumerate(args_maybe_cloned)
            if meta.input_info[i].mutates_metadata or meta.input_info[i].mutates_data
        ]

        intermediate_bases = []
        for i, (o, info) in enumerate(zip(outs, meta.output_info)):
            if info.output_type == OutputType.alias_of_intermediate_save_as_output:
                intermediate_bases.append(o._base)

        assert meta.num_intermediate_bases == len(intermediate_bases)

        # the compiled forward should return (mutated_inputs, user_outs, intermediate_bases)
        fw_outs_to_return = *mutated_inputs_to_return, *outs, *intermediate_bases

        # Also return a boolean mask specifying which outputs to this function will be used as tangents
        mutated_inputs_grad_mask = [
            meta.input_info[meta.mutated_inp_indices[i]].mutates_data
            for (i, x) in enumerate(mutated_inputs_to_return)
        ]

        # Pass any (non-aliased) outputs in as tangents, since they'll be returned as outputs in the fw
        # For outputs that are aliases of intermediates, we will have returned the output's _base as an output in the graph instead,
        # which we *should* send to grad()
        output_grad_mask = [
            meta.output_info[i].output_type in [OutputType.non_alias, OutputType.unsafe_view_alias]
            # Also, only tensor outputs should participate in the backward
            # (in particular, Symint outputs in the forward graph shouldn't get tangents)
            and issubclass(meta.output_info[i].raw_type, torch.Tensor)
            for (i, x) in enumerate(outs)
        ]

        intermediate_base_grad_mask = [True for _ in range(len(intermediate_bases))]

        out_grad_mask = mutated_inputs_grad_mask + output_grad_mask + intermediate_base_grad_mask
        assert len(out_grad_mask) == len(fw_outs_to_return)

        # Take care to grab and sync the updated inputs from primals_after_cloning (the inputs we actually mutate!)
        # and not primals (the preserved inputs, pre-mutation, that we pass to grad())
        # This is annoying: our joint function needs to be aware of functionalization
        # (syncing mutated inputs before calling autograd.grad())
        # In theory, we could make the autograd engine do this automatically, although that probably isn't any cleaner.
        for i, arg in enumerate(args_maybe_cloned):
            if not isinstance(arg, Tensor):
                continue
            torch._sync(arg)

        return fw_outs_to_return, out_grad_mask
    return inner_fn

# Given a fn, computes the joint.
# NOTE: fn is expects the following behavior:
# (1) fn() needs to return a tuple of (outs, mask),
#     where `mask` tells us which outputs are meant to have tangents.
#     we don't know this info automatically, because we don't actually want to blindly
#     compute tangents for every output that requires grad.
#     Specifically, outputs that alias inputs won't participate in the backward and get tangents.
# (2) fn() cannot mutate any inputs that require gradient.
#     otherwise, when we compute autograd.grad(), we will not take those input mutations into account
#     (the way this is handled is that we ensure any inputs that normally get mutated are cloned first)
def create_joint(
    fn: Callable, *, aot_config: AOTConfig
) -> Any:
    def inner_fn(primals: List[Any], tangents: List[Any]):
        outs, tangent_mask = fn(*primals)
        assert len(tangent_mask) == len(outs)
        outs_to_grad = [o for needs_tangent, o in zip(tangent_mask, outs) if needs_tangent]
        assert len(outs_to_grad) == len(tangents)

        # Get the inputs that need gradients
        grad_primals = []
        inputs_needs_grads = []
        # Note that we're not using primals here,
        # being carefully not to pass any mutated inputs into autograd.grad()
        for p in primals:
            is_grad_tensor = isinstance(p, Tensor) and p.requires_grad
            inputs_needs_grads.append(is_grad_tensor)
            if is_grad_tensor:
                grad_primals.append(p)

        # Get the outputs that need gradients
        needed_outs = []
        needed_tangents = []
        for out, tangent in zip(outs_to_grad, tangents):
            if isinstance(out, Tensor) and out.requires_grad:
                # A bit sketchy, but fixes e.g. test_aot_autograd_exhaustive_matmul_cpu_float32
                # The issue is that we are sensitive to decomps that don't accurately maintain
                # their output's _base.shape compared to eager mode, and this helps mitigate a bit.
                needed_outs.append(
                    out if out.shape == tangent.shape else out.view(tangent.shape)
                )
                needed_tangents.append(tangent)

        setup_stacktrace_preservation_hooks([out.grad_fn for out in needed_outs])

        if config.functionalize_rng_ops:
            PhiloxStateTracker.mark_beginning_of_backward()
        backward_out = []
        # Call the backwards pass
        if grad_primals:
            with fx_traceback.preserve_node_meta():
                # for full graph export, we always export a joint graph where we assume no tangents are needed.
                if aot_config.no_tangents:
                    assert len(needed_tangents) == 1 and needed_tangents[0].numel() == 1
                    backward_out = torch.autograd.grad(
                        needed_outs,
                        grad_primals,
                        allow_unused=True,
                    )
                else:
                    backward_out = torch.autograd.grad(
                        needed_outs,
                        grad_primals,
                        grad_outputs=needed_tangents,
                        allow_unused=True,
                    )
        backward_out_iter = iter(backward_out)
        return outs, [
            next(backward_out_iter) if i else None for i in inputs_needs_grads
        ]

    def inner_fn_with_anomaly(*args):
        with fx_traceback.preserve_node_meta(), warnings.catch_warnings():
            warnings.filterwarnings(
                "ignore", "Anomaly Detection has been enabled."
            )
            with torch.autograd.detect_anomaly(check_nan=False):
                return inner_fn(*args)

    return inner_fn_with_anomaly

# This creates the final function that we want to trace using make_fx(),
# in both aot_dispatch_autograd and aot_dispatch_base.
# Preconditions:
# - fn corresponds to the user's fw function
# - fn arguments have been flattened, duplicate arguments have been handled
# - In the returned function, the "primals" arguments *includes* synthetic bases.
# This function does the work of functionalizing the input function,
# and performing copy_() calls at the end of the function if `keep_input_mutations` is set.
# The function returned has signature that is either:
# (1) "traced_fn(primals: List[Any])" if trace_joint is False
# (2) "traced_fn(primals: List[Any], tangents: List[Any])" if trace_joint is True
def create_functionalized_graph(
    fn,
    args,
    *,
    meta: ViewAndMutationMeta,
    aot_config: AOTConfig,
    trace_joint: bool,
):
    def functionalized_f_helper(*args):
        # Wrap inputs into functional wrappers
        f_args = pytree.tree_map(to_fun, args)
        torch._enable_functionalization(reapply_views=True)
        try:
            # Run the joint
            f_outs = fn(*f_args)
        finally:
            torch._disable_functionalization()

        if aot_config.keep_inference_input_mutations and not trace_joint:
            # Note: This is a bit annoying. There's a layering issue here, where:
            # (1) functionalization needs to operate on **synthetic base** inputs, before unpacking them into the "real" inputs.
            # (2) For keep_input_mutations, we support tracing a call to copy_() directly on mutated inputs.
            #     However, we **only** want to support this for inputs that have data-only (and no metadata) mutations,
            #     because inductor (and backends in generally) would prefer not to see these (e.g. as_strided_(), resize_()).
            #     This makes it pretty difficult for this logic to operate on synthetic bases.
            # (3) In addition, there are cases where it's significantly cheaper to perform the copy on the individual
            #     (unpacked) input aliases, instead of the synthetic base.
            # Example case where (3) could be important:
            #
            #     def f(x, y):
            #         x.mul_(2)
            #         y.mul_(3)
            #         return x, y
            #    a = torch.ones(1'000'000)
            #    x, y = out(a[0:9], a[1:10])
            #
            # It would be much better to add copy_() calls into the graph for the two tiny slices, instead of materializing
            # a giant "updated synthetic base" and copying into a's entire storage.
            #
            # For now, we are pessimistically not performing the optimization from (3);
            # we will materialize an "updated" synthetic base, and copy it back to the synthetic input base.
            # This allows us to factor aot autograd much more nicely, since only one area of the code needs to worry
            # about synthetic bases.
            for i, (inpt_old, inpt_f) in enumerate(zip(args, f_args)):
                if not isinstance(inpt_f, torch.Tensor):
                    continue
                torch._sync(inpt_f)
                inpt_new = torch._from_functional_tensor(inpt_f)
                if meta.input_info[i].mutates_data and not meta.input_info[i].mutates_metadata:
                    # We found an input that had a (data-only) mutation.
                    # Since keep_input_mutations is set, we need to faithfully apply a copy_()
                    # so the compiler will see the input mutation in the graph.
                    assert inpt_new is not inpt_old
                    assert has_same_metadata(inpt_new, inpt_old)
                    inpt_old.copy_(inpt_new)

        return pytree.tree_map(from_fun, f_outs)

    # Kinda annoying, but needed to make sure that the fx graph we trace out has "primals"
    # and "tangents" as its input names (which are special-cased by the partitioner)
    def joint_helper(primals, tangents):
        return functionalized_f_helper(primals, tangents)

    def fwd_helper(*args):
        return functionalized_f_helper(*args)

    helper = joint_helper if trace_joint else fwd_helper
    if config.functionalize_rng_ops:
        # Setup the wrapper for functionalization of rng ops
        helper, args = create_functionalized_rng_ops_wrapper(helper, args, trace_joint)

    with enable_python_dispatcher():
        fx_g = make_fx(helper, decomposition_table=aot_config.decompositions)(*args)

    return fx_g


def normalize_as_list(x):
    if isinstance(x, tuple):
        return list(x)
    elif isinstance(x, list):
        return x
    return [x]


aot_autograd_decompositions = {}


# This is a list since looking forward, we can have this arbitrarily nested.
graph_being_compiled: List[str] = []
# TODO: It would be nice to reset the numbering every time aot_id goes
# up, but this is annoying to do right now (because we don't know if
# an aot_id will come back from the dead), so right now this also happens
# to be a globally unique number too (at the cost of wobbling if you change
# how the graphs compile)
nth_graph: int = 0
model_name: str = "model"


def set_model_name(name):
    global model_name
    model_name = name


def get_aot_compilation_context() -> Tuple[List[str], str, int]:
    return list(graph_being_compiled), model_name, nth_graph


def get_aot_graph_name() -> str:
    """
    Returns the name of the graph being compiled.
    """
    global model_name, graph_being_compiled, nth_graph
    return f"{model_name}__{'_'.join(graph_being_compiled)}_{nth_graph}"


get_graph_being_compiled = get_aot_graph_name


@contextmanager
def track_graph_compiling(aot_config, graph_name):
    global graph_being_compiled
    # TODO: Don't shove the aot_id in here; set it in the context
    graph_being_compiled = [f"{aot_config.aot_id}_{graph_name}"]
    try:
        yield
    finally:
        global nth_graph
        nth_graph += 1
        graph_being_compiled = []


def make_boxed_func(f):
    def g(args):
        return f(*args)

    g._boxed_call = True
    return g


def make_boxed_compiler(compiler):
    @wraps(compiler)
    def f(fx_g, inps):
        out_f = compiler(fx_g, inps)
        fx_g = make_boxed_func(out_f)
        return fx_g

    return f


def call_func_with_args(f, args, steal_args=False, disable_amp=False):
    if not steal_args:
        args = list(args)
    assert isinstance(args, list)

    context = torch._C._DisableAutocast if disable_amp else nullcontext
    with context():
        if hasattr(f, "_boxed_call"):
            out = normalize_as_list(f(args))
        else:
            # TODO: Please remove soon
            # https://github.com/pytorch/pytorch/pull/83137#issuecomment-1211320670
            warnings.warn(
                "Your compiler for AOTAutograd is returning a function that doesn't take boxed arguments. "
                "Please wrap it with functorch.compile.make_boxed_func or handle the boxed arguments yourself. "
                "See https://github.com/pytorch/pytorch/pull/83137#issuecomment-1211320670 for rationale."
            )
            out = normalize_as_list(f(*args))
    return out

def aot_dispatch_base_graph(flat_fn, flat_args: List[Tensor], aot_config: AOTConfig, *, fw_metadata: ViewAndMutationMeta):
    # aot_dispatch_base requires functionalization, but doesn't need to handle as many cases as the autograd case.
    # The cases that aot_dispatch_base doesn't need to handle include:
    # - outputs that are aliases of graph intermediates
    # - outputs that are aliases of graph inputs
    # While cases that it does need to handle include:
    # - input mutations (including when inputs are aliases of each other)
    # - input metadata mutations
    keep_mutations = aot_config.keep_inference_input_mutations
    fn_to_trace = fn_input_mutations_to_outputs(
        flat_fn,
        fw_metadata,
        keep_data_input_mutations=aot_config.keep_inference_input_mutations,
    )

    fw_module = create_functionalized_graph(
        fn_to_trace,
        flat_args,
        meta=fw_metadata,
        aot_config=aot_config,
        trace_joint=False,
    )

    # As long as we opted to remove input mutations, then
    # there should be *NO* mutating ops in the graph at this point.
    copy_count = assert_functional_graph(fw_module.graph, allow_input_mutations=aot_config.keep_inference_input_mutations)

    fw_module.graph.eliminate_dead_code()
    fw_module.recompile()

    copy_count2 = assert_functional_graph(fw_module.graph, allow_input_mutations=aot_config.keep_inference_input_mutations)

    assert copy_count == copy_count2

    if aot_config.enable_log:
        aot_graphs_log.info("%s", lazy_format_graph_code("Forward graph", fw_module, aot_config.aot_id))

    return fw_module

def aot_dispatch_base(flat_fn, flat_args: List[Tensor], aot_config: AOTConfig, *, fw_metadata: ViewAndMutationMeta):
    fw_module = aot_dispatch_base_graph(flat_fn, flat_args, aot_config, fw_metadata=fw_metadata)

    disable_amp = torch._C._is_any_autocast_enabled()
    context = torch._C._DisableAutocast if disable_amp else nullcontext

    with context(), track_graph_compiling(aot_config, "inference"):
        compiler = aot_config.inference_compiler if aot_config.inference_compiler is not None else aot_config.fw_compiler
        if config.functionalize_rng_ops:
            # Add the seed and offset as example inputs to pass to the compiler
            fake_mode = detect_fake_mode()
            seed, offset = CUDARngStateHelper.get_torch_state_as_tuple(fake_mode)
            flat_args.extend([seed, offset])

        if torch._guards.TracingContext.get():
            torch._guards.TracingContext.get().fw_metadata = fw_metadata
        compiled_fw = compiler(fw_module, flat_args)

    # This boxed_call handling happens inside create_runtime_wrapper as well.
    # However, create_runtime_wrapper does not expect the rng offsets in the
    # output. So, we have to create another wrapper and take out the offset. As
    # a result, we have to account for not boxed_call compilers as well.
    if not hasattr(compiled_fw, "_boxed_call"):
        compiled_fw = make_boxed_func(compiled_fw)

    # Create a wrapper to set up the rng functionalize bits
    @wraps(compiled_fw)
    def rng_functionalization_wrapper(args):
        # args is a list because compiled_fw is boxed_call
        if fw_metadata.is_rng_op_functionalized:
            # Add the seed and offset to args
            seed, offset = CUDARngStateHelper.get_torch_state_as_tuple()
            args.extend([seed, offset])
            out = compiled_fw(args)
            out = functionalized_rng_runtime_epilogue(fw_metadata, out)
            return out
        else:
            return compiled_fw(args)

    compiled_fn = create_runtime_wrapper(
        rng_functionalization_wrapper,
        runtime_metadata=fw_metadata,
        indices_of_inps_to_detach=[],
        trace_joint=False,
        keep_input_mutations=aot_config.keep_inference_input_mutations,
        disable_amp=disable_amp
    )

    return compiled_fn


# Returns the number of detected copy_
def assert_functional_graph(fx_g: torch.fx.Graph, *, allow_input_mutations: bool = False) -> int:
    placeholders = set()
    copy_count = 0
    # NB: It would also be nice to verify that the mutations all happen at the
    # end, but we also do some administrative views after mutations so this
    # isn't actually true.  (TODO: Could this cause problems for Inductor?)
    for n in fx_g.nodes:
        if n.op == "placeholder":
            placeholders.add(n)
        if isinstance(n.target, torch._ops.OpOverload):
            if n.target is aten.copy_.default and allow_input_mutations:
                suffix = True
                # Can only copy_ into an input, and can only do so once
                assert n.args[0] in placeholders
                placeholders.remove(n.args[0])
                copy_count += 1
            else:
                assert not n.target._schema.is_mutable, \
                    f'aot_autograd expected to have an entirely functional graph, but found {n.format_node()}'
    return copy_count


def are_differentiable_views(view1, view2):
    if view1 is view2:
        return True
    if view1._base is None and view2._base is None:
        return False
    if view1._base is view2._base or view1._base is view2 or view1 is view2._base:
        return True
    return False


def same_dtype_views(view1, view2):
    if view1.dtype != view2.dtype:
        return False
    if view1._base is not None and view1.dtype != view1._base.dtype:
        return False
    if view2._base is not None and view2.dtype != view2._base.dtype:
        return False
    return True


# Note [Handling mutations on an input that aliases other inputs]
# The easiest example to show-case this edge case is here:
#
# def f(a, b):
#     a.mul_(2)
#     out = a + b
#     return out
# b = torch.ones(...)
# a = b.view(-1)
# f(a, b)
#
# In this situation, if a and b happened to be aliased, we need to trace something different!
# Suppose we had b = a.view(-1)
# (In this case, that means that `a._base is b`)
#
# We need to ensure that the aliasing relationship between a and b is preserved.
# We do that detecting the specific situation above (mutate an input that aliases another input),
# and when we do that, we create a synthetic base argument. Then inside of the traced forward,
# we regenerate a and b off of that base.
# The complete example of the transformed function looks like this:
#
# // The traced forward takes in a synthetic base, and regenerates the aliased inputs as views
# // We could consider getting view-replay support here to minimize as_strided_scatter ops in the graph
# def traced_forward(base):
#     a = base.as_strided(...)
#     b = base.as_strided(...)
#     a_updated = a.mul(2)
#     base_updated = torch.as_strided_scatter(base, a_updated, ...)
#     b_updated = base_updated.as_strided(...)
#     out = a_updated + b_updated
#     return a_updated, out
#
# def compiled_fn(a, b):
#     // we detect that a is the "differentiable base" here
#     base = a
#     // In other situations, we might do either:
#     // (1) a and b are both views off of some larger differentiable base
#     //     assert a._base is b._base and a._base is not None
#     //     base = a._base
#     // (2) a and b both don't require gradients. Create a base from the storage
#     //     assert a._base is None and b._base is None
#     //     base = torch.Tensor(a.storage())
#     a_updated, out = traced_forward(base)
#     a.copy_(a_updated)
#     return out
#
# This function:
# (1) Merges input views into a synthetic base argument, when any of those input views are mutated
# (2) Returns metadata telling the autograd.Function how to modify their arguments properly,
#     to respect the new calling convention.
#
# The calling convention is as follows.
# Any inputs that were originally views of one another get yanked, and replaced with a synthetic base.
# The argument list ordering goes [base1, ..., baseN], [arg1, ..., argN],
# Where the ordering of the bases is determined from the ordering of the original view args.
# baseA will come before baseB if the earliest original argument coming from baseA
# showed up earlier in the argument list than the earliest original argument coming from baseB.
#
# Example, given some tensors a, b, c, d
# call site:
#   f(a, c.view(-1), b.view(-1), b, c, d)
# Modified argument list:
#   c_base comes first because the first c view came earlier in arg list than the first b view
#   a and d still show up in the modified arg list, but b and c don't- they're regenerated from their bases
#   b_base = torch.Tensor(b.storage())
#   c_base = torch.Tensor(c.storage())
#   f(c_base, b_base, a, d)
def merge_view_inputs(
    fwd_inputs: List[Any], mutated_input_info: List[InputAliasInfo],
    *,
    # The autograd case currently has more restrictions than the inference case.
    is_inference: bool,
) -> Tuple[List[Any], Optional[List[Union[int, Tuple[int, torch.Tensor]]]]]:
    assert len(fwd_inputs) == len(mutated_input_info)
    storage_ref_to_idx: Dict[StorageWeakRef, List[int]] = collections.defaultdict(list)
    base_args = []
    other_args = []
    for i, inpt in enumerate(fwd_inputs):
        if isinstance(inpt, Tensor):
            storage_ref = StorageWeakRef(inpt.untyped_storage())
            storage_ref_to_idx[storage_ref].append(i)
        else:
            other_args.append(inpt)
    # Note [Synthetic Base Info Metadata]
    # This list contains metadata that tells you what the i'th argument in the inner calling convention should be.
    # It's either:
    # - another int (corresponding to the index in the argument list of the element from the outer calling convention)
    # - idx, view_tensor, where we can generate the new output with view_tensor._view_func(old_args[idx])
    #   idx corresponds to which synthetic base from the outer calling context to view
    inner_calling_convention_meta: Dict[int, Union[int, Tuple[int, torch.Tensor]]] = {}
    for aliased_input_indices in storage_ref_to_idx.values():
        if len(aliased_input_indices) <= 1 or not any(
            # We only care about mutations that affect all aliases,
            # so metadata mutations on an input doesn't require us to do synthetic base handling.
            mutated_input_info[inpt_idx].mutates_data
            for inpt_idx in aliased_input_indices
        ):
            for curr_idx in aliased_input_indices:
                other_args.append(fwd_inputs[curr_idx])
            continue
        # We detected an input that was mutated, AND aliases with another input.
        # we need to replace this set of aliased inputs with a single synthetic base.
        # For now, I'm banning a bunch of cases. We expect dynamo to properly detect these cases
        # and error out. We can fix them later.
        # These checks are transitive, so we don't need to check every pair.
        for idx1, idx2 in zip(aliased_input_indices, aliased_input_indices[1:]):
            view1 = fwd_inputs[idx1]
            view2 = fwd_inputs[idx2]
            # The "inputs that are aliased but have different differentiable bases" case
            # is more complicated and hopefully pretty rare. Not currently handled.
            if not is_inference:
                assert are_differentiable_views(
                    view1, view2
                ), "aot_autograd() does not yet handle non-differentiable view input mutations."
            # Regenerating views when reinterpreting complex / real tensors seems non-trivial,
            # not handling for now
            assert same_dtype_views(
                view1, view2
            ), "aot_autograd() does not yet handle input mutations on views with different dtypes."
        non_none_bases = [
            fwd_inputs[i]._base
            for i in aliased_input_indices
            if fwd_inputs[i]._base is not None
        ]
        aliases_with_none_bases = [
            fwd_inputs[i] for i in aliased_input_indices if fwd_inputs[i]._base is None
        ]
        if len(non_none_bases) == 0:
            # Case where none of the aliases have a ._base
            # we generate a synthetic base without gradients, and generate views off of it
            # We hit this case when we have input tensors to the graph that share a storage,
            # but do not have a ._base field.
            # Wondering when we hit this case?
            # The _base field simply says that autograd knows about the aliasing relationship,
            # but sometimes we create tensors which are aliased out of the same storage but guaranteed
            # to be disjoint. In these cases, we will skip setting up the _base relationship
            # for performance reasons (because the fact that the tensors share the same storage
            # is unobservable unless you (1) do naughty things with resize_/as_strided
            # or (2) look at the storage--as we are doing here.)
            # One particular example of this is optimizer steps on the LSTM module:
            # LSTM parameters are packed into a contiguous storage for efficiency reasons when
            # calling cuDNN kernels, so when these parameters get passed to the optimizer we will
            # find they share the same storage, but do not have _base set since they are all disjoint.
            #
            # NOTE: There is one case where this is unsafe:
            # torch.Tensor(storage) will ALWAYS create a 1D tensor, which is not necessarily
            # the same shape as the "actual" base that the tensor came from.
            # For the most part this is fine, because we always use as_strided()
            # to generate the original aliased inputs again.
            # If we were to use view-replay though, this could cause the aliased views
            # to have incorrect sizes.
            example_idx = aliased_input_indices[0]
            example_alias = fwd_inputs[example_idx]
            # Note that this function is re-used at both trace time and rutnime.
            # At trace time, we're under a FakeMode so synthetic_base becomes a FakeTensor.
            synthetic_base = torch.empty((0,), dtype=example_alias.dtype, device=example_alias.device)
            # We don't actually have a convenient way of going from storage -> tensor,
            # So using set_() here (we suffer some minor overhead, but this case is rare).
            synthetic_base.set_(example_alias.untyped_storage())
        else:
            # Case where all of the aliases require gradients, and have the same _base.
            synthetic_base = non_none_bases[0]
            for other_base in non_none_bases[1:]:
                assert (
                    other_base is synthetic_base
                ), "aot_autograd() does not yet handle non-differentiable view input mutations."
            for alias in aliases_with_none_bases:
                assert (
                    alias is synthetic_base
                ), "aot_autograd() does not yet handle non-differentiable view input mutations."
        base_args.append(synthetic_base)
        for curr_view_idx in aliased_input_indices:
            curr_view = fwd_inputs[curr_view_idx]
            base_idx = len(base_args) - 1
            # We store just enough info here so that we can regenerate the view later.
            # Regeneration: curr_view._view_func(args[base_idx])
            inner_calling_convention_meta[curr_view_idx] = (base_idx, curr_view)
    if len(base_args) == 0:
        assert len(other_args) == len(fwd_inputs)
        # If no synthetic bases are necessary, just return the original inputs.
        return fwd_inputs, None
    else:
        # Otherwise, return:
        # (1) The new args according to the updated calling convention: (synthetic_bases, other_args)
        # (2) Metadata telling functionalization how to generate the inner argument list given the outer calling convention.
        #     We post-process it into a list, where meta[i] tells you info about the i'th argument in the inner calling convention.
        args_to_functionalization = base_args + other_args
        arg_to_old_idx_map = {arg: i for (i, arg) in enumerate(fwd_inputs)}
        for i, other_arg in enumerate(other_args):
            new_idx = len(base_args) + i
            old_idx = arg_to_old_idx_map[other_arg]
            inner_calling_convention_meta[old_idx] = new_idx
        # post process into a list
        post_processed_calling_convention_meta: List[Union[int, Callable]] = [
            -1 for _ in range(len(inner_calling_convention_meta))
        ]
        for k, v in inner_calling_convention_meta.items():
            post_processed_calling_convention_meta[k] = v
        # Quick assert: every argument in the inner calling convention should be accounted for.
        for x in post_processed_calling_convention_meta:
            assert x != -1
        return args_to_functionalization, post_processed_calling_convention_meta


def format_guard_bug_msg(aot_config, expected):
    return (
        f"At compilation time, graph {aot_config.aot_id} was compiled under the "
        f"assumption that {expected}, but at runtime this was not the case.  "
        "This indicates a guard bug in AOTAutograd or Dynamo, please file a bug to PyTorch."
    )


def remove_dupe_metadata(
    m: ViewAndMutationMeta,
    keep_arg_mask: List[bool],
    add_dupe_map: List[int],
) -> ViewAndMutationMeta:
    assert len(m.input_info) == len(keep_arg_mask)
    # Easy invariant: the first argument should never be a dupe (it will be kept)
    assert len(keep_arg_mask) > 0 and keep_arg_mask[0]

    # Filter dupe'd mutated inputs out of traced_tangents
    num_data_mutations = len([x for x in m.input_info if x.mutates_data])
    other_traced_tangents = m.traced_tangents[num_data_mutations:]
    inp_traced_tangents = m.traced_tangents[:num_data_mutations]
    filtered_inp_traced_tangents = [x for i, x in enumerate(inp_traced_tangents) if keep_arg_mask[m.mutated_inp_indices[i]]]
    traced_tangents = filtered_inp_traced_tangents + other_traced_tangents

    return ViewAndMutationMeta(
        input_info=[x for i, x in enumerate(m.input_info) if keep_arg_mask[i]],
        # requires_grad_info consists of (mutated_inputs, forward_outputs).
        # Need to remove only the duplicate entries that correspond to the mutated inputs.
        requires_grad_info=[
            x for i, x in enumerate(m.requires_grad_info)
            if i >= len(m.mutated_inp_indices) or keep_arg_mask[m.mutated_inp_indices[i]]],
        # For outputs that are views of inputs, we store the index of the input that the output
        # was generated from. Need to update that index to account for removed dupes.
        output_info=[
            OutputAliasInfo(
                output_type=o.output_type,
                raw_type=o.raw_type,
                dynamic_dims=o.dynamic_dims,
                base_idx=None if o.base_idx is None else add_dupe_map[o.base_idx]
            )
            for o in m.output_info
        ],
        num_intermediate_bases=m.num_intermediate_bases,
        keep_input_mutations=m.keep_input_mutations,
        traced_tangents=traced_tangents,
    )

# Given our ViewAndMutation metadata, this fn constructs a new set of metadata,
# after adding synthetic base arguments to the function.
# Most of the work in this fn is slogging through all of the metadata corresponding to inputs,
# and updating it with our synthetic base calling convention.
#
# When config.debug_assert is set, we automatically regenerate the metadata
# and compare it to this output for sanity.
#
# In addition to the updated metadata, also return the list of input indices
# that will need to be updated in the synthetic base epilogue
def create_synthetic_base_metadata(
    m: ViewAndMutationMeta,
    # Maps each outer argument idx to its inner idx (or, if this outer arg is generated from a
    # synthetic base, you get a tuple of (i, TensorMeta), telling you the base tensor idx, and view metadata)
    synthetic_base_info: List[Union[int, Tuple[int, torch.Tensor]]],
    outer_args: List[Any],
    inner_args: List[Any],
) -> Tuple[ViewAndMutationMeta, List[int]]:

    S_Outer = NewType('S_Outer', int)
    S_Inner = NewType('S_Inner', int)
    synthetic_base_to_indices: Dict[S_Inner, List[S_Outer]] = {}
    for inner_idx in range(len(inner_args)):
        outer_aliased_indices_of_current_base_arg = [
            outer_idx for outer_idx, inner_idx_or_tuple in enumerate(synthetic_base_info)
            if (isinstance(inner_idx_or_tuple, int) and inner_idx_or_tuple == inner_idx)
            or (isinstance(inner_idx_or_tuple, tuple) and inner_idx_or_tuple[0] == inner_idx)
        ]
        synthetic_base_to_indices[inner_idx] = outer_aliased_indices_of_current_base_arg

    # given the requires_grad info on mutated inputs,
    # generate the requires_grad info on those same mutated inputs, but after constructing synthetic bases.
    input_infos = []
    mutated_inp_require_grad_info = []
    for outer_indices in synthetic_base_to_indices.values():
        # leaf-ness should be all-or-nothing for aliased tensor.
        # (aka if "a" and "b" are views, then a.is_leaf == b.is_leaf)
        any_leaf = any(m.input_info[x].is_leaf for x in outer_indices)
        all_leaf = all(m.input_info[x].is_leaf for x in outer_indices)
        assert any_leaf == all_leaf
        inpt_info = InputAliasInfo(
            # If len(outer_indices) > 1, then this input is a synthetic base.
            # The invariant is that to the rest of aot autograd, synthetic bases only show up if
            # one of their aliases gets a data mutation. And if any of their aliases get metadata
            # mutations, they will be hidden from the rest of aot autograd.
            mutates_data=True if len(outer_indices) > 1 else m.input_info[outer_indices[0]].mutates_data,
            mutates_metadata=False if len(outer_indices) > 1 else m.input_info[outer_indices[0]].mutates_metadata,
            is_leaf=any_leaf,
        )
        input_infos.append(inpt_info)
        # requires_grad_info consists of (mutated_inputs, forward_outputs).
        # For any mutated inputs that correspond to aliased inputs,
        # Need to replace them with their mutated synthetic base
        if inpt_info.mutates_data or inpt_info.mutates_metadata:
            mutated_inp_require_grad_info.append(any(m.requires_grad_info[x] for x in outer_indices))

    # Find any inputs that fulfill the following criteria:
    # (1) They are part of a synthetic base (because they alias another input,
    #      and at least one input experiences a data mutation)
    # (2) They experience a metadata mutation
    outer_aliased_arg_idx_with_metadata_mutations = [
        outer_idx for outer_idx, inpt_info in enumerate(m.input_info)
        if inpt_info.mutates_metadata and not isinstance(synthetic_base_info[outer_idx], int)
    ]

    # grab the original requires grad info on the outputs, except the ones from the mutated inputs
    num_original_input_data_mutations = len([x for x in m.input_info if x.mutates_data or x.mutates_metadata])
    output_grad_info = m.requires_grad_info[num_original_input_data_mutations:]
    input_metadata_mutation_grad_info = [
        outer_args[outer_idx].requires_grad for outer_idx in outer_aliased_arg_idx_with_metadata_mutations]
    input_metadata_output_info = [
        OutputAliasInfo(
            output_type=OutputType.alias_of_input,
            raw_type=torch.Tensor,
            dynamic_dims={i for i, s in enumerate(outer_args[outer_idx].shape) if not is_concrete_int(s)},
            base_idx=synthetic_base_info[outer_idx][0],
        ) for outer_idx in outer_aliased_arg_idx_with_metadata_mutations]
    existing_output_infos = [
        OutputAliasInfo(
            output_type=o.output_type,
            raw_type=o.raw_type,
            dynamic_dims=o.dynamic_dims,
            # Map the input idx pre-synthetic-bases to the new idx post-synthetic-bases
            base_idx=None if o.base_idx is None
            else synthetic_base_info[o.base_idx]
            if isinstance(synthetic_base_info[o.base_idx], int)
            else synthetic_base_info[o.base_idx][0])
        for o in m.output_info]

    num_outer_mutated_data_inps = len([x for x in m.input_info if x.mutates_data])
    inner_mutated_data_inps = [x for inner_idx, x in enumerate(inner_args) if input_infos[inner_idx].mutates_data]

    requires_grad_info = mutated_inp_require_grad_info + output_grad_info + input_metadata_mutation_grad_info
    output_info = existing_output_infos + input_metadata_output_info
    # Regenerate traced tangents to include mutated inputs including synthetic bases
    traced_tangents = inner_mutated_data_inps + m.traced_tangents[num_outer_mutated_data_inps:]

    return ViewAndMutationMeta(
        input_info=input_infos,
        requires_grad_info=requires_grad_info,
        output_info=output_info,
        num_intermediate_bases=m.num_intermediate_bases,
        keep_input_mutations=m.keep_input_mutations,
        traced_tangents=traced_tangents,
    ), outer_aliased_arg_idx_with_metadata_mutations

# MOTIVATION:
#
# When tracing functions for future execution, one must be careful not to pass
# in the same input tensor multiple times (e.g., f(x, x), as this can result
# in graphs that are ONLY valid if you later pass a new tensor in exactly the
# same way (e.g., f(y, y)).  (NB: we really mean duplicate; two distinct
# tensors that alias each other is a different situation that is covered by
# aot_dispatch_deduplicated_autograd). Here are two examples:
#
# (1) Suppose you have a function:
#
#   def f(x, y):
#       return x + y
#
# If you make_fx(f)(x, x), you will trace out:
#
#   def f(x, y):
#       return y + y
#
# Oops!
#
# (2) For most tensors x and y, you can compute f's gradient with respect to
# these to inputs by saying torch.autograd.grad(f(x, y), (x, y)).  However,
# if x is y, you will trace out a program that gets incorrect gradients:
#
#   >>> x = torch.randn(1, requires_grad=True)
#   >>> torch.autograd.grad(x + x, (x, x))
#   (tensor([2.]), tensor([2.]))
#
# In other words, the gradient is double-counted.  Deduplicating the arguments
# gives you an appropriate gradient:
#
#   >>> y = torch.randn(1, requires_grad=True)
#   >>> torch.autograd.grad(x + y, (x, y))
#   (tensor([1.]), tensor([1.]))
#
# HOW TO DEDUPLICATE:
#
# There are a few strategies, in order of preference:
#
# 1. For every duplicate argument to the function, detach it into
#    a separate leaf tensor, so that it is no longer duplicated.
#
#       PRO: The resulting compiled graph works for any configuration
#       of duplicated arguments.
#
#       CON: It does not (naively) work if you mutate the metadata of inputs:
#
#           def f(x, y):
#               x.transpose_(0, 1)
#               y.transpose_(0, 2)
#
#           x = torch.randn(2, 3, 4)
#           f(x, x)
#
#       The ordering of the transposes inside f dictates whether or not
#       you get [4, 2, 3] or [3, 4, 2].  This means that you cannot precompute
#       what metadata mutations should get applied to each input; you need to
#       assume they aren't duplicates (what we do today) or preserve
#       the original metadata mutations exactly in order, so that they work
#       for any duplicate configuration.
#
#       CON: It does not (naively) work if you mutate the data of inputs.
#       In particular, leaf tensors that require grad cannot be mutated,
#       this makes it impossible to differentiate with respect to the original
#       base.
#
# 2. For every duplicate argument to the function, remove it, so it is
#    no longer part of the "true" signature:
#
#       PRO: Implemented naively, it still works for metadata/data mutation.
#
#       CON: The resulting compiled graph is duplicate-specialized: it only
#       works if future calls duplicate arguments in exactly the same way.
#       Horribly, Dynamo doesn't guard on this at the moment.  But even if
#       it did, you could still end up recompiling a bunch of each duplicate.
#
# Our strategy is to do (1) if we can, and do (2) otherwise, erroring if
# Dynamo's guards are not enough.  In practice, this seems to cover
# everything.
#
def aot_wrapper_dedupe(
    flat_fn,
    flat_args: List[Tensor],
    aot_config: AOTConfig,
    *,
    compiler_fn,
    fw_metadata,
):
    # Use information about whether or not flat_fn mutates its arguments
    # or not to handle dupe args

    # Strategy 1: For any input that is not mutated, we can leafify it if we
    # need to remove a duplicate.
    leaf_flat_args = []
    args_set = set()
    ok = True

    for i, a in enumerate(flat_args):
        if not isinstance(a, torch.Tensor):
            leaf_flat_args.append(a)
        elif a not in args_set:
            args_set.add(a)
            leaf_flat_args.append(a)
        elif not fw_metadata.input_info[i].mutates_data and not fw_metadata.input_info[i].mutates_metadata:
            leaf_flat_args.append(a.detach().requires_grad_(a.requires_grad))
        else:
            ok = False
            break

    if ok:
        return compiler_fn(flat_fn, leaf_flat_args, aot_config, fw_metadata=fw_metadata)

    # export path: ban duplicate inputs for now, add later if requested.
    if aot_config.is_export:
        raise RuntimeError(f"""\
Encountered duplicated inputs that are mutated in the graph you are trying to export.
This functionality is currently not supported. If needed, please file a github issue.

fw_metadata={str(fw_metadata)}
        """)

    # Strategy 2: Duplicate specialize.
    #
    # In Haskell types, suppose you have:
    #
    #   add_dupe_args :: DedupedArgs -> Args
    #   remove_dupe_args :: Args -> DedupedArgs
    #
    #   compiler_fn
    #       :: (DedupedArgs -> R) -> DedupedArgs -> AOTConfig -> (DedupedArgs -> R)
    #   deped_compiler_fn
    #       :: (Args -> R) -> Args -> AOTConfig -> (Args -> R)
    #
    # Then the code below can be written in point-free style as:
    #
    #   deduped_compiler_fn f a c =
    #       compiler_fn (f . add_dupe_args) (remove_dupe_args a) c . remove_dupe_args
    #
    # Suppose you have:
    #
    #   [a, b, a, c]
    #
    # We want:
    #
    #   remove_dupe_args([a, b, a, c]) == [a, b, c]
    #   add_dupe_args([a, b, c]) == [a, b, a, c]
    #
    # This is done via (respectively):
    #
    #   seen_args = {a: 0, b: 1, c: 2}
    #   enumerate(add_dupe_map) = [  # how to get args from the deduped list
    #       (0, 0),
    #       (1, 1),
    #       (2, 0),
    #       (3, 2),
    #   ]
    #   keep_arg_mask = [True, True, False, True]

    seen_args = {}
    keep_arg_mask = []
    # Implicitly map duped arg position (list index) to de-duped arg position
    add_dupe_map: List[int] = []
    duped_arg_len = len(flat_args)

    j = 0  # index into deduped_flat_args
    for t in flat_args:
        if isinstance(t, torch.Tensor):
            if t in seen_args:
                keep_arg_mask.append(False)
                add_dupe_map.append(seen_args[t])
                continue
            seen_args[t] = j

        keep_arg_mask.append(True)
        add_dupe_map.append(j)
        j += 1
    assert len(add_dupe_map) == duped_arg_len, (
        f"Expects add_dupe_map to have length {duped_arg_len} but got {len(add_dupe_map)}"
    )

    # NB: Hot path, avoid set lookups here
    # TODO: Can avoid the zip here too, probably
    def remove_dupe_args(args):
        return [t for t, keep in zip(args, keep_arg_mask) if keep]

    def add_dupe_args(args):
        return [args[add_dupe_map[i]] for i in range(duped_arg_len)]

    deduped_flat_args = remove_dupe_args(flat_args)

    # Update our input metadata to remove duped input metadata.
    updated_fw_metadata = remove_dupe_metadata(fw_metadata, keep_arg_mask, add_dupe_map)

    tracing_context = TracingContext.get()
    if tracing_context and aot_config.aot_autograd_arg_pos_to_source:
        # TODO(voz): This structure is 1:1, we could consider an alternate structure like
        # kept_pos:[dupe_arg_pos], however, add_dupe_map is 1:1 so we would need a new structure there,
        # which feels like needless complexity for a tiny bit of efficiency at this point.
        for dupe_arg_pos, (kept_pos, keep_arg) in enumerate(zip(add_dupe_map, keep_arg_mask)):
            if not keep_arg:
                dupe_arg_source = aot_config.aot_autograd_arg_pos_to_source[dupe_arg_pos]
                kept_arg_source = aot_config.aot_autograd_arg_pos_to_source[kept_pos]
                tracing_context.guards_context.aotautograd_guards.append(DuplicateInputs(kept_arg_source, dupe_arg_source))

    @wraps(flat_fn)
    def wrapped_flat_fn(*args):
        return flat_fn(*add_dupe_args(args))

    if config.debug_assert:
        ref_fw_metadata = run_functionalized_fw_and_collect_metadata(
            wrapped_flat_fn,
            keep_input_mutations=fw_metadata.keep_input_mutations,
        )(*deduped_flat_args)
        assert ref_fw_metadata == updated_fw_metadata, \
            f'ref_metadata={str(ref_fw_metadata)}, actual_metadata={str(updated_fw_metadata)}'

    compiled_fn = compiler_fn(wrapped_flat_fn, deduped_flat_args, aot_config, fw_metadata=updated_fw_metadata)

    if not hasattr(compiled_fn, "_boxed_call"):
        compiled_fn = make_boxed_func(compiled_fn)

    @wraps(compiled_fn)
    def wrapped_compiled_fn(args):
        deduped_args = remove_dupe_args(args)
        args.clear()
        return compiled_fn(deduped_args)

    wrapped_compiled_fn._boxed_call = True

    # This can be uncommented when we properly guard for duplicates,
    # but right now we must not do it.
    # if not config.debug_assert:
    #     return wrapped_compiled_fn

    @wraps(wrapped_compiled_fn)
    def debugged_compiled_fn(args):
        # Test that the computed remove/add arg functions are an inverse
        new_args = add_dupe_args(remove_dupe_args(args))
        seen = {}
        for i, (x, y) in enumerate(zip(new_args, args)):
            seen[y] = None
            assert x is y, format_guard_bug_msg(
                aot_config,
                f"{describe_input(i, aot_config)} would be a duplicate of "
                f"{describe_input(add_dupe_map[i], aot_config)}",
            )
        # This is only an error if there is metadata mutation on both of
        # the duped arguments; in this case, we need to know what order
        # the metadata mutation applies in.  You'll get the correct result
        # otherwise, because a graph that assumes distinct inputs works if
        # you dupe the inputs (the gradient contributions from each input
        # will get summed up appropriately.)
        #
        # TODO: work out how to setup this assert correctly
        """
        assert len(seen) == unique_args, format_guard_bug_msg(aot_config,
            f"there would be {unique_args} distinct arguments"
        )
        """
        return wrapped_compiled_fn(args)

    debugged_compiled_fn._boxed_call = True

    return debugged_compiled_fn

# This layer handles the situation where you have two inputs that alias each other,
# and one of the inputs is mutated.
# We need to take special care to ensure that the mutation is applied to the other aliases in the graph.
#
# pre-condition: aot_wrapper_dedup has already run.
# (This function will in theory work if there are duplicate args.
# However, the synthetic base code path is a bit sub-optimal, and running with dupe'd inputs
# would cause us to hit that path more frequently).
def aot_wrapper_synthetic_base(
    flat_fn,
    flat_args: List[Tensor],
    aot_config: AOTConfig,
    *,
    fw_metadata: ViewAndMutationMeta,
    # Currently, the only reason we need to plumb this bool is because
    # the synthetic base code prohibits more cases in the autograd case than the inference case.
    needs_autograd: bool,
    compiler_fn,
):
    is_inference = not needs_autograd
    flat_args_with_synthetic_bases, synthetic_base_info = merge_view_inputs(
        flat_args, fw_metadata.input_info, is_inference=is_inference,
    )
    # Happy path: we don't need synthetic bases
    if synthetic_base_info is None:
        return compiler_fn(flat_fn, flat_args, aot_config, fw_metadata=fw_metadata)

    # export path: ban synthetic bases for now, add later if requested.
    if aot_config.is_export:
        raise RuntimeError(f"""\
Encountered aliased inputs that are mutated in the graph you are trying to export.
This functionality is currently not supported. If needed, please file a github issue.

synthetic_base_info={str(synthetic_base_info)}

fw_metadata={str(fw_metadata)}
        """)

    assert len(fw_metadata.input_info) == len(synthetic_base_info)

    # Update our forward metadata to take synthetic bases into account
    fw_metadata_updated, aliased_arg_idx_with_metadata_mutations = \
        create_synthetic_base_metadata(fw_metadata, synthetic_base_info, flat_args, flat_args_with_synthetic_bases)

    num_aliased_args_with_metadata_mutations = len(aliased_arg_idx_with_metadata_mutations)

    def unpack_synthetic_bases(primals: List[Any]) -> List[Any]:
        f_args_inner = []
        for inner_idx_or_tuple in synthetic_base_info:
            if isinstance(inner_idx_or_tuple, int):
                f_args_inner.append(primals[inner_idx_or_tuple])
            else:
                inner_base_idx, view_tensor = inner_idx_or_tuple
                base = primals[inner_base_idx]
                view_arg = gen_alias_from_base(
                    base, view_tensor, view_tensor.requires_grad
                )
                f_args_inner.append(view_arg)
        return f_args_inner

    @wraps(flat_fn)
    def wrapped_flat_fn(*args):
        unpacked_args = unpack_synthetic_bases(args)
        # This is a bit subtle. The goal of this entire function (aot_dispatch_synthetic_bases)
        # is to relieve the downstream logic from having to reason about mutations on inputs that alias
        # each other, by replacing aliased inputs with a synthetic base.
        # One area where this breaks down a bit however is if one of those aliased inputs
        # experienced a metadata mutation.
        # We are now obligated to reapply the metadata mutation directly to the user's input;
        # it isn't enough to apply mutations back to the synthetic base in the downstream logic.
        #
        # The way we handle this is by pretending that those aliased inputs that experience metadata mutations
        # are additional outputs in the user's forward function.
        # The downstream logic will just treat these as "user outputs that alias inputs".
        # However, we will manually grab them at runtime here, use them to reapply the metadata mutation
        # to the user inputs, and not return them to the user.
        aliased_args_with_metadata_mutations = [
            x for i, x in enumerate(unpacked_args) if i in aliased_arg_idx_with_metadata_mutations]
        if len(aliased_args_with_metadata_mutations) > 0:
            return *(flat_fn(*unpacked_args)), *aliased_args_with_metadata_mutations
        else:
            return flat_fn(*unpacked_args)

    if config.debug_assert:
        ref_fw_metadata = run_functionalized_fw_and_collect_metadata(
            wrapped_flat_fn,
            keep_input_mutations=fw_metadata.keep_input_mutations,
        )(*flat_args_with_synthetic_bases)
        assert ref_fw_metadata == fw_metadata_updated, (
            f'ref_metadata={pprint.pformat(partial_asdict(ref_fw_metadata))}, '
            f'actual_metadata={pprint.pformat(partial_asdict(fw_metadata_updated))}'
        )

    compiled_fn = compiler_fn(wrapped_flat_fn, flat_args_with_synthetic_bases, aot_config, fw_metadata=fw_metadata_updated)

    if not hasattr(compiled_fn, "_boxed_call"):
        compiled_fn = make_boxed_func(compiled_fn)

    @wraps(compiled_fn)
    def wrapped_compiled_fn(args):
        args_with_synthetic_bases, synthetic_base_info = merge_view_inputs(
            args, fw_metadata.input_info, is_inference=is_inference
        )
        assert synthetic_base_info is not None
        aliased_args_w_metadata_mutations = [args[i] for i in aliased_arg_idx_with_metadata_mutations]
        args.clear()
        outs = compiled_fn(args_with_synthetic_bases)
        if num_aliased_args_with_metadata_mutations > 0:
            # This code does not handle **all** input metadata mutations.
            # Instead, it only handles metadata mutations on inputs that were converted into synthetic bases
            # (which only happens if at least one aliased input experienced a data mutation).
            # e.g:
            # def f(a, b):
            #     a.mul_(2)
            #     b.t_(1, 0)
            # f(x.view(2, 2), x.view(2, 2))
            mutated_metadata_inps = outs[-num_aliased_args_with_metadata_mutations:]
            user_outs = outs[:-num_aliased_args_with_metadata_mutations]
            for inp, mutated_inp in zip(aliased_args_w_metadata_mutations, mutated_metadata_inps):
                inp.as_strided_(mutated_inp.size(), mutated_inp.stride(), mutated_inp.storage_offset())
            return user_outs
        return outs

    return wrapped_compiled_fn


def describe_input(i, aot_config):
    if i < aot_config.num_params_buffers:
        return f"parameter/buffer {i}"
    else:
        return f"input {i - aot_config.num_params_buffers}"

# The wrapper created by this function handles all of the runtime aliasing and mutation "epilogue" logic
# that needs to run after the compiled function.
#
# This function accepts a trace_joint flag, indicating whether or not we're generating the runtime
# epilogue for a forward-only inference graph, or for an autograd.Function.apply function.
# This is because there are some minor differences in how we treat these cases at runtime:
# - resize_() is currently handled in the inference case, but not fully handled in the autograd case.
# - the autograd cases inserts TensorAlias wrapper objects for outputs that alias inputs
def create_runtime_wrapper(
    compiled_fn,
    *,
    runtime_metadata: ViewAndMutationMeta,
    indices_of_inps_to_detach: List[int],
    trace_joint: bool,
    keep_input_mutations: bool,
    disable_amp: bool
):
    if not hasattr(compiled_fn, "_boxed_call"):
        compiled_fn = make_boxed_func(compiled_fn)

    def runtime_wrapper(*args):
        if trace_joint:
            args_ = list(args)
            # See Note [Detaching inputs that never need gradients]
            for idx in indices_of_inps_to_detach:
                if isinstance(args_[idx], torch.Tensor):
                    args_[idx] = args_[idx].detach()
            with torch.autograd._force_original_view_tracking(True):
                all_outs = call_func_with_args(
                    compiled_fn,
                    args_,
                    disable_amp=disable_amp,
                )
        else:
            all_outs = call_func_with_args(
                compiled_fn,
                args,
                disable_amp=disable_amp,
            )

        num_mutated_inps = runtime_metadata.num_mutated_inputs
        num_metadata_mutated_inps = runtime_metadata.num_mutated_metadata_inputs
        num_intermediate_bases = runtime_metadata.num_intermediate_bases

        if keep_input_mutations:
            assert (
                len(all_outs)
                == num_metadata_mutated_inps + runtime_metadata.num_outputs + num_intermediate_bases
            )
            assert (
                len(runtime_metadata.mutated_inp_runtime_indices) == num_metadata_mutated_inps
            )
        else:
            assert (
                len(all_outs)
                == num_mutated_inps + runtime_metadata.num_outputs + num_intermediate_bases
            )
            assert (
                len(runtime_metadata.mutated_inp_runtime_indices) == num_mutated_inps
            )
        # Step 3: After running the compiled fw, apply updates to mutated inputs
        num_mutations_to_apply = len(runtime_metadata.mutated_inp_runtime_indices)
        if num_mutations_to_apply > 0:
            updated_inputs = all_outs[: num_mutations_to_apply]
            fw_outs = all_outs[num_mutations_to_apply :]

            for i, inpt_idx in enumerate(
                runtime_metadata.mutated_inp_runtime_indices
            ):
                meta = runtime_metadata.input_info[inpt_idx]
                if not meta.mutates_data and not meta.mutates_metadata:
                    continue
                original_inpt = args[inpt_idx]
                updated_inpt = updated_inputs[i]
                # TODO: add better resize_() support for autograd case.
                # Check for the case when an input has been resized.
                # Note: One important thing to check for is user code that calls inpt.storage().resize_().
                # We can't trace operations on storage into the graph, so we should get dynamo to graph break.
                # TODO: handle resize_() on inputs to a larger size.
                # This is actually non-trivial to detect, so we should probably just handle it
                # (or make dynamo detect).
                # We can't just check of original_inpt.storage_size != updated_inpt.storage_size,
                # Because the original_inpt might be a view of some larger tensor,
                # and updated_inpt is always densely packed.
                if not trace_joint and original_inpt.storage().size() != updated_inpt.storage().size():
                    original_inpt.resize_(updated_inpt.size())
                if meta.mutates_metadata and not meta.mutates_data:
                    if trace_joint:
                        assert isinstance(updated_inpt, TensorAlias)
                        updated_inpt = updated_inpt.alias
                    # We need to grab the size/stride/storage_offset from the compiled forward,
                    # and use that to mutate the metadata of the input
                    original_inpt.as_strided_(
                        updated_inpt.size(),
                        updated_inpt.stride(),
                        updated_inpt.storage_offset(),
                    )
                else:
                    if meta.mutates_data and meta.mutates_metadata:
                        original_inpt.as_strided_(
                            updated_inpt.size(),
                            updated_inpt.stride(),
                            updated_inpt.storage_offset(),
                        )
                    else:
                        assert meta.mutates_data
                    if meta.is_leaf and original_inpt.requires_grad:
                        # We can hit this situation in this case:
                        #   def f(x):
                        #       x.detach().mul_(2)
                        #       return x + 1
                        # AOTAutograd will see a mutation in the above case, and try to
                        # apply a copy_() here, in the epilogue.
                        # But if x required gradients, and is a leaf, then autograd
                        # will yell at us for trying to mutate it.
                        # However, it's only possible to end up in this scenario (like the above)
                        # if all of the mutations to the leaf input were non-autograd-tracking mutations
                        # (aka mutations under no_grad(), or on detached views).
                        # In that case, we fully want to hide the mutation from autograd, so detaching is ok.
                        original_inpt.detach().copy_(updated_inpt)
                    else:
                        original_inpt.copy_(updated_inpt)
        else:
            fw_outs = all_outs

        # Step 4: Manually regenerate any outputs that are aliased to inputs, instead of
        # compiling them.
        if runtime_metadata.num_outputs_aliased > 0:
            # The compiled forward also returned intermediate bases. We don't want to return them to the user.
            if runtime_metadata.num_intermediate_bases > 0:
                fw_outs_no_intermediate_bases = fw_outs[
                    : -runtime_metadata.num_intermediate_bases
                ]
                intermediate_bases = fw_outs[-runtime_metadata.num_intermediate_bases:]
            else:
                fw_outs_no_intermediate_bases = fw_outs
                intermediate_bases = []
            assert len(fw_outs_no_intermediate_bases) == len(runtime_metadata.output_info)

            fw_outs_including_aliases = []
            for i, (o, info) in enumerate(zip(
                fw_outs_no_intermediate_bases, runtime_metadata.output_info
            )):
                if info.output_type == OutputType.non_alias or info.output_type == OutputType.unsafe_view_alias:
                    fw_outs_including_aliases.append(o)
                    continue
                if trace_joint:
                    assert isinstance(o, TensorAlias)
                    o_ = o.alias
                else:
                    o_ = o
                o_grad = runtime_metadata.requires_grad_info[runtime_metadata.num_mutated_inputs + i]
                if info.output_type == OutputType.alias_of_input:
                    aliased_base_tensor = args[info.base_idx]
                    regenerated_out = gen_alias_from_base(aliased_base_tensor, o_, o_grad)
                    fw_outs_including_aliases.append(regenerated_out)
                    continue
                elif info.output_type == OutputType.is_input:
                    aliased_base_tensor = args[info.base_idx]
                    regenerated_out = aliased_base_tensor
                    fw_outs_including_aliases.append(regenerated_out)
                    continue
                elif info.output_type == OutputType.alias_of_intermediate:
                    base_tensor_list = intermediate_bases
                elif info.output_type == OutputType.alias_of_intermediate_save_as_output:
                    base_tensor_list = intermediate_bases
                else:
                    assert info.output_type == OutputType.alias_of_intermediate_base_is_user_output
                    base_tensor_list = fw_outs_no_intermediate_bases
                aliased_base_tensor = base_tensor_list[info.base_idx]
                # TODO: handle the custom autograd function case here.
                # We need a way to check whether a tensor came from a custom autograd fn from python,
                # AND a way to replay that custom view fn.
                regenerated_out = gen_alias_from_base(aliased_base_tensor, o_, o_grad)
                fw_outs_including_aliases.append(regenerated_out)
            ret_outs = fw_outs_including_aliases
        else:
            ret_outs = fw_outs

        if runtime_metadata.dynamic_outputs:
            for t, o in zip(ret_outs, runtime_metadata.output_info):
                if o.dynamic_dims is None:
                    continue
                if hasattr(t, '_dynamo_weak_dynamic_indices'):
                    t._dynamo_weak_dynamic_indices |= o.dynamic_dims
                else:
                    t._dynamo_weak_dynamic_indices = o.dynamic_dims.copy()

        return ret_outs
    return runtime_wrapper

# Calling convention: If we are running functionalized RNG, then outs consists
# of (user_outs, rng_offset)
def functionalized_rng_runtime_epilogue(metadata, outs, return_new_outs=True):
    if metadata.is_rng_op_functionalized:
        assert metadata.num_outputs_rng_offset == 1
        new_rng_offset = outs[-1]
        CUDARngStateHelper.set_new_offset(new_rng_offset)
        if return_new_outs:
            user_outs = outs[:-1]
            return user_outs
        else:
            return None
    return outs


def create_functionalized_rng_ops_wrapper(func, args, trace_joint=True):
    # Functionalization of rng ops changes the calling convention of the joint graph.
    # It goes from (primals, tangents) to (seed, offset, primals, tangents)
    # At runtime, we pass on the current seed and offset. This is hidden from
    # the user.
    fake_mode = detect_fake_mode()
    if fake_mode is None:
        fake_mode = nullcontext()

    def override_get_rng_state(device: Union[int, str, torch.device] = 'cuda'):
        out = PhiloxStateTracker.get_state_as_tensor()
        return out

    def override_set_rng_state(x, device: Union[int, str, torch.device] = 'cuda'):
        PhiloxStateTracker.set_state_from_tensor(x)

    def append_rng_offsets(args):
        if trace_joint:
            # args signature before: Tuple(fwd_outputs), Tuple(bwd_outputs)
            # args signature after: Tuple(fwd_outputs, new_fwd_rng_offset), Tuple(bwd_offset, new_bwd_rng_offset)
            return ((*args[0], PhiloxStateTracker.get_updated_fwd_offset()),
                    (*args[1], PhiloxStateTracker.get_updated_bwd_offset()))
        else:
            # args signature before: Tuple(fwd_outputs)
            # args signature after: Tuple(fwd_outputs, new_fwd_rng_offset)
            return (*args, PhiloxStateTracker.get_updated_fwd_offset())


    def traced_joint(primals, tangents, fwd_seed, fwd_base_offset, bwd_seed, bwd_base_offset):
        with patch("torch.cuda.get_rng_state", override_get_rng_state), patch("torch.cuda.set_rng_state", override_set_rng_state):
            return append_rng_offsets(func(primals, tangents))

    def traced_forward(*primals_fwd_seed_fwd_base_offset):
        # The signature is (*primals, seed, offset)
        with patch("torch.cuda.get_rng_state", override_get_rng_state), patch("torch.cuda.set_rng_state", override_set_rng_state):
            return append_rng_offsets(func(*primals_fwd_seed_fwd_base_offset[:-2]))

    if trace_joint:
        # Get the current seed and offset to setup tracing.
        fwd_seed, fwd_base_offset = CUDARngStateHelper.get_torch_state_as_tuple(fake_mode)
        bwd_seed, bwd_base_offset = CUDARngStateHelper.get_torch_state_as_tuple(fake_mode)
        PhiloxStateTracker.record_state(fwd_seed, fwd_base_offset, "forward")
        PhiloxStateTracker.record_state(bwd_seed, bwd_base_offset, "backward")
        return traced_joint, (*args, fwd_seed, fwd_base_offset, bwd_seed, bwd_base_offset)
    else:
        # Get the current seed and offset to setup tracing.
        fwd_seed, fwd_base_offset = CUDARngStateHelper.get_torch_state_as_tuple(fake_mode)
        PhiloxStateTracker.record_state(fwd_seed, fwd_base_offset, "forward")
        return traced_forward, (*args, fwd_seed, fwd_base_offset)

# Has the precondition that there
# are no duplicate arguments in flat_args (e.g., the same Tensor
# object never shows up twice.  However, two tensor inputs MAY alias
# the same storage, so long as they have separate TensorImpls.)
def aot_dispatch_autograd_graph(flat_fn, flat_args: List[Any], aot_config: AOTConfig, *, fw_metadata: ViewAndMutationMeta):
    # traced_tangents corresponds to the set of outputs in the traced forward that should get grad_outputs in the traced backward.
    # It includes outputs of the original forward, *and* any updated inputs due to input mutations.
    # However, it does *not* include any outputs that are aliases of inputs or intermediates, or any metadata-only input mutations.
    traced_tangents = pytree.tree_map(
        lambda x: x.detach().contiguous() if isinstance(x, Tensor) else x,
        fw_metadata.traced_tangents,
    )

    assert len(fw_metadata.requires_grad_info) == fw_metadata.num_mutated_inputs + fw_metadata.num_outputs
    joint_inputs = (flat_args, traced_tangents)

    fn_prepared_for_autograd = fn_prepped_for_autograd(
        flat_fn,
        fw_metadata,
    )
    joint_fn_to_trace = create_joint(fn_prepared_for_autograd, aot_config=aot_config)

    fx_g = create_functionalized_graph(
        joint_fn_to_trace,
        joint_inputs,
        meta=fw_metadata,
        aot_config=aot_config,
        trace_joint=True,
    )

    # There should be *NO* mutating ops in the graph at this point.
    assert_functional_graph(fx_g.graph)

    # Redudant with the check above, but worth having in case tracing introduced
    # a fake tensor. Unlikely.
    # See Note: [Fake Modules and AOTAutograd]
    torch._dynamo.utils.assert_no_fake_params_or_buffers(fx_g)
    fx_g.graph.eliminate_dead_code()
    fx_g.recompile()
    # TODO: in AOTAutograd, we create metadata like _indices_of_inps_to_detach to detect
    # when we need to manually detach() some inputs in the forward.
    # Higher order ops might eventually need to do the same.
    return fx_g

def aot_dispatch_autograd(flat_fn, flat_args: List[Any], aot_config: AOTConfig, *, fw_metadata: ViewAndMutationMeta):
    fx_g = aot_dispatch_autograd_graph(flat_fn, flat_args, aot_config, fw_metadata=fw_metadata)

    # Copied from aot_dispatch_autograd_graph.
    traced_tangents = pytree.tree_map(
        lambda x: x.detach().contiguous() if isinstance(x, Tensor) else x,
        fw_metadata.traced_tangents,
    )
    joint_inputs = (flat_args, traced_tangents)
    disable_amp = torch._C._is_any_autocast_enabled()

    if aot_config.enable_log:
        aot_joint_log.info("%s", lazy_format_graph_code("Joint graph", fx_g, aot_config.aot_id))

    with torch.no_grad():
        with track_graph_compiling(aot_config, "joint"):
            num_inner_fwd_outputs = (
                fw_metadata.num_mutated_inputs
                + fw_metadata.num_outputs
                + fw_metadata.num_intermediate_bases
                + fw_metadata.num_outputs_rng_offset
            )
            fw_module, bw_module = aot_config.partition_fn(
                fx_g, joint_inputs, num_fwd_outputs=num_inner_fwd_outputs
            )
            fw_outs = [n for n in fw_module.graph.nodes if n.op == "output"][0].args[0]
            # we only need to bookkeep the symints that are saved for bw, not any symints
            # the user forward might have returned in its own output
            fw_outs_saved_for_bw = fw_outs[num_inner_fwd_outputs:]
            symint_outs_saved_for_bw = [
                n for n in fw_outs_saved_for_bw if is_sym_node(n)
            ]
            fw_metadata.num_symints_saved_for_bw = len(symint_outs_saved_for_bw)
            _num_symints_saved_for_bw = len(symint_outs_saved_for_bw)

        # Note [Detaching inputs that never need gradients]
        # See https://github.com/pytorch/pytorch/issues/97745
        # Suppose we have a function like this that we want to compile:
        #
        # def f(x, y):
        #     return torch.mul(x, y.detach())
        #
        # What gradients should we compute for x and y?
        # By default, AOTAutograd will compute a gradient for **every** input that requires gradients,
        # and so we'll compute:
        #    x_grad_input = y
        #    y_grad_input = None
        # Does this preserve the semantics of eager mode?
        # Unfortunately, no.
        # Doing the above will cause autograd to **continue** to backprop the autograd tape
        # that was generated from constructing y.
        #
        # This is **different** from what would have happened in eager mode.
        # In eager mode, if we backprop through the output of this function, autograd will only traverse
        # the bit of the autograd tape corresponding to "x".
        # In particular, if a user had previously backpropped through y's autograd tape,
        # And then they try to backprop through the output of the above function,
        # then we'll hit the dreaded "Trying to backward through the graph a second time" error.
        #
        # You might think: If autograd sees that a gradient is None, shouldn't it stop early,
        # instead of continuing the backprop through the ancestors of that node in the graph?
        #
        # Autograd has two passes:
        # (1) a first pass that traverses the autograd graph and figures out which nodes need to be executed
        # (2) a second pass that actually goes ahead and executes each node when it becomes ready,
        #     propagating gradients
        # By the time we're executing a node and we see that it produces a None, the set of nodes to execute
        # is already locked-in.
        #
        # The fix: instead, we can recognize statically that the graph we're compiling will never contribute
        # gradients to y, and prevent autograd from trying to traverse y's autograd tape at all.
        # We can do this by manually detach'ing y before sending it through the `CompiledFunction`.
        #
        # Note that this solution is not bulletproof.
        # It's possible to construct a case where eager may or may not have have tried to autograd through y,
        # depending on the actual grad_outputs that were passed in during the backward.
        # There is no easy fix for this: the simplest fix would be to run with `retain_graph=True`,
        # allowing autograd to re-use the graph.
        #
        # An example of this case is:
        # def f(x):
        #     return x.detach() * 2, x * 3
        # If we were to only backprop through outs[0], in eager, we would stop
        # If we backward only on the first output, we shouldn't send a grad through x.
        # But the custom autograd function doesn't know that: it will materialize zero grads for x * 3
        # and we will end up with a zero grad at x.
        # If we later backprop through the second output, this will also require backprop'ing through x.
        # Meaning we'll need to use `retain_graph=True` to be able to backprop through x the second time.
        _indices_of_inps_to_detach = []
        bw_outs = [n for n in bw_module.graph.nodes if n.op == "output"][0].args[0]
        assert len(bw_outs) == len(fw_metadata.input_info) + fw_metadata.num_outputs_rng_offset
        for i, (bw_out) in enumerate(bw_outs):
            if bw_out is None:
                _indices_of_inps_to_detach.append(i)

        if aot_config.enable_log:
            aot_graphs_log.info("%s", lazy_format_graph_code("Forward graph", fw_module, aot_config.aot_id))
            aot_graphs_log.info("%s", lazy_format_graph_code("Backward graph", bw_module, aot_config.aot_id))

        with track_graph_compiling(aot_config, "forward"):
            adjusted_flat_args = flat_args
            if config.functionalize_rng_ops:
                # Update example inputs for the fw_compiler
                fake_mode = detect_fake_mode()
                seed, offset = CUDARngStateHelper.get_torch_state_as_tuple(fake_mode)
                adjusted_flat_args.extend([seed, offset])
                # We are not clearing flat_args here because
                # 1) There is a check in the the debug compiler at the end
                # 2) It does not matter as these are fake tensors

            if torch._guards.TracingContext.get():
                torch._guards.TracingContext.get().fw_metadata = fw_metadata

            with TracingContext.report_output_strides() as fwd_output_strides:
                compiled_fw_func = aot_config.fw_compiler(
                    fw_module, adjusted_flat_args
                )

        # NB: It's important to compile backwards ahead of time, as this may
        # add extra guards which we need to apply to the Dynamo cache at
        # forwards
        with track_graph_compiling(aot_config, "backward"):
            placeholder_list = fx_placeholder_vals(bw_module)

            forward_saved_for_backwards_strides = None
            if fwd_output_strides is not None:
                forward_saved_for_backwards_strides = fwd_output_strides[fw_metadata.tensors_saved_for_backwards_slice]

            # saved activations can have different stride to eager if
            # the compiler does layout optimization. We should restride the
            # tensor passed in for compiling the backward graph using the
            # saved tensor's stride.
            for i in range(len(placeholder_list)):
                ph_arg = placeholder_list[i]
                if not isinstance(ph_arg, torch.Tensor):
                    continue

                if forward_saved_for_backwards_strides is None:
                    continue

                real_stride = None
                # Per all_args calling convention
                j = i - len(symint_outs_saved_for_bw)
                if 0 <= j < len(forward_saved_for_backwards_strides):
                    real_stride = forward_saved_for_backwards_strides[j]
                if real_stride is None:
                    continue

                # Comparing ph_arg.stride() with real_stride directly may
                # cause dynamic dimensions in ph_arg being specialized to static
                # value. Using the hints to avoid that.
                if _get_hints(ph_arg.stride()) != real_stride:
                    # Note that here we use the stride of the real tensor to
                    # restride a FakeTensor. This does not cause trouble
                    # for dynamic shape since this code path only get
                    # executed if layout optimization is enabled. And we
                    # disable layout optimization for dynamic shape right
                    # now.
                    #
                    # A solution that decide stride order based on real
                    # tensor's stride and then apply that stride order to
                    # the FakeTensor does not work smoothly since some
                    # tensor's layout is not 'dense'. E.g. mixnet_l has a
                    # tensor with size [8, 64, 112, 112] and strides
                    # (2408448, 1, 21504, 192). The solution mentioned will
                    # decide a stride of (802816, 1, 7168, 64) for this
                    # tensor which is wrong.
                    placeholder_list[i] = ph_arg.as_strided(ph_arg.size(), real_stride)

            compiled_bw_func = None
            if len(symint_outs_saved_for_bw):
                context = torch._C._DisableAutocast if disable_amp else nullcontext
                with context():
                    try:
                        compiled_bw_func = aot_config.bw_compiler(
                            bw_module, placeholder_list
                        )
                    except Exception:
                        log.warning(
                            "failed to eagerly compile backwards for dynamic, suppressing in case backwards not needed",
                            exc_info=True
                        )

    saved_context = TracingContext.get()

    class CompiledFunction(torch.autograd.Function):
        compiled_fw = compiled_fw_func
        compiled_bw = compiled_bw_func
        metadata = fw_metadata
        num_symints_saved_for_bw = _num_symints_saved_for_bw

        @staticmethod
        def _compiled_autograd_key(ctx):
            return (aot_config.aot_id, *ctx.symints)

        @staticmethod
        def forward(ctx, *deduped_flat_tensor_args):
            args = deduped_flat_tensor_args
            if CompiledFunction.metadata.is_rng_op_functionalized:
                # Add the seed and offset to args
                seed, offset = CUDARngStateHelper.get_torch_state_as_tuple()
                args = (*args, seed, offset)
            # There is a pretty complicated calling convention around what the compiled fw returns.
            # The full list of outputs and their relative order is:
            # (*mutated_inputs, *fw_outs, *fw_intermediate_bases, *saved_tensors, *saved_symints)
            # - Note that in the synthetic bases case, mutated_inputs will correspond to an updated version
            #   of the original view, and not the synthetic base
            fw_outs = call_func_with_args(
                CompiledFunction.compiled_fw,
                args,
                disable_amp=disable_amp,
            )

            num_outputs = CompiledFunction.metadata.num_outputs
            num_outputs_aliased = CompiledFunction.metadata.num_outputs_aliased
            num_intermediate_bases = CompiledFunction.metadata.num_intermediate_bases
            num_symints_saved_for_bw = CompiledFunction.num_symints_saved_for_bw
            num_mutated_inputs = CompiledFunction.metadata.num_mutated_inputs
            num_mutated_metadata_only_inputs = (
                CompiledFunction.metadata.num_mutated_metadata_only_inputs
            )
            num_forward_returns = CompiledFunction.metadata.num_forward_returns
            num_forward = CompiledFunction.metadata.num_forward

            assert num_forward_returns == len(
                CompiledFunction.metadata.requires_grad_info
            ) + num_intermediate_bases

            # Partitioners must put symint arguments at the end separate from tensor arguments
            tensors_saved_for_backwards = fw_outs[
                CompiledFunction.metadata.tensors_saved_for_backwards_slice
            ]
            assert all(
                isinstance(x, torch.Tensor) for x in tensors_saved_for_backwards
            )
            # See Note [Detaching saved tensors in AOTAutograd]
            ctx.save_for_backward(*(x.detach() if x._is_view() else x for x in tensors_saved_for_backwards))
            symint_outs = fw_outs[CompiledFunction.metadata.symints_saved_for_backwards_slice]
            assert all(
                isinstance(x, (int, float, torch.SymInt, torch.SymFloat))
                for x in symint_outs
            ), str([type(x) for x in symint_outs])
            ctx.symints = symint_outs

            raw_returns = fw_outs[0:num_forward_returns]

            # Wrap all autograd.Function.forward() outputs that are aliases
            # so that autograd.Function doesn't treat them as tensors
            if num_mutated_metadata_only_inputs > 0:
                for i, idx in enumerate(
                    CompiledFunction.metadata.mutated_inp_indices
                ):
                    # We could make this faster by only looping over inputs with metadata-only mutations
                    # (instead of looping over inputs with either data or metadata mutations), but there shouldn't be many.
                    info = CompiledFunction.metadata.input_info[idx]
                    if info.mutates_metadata and not info.mutates_data:
                        raw_returns[i] = TensorAlias(raw_returns[i])

                if config.debug_assert:
                    user_mutated_inputs_raw = raw_returns[0:num_mutated_inputs]
                    mut_inp_infos = [
                        x for x in CompiledFunction.metadata.input_info if x.mutates_data or x.mutates_metadata
                    ]
                    assert len(user_mutated_inputs_raw) == len(mut_inp_infos)

            if CompiledFunction.metadata.num_unsafe_view_outputs > 0:
                for idx in CompiledFunction.metadata.unsafe_view_out_indices:
                    raw_return_idx = num_mutated_inputs + idx
                    o = raw_returns[raw_return_idx]
                    raw_returns[raw_return_idx] = torch.ops.aten._unsafe_view(o, o.shape)

            if num_outputs_aliased > 0:
                for idx in CompiledFunction.metadata.aliased_out_indices:
                    raw_return_idx = num_mutated_inputs + idx
                    raw_returns[raw_return_idx] = TensorAlias(raw_returns[raw_return_idx])

                if config.debug_assert:
                    intermediates_raw = raw_returns[num_mutated_inputs + num_outputs:]
                    assert not any(isinstance(x, TensorAlias) for x in intermediates_raw)

            # invariant: intermediate bases always require gradients, so we don't have to
            # consider marking them as non-differentiable.
            raw_returns_not_including_intermediate_bases = raw_returns[:num_mutated_inputs + num_outputs]
            fw_outs_not_requiring_grad = [
                x
                for (i, x) in enumerate(raw_returns_not_including_intermediate_bases)
                if isinstance(x, torch.Tensor)
                and not CompiledFunction.metadata.requires_grad_info[i]
            ]
            ctx.mark_non_differentiable(*fw_outs_not_requiring_grad)

            functionalized_rng_runtime_epilogue(
                CompiledFunction.metadata,
                fw_outs[num_forward_returns:num_forward],
                return_new_outs=False
            )
            return tuple(raw_returns)

        @staticmethod
        def backward(ctx, *flat_args):
            # Calling convention: we expect a grad_out passed to the backward:
            # - for every output of the fw that does *not* alias an input or graph intermediate
            # - for every updated_input generated by the fw that does *not* alias an input (aka only data-mutations)
            # - for every graph intermediate that we need to use to generate an output later.
            # The other outputs in the autograd.Function.forward that do *not* show up in the backward include:
            # - outputs that alias inputs or graph intermediates
            # - updated inputs due to metadata-only mutations.
            # We need to return them in the forward, but ensure that they all do not get gradients in the backward,
            # and we filter them out here before passing the remaining grad_outputs into the compiled backward.
            num_mutated_inps = CompiledFunction.metadata.num_mutated_inputs
            num_intermediate_bases = CompiledFunction.metadata.num_intermediate_bases
            expected_grad_outs = (
                CompiledFunction.metadata.num_outputs + num_mutated_inps + num_intermediate_bases
            )

            assert len(flat_args) == expected_grad_outs
            out_info = CompiledFunction.metadata.output_info
            if (
                CompiledFunction.metadata.num_mutated_metadata_only_inputs > 0
                or CompiledFunction.metadata.num_outputs_aliased > 0
            ):
                inp_tangents, out_tangents, intermediate_base_tangents = (
                    flat_args[0:num_mutated_inps],
                    flat_args[num_mutated_inps:num_mutated_inps + CompiledFunction.metadata.num_outputs],
                    flat_args[num_mutated_inps + CompiledFunction.metadata.num_outputs:],
                )
                # input_info contains info on *every* input,
                # But in the backward(), we are only given grad outputs for every mutated input.
                # We then need to filter out the grad outputs that correspond to metadata-only mutations.
                mutated_inp_indices = CompiledFunction.metadata.mutated_inp_indices
                input_info = CompiledFunction.metadata.input_info
                assert len(inp_tangents) == len(mutated_inp_indices)
                inp_tangents_filtered = [
                    x
                    for x, info_idx in zip(inp_tangents, mutated_inp_indices)
                    if input_info[info_idx].mutates_data
                ]
                # We also need to filter out grad outputs that correspond to outputs aliasing inputs/intermediates
                out_tangents_filtered = [
                    x
                    for x, info in zip(out_tangents, out_info)
                    if (info.output_type == OutputType.non_alias or info.output_type == OutputType.unsafe_view_alias)
                    and issubclass(info.raw_type, torch.Tensor)
                ]
                # intermediate bases always require gradients, and always participate in the backward graph.
                flat_bw_args = itertools.chain(inp_tangents_filtered, out_tangents_filtered, intermediate_base_tangents)

                # sanity asserts
                # metadata_only_inps = [
                #     x for x, info_idx in zip(inp_tangents, mutated_inp_indices)
                #     if not input_info[info_idx].mutates_data
                # ]
                # aliased_outputs = [
                #     x for x, info in zip(out_tangents, out_info) if info.output_type != OutputType.non_alias]
                # assert all(x is None for x in metadata_only_inps)
                # assert all(x is None for x in aliased_outputs)
            else:
                # filter out non-tensor grad_outputs (aka due to ints being returned as outputs in the forward)
                num_mutated_inps = CompiledFunction.metadata.num_mutated_inputs
                mutated_inp_args = flat_args[:num_mutated_inps] if num_mutated_inps > 0 else []
                user_tangents = flat_args[num_mutated_inps:]
                assert len(user_tangents) == len(out_info)
                filtered_user_tangents = [x for x, info in zip(user_tangents, out_info) if issubclass(info.raw_type, torch.Tensor)]
                flat_bw_args = tuple(mutated_inp_args) + tuple(filtered_user_tangents)

            contiguous_args = [
                t.contiguous() if torch.is_tensor(t) else t for t in flat_bw_args
            ]

            rng_args = []
            if CompiledFunction.metadata.is_rng_op_functionalized:
                # Add the seed and offset to args
                rng_args = CUDARngStateHelper.get_torch_state_as_tuple()

            all_args = [
                *ctx.symints,
                *ctx.saved_tensors,
                *contiguous_args,
                *rng_args
            ]
            del contiguous_args

            def call_compiled_backward():
<<<<<<< HEAD
                if ctx._is_compiled_autograd_tracing():
                    # For compiled autograd, run raw FX graph so that it can be inlined into the larger graph
                    symints = ctx._get_compiled_autograd_symints()
                    assert len(symints) == len(ctx.symints)
                    all_args[:len(symints)] = symints
                    context = torch._C._DisableAutocast if disable_amp else nullcontext
                    with context():
                        out = normalize_as_list(bw_module(*all_args))
                    out = functionalized_rng_runtime_epilogue(CompiledFunction.metadata, out)
                    return tuple(out)

=======
                ctx.maybe_clear_saved_tensors()
>>>>>>> 8d178a9f
                if CompiledFunction.compiled_bw is None:
                    context = torch._C._DisableAutocast if disable_amp else nullcontext
                    with tracing(saved_context), context(), track_graph_compiling(aot_config, "backward"):
                        CompiledFunction.compiled_bw = aot_config.bw_compiler(
                            bw_module, placeholder_list
                        )

                out = call_func_with_args(
                    CompiledFunction.compiled_bw,
                    all_args,
                    steal_args=True,
                    disable_amp=disable_amp,
                )

                out = functionalized_rng_runtime_epilogue(CompiledFunction.metadata, out)
                return tuple(out)

            if torch.is_grad_enabled() and any(t.requires_grad for t in all_args if isinstance(t, torch.Tensor)):
                # Ensure that the graph is connected, and error if double backward is performed.
                # See comment for why once_differentiable is not sufficient:
                # https://github.com/pytorch/pytorch/pull/92348/files#r1072962107
                class CompiledFunctionBackward(torch.autograd.Function):
                    @staticmethod
                    def forward(ctx, *unused_args):
                        return call_compiled_backward()

                    @staticmethod
                    def backward(ctx, *args):
                        raise RuntimeError("torch.compile with aot_autograd does not currently support double backward")

                CompiledFunctionBackward._compiled_autograd_key = CompiledFunction._compiled_autograd_key

                # Pass args even though they're unused, so that the graph is built
                out = CompiledFunctionBackward.apply(*all_args)
            else:
                out = call_compiled_backward()
            return out

    compiled_function = create_runtime_wrapper(
        CompiledFunction.apply,
        runtime_metadata=fw_metadata,
        indices_of_inps_to_detach=_indices_of_inps_to_detach,
        trace_joint=True,
        keep_input_mutations=False,
        disable_amp=disable_amp
    )

    if not config.debug_assert:
        return compiled_function

    flat_requires_grad = [
        a.requires_grad if isinstance(a, Tensor) else None for a in flat_args
    ]

    @wraps(compiled_function)
    def debug_compiled_function(*args):
        # TODO: Check aliasing relationships
        # TODO: Check strides for metadata mutation
        # (NB: ideally, this logic is factored out of this function and
        # you move these debug checks there)

        # Check requires grad.  Bad case is when we compiled with
        # requires_grad = False, but input requires_grad = True
        # (vice versa is OK; we compute a gradient and then throw
        # it away when it hits the input.)
        for i, a in enumerate(args):
            can_require_grad = flat_requires_grad[i]
            if can_require_grad is None:
                assert not isinstance(a, Tensor)
            elif not can_require_grad:
                assert not a.requires_grad, format_guard_bug_msg(
                    aot_config,
                    f"{describe_input(i, aot_config)} would not require grad",
                )

        return compiled_function(*args)

    return debug_compiled_function


@dynamo_timed
def create_aot_dispatcher_function(
    flat_fn, flat_args: List[Any], aot_config: AOTConfig
):
    """
    Traces the forward and backward graphs of the attr:`flat_fn` to generate a
    joint graph. The joint graph is an Fx graph with Aten ops. Please refer to
    the tracing mechanism to understand the graph capturing details.

    The joint graph is then passed through attr:`partition_fn` to isolate the
    forward and backward portions, which are then respectively compiled via the
    provided attr:`fw_compiler` and attr:`bw_compiler`.

    The resulting compiled forward and backward graphs are then wrapped up in a
    ``torch.autograd.Function`` object.

    The calling convention here is that the first aot_config.num_params_buffers
    inputs in flat_args are parameters and buffers, and the rest are inputs.

    We use this to assume that parameters/buffer's shapes don't change.

    Note: this function is used both by aot_function and aot_export (controlled by aot_config.is_export)
        When aot_config.is_export is True, we return an FX graph + metadata
        When aot_config.is_export is False, we return an ordinary runtime function
    """

    # This is the main entry point.
    # TODO: Chillee argues that dynamo itself should pass in fake tensors to
    # the list of arguments when compiling; at the moment we do not do this

    if aot_config.decompositions is None:
        aot_config.decompositions = {}


    aot_config.decompositions = {
        **aot_autograd_decompositions,
        **aot_config.decompositions,
    }

    if config.functionalize_rng_ops:
        # Update the decompositions with functionalized random decompositions
        aot_config.decompositions = {
            **rng_decompositions,
            **aot_config.decompositions,
        }

    # Check flat_args to see if they're already fake.  If so, use that fake
    # mode instead.

    fake_mode = detect_fake_mode(flat_args)
    if fake_mode is None:
        shape_env = ShapeEnv() if aot_config.dynamic_shapes else None
        fake_mode = FakeTensorMode(shape_env=shape_env)
    else:
        shape_env = fake_mode.shape_env

    python_dispatcher_mode = (
        enable_python_dispatcher() if shape_env is not None else nullcontext()
    )

    with torch.autograd.set_multithreading_enabled(
        False
    ), preserve_rng_state(), fake_mode, python_dispatcher_mode, PhiloxStateTracker():

        def process_inputs(flat_args):
            def convert(idx, x):
                if shape_env is not None:
                    from torch._dynamo.source import ConstantSource
                    if isinstance(x, int):
                        source = ConstantSource(f"sym_{idx}")
                        return shape_env.create_symintnode(
                            shape_env.create_symbol(x, source),
                            hint=x,
                            source=source
                        )
                if not isinstance(x, torch.Tensor):
                    return x
                if isinstance(x, FakeTensor):
                    assert x.fake_mode is fake_mode
                    return x
                # TODO: Ensure that this codepath is never exercised from
                # Dynamo
                if (
                    idx < aot_config.num_params_buffers
                    and config.static_weight_shapes
                ):
                    return fake_mode.from_tensor(x, static_shapes=True)
                return fake_mode.from_tensor(x, static_shapes=False)

            return [convert(idx, x) for idx, x in enumerate(flat_args)]

        fake_flat_args = process_inputs(flat_args)

        needs_autograd = (
            any(x.requires_grad for x in fake_flat_args if isinstance(x, Tensor))
            and torch.is_grad_enabled()
        )

        with enable_python_dispatcher():
            # Patch set_rng_state as set_rng_state with fake tensors is
            # nonsensical. This does not affect the collection of metadata.
            with patch("torch.cuda.set_rng_state", lambda *args: None):
                fw_metadata = run_functionalized_fw_and_collect_metadata(
                    flat_fn,
                    keep_input_mutations=aot_config.keep_inference_input_mutations and not needs_autograd,
                )(*fake_flat_args)

        if aot_config.is_export:
            # aot_export: ban input metadata mutations for now to keep shared code paths simpler.
            # Keeping .resize_() in the graph will require some work
            # Allowing it but keeping the graph functional will require some calling convention changes.
            if len([x for x in fw_metadata.input_info if x.mutates_metadata]) != 0:
                raise RuntimeError(f"""\
Found an input that received a metadata mutation, through e.g. a call to `.resize_()` or `.transpose_()`.
This is currently banned in the aot_export workflow. If you need this functionality, please file a github issue.

fw_metadata={str(fw_metadata)}""")
            # In export, banning data mutations on inputs that require grad for now.
            # This should be rare, and is tricky to get right. When we trace the backward,
            # we currently trace with autograd.grad instead of .backward(), which makes it difficult
            # to ensure that we run autograd all the way through the input **before** it saw the mutation.
            if len([x for x in fw_metadata.requires_grad_info[:fw_metadata.num_mutated_inputs] if x]) != 0:
                raise RuntimeError(f"""\
Found a graph input that requires gradients, and received a mutation.
This is currently banned in the aot_export workflow. If you need this functionality, please file a github issue.

fw_metadata={str(fw_metadata)}""")

            # Need to decide on a strategy for functionalized RNG: toggling via global config seems bad,
            # and turning it on will require a non-trivial calling convention change for any export runtime.
            if config.functionalize_rng_ops:
                raise RuntimeError("""\
Functionalized RNG is not currently supported in the aot_export workflow. Please file a github issue,
or otherwise set torch._functorch.config.functionalize_rng_ops = False.""")

        # crappy version of dispatcher
        # TODO: Do this properly
        if needs_autograd:
            # For now, aot_dispatch_autograd knows to explicitly return a graph
            # when run with export, and an opaque callable otherwise.
            # In theory we could factor these out, but I wanted to let the dust
            # settle on how functionalized rng fits into export first.
            compiler_fn = aot_dispatch_autograd_graph if aot_config.is_export else aot_dispatch_autograd
        else:
            # aot_dispatch_base_graph contains only the "graph bits", while aot_dispatch_base
            # includes some extra work around handling a runtime epilogue.
            compiler_fn = aot_dispatch_base_graph if aot_config.is_export else aot_dispatch_base

        compiler_fn = partial(aot_wrapper_synthetic_base, compiler_fn=compiler_fn, needs_autograd=needs_autograd)
        compiler_fn = partial(aot_wrapper_dedupe, compiler_fn=compiler_fn)
        # You can put more passes here

        compiled_fn = compiler_fn(flat_fn, fake_flat_args, aot_config, fw_metadata=fw_metadata)
        if aot_config.is_export:

            mutated_user_inp_locs = [
                idx - aot_config.num_params_buffers
                for idx in fw_metadata.mutated_inp_indices
                if idx >= aot_config.num_params_buffers
            ]
            if len(mutated_user_inp_locs) > 0:
                raise RuntimeError(f"""
Found following user inputs located at {mutated_user_inp_locs} are mutated. This is currently banned in the aot_export workflow.
If you need this functionality, please file a github issue.

fw_metadata={str(fw_metadata)}""")

            # During export, we don't get back a callable - we get back the raw fx graph
            # (either a joint or an inference-only graph)
            assert isinstance(compiled_fn, torch.fx.GraphModule)
            return compiled_fn, fw_metadata

        if not hasattr(compiled_fn, "_boxed_call"):
            compiled_fn = make_boxed_func(compiled_fn)

        return compiled_fn


# Inspired by autodidax (thanks!)
class PytreeThunk:
    spec = None
    # These are some kinda dumb microoptimizations that save about 3-4 us of overhead.
    is_simple = (
        None  # if the output spec is a tuple/list, we won't bother unflattening it.
    )
    is_really_simple = None  # if the output spec is a LeafSpec

    def set(self, spec):
        assert self.spec is None or self.spec == spec
        self.spec = spec
        if type(self.spec) in [tuple, list] and all(
            isinstance(i, pytree.LeafSpec) for i in spec.children_specs
        ):
            self.is_simple = True
        if isinstance(self.spec, pytree.LeafSpec):
            self.is_really_simple = True

    def unflatten(self, x):
        if self.is_really_simple:
            return x[0]
        if self.is_simple:
            return x
        return pytree.tree_unflatten(x, self.spec)


def create_functional_call(mod, params_spec, params_len):
    # Redudant with dynamo, but worth having in case this gets invoked elsewhere.
    # https://github.com/pytorch/pytorch/issues/103569

    def functional_call(*args, **kwargs):
        with stateless._reparametrize_module(
            mod, pytree.tree_unflatten(args[:params_len], params_spec)
        ):
            if isinstance(mod, torch.fx.GraphModule):
                with fx_traceback.preserve_node_meta(), warnings.catch_warnings():
                    warnings.filterwarnings(
                        "ignore", "Anomaly Detection has been enabled."
                    )
                    with torch.autograd.detect_anomaly(check_nan=False):
                        out = Interpreter(mod).run(*args[params_len:], **kwargs)
            else:
                out = mod(*args[params_len:], **kwargs)

        if not isinstance(out, (tuple, list)):
            raise RuntimeError(
                "Graph output must be a tuple(). This is so that we can avoid "
                "pytree processing of the ouputs. Please change the module to "
                "have tuple outputs or use aot_module instead."
            )
        return out
    return functional_call

# Creates a function that returns flattened inputs and outputs
# Also returns the output tree spec, which is needed to recover the "unflattened"
# output tree structure later.
def create_tree_flattened_fn(fn, args, kwargs=None) -> Tuple[Callable, PytreeThunk]:
    if kwargs is None:
        kwargs = {}
    # Save the args_spec for flat_tensor_args to unflatten while tracing
    _, tensor_args_spec = pytree.tree_flatten((args, kwargs))
    out_spec = PytreeThunk()

    def flat_fn(*flat_args):
        # The input are flattened tensor args. Prepare the args in the
        # order that original function expects. Add static args as well.
        # They will appear as tensor constants in the traced graph.
        nonlocal out_spec
        args, kwargs = pytree.tree_unflatten(flat_args, tensor_args_spec)
        tree_out = fn(*args, **kwargs)
        flat_out, spec = pytree.tree_flatten(tree_out)
        for i in flat_out:
            is_known_type = False
            for j in KNOWN_TYPES:
                if isinstance(i, j):
                    is_known_type = True
                    break
            if not is_known_type:
                raise RuntimeError(
                    f"Found {type(i)} in output, which is not a known type. "
                    "If this type holds tensors, you need to register a pytree for it. "
                    "See https://github.com/pytorch/functorch/issues/475 for a brief "
                    "explanation why. If you don't need to register a pytree, please "
                    "leave a comment explaining your use case and we'll make this more "
                    "ergonomic to deal with"
                )
        out_spec.set(spec)
        return flat_out
    return flat_fn, out_spec

def _graph_input_names(gm):
    return [node.name for node in gm.graph.nodes if node.op == "placeholder"]


def _graph_output_names(gm):
    output_node = next(iter(reversed(gm.graph.nodes)))
    assert output_node.op == "output" and len(output_node.args) == 1
    return_args = output_node.args[0]
    return [getattr(return_arg, "name", None) for return_arg in return_args]


def create_graph_signature(
    fx_g: torch.fx.GraphModule,
    fw_metadata: ViewAndMutationMeta,
    in_spec: pytree.TreeSpec,
    out_spec: pytree.TreeSpec,
    *,
    user_args_flat: List[torch.Tensor],
    params_and_buffers_flat: List[torch.Tensor],
    param_names: List[str],
    buffer_names: List[str],
    trace_joint: bool,
    num_user_fw_outs: Optional[int],
    loss_index: Optional[int],
) -> GraphSignature:

    # Retrieve graph input names
    graph_input_names = _graph_input_names(fx_g)
    # Retrieve graph output names
    graph_output_names = _graph_output_names(fx_g)

    num_params_buffers = len(param_names) + len(buffer_names)
    # We have enough restrictions on the graph (no de-duping, synthetic bases, etc),
    # Such that # graph inps = # user inps + # params + # buffers
    num_user_args = len(graph_input_names) - num_params_buffers

    if trace_joint:
        assert num_user_fw_outs is not None
        num_fw_outs = num_user_fw_outs + fw_metadata.num_mutated_inputs
        backward_output_names = graph_output_names[num_fw_outs:]

        grad_index = itertools.count(0)
        gradients_to_parameters = {
            backward_output_names[next(grad_index)]: param_names[i]
            for i, param in enumerate(params_and_buffers_flat)
            if param.requires_grad
        }

        gradients_to_user_inputs = {
            backward_output_names[next(grad_index)]: graph_input_names[i + len(params_and_buffers_flat)]
            for i, user_input in enumerate(user_args_flat)
            if user_input.requires_grad
        }

        assert len(gradients_to_parameters) + len(gradients_to_user_inputs) == len(
            backward_output_names
        )

        # Check that we have fully accounted for all graph outputs
        backward_signature = BackwardSignature(
            gradients_to_parameters,
            gradients_to_user_inputs,
            graph_output_names[loss_index],
        )
    else:
        backward_signature = None
        num_user_fw_outs = len(graph_output_names) - fw_metadata.num_mutated_inputs

    return GraphSignature.from_tracing_metadata(
        in_spec=in_spec,
        out_spec=out_spec,
        graph_input_names=graph_input_names,
        graph_output_names=graph_output_names,
        view_mutation_metadata=fw_metadata,
        named_parameters=param_names,
        named_buffers=buffer_names,
        num_user_inputs=num_user_args,
        num_user_outputs=num_user_fw_outs,
        loss_index=loss_index,
        backward_signature=backward_signature,
    )

def aot_function(
    fn: Callable,
    fw_compiler: Callable,
    bw_compiler: Optional[Callable] = None,
    partition_fn: Callable = default_partition,
    decompositions: Optional[Dict] = None,
    num_params_buffers: int = 0,
    keep_inference_input_mutations: bool = False,
    inference_compiler: Optional[Callable] = None,
    *,
    # Whether or not to trace with dynamic shapes
    dynamic=False,
    enable_log=True,
) -> Callable:
    """
    Traces the forward and backward graph of :attr:`fn` using torch dispatch
    mechanism, and then compiles the generated forward and backward graphs
    through :attr:`fw_compiler` and :attr:`bw_compiler`.

    :func:`aot_function` traces the forward and backward graph ahead of time,
    and generates a joint forward and backward graph.  :attr:`partition_fn` is
    then used to separate out forward and backward graphs. The partitioner
    function can be used to perform optimizations such as recomputation. One can
    set `decompositions` dictionary to decompose the operators into a sequence
    of core or simpler operators supported by the backend compilers.

    .. warning::
        This API is experimental and likely to change.

    Args:
        fn (Callable): A Python function that takes one ore more arguments. Must
            return one or more Tensors.
        fw_compiler (Callable): A Python function that accepts an Fx graph with
            Aten ops and input args, and returns a Callable that semantically is
            equivalent to the input Fx graph.
        bw_compiler (Optional[Callable]): A Python function that accepts an
            Fx graph with Aten ops and input args, and returns a Callable that
            semantically is equivalent to the input Fx graph.  Default: None
            (when None, it defaults to the :attr:`fw_compiler`)
        partition_fn (Callable): A Python function that takes a joint forward
            and backward graph, and partitions it into separate forward and
            backward graphs.
        decompositions (Dict): A dictionary to define the decomposition of
            larger Aten ops into simpler or core Aten ops.
        inference_compiler (Optional[Callable]): A Python function that accepts an
            Fx graph with Aten ops and input args, and returns a Callable that
            semantically is equivalent to the input Fx graph. inference_compiler is invoked
            if no autograd is needed. Default: None
            (when None, it defaults to the :attr:`fw_compiler`)
    Returns:
        Returns a ``Callable`` that retains the eager behavior of the original
        :attr:`fn`, but with forward and backward graph compiled via
        :attr:`fw_compile` and :attr:`bw_compile`.

    A simple example usage of :func:`aot_function` is as follows. This example
    will print the forward and backward graphs of the function ``fn``

        >>> fn = lambda x : x.sin().cos()
        >>> def print_compile_fn(fx_module, args):
        >>>     print(fx_module)
        >>>     return fx_module
        >>> aot_fn = aot_function(fn, print_compile_fn)
        >>> x = torch.randn(4, 5, requires_grad=True)
        >>> aot_fn(x)
    """

    if bw_compiler is None:
        bw_compiler = fw_compiler
    if inference_compiler is None:
        inference_compiler = fw_compiler
    aot_config = AOTConfig(
        fw_compiler=fw_compiler,
        bw_compiler=bw_compiler,
        inference_compiler=fw_compiler,
        partition_fn=partition_fn,
        decompositions=decompositions,
        num_params_buffers=num_params_buffers,
        aot_id=next(AOT_COUNTER),
        keep_inference_input_mutations=keep_inference_input_mutations,
        dynamic_shapes=dynamic,
        aot_autograd_arg_pos_to_source=None,
        is_export=False,
        no_tangents=False,
        enable_log=enable_log,
    )
    cached_res = None

    @wraps(fn)
    def returned_function(*args, **kwargs):
        nonlocal cached_res
        # Now flatten the tensor args
        flat_args, _ = pytree.tree_flatten((args, kwargs))

        # Compile the function and save it in the cache
        if cached_res is None:
            flat_fn, out_spec = create_tree_flattened_fn(fn, args, kwargs)

            compiled_fn = create_aot_dispatcher_function(
                flat_fn,
                flat_args,
                aot_config,
            )
            cached_res = (compiled_fn, out_spec)

        cached_fn, out_spec = cached_res
        out = cached_fn(flat_args)
        return out_spec.unflatten(out)

    return returned_function


def aot_module(mod: nn.Module, *args, **kwargs) -> nn.Module:
    """
    Traces the forward and backward graph of :attr:`mod` using torch dispatch
    tracing mechanism. It is wrapper function, that underneath uses
    :func:`aot_function` to perform tracing and compilation.

    :func:`aot_module` lifts the parameters and buffers of ``nn.Module`` as inputs
    to a new callable which is then compiled through :func:`aot_function`.

    .. warning::
        This API is experimental and likely to change.

    Args:
        mod (Callable): A ``nn.Module`` module.
        args : args to be passed to :func:`aot_function`
        kwargs : kwargs to be passed to :func:`aot_function`

    Returns:
        Returns a ``nn.Module`` that retains the eager behavior of the original
        :attr:`mod`, but with forward and backward graph compiled.

    """
    # See Note: [Fake Modules and AOTAutograd]
    torch._dynamo.utils.assert_no_fake_params_or_buffers(mod)

    def functional_call(named_params, named_buffers, *args, **kwargs):
        params_and_buffers = {**named_params, **named_buffers}
        return torch.func.functional_call(mod, params_and_buffers, args, kwargs)

    named_params = dict(mod.named_parameters(remove_duplicate=False))
    named_buffers = dict(mod.named_buffers(remove_duplicate=False))
    num_params_buffers = len(named_params) + len(named_buffers)
    compiled_f = aot_function(
        functional_call, num_params_buffers=num_params_buffers, *args, **kwargs
    )

    class AOTModule(nn.Module):
        def __init__(self):
            super().__init__()
            self.orig_module = mod

        def forward(self, *args, **kwargs):
            return compiled_f(
                named_params,
                named_buffers,
                *args,
                **kwargs,
            )

    return AOTModule()


def aot_module_simplified(
    mod: nn.Module,
    args,
    fw_compiler: Callable,
    bw_compiler: Optional[Callable] = None,
    partition_fn: Callable = default_partition,
    decompositions: Optional[Dict] = None,
    keep_inference_input_mutations=False,
    inference_compiler: Optional[Callable] = None,
) -> nn.Module:
    """
    This is the simplified or low overhead version of aot_module. For frontends
    like TorchDynamo, the input functions/modules to AOT are static and have
    unpacked inputs/outputs. This gives us an opportunity to remove the
        (1) pytree overhead to parse inputs/outputs,
        (2) AOT Autograd cache,
        (3) Reading of params/buffers in every forward call

    :func:`aot_module_simplified` removes these overheads.
    """

    params = {
        **dict(mod.named_parameters(remove_duplicate=False)),
        **dict(mod.named_buffers(remove_duplicate=False)),
    }
    params_flat, params_spec = pytree.tree_flatten(params)
    params_flat = list(params_flat)
    params_len = len(params_flat)

    functional_call = create_functional_call(mod, params_spec, params_len)

    if bw_compiler is None:
        bw_compiler = fw_compiler
    if inference_compiler is None:
        inference_compiler = fw_compiler

    seen_sources = set()

    full_args = []
    # First, the params
    full_args.extend(params_flat)

    if torch._guards.TracingContext.get():
        torch._guards.TracingContext.get().params_flat = params_flat

    aot_autograd_arg_pos_to_source = None
    # Then, the params 1:1 mapped sources, if relevant.
    if hasattr(mod, "_param_name_to_source"):
        aot_autograd_arg_pos_to_source = []
        # We now know this came from dynamo, and (1) we care about guards,
        # so setting up aot_autograd_arg_pos_to_source for downstream dedup guards
        # can now be done safely. (2) Dynamo logic protects the 1:1 sizing below.
        for name in params.keys():
            assert name in mod._param_name_to_source, f"{name} not found."
            source = mod._param_name_to_source[name]
            assert source not in seen_sources, source
            seen_sources.add(source)
            aot_autograd_arg_pos_to_source.append(source)

    # Next, the input args
    full_args.extend(args)

    if hasattr(mod, "graph"):
        # Non dynamo entrypoints can get to here...
        for i, node in enumerate(mod.graph.nodes):
            if node.op == "placeholder":
                if hasattr(node, "_dynamo_source"):
                    # ... but not here!
                    if aot_autograd_arg_pos_to_source is None:
                        aot_autograd_arg_pos_to_source = []
                    source = node._dynamo_source
                    assert source not in seen_sources, source
                    seen_sources.add(source)
                    aot_autograd_arg_pos_to_source.append(source)

    if aot_autograd_arg_pos_to_source is not None:
        assert len(full_args) == len(aot_autograd_arg_pos_to_source)

    dynamic_shapes = False
    for x in full_args:
        if isinstance(x, FakeTensor):
            dynamic_shapes = x.fake_mode.shape_env is not None
            break

    aot_config = AOTConfig(
        fw_compiler=fw_compiler,
        bw_compiler=bw_compiler,
        inference_compiler=inference_compiler,
        partition_fn=partition_fn,
        decompositions=decompositions,
        num_params_buffers=params_len,
        aot_id=next(AOT_COUNTER),
        keep_inference_input_mutations=keep_inference_input_mutations,
        dynamic_shapes=dynamic_shapes,
        aot_autograd_arg_pos_to_source=aot_autograd_arg_pos_to_source,
        is_export=False,
        no_tangents=False,
    )

    with compiled_autograd.disable():
        compiled_fn = create_aot_dispatcher_function(
            functional_call,
            full_args,
            aot_config,
        )

    # TODO: There is something deeply wrong here; compiled_fn running with
    # the boxed calling convention, but aot_module_simplified somehow
    # historically returned a function that was not the boxed calling
    # convention.  This should get fixed...
    def forward(*runtime_args):
        full_args = []
        full_args.extend(params_flat)
        full_args.extend(runtime_args)
        return compiled_fn(full_args)

    # Just for convenience
    forward.zero_grad = mod.zero_grad
    forward.named_parameters = mod.named_parameters
    forward.named_buffers = mod.named_buffers

    return forward

def aot_export_module(
    mod: nn.Module,
    args,
    *,
    decompositions: Optional[Dict] = None,
    # If true, we'll return a joint forward-backward graph,
    # As well as metadata on the loss + gradients in the backward.
    trace_joint: bool,
    # If trace_joint is True, we expect your module to return a scalar loss.
    # Your module can return multiple outputs, so you must specify which output the loss is.
    output_loss_index: Optional[int] = None,
) -> Tuple[torch.fx.GraphModule, GraphSignature]:
    """
    This function takes in a module, and returns:
    (1) an FX graph that can be exported
    (2) some metadata about the graph

    If `trace_joint=True` we will return a joint graph of the forward + backward.

    The traced FX graph will have the following properties compared to the original module:
    (1) Inputs and outputs to the module will be pytree-flattened
    (2) Parameters and buffers on the module will be lifted into graph inputs,
        graph_inputs = (*parameters, *buffers, *user_inputs)
    (3) The graph will be fully functionalized
    (4) Any input mutations will be converted into additional outputs in the graph,
        meaning whoever calls this graph is responsible for applying the mutations
        back to the original inputs.
    (5) If is_joint is provided the graph will return parameter gradients in addition to user outputs.
        The graph output will look like:
        graph_outputs = (*updated_inputs, *user_outputs, *param_gradients)

    There are also several restrictions on what modules can use this API. In particular:
    (1) If trace_joint is specified, we expect the loss function to be **fused**
        into the module forward. One of the outputs to the forward must be a scalar loss,
        which is specified with `output_loss_index`.
        All other outputs to the forward are presumed to not require gradients.
    (2) This API cannot capture optimizers (although in theory we could build an API for this).
    (3) Metadata mutations on params/buffers/inputs are banned.
    (4) Data mutations on anything that requires gradients are banned (parameters)
    (5) If an input is mutated, it is not allowed to alias any other inputs.
    (6) Parameters must not be duplicated.
    """
    named_parameters = dict(mod.named_parameters(remove_duplicate=False))
    named_buffers = dict(mod.named_buffers(remove_duplicate=False))
    params_and_buffers = {
        **dict(named_parameters),
        **dict(named_buffers),
    }
    params_and_buffers_flat, params_spec = pytree.tree_flatten(params_and_buffers)
    params_and_buffers_flat = tuple(params_and_buffers_flat)
    params_len = len(params_and_buffers_flat)

    functional_call = create_functional_call(mod, params_spec, params_len)

    num_fw_outs = None

    if trace_joint:
        # This helper effectively just adds some extra asserts about what the backward will look like:
        # Outputs must include a scalar loss, that we compute gradients w.r.t.
        # We don't compute gradients w.r.t. anything else: so just in case we detach()
        # and other output tensors.
        def fn_to_trace(*args):
            nonlocal num_fw_outs
            out = functional_call(*args)
            if output_loss_index is None:
                raise RuntimeError("""\
If trace_joint=Trueit is required that one of your forward outputs must be a scalar loss.
You must specify the which (index) output is the loss with output_loss_index.""")
            if isinstance(out, (torch.Tensor)):
                out = (out,)
            if not isinstance(out, (tuple, list)):
                raise RuntimeError(f"Expected forward output to be either a tensor or a list/tuple of tensors. found {type(out)}")

            for i, o in enumerate(out):
                # We only want to create a backward graph w.r.t. the loss that the user passed in.
                # This implies that every other output should not require gradients.
                # Instead of making this an error (and forcing the user to detach all other outputs
                # of their forward),
                # we'll automatically detach them here.
                if o.requires_grad and i != output_loss_index:
                    raise RuntimeError(f"""\
Found an output of the forward that requires gradients, that was not the scalar loss.
We require all outputs to the forward that are not the scalar loss to not require gradient,
because we will only compute a backward graph against the scalar loss.
You can fix this by calling .detach() on each of your forward outputs that is not the loss.
You specified that output index {output_loss_index} is the loss, but we found that
the output at index {i} requires gradients.""")
            out_loss = out[output_loss_index]
            num_fw_outs = len(out)
            if not out_loss.requires_grad:
                raise RuntimeError(f"""\
The output at index {output_loss_index} was marked as the loss, but it does not require gradients""")
            if out_loss.numel() != 1:
                raise RuntimeError(f"""\
We require the output marked as the loss (at index {output_loss_index}) to be a scalar, but it has shape {out_loss.shape}""")
            return out
        ctx = nullcontext
    else:
        # Run under no_grad, so our tracing machinery only traces an inference graph.
        ctx = torch.no_grad
        fn_to_trace = functional_call

    full_args = []
    # First, the params
    # NB: It is REQUIRED that parameters come first, Inductor infers "fixed"
    # parameters by looking at the difference in parameter count outside
    # and inside AOTAutograd, and assumes the prefix of arguments are fixed
    # arguments
    full_args.extend(params_and_buffers_flat)
    # Next, the input args
    full_args.extend(args)

    with ctx():
        fx_g, metadata, in_spec, out_spec = _aot_export_function(
            fn_to_trace,
            full_args,
            decompositions=decompositions,
            num_params_buffers=len(params_and_buffers_flat),
            no_tangents=True,
        )
    if trace_joint:
        def flattened_joint(*args):
            # The idea here is that the joint graph that AOTAutograd creates has some strict properties:
            # (1) It accepts two arguments (primals, tangents), and pytree_flattens them
            # (2) It returns a tuple of (fw_outs, gradients)
            # This is a very useful convention for anyone who wants to partition the joint graph
            # into a separate forward and backward graph.
            # However,
            # (1) for people exporting a single joint graph, it would be preferable not to have
            #     any pytrees in the graph.
            # (2) We are guaranteed in the aot_export_module case that the forward outputs a loss,
            #     and there are therefore no tangents that are needed to run the joint graph.
            # (3) AOTAutograd creates a grad_input for every input in the forward,
            #     including None's for inputs that are not grad-requiring tensors.
            #     we don't want these in our export graph.
            #     and there are therefore no tangents that are needed to run the joint graph.
            # This function "fixes" both of the above by removing any tangent inputs,
            # and removing pytrees from the original FX graph.
            fake_tangents = [None for _ in range(metadata.num_outputs + metadata.num_mutated_inputs)]
            fw_outs, gradients = fx_g(args, fake_tangents)
            assert len(gradients) == len(args)
            output_gradients = []
            for i, (a, grad) in enumerate(zip(args, gradients)):
                if isinstance(a, torch.Tensor) and a.requires_grad:
                    assert grad is not None, """\
Found a parameter that did not receive a gradient.
"This is most likely a bug, but if this needs to be supported please comment on this Github issue:
https://github.com/pytorch/pytorch/issues/101192
"""
                    output_gradients.append(grad)
                else:
                    assert grad is None
            return *fw_outs, *output_gradients
        fx_g = make_fx(flattened_joint)(*full_args)

    user_args_flat, _ = pytree.tree_flatten(args)
    return fx_g, create_graph_signature(
        fx_g,
        metadata,
        in_spec,
        out_spec,
        user_args_flat=user_args_flat,
        params_and_buffers_flat=params_and_buffers_flat,
        param_names=list(named_parameters.keys()),
        buffer_names=list(named_buffers.keys()),
        trace_joint=trace_joint,
        num_user_fw_outs=num_fw_outs,
        loss_index=output_loss_index,
    )

def aot_export_joint_simple(
    func: Callable,
    args,
    *,
    trace_joint: bool,
    # It looks like the main consequence of this API is that for dynamic shapes,
    # it will assume that parms/buffers are static.
    # With the new inferred dynamic shapes API, maybe this doesn't matter?
    num_params_buffers: int = 0,
    decompositions: Optional[Dict] = None,
) -> torch.fx.GraphModule:
    """
    A simplified version of export. Used by higher order operators.

    This function makes a high-level "no calling convention changes" guarantee:
    - If no inputs require grad (so we export an inference graph),
      there are *no* calling convention change between the exported graph, and "func".
    - If at least one input requires grad (so we trace out and expot a joint fw-bw graph),
      Then if you were partition the graph into a separate forward and backward graph,
      The forward graph will have no calling convention changes compared to "func".

    The above also relies on some strong restrictions around which functions this API accepts:
    (1) `args` cannot contain any pytrees (they must have been pytree_flattened already)
    (2) `func` cannot mutate any inputs
    (3) The outputs of `func` cannot alias any inputs.

    Note: this function is only lightly tested today. It will probably be tested more heavily by higher order ops.
    """
    if trace_joint:
        ctx = nullcontext
    else:
        # Run under no_grad, so our tracing machinery only traces an inference graph.
        ctx = torch.no_grad

    with ctx():
        fx_g, metadata, in_spec, out_spec = _aot_export_function(
            func,
            args,
            decompositions=decompositions,
        )
    # At this point, we can just directly return the (joint or inference graph) that we traced.
    # First though: a bunch of assertions to make sure that our graph doesn't require
    # any calling convention changes compared to the original function.
    # These restrictions are *in addition to* the general restrictions on export.

    # No input mutations
    if len([x for x in metadata.input_info if x.mutates_data or x.mutates_metadata]) != 0:
        raise RuntimeError(f"aot_export_joint_simple does not support input mutations. {str(metadata)}")
    # No output aliasing
    if len([x for x in metadata.output_info if x.output_type != OutputType.non_alias]) != 0:
        raise RuntimeError(f"aot_export_joint_simple does not support outputs that alias inputs. {str(metadata)}")
    # No pytrees
    if type(in_spec) == pytree.LeafSpec:
        raise RuntimeError(f"aot_export_joint_simple requires inputs to be a single list/tuple. in_spec={str(in_spec)}")
    if len([x for x in in_spec.children_specs if type(x) != pytree.LeafSpec]) != 0:
        raise RuntimeError(f"aot_export_joint_simple requires individual inputs not to be pytrees. in_spec={str(in_spec)}")
    if type(out_spec) == pytree.LeafSpec:
        raise RuntimeError(f"aot_export_joint_simple requires outputs to be a single list/tuple. out_spec={str(out_spec)}")
    if len([x for x in out_spec.children_specs if type(x) != pytree.LeafSpec]) != 0:
        raise RuntimeError(f"aot_export_joint_simple requires individual outputs not to be pytrees. out_spec={str(out_spec)}")
    # TODO: we might have to temporarily patch config.functionalize_rng
    # so that it doesn't run when we're exporting a higher order op.

    if config.debug_assert:
        # Smoke test that after partitioning, we can run the forward without any calling convention changes.
        fw_module, bw_module = aot_config.default_partition(
            fx_g, args, num_fwd_outputs=len(fw_metadata.output_infos)
        )
        # Attempt to run the fw_module with the original user inputs
        fake_mode = detect_fake_mode(args)
        if fake_mode is None:
            fake_mode = FakeTensorMode()
        with fake_mode:
            fw_module(*args)
    return fx_g

# Private for now because we aren't providing a contract on what to return
# for joint graphs (we could when there's a clearer use case)
# In the future, we may need to add more export API's that provide their own strong guarantees.
# This is meant as a general helper function for handling various export-y use cases.
def _aot_export_function(
    func: Callable,
    args,
    *,
    num_params_buffers: int = 0,
    decompositions: Optional[Dict] = None,
    # If we're exporting a joint graph and we don't want any tangent inputs in the graph
    # (because we are backpropping through a scalar 1 loss),
    # we need to explicitly specify not to include tangents in the graph.
    # It's not enough just to check that our tangent is a scalar, since we also
    # need to know if it is a 1 (no need to make it a graph input), or something else
    # (requiring it to be a graph input).
    # We don't know this info at trace time though, so we need to make it an explicit config.
    no_tangents: bool = False,
) -> Tuple[torch.fx.GraphModule, ViewAndMutationMeta, pytree.TreeSpec, pytree.TreeSpec]:
    dynamic_shapes = False
    for x in args:
        if isinstance(x, FakeTensor):
            dynamic_shapes = x.fake_mode.shape_env is not None
            break

    flat_fn, out_spec = create_tree_flattened_fn(func, args)
    flat_args, in_spec = pytree.tree_flatten(args)

    # The export use case doesn't care about several bits of AOTConfig
    # (1) compilers (we just export the graph)
    # (2) partitioners (export is only full graph, user can partition themselves)
    aot_config = AOTConfig(
        fw_compiler=None,
        bw_compiler=None,
        inference_compiler=None,
        partition_fn=None,
        decompositions=decompositions,
        num_params_buffers=num_params_buffers,
        aot_id=next(AOT_COUNTER),
        # For now there's no use case involving keeping input mutations in the graph
        # (which we can only do in the inference case anyway).
        # We can add this later if we need to.
        keep_inference_input_mutations=False,
        dynamic_shapes=dynamic_shapes,
        aot_autograd_arg_pos_to_source=None,
        is_export=True,
        no_tangents=no_tangents,
    )

    fx_g, meta = create_aot_dispatcher_function(
        flat_fn,
        flat_args,
        aot_config,
    )
    return fx_g, meta, in_spec, out_spec.spec


compiled_function = aot_function
compiled_module = aot_module<|MERGE_RESOLUTION|>--- conflicted
+++ resolved
@@ -3066,7 +3066,6 @@
             del contiguous_args
 
             def call_compiled_backward():
-<<<<<<< HEAD
                 if ctx._is_compiled_autograd_tracing():
                     # For compiled autograd, run raw FX graph so that it can be inlined into the larger graph
                     symints = ctx._get_compiled_autograd_symints()
@@ -3077,10 +3076,7 @@
                         out = normalize_as_list(bw_module(*all_args))
                     out = functionalized_rng_runtime_epilogue(CompiledFunction.metadata, out)
                     return tuple(out)
-
-=======
                 ctx.maybe_clear_saved_tensors()
->>>>>>> 8d178a9f
                 if CompiledFunction.compiled_bw is None:
                     context = torch._C._DisableAutocast if disable_amp else nullcontext
                     with tracing(saved_context), context(), track_graph_compiling(aot_config, "backward"):
