--- conflicted
+++ resolved
@@ -1,10 +1,10 @@
 # mypy: ignore-errors
 
+import contextlib
 import itertools
-from collections.abc import KeysView, Sequence
-from contextlib import contextmanager, nullcontext
-from functools import partial, wraps
-from typing import Any, Callable, NewType, Optional, Protocol, TypeVar
+from contextlib import nullcontext
+from functools import wraps
+from typing import Any, Callable, Optional
 from unittest.mock import patch
 
 import torch
@@ -24,15 +24,11 @@
 )
 from torch._guards import detect_fake_mode
 from torch._inductor.cudagraph_utils import BoxedDeviceIndex
-from torch._inductor.output_code import OutputCode
-from torch._inductor.utils import BoxedBool, InputType
+from torch._inductor.utils import BoxedBool
 from torch._subclasses import FakeTensor, FakeTensorMode
-from torch.fx.experimental.proxy_tensor import (
-    _pytree_subclasses_that_lose_info,
-    make_fx,
-)
+from torch.export._tree_utils import reorder_kwargs
+from torch.fx.experimental.proxy_tensor import make_fx
 from torch.fx.experimental.symbolic_shapes import ShapeEnv
-from torch.utils._python_dispatch import is_traceable_wrapper_subclass
 
 
 static_inputs_log = torch._logging.getArtifactLogger(
@@ -47,6 +43,18 @@
 )
 from ._aot_autograd.collect_metadata_analysis import (  # noqa: F401
     run_functionalized_fw_and_collect_metadata,
+)
+from ._aot_autograd.descriptors import (
+    AOTInput,
+    BufferAOTInput,
+    ParamAOTInput,
+    PlainAOTInput,
+)
+from ._aot_autograd.frontend_utils import (
+    _detect_attribute_assignment,
+    _try_get_metadata_from_dynamo,
+    construct_fake_mode,
+    process_inputs,
 )
 from ._aot_autograd.functional_utils import (  # noqa: F401
     _check_if_mutation_can_be_in_graph,
@@ -61,16 +69,25 @@
     sync_functional_tensor,
     to_fun,
 )
+from ._aot_autograd.graph_capture_wrappers import (  # noqa: F401
+    aot_dispatch_subclass,
+    create_functional_call,
+    create_functionalized_fn,
+    create_functionalized_rng_ops_wrapper,
+    create_joint,
+    fn_input_mutations_to_outputs,
+    fn_prepped_for_autograd,
+)
+from ._aot_autograd.graph_compile import (  # noqa: F401
+    aot_stage1_graph_capture,
+    aot_stage2_compile,
+    aot_stage2_export,
+)
 from ._aot_autograd.input_output_analysis import (  # noqa: F401
     compute_overlapping_inputs,
     create_graph_signature,
     create_synthetic_base_metadata,
     remove_dupe_metadata,
-)
-from ._aot_autograd.jit_compile_runtime_wrappers import (  # noqa: F401
-    aot_dispatch_autograd,
-    aot_dispatch_base,
-    aot_dispatch_export,
 )
 from ._aot_autograd.logging_utils import (  # noqa: F401
     callback_set,
@@ -92,15 +109,21 @@
 )
 from ._aot_autograd.schemas import (  # noqa: F401
     AOTConfig,
+    AOTDispatchCompiler,
+    AOTGraphCapture,
+    AOTState,
     BackwardSignature,
+    FakifiedFlatArgs,
     FQN,
     GraphInputName,
     GraphOutputName,
     GraphSignature,
     InputAliasInfo,
+    JointWithDescriptors,
     MutationType,
     OutputAliasInfo,
     OutputType,
+    SerializableAOTDispatchCompiler,
     SubclassCreationMeta,
     SubclassMeta,
     TensorAlias,
@@ -112,15 +135,6 @@
     unwrap_tensor_subclasses_with_indices_to_original,
     wrap_tensor_subclasses,
     wrap_tensor_subclasses_maybe_joint,
-)
-from ._aot_autograd.traced_function_transforms import (  # noqa: F401
-    aot_dispatch_subclass,
-    create_functional_call,
-    create_functionalized_fn,
-    create_functionalized_rng_ops_wrapper,
-    create_joint,
-    fn_input_mutations_to_outputs,
-    fn_prepped_for_autograd,
 )
 from ._aot_autograd.utils import (  # noqa: F401
     _get_autocast_states,
@@ -134,6 +148,7 @@
     normalize_as_list,
     partial_flatten_asdict,
     root_module_when_exporting_non_strict,
+    simple_wraps,
     strict_zip,
 )
 from .partitioners import default_partition
@@ -365,7 +380,7 @@
 #
 # We view every forward output when creating out tangent tensors to handle the problematic
 # case in which a subclass does extra aliasing between graph outputs/inputs in a way that
-# is not visible above the sublass.
+# is not visible above the subclass.
 #
 # Ordinarily, when constructing the joint function that we want to trace in AOTAutograd,
 # we're guaranteed that the tangent tensors that we pass
@@ -439,152 +454,16 @@
 
 aot_autograd_decompositions = {}
 
-FakifiedFlatArgs = NewType("FakifiedFlatArgs", list[Any])
-
-
-TOutputCode = TypeVar("TOutputCode", bound=OutputCode)
-
-
-class AOTDispatchCompiler(Protocol):
-    """
-    Represents a fw or bw_compiler passed to AOTAutograd.
-    """
-
-    def __call__(
-        self,
-        gm: torch.fx.GraphModule,
-        example_inputs: Sequence[InputType],
-    ) -> Any:
-        ...
-
-
-# TODO: bikeshed on this name
-class SerializableAOTDispatchCompiler(AOTDispatchCompiler):
-    """
-    Represents an AOTDispatchCompiler that returns an OutputCode, and is
-    therefore cacheable. SerializableAOTDispatchCompiler always return an OutputCode.
-    A _CompileFxCallable usually gets converted into an AOTDispatchCompiler after binding all of
-    the kwargs in _CompileFxKwargs.
-    """
-
-    def __init__(
-        self,
-        output_code_ty: type[TOutputCode],
-        compiler_fn: Callable[[torch.fx.GraphModule, Sequence[InputType]], TOutputCode],
-    ):
-        self.output_code_ty = output_code_ty
-        self.compiler_fn = compiler_fn
-
-    def __call__(
-        self,
-        gm: torch.fx.GraphModule,
-        example_inputs: Sequence[InputType],
-    ) -> OutputCode:
-        return self.compiler_fn(gm, example_inputs)
-
-
-def process_inputs(
-    flat_args: list[Any],
+
+def create_aot_state(
+    stack: contextlib.ExitStack,
+    flat_fn,
+    fake_flat_args: FakifiedFlatArgs,
+    flat_args_descs: list[AOTInput],
     aot_config: AOTConfig,
     fake_mode: FakeTensorMode,
     shape_env: Optional[ShapeEnv],
-    ignore_shape_env: bool = False,
-) -> FakifiedFlatArgs:
-    with fake_mode:
-
-        def convert(idx, x):
-            if shape_env is not None and not ignore_shape_env:
-                from torch._dynamo.source import ConstantSource
-
-                if isinstance(x, int):
-                    # We always specialize on scalar values in export.
-                    if aot_config.is_export:
-                        return x
-                    source = ConstantSource(f"sym_{idx}")
-                    return shape_env.create_symintnode(
-                        shape_env.create_symbol(x, source), hint=x, source=source
-                    )
-            if isinstance(x, torch.ScriptObject):
-                return torch._library.fake_class_registry.maybe_to_fake_obj(
-                    fake_mode, x
-                )
-            if not isinstance(x, torch.Tensor):
-                return x
-            if isinstance(x, FakeTensor):
-                assert x.fake_mode is fake_mode
-                return x
-            if is_traceable_wrapper_subclass(x):
-                attrs, _ = x.__tensor_flatten__()
-                if all(isinstance(getattr(x, attr), FakeTensor) for attr in attrs):
-                    assert all(
-                        getattr(x, attr).fake_mode is fake_mode for attr in attrs
-                    )
-                    return x
-
-            # see note [Tensor Fakification and Symbol Caching]
-            symbolic_context = None
-            source = None
-            trace = True
-            if tracing_context := torch._guards.TracingContext.try_get():
-                if x in tracing_context.tensor_to_context:
-                    symbolic_context = tracing_context.tensor_to_context[x]
-                    source = symbolic_context.tensor_source
-                    # We already fakeified this tensor in Dynamo, don't
-                    # dump the trace for it again
-                    trace = False
-            if (
-                idx < aot_config.num_params_buffers
-                and config.static_weight_shapes
-                and not symbolic_context
-            ):
-                # TODO: Ensure that this codepath is never exercised from
-                # Dynamo
-                return fake_mode.from_tensor(x, static_shapes=True)
-
-            result = fake_mode.from_tensor(
-                x,
-                static_shapes=ignore_shape_env,
-                symbolic_context=symbolic_context,
-                source=source,
-                trace=trace,
-            )
-            return result
-
-        return FakifiedFlatArgs([convert(idx, x) for idx, x in enumerate(flat_args)])
-
-
-def construct_fake_mode(
-    flat_args: list[Any], aot_config: AOTConfig
-) -> tuple[FakeTensorMode, Optional[ShapeEnv]]:
-    fake_mode = detect_fake_mode(flat_args)
-    if fake_mode is None:
-        shape_env = ShapeEnv() if aot_config.dynamic_shapes else None
-        fake_mode = FakeTensorMode(shape_env=shape_env)
-    else:
-        shape_env = fake_mode.shape_env
-    return (fake_mode, shape_env)
-
-
-def create_aot_dispatcher_function(
-    flat_fn,
-    fake_flat_args: FakifiedFlatArgs,
-    aot_config: AOTConfig,
-    fake_mode: FakeTensorMode,
-    shape_env: Optional[ShapeEnv],
-) -> tuple[Callable, ViewAndMutationMeta]:
-    with dynamo_timed("create_aot_dispatcher_function", log_pt2_compile_event=True):
-        return _create_aot_dispatcher_function(
-            flat_fn, fake_flat_args, aot_config, fake_mode, shape_env
-        )
-
-
-def _create_aot_dispatcher_function(
-    flat_fn,
-    fake_flat_args: FakifiedFlatArgs,
-    aot_config: AOTConfig,
-    fake_mode: FakeTensorMode,
-    shape_env: Optional[ShapeEnv],
-) -> tuple[Callable, ViewAndMutationMeta]:
+) -> AOTState:
     """
     Traces the forward and backward graphs of the attr:`flat_fn` to generate a
     joint graph. The joint graph is an Fx graph with Aten ops. Please refer to
@@ -601,11 +480,13 @@
     inputs in flat_args are parameters and buffers, and the rest are inputs.
 
     We use this to assume that parameters/buffer's shapes don't change.
-
-    Note: this function is used both by aot_function and aot_export (controlled by aot_config.is_export)
-        When aot_config.is_export is True, we return an FX graph + metadata
-        When aot_config.is_export is False, we return an ordinary runtime function
     """
+
+    # Old name for now to avoid messing with stats.  Also, note this is pushed
+    # on the stack, so it extends BEYOND this function
+    stack.enter_context(
+        dynamo_timed("create_aot_dispatcher_function", log_pt2_compile_event=True)
+    )
 
     # This is the main entry point.
     # TODO: Chillee argues that dynamo itself should pass in fake tensors to
@@ -637,130 +518,123 @@
     # If any saved tensor hooks are active, we **don't** want to trace them.
     # Instead, we'll let them run at runtime, around the custom autograd.Function
     # that we generate in torch.compile.
-    with torch.autograd.set_multithreading_enabled(
-        False
-    ), preserve_rng_state(), (
-        fake_mode
-    ), (
-        python_dispatcher_mode
-    ), PhiloxStateTracker(), torch._dynamo.utils._disable_saved_tensors_hooks_during_tracing():
-        from torch._library.fake_class_registry import (
-            FakeScriptObject,
-            maybe_to_fake_obj,
-        )
-
-        # Tracing may mutate the states the fake script object,
-        # so we need to duplicate the fake script objects so that subsequent tracing
-        # won't be affected.
-        def _dup_fake_script_obj(fake_flat_args):
-            return [
-                maybe_to_fake_obj(detect_fake_mode(fake_flat_args), arg.real_obj)
-                if isinstance(arg, FakeScriptObject)
-                else arg
-                for arg in fake_flat_args
-            ]
-
-        needs_autograd = any(
-            x.requires_grad for x in fake_flat_args if isinstance(x, Tensor)
-        )
-
-        with enable_python_dispatcher():
-            # Patch set_rng_state as set_rng_state with fake tensors is
-            # nonsensical. This does not affect the collection of metadata.
-            with patch("torch.cuda.set_rng_state", lambda *args: None):
-                mod = root_module_when_exporting_non_strict(flat_fn)
-                if mod is not None:
-                    ctx = _detect_attribute_assignment(mod)
-                else:
-                    ctx = nullcontext()
-
-                if torch._functorch.config.fake_tensor_propagate_real_tensors:
-                    # Running dynamo_timed causes fake tensor issues when
-                    # propagate real tensor is switched on.
-                    dynamo_timed_ctx = nullcontext()
-                else:
-                    dynamo_timed_ctx = dynamo_timed(
-                        "aot_collect_metadata", log_pt2_compile_event=True
-                    )
-
-                with dynamo_timed_ctx, ctx:
+    stack.enter_context(torch.autograd.set_multithreading_enabled(False))
+    stack.enter_context(preserve_rng_state())
+    stack.enter_context(fake_mode)
+    stack.enter_context(python_dispatcher_mode)
+    stack.enter_context(PhiloxStateTracker())
+    stack.enter_context(
+        torch._dynamo.utils._disable_saved_tensors_hooks_during_tracing()
+    )
+
+    from torch._library.fake_class_registry import FakeScriptObject, maybe_to_fake_obj
+
+    # Tracing may mutate the states the fake script object,
+    # so we need to duplicate the fake script objects so that subsequent tracing
+    # won't be affected.
+    def _dup_fake_script_obj(fake_flat_args):
+        return [
+            maybe_to_fake_obj(detect_fake_mode(fake_flat_args), arg.real_obj)
+            if isinstance(arg, FakeScriptObject)
+            else arg
+            for arg in fake_flat_args
+        ]
+
+    needs_autograd = any(
+        x.requires_grad for x in fake_flat_args if isinstance(x, Tensor)
+    )
+
+    with enable_python_dispatcher():
+        # Patch set_rng_state as set_rng_state with fake tensors is
+        # nonsensical. This does not affect the collection of metadata.
+        with patch("torch.cuda.set_rng_state", lambda *args: None):
+            mod = root_module_when_exporting_non_strict(flat_fn)
+            if mod is not None:
+                ctx = _detect_attribute_assignment(mod)
+            else:
+                ctx = nullcontext()
+
+            if torch._functorch.config.fake_tensor_propagate_real_tensors:
+                # Running dynamo_timed causes fake tensor issues when
+                # propagate real tensor is switched on.
+                dynamo_timed_ctx = nullcontext()
+            else:
+                dynamo_timed_ctx = dynamo_timed(
+                    "aot_collect_metadata", log_pt2_compile_event=True
+                )
+
+            with dynamo_timed_ctx, ctx:
+                fw_metadata = run_functionalized_fw_and_collect_metadata(
+                    flat_fn,
+                    flat_args_descs=flat_args_descs,
+                    static_input_indices=aot_config.static_input_indices,
+                    keep_input_mutations=aot_config.keep_inference_input_mutations,
+                    is_train=needs_autograd,
+                    pre_dispatch=aot_config.pre_dispatch,
+                    is_export=aot_config.is_export,
+                )(*_dup_fake_script_obj(fake_flat_args))
+
+            req_subclass_dispatch = requires_subclass_dispatch(
+                fake_flat_args, fw_metadata
+            )
+            CompileEventLogger.try_add_pt2_compile(
+                "backend_compile", requires_subclass_dispatch=req_subclass_dispatch
+            )
+
+            output_and_mutation_safe = not any(
+                x.requires_grad
+                # view-type operations preserve requires_grad even in no_grad.
+                # Do not count aliases of inputs with requires_grad as reason to make a training graph,
+                # as AOTAutograd will perform view-replay to regenerate the view outputs at runtime,
+                # setting their grad_fn properly.
+                and not (
+                    x.output_type in (OutputType.alias_of_input, OutputType.is_input)
+                    and fw_metadata.input_info[x.base_idx].requires_grad
+                )
+                for x in fw_metadata.output_info
+            ) and not any(
+                x.requires_grad
+                and x.mutates_data
+                and not x.mutations_under_no_grad_or_inference_mode
+                and not x.mutations_hidden_from_autograd
+                for x in fw_metadata.input_info
+            )
+
+            if needs_autograd and output_and_mutation_safe:
+                # We realized that none of the outputs require grad,
+                # and none of the inputs that require grad are mutated.
+                # so we actually have an inference graph.
+                needs_autograd = False
+                # A bit silly: right now in the subclass codepath, our ViewAndMutationMeta
+                # changes depending on whether we pass in is_train / keep_input_mutations,
+                # so we're forced to recompute the metadata.
+                # TODO: refactor the subclass path of run_functionalized_fw_and_collect_metadata
+                # so that this is unnecessary.
+                if req_subclass_dispatch:
                     fw_metadata = run_functionalized_fw_and_collect_metadata(
                         flat_fn,
+                        flat_args_descs=flat_args_descs,
+                        keep_input_mutations=aot_config.keep_inference_input_mutations,
+                        is_train=False,
+                        pre_dispatch=aot_config.pre_dispatch,
                         static_input_indices=aot_config.static_input_indices,
+                    )(*fake_flat_args)
+                else:
+                    fw_metadata = ViewAndMutationMeta(
+                        input_info=fw_metadata.input_info,
+                        output_info=fw_metadata.output_info,
+                        num_intermediate_bases=fw_metadata.num_intermediate_bases,
                         keep_input_mutations=aot_config.keep_inference_input_mutations,
-                        is_train=needs_autograd,
-                        pre_dispatch=aot_config.pre_dispatch,
-                        is_export=aot_config.is_export,
-                    )(*_dup_fake_script_obj(fake_flat_args))
-
-                req_subclass_dispatch = requires_subclass_dispatch(
-                    fake_flat_args, fw_metadata
-                )
-                CompileEventLogger.try_add_pt2_compile(
-                    "backend_compile", requires_subclass_dispatch=req_subclass_dispatch
-                )
-
-                output_and_mutation_safe = not any(
-                    x.requires_grad
-                    # view-type operations preserve requires_grad even in no_grad.
-                    # Do not count aliases of inputs with requires_grad as reason to make a training graph,
-                    # as AOTAutograd will perform view-replay to regenerate the view outputs at runtime,
-                    # setting their grad_fn properly.
-                    and not (
-                        x.output_type
-                        in (OutputType.alias_of_input, OutputType.is_input)
-                        and fw_metadata.input_info[x.base_idx].requires_grad
+                        traced_tangents=fw_metadata.traced_tangents,
+                        traced_tangents_descs=fw_metadata.traced_tangents_descs,
+                        subclass_inp_meta=fw_metadata.subclass_inp_meta,
+                        subclass_fw_graph_out_meta=fw_metadata.subclass_fw_graph_out_meta,
+                        subclass_tangent_meta=fw_metadata.subclass_tangent_meta,
+                        is_train=False,
+                        tokens=fw_metadata.tokens,
+                        static_input_indices=fw_metadata.static_input_indices,
                     )
-                    for x in fw_metadata.output_info
-                ) and not any(
-                    x.requires_grad
-                    and x.mutates_data
-                    and not x.mutations_under_no_grad_or_inference_mode
-                    and not x.mutations_hidden_from_autograd
-                    for x in fw_metadata.input_info
-                )
-
-<<<<<<< HEAD
-                if needs_autograd and output_and_mutation_safe:
-                    # We realized that none of the outputs require grad,
-                    # and none of the inputs that require grad are mutated.
-                    # so we actually have an inference graph.
-                    needs_autograd = False
-                    # A bit silly: right now in the subclass codepath, our ViewAndMutationMeta
-                    # changes depending on whether we pass in is_train / keep_input_mutations,
-                    # so we're forced to recompute the metadata.
-                    # TODO: refactor the subclass path of run_functionalized_fw_and_collect_metadata
-                    # so that this is unnecessary.
-                    if req_subclass_dispatch:
-                        fw_metadata = run_functionalized_fw_and_collect_metadata(
-                            flat_fn,
-                            keep_input_mutations=aot_config.keep_inference_input_mutations,
-                            is_train=False,
-                            pre_dispatch=aot_config.pre_dispatch,
-                            static_input_indices=aot_config.static_input_indices,
-                        )(*fake_flat_args)
-                    else:
-                        fw_metadata = ViewAndMutationMeta(
-                            input_info=fw_metadata.input_info,
-                            output_info=fw_metadata.output_info,
-                            num_intermediate_bases=fw_metadata.num_intermediate_bases,
-                            keep_input_mutations=aot_config.keep_inference_input_mutations,
-                            traced_tangents=fw_metadata.traced_tangents,
-                            subclass_inp_meta=fw_metadata.subclass_inp_meta,
-                            subclass_fw_graph_out_meta=fw_metadata.subclass_fw_graph_out_meta,
-                            subclass_tangent_meta=fw_metadata.subclass_tangent_meta,
-                            is_train=False,
-                            tokens=fw_metadata.tokens,
-                            static_input_indices=fw_metadata.static_input_indices,
-                        )
-
-        if fw_metadata.num_intermediate_bases > 0:
-            assert not req_subclass_dispatch, f"""\
-torch.compile is currently being used with tensor subclass inputs:
-{','.join([str(type(x)) for x in fake_flat_args])}. We are attempting to a compile a graph with two graph outputs
-that alias one another, which is currently unsupported in the subclass use case. If you run into this,
-please file a github issue"""
-=======
+
     if fw_metadata.num_intermediate_bases > 0:
         assert not req_subclass_dispatch, f"""\
 torch.compile is currently being used with tensor subclass inputs.
@@ -772,38 +646,18 @@
 ANY output aliasing (even for regular tensors) is currently unsupported if
 there are any subclass outputs. If you run into this, please file a github
 issue"""
->>>>>>> eaa5d9d3
-
-        if aot_config.is_export:
-            # aot_export: ban input metadata mutations for now to keep shared code paths simpler.
-            # Keeping .resize_() in the graph will require some work
-            # Allowing it but keeping the graph functional will require some calling convention changes.
-            if len([x for x in fw_metadata.input_info if x.mutates_metadata]) != 0:
-                raise RuntimeError(
-                    f"""\
+
+    if aot_config.is_export:
+        # aot_export: ban input metadata mutations for now to keep shared code paths simpler.
+        # Keeping .resize_() in the graph will require some work
+        # Allowing it but keeping the graph functional will require some calling convention changes.
+        if len([x for x in fw_metadata.input_info if x.mutates_metadata]) != 0:
+            raise RuntimeError(
+                f"""\
 Found an input that received a metadata mutation, through e.g. a call to `.resize_()` or `.transpose_()`.
 This is currently banned in the aot_export workflow. If you need this functionality, please file a github issue.
 
 fw_metadata={str(fw_metadata)}"""
-<<<<<<< HEAD
-                )
-            # In export, banning data mutations on inputs that require grad for now.
-            # This should be rare, and is tricky to get right. When we trace the backward,
-            # we currently trace with autograd.grad instead of .backward(), which makes it difficult
-            # to ensure that we run autograd all the way through the input **before** it saw the mutation.
-            if (
-                len(
-                    [
-                        x
-                        for x in fw_metadata.input_info
-                        if x.requires_grad and x.mutates_data
-                    ]
-                )
-                != 0
-            ):
-                raise RuntimeError(
-                    f"""\
-=======
             )
         # In export, banning data mutations on inputs that require grad for now.
         # This should be rare, and is tricky to get right. When we trace the backward,
@@ -822,59 +676,36 @@
         ):
             raise RuntimeError(
                 f"""\
->>>>>>> eaa5d9d3
 Found a graph input that requires gradients, and received a mutation.
 This is currently banned in the aot_export workflow. If you need this functionality, please file a github issue.
 
 fw_metadata={str(fw_metadata)}"""
-                )
-            if req_subclass_dispatch:
-                raise RuntimeError(
-                    """\
+            )
+        if req_subclass_dispatch:
+            raise RuntimeError(
+                """\
 aot_export is not currently supported with traceable tensor subclass.
 If you need this feature, please comment on <CREATE_ISSUE_LINK>"""
-                )
-
-            # Need to decide on a strategy for functionalized RNG: toggling via global config seems bad,
-            # and turning it on will require a non-trivial calling convention change for any export runtime.
-            if config.functionalize_rng_ops:
-                raise RuntimeError(
-                    """\
+            )
+
+        # Need to decide on a strategy for functionalized RNG: toggling via global config seems bad,
+        # and turning it on will require a non-trivial calling convention change for any export runtime.
+        if config.functionalize_rng_ops:
+            raise RuntimeError(
+                """\
 Functionalized RNG is not currently supported in the aot_export workflow. Please file a github issue,
 or otherwise set torch._functorch.config.functionalize_rng_ops = False."""
-                )
-
-        def choose_dispatcher(needs_autograd, aot_config):
-            """
-            Pick a dispatcher based on the config rules.
-            """
-            if aot_config.is_export:
-                # export uses just the "graph bits", whereas the other
-                # two dispatchers include some extra work around handling a runtime epilogue
-                CompileEventLogger.try_add_pt2_compile(
-                    "backend_compile", dispatch_mode="export"
-                )
-                return partial(aot_dispatch_export, needs_autograd=needs_autograd)
-            elif needs_autograd and not aot_config.pre_dispatch:
-                CompileEventLogger.try_add_pt2_compile(
-                    "backend_compile", dispatch_mode="autograd"
-                )
-                return aot_dispatch_autograd
-            else:
-                CompileEventLogger.try_add_pt2_compile(
-                    "backend_compile", dispatch_mode="inference"
-                )
-                return aot_dispatch_base
-
-        compiler_fn = choose_dispatcher(needs_autograd, aot_config)
-
-        compiled_fn, fw_metadata = compiler_fn(
-            flat_fn,
-            _dup_fake_script_obj(fake_flat_args),
-            aot_config,
-            fw_metadata=fw_metadata,
-        )
-        return compiled_fn, fw_metadata
+            )
+
+    return AOTState(
+        needs_autograd=needs_autograd,
+        flat_args=_dup_fake_script_obj(fake_flat_args),
+        flat_args_descs=flat_args_descs,
+        fw_metadata=fw_metadata,
+        # Packaging this just for later use
+        aot_config=aot_config,
+        stack=stack,
+    )
 
 
 def aot_function(
@@ -907,7 +738,7 @@
         This API is experimental and likely to change.
 
     Args:
-        fn (Callable): A Python function that takes one ore more arguments. Must
+        fn (Callable): A Python function that takes one or more arguments. Must
             return one or more Tensors.
         fw_compiler (Callable): A Python function that accepts an Fx graph with
             Aten ops and input args, and returns a Callable that semantically is
@@ -934,7 +765,7 @@
     A simple example usage of :func:`aot_function` is as follows. This example
     will print the forward and backward graphs of the function ``fn``
 
-        >>> fn = lambda x : x.sin().cos()
+        >>> fn = lambda x: x.sin().cos()
         >>> def print_compile_fn(fx_module, args):
         >>>     print(fx_module)
         >>>     return fx_module
@@ -977,13 +808,23 @@
             fake_flat_args: FakifiedFlatArgs = process_inputs(
                 flat_args, aot_config, fake_mode, shape_env
             )
-            compiled_fn, _ = create_aot_dispatcher_function(
-                flat_fn,
-                fake_flat_args,
-                aot_config,
-                fake_mode,
-                shape_env,
-            )
+            # TODO: We actually could use the pytree path to make better descs.
+            # Also, the descs here are bad if you do aot_module.
+            fake_flat_args_descs = [
+                PlainAOTInput(i) for i in range(len(fake_flat_args))
+            ]
+            with contextlib.ExitStack() as stack:
+                aot_state = create_aot_state(
+                    stack,
+                    flat_fn,
+                    fake_flat_args,
+                    fake_flat_args_descs,
+                    aot_config,
+                    fake_mode,
+                    shape_env,
+                )
+                aot_graph_capture = aot_stage1_graph_capture(aot_state, flat_fn)
+                compiled_fn, _ = aot_stage2_compile(aot_state, aot_graph_capture)
             cached_res = (compiled_fn, out_spec)
 
         cached_fn, out_spec = cached_res
@@ -1045,76 +886,131 @@
     return AOTModule()
 
 
-def _try_get_metadata_from_dynamo(
-    mod: torch.nn.Module, param_keys: KeysView[str], full_args_num: int
-) -> tuple[Optional[list[torch._guards.Source]], list[int]]:
-    """
-    Metadata is forwarded from Dynamo to AOTDispatch via special fields on GraphModule.
-    We first verify that `mod` does come from Dynamo, then we handle cases where
-    metadata might be missing.
-
-    Returns:
-        aot_autograd_arg_pos_to_source: used to dedup params and their guards
-        static_input_indices: used to identify static inputs for cudagraphs
-    """
-    if not (isinstance(mod, torch.fx.GraphModule) and "dynamo_compile_id" in mod.meta):
-        # graph was not captured by dynamo
-        return None, []
-
-    if not hasattr(mod, "_param_name_to_source"):
-        # is from export
-        return None, []
-
-    # We now know this came from dynamo, and (1) we care about guards,
-    # so setting up aot_autograd_arg_pos_to_source for downstream dedup guards
-    # can now be done safely. (2) Dynamo logic protects the 1:1 sizing below.
-    # Additionally, we mark static indices for cudagraphs.
-    param_name_to_source = mod._param_name_to_source
-    seen_sources = set()
-
-    aot_autograd_arg_pos_to_source = []
-    static_input_indices = []
-    # Collect the new inputs lifted by aotdispatch
-    for i, name in enumerate(param_keys):
-        assert name in param_name_to_source, f"{name} not found."
-        source = param_name_to_source[name]
-        assert source not in seen_sources, source
-        seen_sources.add(source)
-        aot_autograd_arg_pos_to_source.append(source)
-
-        static_input_indices.append(i)
-
-    # Collect the dynamo graph inputs
-    # TODO(mlazos): Revisit if this is still needed. With Dynamo install ID
-    # matched tensors back into the Fx graph, this might not be necessary.
-    for pos, node in enumerate(mod.graph.find_nodes(op="placeholder")):
-        assert hasattr(node, "_dynamo_source")
-        source = node._dynamo_source
-        assert source not in seen_sources, source
-        seen_sources.add(source)
-        aot_autograd_arg_pos_to_source.append(source)
-        source_name = source.name() if source else str(source)
-
-        # input[i] in dynamo is now:
-        # input[i + len(extra_params)] in AOT,
-        # where extra_params are the params/buffers that dynamo baked into the
-        # OutputGraph
-        actual_pos = pos + len(param_keys)
-
-        if "tensor_dict" in node.meta and node.meta["tensor_dict"].get(
-            "_dynamo_static_input_type", None
-        ):
-            static_inputs_log.debug(
-                "Adding static input pos %s for source %s", actual_pos, source_name
-            )
-            static_input_indices.append(actual_pos)
-        else:
-            static_inputs_log.debug(
-                "Non-static input pos %s for source %s", actual_pos, source_name
-            )
-
-    assert full_args_num == len(aot_autograd_arg_pos_to_source)
-    return aot_autograd_arg_pos_to_source, static_input_indices
+def prepare_aot_module_simplified(
+    mod: nn.Module,
+    args,
+    kwargs,
+    fw_compiler: Optional[AOTDispatchCompiler],
+    bw_compiler: Optional[AOTDispatchCompiler],
+    partition_fn: Callable,
+    decompositions: dict,
+    keep_inference_input_mutations,
+    inference_compiler: Optional[AOTDispatchCompiler],
+    boxed_forward_device_index: BoxedDeviceIndex,
+    ignore_shape_env: bool,
+    flatten: bool,
+    *,
+    force_non_lazy_backward_lowering: bool = False,
+):
+    if not flatten:
+        assert kwargs is None
+    elif kwargs is None:
+        kwargs = {}
+
+    # TODO: There's something a bit suspicious here; typically simplified
+    # module shouldn't actually have any parameters...
+    params = dict(mod.named_parameters(remove_duplicate=False))
+    buffers = dict(dict(mod.named_buffers(remove_duplicate=False)))
+
+    params_flat, params_spec = list(params.values()), list(params.keys())
+    params_len = len(params_flat)
+
+    buffers_flat, buffers_spec = list(buffers.values()), list(buffers.keys())
+    buffers_len = len(buffers_flat)
+
+    params_buffers = {**params, **buffers}
+    params_buffers_flat = params_flat + buffers_flat
+    params_buffers_spec = params_spec + buffers_spec
+
+    # Take a break to figure what we're doing with the module
+
+    # NB: This doesn't change the in/out convention, except adding the
+    # parameters as explicit arguments
+    functional_call = create_functional_call(
+        mod, params_buffers_spec, params_len + buffers_len, strict_out_tuple=not flatten
+    )
+
+    full_args = [*params_flat, *buffers_flat, *args]
+    in_spec, out_spec = None, None
+    if flatten:
+        functional_call, out_spec = create_tree_flattened_fn(
+            functional_call, full_args, kwargs
+        )
+        full_args, in_spec = pytree.tree_flatten((full_args, kwargs))
+
+    del kwargs
+
+    # OK, set up the descs
+
+    full_args_descs = []
+    full_args_descs.extend(ParamAOTInput(fqn) for fqn in params_spec)
+    full_args_descs.extend(BufferAOTInput(fqn) for fqn in buffers_spec)
+    # TODO: it would be better to put pytree information in here
+    full_args_descs.extend(
+        PlainAOTInput(i) for i in range(len(full_args) - len(full_args_descs))
+    )
+
+    # TODO: These tracing_context fields should become unnecessary once we
+    # always maintain sources on all arguments
+    if tracing_context := torch._guards.TracingContext.try_get():
+        # NB: TracingContext misnames this, the "params" here also contains
+        # buffers
+        tracing_context.params_flat = params_buffers_flat
+        (
+            tracing_context.params_flat_unwrap_subclasses,
+            tracing_context.params_unwrapped_to_flat_index,
+        ) = unwrap_tensor_subclasses_with_indices_to_original(params_buffers_flat)
+
+    # TODO: Might be nice to hold on to the Dynamo source here in full_args_descs!
+    (
+        aot_autograd_arg_pos_to_source,
+        static_input_indices,
+    ) = _try_get_metadata_from_dynamo(mod, params_buffers.keys(), len(full_args))
+
+    dynamic_shapes = False
+    for x in full_args:
+        if isinstance(x, FakeTensor):
+            dynamic_shapes = x.fake_mode.shape_env is not None
+            break
+
+    aot_config = AOTConfig(
+        fw_compiler=fw_compiler,
+        bw_compiler=bw_compiler,
+        inference_compiler=inference_compiler,
+        partition_fn=partition_fn,
+        decompositions=decompositions,
+        num_params_buffers=params_len + buffers_len,
+        aot_id=next(AOT_COUNTER),
+        keep_inference_input_mutations=keep_inference_input_mutations,
+        dynamic_shapes=dynamic_shapes,
+        aot_autograd_arg_pos_to_source=aot_autograd_arg_pos_to_source,
+        static_input_indices=static_input_indices,
+        is_export=False,
+        no_tangents=False,
+        cache_info=None,
+        ignore_shape_env=ignore_shape_env,
+        precompile_backend_id=getattr(mod, "_backend_id", None),
+        force_non_lazy_backward_lowering=force_non_lazy_backward_lowering,
+    )
+    fake_mode, shape_env = construct_fake_mode(full_args, aot_config)
+    # NB: full_args_descs not needed here, fake_flat_args is 1:1 with full_args
+    fake_flat_args = process_inputs(
+        full_args, aot_config, fake_mode, shape_env, ignore_shape_env
+    )
+
+    return (
+        functional_call,
+        params_buffers_flat,
+        params_spec,
+        buffers_spec,
+        fake_flat_args,
+        full_args_descs,
+        aot_config,
+        fake_mode,
+        shape_env,
+        in_spec,
+        out_spec,
+    )
 
 
 def aot_module_simplified(
@@ -1126,6 +1022,8 @@
     decompositions: Optional[dict] = None,
     keep_inference_input_mutations=False,
     inference_compiler: Optional[AOTDispatchCompiler] = None,
+    # TODO: This doesn't seem to be used in any nontrivial way, check if it's
+    # actually needed
     cudagraphs: Optional[BoxedBool] = None,
     boxed_forward_device_index: Optional[BoxedDeviceIndex] = None,
     ignore_shape_env: bool = False,
@@ -1140,130 +1038,96 @@
 
     :func:`aot_module_simplified` removes these overheads.
     """
-    params = {
-        **dict(mod.named_parameters(remove_duplicate=False)),
-        **dict(mod.named_buffers(remove_duplicate=False)),
-    }
-    params_flat, params_spec = pytree.tree_flatten(params)
-    params_flat = list(params_flat)
-    params_len = len(params_flat)
 
     if cudagraphs is None:
         cudagraphs = BoxedBool(torch._inductor.config.triton.cudagraphs)
-
     if bw_compiler is None:
         bw_compiler = fw_compiler
     if inference_compiler is None:
         inference_compiler = fw_compiler
 
-    full_args = []
-    # First, the params
-    full_args.extend(params_flat)
-
-    if tracing_context := torch._guards.TracingContext.try_get():
-        tracing_context.params_flat = params_flat
+    with contextlib.ExitStack() as stack:
         (
-            tracing_context.params_flat_unwrap_subclasses,
-            tracing_context.params_unwrapped_to_flat_index,
-        ) = unwrap_tensor_subclasses_with_indices_to_original(params_flat)
-
-    # Next, the input args
-    full_args.extend(args)
-
-    (
-        aot_autograd_arg_pos_to_source,
-        static_input_indices,
-    ) = _try_get_metadata_from_dynamo(mod, params.keys(), len(full_args))
-
-    dynamic_shapes = False
-    for x in full_args:
-        if isinstance(x, FakeTensor):
-            dynamic_shapes = x.fake_mode.shape_env is not None
-            break
-
-    aot_config = AOTConfig(
-        fw_compiler=fw_compiler,
-        bw_compiler=bw_compiler,
-        inference_compiler=inference_compiler,
-        partition_fn=partition_fn,
-        decompositions=decompositions,
-        num_params_buffers=params_len,
-        aot_id=next(AOT_COUNTER),
-        keep_inference_input_mutations=keep_inference_input_mutations,
-        dynamic_shapes=dynamic_shapes,
-        aot_autograd_arg_pos_to_source=aot_autograd_arg_pos_to_source,
-        static_input_indices=static_input_indices,
-        is_export=False,
-        no_tangents=False,
-        cache_info=None,
-        ignore_shape_env=ignore_shape_env,
-    )
-    fake_mode, shape_env = construct_fake_mode(full_args, aot_config)
-    fake_flat_args = process_inputs(
-        full_args, aot_config, fake_mode, shape_env, ignore_shape_env
-    )
-
-    def dispatch_and_compile():
-        functional_call = create_functional_call(mod, params_spec, params_len)
-        with compiled_autograd._disable():
-            compiled_fn, _ = create_aot_dispatcher_function(
+            functional_call,
+            params_buffers_flat,
+            _params_spec,
+            _buffers_spec,
+            fake_flat_args,
+            full_args_descs,
+            aot_config,
+            fake_mode,
+            shape_env,
+            _in_spec,
+            _out_spec,
+        ) = prepare_aot_module_simplified(
+            mod,
+            args,
+            None,
+            fw_compiler,
+            bw_compiler,
+            partition_fn,
+            decompositions,
+            keep_inference_input_mutations,
+            inference_compiler,
+            boxed_forward_device_index,
+            ignore_shape_env,
+            flatten=False,
+        )
+
+        compiled_fn = None
+
+        if isinstance(fw_compiler, SerializableAOTDispatchCompiler):
+            local = should_use_local_autograd_cache()
+            remote = should_use_remote_autograd_cache()
+            if local or remote:
+                set_feature_use("aot_autograd_remote_cache", remote)
+                compiled_fn = AOTAutogradCache.try_load(
+                    mod,
+                    fake_flat_args,
+                    aot_config,
+                    cudagraphs,
+                    boxed_forward_device_index,
+                    local,
+                    remote,
+                )
+
+        if compiled_fn is None:
+            stack.enter_context(compiled_autograd._disable())
+            aot_state = create_aot_state(
+                stack,
                 functional_call,
                 fake_flat_args,
+                full_args_descs,
                 aot_config,
                 fake_mode,
                 shape_env,
             )
-        return compiled_fn
-
-    # We only care if the forward will return an OutputCode.
-    if isinstance(fw_compiler, SerializableAOTDispatchCompiler):
-        local = should_use_local_autograd_cache()
-        remote = should_use_remote_autograd_cache()
-        if local or remote:
-            set_feature_use("aot_autograd_remote_cache", remote)
-            compiled_fn = AOTAutogradCache.load(
-                dispatch_and_compile,
-                mod,
-                fake_flat_args,
-                aot_config,
-                cudagraphs,
-                boxed_forward_device_index,
-                local,
-                remote,
-            )
-        else:
-            compiled_fn = dispatch_and_compile()
-    else:
-        compiled_fn = dispatch_and_compile()
+            aot_graph_capture = aot_stage1_graph_capture(aot_state, functional_call)
+            compiled_fn, _ = aot_stage2_compile(aot_state, aot_graph_capture)
 
     if isinstance(mod, torch._dynamo.utils.GmWrapper):
         # This function is called by the flatten_graph_inputs wrapper, which boxes
         # the inputs so that they can be freed before the end of this scope.
         # For overhead reasons, this is not the default wrapper, see comment:
         # https://github.com/pytorch/pytorch/pull/122535/files#r1560096481
-        def boxed_forward(runtime_args: list[Any]):
+        def forward(runtime_args: list[Any]):
             flat_args = []
-            flat_args.extend(params_flat)
+            flat_args.extend(params_buffers_flat)
             flat_args.extend(runtime_args)
             runtime_args.clear()
             return compiled_fn(flat_args)
 
-        # Just for convenience
-        boxed_forward.zero_grad = mod.zero_grad
-        boxed_forward.named_parameters = mod.named_parameters
-        boxed_forward.named_buffers = mod.named_buffers
-        return boxed_forward
-
-    # TODO: There is something deeply wrong here; compiled_fn running with
-    # the boxed calling convention, but aot_module_simplified somehow
-    # historically returned a function that was not the boxed calling
-    # convention.  This should get fixed...
-    # NB: GraphModule/nn.Module rely on the non-boxed calling convention here
-    def forward(*runtime_args: tuple[Any]):
-        full_args = []
-        full_args.extend(params_flat)
-        full_args.extend(runtime_args)
-        return compiled_fn(full_args)
+    else:
+        # TODO: There is something deeply wrong here; compiled_fn running with
+        # the boxed calling convention, but aot_module_simplified somehow
+        # historically returned a function that was not the boxed calling
+        # convention.  This should get fixed...
+        # NB: GraphModule/nn.Module rely on the non-boxed calling convention here
+        def forward(*runtime_args: tuple[Any]):
+            full_args = []
+            full_args.extend(params_buffers_flat)
+            full_args.extend(runtime_args)
+            return compiled_fn(full_args)
 
     # Just for convenience
     forward.zero_grad = mod.zero_grad
@@ -1273,8 +1137,6 @@
     return forward
 
 
-<<<<<<< HEAD
-=======
 def boxed_nop_preserve_node_meta(fx_g, example_inputs):
     def run(args):
         with torch.fx.traceback.preserve_node_meta():
@@ -1443,7 +1305,6 @@
     return unflattened_compiled_fn
 
 
->>>>>>> eaa5d9d3
 def aot_export_module(
     mod: nn.Module,
     args,
@@ -1456,7 +1317,7 @@
     # Your module can return multiple outputs, so you must specify which output the loss is.
     output_loss_index: Optional[int] = None,
     pre_dispatch: bool = False,
-    # If None, will be infered from inputs and mod.graph.nodes if mod is a graph module, but the inferred result might be wrong.
+    # If None, will be inferred from inputs and mod.graph.nodes if mod is a graph module, but the inferred result might be wrong.
     dynamic_shapes: Optional[bool] = None,
     kwargs=None,
 ) -> tuple[torch.fx.GraphModule, GraphSignature]:
@@ -1591,6 +1452,8 @@
             trace_joint=trace_joint,
             kwargs=kwargs,
         )
+
+    # TODO: subsume this path with the aot_stage2_graph_capture path
     if trace_joint:
 
         @wraps(functional_call)
@@ -1622,9 +1485,7 @@
             output_gradients = []
             for a, grad in zip(args, gradients):
                 if isinstance(a, torch.Tensor) and a.requires_grad:
-                    assert (
-                        grad is not None
-                    ), """\
+                    assert grad is not None, """\
 Found a parameter that did not receive a gradient.
 "This is most likely a bug, but if this needs to be supported please comment on this Github issue:
 https://github.com/pytorch/pytorch/issues/101192
@@ -1658,7 +1519,7 @@
     *,
     trace_joint: bool,
     # It looks like the main consequence of this API is that for dynamic shapes,
-    # it will assume that parms/buffers are static.
+    # it will assume that params/buffers are static.
     # With the new inferred dynamic shapes API, maybe this doesn't matter?
     num_params_buffers: int = 0,
     decompositions: Optional[dict] = None,
@@ -1738,7 +1599,9 @@
     if config.debug_assert:
         # Smoke test that after partitioning, we can run the forward without any calling convention changes.
         fw_module, _bw_module = aot_config.default_partition(  # noqa: F821
-            fx_g, args, num_fwd_outputs=len(fw_metadata.output_infos)  # noqa: F821
+            fx_g,
+            args,
+            num_fwd_outputs=len(fw_metadata.output_infos),  # noqa: F821
         )
         # Attempt to run the fw_module with the original user inputs
         fake_mode = detect_fake_mode(args)
@@ -1768,14 +1631,11 @@
     # We don't know this info at trace time though, so we need to make it an explicit config.
     no_tangents: bool = False,
     pre_dispatch: bool = False,
-    # If None, `dynamic_shapes` will be infered from inputs, but the inferred result might be wrong.
+    # If None, `dynamic_shapes` will be inferred from inputs, but the inferred result might be wrong.
     dynamic_shapes: Optional[bool] = None,
-<<<<<<< HEAD
-=======
     keep_input_mutations: bool = False,
     # Under export, configures whether we are getting inference or training IR
     trace_joint: bool = False,
->>>>>>> eaa5d9d3
     kwargs=None,
 ) -> tuple[torch.fx.GraphModule, ViewAndMutationMeta, pytree.TreeSpec, pytree.TreeSpec]:
     kwargs = kwargs or {}
@@ -1814,7 +1674,7 @@
         # For now there's no use case involving keeping input mutations in the graph
         # (which we can only do in the inference case anyway).
         # We can add this later if we need to.
-        keep_inference_input_mutations=False,
+        keep_inference_input_mutations=keep_input_mutations,
         dynamic_shapes=dynamic_shapes,
         aot_autograd_arg_pos_to_source=None,
         is_export=True,
@@ -1827,115 +1687,23 @@
     else:
         shape_env = fake_mode.shape_env
     fake_flat_args = process_inputs(flat_args, aot_config, fake_mode, shape_env)
-
-    fx_g, meta = create_aot_dispatcher_function(
-        flat_fn,
-        fake_flat_args,
-        aot_config,
-        fake_mode,
-        shape_env,
-    )
+    # TODO: Improve the descs here with pytree information
+    fake_flat_args_descs = [PlainAOTInput(i) for i in range(len(fake_flat_args))]
+
+    with contextlib.ExitStack() as stack:
+        aot_state = create_aot_state(
+            stack,
+            flat_fn,
+            fake_flat_args,
+            fake_flat_args_descs,
+            aot_config,
+            fake_mode,
+            shape_env,
+        )
+        aot_graph_capture = aot_stage1_graph_capture(aot_state, flat_fn)
+        fx_g, meta = aot_stage2_export(aot_state, aot_graph_capture)
+
     return fx_g, meta, in_spec, out_spec.spec
-
-
-@contextmanager
-def _detect_attribute_assignment(mod: torch.nn.Module):
-    # Do not allow assignment of tensor attributes during export unless
-    # the attribute is registered as a buffer.
-
-    NN_MODULE_STD_ATTRS = [
-        "_backward_hooks",
-        "_backward_pre_hooks",
-        "_buffers",
-        "_forward_hooks",
-        "_forward_hooks_always_called",
-        "_forward_hooks_with_kwargs",
-        "_forward_pre_hooks",
-        "_forward_pre_hooks_with_kwargs",
-        "_is_full_backward_hook",
-        "_load_state_dict_post_hooks",
-        "_load_state_dict_pre_hooks",
-        "_modules",
-        "_non_persistent_buffers_set",
-        "_parameters",
-        "_state_dict_hooks",
-        "_state_dict_pre_hooks",
-        "training",
-    ]
-    NN_MODULE_LAZY_STD_ATTRS = [
-        "_initialize_hook",
-        "_load_hook",
-    ]
-    STD_ATTRS = {
-        *NN_MODULE_STD_ATTRS,
-        *NN_MODULE_LAZY_STD_ATTRS,
-    }
-
-    def _get_attributes(mod):
-        # return any attributes of a module that are not standard attributes
-        return {k: v for k, v in mod.__dict__.items() if k not in STD_ATTRS}
-
-    # save state of attributes before enter
-    snapshot = pytree.tree_map(
-        lambda x: x,
-        _get_attributes(mod),
-        is_leaf=lambda x: type(x) in _pytree_subclasses_that_lose_info,
-    )
-    try:
-        yield
-    finally:
-        # after exit, compare state of attributes with snapshot
-        # to detect which tensor attributes were assigned
-        assigned_tensor_attributes = []
-
-        def _collect_assigned_tensor_attributes(kp, v, _v):
-            if _v is not v:
-                attr, *rest = kp
-                if isinstance(v, torch.Tensor):
-                    assigned_tensor_attributes.append(
-                        f"self.{attr.key}{pytree.keystr(rest)}"
-                    )
-                # TODO(avik): Assigning all other types are allowed right now.
-                # Maybe in the future we want to limit this to primitive types?
-            return v
-
-        new_attrs = _get_attributes(mod)
-        if len(new_attrs) != len(snapshot):
-            added_attrs = new_attrs.keys() - snapshot.keys()
-            deleted_attrs = snapshot.keys() - new_attrs.keys()
-
-            if len(added_attrs) > 0:
-                raise ValueError(
-                    f"During torch.export, following attrs were created in the model.forward: {added_attrs} "
-                    f"Such attributes must be registered as buffers using the `register_buffer` "
-                    f"API and must be initialized at model.__init__ "
-                    f"(https://pytorch.org/docs/stable/generated/torch.nn.Module.html#torch.nn.Module.register_buffer)."
-                )
-
-            if len(deleted_attrs) > 0:
-                raise ValueError(
-                    f"During torch.export, following attrs were deleted in the model.forward: {deleted_attrs} "
-                    f"Such attributes must be registered as buffers using the `register_buffer` "
-                    f"API and must be initialized at model.__init__ "
-                    f"(https://pytorch.org/docs/stable/generated/torch.nn.Module.html#torch.nn.Module.register_buffer)."
-                )
-
-        pytree.tree_map_with_path(
-            _collect_assigned_tensor_attributes, snapshot, new_attrs
-        )
-        # restore state of all attributes (including, e.g., of primitive types)
-        mod.__dict__.update(snapshot)
-
-        if assigned_tensor_attributes:
-            if len(assigned_tensor_attributes) > 1:
-                noun, verb = "attributes", "were"
-            else:
-                noun, verb = "attribute", "was"
-            raise ValueError(
-                f"The tensor {noun} {', '.join(assigned_tensor_attributes)} {verb} assigned during export. "
-                "Such attributes must be registered as buffers using the `register_buffer` API "
-                "(https://pytorch.org/docs/stable/generated/torch.nn.Module.html#torch.nn.Module.register_buffer)."
-            )
 
 
 compiled_function = aot_function
