import torch
import torch.onnx.symbolic_helper as sym_help
<<<<<<< HEAD
from torch.onnx.symbolic_helper import parse_args, _parse_arg, _unimplemented
from torch.onnx.utils import _add_block, _add_input_to_block, _add_output_to_block
from sys import maxsize
from torch.onnx.symbolic_opset9 import permute, _reshape_from_tensor
import warnings

=======
import torch.onnx.utils
from torch.onnx.symbolic_helper import _parse_arg, _unimplemented, parse_args
from torch.onnx.symbolic_opset9 import _reshape_from_tensor, permute
>>>>>>> 4a57321a

# EDITING THIS FILE? READ THIS FIRST!
# see Note [Edit Symbolic Files] in symbolic_helper.py

# This file exports ONNX ops for opset 12

def einsum_helper(g, equation, tensors):
    if not tensors:
        raise RuntimeError("Einsum inputs are empty.")
    # ONNX does not support bool for Einsum inputs.
    if tensors[0].type().scalarType() == "Bool":
        tensors = [g.op("Cast", tensor, to_i=sym_help.cast_pytorch_to_onnx["Long"]) for tensor in tensors]
        return g.op("Cast", g.op("Einsum", *tensors, equation_s=equation), to_i=sym_help.cast_pytorch_to_onnx["Bool"])
    else:
        return g.op("Einsum", *tensors, equation_s=equation)

@parse_args("s", "v")
def einsum(g, equation, tensor_list):
    tensors = sym_help._unpack_list(tensor_list)
    return einsum_helper(g, equation, tensors)

@parse_args("v", "v")
def outer(g, input, other):
    # make sure to cast other to self's type
    if other.type().scalarType() != input.type().scalarType():
        other = g.op("Cast", other, to_i=sym_help.cast_pytorch_to_onnx[input.type().scalarType()])
    return einsum_helper(g, "i,j->ij", [input, other])

@parse_args("v", "f", "i")
def dropout(g, input, p, train):
    sym_help.check_training_mode(train, "dropout")
    # in eval mode, dropout is non-op - if the node's train param is set to False, dropout is non-op
    if not train:
        return input
    warnings.warn("Dropout is a training op and should not be exported in inference mode. "
                  "For inference, make sure to call eval() on the model and to export it with param training=False.")
    p = g.op("Constant", value_t=torch.tensor(p))
    t = g.op("Constant", value_t=torch.tensor(True))
    r, _ = g.op("Dropout", input, p, t, outputs=2)
    return r


def nll_loss(g, self, target, weight, reduction, ignore_index):
    # none reduction : onnx::Constant[value={0}]
    # mean reduction : onnx::Constant[value={1}]
    # sum reduction : onnx::Constant[value={2}]
    reduction = sym_help._maybe_get_const(reduction, "i")
    reduction_vals = ["none", "mean", "sum"]
    reduction = reduction_vals[reduction]

    # in onnx NegativeLogLikelihoodLoss specification, ignore_index is optional without default value.
    # therefore we need to set ignore_index attribute even if it is not specified (e.g. ignore_index=-100).
    ignore_index = sym_help._maybe_get_const(ignore_index, "i")
    if weight.node().mustBeNone():
        nllloss = g.op("NegativeLogLikelihoodLoss", self, target, reduction_s=reduction, ignore_index_i=ignore_index)
    else:
        nllloss = g.op("NegativeLogLikelihoodLoss", self, target, weight, reduction_s=reduction, ignore_index_i=ignore_index)

    return nllloss


def nll_loss2d(g, self, target, weight, reduction, ignore_index):
    return nll_loss(g, self, target, weight, reduction, ignore_index)


def nll_loss_nd(g, self, target, weight, reduction, ignore_index):
    return nll_loss(g, self, target, weight, reduction, ignore_index)


def cross_entropy_loss(g, self, target, weight, reduction, ignore_index, label_smoothing):
    # none reduction : onnx::Constant[value={0}]
    # mean reduction : onnx::Constant[value={1}]
    # sum reduction : onnx::Constant[value={2}]
    reduction = sym_help._maybe_get_const(reduction, "i")
    reduction_vals = ["none", "mean", "sum"]
    reduction = reduction_vals[reduction]

    label_smoothing = sym_help._maybe_get_const(label_smoothing, "f")
    if label_smoothing > 0.0:
        raise RuntimeError("Unsupported: ONNX does not support label_smoothing")

    # in onnx SoftmaxCrossEntropyLoss specification, ignore_index is optional without default value.
    # therefore we need to set ignore_index attribute even if it is not specified (e.g. ignore_index=-100).
    ignore_index = sym_help._maybe_get_const(ignore_index, "i")
    if weight.node().mustBeNone():
        celoss = g.op("SoftmaxCrossEntropyLoss", self, target, reduction_s=reduction, ignore_index_i=ignore_index)
    else:
        celoss = g.op("SoftmaxCrossEntropyLoss", self, target, weight, reduction_s=reduction, ignore_index_i=ignore_index)

    return celoss


@parse_args("v", "v", "v", "v", "i")
def binary_cross_entropy_with_logits(g, input, target, weight, pos_weight, reduction):
    from torch.onnx.symbolic_opset9 import sigmoid, log, sub, neg, mul, add
    p = g.op("Constant", value_t=torch.tensor([1]))
    sig_x = sigmoid(g, input)
    log_sig_x = log(g, sig_x)
    sub_1_x = sub(g, p, sig_x)
    sub_1_y = sub(g, p, target)
    log_1_x = log(g, sub_1_x)
    if pos_weight is None or sym_help._is_none(pos_weight):
        output = neg(g, add(g, mul(g, target, log_sig_x), mul(g, sub_1_y, log_1_x)))
    else:
        output = neg(g, add(g, mul(g, mul(g, target, log_sig_x), pos_weight), mul(g, sub_1_y, log_1_x)))

    if weight is not None and not sym_help._is_none(weight):
        output = mul(g, weight, output)

    reduction = sym_help._maybe_get_const(reduction, "i")
    if reduction == 0:
        return output
    elif reduction == 1:
        return g.op("ReduceMean", output, keepdims_i=0)
    elif reduction == 2:
        return g.op("ReduceSum", output, keepdims_i=0)
    else:
        return sym_help._onnx_unsupported("binary_cross_entropy_with_logits with reduction other than none, mean, or sum")


def celu(g, self, alpha):
    alpha = sym_help._maybe_get_const(alpha, "f")
    # if the input is of type double cast it to float
    if self.type().scalarType() == "Double":
        self = g.op("Cast", self, to_i=sym_help.cast_pytorch_to_onnx["Float"])
        out = g.op("Celu", self, alpha_f=alpha)
        return g.op("Cast", out, to_i=sym_help.cast_pytorch_to_onnx["Double"])

    return g.op("Celu", self, alpha_f=alpha)


def argmax(g, input, dim, keepdim):
    if sym_help._is_none(dim):
        flattened = sym_help._reshape_helper(g, input, g.op("Constant", value_t=torch.tensor([-1])))
        return g.op("ArgMax", flattened, axis_i=0, keepdims_i=False, select_last_index_i=False)
    else:
        dim = _parse_arg(dim, "i")
        keepdim = _parse_arg(keepdim, "i")
        return g.op("ArgMax", input, axis_i=dim, keepdims_i=keepdim, select_last_index_i=False)


def argmin(g, input, dim, keepdim):
    if sym_help._is_none(dim):
        flattened = sym_help._reshape_helper(g, input, g.op("Constant", value_t=torch.tensor([-1])))
        return g.op("ArgMin", flattened, axis_i=0, keepdims_i=False, select_last_index_i=False)
    else:
        dim = _parse_arg(dim, "i")
        keepdim = _parse_arg(keepdim, "i")
        return g.op("ArgMin", input, axis_i=dim, keepdims_i=keepdim, select_last_index_i=False)


def pow(g, self, exponent):
    return g.op("Pow", self, exponent)

def ge(g, input, other):
    return g.op("GreaterOrEqual", input, other)

def le(g, input, other):
    return g.op("LessOrEqual", input, other)

@parse_args("v", "i", "v", "v")
def unfold(g, input, dimension, size, step):
    const_size = sym_help._maybe_get_const(size, "i")
    const_step = sym_help._maybe_get_const(step, "i")
    if not sym_help._is_value(const_size) and not sym_help._is_value(const_step):
        from torch.onnx.symbolic_opset9 import unfold as _unfold
        return _unfold(g, input, dimension, const_size, const_step)
    if sym_help.is_caffe2_aten_fallback():
        return g.at("unfold", input, dimension_i=dimension, size_i=size, step_i=step)

    sizedim = sym_help._get_tensor_dim_size(input, dimension)
    if sizedim is not None:
        low_start = g.op("Constant", value_t=torch.tensor(0))
        low_end = g.op("Constant", value_t=torch.tensor(sizedim))
        hi_end = g.op("Constant", value_t=torch.tensor(sizedim + 1))
        low_indices = g.op("Range", low_start, low_end, step)
        hi_indices = g.op("Range", size, hi_end, step)

        low_size = sym_help._size_helper(g, low_indices, g.op("Constant", value_t=torch.tensor(0)))
        hi_size = sym_help._size_helper(g, hi_indices, g.op("Constant", value_t=torch.tensor(0)))

        ndim = sym_help._get_tensor_rank(input)
        perm = list(range(0, ndim))
        perm.append(perm.pop(dimension))

        unsqueeze_list = []
        loop_condition = g.op("Constant", value_t=torch.tensor(1))
        loop_condition = g.op("Cast", loop_condition, to_i=9)
        loop_len = g.op("Min", low_size, hi_size)
        loop = g.op("Loop", loop_len, loop_condition)

        loop_block = torch.onnx.utils._add_block(loop.node())
        block_input_iter = torch.onnx.utils._add_input_to_block(loop_block)
        cond = torch.onnx.utils._add_input_to_block(loop_block)

        starts = loop_block.op("Gather", low_indices, block_input_iter)
        ends = loop_block.op("Gather", hi_indices, block_input_iter)
        axes = loop_block.op("Constant", value_t=torch.tensor([2]))
        starts = sym_help._unsqueeze_helper(loop_block, starts, [0])
        ends = sym_help._unsqueeze_helper(loop_block, ends, [0])
        stack = loop_block.op("Slice", input, starts, ends, axes)

        unsqueeze = sym_help._unsqueeze_helper(loop_block, loop_block.op("Transpose", stack, perm_i=perm), [dimension])
        unsqueeze_list.append(unsqueeze)
        concat = loop_block.op("Concat", *unsqueeze_list, axis_i=0)

        cond_out = loop_block.op("Cast", loop_condition, to_i=9)
        torch.onnx.utils._add_output_to_block(loop_block, cond_out)
        torch.onnx.utils._add_output_to_block(loop_block, concat)

        loop_output = loop.node().output()
        perm = [0, 1, 2, 3, 4]
        perm[0], perm[dimension + 1] = perm[dimension + 1], perm[0]
        transpose = g.op("Transpose", loop_output, perm_i=perm)
        squeeze = sym_help._squeeze_helper(g, transpose, [0])

        return squeeze
    else:
        return _unimplemented("Unfold", "input size not accessible")

@parse_args("v", "v", "is", "is", "v")
def tensordot(g, input_a, input_b, dims_a, dims_b, out=None):
    if out is not None:
        _unimplemented("Tensordot", "Out parameter is not supported for tensordot.")

    dim_count_a = sym_help._get_tensor_rank(input_a)
    if dim_count_a is None:
        raise RuntimeError("Unsupported: ONNX export of tensordot for tensor(input_a) of unknown rank.")

    dim_count_b = sym_help._get_tensor_rank(input_b)
    if dim_count_b is None:
        raise RuntimeError("Unsupported: ONNX export of tensordot for tensor(input_b) of unknown rank.")

    dims_a = [(dims_a[i] + dim_count_a) if (dims_a[i] < 0) else dims_a[i] for i in range(len(dims_a))]
    dims_b = [(dims_b[i] + dim_count_b) if (dims_b[i] < 0) else dims_b[i] for i in range(len(dims_b))]

    left_dims_a = [i for i in range(dim_count_a) if (i not in dims_a)]
    left_dims_b = [i for i in range(dim_count_b) if (i not in dims_b)]

    new_input_a = permute(g, input_a, left_dims_a + dims_a)
    new_input_b = permute(g, input_b, dims_b + left_dims_b)

    input_shape = g.op("Shape", new_input_a)
    left_sizes_a = sym_help._slice_helper(g, input_shape, axes=[0], starts=[0], ends=[len(left_dims_a)])
    shape_sizes = [left_sizes_a, g.op("Constant", value_t=torch.tensor([-1], dtype=torch.long))]
    output_a = _reshape_from_tensor(g, new_input_a, shape_sizes)

    input_shape = g.op("Shape", output_a)
    slices = sym_help._slice_helper(g, input_shape, axes=[0], starts=[-1], ends=[maxsize])
    shape_sizes = [g.op("Constant", value_t=torch.tensor([-1], dtype=torch.long)), slices]
    output_a = _reshape_from_tensor(g, new_input_a, shape_sizes)

    input_shape = g.op("Shape", new_input_b)
    left_sizes_b = sym_help._slice_helper(g, input_shape, axes=[0], starts=[len(dims_b)], ends=[maxsize])
    slices = sym_help._slice_helper(g, input_shape, axes=[0], starts=[0], ends=[len(dims_b)])
    shape_sizes = [slices, g.op("Constant", value_t=torch.tensor([-1], dtype=torch.long))]
    output_b = _reshape_from_tensor(g, new_input_b, shape_sizes)

    input_shape = g.op("Shape", output_b)
    slices = sym_help._slice_helper(g, input_shape, axes=[0], starts=[-1], ends=[maxsize])
    shape_sizes = [g.op("Constant", value_t=torch.tensor([-1], dtype=torch.long)), slices]
    output_b = _reshape_from_tensor(g, new_input_b, shape_sizes)

    output = einsum(g, "ij,jk->ik", g.op("prim::ListConstruct", *[output_a, output_b]))

    shape_sizes = [left_sizes_a, left_sizes_b]
    return _reshape_from_tensor(g, output, shape_sizes)<|MERGE_RESOLUTION|>--- conflicted
+++ resolved
@@ -1,44 +1,51 @@
+import warnings
+from sys import maxsize
+
 import torch
 import torch.onnx.symbolic_helper as sym_help
-<<<<<<< HEAD
-from torch.onnx.symbolic_helper import parse_args, _parse_arg, _unimplemented
-from torch.onnx.utils import _add_block, _add_input_to_block, _add_output_to_block
-from sys import maxsize
-from torch.onnx.symbolic_opset9 import permute, _reshape_from_tensor
-import warnings
-
-=======
 import torch.onnx.utils
 from torch.onnx.symbolic_helper import _parse_arg, _unimplemented, parse_args
 from torch.onnx.symbolic_opset9 import _reshape_from_tensor, permute
->>>>>>> 4a57321a
 
 # EDITING THIS FILE? READ THIS FIRST!
 # see Note [Edit Symbolic Files] in symbolic_helper.py
 
 # This file exports ONNX ops for opset 12
+
 
 def einsum_helper(g, equation, tensors):
     if not tensors:
         raise RuntimeError("Einsum inputs are empty.")
     # ONNX does not support bool for Einsum inputs.
     if tensors[0].type().scalarType() == "Bool":
-        tensors = [g.op("Cast", tensor, to_i=sym_help.cast_pytorch_to_onnx["Long"]) for tensor in tensors]
-        return g.op("Cast", g.op("Einsum", *tensors, equation_s=equation), to_i=sym_help.cast_pytorch_to_onnx["Bool"])
+        tensors = [
+            g.op("Cast", tensor, to_i=sym_help.cast_pytorch_to_onnx["Long"])
+            for tensor in tensors
+        ]
+        return g.op(
+            "Cast",
+            g.op("Einsum", *tensors, equation_s=equation),
+            to_i=sym_help.cast_pytorch_to_onnx["Bool"],
+        )
     else:
         return g.op("Einsum", *tensors, equation_s=equation)
+
 
 @parse_args("s", "v")
 def einsum(g, equation, tensor_list):
     tensors = sym_help._unpack_list(tensor_list)
     return einsum_helper(g, equation, tensors)
 
+
 @parse_args("v", "v")
 def outer(g, input, other):
     # make sure to cast other to self's type
     if other.type().scalarType() != input.type().scalarType():
-        other = g.op("Cast", other, to_i=sym_help.cast_pytorch_to_onnx[input.type().scalarType()])
+        other = g.op(
+            "Cast", other, to_i=sym_help.cast_pytorch_to_onnx[input.type().scalarType()]
+        )
     return einsum_helper(g, "i,j->ij", [input, other])
+
 
 @parse_args("v", "f", "i")
 def dropout(g, input, p, train):
@@ -46,8 +53,10 @@
     # in eval mode, dropout is non-op - if the node's train param is set to False, dropout is non-op
     if not train:
         return input
-    warnings.warn("Dropout is a training op and should not be exported in inference mode. "
-                  "For inference, make sure to call eval() on the model and to export it with param training=False.")
+    warnings.warn(
+        "Dropout is a training op and should not be exported in inference mode. "
+        "For inference, make sure to call eval() on the model and to export it with param training=False."
+    )
     p = g.op("Constant", value_t=torch.tensor(p))
     t = g.op("Constant", value_t=torch.tensor(True))
     r, _ = g.op("Dropout", input, p, t, outputs=2)
@@ -66,9 +75,22 @@
     # therefore we need to set ignore_index attribute even if it is not specified (e.g. ignore_index=-100).
     ignore_index = sym_help._maybe_get_const(ignore_index, "i")
     if weight.node().mustBeNone():
-        nllloss = g.op("NegativeLogLikelihoodLoss", self, target, reduction_s=reduction, ignore_index_i=ignore_index)
-    else:
-        nllloss = g.op("NegativeLogLikelihoodLoss", self, target, weight, reduction_s=reduction, ignore_index_i=ignore_index)
+        nllloss = g.op(
+            "NegativeLogLikelihoodLoss",
+            self,
+            target,
+            reduction_s=reduction,
+            ignore_index_i=ignore_index,
+        )
+    else:
+        nllloss = g.op(
+            "NegativeLogLikelihoodLoss",
+            self,
+            target,
+            weight,
+            reduction_s=reduction,
+            ignore_index_i=ignore_index,
+        )
 
     return nllloss
 
@@ -81,7 +103,9 @@
     return nll_loss(g, self, target, weight, reduction, ignore_index)
 
 
-def cross_entropy_loss(g, self, target, weight, reduction, ignore_index, label_smoothing):
+def cross_entropy_loss(
+    g, self, target, weight, reduction, ignore_index, label_smoothing
+):
     # none reduction : onnx::Constant[value={0}]
     # mean reduction : onnx::Constant[value={1}]
     # sum reduction : onnx::Constant[value={2}]
@@ -97,16 +121,30 @@
     # therefore we need to set ignore_index attribute even if it is not specified (e.g. ignore_index=-100).
     ignore_index = sym_help._maybe_get_const(ignore_index, "i")
     if weight.node().mustBeNone():
-        celoss = g.op("SoftmaxCrossEntropyLoss", self, target, reduction_s=reduction, ignore_index_i=ignore_index)
-    else:
-        celoss = g.op("SoftmaxCrossEntropyLoss", self, target, weight, reduction_s=reduction, ignore_index_i=ignore_index)
+        celoss = g.op(
+            "SoftmaxCrossEntropyLoss",
+            self,
+            target,
+            reduction_s=reduction,
+            ignore_index_i=ignore_index,
+        )
+    else:
+        celoss = g.op(
+            "SoftmaxCrossEntropyLoss",
+            self,
+            target,
+            weight,
+            reduction_s=reduction,
+            ignore_index_i=ignore_index,
+        )
 
     return celoss
 
 
 @parse_args("v", "v", "v", "v", "i")
 def binary_cross_entropy_with_logits(g, input, target, weight, pos_weight, reduction):
-    from torch.onnx.symbolic_opset9 import sigmoid, log, sub, neg, mul, add
+    from torch.onnx.symbolic_opset9 import add, log, mul, neg, sigmoid, sub
+
     p = g.op("Constant", value_t=torch.tensor([1]))
     sig_x = sigmoid(g, input)
     log_sig_x = log(g, sig_x)
@@ -116,7 +154,14 @@
     if pos_weight is None or sym_help._is_none(pos_weight):
         output = neg(g, add(g, mul(g, target, log_sig_x), mul(g, sub_1_y, log_1_x)))
     else:
-        output = neg(g, add(g, mul(g, mul(g, target, log_sig_x), pos_weight), mul(g, sub_1_y, log_1_x)))
+        output = neg(
+            g,
+            add(
+                g,
+                mul(g, mul(g, target, log_sig_x), pos_weight),
+                mul(g, sub_1_y, log_1_x),
+            ),
+        )
 
     if weight is not None and not sym_help._is_none(weight):
         output = mul(g, weight, output)
@@ -129,7 +174,9 @@
     elif reduction == 2:
         return g.op("ReduceSum", output, keepdims_i=0)
     else:
-        return sym_help._onnx_unsupported("binary_cross_entropy_with_logits with reduction other than none, mean, or sum")
+        return sym_help._onnx_unsupported(
+            "binary_cross_entropy_with_logits with reduction other than none, mean, or sum"
+        )
 
 
 def celu(g, self, alpha):
@@ -145,32 +192,47 @@
 
 def argmax(g, input, dim, keepdim):
     if sym_help._is_none(dim):
-        flattened = sym_help._reshape_helper(g, input, g.op("Constant", value_t=torch.tensor([-1])))
-        return g.op("ArgMax", flattened, axis_i=0, keepdims_i=False, select_last_index_i=False)
+        flattened = sym_help._reshape_helper(
+            g, input, g.op("Constant", value_t=torch.tensor([-1]))
+        )
+        return g.op(
+            "ArgMax", flattened, axis_i=0, keepdims_i=False, select_last_index_i=False
+        )
     else:
         dim = _parse_arg(dim, "i")
         keepdim = _parse_arg(keepdim, "i")
-        return g.op("ArgMax", input, axis_i=dim, keepdims_i=keepdim, select_last_index_i=False)
+        return g.op(
+            "ArgMax", input, axis_i=dim, keepdims_i=keepdim, select_last_index_i=False
+        )
 
 
 def argmin(g, input, dim, keepdim):
     if sym_help._is_none(dim):
-        flattened = sym_help._reshape_helper(g, input, g.op("Constant", value_t=torch.tensor([-1])))
-        return g.op("ArgMin", flattened, axis_i=0, keepdims_i=False, select_last_index_i=False)
+        flattened = sym_help._reshape_helper(
+            g, input, g.op("Constant", value_t=torch.tensor([-1]))
+        )
+        return g.op(
+            "ArgMin", flattened, axis_i=0, keepdims_i=False, select_last_index_i=False
+        )
     else:
         dim = _parse_arg(dim, "i")
         keepdim = _parse_arg(keepdim, "i")
-        return g.op("ArgMin", input, axis_i=dim, keepdims_i=keepdim, select_last_index_i=False)
+        return g.op(
+            "ArgMin", input, axis_i=dim, keepdims_i=keepdim, select_last_index_i=False
+        )
 
 
 def pow(g, self, exponent):
     return g.op("Pow", self, exponent)
 
+
 def ge(g, input, other):
     return g.op("GreaterOrEqual", input, other)
 
+
 def le(g, input, other):
     return g.op("LessOrEqual", input, other)
+
 
 @parse_args("v", "i", "v", "v")
 def unfold(g, input, dimension, size, step):
@@ -178,6 +240,7 @@
     const_step = sym_help._maybe_get_const(step, "i")
     if not sym_help._is_value(const_size) and not sym_help._is_value(const_step):
         from torch.onnx.symbolic_opset9 import unfold as _unfold
+
         return _unfold(g, input, dimension, const_size, const_step)
     if sym_help.is_caffe2_aten_fallback():
         return g.at("unfold", input, dimension_i=dimension, size_i=size, step_i=step)
@@ -190,8 +253,12 @@
         low_indices = g.op("Range", low_start, low_end, step)
         hi_indices = g.op("Range", size, hi_end, step)
 
-        low_size = sym_help._size_helper(g, low_indices, g.op("Constant", value_t=torch.tensor(0)))
-        hi_size = sym_help._size_helper(g, hi_indices, g.op("Constant", value_t=torch.tensor(0)))
+        low_size = sym_help._size_helper(
+            g, low_indices, g.op("Constant", value_t=torch.tensor(0))
+        )
+        hi_size = sym_help._size_helper(
+            g, hi_indices, g.op("Constant", value_t=torch.tensor(0))
+        )
 
         ndim = sym_help._get_tensor_rank(input)
         perm = list(range(0, ndim))
@@ -214,7 +281,9 @@
         ends = sym_help._unsqueeze_helper(loop_block, ends, [0])
         stack = loop_block.op("Slice", input, starts, ends, axes)
 
-        unsqueeze = sym_help._unsqueeze_helper(loop_block, loop_block.op("Transpose", stack, perm_i=perm), [dimension])
+        unsqueeze = sym_help._unsqueeze_helper(
+            loop_block, loop_block.op("Transpose", stack, perm_i=perm), [dimension]
+        )
         unsqueeze_list.append(unsqueeze)
         concat = loop_block.op("Concat", *unsqueeze_list, axis_i=0)
 
@@ -232,6 +301,7 @@
     else:
         return _unimplemented("Unfold", "input size not accessible")
 
+
 @parse_args("v", "v", "is", "is", "v")
 def tensordot(g, input_a, input_b, dims_a, dims_b, out=None):
     if out is not None:
@@ -239,14 +309,24 @@
 
     dim_count_a = sym_help._get_tensor_rank(input_a)
     if dim_count_a is None:
-        raise RuntimeError("Unsupported: ONNX export of tensordot for tensor(input_a) of unknown rank.")
+        raise RuntimeError(
+            "Unsupported: ONNX export of tensordot for tensor(input_a) of unknown rank."
+        )
 
     dim_count_b = sym_help._get_tensor_rank(input_b)
     if dim_count_b is None:
-        raise RuntimeError("Unsupported: ONNX export of tensordot for tensor(input_b) of unknown rank.")
-
-    dims_a = [(dims_a[i] + dim_count_a) if (dims_a[i] < 0) else dims_a[i] for i in range(len(dims_a))]
-    dims_b = [(dims_b[i] + dim_count_b) if (dims_b[i] < 0) else dims_b[i] for i in range(len(dims_b))]
+        raise RuntimeError(
+            "Unsupported: ONNX export of tensordot for tensor(input_b) of unknown rank."
+        )
+
+    dims_a = [
+        (dims_a[i] + dim_count_a) if (dims_a[i] < 0) else dims_a[i]
+        for i in range(len(dims_a))
+    ]
+    dims_b = [
+        (dims_b[i] + dim_count_b) if (dims_b[i] < 0) else dims_b[i]
+        for i in range(len(dims_b))
+    ]
 
     left_dims_a = [i for i in range(dim_count_a) if (i not in dims_a)]
     left_dims_b = [i for i in range(dim_count_b) if (i not in dims_b)]
@@ -255,24 +335,46 @@
     new_input_b = permute(g, input_b, dims_b + left_dims_b)
 
     input_shape = g.op("Shape", new_input_a)
-    left_sizes_a = sym_help._slice_helper(g, input_shape, axes=[0], starts=[0], ends=[len(left_dims_a)])
-    shape_sizes = [left_sizes_a, g.op("Constant", value_t=torch.tensor([-1], dtype=torch.long))]
+    left_sizes_a = sym_help._slice_helper(
+        g, input_shape, axes=[0], starts=[0], ends=[len(left_dims_a)]
+    )
+    shape_sizes = [
+        left_sizes_a,
+        g.op("Constant", value_t=torch.tensor([-1], dtype=torch.long)),
+    ]
     output_a = _reshape_from_tensor(g, new_input_a, shape_sizes)
 
     input_shape = g.op("Shape", output_a)
-    slices = sym_help._slice_helper(g, input_shape, axes=[0], starts=[-1], ends=[maxsize])
-    shape_sizes = [g.op("Constant", value_t=torch.tensor([-1], dtype=torch.long)), slices]
+    slices = sym_help._slice_helper(
+        g, input_shape, axes=[0], starts=[-1], ends=[maxsize]
+    )
+    shape_sizes = [
+        g.op("Constant", value_t=torch.tensor([-1], dtype=torch.long)),
+        slices,
+    ]
     output_a = _reshape_from_tensor(g, new_input_a, shape_sizes)
 
     input_shape = g.op("Shape", new_input_b)
-    left_sizes_b = sym_help._slice_helper(g, input_shape, axes=[0], starts=[len(dims_b)], ends=[maxsize])
-    slices = sym_help._slice_helper(g, input_shape, axes=[0], starts=[0], ends=[len(dims_b)])
-    shape_sizes = [slices, g.op("Constant", value_t=torch.tensor([-1], dtype=torch.long))]
+    left_sizes_b = sym_help._slice_helper(
+        g, input_shape, axes=[0], starts=[len(dims_b)], ends=[maxsize]
+    )
+    slices = sym_help._slice_helper(
+        g, input_shape, axes=[0], starts=[0], ends=[len(dims_b)]
+    )
+    shape_sizes = [
+        slices,
+        g.op("Constant", value_t=torch.tensor([-1], dtype=torch.long)),
+    ]
     output_b = _reshape_from_tensor(g, new_input_b, shape_sizes)
 
     input_shape = g.op("Shape", output_b)
-    slices = sym_help._slice_helper(g, input_shape, axes=[0], starts=[-1], ends=[maxsize])
-    shape_sizes = [g.op("Constant", value_t=torch.tensor([-1], dtype=torch.long)), slices]
+    slices = sym_help._slice_helper(
+        g, input_shape, axes=[0], starts=[-1], ends=[maxsize]
+    )
+    shape_sizes = [
+        g.op("Constant", value_t=torch.tensor([-1], dtype=torch.long)),
+        slices,
+    ]
     output_b = _reshape_from_tensor(g, new_input_b, shape_sizes)
 
     output = einsum(g, "ij,jk->ik", g.op("prim::ListConstruct", *[output_a, output_b]))
