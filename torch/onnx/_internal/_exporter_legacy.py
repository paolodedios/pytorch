# mypy: allow-untyped-defs
from __future__ import annotations


__all__ = [
    "DiagnosticOptions",
    "ExportOptions",
    "ONNXProgram",
    "ONNXRuntimeOptions",
    "InvalidExportOptionsError",
    "OnnxRegistry",
    "UnsatisfiedDependencyError",
    "dynamo_export",
    "enable_fake_mode",
]


import abc
import contextlib
import dataclasses
import logging
import os
import tempfile
import warnings
from collections import defaultdict
from typing import Any, Callable, Final, Mapping, Sequence, TYPE_CHECKING, TypeVar
from typing_extensions import Self

import torch
import torch._ops
import torch.utils._pytree as pytree
from torch.onnx import errors
from torch.onnx._internal import io_adapter
from torch.onnx._internal.diagnostics import infra
from torch.onnx._internal.fx import (
    decomposition_table,
    patcher as patcher,
    registration,
    serialization as fx_serialization,
)


# We can only import onnx from this module in a type-checking context to ensure that
# 'import torch.onnx' continues to work without having 'onnx' installed. We fully
# 'import onnx' inside of dynamo_export (by way of _assert_dependencies).
if TYPE_CHECKING:
    import io

    import onnx

    import onnxruntime
    import onnxscript

    from torch._subclasses import fake_tensor
    from torch.onnx._internal.fx import diagnostics

_DEFAULT_OPSET_VERSION: Final[int] = 18
"""The default ONNX opset version the exporter will use if one is not specified explicitly
through :class:`ExportOptions`. This should NEVER be accessed outside of this module! Users
should reference :attr:`ExportOptions.opset_version`."""

_PYTORCH_GITHUB_ISSUES_URL = "https://github.com/pytorch/pytorch/issues"
"""The URL to the PyTorch GitHub issues page."""

_DEFAULT_FAILED_EXPORT_SARIF_LOG_PATH = "report_dynamo_export.sarif"
"""The default path to write the SARIF log to if the export fails."""

_PROTOBUF_SIZE_MAX_LIMIT = 2 * 1024 * 1024 * 1024
"""The maximum size of a Protobuf file in bytes. This is used to determine whether to
serialize the model with external data or not."""

log = logging.getLogger(__name__)


DiagnosticOptions = infra.DiagnosticOptions


@dataclasses.dataclass
class ONNXFakeContext:
    """A dataclass used to store context for model export using FakeTensor.

    This dataclass stores the FakeTensorMode instance used to convert
    real tensors and model parameters into fake tensors. This :attr:`ONNXFakeContext.fake_mode` is
    reused internally during tracing of a :class:`torch.nn.Module` into a FX :class:`GraphModule`.
    """

    fake_mode: fake_tensor.FakeTensorMode
    """The fake tensor mode used for tracing model using fake tensors and parameters."""

    state_dict_paths: tuple[str | io.BytesIO | dict[str, Any]] | None = None
    """List of paths of files that contain the model :meth:`state_dict`"""


class OnnxRegistry:
    """Registry for ONNX functions.

    The registry maintains a mapping from qualified names to symbolic functions under a
    fixed opset version. It supports registering custom onnx-script functions and for
    dispatcher to dispatch calls to the appropriate function.

    """

    def __init__(self) -> None:
        """Initializes the registry"""

        # NOTE: _registry is the registry maps OpNameto a list of ONNXFunctions. It is important
        # not to directly modify this variable. Instead, access to it should be done through
        # the public methods: register_custom_op, get_ops, and is_registered_op.
        self._registry: dict[registration.OpName, list[registration.ONNXFunction]] = (
            defaultdict(list)
        )

        # opset_version is unused for now, since torchlib only supports opset18.
        # TODO: get opset version from torchlib
        self._opset_version = _DEFAULT_OPSET_VERSION
        warnings.warn(
            f"torch.onnx.dynamo_export only implements opset version {self._opset_version} for now. If you need to use a "
            "different opset version, please register them with register_custom_op."
        )

        self._initiate_registry_from_torchlib()

    @property
    def opset_version(self) -> int:
        """The ONNX opset version the exporter should target. Defaults to the latest
        supported ONNX opset version: 18. The default version will increment over time as
        ONNX continues to evolve."""

        return self._opset_version

    def _initiate_registry_from_torchlib(self) -> None:
        """Populates the registry with ATen functions from torchlib.

        Args:
            torchlib_registry: The torchlib registry to use for populating the registry.
        """
        import onnxscript._framework_apis.torch_2_5 as onnxscript_apis

        for meta in onnxscript_apis.get_torchlib_ops():
            internal_name_instance = registration.OpName.from_qualified_name(
                meta.qualified_name
            )
            symbolic_function = registration.ONNXFunction(
                onnx_function=meta.function,  # type: ignore[arg-type]
                op_full_name=internal_name_instance.qualified_name(),
                is_custom=False,
                is_complex=meta.is_complex,
            )
            self._register(internal_name_instance, symbolic_function)

    def _register(
        self,
        internal_qualified_name: registration.OpName,
        symbolic_function: registration.ONNXFunction,
    ) -> None:
        """Registers a ONNXFunction to an operator.

        Args:
            internal_qualified_name: The qualified name of the operator to register: OpName.
            symbolic_function: The ONNXFunction to register.
        """
        self._registry[internal_qualified_name].append(symbolic_function)

    def register_op(
        self,
        function: onnxscript.OnnxFunction | onnxscript.TracedOnnxFunction,
        namespace: str,
        op_name: str,
        overload: str | None = None,
        is_complex: bool = False,
    ) -> None:
        """Registers a custom operator: torch.ops.<namespace>.<op_name>.<overload>.

        Args:
            function: The onnx-sctip function to register.
            namespace: The namespace of the operator to register.
            op_name: The name of the operator to register.
            overload: The overload of the operator to register. If it's default overload,
                leave it to None.
            is_complex: Whether the function is a function that handles complex valued inputs.

        Raises:
            ValueError: If the name is not in the form of 'namespace::op'.
        """
        internal_name_instance = registration.OpName.from_name_parts(
            namespace=namespace, op_name=op_name, overload=overload
        )
        symbolic_function = registration.ONNXFunction(
            onnx_function=function,
            op_full_name=internal_name_instance.qualified_name(),
            is_custom=True,
            is_complex=is_complex,
        )
        self._register(internal_name_instance, symbolic_function)

    def get_op_functions(
        self, namespace: str, op_name: str, overload: str | None = None
    ) -> list[registration.ONNXFunction] | None:
        """Returns a list of ONNXFunctions for the given op: torch.ops.<namespace>.<op_name>.<overload>.

        The list is ordered by the time of registration. The custom operators should be
        in the second half of the list.

        Args:
            namespace: The namespace of the operator to get.
            op_name: The name of the operator to get.
            overload: The overload of the operator to get. If it's default overload,
                leave it to None.
        Returns:
            A list of ONNXFunctions corresponding to the given name, or None if
            the name is not in the registry.
        """
        internal_name_instance = registration.OpName.from_name_parts(
            namespace=namespace, op_name=op_name, overload=overload
        )
        return self._registry.get(internal_name_instance)

    def is_registered_op(
        self, namespace: str, op_name: str, overload: str | None = None
    ) -> bool:
        """Returns whether the given op is registered: torch.ops.<namespace>.<op_name>.<overload>.

        Args:
            namespace: The namespace of the operator to check.
            op_name: The name of the operator to check.
            overload: The overload of the operator to check. If it's default overload,
                leave it to None.

        Returns:
            True if the given op is registered, otherwise False.
        """
        functions = self.get_op_functions(
            namespace=namespace, op_name=op_name, overload=overload
        )
        return functions is not None

    def _all_registered_ops(self) -> set[str]:
        """Returns the set of all registered function names."""
        return {
            op_name_class.qualified_name() for op_name_class in self._registry.keys()
        }


class ExportOptions:
    """Options to influence the TorchDynamo ONNX exporter.

    Attributes:
        dynamic_shapes: Shape information hint for input/output tensors.
            When ``None``, the exporter determines the most compatible setting.
            When ``True``, all input shapes are considered dynamic.
            When ``False``, all input shapes are considered static.
        diagnostic_options: The diagnostic options for the exporter.
        fake_context: The fake context used for symbolic tracing.
        onnx_registry: The ONNX registry used to register ATen operators to ONNX functions.
    """

    dynamic_shapes: bool | None = None
    """Shape information hint for input/output tensors.

    - ``None``: the exporter determines the most compatible setting.
    - ``True``: all input shapes are considered dynamic.
    - ``False``: all input shapes are considered static.
    """

    diagnostic_options: DiagnosticOptions
    """The diagnostic options for the exporter."""

    fake_context: ONNXFakeContext | None = None
    """The fake context used for symbolic tracing."""

    onnx_registry: OnnxRegistry | None = None
    """The ONNX registry used to register ATen operators to ONNX functions."""

    def __init__(
        self,
        *,
        dynamic_shapes: bool | None = None,
        fake_context: ONNXFakeContext | None = None,
        onnx_registry: OnnxRegistry | None = None,
        diagnostic_options: DiagnosticOptions | None = None,
    ):
        self.dynamic_shapes = dynamic_shapes
        self.fake_context = fake_context
        self.onnx_registry = onnx_registry
        self.diagnostic_options = diagnostic_options or DiagnosticOptions()


class ResolvedExportOptions(ExportOptions):
    """Consolidates :class:`ExportOptions` with default values.
    All unspecified options from :class:`ExportOptions` are assigned a default value.
    This is an internal class and its API may be changed at any time without notice.
    """

    # Public attributes MUST be redefined below without ``Optional[]`` from ``ExportOptions``
    dynamic_shapes: bool
    diagnostic_options: DiagnosticOptions
    fake_context: ONNXFakeContext
    onnx_registry: OnnxRegistry

    # Private only attributes
    decomposition_table: dict[torch._ops.OpOverload, Callable]
    """A dictionary that maps operators to their decomposition functions."""

    onnxfunction_dispatcher: (
        torch.onnx._internal.fx.onnxfunction_dispatcher.OnnxFunctionDispatcher
    )
    """The ONNX dispatcher used to dispatch ATen operators to ONNX functions."""

    fx_tracer: FXGraphExtractor
    """The FXGraphExtractor instance used to extract the FX graph from the model."""

    diagnostic_context: diagnostics.DiagnosticContext
    """The diagnostics context for the export. Responsible for recording diagnostics,
    logging diagnostics, and generating the SARIF log."""

    def __init__(
        self,
        options: ExportOptions | ResolvedExportOptions,
        model: torch.nn.Module | Callable | None = None,  # type: ignore[name-defined]
    ):
        from torch.onnx._internal.fx import (  # TODO: Prevent circular dep
            diagnostics,
            dynamo_graph_extractor,
        )

        if isinstance(options, ResolvedExportOptions):
            self.dynamic_shapes = options.dynamic_shapes
            self.diagnostic_options = options.diagnostic_options
            self.fake_context = options.fake_context
            self.fx_tracer = options.fx_tracer
            self.onnx_registry = options.onnx_registry
            self.onnxfunction_dispatcher = options.onnxfunction_dispatcher
            self.decomposition_table = options.decomposition_table
            self.diagnostic_context = options.diagnostic_context
        else:
            T = TypeVar("T")

            def resolve(value: T | None, fallback: T | Callable[[], T]) -> T:
                if value is not None:
                    return value
                if callable(fallback):
                    return fallback()
                return fallback

            self.dynamic_shapes = resolve(options.dynamic_shapes, False)

            self.diagnostic_options = resolve(
                options.diagnostic_options, DiagnosticOptions()
            )

            self.fx_tracer = dynamo_graph_extractor.DynamoExport()

            self.fake_context = resolve(options.fake_context, None)  # type: ignore[arg-type]
            self.diagnostic_context = diagnostics.DiagnosticContext(
                "torch.onnx.dynamo_export",
                torch.__version__,
                self.diagnostic_options,
            )

            self.onnx_registry = resolve(options.onnx_registry, OnnxRegistry())
            self.decomposition_table = (
                decomposition_table.create_onnx_friendly_decomposition_table(  # type: ignore[assignment]
                    self.onnx_registry
                )
            )

            from torch.onnx._internal.fx import onnxfunction_dispatcher

            self.onnxfunction_dispatcher = (
                onnxfunction_dispatcher.OnnxFunctionDispatcher(
                    self.onnx_registry,
                    self.diagnostic_context,
                )
            )

            for key in dir(options):
                if not key.startswith("_"):  # skip private attributes
                    assert hasattr(self, key), f"Unresolved option '{key}'"


@contextlib.contextmanager
def enable_fake_mode():
    """Enable fake mode for the duration of the context.

    Internally it instantiates a :class:`torch._subclasses.fake_tensor.FakeTensorMode` context manager
    that converts user input and model parameters into :class:`torch._subclasses.fake_tensor.FakeTensor`.

    A :class:`torch._subclasses.fake_tensor.FakeTensor`
    is a :class:`torch.Tensor` with the ability to run PyTorch code without having to
    actually do computation through tensors allocated on a ``meta`` device. Because
    there is no actual data being allocated on the device, this API allows for
    exporting large models without the actual memory footprint needed for executing it.

    It is highly recommended to enable fake mode when exporting models that
    are too large to fit into memory.

    Returns:
        A :class:`ONNXFakeContext` object.

    Example::

        # xdoctest: +REQUIRES(env:TORCH_DOCTEST_ONNX)
        >>> import torch
        >>> import torch.onnx
        >>> class MyModel(torch.nn.Module):  # Dummy model
        ...     def __init__(self) -> None:
        ...         super().__init__()
        ...         self.linear = torch.nn.Linear(2, 2)
        ...     def forward(self, x):
        ...         out = self.linear(x)
        ...         return out
        >>> with torch.onnx.enable_fake_mode() as fake_context:
        ...     my_nn_module = MyModel()
        ...     arg1 = torch.randn(2, 2, 2)  # positional input 1
        >>> export_options = torch.onnx.ExportOptions(fake_context=fake_context)
        >>> onnx_program = torch.onnx.export(my_nn_module, (arg1,), dynamo=True)
        >>> onnx_program.apply_weights(MyModel().state_dict())
        >>> # Saving model WITHOUT initializers
        >>> onnx_program.save(
        ...     "my_model_without_initializers.onnx",
        ...     include_initializers=False,
        ...     keep_initializers_as_inputs=True,
        ... )
        >>> # Saving model WITH initializers
        >>> onnx_program.save("my_model_with_initializers.onnx")

    .. warning::
        This API is experimental and is *NOT* backward-compatible.

    """
    from torch._subclasses import fake_tensor
    from torch.fx.experimental.symbolic_shapes import ShapeEnv

    # This overrides the internal `FakeTensorMode` instance created by `torch._dynamo.export`[1].
    # It is a good idea to keep them in sync (constructor args) to maintain the same default behavior
    # [1] `torch/_dynamo/output_graph.py::InstructionTranslator::OutputGraph.__init__`
    # Mixed fake/real tensors are only allowed when `torch.onnx.dynamo_export` is not called within `FakeTensorMode`
    # This is needed because models can create new parameters during `forward(self, *args, **kwargs)` run
    fake_mode = fake_tensor.FakeTensorMode(
        allow_non_fake_inputs=not torch._guards.detect_fake_mode(),
        shape_env=ShapeEnv(
            allow_scalar_outputs=False, allow_dynamic_output_shape_ops=False
        ),
    )
    # The patcher is needed for when user calls `fake_model.load_state_dict(...)` within fake mode
    patcher_context = patcher.ONNXTorchPatcher()
    fake_context = ONNXFakeContext(fake_mode=fake_mode)
    with fake_mode, patcher_context:
        yield fake_context
    fake_context.state_dict_paths = tuple(
        patcher_context.paths,
    )  # type: ignore[assignment]


class ONNXRuntimeOptions:
    """Options to influence the execution of the ONNX model through ONNX Runtime.

    Attributes:
        session_options: ONNX Runtime session options.
        execution_providers: ONNX Runtime execution providers to use during model execution.
        execution_provider_options: ONNX Runtime execution provider options.
    """

    session_options: Sequence[onnxruntime.SessionOptions] | None = None
    """ONNX Runtime session options."""

    execution_providers: Sequence[str | tuple[str, dict[Any, Any]]] | None = None
    """ONNX Runtime execution providers to use during model execution."""

    execution_provider_options: Sequence[dict[Any, Any]] | None = None
    """ONNX Runtime execution provider options."""

    def __init__(
        self,
        *,
        session_options: Sequence[onnxruntime.SessionOptions] | None = None,
        execution_providers: Sequence[str | tuple[str, dict[Any, Any]]] | None = None,
        execution_provider_options: Sequence[dict[Any, Any]] | None = None,
    ):
        self.session_options = session_options
        self.execution_providers = execution_providers
        self.execution_provider_options = execution_provider_options


class ONNXProgram:
    """An in-memory representation of a PyTorch model that has been exported to ONNX.

    Args:
        model_proto: The exported ONNX model as an :py:obj:`onnx.ModelProto`.
        input_adapter: The input adapter used to convert PyTorch inputs into ONNX inputs.
        output_adapter: The output adapter used to convert PyTorch outputs into ONNX outputs.
        diagnostic_context: Context object for the SARIF diagnostic system responsible for logging errors and metadata.
        fake_context: The fake context used for symbolic tracing.
        export_exception: The exception that occurred during export, if any.
    """

    _model_proto: Final[onnx.ModelProto]  # type: ignore[name-defined, misc]
    _input_adapter: Final[io_adapter.InputAdapter]  # type: ignore[misc]
    _output_adapter: Final[io_adapter.OutputAdapter]  # type: ignore[misc]
    _diagnostic_context: Final[diagnostics.DiagnosticContext]  # type: ignore[misc]
    _fake_context: Final[ONNXFakeContext | None]  # type: ignore[misc]
    _export_exception: Final[Exception | None]  # type: ignore[misc]
    _model_torch: Final[  # type: ignore[misc]
        torch.nn.Module | Callable | None
    ]

    def __init__(
        self,
        model_proto: onnx.ModelProto,  # type: ignore[name-defined]
        input_adapter: io_adapter.InputAdapter,
        output_adapter: io_adapter.OutputAdapter,
        diagnostic_context: diagnostics.DiagnosticContext,
        *,
        fake_context: ONNXFakeContext | None = None,
        export_exception: Exception | None = None,
        model_torch: torch.nn.Module | Callable | None = None,
    ):
        self._model_proto = model_proto
        self._model_torch = model_torch
        self._input_adapter = input_adapter
        self._output_adapter = output_adapter
        self._diagnostic_context = diagnostic_context
        self._fake_context = fake_context
        self._export_exception = export_exception
        self._state_dict: dict[str, torch.Tensor] = {}

    def __call__(
        self,
        *args: Any,
        model_with_state_dict: torch.nn.Module | Callable | None = None,
        options: ONNXRuntimeOptions | None = None,
        **kwargs: Any,
    ) -> Any:
        """Runs the ONNX model using ONNX Runtime

        Args:
            args: The positional inputs to the model.
            kwargs: The keyword inputs to the model.
            model_with_state_dict: The PyTorch model to fetch state from.
                Required when :func:`enable_fake_mode` is used to extract real initializers as needed by the ONNX graph.
            options: The options to use for running the model with ONNX Runtime.

        Returns:
            The model output as computed by ONNX Runtime
        """

        # TODO: If ONNX used absolute paths on the initializers external data files,
        # users could call ONNXProgram.save and use ONNXProgram.__call__ without the internal save below
        with contextlib.ExitStack() as stack:
            # model specified by the user has precedence, when specified
            model_with_state_dict = model_with_state_dict or self._model_torch

            if self.fake_context:
                tmpdir_path = stack.enter_context(tempfile.TemporaryDirectory())
                warnings.warn(
                    "Cannot run model directly from `ONNXProgram` because"
                    " the model was exported using `enable_fake_mode`."
                    " The model will be serialized to disk using a temporary folder ({tmpdir_path})"
                    " to populate the model with initializers before being execution."
                )
                # TODO: Revisit the need of `model_with_state_dict` being a real model and not just its state
                onnx_model = os.path.join(tmpdir_path, "model.onnx")
                if isinstance(model_with_state_dict, torch.nn.Module):
                    model_state = model_with_state_dict.state_dict()
                else:
                    model_state = self._state_dict
                self.save(
                    onnx_model,
                    model_state=model_state,
                )
            else:
                onnx_model = self.model_proto.SerializeToString()  # type: ignore[assignment]

            import onnxruntime  # type: ignore[import]

            onnx_input = self.adapt_torch_inputs_to_onnx(
                *args, model_with_state_dict=model_with_state_dict, **kwargs
            )
            options = options or ONNXRuntimeOptions()
            providers = (
                options.execution_providers or onnxruntime.get_available_providers()
            )
            ort_session = onnxruntime.InferenceSession(onnx_model, providers=providers)

            onnxruntime_input = {
                k.name: v.numpy(force=True)  # type: ignore[union-attr]
                for k, v in zip(ort_session.get_inputs(), onnx_input)
            }

            return ort_session.run(None, onnxruntime_input)

    @property
    def model_proto(self) -> onnx.ModelProto:  # type: ignore[name-defined]
        """The exported ONNX model as an :py:obj:`onnx.ModelProto`."""

        if self._export_exception is not None:
            raise self._export_exception
        return self._model_proto

    @property
    def diagnostic_context(self) -> diagnostics.DiagnosticContext:
        """The diagnostic context associated with the export."""

        return self._diagnostic_context

    @property
    def fake_context(self) -> ONNXFakeContext | None:
        """The fake context associated with the export."""

        return self._fake_context

    def adapt_torch_inputs_to_onnx(
        self,
        *model_args,
        model_with_state_dict: torch.nn.Module | Callable | None = None,
        **model_kwargs,
    ) -> Sequence[torch.Tensor | int | float | bool | torch.dtype]:
        """Converts the PyTorch model inputs to exported ONNX model inputs format.

        Due to design differences, input/output format between PyTorch model and exported
        ONNX model are often not the same. E.g., None is allowed for PyTorch model, but are
        not supported by ONNX. Nested constructs of tensors are allowed for PyTorch model,
        but only flattened tensors are supported by ONNX, etc.

        The actual adapting steps are associated with each individual export. It
        depends on the PyTorch model, the particular set of model_args and model_kwargs
        used for the export, and export options.

        This method replays the adapting steps recorded during export.

        Args:
            model_args: The PyTorch model inputs.
            model_with_state_dict: The PyTorch model to get extra state from.
                If not specified, the model used during export is used.
                Required when :func:`enable_fake_mode` is used to extract real initializers as needed by the ONNX graph.
            model_kwargs: The PyTorch model keyword inputs.

        Returns:
            A sequence of tensors converted from PyTorch model inputs.

        Example::

            # xdoctest: +REQUIRES(env:TORCH_DOCTEST_ONNX)
            >>> import torch
            >>> import torch.onnx
            >>> from typing import Dict, Tuple
            >>> def func_nested_input(
            ...     x_dict: Dict[str, torch.Tensor],
            ...     y_tuple: Tuple[torch.Tensor, Tuple[torch.Tensor, torch.Tensor]]
            ... ):
            ...     if "a" in x_dict:
            ...         x = x_dict["a"]
            ...     elif "b" in x_dict:
            ...         x = x_dict["b"]
            ...     else:
            ...         x = torch.randn(3)
            ...
            ...     y1, (y2, y3) = y_tuple
            ...
            ...     return x + y1 + y2 + y3
            >>> x_dict = {"a": torch.tensor(1.)}
            >>> y_tuple = (torch.tensor(2.), (torch.tensor(3.), torch.tensor(4.)))
            >>> onnx_program = torch.onnx.dynamo_export(func_nested_input, x_dict, y_tuple)
            >>> print(x_dict, y_tuple)
            {'a': tensor(1.)} (tensor(2.), (tensor(3.), tensor(4.)))
            >>> print(onnx_program.adapt_torch_inputs_to_onnx(x_dict, y_tuple, model_with_state_dict=func_nested_input))
            (tensor(1.), tensor(2.), tensor(3.), tensor(4.))

        .. warning::
            This API is experimental and is *NOT* backward-compatible.

        """
        # model specified by the user has precedence, when specified
        model_with_state_dict = model_with_state_dict or self._model_torch
        assert (
            model_with_state_dict is not None
        ), "model_with_state_dict must be specified."
        return self._input_adapter.apply(  # type: ignore[return-value]
            *model_args, model=model_with_state_dict, **model_kwargs
        )

    def adapt_torch_outputs_to_onnx(
        self,
        model_outputs: Any,
        model_with_state_dict: torch.nn.Module | Callable | None = None,
    ) -> Sequence[torch.Tensor | int | float | bool]:
        """Converts the PyTorch model outputs to exported ONNX model outputs format.

        Due to design differences, input/output format between PyTorch model and exported
        ONNX model are often not the same. E.g., None is allowed for PyTorch model, but are
        not supported by ONNX. Nested constructs of tensors are allowed for PyTorch model,
        but only flattened tensors are supported by ONNX, etc.

        The actual adapting steps are associated with each individual export. It
        depends on the PyTorch model, the particular set of model_args and model_kwargs
        used for the export, and export options.

        This method replays the adapting steps recorded during export.

        Args:
            model_outputs: The PyTorch model outputs.
            model_with_state_dict: The PyTorch model to get extra state from.
                If not specified, the model used during export is used.
                Required when :func:`enable_fake_mode` is used to extract real initializers as needed by the ONNX graph.

        Returns:
            PyTorch model outputs in exported ONNX model outputs format.

        Example::

            # xdoctest: +REQUIRES(env:TORCH_DOCTEST_ONNX)
            >>> import torch
            >>> import torch.onnx
            >>> def func_returning_tuples(x, y, z):
            ...     x = x + y
            ...     y = y + z
            ...     z = x + y
            ...     return (x, (y, z))
            >>> x = torch.tensor(1.)
            >>> y = torch.tensor(2.)
            >>> z = torch.tensor(3.)
            >>> onnx_program = torch.onnx.dynamo_export(func_returning_tuples, x, y, z)
            >>> pt_output = func_returning_tuples(x, y, z)
            >>> print(pt_output)
            (tensor(3.), (tensor(5.), tensor(8.)))
            >>> print(onnx_program.adapt_torch_outputs_to_onnx(pt_output, model_with_state_dict=func_returning_tuples))
            [tensor(3.), tensor(5.), tensor(8.)]

        .. warning::
            This API is experimental and is *NOT* backward-compatible.

        """
        # model specified by the user has precedence, when specified
        model_with_state_dict = model_with_state_dict or self._model_torch
        assert (
            model_with_state_dict is not None
        ), "model_with_state_dict must be specified."
        return self._output_adapter.apply(model_outputs, model=model_with_state_dict)  # type: ignore[return-value]

    def apply_weights(self, state_dict: dict[str, torch.Tensor]) -> None:
        """Apply the weights from the specified state dict to the ONNX model.
        Args:
            state_dict: The state dict containing the weights to apply to the ONNX model.
        """
        self._state_dict = state_dict

    def save(
        self,
        destination: str | io.BufferedIOBase,
        *,
        include_initializers: bool = True,
        model_state: dict[str, Any] | str | None = None,
    ) -> None:
        """Saves the in-memory ONNX model to ``destination`` using specified ``serializer``.

        Args:
            destination: The destination to save the ONNX model. It can be either a string or a file-like object.
                When used with ``model_state``, it must be a string with a full path to the destination.
                If `destination` is a string, besides saving the ONNX model into a file, model weights are also stored
                in separate files in the same directory as the ONNX model. E.g. for `destination="/path/model.onnx"`,
                the initializers are saved in "/path/" folder along with "onnx.model".
            include_initializers: Whether to include initializers in the ONNX graph as external data.
                Cannot be combined with `model_state_dict`.
            model_state: The state_dict of the PyTorch model containing all weights on it.
                It can be either a string with the path to a checkpoint or a dictionary with the actual model state.
                The supported file formats are the same as those supported by `torch.load` and `safetensors.safe_open`.
                Required when :func:`enable_fake_mode` is used but real initializers are needed on the ONNX graph.
        """
        import onnx

        assert (
            include_initializers is True or model_state is None
        ), "Cannot specify both `include_initializers=False` and `model_state`."

        if self._state_dict and model_state is None:
            model_state = self._state_dict

        # Add initializers when symbolic tracing is enabled
        _model_state_files: list[str | io.BytesIO | dict[str, Any]] = []
        if include_initializers:
            if model_state is not None:
                assert isinstance(
                    model_state, (dict, str)
                ), "model_state must be a path to the model's state_dict or the actual state_dict"
                # NOTE: For dict, there can be performance penalty or high memory usage that might lead to OOM
                #       if the dict wasn't loaded with torch.load(..., mmap=True, map_location="cpu")
                _model_state_files.append(model_state)
            elif self._fake_context and self._fake_context.state_dict_paths:
                # Load state from previous model.load_state_dict() call within enable_fake_mode() context
                for path in self._fake_context.state_dict_paths:
                    if path in _model_state_files:
                        # ignore duplicate
                        continue
                    if os.path.exists(path):  # type: ignore[arg-type]
                        _model_state_files.append(path)
        else:
            # self.model_proto.graph.initializer.clear() not available in older protobuf versions
            initializer_count = len(self.model_proto.graph.initializer)
            for _ in range(initializer_count):
                del self.model_proto.graph.initializer[0]

        if _model_state_files:
            if not isinstance(destination, str):
                raise RuntimeError(
                    "`destination` must be a string with a path when `model_state` is specified."
                )
            destination_path, destination_filename = os.path.split(destination)
            destination_path = destination_path or os.getcwd()
            onnx_model_location = destination_filename

            # TODO: Should this be part of the serializer?
            fx_serialization.save_model_with_external_data(
                destination_path,
                onnx_model_location,
                "",  # When initializers >2GB, must be in the same folder as the model
                tuple(_model_state_files),
                self.model_proto,
            )
        else:
            if isinstance(destination, str):
                with open(destination, "wb") as f:  # pylint: disable=unused-variable
<<<<<<< HEAD
=======

>>>>>>> 30151490
                    if self.model_proto.ByteSize() < _PROTOBUF_SIZE_MAX_LIMIT:
                        onnx.save_model(self.model_proto, destination)  # type: ignore[attr-defined]
                    else:
                        # ValueError: Message onnx.ModelProto exceeds maximum protobuf size of 2GB
                        # Fallback to serializing the model with external data.
                        onnx.save_model(  # type: ignore[attr-defined]
                            self.model_proto,
                            destination,
                            save_as_external_data=True,
                            all_tensors_to_one_file=True,
                        )
            else:
                try:
                    destination.write(self.model_proto.SerializeToString())
                except ValueError as exc:
                    raise ValueError(
                        "'destination' should be provided as a path-like string when saving a model larger than 2GB. "
                        "External tensor data will be saved alongside the model on disk."
                    ) from exc

    def save_diagnostics(self, destination: str) -> None:
        """Saves the export diagnostics as a SARIF log to the specified destination path.

        Args:
            destination: The destination to save the diagnostics SARIF log.
                It must have a `.sarif` extension.

        Raises:
            ValueError: If the destination path does not end with `.sarif` extension.
        """
        if not destination.endswith(".sarif"):
            message = f"'destination' must have a .sarif extension, got {destination}"
            log.fatal(message)
            raise ValueError(message)

        self.diagnostic_context.dump(destination)

    @classmethod
    def _from_failure(
        cls,
        export_exception: Exception,
        diagnostic_context: diagnostics.DiagnosticContext,
    ) -> Self:
        """
        Creates an instance of :class:`ONNXProgram` when the export process encounters a failure.

        In case of a failed export, this method is used to encapsulate the exception
        and associated diagnostic context within an :class:`ONNXProgram` instance for
        easier handling and debugging.

        Args:
            export_exception: The exception raised during the export process.
            diagnostic_context: The context associated with diagnostics during export.

        Returns:
            An instance of :class:`ONNXProgram` representing the failed ONNX program.
        """
        # Defer `import onnx` out of `import torch` path
        # https://github.com/pytorch/pytorch/issues/103764
        import onnx

        return cls(
            onnx.ModelProto(),  # type: ignore[attr-defined]
            io_adapter.InputAdapter(),
            io_adapter.OutputAdapter(),
            diagnostic_context,
            export_exception=export_exception,
        )


class FXGraphExtractor(abc.ABC):
    """Abstract interface for FX graph extractor engines.
    This class isolates FX extraction logic from the rest of the export logic.
    That allows a single ONNX exporter that can leverage different FX graphs."""

    def __init__(self) -> None:
        super().__init__()
        self.input_adapter: io_adapter.InputAdapter = io_adapter.InputAdapter()
        self.output_adapter: io_adapter.OutputAdapter = io_adapter.OutputAdapter()

    @abc.abstractmethod
    def generate_fx(
        self,
        options: ResolvedExportOptions,
        model: torch.nn.Module | Callable,
        model_args: Sequence[Any],
        model_kwargs: Mapping[str, Any],
    ) -> torch.fx.GraphModule:
        """Analyzes user ``model`` and generates a FX graph.
        Args:
            options: The export options.
            model: The user model.
            model_args: The model's positional input arguments.
            model_kwargs: The model's keyword input arguments.
        Returns:
            The generated FX Graph.
        """
        ...

    # TODO: Design the passes API
    @abc.abstractmethod
    def pre_export_passes(
        self,
        options: ResolvedExportOptions,
        original_model: torch.nn.Module | Callable,
        fx_module: torch.fx.GraphModule,
        fx_module_args: Sequence[Any],
    ):
        """Applies pre-export passes to the FX graph.

        Pre-export passes are FX-to-FX graph transformations that make the graph
        more palatable for the FX-to-ONNX conversion.
        For example, it can be used to flatten model input/output, add explicit
        casts to the graph, replace/decompose operators, functionalize the graph, etc.
        """
        ...


class Exporter:
    def __init__(
        self,
        options: ResolvedExportOptions,
        model: torch.nn.Module | Callable,
        model_args: Sequence[Any],
        model_kwargs: Mapping[str, Any],
    ):
        self.options = options
        assert self.options is not None

        self.model = model
        self.model_args = model_args
        self.model_kwargs = model_kwargs

        # TODO: https://github.com/pytorch/pytorch/issues/107714
        # NOTE: FXSymbolicTracer would fail in this assert, as it does not use `enable_fake_mode`
        from torch.onnx._internal.fx import fx_symbolic_graph_extractor

        if not isinstance(
            self.options.fx_tracer, fx_symbolic_graph_extractor.FXSymbolicTracer
        ):
            self._assert_fake_tensor_mode()

    def export(self) -> ONNXProgram:
        from torch.export._trace import (  # TODO: Prevent circular dependency
            DEFAULT_EXPORT_DYNAMO_CONFIG,
        )

        # TODO: Defer `import onnxscript` out of `import torch` path
        # https://github.com/pytorch/pytorch/issues/103764
        from torch.onnx._internal.fx import decomposition_skip

        with self.options.diagnostic_context, decomposition_skip.enable_decomposition_skips(
            self.options
        ), torch._dynamo.config.patch(dataclasses.asdict(DEFAULT_EXPORT_DYNAMO_CONFIG)):
            graph_module = self.options.fx_tracer.generate_fx(
                self.options, self.model, self.model_args, self.model_kwargs
            )
            # TODO: Defer `import onnxscript` out of `import torch` path
            # https://github.com/pytorch/pytorch/issues/103764
            from torch.onnx._internal.fx import fx_onnx_interpreter

            fx_interpreter = fx_onnx_interpreter.FxOnnxInterpreter(
                diagnostic_context=self.options.diagnostic_context
            )
            onnxscript_graph = fx_interpreter.run(
                fx_graph_module=graph_module,
                onnxfunction_dispatcher=self.options.onnxfunction_dispatcher,
            )

            # NOTE: Filter out the initializers with fake tensors when it's fake_mode exporting.
            # Otherwise, the ONNX exporter will fail: RuntimeError: basic_string::_M_construct null
            # not valid.
            # Concrete data is expected to be filled for those initializers later during `ONNXProgram.save`.
            if self.options.fake_context is not None:
                initializers_with_real_tensors: dict[str, torch.Tensor] = {}
                for (
                    initializer_name,
                    initializer,
                ) in onnxscript_graph.initializers.items():
                    if not isinstance(initializer, torch._subclasses.FakeTensor):
                        initializers_with_real_tensors[initializer_name] = initializer
                onnxscript_graph.initializers = initializers_with_real_tensors

            # Export TorchScript graph to ONNX ModelProto.
            onnx_model = onnxscript_graph.to_model_proto(
                self.options.onnx_registry.opset_version,
            )

            try:
                from onnxscript import optimizer

                onnx_model = optimizer.optimize(onnx_model)
            except ImportError:
                warnings.warn(
                    "ONNXScript optimizer is not available. Skipping optimization. "
                    "Please `pip install onnxscript -U` to enable post-export optimization."
                )
            except Exception as e:
                warnings.warn(
                    "ONNXScript optimizer failed. Skipping optimization. "
                    "\n\nPLEASE REPORT A BUG AT https://github.com/microsoft/onnxscript/issues "
                    f"\n\nDetail:\n{e}"
                )

            return torch.onnx.ONNXProgram(
                onnx_model,
                self.options.fx_tracer.input_adapter,
                self.options.fx_tracer.output_adapter,
                self.options.diagnostic_context,
                fake_context=self.options.fake_context,
                model_torch=self.model,
            )

    def _assert_fake_tensor_mode(self):
        """Asserts that the model and its input do not contain fake tensors."""

        # Case 1: Model with fake inputs/weights and without enabling fake mode
        has_any_fake_tensor = pytree.tree_any(
            lambda x: isinstance(x, torch._subclasses.FakeTensor),
            (self.model_args, self.model_kwargs),
        )
        has_any_fake_param_or_buffer = False
        if isinstance(self.model, torch.nn.Module):
            has_any_fake_param_or_buffer = pytree.tree_any(
                lambda x: isinstance(x, torch._subclasses.FakeTensor),
                (self.model.parameters(), self.model.buffers()),
            )
        if (
            has_any_fake_tensor or has_any_fake_param_or_buffer
        ) and not self.options.fake_context:
            raise RuntimeError(
                "Cannot export a model with fake inputs/weights without enabling fake mode.",
            )
        # Case 2: Model with non fake inputs/weights and enabled fake mode
        has_any_non_fake_tensors = pytree.tree_any(
            lambda x: isinstance(x, torch.Tensor)
            and not isinstance(x, torch._subclasses.FakeTensor),
            (self.model_args, self.model_kwargs),
        )
        has_any_non_fake_param_or_buffer = False
        if isinstance(self.model, torch.nn.Module):
            has_any_non_fake_param_or_buffer = pytree.tree_any(
                lambda x: isinstance(x, torch.Tensor)
                and not isinstance(x, torch._subclasses.FakeTensor),
                (self.model.parameters(), self.model.buffers()),
            )
        if (
            has_any_non_fake_tensors or has_any_non_fake_param_or_buffer
        ) and self.options.fake_context:
            raise RuntimeError(
                "Cannot export a model with non fake inputs/weights and enabled fake mode.",
            )


class UnsatisfiedDependencyError(RuntimeError):
    """Raised when an ONNX exporter dependency cannot be satisfied."""

    def __init__(self, package_name: str, message: str):
        super().__init__(message)
        self.package_name = package_name


class InvalidExportOptionsError(RuntimeError):
    """Raised when user specified an invalid value for the :class:`ExportOptions`."""


def _assert_dependencies(export_options: ResolvedExportOptions):
    opset_version = export_options.onnx_registry.opset_version

    def missing_package(package_name: str, exc_info: logging._ExcInfoType):
        message = (
            f"Please install the `{package_name}` package "
            f"(e.g. `python -m pip install {package_name}`)."
        )
        log.fatal(message, exc_info=exc_info)
        return UnsatisfiedDependencyError(package_name, message)

    def missing_opset(package_name: str):
        message = (
            f"The installed `{package_name}` does not support the specified ONNX opset "
            f"version {opset_version}. Install a newer `{package_name}` package or "
            f"specify an older opset version."
        )
        log.fatal(message)
        return UnsatisfiedDependencyError(package_name, message)

    try:
        import onnx
    except ImportError as e:
        raise missing_package("onnx", e) from e

    if onnx.defs.onnx_opset_version() < opset_version:
        raise missing_opset("onnx")

    try:
        # PyTorch runs lintrunner in CI without onnxscript installed
        import onnxscript  # type: ignore[import]
    except ImportError as e:
        raise missing_package("onnxscript", e) from e

    if not isinstance(
        onnxscript.onnx_opset.all_opsets[("", opset_version)],
        onnxscript.values.Opset,
    ):
        raise missing_opset("onnxscript")


def dynamo_export(
    model: torch.nn.Module | Callable,
    /,
    *model_args,
    export_options: ExportOptions | None = None,
    **model_kwargs,
) -> ONNXProgram | Any:
    """Export a torch.nn.Module to an ONNX graph.

    Args:
        model: The PyTorch model to be exported to ONNX.
        model_args: Positional inputs to ``model``.
        model_kwargs: Keyword inputs to ``model``.
        export_options: Options to influence the export to ONNX.

    Returns:
        An in-memory representation of the exported ONNX model.

    **Example 1 - Simplest export**
    ::

        class MyModel(torch.nn.Module):
            def __init__(self) -> None:
                super().__init__()
                self.linear = torch.nn.Linear(2, 2)

            def forward(self, x, bias=None):
                out = self.linear(x)
                out = out + bias
                return out


        model = MyModel()
        kwargs = {"bias": 3.0}
        args = (torch.randn(2, 2, 2),)
        onnx_program = torch.onnx.dynamo_export(model, *args, **kwargs).save(
            "my_simple_model.onnx"
        )

    **Example 2 - Exporting with dynamic shapes**
    ::

        # The previous model can be exported with dynamic shapes
        export_options = torch.onnx.ExportOptions(dynamic_shapes=True)
        onnx_program = torch.onnx.dynamo_export(
            model, *args, **kwargs, export_options=export_options
        )
        onnx_program.save("my_dynamic_model.onnx")


    By printing input dynamic dimensions we can see the input shape is no longer (2,2,2)
    ::

        >>> print(onnx_program.model_proto.graph.input[0])
        name: "arg0"
        type {
          tensor_type {
            elem_type: 1
            shape {
              dim {
                dim_param: "arg0_dim_0"
              }
              dim {
                dim_param: "arg0_dim_1"
              }
              dim {
                dim_param: "arg0_dim_2"
              }
            }
          }
        }
    """

    if export_options is not None:
        resolved_export_options = (
            export_options
            if isinstance(export_options, ResolvedExportOptions)
            else ResolvedExportOptions(export_options, model=model)
        )
    else:
        resolved_export_options = ResolvedExportOptions(ExportOptions(), model=model)

    _assert_dependencies(resolved_export_options)

    try:
        from torch._dynamo import config as _dynamo_config

        with _dynamo_config.patch(do_not_emit_runtime_asserts=True):
            return Exporter(
                options=resolved_export_options,
                model=model,
                model_args=model_args,
                model_kwargs=model_kwargs,
            ).export()
    except Exception as e:
        sarif_report_path = _DEFAULT_FAILED_EXPORT_SARIF_LOG_PATH
        resolved_export_options.diagnostic_context.dump(sarif_report_path)
        message = (
            f"Failed to export the model to ONNX. Generating SARIF report at '{sarif_report_path}'. "
            "SARIF is a standard format for the output of static analysis tools. "
            "SARIF logs can be loaded in VS Code SARIF viewer extension, "
            "or SARIF web viewer (https://microsoft.github.io/sarif-web-component/). "
            f"Please report a bug on PyTorch Github: {_PYTORCH_GITHUB_ISSUES_URL}"
        )
        raise errors.OnnxExporterError(message) from e


def common_pre_export_passes(
    options: ResolvedExportOptions,
    original_model: torch.nn.Module | Callable,
    fx_module: torch.fx.GraphModule,
    fx_module_args: Sequence[Any],
):
    # TODO: Import here to prevent circular dependency
    from torch.onnx._internal.fx import analysis, passes

    diagnostic_context = options.diagnostic_context

    # Apply decomposition table to the input graph.
    module = passes.Decompose(
        diagnostic_context,
        fx_module,
        options.decomposition_table,
        enable_dynamic_axes=options.dynamic_shapes,
        allow_fake_constant=options.fake_context is not None,
    ).run(*fx_module_args)

    # ONNX does not support views and mutations.
    # Functionalize to get a semantically equivalent graph without mutations.
    module = passes.Functionalize(
        diagnostic_context,
        module,
        enable_dynamic_axes=options.dynamic_shapes,
        allow_fake_constant=options.fake_context is not None,
    ).run(*fx_module_args)

    # Input mutations are detected and distilled after `Functionalize` pass.
    # Remove them since ONNX inference does not need them.
    module = passes.RemoveInputMutation(diagnostic_context, module).run(*fx_module_args)

    # ONNX does not support concept of (implicit) type promotion.
    # Insert type casts explicitly where needed.
    module = passes.InsertTypePromotion(diagnostic_context, module).run()

    analysis.UnsupportedFxNodesAnalysis(
        diagnostic_context, module, options.onnxfunction_dispatcher
    ).analyze(infra.levels.ERROR)

    if isinstance(original_model, torch.nn.Module):
        module = passes.RestoreParameterAndBufferNames(
            diagnostic_context, module, original_model
        ).run()

    # This operation should be invoked as the last pre export pass.
    # See [NOTE: Modularize pass ordering]
    module = passes.Modularize(diagnostic_context, module).run()

    # ONNX does not support None inputs. During graph building, all None inputs
    # are removed. Here we register this step to input adapter.
    options.fx_tracer.input_adapter.append_step(io_adapter.RemoveNoneInputStep())

    # NOTE: temp workaround for https://github.com/pytorch/pytorch/issues/99534
    # Dynamo doesn't support non-tensor inputs.
    options.fx_tracer.input_adapter.append_step(io_adapter.RemoveNonTensorInputStep())

    # ONNX does not support complex inputs. During graph building, all complex inputs
    # are converted to real representation inputs. Here we register this step to
    # input/output adapter.
    options.fx_tracer.input_adapter.append_step(
        io_adapter.ConvertComplexToRealRepresentationInputStep()
    )

    # ONNX can't represent collection types (e.g., dictionary, tuple of tuple of
    # tensor, etc), we flatten the collection and register each element as output.
    options.fx_tracer.output_adapter.append_step(io_adapter.FlattenOutputStep())

    # Output post-processing steps should happen after `FlattenOutputStep`.
    options.fx_tracer.output_adapter.append_step(
        io_adapter.ConvertComplexToRealRepresentationOutputStep()
    )

    return module<|MERGE_RESOLUTION|>--- conflicted
+++ resolved
@@ -819,10 +819,7 @@
         else:
             if isinstance(destination, str):
                 with open(destination, "wb") as f:  # pylint: disable=unused-variable
-<<<<<<< HEAD
-=======
-
->>>>>>> 30151490
+
                     if self.model_proto.ByteSize() < _PROTOBUF_SIZE_MAX_LIMIT:
                         onnx.save_model(self.model_proto, destination)  # type: ignore[attr-defined]
                     else:
