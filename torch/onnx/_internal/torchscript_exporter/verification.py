--- conflicted
+++ resolved
@@ -250,13 +250,8 @@
                     continue
             # pyrefly: ignore [missing-attribute]
             if ort_out.dtype == np.uint8 or ort_out.dtype == np.int8:
-<<<<<<< HEAD
-                warnings.warn("ONNX output is quantized")
-            # pyrefly: ignore [missing-attribute]
-=======
                 warnings.warn("ONNX output is quantized", stacklevel=2)
             # pyrefly: ignore  # missing-attribute
->>>>>>> 86f9f1d0
             if pt_out.dtype == np.uint8 or pt_out.dtype == np.int8:
                 warnings.warn("PyTorch output is quantized", stacklevel=2)
             raise
