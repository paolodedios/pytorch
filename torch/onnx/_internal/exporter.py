--- conflicted
+++ resolved
@@ -49,7 +49,10 @@
 # 'import onnx' inside of dynamo_export (by way of _assert_dependencies).
 if TYPE_CHECKING:
     import onnx
-<<<<<<< HEAD
+    import onnxscript  # type: ignore[import]
+    from onnxscript.function_libs.torch_lib import (  # type: ignore[import]
+        registration as torchlib_registry,
+    )
 
     from torch.onnx._internal.fx import diagnostics
 else:
@@ -61,12 +64,6 @@
     except ImportError:
         # The error will be handled elsewhere when the exporter is used.
         pass
-=======
-    import onnxscript  # type: ignore[import]
-    from onnxscript.function_libs.torch_lib import (  # type: ignore[import]
-        registration as torchlib_registry,
-    )
->>>>>>> 1359b26c
 
 _DEFAULT_OPSET_VERSION: Final[int] = 18
 """The default ONNX opset version the exporter will use if one is not specified explicitly
@@ -852,19 +849,11 @@
                 op_level_debug=self.options.op_level_debug,
             )
 
-<<<<<<< HEAD
             # Export TorchScript graph to ONNX ModelProto.
             onnx_model = onnxscript_graph.to_model_proto(
-                self.options.opset_version,
+                self.options.onnx_registry.opset_version,
                 include_initializers=self.options.fake_context is None,
             )
-=======
-        # Export TorchScript graph to ONNX ModelProto.
-        onnx_model = onnxscript_graph.to_model_proto(
-            self.options.onnx_registry.opset_version,
-            include_initializers=self.options.fake_context is None,
-        )
->>>>>>> 1359b26c
 
             return torch.onnx.ExportOutput(
                 onnx_model,
