--- conflicted
+++ resolved
@@ -136,12 +136,6 @@
 # TODO: make_fx lose stack info https://github.com/pytorch/pytorch/issues/90276
 
 
-<<<<<<< HEAD
-def _replace_tuple_with_list(spec: pytree.TreeSpec) -> pytree.TreeSpec:
-    _type = list if spec.type == tuple else spec.type
-    return pytree.TreeSpec(
-        _type, spec.context, list(map(_replace_tuple_with_list, spec.children()))
-=======
 def _replace_list_with_tuple(spec: pytree.TreeSpec) -> pytree.TreeSpec:
     def replace_list_with_tuple(x: Any) -> Any:
         if type(x) is list:
@@ -154,7 +148,6 @@
         replace_list_with_tuple,
         dummy_tree,
         is_leaf=lambda x: type(x) is list,
->>>>>>> 670c493c
     )
     return pytree.tree_structure(dummy_tree)
 
