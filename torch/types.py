--- conflicted
+++ resolved
@@ -61,14 +61,7 @@
 PySymType: TypeAlias = SymInt | SymFloat | SymBool
 
 # Meta-type for "numeric" things; matches our docs
-<<<<<<< HEAD
-Number: TypeAlias = Union[int, float, bool]
-=======
 Number: TypeAlias = int | float | bool
-# tuple for isinstance(x, Number) checks.
-# FIXME: refactor once python 3.9 support is dropped.
-_Number = (int, float, bool)
->>>>>>> 003e1978
 
 FileLike: TypeAlias = str | os.PathLike[str] | IO[bytes]
 
