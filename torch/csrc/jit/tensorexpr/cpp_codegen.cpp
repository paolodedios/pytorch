--- conflicted
+++ resolved
@@ -1,5 +1,6 @@
 #include <algorithm>
 #include <type_traits>
+#include <utility>
 #include <vector>
 
 #include <torch/csrc/jit/tensorexpr/cpp_codegen.h>
@@ -14,7 +15,7 @@
 // with '_'.
 class CppVarNameRewriter : public IRVisitor {
  public:
-  void visit(VarPtr v) override {
+  void visit(const VarPtr& v) override {
     constexpr char kDot = '.';
     constexpr char kUnderscore = '_';
     if (v->name_hint().find(kDot) == std::string::npos) {
@@ -25,7 +26,7 @@
     v->set_name_hint(std::move(name));
   }
 
-  void visit(BufPtr v) override {
+  void visit(const BufPtr& v) override {
     v->base_handle()->accept(this);
   }
 };
@@ -47,113 +48,75 @@
 CppPrinter::~CppPrinter() = default;
 
 void CppPrinter::printPrologue() {
-  os() << "#include <cassert>" << std::endl;
-  os() << "#include <cmath>" << std::endl;
-  os() << "#include <algorithm>" << std::endl;
-  os() << "#include <type_traits>" << std::endl;
-  os() << std::endl;
-
-  os() << "#define POS_INFINITY INFINITY" << std::endl;
-  os() << "#define NEG_INFINITY -INFINITY" << std::endl;
-  os() << std::endl;
-
-  os() << cpp_intrinsics_definition << std::endl;
-  os() << std::endl;
-
-  os() << "namespace torch {" << std::endl;
-  os() << "namespace jit {" << std::endl;
-  os() << "namespace tensorexpr {" << std::endl;
+  os() << "#include <cassert>" << '\n';
+  os() << "#include <cmath>" << '\n';
+  os() << "#include <algorithm>" << '\n';
+  os() << "#include <type_traits>" << '\n';
+  os() << '\n';
+
+  os() << "#define POS_INFINITY INFINITY" << '\n';
+  os() << "#define NEG_INFINITY -INFINITY" << '\n';
+  os() << '\n';
+
+  os() << cpp_intrinsics_definition << '\n';
+  os() << '\n';
+
+  os() << "namespace torch {" << '\n';
+  os() << "namespace jit {" << '\n';
+  os() << "namespace tensorexpr {" << '\n';
   for (auto const& it : getNNCFunctionRegistry()) {
-    os() << declareExternalFunction(it.first) << std::endl;
-  }
-  os() << "} // namespace tensorexpr" << std::endl;
-  os() << "} // namespace jit" << std::endl;
-  os() << "} // namespace torch" << std::endl;
-  os() << std::endl;
-
-  os() << "using namespace torch::jit::tensorexpr;" << std::endl;
-  os() << std::endl;
-}
-
-template <typename T>
-<<<<<<< HEAD
-inline typename std::enable_if<!std::is_floating_point<T>::value, void>::type
-visit_mod(std::ostream& os, const ExprPtr lhs, const ExprPtr rhs) {
-=======
+    os() << declareExternalFunction(it.first) << '\n';
+  }
+  os() << "} // namespace tensorexpr" << '\n';
+  os() << "} // namespace jit" << '\n';
+  os() << "} // namespace torch" << '\n';
+  os() << '\n';
+
+  os() << "using namespace torch::jit::tensorexpr;" << '\n';
+  os() << '\n';
+}
+
+template <typename T>
 inline std::enable_if_t<!std::is_floating_point_v<T>, void> visit_mod(
     std::ostream& os,
     const ExprPtr& lhs,
     const ExprPtr& rhs) {
->>>>>>> 8668bc27
   os << *lhs << " % " << *rhs;
 }
 
 template <typename T>
-<<<<<<< HEAD
-inline typename std::enable_if<std::is_floating_point<T>::value, void>::type
-visit_mod(std::ostream& os, const ExprPtr lhs, const ExprPtr rhs) {
-=======
 inline std::enable_if_t<std::is_floating_point_v<T>, void> visit_mod(
     std::ostream& os,
     const ExprPtr& lhs,
     const ExprPtr& rhs) {
->>>>>>> 8668bc27
   os << "std::fmod(" << *lhs << ", " << *rhs << ")";
 }
 
 template <typename T>
-<<<<<<< HEAD
-inline typename std::enable_if<
-    std::is_floating_point<T>::value || std::is_integral<T>::value,
-    void>::type
-visit_max(std::ostream& os, const ExprPtr lhs, const ExprPtr rhs) {
-=======
 inline std::
     enable_if_t<std::is_floating_point_v<T> || std::is_integral_v<T>, void>
     visit_max(std::ostream& os, const ExprPtr& lhs, const ExprPtr& rhs) {
->>>>>>> 8668bc27
   os << "std::max(" << *lhs << ", " << *rhs << ")";
 }
 
 template <typename T>
-<<<<<<< HEAD
-inline typename std::enable_if<
-    !std::is_floating_point<T>::value && !std::is_integral<T>::value,
-    void>::type
-visit_max(std::ostream& os, const ExprPtr lhs, const ExprPtr rhs) {
-=======
 inline std::
     enable_if_t<!std::is_floating_point_v<T> && !std::is_integral_v<T>, void>
     visit_max(std::ostream& os, const ExprPtr& lhs, const ExprPtr& rhs) {
->>>>>>> 8668bc27
   os << "(" << *lhs << " < " << *rhs << ") ? " << *rhs << " : " << *lhs;
 }
 
 template <typename T>
-<<<<<<< HEAD
-inline typename std::enable_if<
-    std::is_floating_point<T>::value || std::is_integral<T>::value,
-    void>::type
-visit_min(std::ostream& os, const ExprPtr lhs, const ExprPtr rhs) {
-=======
 inline std::
     enable_if_t<std::is_floating_point_v<T> || std::is_integral_v<T>, void>
     visit_min(std::ostream& os, const ExprPtr& lhs, const ExprPtr& rhs) {
->>>>>>> 8668bc27
   os << "std::min(" << *lhs << ", " << *rhs << ")";
 }
 
 template <typename T>
-<<<<<<< HEAD
-inline typename std::enable_if<
-    !std::is_floating_point<T>::value && !std::is_integral<T>::value,
-    void>::type
-visit_min(std::ostream& os, const ExprPtr lhs, const ExprPtr rhs) {
-=======
 inline std::
     enable_if_t<!std::is_floating_point_v<T> && !std::is_integral_v<T>, void>
     visit_min(std::ostream& os, const ExprPtr& lhs, const ExprPtr& rhs) {
->>>>>>> 8668bc27
   os << *lhs << " < " << *rhs << " ? " << *lhs << " : " << *rhs;
 }
 
@@ -192,38 +155,38 @@
   }
 }
 
-void CppPrinter::visit(RampPtr v) {
+void CppPrinter::visit(const RampPtr& v) {
   visit(alloc<Add>(v->base(), alloc<Mul>(alloc<IntImm>(lane_), v->stride())));
 }
 
-void CppPrinter::visit(BroadcastPtr v) {
+void CppPrinter::visit(const BroadcastPtr& v) {
   v->value()->accept(this);
 }
 
-void CppPrinter::visit(ModPtr v) {
+void CppPrinter::visit(const ModPtr& v) {
   dispatch_binary_op(os(), v.get());
 }
 
-void CppPrinter::visit(MaxPtr v) {
+void CppPrinter::visit(const MaxPtr& v) {
   dispatch_binary_op(os(), v.get());
 }
 
-void CppPrinter::visit(MinPtr v) {
+void CppPrinter::visit(const MinPtr& v) {
   dispatch_binary_op(os(), v.get());
 }
 
-void CppPrinter::visit(CompareSelectPtr v) {
+void CppPrinter::visit(const CompareSelectPtr& v) {
   os() << "((" << *v->lhs() << " "
        << IRPrinter::to_string(v->compare_select_op()) << " " << *v->rhs()
        << ") ? " << *v->ret_val1() << " : " << *v->ret_val2() << ")";
 }
 
-void CppPrinter::visit(IfThenElsePtr v) {
+void CppPrinter::visit(const IfThenElsePtr& v) {
   os() << "((" << *v->condition() << ") ? " << *v->true_value() << " : "
        << *v->false_value() << ")";
 }
 
-void CppPrinter::visit(AllocatePtr v) {
+void CppPrinter::visit(const AllocatePtr& v) {
   size_t size = v->dtype().byte_size();
   for (const auto& dim : v->dims()) {
     IntImmPtr d = to<IntImm>(dim);
@@ -237,21 +200,21 @@
   emitIndent();
   os() << v->dtype().ToCppString() << "* " << (*v->buffer_var())
        << " = static_cast<" << v->dtype().ToCppString() << "*>(malloc(" << size
-       << "));" << std::endl;
-}
-
-void CppPrinter::visit(FreePtr v) {
-  emitIndent();
-  os() << "free(" << *v->buffer_var() << ");" << std::endl;
-}
-
-void CppPrinter::visit(LoadPtr v) {
+       << "));" << '\n';
+}
+
+void CppPrinter::visit(const FreePtr& v) {
+  emitIndent();
+  os() << "free(" << *v->buffer_var() << ");" << '\n';
+}
+
+void CppPrinter::visit(const LoadPtr& v) {
   auto flat_idx =
       flatten_index(v->buf()->dims(), v->indices(), v->buf()->strides());
   os() << *v->base_handle() << "[" << *flat_idx << "]";
 }
 
-void CppPrinter::visit(StorePtr v) {
+void CppPrinter::visit(const StorePtr& v) {
   auto flat_idx =
       flatten_index(v->buf()->dims(), v->indices(), v->buf()->strides());
   const int lanes = v->value()->dtype().lanes();
@@ -259,21 +222,21 @@
     lane_ = lane;
     emitIndent();
     os() << *v->base_handle() << "[" << *flat_idx << "] = " << *v->value()
-         << ";" << std::endl;
-  }
-}
-
-void CppPrinter::visit(CastPtr v) {
+         << ";" << '\n';
+  }
+}
+
+void CppPrinter::visit(const CastPtr& v) {
   os() << "static_cast<" << v->dtype().ToCppString() << ">(" << *v->src_value()
        << ")";
 }
 
-void CppPrinter::visit(BitCastPtr v) {
+void CppPrinter::visit(const BitCastPtr& v) {
   os() << "std::bitcast<" << v->src_value()->dtype().ToCppString() << ", "
        << v->dtype().ToCppString() << ">(" << *v->src_value() << ")";
 }
 
-void CppPrinter::visit(IntrinsicsPtr v) {
+void CppPrinter::visit(const IntrinsicsPtr& v) {
   if (v->op_type() == kRand || v->op_type() == kSigmoid) {
     throw std::runtime_error("kRand and kSigmoid are not supported");
   }
@@ -288,7 +251,7 @@
   os() << ")";
 }
 
-void CppPrinter::visit(ExternalCallPtr v) {
+void CppPrinter::visit(const ExternalCallPtr& v) {
   // The generated code needs to link against functions defined
   // in external_functions.cpp.
 
@@ -309,22 +272,22 @@
   };
 
   emitIndent();
-  os() << "{" << std::endl;
+  os() << "{" << '\n';
   indent_++;
 
   emitIndent();
   os() << "void* buf_ptrs[]{";
-  for_buf([&](const BufPtr b) { os() << *b->base_handle(); });
-  os() << "};" << std::endl;
+  for_buf([&](const BufPtr& b) { os() << *b->base_handle(); });
+  os() << "};" << '\n';
 
   emitIndent();
   os() << "int64_t buf_ranks[]{";
-  for_buf([&](const BufPtr b) { os() << b->ndim(); });
-  os() << "};" << std::endl;
+  for_buf([&](const BufPtr& b) { os() << b->ndim(); });
+  os() << "};" << '\n';
 
   emitIndent();
   os() << "int64_t buf_dims[]{";
-  for_buf([&](const BufPtr buf) {
+  for_buf([&](const BufPtr& buf) {
     for (size_t i = 0; i < buf->ndim(); i++) {
       if (i > 0) {
         os() << ", ";
@@ -332,14 +295,14 @@
       os() << *buf->dim(i);
     }
   });
-  os() << "};" << std::endl;
+  os() << "};" << '\n';
 
   emitIndent();
   os() << "int8_t buf_dtypes[]{";
-  for_buf([&](const BufPtr buf) {
+  for_buf([&](const BufPtr& buf) {
     os() << static_cast<int>(buf->dtype().scalar_type());
   });
-  os() << "};" << std::endl;
+  os() << "};" << '\n';
 
   emitIndent();
   os() << "int64_t extra_args[]{";
@@ -349,41 +312,41 @@
     }
     os() << *v->args()[i];
   }
-  os() << "};" << std::endl;
-
-  emitIndent();
-  os() << v->func_name() << "(" << std::endl;
-  emitIndent();
-  os() << "    " << bufs.size() << "," << std::endl;
-  emitIndent();
-  os() << "    buf_ptrs," << std::endl;
-  emitIndent();
-  os() << "    buf_ranks," << std::endl;
-  emitIndent();
-  os() << "    buf_dims," << std::endl;
-  emitIndent();
-  os() << "    buf_dtypes," << std::endl;
-  emitIndent();
-  os() << "    " << v->args().size() << "," << std::endl;
-  emitIndent();
-  os() << "    extra_args);" << std::endl;
+  os() << "};" << '\n';
+
+  emitIndent();
+  os() << v->func_name() << "(" << '\n';
+  emitIndent();
+  os() << "    " << bufs.size() << "," << '\n';
+  emitIndent();
+  os() << "    buf_ptrs," << '\n';
+  emitIndent();
+  os() << "    buf_ranks," << '\n';
+  emitIndent();
+  os() << "    buf_dims," << '\n';
+  emitIndent();
+  os() << "    buf_dtypes," << '\n';
+  emitIndent();
+  os() << "    " << v->args().size() << "," << '\n';
+  emitIndent();
+  os() << "    extra_args);" << '\n';
 
   indent_--;
   emitIndent();
-  os() << "}" << std::endl;
-}
-
-void CppPrinter::visit(LetPtr v) {
+  os() << "}" << '\n';
+}
+
+void CppPrinter::visit(const LetPtr& v) {
   if (v->var()->dtype().lanes() == 1) {
     emitIndent();
     os() << v->var()->dtype().ToCppString() << " " << *v->var() << " = "
-         << *v->value() << ";" << std::endl;
+         << *v->value() << ";" << '\n';
   } else {
     vector_vars_[v->var()] = v->value();
   }
 }
 
-void CppPrinter::visit(VarPtr v) {
+void CppPrinter::visit(const VarPtr& v) {
   if (v->dtype().lanes() == 1) {
     os() << name_manager()->get_unique_name(v);
   } else {
@@ -396,7 +359,7 @@
     const std::vector<BufferArg>& buffer_args,
     at::Device device,
     const std::string& kernel_func_name)
-    : CodeGen(stmt, buffer_args, device, kernel_func_name) {
+    : CodeGen(std::move(stmt), buffer_args, device, kernel_func_name) {
   init();
 }
 
@@ -420,7 +383,7 @@
   }
   os() << ")";
   stmt()->accept(printer_.get());
-  os() << std::endl;
+  os() << '\n';
 }
 
 CppCodeGen::~CppCodeGen() = default;
@@ -428,13 +391,13 @@
 void CppCodeGen::call(const std::vector<CallArg>& args) {
   // TODO: compile the generated C++ kernel into a library,
   // and call the library here.
-  os() << "int main() {}" << std::endl;
+  os() << "int main() {}" << '\n';
 }
 
 void CppCodeGen::call_raw(const std::vector<void*>& args) {
   // TODO: compile the generated C++ kernel into a library,
   // and call the library here.
-  os() << "int main() {}" << std::endl;
+  os() << "int main() {}" << '\n';
 }
 
 RegisterCodeGen<CppCodeGen> cpp_codegen_reg("cpp_codegen");
