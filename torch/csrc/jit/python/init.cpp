#include <pybind11/pytypes.h>
#include <torch/csrc/utils/pybind.h>
#include <torch/csrc/utils/python_arg_parser.h>
#include <torch/csrc/utils/schema_info.h>

#include <ATen/core/operator_name.h>
#include <torch/csrc/jit/api/module.h>
#include <torch/csrc/jit/backends/backend_init.h>
#include <torch/csrc/jit/codegen/cuda/interface.h>
#include <torch/csrc/jit/codegen/cuda/python_frontend/python_bindings.h>
#include <torch/csrc/jit/codegen/fuser/interface.h>
#include <torch/csrc/jit/codegen/fuser/kernel_cache.h>
#if (!defined(FBCODE_CAFFE2) && defined(BUILD_ONEDNN_GRAPH))
#include <torch/csrc/jit/codegen/onednn/interface.h>
#endif
#include <c10/core/SymIntNodeImpl.h>
#include <torch/csrc/jit/frontend/ir_emitter.h>
#include <torch/csrc/jit/frontend/tracer.h>
#include <torch/csrc/jit/ir/irparser.h>
#include <torch/csrc/jit/jit_log.h>
#include <torch/csrc/jit/passes/autocast.h>
#include <torch/csrc/jit/passes/batch_mm.h>
#include <torch/csrc/jit/passes/canonicalize.h>
#include <torch/csrc/jit/passes/canonicalize_graph_fuser_ops.h>
#include <torch/csrc/jit/passes/common_subexpression_elimination.h>
#include <torch/csrc/jit/passes/constant_pooling.h>
#include <torch/csrc/jit/passes/constant_propagation.h>
#include <torch/csrc/jit/passes/create_autodiff_subgraphs.h>
#include <torch/csrc/jit/passes/create_functional_graphs.h>
#include <torch/csrc/jit/passes/cuda_graph_fuser.h>
#include <torch/csrc/jit/passes/dbr_quantization/remove_redundant_aliases.h>
#include <torch/csrc/jit/passes/dead_code_elimination.h>
#include <torch/csrc/jit/passes/decompose_ops.h>
#include <torch/csrc/jit/passes/device_type_analysis.h>
#include <torch/csrc/jit/passes/dtype_analysis.h>
#include <torch/csrc/jit/passes/erase_number_types.h>
#include <torch/csrc/jit/passes/fold_conv_bn.h>
#include <torch/csrc/jit/passes/freeze_module.h>
#include <torch/csrc/jit/passes/frozen_concat_linear.h>
#include <torch/csrc/jit/passes/frozen_conv_add_relu_fusion.h>
#include <torch/csrc/jit/passes/frozen_conv_folding.h>
#include <torch/csrc/jit/passes/frozen_graph_optimizations.h>
#include <torch/csrc/jit/passes/frozen_linear_transpose.h>
#include <torch/csrc/jit/passes/frozen_ops_to_mkldnn.h>
#include <torch/csrc/jit/passes/fuse_linear.h>
#include <torch/csrc/jit/passes/fuse_relu.h>
#include <torch/csrc/jit/passes/graph_fuser.h>
#include <torch/csrc/jit/passes/inline_fork_wait.h>
#include <torch/csrc/jit/passes/inliner.h>
#include <torch/csrc/jit/passes/integer_value_refinement.h>
#include <torch/csrc/jit/passes/loop_unrolling.h>
#include <torch/csrc/jit/passes/lower_graph.h>
#include <torch/csrc/jit/passes/lower_tuples.h>
#include <torch/csrc/jit/passes/metal_rewrite.h>
#include <torch/csrc/jit/passes/normalize_ops.h>
#include <torch/csrc/jit/passes/peephole.h>
#include <torch/csrc/jit/passes/peephole_list_idioms.h>
#include <torch/csrc/jit/passes/quantization/dedup_module_uses.h>
#include <torch/csrc/jit/passes/quantization/finalize.h>
#include <torch/csrc/jit/passes/quantization/fusion_passes.h>
#include <torch/csrc/jit/passes/quantization/insert_observers.h>
#include <torch/csrc/jit/passes/quantization/insert_quant_dequant.h>
#include <torch/csrc/jit/passes/quantization/quantization_type.h>
#include <torch/csrc/jit/passes/refine_tuple_types.h>
#include <torch/csrc/jit/passes/remove_dropout.h>
#include <torch/csrc/jit/passes/remove_expands.h>
#include <torch/csrc/jit/passes/remove_inplace_ops.h>
#include <torch/csrc/jit/passes/remove_mutation.h>
#include <torch/csrc/jit/passes/replacement_of_old_operators.h>
#include <torch/csrc/jit/passes/restore_mutation.h>
#include <torch/csrc/jit/passes/shape_analysis.h>
#include <torch/csrc/jit/passes/specialize_autogradzero.h>
#include <torch/csrc/jit/passes/subgraph_rewrite.h>
#include <torch/csrc/jit/passes/symbolic_shape_analysis.h>
#include <torch/csrc/jit/passes/tensorexpr_fuser.h>
#include <torch/csrc/jit/passes/utils/check_alias_annotation.h>
#include <torch/csrc/jit/passes/vulkan_rewrite.h>
#include <torch/csrc/jit/passes/xnnpack_rewrite.h>
#include <torch/csrc/jit/python/pybind_utils.h>
#include <torch/csrc/jit/python/python_arg_flatten.h>
#include <torch/csrc/jit/python/python_custom_class.h>
#include <torch/csrc/jit/python/python_ir.h>
#include <torch/csrc/jit/python/python_tracer.h>
#include <torch/csrc/jit/python/python_tree_views.h>
#include <torch/csrc/jit/python/script_init.h>
#include <torch/csrc/jit/runtime/argument_spec.h>
#include <torch/csrc/jit/runtime/autodiff.h>
#include <torch/csrc/jit/runtime/decomposition_registry.h>
#include <torch/csrc/jit/runtime/graph_executor.h>
#include <torch/csrc/jit/runtime/jit_exception.h>
#include <torch/csrc/jit/runtime/jit_trace.h>
#include <torch/csrc/jit/runtime/operator.h>
#include <torch/csrc/jit/runtime/print_handler.h>
#include <torch/csrc/jit/runtime/static/init.h>
#include <torch/csrc/jit/runtime/symbolic_shape_registry.h>
#include <torch/csrc/jit/serialization/export.h>
#include <torch/csrc/jit/serialization/import.h>
#include <torch/csrc/jit/tensorexpr/kernel.h>
#include <torch/csrc/jit/tensorexpr/tensorexpr_init.h>
#include <torch/csrc/utils/cpp_stacktraces.h>

#include <c10/core/SymFloat.h>
#include <c10/macros/Export.h>
#include <c10/util/irange.h>
#include <c10/util/signal_handler.h>
#include <caffe2/serialize/inline_container.h>

#include <pybind11/cast.h>
#include <pybind11/functional.h>
#include <pybind11/iostream.h>
#include <pybind11/operators.h>

#include <torch/csrc/jit/runtime/profiling_graph_executor_impl.h>
#include <memory>
#include <sstream>
#include <stdexcept>
#include <string>
#include <tuple>
#include <utility>

namespace torch {
namespace jit {

using c10::AliasInfo;
using c10::Argument;
using c10::FunctionSchema;
using c10::SchemaArgType;
using c10::SchemaArgument;
using c10::SymFloat;
using c10::SymFloatNode;
using c10::SymIntNode;
using caffe2::serialize::PyTorchStreamReader;
using caffe2::serialize::PyTorchStreamWriter;
using torch::utils::SchemaInfo;

static c10::SymIntNode toSymIntNode(c10::SymIntNode a, py::object b) {
  return torch::is_symint_node(b) ? b.cast<c10::SymIntNode>()
                                  : a->wrap(b.cast<int64_t>());
}

static c10::SymFloatNode toSymFloatNode(c10::SymFloatNode a, py::object b) {
  return torch::is_symfloat_node(b) ? b.cast<c10::SymFloatNode>()
                                    : a->wrap(b.cast<double>());
}

class PythonSymIntNodeImpl : public c10::SymIntNodeImpl {
 public:
  PythonSymIntNodeImpl(py::object pyobj) : c10::SymIntNodeImpl() {
    pyobj_ = std::make_shared<c10::SafePyObject>(
        pyobj.release().ptr(), getPyInterpreter());
  };

  virtual SymIntNode clone() override {
    py::gil_scoped_acquire acquire;
    auto r = getPyObj().attr("clone")();
    return c10::make_intrusive<PythonSymIntNodeImpl>(r);
  }

  virtual SymIntNode wrap(int64_t num) override {
    py::gil_scoped_acquire acquire;
    auto r = getPyObj().attr("wrap")(num);
    return c10::make_intrusive<PythonSymIntNodeImpl>(r);
  }

  virtual bool bool_() override {
    py::gil_scoped_acquire acquire;
    return getPyObj().attr("__bool__")().is(py::handle(Py_True));
  }

  virtual int64_t guard_int(const char* file, int64_t line) override {
    py::gil_scoped_acquire acquire;
    return getPyObj().attr("guard_int")(file, line).cast<int64_t>();
  }

  virtual int64_t int_() override {
    py::gil_scoped_acquire acquire;
    return getPyObj().attr("__int__")().cast<int64_t>();
  }

  SymFloatNode sym_float() override;

  virtual std::string str() override {
    py::gil_scoped_acquire acquire;
    return getPyObj().attr("__str__")().cast<std::string>();
  }

  virtual SymIntNode dispatch_common_(
      const char* fname,
      const SymIntNode& other) {
    auto pother = dynamic_cast<PythonSymIntNodeImpl*>(other.get());
    TORCH_CHECK(pother);
    py::gil_scoped_acquire acquire;
    auto r = getPyObj().attr(fname)(pother->getPyObj());
    return c10::make_intrusive<PythonSymIntNodeImpl>(r);
  }

  virtual SymIntNode add(const SymIntNode& other) override {
    return dispatch_common_(__FUNCTION__, other);
  }

  virtual SymIntNode sub(const SymIntNode& other) override {
    return dispatch_common_(__FUNCTION__, other);
  }

  virtual SymIntNode mul(const SymIntNode& other) override {
    return dispatch_common_(__FUNCTION__, other);
  }

  virtual SymFloatNode truediv(const SymIntNode& other) override;

  virtual SymIntNode floordiv(const SymIntNode& other) override {
    return dispatch_common_(__FUNCTION__, other);
  }

  virtual SymIntNode mod(const SymIntNode& other) override {
    return dispatch_common_(__FUNCTION__, other);
  }

  virtual SymIntNode eq(const SymIntNode& other) override {
    return dispatch_common_(__FUNCTION__, other);
  }

  virtual SymIntNode gt(const SymIntNode& other) override {
    return dispatch_common_(__FUNCTION__, other);
  }

  virtual SymIntNode lt(const SymIntNode& other) override {
    return dispatch_common_(__FUNCTION__, other);
  }

  virtual SymIntNode le(const SymIntNode& other) override {
    return dispatch_common_(__FUNCTION__, other);
  }

  virtual SymIntNode ge(const SymIntNode& other) override {
    return dispatch_common_(__FUNCTION__, other);
  }

  py::handle getPyObj() {
    return py::handle(pyobj_.get()->ptr(getPyInterpreter()));
  }
  std::shared_ptr<c10::SafePyObject> pyobj_ = nullptr;
};

class PythonSymFloatNodeImpl : public c10::SymFloatNodeImpl {
 public:
  PythonSymFloatNodeImpl(py::object pyobj) : c10::SymFloatNodeImpl() {
    pyobj_ = std::make_shared<c10::SafePyObject>(
        pyobj.release().ptr(), getPyInterpreter());
  };

  virtual SymFloatNode wrap(double num) override {
    py::gil_scoped_acquire acquire;
    auto r = getPyObj().attr("wrap")(num);
    return c10::make_intrusive<PythonSymFloatNodeImpl>(r);
  }

  virtual std::string str() override {
    py::gil_scoped_acquire acquire;
    return getPyObj().attr("__str__")().cast<std::string>();
  }

  SymFloatNode dispatch_common_(const char* fname, const SymFloatNode& other) {
    auto pother = dynamic_cast<PythonSymFloatNodeImpl*>(other.get());
    TORCH_CHECK(pother);
    py::gil_scoped_acquire acquire;
    auto r = getPyObj().attr(fname)(pother->getPyObj());
    return c10::make_intrusive<PythonSymFloatNodeImpl>(r);
  }

  SymFloatNode add(const SymFloatNode& other) override {
    return dispatch_common_(__FUNCTION__, other);
  }

  SymFloatNode sub(const SymFloatNode& other) override {
    return dispatch_common_(__FUNCTION__, other);
  }

  SymFloatNode mul(const SymFloatNode& other) override {
    return dispatch_common_(__FUNCTION__, other);
  }

  SymFloatNode truediv(const SymFloatNode& other) override {
    return dispatch_common_(__FUNCTION__, other);
  }

  py::handle getPyObj() {
    return py::handle(pyobj_.get()->ptr(getPyInterpreter()));
  }
  std::shared_ptr<c10::SafePyObject> pyobj_ = nullptr;
};

SymFloatNode PythonSymIntNodeImpl::truediv(const SymIntNode& other) {
  auto pother = dynamic_cast<PythonSymIntNodeImpl*>(other.get());
  TORCH_CHECK(pother);
  py::gil_scoped_acquire acquire;
  auto r = getPyObj().attr("truediv")(pother->getPyObj());
  return c10::make_intrusive<PythonSymFloatNodeImpl>(r);
}

SymFloatNode PythonSymIntNodeImpl::sym_float() {
  py::gil_scoped_acquire acquire;
  return c10::make_intrusive<PythonSymFloatNodeImpl>(
<<<<<<< HEAD
             getPyObj().attr("__sym_float__")());
=======
      getPyObj().attr("__sym_float__")());
>>>>>>> f183a989
}

namespace {

using autograd::variable_list;

bool loadPythonClasses() {
  // Leaving this code here, because it will likely be useful at some point
  // PyObject *jit_module = PyImport_ImportModule("torch.jit");
  // THPUtils_assert(jit_module, "class loader couldn't access "
  //"torch.jit module");
  // PyObject *jit_dict = PyModule_GetDict(jit_module);

  return true;
}

c10::optional<IValue> toTypeInferredIValueOptional(py::handle input) {
  // Errors need to be caught here because toTypeInferredIValue errors out
  // on various object types, but we want it to work with all types.
  try {
    return toTypeInferredIValue(input);
  } catch (const c10::Error& e) {
    return c10::nullopt;
  }
}
} // anonymous namespace

#if !defined(USE_ROCM)
TORCH_API void runJITCPPTests();
#endif

void initJITBindings(PyObject* module) {
  auto m = py::handle(module).cast<py::module>();
  auto jit = m.def_submodule("_jit");

  static py::exception<JITException> exc(m, "JITException");

  py::register_exception_translator([](std::exception_ptr p) {
    try {
      if (p) {
        std::rethrow_exception(p);
      }
    } catch (const JITException& e) {
      // special handling of JITException, to set its python class name and msg
      py::gil_scoped_acquire acquire;
      const auto& className = e.getPythonClassName();
      const auto& originalMsg = e.getOriginalMsg();
      JITException::setCaughtOriginalMsg(originalMsg.value_or(""));
      JITException::setCaughtPythonClassName(className.value_or(""));
      exc(e.what());
    }
  });

  m.def(
      "_get_caught_jit_exception_class_name",
      JITException::getCaughtPythonClassName);
  m.def(
      "_get_caught_jit_exception_original_msg",
      JITException::getCaughtOriginalMsg);

  py::class_<python::IODescriptor> iodescriptor(
      m,
      "IODescriptor"); // NOLINT(bugprone-unused-raii)

  m.def("_jit_init", loadPythonClasses)
      .def(
          "_jit_debug_fuser_num_cached_kernel_specs",
          torch::jit::fuser::debugNumCachedKernelSpecs)
      .def("_jit_pass_lower_all_tuples", LowerAllTuples)
      .def(
          "_new_symbolic_shape_symbol",
          []() { return c10::ShapeSymbol::newSymbol().value(); })
      .def(
          "_jit_shape_compute_graph_for_node",
          [](Node* n) -> c10::optional<std::shared_ptr<Graph>> {
            if (!n->maybeSchema()) {
              return c10::nullopt;
            }
            return shapeComputeGraphForSchema(n->schema());
          })
      .def(
          "_jit_decomposition_graph_for_node",
          [](Node* n) -> c10::optional<std::shared_ptr<Graph>> {
            if (!n->maybeSchema()) {
              return c10::nullopt;
            }
            return GetDecomposition(n->schema());
          })
      .def("_jit_pass_run_decompositions", RunDecompositions)
      // using Node* here instead of Schema because looking up the schema
      // and passing it in from Python will have a different pointer than the
      // schema that is globally used for caching
      .def(
          "_jit_register_shape_compute_graph_for_node",
          [](Node* n, std::shared_ptr<Graph>& graph) {
            if (n->maybeSchema()) {
              const FunctionSchema& schema = n->schema();
              RegisterShapeComputeGraphForSchema(schema, graph);
            } else {
              TORCH_INTERNAL_ASSERT(false, "Expected schema", n);
            }
          })
      .def(
          "_jit_register_decomposition_for_schema",
          [](const FunctionSchema& s, std::shared_ptr<Graph>& graph) {
            // because this is invoked by python, the function schema *
            // becomes different, and we need to find and reuse the
            // one that is used for caching
            auto op =
                findOperatorFor(c10::OperatorName(s.name(), s.overload_name()));
            RegisterDecomposition(op->schema(), graph);
          })
      .def("_jit_pass_propagate_shapes_on_graph", PropagateShapesOnGraph)
      .def(
          "_jit_pass_propagate_shapes_on_graph_and_build_compute",
          [](std::shared_ptr<Graph>& graph) {
            return PropagateShapesAndBuildLargeShapeComputeGraph(
                graph, *graph->nodes().begin(), *graph->nodes().end());
          })
      .def(
          "_jit_pass_propagate_shapes_on_graph_and_build_compute",
          [](std::shared_ptr<Graph>& graph, Node* beg) {
            return PropagateShapesAndBuildLargeShapeComputeGraph(
                graph, beg, *graph->nodes().end());
          })
      .def(
          "_jit_pass_propagate_shapes_on_graph_and_build_compute",
          PropagateShapesAndBuildLargeShapeComputeGraph)
      .def("_jit_pass_integer_value_refinement", RefineIntegerValues)
      .def(
          "_jit_set_symbolic_shapes_test_mode",
          &setSymbolicShapeAnalysisTestMode)
      .def(
          "_jit_symbolic_shapes_test_mode_enabled",
          &symbolicShapeAnalysisTestModeEnabled)
      .def("_jit_pass_autocast", Autocast)
      .def("_jit_set_autocast_mode", &setAutocastMode)
      .def("_jit_pass_fuse", FuseGraph)
      .def(
          "_jit_pass_replace_old_ops_with_upgraders",
          [](std::shared_ptr<Graph>& g) {
            return ReplaceOldOperatorsWithUpgraders(g);
          })
      .def(
          "_jit_pass_dce",
          [](std::shared_ptr<Graph>& g) {
            return EliminateDeadCode(g->block()); // overload resolution
          })
      .def(
          "_jit_pass_dce_allow_deleting_nodes_with_side_effects",
          [](std::shared_ptr<Graph>& g) {
            return EliminateDeadCode(
                g->block(),
                true,
                DCESideEffectPolicy::
                    ALLOW_DELETING_NODES_WITH_SIDE_EFFECTS); // overload
                                                             // resolution
          })
      .def(
          "_jit_pass_cse",
          [](std::shared_ptr<Graph>& g) {
            return EliminateCommonSubexpression(g); // overload resolution
          })
      .def(
          "_jit_pass_fuse_quantized_add_relu",
          [](std::shared_ptr<Graph>& g) {
            return FuseQuantizedAddRelu(g); // overload resolution
          })
      .def(
          "_jit_pass_insert_observers",
          [](Module& module,
             const std::string& method_name,
             const py::dict& qconfig_dict,
             bool inplace,
             int quant_type_int) {
            auto dict = py::cast<std::unordered_map<
                std::string,
                c10::optional<std::tuple<Module, Module>>>>(qconfig_dict);
            auto quant_type = static_cast<QuantType>(quant_type_int);
            return InsertObservers(
                module, method_name, dict, inplace, quant_type);
          },
          py::arg("module"),
          py::arg("method_name"),
          py::arg("qconfig_dict"),
          py::arg("inplace"),
          py::arg("quant_type_int") = 1)
      .def(
          "_jit_pass_insert_observer_method_for_ondevice_ptq",
          [](Module& module,
             const std::string& method_name,
             const py::dict& qconfig_dict,
             bool inplace,
             int quant_type_int) {
            auto dict = py::cast<std::unordered_map<
                std::string,
                c10::optional<std::tuple<Module, Module>>>>(qconfig_dict);
            auto quant_type = static_cast<QuantType>(quant_type_int);
            return InsertObserversForOnDevicePTQ(
                module, method_name, dict, inplace, quant_type);
          },
          py::arg("module"),
          py::arg("method_name"),
          py::arg("qconfig_dict"),
          py::arg("inplace"),
          py::arg("quant_type_int") = 1)
      .def(
          "_jit_pass_insert_quant_dequant",
          [](Module& module,
             const std::string& method_name,
             bool inplace,
             bool debug,
             int quant_type_int) {
            auto quant_type = static_cast<QuantType>(quant_type_int);
            return InsertQuantDeQuant(
                module, method_name, inplace, debug, quant_type);
          },
          py::arg("module"),
          py::arg("method_name"),
          py::arg("inplace"),
          py::arg("debug"),
          py::arg("quant_type_int") = 1)
      .def(
          "_jit_pass_insert_quant_dequant_for_ondevice_ptq",
          [](Module& module,
             const std::string& method_name,
             bool inplace,
             bool debug,
             int quant_type_int) {
            auto quant_type = static_cast<QuantType>(quant_type_int);
            return InsertQuantDeQuantOnDevicePTQ(
                module, method_name, inplace, debug, quant_type);
          },
          py::arg("module"),
          py::arg("method_name"),
          py::arg("inplace"),
          py::arg("debug"),
          py::arg("quant_type_int") = 1)
      .def(
          "_jit_pass_insert_prepack_unpack",
          [](std::shared_ptr<Graph>& g) { return InsertPrepackUnpack(g); })
      .def(
          "_jit_pass_insert_prepack_unpack",
          [](Module& module) { return InsertPrepackUnpack(module); })
      .def(
          "_jit_pass_quant_fusion",
          [](std::shared_ptr<Graph>& g) { return QuantFusion(g); })
      .def(
          "_jit_pass_fold_convbn",
          [](Module& module) { return FoldConvBatchNorm(module); })
      .def(
          "_jit_pass_dbr_quant_remove_redundant_aliases",
          [](Module& module) { return DBRQuantRemoveRedundantAliases(module); })
      .def(
          "_freeze_module",
          [](Module& module,
             std::vector<std::string>& preservedAttrs,
             bool freezeInterfaces,
             bool preserveParameters) {
            return freeze_module(
                module, preservedAttrs, freezeInterfaces, preserveParameters);
          },
          py::arg("module"),
          py::arg("preservedAttrs") = std::vector<std::string>(),
          py::arg("freezeInterfaces") = true,
          py::arg("preserveParameters") = false)
      .def("_jit_pass_concat_frozen_linear", &FrozenConcatLinear)
      .def("_jit_pass_fold_frozen_conv_bn", &FoldFrozenConvBatchnorm)
      .def("_jit_pass_fold_frozen_conv_add_or_sub", &FoldFrozenConvAddOrSub)
      .def("_jit_pass_fold_frozen_conv_mul_or_div", &FoldFrozenConvMulOrDiv)
      .def("_jit_pass_convert_frozen_ops_to_mkldnn", &ConvertFrozenOpsToMKLDNN)
      .def("_jit_pass_fuse_frozen_conv_add_relu", &FuseFrozenConvAddRelu)
      .def("_jit_pass_transpose_frozen_linear", &FrozenLinearTranspose)
      .def("_jit_pass_optimize_frozen_graph", &OptimizeFrozenGraph)
      .def(
          "_jit_pass_optimize_for_inference",
          [](Module& module, std::vector<std::string> other_methods) {
            optimize_for_inference(module, other_methods);
          },
          py::arg("module"),
          py::arg("other_methods") = std::vector<std::string>())
      .def("_jit_pass_fuse_linear", &FuseLinear)
      .def(
          "_jit_pass_fuse_add_relu",
          [](std::shared_ptr<Graph>& graph) { FuseAddRelu(graph); })
      .def("_jit_pass_dedup_module_uses", &DedupModuleUses)
      .def("_jit_pass_replicate_dequantize", &ReplicateDeQuant)
      .def(
          "_jit_pass_swap_functional_linear",
          [](std::shared_ptr<Graph>& graph) { SwapFunctionalLinear(graph); })
      .def(
          "_jit_pass_swap_functional_linear",
          [](Module& module) { SwapFunctionalLinear(module); })
      .def(
          "_jit_pass_quant_finalize",
          [](Module& module,
             int quant_type_int,
             const std::vector<std::string>& preserved_attrs) {
            auto quant_type = static_cast<QuantType>(quant_type_int);
            return Finalize(module, quant_type, preserved_attrs);
          },
          py::arg("module"),
          py::arg("quant_type_int") = 1,
          py::arg("preserved_attrs") = std::vector<std::string>())
      .def(
          "_jit_pass_quant_finalize_for_ondevice_ptq",
          [](Module& module,
             int quant_type_int,
             const std::string& method_name) {
            auto quant_type = static_cast<QuantType>(quant_type_int);
            return FinalizeOnDevicePTQ(module, quant_type, method_name);
          },
          py::arg("module"),
          py::arg("quant_type_int") = 1,
          py::arg("preserved_attrs") = std::vector<std::string>())
      .def(
          "_jit_pass_pattern_based_rewrite",
          [](const Module& m) { return PatternBasedRewrite(m); })
      .def(
          "_jit_pass_custom_pattern_based_rewrite",
          [](const std::string& pattern,
             const std::string& fused_node_name,
             const Module& m) {
            SubgraphRewriter subgraph_rewriter;
            subgraph_rewriter.RegisterRewritePattern(pattern, fused_node_name);
            subgraph_rewriter.runOnModule(m);
          })
      .def(
          "_jit_pass_custom_pattern_based_rewrite_graph",
          [](const std::string& pattern,
             const std::string& fused_node_name,
             std::shared_ptr<Graph> g,
             const std::vector<std::pair<std::string, std::string>>&
                 value_name_pairs) {
            SubgraphRewriter subgraph_rewriter;
            subgraph_rewriter.RegisterRewritePattern(
                pattern, fused_node_name, value_name_pairs);
            subgraph_rewriter.runOnGraph(g);
          },
          py::arg("pattern"),
          py::arg("fused_node_name"),
          py::arg("g"),
          py::arg("value_name_pairs") =
              std::vector<std::pair<std::string, std::string>>())
      .def("_jit_pass_constant_pooling", ConstantPooling)
      // RemoveInplaceOps is used by CoreML so it must be removed with care.
      .def("_jit_pass_propagate_dtype", DtypePropagation)
      .def("_jit_pass_propagate_device", DeviceTypePropagation)
      .def(
          "_jit_pass_remove_inplace_ops",
          [](const std::shared_ptr<Graph>& g) { return RemoveInplaceOps(g); })
      .def(
          "_jit_pass_create_functional_graphs",
          [](std::shared_ptr<Graph>& g) { return CreateFunctionalGraphs(g); })
      .def(
          "_jit_pass_remove_mutation",
          [](std::shared_ptr<Graph>& g) {
            RemoveListMutation(g);
            return RemoveTensorMutation(g);
          })
      .def(
          "_jit_pass_functional_to_inplace_activation",
          [](std::shared_ptr<Graph>& g) {
            return FunctionalToInplaceActivation(g);
          })
      .def(
          "_jit_pass_inplace_to_functional_activation",
          [](std::shared_ptr<Graph>& g) {
            return InplaceToFunctionalActivation(g);
          })
      .def(
          "_jit_pass_inline_functional_graphs",
          [](std::shared_ptr<Graph>& g) { return InlineFunctionalGraphs(g); })
      .def(
          "_jit_pass_peephole",
          [](const std::shared_ptr<Graph>& g, bool disable_shape_peepholes) {
            return PeepholeOptimize(g, disable_shape_peepholes);
          },
          py::arg("graph"),
          py::arg("disable_shape_peepholes") = false)
      .def(
          "_jit_pass_peephole_list_idioms",
          [](const std::shared_ptr<Graph>& g, bool refine_list_len) {
            return PeepholeOptimizeListIdioms(g, refine_list_len);
          },
          py::arg("graph"),
          py::arg("refine_list_len") = false)
      .def(
          "_jit_pass_refine_integer_values",
          [](std::shared_ptr<Graph>& g) { return RefineIntegerValues(g); })
      .def(
          "_jit_pass_fuse_addmm",
          [](std::shared_ptr<Graph>& g) { return FuseAddMM(g); })
      .def(
          "_jit_pass_canonicalize",
          [](const std::shared_ptr<Graph>& g, bool keep_unique_names = true) {
            return Canonicalize(g, keep_unique_names);
          },
          py::arg("graph"),
          py::arg("keep_unique_names") = true)
      .def("_jit_pass_lint", LintGraph)
      .def(
          "_jit_pass_complete_shape_analysis",
          [](const std::shared_ptr<Graph>& graph,
             const py::tuple& inputs,
             bool with_grad) {
            ArgumentSpecCreator arg_spec_creator(*graph);
            Stack stack;
            stack.reserve(inputs.size()); // captures?
            for (auto& obj : inputs) {
              stack.push_back(toTypeInferredIValue(obj));
            }
            ArgumentSpec spec = arg_spec_creator.create(with_grad, stack);
            arg_spec_creator.specializeTypes(*graph, spec);
            // We only get partial specialization from the arg_spec_creator, but
            // we want full shape specialization. The alternative would be to
            // have a "complete type inference" function in ArguemntSpecCreator.
            auto g_inputs = graph->inputs();
            for (const auto i : c10::irange(inputs.size())) {
              if (stack[i].isTensor()) {
                g_inputs[i]->setType(stack[i].type());
              }
            }
            PropagateInputShapes(graph);
          })
      .def(
          "_jit_interpret_graph",
          [](std::shared_ptr<Graph>& graph, const py::tuple& inputs) {
            Stack stack;
            stack.reserve(inputs.size()); // captures?
            for (auto& obj : inputs) {
              stack.push_back(toTypeInferredIValue(obj));
            }
            auto g_inputs = graph->inputs();
            for (const auto i : c10::irange(inputs.size())) {
              if (stack[i].isTensor()) {
                g_inputs[i]->setType(stack[i].type());
              }
            }
            Code code(graph, "<on-demand-func>");
            InterpreterState(code).run(stack);
            return createPyObjectForStack(std::move(stack));
          },
          py::doc(
              "Interpret a JIT graph with given inputs without running any optimization passes on it"))
      .def(
          "_jit_trace_graph",
          [](std::shared_ptr<Graph>& graph, const py::tuple& inputs) {
            Stack stack;
            stack.reserve(inputs.size()); // captures?
            for (auto& obj : inputs) {
              stack.push_back(toTypeInferredIValue(obj));
            }
            auto g_inputs = graph->inputs();
            for (const auto i : c10::irange(inputs.size())) {
              if (stack[i].isTensor()) {
                g_inputs[i]->setType(stack[i].type());
              }
            }
            return TraceGraph(graph, stack);
          })
      .def(
          "_jit_trace_module",
          [](Module& model, const py::tuple& inputs) {
            auto graph = model.get_method("forward").graph();
            Stack stack;
            stack.reserve(inputs.size() + 1); // captures?
            push(stack, model._ivalue());
            for (auto& obj : inputs) {
              stack.push_back(toTypeInferredIValue(obj));
            }
            auto traced = TraceGraph(graph, stack);
            GRAPH_DUMP("Traced Graph", traced);

            // the easiest way to replace a graph in a module is
            // to remove all the nodes in the original graph
            // clone everything from the traced one
            graph->block()->clear();
            graph->block()->cloneFrom(traced->block(), nullptr);
            GRAPH_DUMP("Copied Graph", graph);
          })
      .def("_jit_pass_remove_expands", RemoveExpands)
      .def("_jit_pass_erase_number_types", EraseNumberTypes)
      .def("_jit_pass_inline_fork_wait", InlineForkWait)
      .def("_jit_pass_inline", Inline)
      .def(
          "_jit_pass_lower_graph",
          [](std::shared_ptr<Graph>& graph, const Module& self) {
            return LowerGraph(*graph, self._ivalue());
          })
      .def("_jit_pass_loop_unrolling", UnrollLoops)
      .def("_jit_pass_constant_loop_unrolling", UnrollConstantLoops)
      .def(
          "_jit_pass_constant_propagation_immutable_types",
          [](std::shared_ptr<Graph>& g) {
            return ConstantPropagationImmutableTypes(g);
          })
      .def(
          "_jit_pass_constant_propagation",
          [](std::shared_ptr<Graph>& g) { return ConstantPropagation(g); },
          py::arg("graph"))
      .def("_jit_pass_erase_shape_information", EraseShapeInformation)
      .def(
          "_jit_object_is_non_holding",
          [](Node& n) {
            return toIValue(n.output())->toObject()->is_weak_compilation_ref();
          })
      .def(
          "_jit_erase_non_input_shape_information",
          [](std::shared_ptr<Graph>& g) {
            std::vector<TypePtr> input_types;
            for (Value* v : g->inputs()) {
              if (auto tt = v->type()->cast<TensorType>()) {
                input_types.push_back(tt);
              } else {
                input_types.push_back(nullptr);
              }
            }
            EraseShapeInformation(g);
            for (size_t i = 0; i < input_types.size(); ++i) {
              if (input_types[i]) {
                g->inputs().at(i)->setType(input_types[i]);
              }
            }
          })
      .def(
          "_jit_pass_create_autodiff_subgraphs",
          [](const std::shared_ptr<Graph>& graph, py::object threshold) {
            if (threshold.is(py::none())) {
              CreateAutodiffSubgraphs(graph);
            } else {
              CreateAutodiffSubgraphs(graph, py::cast<int>(threshold));
            }
          },
          py::arg("graph"),
          py::arg("threshold") = py::none())
#if defined(BUILDING_TESTS) && !defined(USE_ROCM)
      .def(
          "_jit_run_cpp_tests",
          []() {
            // We have to release the GIL inside this method, because if we
            // happen to initialize the autograd engine in these tests, the
            // newly spawned worker threads will try to initialize their
            // PyThreadState*, and they need the GIL for this.
            pybind11::gil_scoped_release _no_gil;
            return runJITCPPTests();
          })
      .def("_jit_has_cpp_tests", []() { return true; })
      .def("_has_tensorexpr_cpp_tests", []() { return true; })
#else
      .def("_jit_run_cpp_tests", []() { throw std::exception(); })
      .def("_jit_has_cpp_tests", []() { return false; })
      .def("_run_tensorexpr_cpp_tests", []() { throw std::exception(); })
      .def("_has_tensorexpr_cpp_tests", []() { return false; })
#endif
      .def(
          "_jit_flatten",
          [](py::handle& obj) {
            auto res = python::flatten(obj);
            return std::make_pair(res.vars, res.desc);
          })
      .def(
          "_jit_unflatten",
          [](const autograd::variable_list& vars, python::IODescriptor& desc) {
            return py::reinterpret_steal<py::object>(
                python::unflatten(vars, desc));
          })
      .def("_jit_pass_canonicalize_graph_fuser_ops", CanonicalizeOps)
      .def("_jit_pass_decompose_ops", DecomposeOps)
      .def("_jit_pass_specialize_autogradzero", specializeAutogradZero)
      .def("_jit_override_can_fuse_on_cpu", &overrideCanFuseOnCPU)
      .def("_jit_override_can_fuse_on_gpu", &overrideCanFuseOnGPU)
      .def("_jit_can_fuse_on_cpu", &canFuseOnCPU)
      .def("_jit_can_fuse_on_gpu", &canFuseOnGPU)
      .def("_jit_can_fuse_on_cpu_legacy", &canFuseOnCPULegacy)
      .def("_jit_override_can_fuse_on_cpu_legacy", &overrideCanFuseOnCPULegacy)
      .def(
          "_jit_differentiate",
          [](Graph& g) {
            // the python binding slightly differs in semantics
            // it makes a copy of the input Graph, and works on that
            // jit::differentiate mutates the input Graph
            auto g_clone = g.copy();
            return differentiate(g_clone);
          })
      .def(
          "_jit_check_alias_annotation",
          [](const std::shared_ptr<Graph>& g,
             const py::tuple& args,
             const std::string& unqualified_op_name) {
            auto stack = toTraceableStack(args);
            checkAliasAnnotation(g, std::move(stack), unqualified_op_name);
          })
#if (!defined(FBCODE_CAFFE2) && defined(BUILD_ONEDNN_GRAPH))
      .def("_jit_set_llga_enabled", &RegisterLlgaFuseGraph::setEnabled)
      .def("_jit_llga_enabled", &RegisterLlgaFuseGraph::isEnabled)
#else
      .def("_jit_set_llga_enabled", [](bool flag) { return false; })
      .def("_jit_llga_enabled", []() { return false; })
#endif
      .def(
          "_jit_set_tracer_state_warn",
          [](bool new_warn) {
            jit::tracer::getTracerStateWarnMode() = new_warn;
          })
      .def(
          "_jit_get_tracer_state_warn",
          []() {
            bool current_tracer_warn = jit::tracer::getTracerStateWarnMode();
            return current_tracer_warn;
          })
      .def(
          "_jit_set_nvfuser_skip_node_kind",
          // Args:
          //     `op_name`: Symbol of op;
          //     `flip`: flag indicating whether to flip the given op in the
          //             skip list.
          // Returns:
          //     a bool flag indicating if `op_name` was already in the skip
          //     list.
          [](const std::string& op_name, bool flip = true) {
            return fuser::cuda::skipNode(op_name, flip);
          })
      .def("_jit_set_nvfuser_enabled", &fuser::cuda::setEnabled)
      .def("_jit_nvfuser_can_be_enabled", &fuser::cuda::canBeEnabled)
      .def(
          "_jit_set_nvfuser_single_node_mode",
          [](bool flag) { return fuser::cuda::setSingletonFusion(flag); })
      .def(
          "_jit_nvfuser_single_node_mode",
          []() { return fuser::cuda::getSingletonFusion(); })
      .def(
          "_jit_set_nvfuser_horizontal_mode",
          [](bool flag) { return fuser::cuda::setHorizontalFusion(flag); })
      .def(
          "_jit_nvfuser_horizontal_mode",
          []() { return fuser::cuda::getHorizontalFusion(); })
      .def(
          "_jit_set_nvfuser_guard_mode",
          [](bool profiling_flag) {
            bool oldState = fuser::cuda::getCudaFusionGuardMode();
            fuser::cuda::getCudaFusionGuardMode() = profiling_flag;
            return oldState;
          })
      .def("_jit_nvfuser_enabled", &fuser::cuda::isEnabled)
      .def(
          "_jit_nvfuser_set_comparison_callback",
          [](bool run_fallback, py::function fn) {
            // If set, then the callback will be run after each nvfuser fusion
            // group is executed. Can be used for testing accuracy.
            // If run_fallback == True, then a fallback will be run and
            // unfused_outputs will be nonempty, showing the result if the
            // fusion didn't take place. Otherwise, unfused_outputs will
            // be empty
            auto fn_ptr = std::make_shared<py::function>(fn);
            auto callback_lambda = [fn_ptr](
                                       const Stack& fused_outputs,
                                       const Stack& unfused_outputs,
                                       const std::string& graph_ir) {
              py::gil_scoped_acquire acquire{};
              (*fn_ptr)(fused_outputs, unfused_outputs, graph_ir);
            };
            setCudaFuserComparisonCallback({run_fallback, callback_lambda});
          })
      .def(
          "_jit_nvfuser_clear_comparison_callback",
          []() {
            setCudaFuserComparisonCallback({false, nullptr});
          })
      .def(
          "_jit_set_profiling_mode",
          [](bool profiling_flag) {
            bool oldState = getProfilingMode();
            getProfilingMode() = profiling_flag;
            return oldState;
          })
      .def(
          "_jit_set_profiling_executor",
          [](bool profiling_flag) {
            bool oldState = getExecutorMode();
            getExecutorMode() = profiling_flag;
            return oldState;
          })
      .def(
          "_jit_set_num_profiled_runs",
          [](size_t num) {
            size_t old_num = getNumProfiledRuns();
            getNumProfiledRuns() = num;
            return old_num;
          })
      .def(
          "_jit_get_num_profiled_runs",
          [] {
            // pybind can't automatically bind to atomic size_t
            size_t num_runs = getNumProfiledRuns();
            return num_runs;
          })
      .def(
          "_jit_set_bailout_depth",
          [](size_t depth) {
            TORCH_WARN(
                "Use _jit_set_fusion_strategy, bailout depth is deprecated. Setting to (STATIC, ",
                depth,
                ")");
            size_t old_depth = getBailoutDepth();
            FusionStrategy strat = {{FusionBehavior::STATIC, depth}};
            setFusionStrategy(strat);
            return old_depth;
          })
      .def(
          "_jit_set_fusion_strategy",
          [](std::vector<std::pair<std::string, size_t>> strategy) {
            FusionStrategy vec_conv;
            for (const auto& pair : strategy) {
              if (pair.first == "STATIC") {
                vec_conv.emplace_back(FusionBehavior::STATIC, pair.second);
              } else if (pair.first == "DYNAMIC") {
                vec_conv.emplace_back(FusionBehavior::DYNAMIC, pair.second);
              } else {
                TORCH_INTERNAL_ASSERT(
                    false,
                    "FusionBehavior only supported 'STATIC' or 'DYNAMIC', got: ",
                    pair.first);
              }
            }
            auto old_strategy = getFusionStrategy();
            auto strat =
                fmap(old_strategy, [](std::pair<FusionBehavior, size_t> behav) {
                  return std::pair<std::string, size_t>(
                      behav.first == FusionBehavior::STATIC ? "STATIC"
                                                            : "DYNAMIC",
                      behav.second);
                });
            setFusionStrategy(vec_conv);
            return strat;
          })
      .def(
          "_jit_set_inline_everything_mode",
          [](bool enabled) { getInlineEverythingMode() = enabled; })
      .def(
          "_jit_get_inline_everything_mode",
          []() { return getInlineEverythingMode(); })
      .def(
          "_jit_get_logging_option",
          []() { return ::torch::jit::get_jit_logging_levels(); })
      .def(
          "_jit_set_logging_option",
          [](std::string loggingOption) -> void {
            ::torch::jit::set_jit_logging_levels(loggingOption);
          })
      .def(
          "_jit_set_logging_stream",
          [](std::string stream_name) -> void {
            if (stream_name == "stdout") {
              ::torch::jit::set_jit_logging_output_stream(std::cout);
            } else if (stream_name == "stderr") {
              ::torch::jit::set_jit_logging_output_stream(std::cerr);
            } else {
              std::cerr << "ERROR: only `stdout` and `stderr`"
                        << "are supported as output options" << std::endl;
            }
          })
      .def(
          "_storage_id",
          [](const at::Tensor& ten) -> int64_t {
            return reinterpret_cast<int64_t>(
                ten.storage().unsafeGetStorageImpl());
          })
      .def(
          "_jit_try_infer_type",
          [](py::object obj) -> InferredType {
            return tryToInferType(std::move(obj));
          })
      .def(
          "_jit_get_te_cuda_pointwise_loop_levels",
          []() -> int {
            using namespace torch::jit::tensorexpr;
            return getTECudaPointwiseLoopLevels();
          })
      .def(
          "_jit_set_te_cuda_pointwise_loop_levels",
          [](int level) {
            using namespace torch::jit::tensorexpr;
            return getTECudaPointwiseLoopLevels() = level;
          })
      .def(
          "_jit_get_te_cuda_pointwise_block_count",
          []() -> int {
            using namespace torch::jit::tensorexpr;
            return getTECudaPointwiseBlockCount();
          })
      .def(
          "_jit_set_te_cuda_pointwise_block_count",
          [](int block_count) {
            using namespace torch::jit::tensorexpr;
            return getTECudaPointwiseBlockCount() = block_count;
          })
      .def(
          "_jit_get_te_cuda_pointwise_block_size",
          []() -> int {
            using namespace torch::jit::tensorexpr;
            return getTECudaPointwiseBlockSize();
          })
      .def(
          "_jit_set_te_cuda_pointwise_block_size",
          [](int block_size) {
            using namespace torch::jit::tensorexpr;
            return getTECudaPointwiseBlockSize() = block_size;
          })
      .def("_jit_set_texpr_fuser_enabled", &setTensorExprFuserEnabled)
      .def("_jit_texpr_fuser_enabled", &tensorExprFuserEnabled)
      .def("_jit_texpr_fallback_allowed", &tensorexpr::fallbackAllowed)
      .def("_jit_texpr_set_fallback_allowed", &tensorexpr::setFallbackAllowed)
      .def("_jit_set_texpr_reductions_enabled", &setTexprReductionsEnabled)
      .def(
          "_jit_set_texpr_dynamic_shape_enabled",
          &setTensorExprDynamicShapeFusionEnabled)
      .def(
          "_jit_texpr_dynamic_shape_enabled",
          &tensorExprDynamicShapeFusionEnabled)
      .def("_jit_texpr_reductions_enabled", &texprReductionsEnabled)
      .def(
          "_jit_set_te_generate_block_code",
          [](bool gen_block_code) {
            using namespace torch::jit::tensorexpr;
            return getTEGenerateBlockCode() = gen_block_code;
          })
      .def(
          "_jit_get_te_generate_block_code",
          []() -> bool {
            using namespace torch::jit::tensorexpr;
            return getTEGenerateBlockCode();
          })
      .def(
          "_jit_get_te_must_use_llvm_cpu",
          []() -> bool {
            using namespace torch::jit::tensorexpr;
            return getTEMustUseLLVMOnCPU();
          })
      .def(
          "_jit_set_te_must_use_llvm_cpu",
          [](bool use_llvm) {
            using namespace torch::jit::tensorexpr;
            getTEMustUseLLVMOnCPU() = use_llvm;
          })
      .def(
          "_jit_cat_wo_conditionals",
          [](bool optimize_cat) {
            using namespace torch::jit::tensorexpr;
            getCatWoConditionals() = optimize_cat;
          })
      .def(
          "_jit_opt_conditionals",
          [](bool opt_conds) {
            using namespace torch::jit::tensorexpr;
            getOptConditionals() = opt_conds;
          })
      .def(
          "_llvm_enabled",
          []() {
#ifdef TORCH_ENABLE_LLVM
            return true;
#else
        return false;
#endif
          })
      .def(
          "_jit_pass_fuse_tensorexprs",
          [](std::shared_ptr<Graph>& g) {
            FuseTensorExprs(g);
            RemoveTensorTypeSpecializations(g);
          })
      .def(
          "_jit_fuser_get_fused_kernel_code",
          [](Graph& g, const std::vector<at::Tensor>& inps) {
            return debugGetFusedKernelCode(g, inps);
          })
      .def(
          "_jit_pass_remove_dropout",
          [](script::Module& module) { return removeDropout(module); })
      .def(
          "_jit_pass_refine_tuple_types",
          [](std::shared_ptr<Graph>& graph) { return RefineTupleTypes(graph); })
      .def(
          "_jit_pass_transform_conv1d_to_conv2d",
          [](std::shared_ptr<Graph>& graph) {
            return transformConv1dToConv2d(graph);
          })
      .def(
          "_jit_pass_transform_conv1d_to_conv2d",
          [](script::Module& module) {
            return transformConv1dToConv2d(module);
          })
      .def(
          "_jit_pass_insert_prepacked_ops",
          [](std::shared_ptr<Graph>& graph) {
            return insertPrePackedOps(graph);
          })
      .def(
          "_jit_pass_insert_prepacked_ops",
          [](script::Module& module) { return insertPrePackedOps(module); })
      .def(
          "_jit_pass_fuse_clamp_w_prepacked_linear_conv",
          [](script::Module& module) {
            return fusePrePackedLinearConvWithClamp(module);
          })
      .def(
          "_jit_pass_fold_prepacking_ops",
          [](script::Module& module) { return FoldPrePackingOps(module); })
      .def(
          "_jit_pass_optimize_for_mobile",
          [](script::Module& module,
             std::set<MobileOptimizerType>& optimization_blocklist,
             std::vector<std::string>& preserved_methods) {
            return optimizeForMobile(
                module, optimization_blocklist, preserved_methods);
          })
      .def(
          "_hack_do_not_use_clone_module_with_class",
          [](script::Module& module,
             std::vector<std::string>& ignored_methods,
             std::vector<std::string>& ignored_attributes) {
            const bool inplace = false;
            const std::unordered_set<std::string> ignored_methods_set(
                ignored_methods.begin(), ignored_methods.end());
            const std::unordered_set<std::string> ignored_attributes_set(
                ignored_attributes.begin(), ignored_attributes.end());
            return module.clone(
                inplace, ignored_methods_set, ignored_attributes_set);
          })
      .def(
          "_jit_pass_vulkan_insert_prepacked_ops",
          [](std::shared_ptr<Graph>& graph) {
            return vulkanInsertPrePackedOps(graph);
          })
      .def(
          "_jit_pass_vulkan_insert_prepacked_ops",
          [](script::Module& module) {
            return vulkanInsertPrePackedOps(module);
          })
      .def(
          "_jit_pass_vulkan_fuse_clamp_w_prepacked_conv",
          [](script::Module& module) {
            return vulkanFusePrePackedConvWithClamp(module);
          })
      .def(
          "_jit_pass_vulkan_fold_prepacking_ops",
          [](script::Module& module) {
            return vulkanFoldPrePackingOps(module);
          })
      .def(
          "_jit_pass_vulkan_optimize_for_mobile",
          [](script::Module& module,
             std::vector<std::string>& preserved_methods) {
            return vulkanOptimizeForMobile(module, preserved_methods);
          })
      .def(
          "_jit_pass_metal_insert_prepacked_ops",
          [](std::shared_ptr<Graph>& graph) {
            return metalInsertPrePackedOps(graph);
          })
      .def(
          "_jit_pass_metal_insert_prepacked_ops",
          [](script::Module& module) {
            return metalInsertPrePackedOps(module);
          })
      .def(
          "_jit_pass_metal_fuse_clamp_w_prepacked_conv",
          [](script::Module& module) {
            return metalFusePrePackedConvWithClamp(module);
          })
      .def(
          "_jit_pass_metal_fold_prepacking_ops",
          [](script::Module& module) { return metalFoldPrePackingOps(module); })
      .def(
          "_jit_pass_metal_optimize_for_mobile",
          [](script::Module& module,
             std::vector<std::string>& preserved_methods) {
            return metalOptimizeForMobile(module, preserved_methods);
          })
      .def(
          "_jit_pass_filter_non_tensor_arguments",
          [](std::map<std::string, IValue> params) {
            std::map<std::string, at::Tensor> retval;
            for (auto& kv : params) {
              if (kv.second.isTensor()) {
                retval[kv.first] = std::move(kv.second).toTensor();
              }
            }
            return retval;
          })
      .def("_jit_pass_batch_mm", BatchMM)
      .def("_jit_decay_packed_param_input_types", [](Graph& g) {
        for (Value* i : g.inputs()) {
          if (i->type() ==
                  getCustomClass(
                      "__torch__.torch.classes.quantized.Conv2dPackedParamsBase") ||
              i->type() ==
                  getCustomClass(
                      "__torch__.torch.classes.quantized.Conv3dPackedParamsBase") ||
              i->type() ==
                  getCustomClass(
                      "__torch__.torch.classes.quantized.LinearPackedParamsBase")) {
            // Dummy CompleteTensorType to appease ONNX validator.
            i->setType(TensorType::create(
                at::kQInt8,
                c10::kCPU,
                std::vector<int64_t>{1},
                std::vector<int64_t>{1},
                c10::nullopt));
          }
        }
      });

  auto symint_class =
      py::class_<c10::SymIntNodeImpl, c10::SymIntNode>(m, "SymIntNode")
          .def_static(
              "new_symint",
              [](py::object obj) -> c10::SymIntNode {
                return c10::make_intrusive<PythonSymIntNodeImpl>(obj);
              })
          .def(
              "get_pyobj",
              [](c10::SymIntNode a) -> py::object {
                if (auto* psn = dynamic_cast<PythonSymIntNodeImpl*>(a.get())) {
                  return py::reinterpret_borrow<py::object>(psn->getPyObj());
                }
                return py::none();
              })
          .def(
              "__add__",
              [](c10::SymIntNode a, py::object b) -> c10::SymIntNode {
                auto snb = toSymIntNode(a, b);
                return a->add(snb);
              })
          .def(
              "__radd__",
              [](c10::SymIntNode a, py::object b) -> c10::SymIntNode {
                auto snb = toSymIntNode(a, b);
                return a->add(snb);
              })
          .def(
              "__sub__",
              [](c10::SymIntNode a, py::object b) -> c10::SymIntNode {
                auto snb = toSymIntNode(a, b);
                return a->sub(snb);
              })
          .def(
              "__mul__",
              [](c10::SymIntNode a, py::object b) -> c10::SymIntNode {
                auto snb = toSymIntNode(a, b);
                return a->mul(snb);
              })
          .def(
              "__rmul__",
              [](c10::SymIntNode a, py::object b) -> c10::SymIntNode {
                auto snb = toSymIntNode(a, b);
                return a->mul(snb);
              })
          .def(
              "__truediv__",
              [](c10::SymIntNode a, py::object b) -> c10::SymFloatNode {
                auto snb = toSymIntNode(a, b);
                return a->truediv(snb);
              })
          .def(
              "__rtruediv__",
              [](c10::SymIntNode a, py::object b) -> c10::SymFloatNode {
                auto snb = toSymIntNode(a, b);
                return snb->truediv(a);
              })
          .def(
              "__floordiv__",
              [](c10::SymIntNode a, py::object b) -> c10::SymIntNode {
                auto snb = toSymIntNode(a, b);
                return a->floordiv(snb);
              })
          .def(
              "__rfloordiv__",
              [](c10::SymIntNode a, py::object b) -> c10::SymIntNode {
                auto snb = toSymIntNode(a, b);
                return snb->floordiv(a);
              })
          .def(
              "__mod__",
              [](c10::SymIntNode a, py::object b) -> c10::SymIntNode {
                auto snb = toSymIntNode(a, b);
                return a->mod(snb);
              })
          .def(
              "__rmod__",
              [](c10::SymIntNode a, py::object b) -> c10::SymIntNode {
                auto snb = toSymIntNode(a, b);
                return snb->mod(a);
              })
          .def(
              "__eq__",
              [](c10::SymIntNode a, py::object b) -> c10::SymIntNode {
                auto snb = toSymIntNode(a, b);
                return a->eq(snb);
              })
          .def(
              "__gt__",
              [](c10::SymIntNode a, py::object b) {
                auto snb = toSymIntNode(a, b);
                return a->gt(snb);
              })
          .def(
              "__lt__",
              [](c10::SymIntNode a, py::object b) -> c10::SymIntNode {
                auto snb = toSymIntNode(a, b);
                return a->lt(snb);
              })
          .def(
              "__le__",
              [](c10::SymIntNode a, py::object b) -> c10::SymIntNode {
                auto snb = toSymIntNode(a, b);
                return a->le(snb);
              })
          .def(
              "__ge__",
              [](c10::SymIntNode a, py::object b) -> c10::SymIntNode {
                auto snb = toSymIntNode(a, b);
                return a->ge(snb);
              })
          .def("__bool__", [](c10::SymIntNode a) { return a->bool_(); })
          .def("__int__", [](c10::SymIntNode a) { return a->int_(); })
          // Intentionally don't set file line, as the Python backtrace matters
          // more here
          .def(
              "guard_int",
              [](c10::SymIntNode a) { return a->guard_int(nullptr, 0); })
          .def(
              "__sym_float__",
              [](c10::SymIntNode a) {
                // TODO: remove dynamic cast when sym_float is in base class
                auto* psn = dynamic_cast<PythonSymIntNodeImpl*>(a.get());
                TORCH_INTERNAL_ASSERT(psn);
                return psn->sym_float();
              })
          .def("__str__", [](c10::SymIntNode a) { return a->str(); })
          .def("__repr__", [](c10::SymIntNode a) { return a->str(); });

  py::class_<c10::SymFloatNodeImpl, c10::SymFloatNode>(m, "SymFloatNode")
      .def_static(
          "new_symfloat",
          [](py::object obj) -> c10::SymFloatNode {
            return c10::make_intrusive<PythonSymFloatNodeImpl>(obj);
          })
      .def(
          "__add__",
          [](c10::SymFloatNode a, py::object b) -> c10::SymFloatNode {
            auto snb = toSymFloatNode(a, b);
            return a->add(snb);
          })
      .def(
          "__radd__",
          [](c10::SymFloatNode a, py::object b) -> c10::SymFloatNode {
            auto snb = toSymFloatNode(a, b);
            return a->add(snb);
          })
      .def(
          "__sub__",
          [](c10::SymFloatNode a, py::object b) -> c10::SymFloatNode {
            auto snb = toSymFloatNode(a, b);
            return a->sub(snb);
          })
      .def(
          "__mul__",
          [](c10::SymFloatNode a, py::object b) -> c10::SymFloatNode {
            auto snb = toSymFloatNode(a, b);
            return a->mul(snb);
          })
      .def(
          "__rmul__",
          [](c10::SymFloatNode a, py::object b) -> c10::SymFloatNode {
            auto snb = toSymFloatNode(a, b);
            return a->mul(snb);
          })
      .def(
          "__truediv__",
          [](c10::SymFloatNode a, py::object b) -> c10::SymFloatNode {
            auto snb = toSymFloatNode(a, b);
            return a->truediv(snb);
          })
      .def(
          "__rtruediv__",
          [](c10::SymFloatNode a, py::object b) -> c10::SymFloatNode {
            auto snb = toSymFloatNode(a, b);
            return snb->truediv(a);
          })
      .def(
          "get_pyobj",
          [](c10::SymFloatNode a) -> py::object {
            if (auto* psn = dynamic_cast<PythonSymFloatNodeImpl*>(a.get())) {
              return py::reinterpret_borrow<py::object>(psn->getPyObj());
            }
            return py::none();
          })
      .def("__str__", [](c10::SymFloatNode a) { return a->str(); });

  // NOLINTNEXTLINE(bugprone-unused-raii)
  py::class_<CompleteArgumentSpec>(m, "CompleteArgumentSpec")
      .def("__repr__", [](CompleteArgumentSpec& self) {
        std::ostringstream s;
        s << self;
        return s.str();
      });
  // NOLINTNEXTLINE(bugprone-unused-raii)
  py::class_<ArgumentSpec>(m, "ArgumentSpec");
  py::class_<Code>(m, "Code")
      .def(
          "grad_executor_states",
          [](Code& c) {
            std::vector<GraphExecutorState> states;
            for (auto& e : c.grad_executors()) {
              states.emplace_back(e->getDebugState());
            }
            return states;
          })
      .def(
          "differentiable_op_executor_states",
          [](Code& c) {
            std::vector<GraphExecutorState> states;
            for (auto& e : c.diff_graph_op_executors()) {
              if (e->isOptimized()) {
                states.emplace_back(e->getDebugState());
              } else {
                // we leave an empty entry for node that doesn't have an
                // optimized plan
                states.emplace_back();
              }
            }
            return states;
          })
      .def("num_bailouts", [](Code& c) { return c.num_bailouts(); })
      .def("request_bailout", [](Code& c, size_t index) {
        c.request_bailout(index);
      });

  py::class_<ExecutionPlan>(m, "ExecutionPlan")
      .def_property_readonly("graph", [](ExecutionPlan& s) { return s.graph; })
      .def_property_readonly("code", [](ExecutionPlan& s) { return s.code; });

  py::class_<Gradient>(m, "Gradient")
      .def_property_readonly("f", [](Gradient& m) { return m.f; })
      .def_property_readonly("df", [](Gradient& m) { return m.df; })
      .def_property_readonly(
          "f_real_outputs", [](Gradient& m) { return m.f_real_outputs; })
      .def_property_readonly(
          "df_input_vjps", [](Gradient& m) { return m.df_input_vjps; })
      .def_property_readonly(
          "df_input_captured_inputs",
          [](Gradient& m) { return m.df_input_captured_inputs; })
      .def_property_readonly(
          "df_input_captured_outputs",
          [](Gradient& m) { return m.df_input_captured_outputs; })
      .def_property_readonly(
          "df_output_vjps", [](Gradient& m) { return m.df_output_vjps; });

  py::class_<GraphExecutorState>(m, "GraphExecutorState")
      .def_property_readonly(
          "graph", [](GraphExecutorState& s) { return s.graph; })
      .def_property_readonly(
          "execution_plans",
          [](GraphExecutorState& s) { return s.execution_plans; })
      .def_property_readonly(
          "fallback", [](GraphExecutorState& s) { return s.fallback; });

  py::class_<PyTorchStreamWriter>(m, "PyTorchFileWriter")
      .def(py::init<std::string>())
      .def(py::init([](const py::object& buffer) {
        auto writer_func = [=](const void* data, size_t size) {
          // Writting an empty file is a noop
          if (size == 0) {
            return size;
          }
          auto memory_view = py::memoryview::from_memory(
              reinterpret_cast<const char*>(data), size);
          buffer.attr("write")(std::move(memory_view));
          return size;
        };
        return std::make_unique<PyTorchStreamWriter>(std::move(writer_func));
      }))
      .def(py::init<const std::function<size_t(const void*, size_t)>&>())
      .def(
          "write_record",
          [](PyTorchStreamWriter& self,
             const std::string& name,
             const char* data,
             size_t size) { return self.writeRecord(name, data, size); })
      .def("write_end_of_file", &PyTorchStreamWriter::writeEndOfFile)
      .def("set_min_version", &PyTorchStreamWriter::setMinVersion)
      .def(
          "write_record",
          [](PyTorchStreamWriter& self,
             const std::string& name,
             uintptr_t data,
             size_t size) {
            return self.writeRecord(
                name, reinterpret_cast<const char*>(data), size);
          })
      .def("archive_name", &PyTorchStreamWriter::archiveName)
      .def(
          "get_all_written_records",
          &PyTorchStreamWriter::getAllWrittenRecords);

  py::enum_<MobileOptimizerType>(m, "MobileOptimizerType")
      .value("CONV_BN_FUSION", MobileOptimizerType::CONV_BN_FUSION)
      .value(
          "INSERT_FOLD_PREPACK_OPS",
          MobileOptimizerType::INSERT_FOLD_PREPACK_OPS)
      .value("REMOVE_DROPOUT", MobileOptimizerType::REMOVE_DROPOUT)
      .value("FUSE_ADD_RELU", MobileOptimizerType::FUSE_ADD_RELU)
      .value(
          "HOIST_CONV_PACKED_PARAMS",
          MobileOptimizerType::HOIST_CONV_PACKED_PARAMS)
      .export_values();

  // This allows PyTorchStreamReader to read from a Python buffer. It requires
  // that the buffer implement `seek()`, `tell()`, and `read()`.
  class BufferAdapter : public caffe2::serialize::ReadAdapterInterface {
   public:
    BufferAdapter(const py::object& buffer) : buffer_(buffer) {
      // Jump to the end of the buffer to get its size
      auto current = buffer.attr("tell")();
      start_offset_ = py::cast<size_t>(current);
      buffer.attr("seek")(current, py::module::import("os").attr("SEEK_END"));
      size_ = py::cast<size_t>(buffer.attr("tell")()) - start_offset_;
      buffer.attr("seek")(current);

      // If we can read directly into a buffer, do that instead of an extra copy
      use_readinto_ = py::hasattr(buffer, "readinto");
    }

    size_t size() const override {
      return size_;
    }

    THPObjectPtr getMemview(void* buf, size_t n) const {
      THPObjectPtr memview(PyMemoryView_FromMemory(
          reinterpret_cast<char*>(buf), n, PyBUF_WRITE));
      if (!memview) {
        throw python_error();
      }
      return memview;
    }

    size_t read(uint64_t pos, void* buf, size_t n, const char* what)
        const override {
      // Seek to desired position (NB: this has to be a Py_ssize_t or Python
      // throws a weird error)
      Py_ssize_t absolute_pos = start_offset_ + pos;
      buffer_.attr("seek")(absolute_pos);

      if (use_readinto_) {
        auto memview = getMemview(buf, n);
        auto res =
            PyObject_CallMethod(buffer_.ptr(), "readinto", "O", memview.get());
        if (res) {
          int64_t i = static_cast<int64_t>(PyLong_AsLongLong(res));
          if (i > 0) {
            return i;
          }
        }
      }

      // Read bytes into `buf` from the buffer
      std::string bytes = py::cast<std::string>(buffer_.attr("read")(n));
      std::copy(
          bytes.data(),
          bytes.data() + bytes.size(),
          reinterpret_cast<char*>(buf));
      return bytes.size();
    }

    py::object buffer_;
    size_t size_;
    size_t start_offset_;
    bool use_readinto_;
  };

  py::class_<PyTorchStreamReader, std::shared_ptr<PyTorchStreamReader>>(
      m, "PyTorchFileReader")
      .def(py::init<std::string>())
      .def(py::init([](const py::object& buffer) {
        auto adapter = std::make_unique<BufferAdapter>(buffer);
        return std::make_shared<PyTorchStreamReader>(std::move(adapter));
      }))
      .def(
          "get_record",
          [](PyTorchStreamReader& self, const std::string& key) {
            at::DataPtr data;
            size_t size = 0;
            std::tie(data, size) = self.getRecord(key);
            return py::bytes(reinterpret_cast<const char*>(data.get()), size);
          })
      .def(
          "has_record",
          [](PyTorchStreamReader& self, const std::string& key) {
            return self.hasRecord(key);
          })
      .def(
          "get_storage_from_record",
          [](PyTorchStreamReader& self,
             const std::string& key,
             size_t numel,
             py::object data_type_obj) {
            at::DataPtr data(std::get<0>(self.getRecord(key)));
            auto scalar_type =
                reinterpret_cast<THPDtype*>(data_type_obj.ptr())->scalar_type;

            c10::Storage storage(
                c10::Storage::use_byte_size_t(),
                numel * elementSize(scalar_type),
                std::move(data),
                /*allocator=*/nullptr,
                /*resizable=*/false);
            auto ptr =
                c10::make_intrusive<at::TensorImpl, at::UndefinedTensorImpl>(
                    std::move(storage),
                    at::DispatchKeySet(),
                    at::CPU(scalar_type).typeMeta());
            return at::Tensor(std::move(ptr));
          })
      .def("get_all_records", [](PyTorchStreamReader& self) {
        return self.getAllRecords();
      });

  // Used by torch.Package to coordinate deserialization of storages across
  // ScriptModules and eager modules
  py::class_<
      DeserializationStorageContext,
      std::shared_ptr<DeserializationStorageContext>>(
      m, "DeserializationStorageContext")
      .def(py::init<>())
      .def(
          "get_storage",
          [](DeserializationStorageContext& self,
             const std::string& name,
             py::object data_type_obj) {
            c10::Storage storage = self.getStorage(name);
            auto scalar_type =
                reinterpret_cast<THPDtype*>(data_type_obj.ptr())->scalar_type;
            auto ptr =
                c10::make_intrusive<at::TensorImpl, at::UndefinedTensorImpl>(
                    std::move(storage),
                    at::DispatchKeySet(),
                    at::CPU(scalar_type).typeMeta());

            return at::Tensor(std::move(ptr));
          })
      .def(
          "add_storage",
          [](DeserializationStorageContext& self,
             const std::string& name,
             const at::Tensor& tensor) {
            return self.addStorage(name, tensor.storage());
          })
      .def("has_storage", &DeserializationStorageContext::hasStorage);

  m.def(
      "_get_schema",
      [](const std::string& op_name, const std::string& overload_name) {
        try {
          auto symbol = Symbol::fromQualString(op_name);
          auto operations = getAllOperatorsFor(symbol);
          for (const auto& op : operations) {
            if (op->schema().overload_name() == overload_name) {
              return op->schema();
            }
          }
          throw std::runtime_error("Found no matching schema");
        } catch (const c10::Error& e) {
          auto msg = torch::get_cpp_stacktraces_enabled()
              ? e.what()
              : e.what_without_backtrace();
          throw std::runtime_error(msg);
        }
      });

  m.def(
      "_get_operation_overload",
      [](const std::string& op_name, const std::string& overload_name) {
        try {
          auto symbol = Symbol::fromQualString(op_name);
          auto operations = getAllOperatorsFor(symbol);
          bool allow_numbers_as_tensors = symbol.is_prims() ||
              symbol.is_nvprims() ||
              (symbol.is_aten() &&
               torch::should_allow_numbers_as_tensors(symbol.toUnqualString()));
          for (const auto& op : operations) {
            if (op->schema().overload_name() == overload_name) {
              auto func =
                  py::cpp_function([op, symbol, allow_numbers_as_tensors](
                                       py::args args, py::kwargs kwargs) {
                    ToIValueAllowNumbersAsTensors g(allow_numbers_as_tensors);
                    return _get_operation_for_overload_or_packet(
                        {op}, symbol, args, kwargs, /*is_overload*/ true);
                  });
              auto func_dk = py::cpp_function(
                  [op, symbol, allow_numbers_as_tensors](
                      c10::DispatchKey dk_, py::args args, py::kwargs kwargs) {
                    c10::optional<c10::DispatchKey> dk =
                        c10::make_optional(dk_);
                    ToIValueAllowNumbersAsTensors g(allow_numbers_as_tensors);
                    return _get_operation_for_overload_or_packet(
                        {op}, symbol, args, kwargs, /*is_overload*/ true, dk);
                  });
              return py::make_tuple(
                  func, func_dk, py::cast(op->getTags().vec()));
            }
          }
          throw std::runtime_error("Found no matching operator overload");
        } catch (const c10::Error& e) {
          auto msg = torch::get_cpp_stacktraces_enabled()
              ? e.what()
              : e.what_without_backtrace();
          throw std::runtime_error(msg);
        }
      });

  m.def(
      "_jit_get_operation",
      [](const std::string& op_name) {
        try {
          auto symbol = Symbol::fromQualString(op_name);
          auto operations = getAllOperatorsFor(symbol);
          TORCH_CHECK(!operations.empty(), "No such operator ", op_name);
          std::ostringstream docstring;
          docstring << "Automatically bound operator '" << op_name
                    << "' with schema(s):\n";

          for (const auto& op : operations) {
            docstring << "  " << op->schema() << "\n";
          }

          py::list overload_names;
          for (const auto& op : operations) {
            overload_names.append(py::str(op->schema().overload_name()));
          }

          bool allow_numbers_as_tensors = symbol.is_prims() ||
              symbol.is_nvprims() ||
              (symbol.is_aten() &&
               torch::should_allow_numbers_as_tensors(symbol.toUnqualString()));

          auto func = py::cpp_function(
              [operations, symbol, allow_numbers_as_tensors](
                  py::args args, py::kwargs kwargs) {
                ToIValueAllowNumbersAsTensors g(allow_numbers_as_tensors);
                return _get_operation_for_overload_or_packet(
                    operations, symbol, args, kwargs, false);
              },
              py::name(symbol.toUnqualString()),
              py::doc(docstring.str().c_str()));
          return py::make_tuple(func, overload_names);
        } catch (const c10::Error& e) {
          auto msg = torch::get_cpp_stacktraces_enabled()
              ? e.what()
              : e.what_without_backtrace();
          throw std::runtime_error(msg);
        }
      },
      py::arg("qualified_name"));

  m.def(
      "parse_ir",
      [](const std::string& input, bool parse_tensor_constants) {
        auto graph = std::make_shared<Graph>();
        parseIR(input, &*graph, parse_tensor_constants);
        return graph;
      },
      py::arg("input"),
      py::arg("parse_tensor_constants") = false);
  m.def("parse_schema", parseSchema);
  m.def("unify_type_list", [](const std::vector<TypePtr>& types) {
    std::ostringstream s;
    auto type = unifyTypeList(types, s);
    if (!type) {
      throw std::runtime_error(s.str());
    }
    return type.value();
  });
  py::enum_<SchemaArgType>(m, "_SchemaArgType")
      .value("input", SchemaArgType::input)
      .value("output", SchemaArgType::output);
  py::class_<SchemaArgument>(m, "_SchemaArgument")
      .def(py::init<SchemaArgType, size_t>())
      .def_readwrite("type", &SchemaArgument::type)
      .def_readwrite("index", &SchemaArgument::index);
  py::class_<SchemaInfo>(m, "_SchemaInfo")
      .def(py::init<FunctionSchema>())
      .def("is_mutable", [](SchemaInfo& self) { return self.is_mutable(); })
      .def(
          "is_mutable",
          [](SchemaInfo& self, const SchemaArgument& argument) {
            return self.is_mutable(argument);
          })
      .def(
          "has_argument",
          [](SchemaInfo& self, const std::string& name) {
            return self.has_argument(name);
          })
      .def(
          "is_mutable",
          [](SchemaInfo& self, const std::string& name) {
            return self.is_mutable(name);
          })
      .def(
          "may_alias",
          [](SchemaInfo& self,
             const SchemaArgument& lhs,
             const SchemaArgument& rhs) { return self.may_alias(lhs, rhs); })
      .def(
          "may_contain_alias",
          [](SchemaInfo& self,
             const SchemaArgument& lhs,
             const SchemaArgument& rhs) {
            return self.may_contain_alias(lhs, rhs);
          })
      .def(
          "add_argument_value",
          [](SchemaInfo& self,
             const std::string& name,
             const py::object& value) {
            c10::optional<IValue> i_value = toTypeInferredIValueOptional(value);
            if (i_value) {
              // For normalization purposes there is an inconsistency within
              // torch.fx that turns all arguments named "self" into "input".
              // Thus this check ensures that those arguments are checked
              // correctly.
              if (name == "input" && !self.hasInputArgumentNamed("input")) {
                self.addArgumentValue("self", *i_value);
              } else {
                self.addArgumentValue(name, *i_value);
              }
            }
          })
      .def("add_argument_values", [](SchemaInfo& self, const py::dict& values) {
        std::unordered_map<std::string, IValue> value_map;
        for (const auto& key_pair : values) {
          IValue key = toTypeInferredIValue(key_pair.first);
          TORCH_INTERNAL_ASSERT(
              key.isString(),
              "Add argument value keys types should be strings.");
          c10::optional<IValue> value =
              toTypeInferredIValueOptional(key_pair.second);
          if (value) {
            // For normalization purposes there is an inconsistency within
            // torch.fx that
            // turns all arguments named "self" into "input". Thus this check
            // ensures that those arguments are checked correctly.
            if (key.toStringRef() == "input" &&
                !self.hasInputArgumentNamed("input")) {
              self.addArgumentValue("self", *value);
            } else {
              value_map[key.toStringRef()] = *value;
            }
          }
        }
        self.addArgumentValues(value_map);
      });
  py::class_<FunctionSchema>(m, "FunctionSchema")
      .def_property_readonly(
          "name", [](FunctionSchema& self) { return self.name(); })
      .def_property_readonly(
          "overload_name",
          [](FunctionSchema& self) { return self.overload_name(); })
      .def_property_readonly(
          "arguments", [](FunctionSchema& self) { return self.arguments(); })
      .def_property_readonly(
          "returns", [](FunctionSchema& self) { return self.returns(); })
      .def(
          "is_backward_compatible_with",
          [](const FunctionSchema& self, const FunctionSchema& old_schema) {
            return self.isBackwardCompatibleWith(old_schema);
          })
      .def(
          "check_forward_compatible_with",
          [](const FunctionSchema& self, const FunctionSchema& old_schema) {
            std::ostringstream out;
            auto result = self.isForwardCompatibleWith(old_schema, out);
            return std::make_pair(result, out.str());
          })
      .def(
          "__eq__",
          [](const FunctionSchema& self, const FunctionSchema& other) {
            return self == other;
          })
      .def(
          "__str__",
          [](FunctionSchema& self) {
            std::stringstream ss;
            ss << self;
            return ss.str();
          })
      .def_property_readonly(
          "is_mutable", [](FunctionSchema& self) { return self.is_mutable(); });
  py::class_<Argument>(m, "Argument")
      .def_property_readonly("name", [](Argument& self) { return self.name(); })
      .def_property_readonly("type", [](Argument& self) { return self.type(); })
      .def_property_readonly(
          "N",
          [](Argument& self) -> py::object {
            return (self.N()) ? py::cast(*self.N()) : py::none();
          })
      .def_property_readonly(
          "default_value",
          [](Argument& self) -> py::object {
            if (!self.default_value()) {
              return py::none();
            }
            IValue v = *self.default_value();
            return toPyObject(std::move(v));
          })
      .def(
          "has_default_value",
          [](Argument& self) -> py::bool_ {
            return self.default_value().has_value();
          })
      .def_property_readonly(
          "alias_info", [](Argument& self) { return self.alias_info(); })
      .def_property_readonly(
          "is_out", [](Argument& self) { return self.is_out(); })
      .def_property_readonly("kwarg_only", [](Argument& self) -> bool {
        return self.kwarg_only();
      });
  py::class_<AliasInfo>(m, "_AliasInfo")
      .def_property_readonly(
          "is_write", [](AliasInfo& self) { return self.isWrite(); })
      .def_property_readonly(
          "before_set",
          [](AliasInfo& self) {
            std::set<py::str> before_set_python;
            for (const auto& set : self.beforeSets()) {
              before_set_python.insert(py::str(set.toUnqualString()));
            }
            return before_set_python;
          })
      .def_property_readonly("after_set", [](AliasInfo& self) {
        std::set<py::str> after_set_python;
        for (const auto& set : self.afterSets()) {
          after_set_python.insert(py::str(set.toUnqualString()));
        }
        return after_set_python;
      });
  m.def("_jit_get_all_schemas", []() {
    const std::vector<std::shared_ptr<Operator>>& operations =
        getAllOperators();
    return fmap(operations, [](const std::shared_ptr<Operator>& op) {
      return op->schema();
    });
  });
  m.def("_jit_get_custom_class_schemas", customClassSchemasForBCCheck);
  m.def("_jit_get_schemas_for_operator", [](const std::string& qualified_name) {
    auto symbol = Symbol::fromQualString(qualified_name);
    const auto& operations = getAllOperatorsFor(symbol);
    return fmap(operations, [](const std::shared_ptr<Operator>& op) {
      return op->schema();
    });
  });
  m.def("_is_tracing", []() { return jit::tracer::isTracing(); });

  py::class_<PythonFutureWrapper, std::shared_ptr<PythonFutureWrapper>>(
      m, "Future")
      .def(py::init([](std::vector<c10::Device> devices = {}) {
        return std::make_shared<PythonFutureWrapper>(
            c10::make_intrusive<c10::ivalue::Future>(
                PyObjectType::get(), std::move(devices)));
      }))
      .def(
          "done",
          // Intentionally not releasing GIL
          &PythonFutureWrapper::done)
      .def(
          "value",
          &PythonFutureWrapper::value,
          py::call_guard<py::gil_scoped_release>())
      .def(
          "wait",
          &PythonFutureWrapper::wait,
          py::call_guard<py::gil_scoped_release>())
      .def(
          "then",
          &PythonFutureWrapper::then,
          py::call_guard<py::gil_scoped_release>())
      .def(
          "add_done_callback",
          &PythonFutureWrapper::add_done_callback,
          py::call_guard<py::gil_scoped_release>())
      .def(
          "set_result",
          // Intentionally not releasing GIL
          &PythonFutureWrapper::markCompleted)
      .def(
          "_set_unwrap_func",
          // Intentionally not releasing GIL as this just does an assign
          [](PythonFutureWrapper& self, py::function unwrapFunc) {
            auto functionGuard =
                std::make_shared<torch::jit::PythonFunctionGuard>(
                    std::move(unwrapFunc));

            std::function<void(py::object)> pf =
                [functionGuard(std::move(functionGuard))](
                    const py::object& inp) {
                  return functionGuard->func_(inp);
                };
            self.unwrap_func = std::move(pf);
          })
      .def(
          py::pickle(
              /* __getstate__ */
              [](const PythonFutureWrapper& /* unused */) {
                TORCH_CHECK(false, "Can not pickle torch.futures.Future");
                // Note that this return has no meaning since we always
                // throw, it's only here to satisfy Pybind API's
                // requirement.
                return py::make_tuple();
              },
              /* __setstate__ */
              [](const py::tuple& /* unused */) { // NOLINT
                TORCH_CHECK(false, "Can not unpickle torch.futures.Future");
                // Note that this return has no meaning since we always
                // throw, it's only here to satisfy PyBind's API
                // requirement.
                return nullptr;
              }),
          py::call_guard<py::gil_scoped_release>());
  m.def("_is_alias_of", [](const py::object& self, const py::object& other) {
    c10::optional<IValue> self_value = toTypeInferredIValueOptional(self);
    c10::optional<IValue> other_value = toTypeInferredIValueOptional(other);

    // Only return true if we are certain that self and other are aliasing.
    if (!self_value || !other_value) {
      return false;
    }
    return self_value->isAliasOf(*other_value);
  });
  m.def("_overlaps", [](const py::object& self, const py::object& other) {
    c10::optional<IValue> self_value = toTypeInferredIValueOptional(self);
    c10::optional<IValue> other_value = toTypeInferredIValueOptional(other);

    // Only return true if we are certain that self and other are overlapping.
    if (!self_value || !other_value) {
      return false;
    }
    return self_value->overlaps(*other_value);
  });
  m.def("fork", [](const py::args& args, const py::kwargs& kwargs) {
    AT_ASSERT(args.size() >= 1);

    py::function f = py::cast<py::function>(args[0]);
    py::tuple args_tup(args.size() - 1);

    for (const auto i : c10::irange(1, args.size())) {
      args_tup[i - 1] = args[i];
    }

    if (jit::tracer::isTracing()) {
      auto graph = jit::tracer::getTracingState()->graph;
      auto fork_node = graph->insertNode(graph->create(prim::TracedFork, 1));
      auto body_block = fork_node->addBlock();

      Value* node_output = nullptr;
      py::object py_func_output;
      // Insert new trace ops into the fork op's sub-block
      WithInsertPoint guard(body_block);
      IValue output_ivalue;
      {
        tracer::WithNestedTracingFrame env_guard;

        // Run the user-supplied function
        py_func_output = f(*args_tup, **kwargs);

        // Convert the output of the user-supplied function to IValue. The type
        // information of this IValue is used both to record the correct type in
        // the trace.
        output_ivalue = toTypeInferredIValue(py_func_output);
        Value* out_val = jit::tracer::getValueTrace(output_ivalue);
        body_block->registerOutput(out_val);
        node_output =
            fork_node->output()->setType(FutureType::create(out_val->type()));
      }

      auto retval =
          c10::make_intrusive<c10::ivalue::Future>(output_ivalue.type());

      // Record the ivalue in the tracer
      jit::tracer::setValueTrace(retval, node_output);

      // stuff the ivalue output in the Future
      retval->markCompleted(output_ivalue);

      return std::make_shared<PythonFutureWrapper>(retval);
    } else {
      auto result = toTypeInferredIValue(f(*args_tup, **kwargs));
      auto retval = c10::make_intrusive<c10::ivalue::Future>(result.type());
      retval->markCompleted(std::move(result));
      return std::make_shared<PythonFutureWrapper>(retval);
    }
  });

  m.def("wait", [](const std::shared_ptr<PythonFutureWrapper>& fut) {
    TORCH_CHECK(fut, "Future can't be None");
    return fut->wait();
  });

  m.def(
      "_collect_all",
      [](const std::vector<std::shared_ptr<jit::PythonFutureWrapper>>& futures)
          -> std::shared_ptr<jit::PythonFutureWrapper> {
        auto typePtr = futures.empty() || futures[0] == nullptr
            ? AnyType::get()
            : futures[0]->fut->elementType();
        c10::List<c10::intrusive_ptr<c10::ivalue::Future>> asList(
            c10::FutureType::create(typePtr));
        asList.reserve(futures.size());
        for (const auto& f : futures) {
          TORCH_CHECK(f, "Future can't be None");
          asList.push_back(f->fut);
        }
        return std::make_shared<jit::PythonFutureWrapper>(
            c10::collectAll(asList),
            /* unwrap_func */ [futures](const py::object& /*unused*/) {
              // Throw errors when calling wait() on the returned Future if
              // any of the original futures would throw.
              // NB: PythonFutureWrapper takes an unwrap_func which serves as a
              // callback to evalute the value in the Future. RPC uses this
              // unwrap_func to check whether the returned py::object is a
              // RemoteException object, and re-throw the exception if it is.
              // By extracting the c10::ivalue::Future from PythonFutureWrapper
              // the unwrap_func on the original PythonFutureWrapper objects are
              // discarded, and hence it will return the RemoteException as an
              // object instead of re-throwing it.
              for (auto& fut : futures) {
                fut->wait();
              }
            });
      },
      py::call_guard<py::gil_scoped_release>());

  m.def("_jit_assert_is_instance", [](py::object obj, const TypePtr& type) {
    toIValue(std::move(obj), type);
  });

#if defined(C10_SUPPORTS_FATAL_SIGNAL_HANDLERS)
  m.def("_set_print_stack_traces_on_fatal_signal", [](bool print) {
    c10::FatalSignalHandler::getInstance().setPrintStackTracesOnFatalSignal(
        print);
  });
#endif // defined(C10_SUPPORTS_SIGNAL_HANDLER)

  initPythonCustomClassBindings(module);
  initPythonIRBindings(module);
  tracer::initPythonTracerBindings(module);
  initTreeViewBindings(module);
  initJitScriptBindings(module);
  initJitBackendBindings(module);
  initStaticModuleBindings(module);
  initTensorExprBindings(module);
  initNvFuserPythonBindings(module);

  setPrintHandler([](const std::string& str) {
    py::gil_scoped_acquire acquire;
    try {
      auto _stdout = py::module::import("sys").attr("stdout");
      _stdout.attr("write")(str);
    } catch (py::error_already_set& e) {
      throw std::runtime_error(e.what());
    }
  });

  // On exit we need to reset the print handler to default one,
  // because otherwise prim::Print() instruction won't work for JIT modules.
  auto atexit = py::module_::import("atexit");
  atexit.attr("register")(
      py::cpp_function([]() { setPrintHandler(getDefaultPrintHandler()); }));
}
} // namespace jit
} // namespace torch<|MERGE_RESOLUTION|>--- conflicted
+++ resolved
@@ -301,11 +301,7 @@
 SymFloatNode PythonSymIntNodeImpl::sym_float() {
   py::gil_scoped_acquire acquire;
   return c10::make_intrusive<PythonSymFloatNodeImpl>(
-<<<<<<< HEAD
-             getPyObj().attr("__sym_float__")());
-=======
       getPyObj().attr("__sym_float__")());
->>>>>>> f183a989
 }
 
 namespace {
