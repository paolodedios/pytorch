#include <ATen/core/PythonFallbackKernel.h>
#include <torch/csrc/PyInterpreter.h>
#include <torch/csrc/THP.h>
#include <torch/csrc/autograd/generated/VariableType.h>
#include <torch/csrc/utils/python_arg_parser.h>
#include <torch/csrc/utils/python_dispatch.h>

#include <string>

using namespace torch;
using namespace at;
using namespace c10;

namespace torch::detail {

namespace {

// NB: This is a macro and not a template function (like it was before)
// because passing in constexpr char* as template argument breaks some
// versions of MSVC that are being used internally at Meta.
// MSVC 14.16.27023 (vs2017_15.9)
#define CONCRETE_GPU_TRACE(device_type, func_name, ...)                       \
  at::impl::MaybeSetTLSOnEntryGuard guard;                                    \
  if (Py_IsInitialized()) {                                                   \
    pybind11::gil_scoped_acquire gil;                                         \
    try {                                                                     \
      /* Masquerade hip as cuda because hip uses `torch.cuda` module. */      \
      if (device_type == at::kHIP) {                                          \
        device_type = at::kCUDA;                                              \
      }                                                                       \
      std::string module_name = "torch." + DeviceTypeName(device_type, true); \
      py::module mod = py::module::import(module_name.c_str());               \
      py::object hook =                                                       \
          mod.attr("_gpu_trace").attr(func_name).attr("fire_callbacks");      \
      hook(__VA_ARGS__);                                                      \
    } catch (const std::exception& e) {                                       \
      LOG(ERROR) << device_type                                               \
                 << " trace hook execution failed: " << e.what();             \
    }                                                                         \
  }

struct ConcretePyInterpreterVTable final
    : public c10::impl::PyInterpreterVTable {
  std::string name() const override;

  void incref(PyObject* pyobj) const override;
  void decref(PyObject* pyobj, bool has_pyobj_slot) const override;

  // TODO: Need to make this work for StorageImpl too. I imagine I'll want to
  // operate upon a PyObjectSlot rather than a TensorImpl
  c10::intrusive_ptr<c10::TensorImpl> detach(
      const c10::TensorImpl* self) const override;

  void dispatch(const c10::OperatorHandle& op, torch::jit::Stack* stack)
      const override;
  void reportErrorCallback(PyObject* callback, DispatchKey key) const override;
  void python_dispatcher(
      const c10::OperatorHandle& op,
      c10::DispatchKeySet,
      torch::jit::Stack* stack) const override;
  // NB: this is defined in python_dispatch.cpp
  void python_op_registration_trampoline(
      const c10::OperatorHandle& op,
      c10::DispatchKey key,
      c10::DispatchKeySet keyset,
      torch::jit::Stack* stack,
      bool with_keyset,
      bool with_op) const override {
    torch::impl::dispatch::python_op_registration_trampoline_impl(
        op, key, keyset, stack, with_keyset, with_op);
  }
  void throw_abstract_impl_not_imported_error(
      std::string opname,
      const char* pymodule,
      const char* context) const override {
    py::gil_scoped_acquire gil;
    pybind11::module::import("torch._utils_internal")
        .attr("throw_abstract_impl_not_imported_error")(
            opname, pymodule, context);
  }

  bool is_contiguous(const c10::TensorImpl* self, at::MemoryFormat)
      const override;
  c10::SymBool sym_is_contiguous(const c10::TensorImpl* self, at::MemoryFormat)
      const override;
  bool is_strides_like(const c10::TensorImpl* self, at::MemoryFormat)
      const override;
  bool is_non_overlapping_and_dense(const c10::TensorImpl* self) const override;
  c10::Device device(const c10::TensorImpl* self) const override;
  int64_t dim(const c10::TensorImpl* self) const override;
  c10::IntArrayRef strides(const c10::TensorImpl* self) const override;
  c10::IntArrayRef sizes(const c10::TensorImpl* self) const override;
  c10::SymIntArrayRef sym_sizes(const c10::TensorImpl* self) const override;
  c10::Layout layout(const c10::TensorImpl* self) const override;
  int64_t numel(const c10::TensorImpl* self) const override;
  c10::SymInt sym_numel(const c10::TensorImpl* self) const override;
  c10::SymIntArrayRef sym_strides(const c10::TensorImpl* self) const override;
  c10::SymInt sym_storage_offset(const c10::TensorImpl* self) const override;

  void trace_gpu_event_creation(at::DeviceType device_type, uintptr_t event)
      const override {
    CONCRETE_GPU_TRACE(device_type, "EventCreationCallbacks", event);
  }
  void trace_gpu_event_deletion(at::DeviceType device_type, uintptr_t event)
      const override {
    CONCRETE_GPU_TRACE(device_type, "EventDeletionCallbacks", event);
  }
  void trace_gpu_event_record(
      at::DeviceType device_type,
      uintptr_t event,
      uintptr_t stream) const override {
    CONCRETE_GPU_TRACE(device_type, "EventRecordCallbacks", event, stream);
  }
  void trace_gpu_event_wait(
      at::DeviceType device_type,
      uintptr_t event,
      uintptr_t stream) const override {
    CONCRETE_GPU_TRACE(device_type, "EventWaitCallbacks", event, stream);
  }
  void trace_gpu_memory_allocation(at::DeviceType device_type, uintptr_t ptr)
      const override {
    CONCRETE_GPU_TRACE(device_type, "MemoryAllocationCallbacks", ptr);
  }
  void trace_gpu_memory_deallocation(at::DeviceType device_type, uintptr_t ptr)
      const override {
    CONCRETE_GPU_TRACE(device_type, "MemoryDeallocationCallbacks", ptr);
  }
  void trace_gpu_stream_creation(at::DeviceType device_type, uintptr_t stream)
      const override {
    CONCRETE_GPU_TRACE(device_type, "StreamCreationCallbacks", stream);
  }
  void trace_gpu_device_synchronization(
      at::DeviceType device_type) const override {
    CONCRETE_GPU_TRACE(device_type, "DeviceSynchronizationCallbacks");
  }
  void trace_gpu_stream_synchronization(
      at::DeviceType device_type,
      uintptr_t stream) const override {
    CONCRETE_GPU_TRACE(device_type, "StreamSynchronizationCallbacks", stream);
  }
  void trace_gpu_event_synchronization(
      at::DeviceType device_type,
      uintptr_t event) const override {
    CONCRETE_GPU_TRACE(device_type, "EventSynchronizationCallbacks", event);
  }

  void reset_backward_hooks(const c10::TensorImpl* self) const override;

  static ConcretePyInterpreterVTable* instance() {
    static ConcretePyInterpreterVTable s;
    return &s;
  }
};

class PyInterpreterHolder {
 public:
  PyInterpreterHolder()
      : impl_(new c10::impl::PyInterpreter(
<<<<<<< HEAD
            ConcretePyInterpreterVTable::instance())) {}
=======
            ConcretePyInterpreterVTable::instance())) {
    // Register the single interpreter
    at::impl::PythonOpRegistrationTrampoline::registerInterpreter(impl_);
  }
>>>>>>> 04b51499
  PyInterpreterHolder(const PyInterpreterHolder&) = delete;
  PyInterpreterHolder(PyInterpreterHolder&&) = delete;
  PyInterpreterHolder& operator=(const PyInterpreterHolder&) = delete;
  PyInterpreterHolder& operator=(PyInterpreterHolder&&) = delete;
  // NB: intentionally leaks the PyInterpreter, as there may still be
  // references to it that are live, living in objects that aren't being
  // destructed while Python is being cleaned up.
  ~PyInterpreterHolder() {
    impl_->disarm();
  }
  c10::impl::PyInterpreter* get() const noexcept {
    return impl_;
  }
  // In single-interpreter mode, this is always true
  // TODO: delete this
  bool is_main_interpreter() const noexcept {
    return true;
  }

 private:
  c10::impl::PyInterpreter* impl_;
};

py::object torchDispatchFromTensorImpl(
    const c10::TensorImpl* self,
    const char* func_name,
    PyObject* torch_api_function,
    const char* module_name,
    // WARNING: MUST NOT BE TENSOR ARGS
    c10::SmallVector<py::object, 1> extra_args = {}) {
  if (torch_api_function == nullptr) {
    throw python_error();
  }
  TORCH_CHECK(
      PyGILState_Check(),
      "GIL must be held before you call parseIValuesToPyArgsKwargs");

  std::vector<PyObject*> overloaded_args;
  // TODO: there should be a shorter way to spell this
  // TODO: fix the constness of target
  at::Tensor self_t = at::Tensor(
      c10::intrusive_ptr<c10::TensorImpl, c10::UndefinedTensorImpl>::
          // NOLINTNEXTLINE(cppcoreguidelines-pro-type-const-cast)
      unsafe_reclaim_from_nonowning(const_cast<c10::TensorImpl*>(self)));
  auto self_p = py::reinterpret_steal<py::object>(THPVariable_Wrap(self_t));
  // NB: this may not be a python tensor if you got here from a mode!
  // TORCH_INTERNAL_ASSERT(isPythonTensor(self_t));
  append_overloaded_tensor(&overloaded_args, self_p.ptr());
  auto args = py::reinterpret_steal<py::object>(
      PyTuple_New(static_cast<Py_ssize_t>(1 + extra_args.size())));
  PyTuple_SET_ITEM(args.ptr(), 0, self_p.release().ptr());
  int64_t i = 1;
  for (auto& a : extra_args) {
    if (a.ptr() == nullptr)
      throw python_error();
    PyTuple_SET_ITEM(args.ptr(), i, std::move(a).release().ptr());
    i++;
  }

  py::dict kwargs;

  return py::reinterpret_steal<py::object>(
      handle_torch_function_no_python_arg_parser(
          overloaded_args,
          args.ptr(),
          kwargs.ptr(),
          func_name,
          torch_api_function,
          module_name,
          TorchFunctionName::TorchDispatch));
}

// NOTE [PyInterpreter::decref takes a `has_pyobj_slot` arg]
// Before calling PyInterpreter::decref, we must statically know if the
// pyobj has a PyObjectSlot or not.
// - If it has a PyObjectSlot, we need to be careful about PyObject resurrection
// - If it does not have a PyObjectSlot, we can freely decref
// One alternative to this is using PyObject_IsInstance
// to get at this information. However, we don't want to risk an incorrect
// `__instancecheck__` changing the semantics here.
void ConcretePyInterpreterVTable::decref(PyObject* pyobj, bool has_pyobj_slot)
    const {
  // Leak the pyobj if not initialized.  This can happen if we are running
  // exit handlers that are destructing tensors with residual (owned)
  // PyObjects stored in them.
  if (!Py_IsInitialized())
    return;

  pybind11::gil_scoped_acquire gil;
  // Two possibilities:
  // 1. We are decref-ing an object that has a PyObjectSlot, like a Tensor or
  // Storage. Then we must be careful about PyObject resurrection (see
  // THPVariable_clear).
  // 2. We are decref-ing some other Python object. We don't do
  // PyObject resurrection on non-Tensors, so we just carry on as usual
  if (has_pyobj_slot && Py_REFCNT(pyobj) > 1) {
    if (THPVariable_Check(pyobj)) {
      // It's still alive!  This can happen if a weak ref resurrected
      // the PyObject without flipping ownership.  At this point it is
      // too late to rescue the object, so just stub out the PyObject
      // so that it fails on subsequent uses.  Don't raise an error here;
      // you're probably in a destructor.
      TORCH_WARN(
          "Deallocating Tensor that still has live PyObject references.  "
          "This probably happened because you took out a weak reference to "
          "Tensor and didn't call _fix_weakref() after dereferencing it.  "
          "Subsequent accesses to this tensor via the PyObject will now fail.");
      ((THPVariable*)pyobj)->cdata =
          c10::MaybeOwned<torch::autograd::Variable>();
    } else if (THPStorage_Check(pyobj)) {
      TORCH_WARN(
          "Deallocating UntypedStorage that still has live PyObject references.  "
          "This probably happened because you took out a weak reference to "
          "UntypedStorage and didn't call _fix_weakref() after dereferencing it.  "
          "Subsequent accesses to this storage via the PyObject will now fail.");
      ((THPStorage*)pyobj)->cdata = c10::MaybeOwned<c10::Storage>();
    }
  }
  Py_DECREF(pyobj);
}

void ConcretePyInterpreterVTable::incref(PyObject* pyobj) const {
  if (!Py_IsInitialized())
    return;
  pybind11::gil_scoped_acquire gil;
  Py_INCREF(pyobj);
}

bool isPythonTensor(const at::Tensor& tensor) {
  return tensor.unsafeGetTensorImpl()->key_set().has(c10::DispatchKey::Python);
}

void ConcretePyInterpreterVTable::reportErrorCallback(
    PyObject* callback,
    DispatchKey key) const {
  py::gil_scoped_acquire g;
  auto func = py::reinterpret_borrow<py::object>(callback);
  // Not all DispatchKeys are pybind'ed into Python and we do not have infra
  // to ensure this, so just pass a string back to Python.
  func(c10::toString(key));
}

void ConcretePyInterpreterVTable::dispatch(
    const c10::OperatorHandle& op,
    torch::jit::Stack* stack) const {
  const auto& schema = op.schema();
  const auto num_arguments = schema.arguments().size();
  auto arguments = torch::jit::pop(*stack, num_arguments);

  // The plan: convert all the arguments back into PyObjects,
  // extracting out the tensor handles, then call
  // handle_torch_function_no_python_arg_parser
  // NB: at the point arguments are pushed to the stack, ALL defaults
  // are already present

  py::gil_scoped_acquire g;

  std::vector<PyObject*> overloaded_args;
  py::handle torch_api_function_overload = getTorchApiFunction(op);

  // Find overloaded tensors
  for (const auto idx : c10::irange(arguments.size())) {
    const auto& ivalue = arguments[idx];
    if (ivalue.isTensor()) {
      const auto& tensor = ivalue.toTensor();
      if (isPythonTensor(tensor)) {
        append_overloaded_tensor(&overloaded_args, py::cast(tensor).ptr());
      }
    } else if (ivalue.isList()) {
      const auto& list = ivalue.toListRef();
      for (const auto jdx : c10::irange(list.size())) {
        const auto& nv = list[jdx];
        if (nv.isTensor()) {
          const auto& tensor = nv.toTensor();
          if (isPythonTensor(tensor)) {
            append_overloaded_tensor(&overloaded_args, py::cast(tensor).ptr());
          }
        }
      }
    }
  }

  auto args_kwargs = parseIValuesToPyArgsKwargs(op, arguments);
  auto args = std::move(args_kwargs.first);
  auto kwargs = std::move(args_kwargs.second);

  PyObject* obj = handle_torch_function_no_python_arg_parser(
      overloaded_args,
      args.ptr(),
      kwargs.ptr(),
      nullptr,
      torch_api_function_overload.ptr(),
      nullptr,
      TorchFunctionName::TorchDispatch);
  pushPyOutToStack(
      op, stack, py::reinterpret_steal<py::object>(obj), "__torch_dispatch__");
}

void ConcretePyInterpreterVTable::python_dispatcher(
    const c10::OperatorHandle& op,
    c10::DispatchKeySet ks,
    torch::jit::Stack* stack) const {
  py::gil_scoped_acquire g;
  py::handle torch_api_function_overload = getTorchApiFunction(op);
  // TODO: if necessary, can optimize to cache the cache lookup
  // TODO: if necessary, can optimize OpOverload to have slots
  auto cache = py::dict(torch_api_function_overload.attr("_dispatch_cache"));
  if (cache.ptr() == nullptr) {
    throw python_error();
  }

  c10::DispatchKey k = ks.highestPriorityTypeId();
  PyObject* raw_handler = nullptr;
  if (PyDict_GetItemRef(cache.ptr(), py::cast(k).ptr(), &raw_handler) < 0) {
    // There was an error that is not missing key (which would return 0)
    throw python_error();
  }
  auto handler = py::reinterpret_steal<py::object>(raw_handler);
  if (handler.ptr() == nullptr) {
    // Slow path
    handler = torch_api_function_overload.attr("_get_dispatch")(k);
  }
  if (py::isinstance<c10::DispatchKey>(handler)) {
    // NB: not redispatch, as that will permanently remove the python
    // dispatcher for subsequent redispatches
    op.callBoxedForDispatchKey(py::cast<c10::DispatchKey>(handler), *stack);
    return;
  }

  const auto& schema = op.schema();
  const auto num_arguments = schema.arguments().size();
  auto arguments = torch::jit::pop(*stack, num_arguments);

  auto args_kwargs = parseIValuesToPyArgsKwargs(op, arguments);
  auto args = std::move(args_kwargs.first);
  auto kwargs = std::move(args_kwargs.second);

  py::object obj = py::reinterpret_steal<py::object>(
      PyObject_Call(handler.ptr(), args.ptr(), kwargs.ptr()));

  if (obj.ptr() == nullptr) {
    throw python_error();
  }

  pushPyOutToStack(op, stack, std::move(obj), "Python dispatcher");
}

c10::intrusive_ptr<c10::TensorImpl> ConcretePyInterpreterVTable::detach(
    const c10::TensorImpl* self) const {
  pybind11::gil_scoped_acquire gil;
  at::impl::MaybeSetTLSOnEntryGuard guard;

  auto out = torchDispatchFromTensorImpl(
      self,
      "detach",
      py::module::import("torch")
          .attr("ops")
          .attr("aten")
          .attr("detach")
          .attr("default")
          .ptr(),
      "torch.ops.aten");

  TORCH_CHECK(
      THPVariable_Check(out.ptr()),
      "detach returned invalid type ",
      py::detail::get_fully_qualified_tp_name(Py_TYPE(out.ptr())),
      ", expected Tensor");
  const at::Tensor& res_t = THPVariable_Unpack(out.ptr());
  return res_t.getIntrusivePtr();
}

bool ConcretePyInterpreterVTable::is_contiguous(
    const c10::TensorImpl* self,
    at::MemoryFormat memory_format) const {
  pybind11::gil_scoped_acquire gil;
  at::impl::MaybeSetTLSOnEntryGuard guard;

  py::object out;
  if (memory_format == at::MemoryFormat::Contiguous) {
    // For backwards compatibility
    out = torchDispatchFromTensorImpl(
        self,
        "is_contiguous",
        py::module::import("torch")
            .attr("ops")
            .attr("aten")
            .attr("is_contiguous")
            .attr("default")
            .ptr(),
        "torch.ops.aten");
  } else {
    out = torchDispatchFromTensorImpl(
        self,
        "is_contiguous",
        py::module::import("torch")
            .attr("ops")
            .attr("aten")
            .attr("is_contiguous")
            .attr("memory_format")
            .ptr(),
        "torch.ops.aten",
        {py::cast(memory_format)});
  }

  if (out.is_none()) {
    return self->is_contiguous_default(memory_format);
  }

  TORCH_CHECK(
      PyBool_Check(out.ptr()),
      "is_contiguous returned invalid type ",
      py::detail::get_fully_qualified_tp_name(Py_TYPE(out.ptr())),
      ", expected bool");

  return PyObject_IsTrue(out.ptr());
}

c10::SymBool ConcretePyInterpreterVTable::sym_is_contiguous(
    const c10::TensorImpl* self,
    at::MemoryFormat memory_format) const {
  pybind11::gil_scoped_acquire gil;
  at::impl::MaybeSetTLSOnEntryGuard guard;

  py::object out;
  out = torchDispatchFromTensorImpl(
      self,
      "sym_is_contiguous",
      py::module::import("torch")
          .attr("ops")
          .attr("aten")
          .attr("sym_is_contiguous")
          .attr("default")
          .ptr(),
      "torch.ops.aten",
      {py::cast(memory_format)});

  if (out.is_none()) {
    return self->sym_is_contiguous_default(memory_format);
  }

  return torch::is_symbool(out) ? out.cast<c10::SymBool>()
                                : c10::SymBool{py::cast<bool>(out)};
}

bool ConcretePyInterpreterVTable::is_strides_like(
    const c10::TensorImpl* self,
    at::MemoryFormat memory_format) const {
  pybind11::gil_scoped_acquire gil;
  at::impl::MaybeSetTLSOnEntryGuard guard;

  auto out = torchDispatchFromTensorImpl(
      self,
      "is_strides_like",
      py::module::import("torch")
          .attr("ops")
          .attr("aten")
          // NB: intentionally suffixed with _format to avoid
          // triggering matches against "_like" suffix
          .attr("is_strides_like_format")
          .attr("default")
          .ptr(),
      "torch.ops.aten",
      {py::cast(memory_format)});

  if (out.is_none()) {
    return self->is_strides_like_default(memory_format);
  }

  TORCH_CHECK(
      PyBool_Check(out.ptr()),
      "is_strides_like_format returned invalid type ",
      py::detail::get_fully_qualified_tp_name(Py_TYPE(out.ptr())),
      ", expected bool");

  return PyObject_IsTrue(out.ptr());
}

bool ConcretePyInterpreterVTable::is_non_overlapping_and_dense(
    const c10::TensorImpl* self) const {
  pybind11::gil_scoped_acquire gil;
  at::impl::MaybeSetTLSOnEntryGuard guard;

  auto out = torchDispatchFromTensorImpl(
      self,
      "is_non_overlapping_and_dense",
      py::module::import("torch")
          .attr("ops")
          .attr("aten")
          .attr("is_non_overlapping_and_dense")
          .attr("default")
          .ptr(),
      "torch.ops.aten");

  if (out.is_none()) {
    return self->is_non_overlapping_and_dense_default();
  }

  TORCH_CHECK(
      PyBool_Check(out.ptr()),
      "is_non_overlapping_and_dense returned invalid type ",
      py::detail::get_fully_qualified_tp_name(Py_TYPE(out.ptr())),
      ", expected bool");

  return PyObject_IsTrue(out.ptr());
}

int64_t ConcretePyInterpreterVTable::dim(const c10::TensorImpl* self) const {
  pybind11::gil_scoped_acquire gil;
  at::impl::MaybeSetTLSOnEntryGuard guard;

  auto out = torchDispatchFromTensorImpl(
      self,
      "dim",
      py::module::import("torch")
          .attr("ops")
          .attr("aten")
          .attr("dim")
          .attr("default")
          .ptr(),
      "torch.ops.aten");

  TORCH_CHECK(
      PyLong_Check(out.ptr()),
      "dim returned invalid type ",
      py::detail::get_fully_qualified_tp_name(Py_TYPE(out.ptr())),
      ", expected int");

  return THPUtils_unpackLong(out.ptr());
}

c10::Device ConcretePyInterpreterVTable::device(
    const c10::TensorImpl* self) const {
  pybind11::gil_scoped_acquire gil;
  at::impl::MaybeSetTLSOnEntryGuard guard;

  auto out = torchDispatchFromTensorImpl(
      self,
      "device",
      py::module::import("torch")
          .attr("ops")
          .attr("prim")
          .attr("device")
          .attr("default")
          .ptr(),
      "torch.ops.prim");

  return toDevice(out.ptr());
}

static void set_tensor_attr_with_capsule(
    const c10::TensorImpl* tensor,
    py::capsule& capsule,
    const char* attr_name) {
  std::optional<PyObject*> mb_obj = tensor->pyobj_slot()->check_pyobj();
  TORCH_CHECK(
      mb_obj.has_value(), "Tensor subclass's PyInterpreter has no value");
  auto obj = mb_obj.value();
  py::handle(obj).attr(attr_name) = capsule;
}

// Note [Tensor Subclass custom size/stride caching strategy]
// Tensor subclasses can use __torch_dispatch__ to override size/stride calls.
// However, this presents a problem:
// (1) When you return a custom (maybe symbolic) size/stride
//     from python, we need to stash this fresh vector of ints/symints
//     somewhere so that it has the same lifetime as the tensor.
// (2) If the subclass experiences a metadata mutation,
//     this stashed vector is no longer valid, so we need to allocate a fresh
//     buffer to store the new sizes the next time someone asks for them.
//
// We handle this in the same way that `TensorImpl::sizes_default()`
// handles its buffer: we simply reallocate the buffer whenever
// the number of dimensions changes due to a resize.
// Notable, we do *not* reallocate the buffer if the values changed,
// but the number of dimensions stayed the same (e.g. `.transpose_()`).
template <typename T>
static c10::ArrayRef<T> get_set_cached_attr(
    const c10::TensorImpl* tensor,
    const char* base_attr_name,
    const py::object& obj) {
  std::optional<PyObject*> mb_obj = tensor->pyobj_slot()->check_pyobj();
  TORCH_CHECK(
      mb_obj.has_value(), "Tensor subclass's PyInterpreter has no value");
  auto tensor_obj = mb_obj.value();
  auto buffer_len_attr_name = std::string(base_attr_name) + std::string("_len");

  bool is_buffer_allocated = false;
  size_t curr_size = 0;
  if (PyObject_HasAttrString(tensor_obj, buffer_len_attr_name.c_str())) {
    auto len_pyobj = py::handle(tensor_obj).attr(buffer_len_attr_name.c_str());
    curr_size = py::cast<size_t>(len_pyobj);
    is_buffer_allocated = true;
  }

  size_t new_size = py::len(obj);

  // We do the smallvector optimization here: any time the new_size is <=5,
  // we always allocate our buffer to size 5, so that if the next resize
  // is also to <=5 elements, we don't need to reallocate.
  // Note: I tried removing this optimization and tripped ASAN
  // in a batchnorm kernel here:
  // https://pipelinesghubeus21.actions.githubusercontent.com/mBh68xKhi8LyM7tp3vECvYXNFvuV4gyVGgmYCteuEZP9JH92QN/_apis/pipelines/1/runs/3373307/signedlogcontent/790?urlExpires=2023-09-15T21%3A13%3A51.4327798Z&urlSigningMethod=HMACV1&urlSignature=tDeX7ZqaARVU5NNwyr5yYqqkWq3A2j4z8FFdqYwGr0Q%3D@lint-ignore
  // We should fix this instead.
  bool needs_resize = false;
  // We need to resize if:
  // (1) we haven't allocated our buffer at all yet
  // (2) Our buffer size is different from the new size
  //     (note: we use the small vector optimization, where our buffer
  //     is always allocated to at least size 5, and any resizes
  //     within the <= 5 regime to not require a reallocation).
  auto is_smallvector = curr_size <= 5;
  needs_resize = !is_buffer_allocated || (is_smallvector && new_size > 5) ||
      (!is_smallvector && curr_size != new_size);
  if (needs_resize) {
    // If our current buffer is not the right size (either because we haven't
    // allocated it yet, or there was a metadata mutation that changed the
    // number of dims of the tensor), allocate a fresh buffer. Note that this
    // will trash the previous buffer if there already was one, invalidating any
    // existing SymIntArrayRef's from an old .sym_size() call.
    auto new_buffer_size = new_size;
    if (new_size <= 5) {
      // This is the smallvector optimization
      new_buffer_size = 5;
    }
    T* ptr = new T[new_buffer_size];
    auto capsule =
        py::capsule(ptr, [](void* p) { delete[] reinterpret_cast<T*>(p); });
    int64_t idx = 0;
    for (auto it = obj.begin(); it != obj.end(); ++it, ++idx) {
      ptr[idx] = py::cast<T>(*it);
    }
    // Set the buffer
    set_tensor_attr_with_capsule(tensor, capsule, base_attr_name);
    // Set the len buffer
    py::handle(tensor_obj).attr(buffer_len_attr_name.c_str()) = new_size;
  } else {
    TORCH_INTERNAL_ASSERT(PyObject_HasAttrString(tensor_obj, base_attr_name));
    auto curr_buffer_pyobj = py::handle(tensor_obj).attr(base_attr_name);
    void* buffer_pycapsule =
        PyCapsule_GetPointer(curr_buffer_pyobj.ptr(), nullptr);
    auto curr_buffer = reinterpret_cast<T*>(buffer_pycapsule);

    // Overwrite the buffer with our new values, but only if any of them changed
    // (due to a metadata mutation).
    // This is technically not thread safe, because the update happens lazily.
    // The original metadata mutation call on the tensor might have been thread
    // safe (e.g. a .resize_() call), but we won't actually mutate the size
    // buffer until the first call to .sizes() which the user might not access
    // in a thread-safe way. For now we are not explicitly locking, but maybe we
    // should.
    int64_t idx = 0;
    // Quick sanity assert that our buffer size is large enough
    // to compare against all the elements in the new buffer.
    size_t curr_buffer_size = 5;
    if (curr_buffer_size < curr_size) {
      curr_buffer_size = curr_size;
    }
    TORCH_INTERNAL_ASSERT(curr_buffer_size >= new_size);
    for (auto it = obj.begin(); it != obj.end(); ++it, ++idx) {
      auto actual_val = py::cast<T>(*it);
      if constexpr (std::is_same_v<T, c10::SymInt>) {
        // if our SymInts are symbolic, we are *not* doing an equality check on
        // the symints. we just want to see if the nodes are the same. this is
        // because we don't want to introduce any guards here.
        if (!curr_buffer[idx].is_same(actual_val)) {
          curr_buffer[idx] = actual_val;
        }
      } else {
        if (curr_buffer[idx] != actual_val) {
          curr_buffer[idx] = actual_val;
        }
      }
    }
  }

  // The correct data is now stored at the buffer - read and return it.
  auto curr_buffer_pyobj = py::handle(tensor_obj).attr(base_attr_name);
  void* buffer_pycapsule =
      PyCapsule_GetPointer(curr_buffer_pyobj.ptr(), nullptr);
  auto curr_buffer = reinterpret_cast<T*>(buffer_pycapsule);
  return c10::ArrayRef<T>(curr_buffer, new_size);
}

c10::IntArrayRef ConcretePyInterpreterVTable::strides(
    const c10::TensorImpl* self) const {
  pybind11::gil_scoped_acquire gil;
  at::impl::MaybeSetTLSOnEntryGuard guard;

  auto out = torchDispatchFromTensorImpl(
      self,
      "stride",
      py::module::import("torch")
          .attr("ops")
          .attr("aten")
          .attr("stride")
          .attr("default")
          .ptr(),
      "torch.ops.aten");

  if (out.is_none()) {
    TORCH_CHECK(
        !self->has_symbolic_sizes_strides(),
        "Cannot call strides on a tensor with symbolic shapes/strides");
    return self->strides_default();
  }
  TORCH_CHECK(
      py::isinstance<py::tuple>(out) || py::isinstance<py::list>(out),
      "strides must be a list or a tuple");
  auto updated_strides =
      get_set_cached_attr<int64_t>(self, "_strides_capsule", out);
  return updated_strides;
}

c10::IntArrayRef ConcretePyInterpreterVTable::sizes(
    const c10::TensorImpl* self) const {
  pybind11::gil_scoped_acquire gil;
  at::impl::MaybeSetTLSOnEntryGuard guard;
  HANDLE_TH_ERRORS
  auto out = torchDispatchFromTensorImpl(
      self,
      "size",
      py::module::import("torch")
          .attr("ops")
          .attr("aten")
          .attr("size")
          .attr("default")
          .ptr(),
      "torch.ops.aten");
  if (out.is_none()) {
    TORCH_CHECK(
        !self->has_symbolic_sizes_strides(),
        "Cannot call sizes on a tensor with symbolic shapes/strides");
    return self->sizes_default();
  }
  TORCH_CHECK(
      py::isinstance<py::tuple>(out) || py::isinstance<py::list>(out),
      "sizes must be a list or a tuple");

  auto updated_sizes =
      get_set_cached_attr<int64_t>(self, "_sizes_capsule", out);
  return updated_sizes;
  END_HANDLE_TH_ERRORS_PYBIND
}

c10::SymIntArrayRef ConcretePyInterpreterVTable::sym_sizes(
    const c10::TensorImpl* self) const {
  pybind11::gil_scoped_acquire gil;
  at::impl::MaybeSetTLSOnEntryGuard guard;
  HANDLE_TH_ERRORS
  auto out = torchDispatchFromTensorImpl(
      self,
      "sym_size",
      py::module::import("torch")
          .attr("ops")
          .attr("aten")
          .attr("sym_size")
          .attr("default")
          .ptr(),
      "torch.ops.aten");

  if (out.is_none()) {
    return self->sym_sizes_default();
  }
  TORCH_CHECK(
      py::isinstance<py::tuple>(out) || py::isinstance<py::list>(out),
      "sym_size must be a list or a tuple");

  // See Note [Tensor Subclass custom size/stride caching strategy]
  auto updated_sym_sizes =
      get_set_cached_attr<c10::SymInt>(self, "_sym_sizes_capsule", out);
  return updated_sym_sizes;
  END_HANDLE_TH_ERRORS_PYBIND
}

c10::Layout ConcretePyInterpreterVTable::layout(
    const c10::TensorImpl* self) const {
  pybind11::gil_scoped_acquire gil;
  at::impl::MaybeSetTLSOnEntryGuard guard;
  auto out = torchDispatchFromTensorImpl(
      self,
      "layout",
      py::module::import("torch")
          .attr("ops")
          .attr("prim")
          .attr("layout")
          .attr("default")
          .ptr(),
      "torch.ops.prim");

  TORCH_CHECK(
      THPLayout_Check(out.ptr()) || PyLong_Check(out.ptr()),
      "layout returned invalid type ",
      py::detail::get_fully_qualified_tp_name(Py_TYPE(out.ptr())),
      ", expected Layout");

  if (THPLayout_Check(out.ptr())) {
    return toLayout(out.ptr());
  } else {
    return c10::Layout(py::cast<int64_t>(out));
  }
}

int64_t ConcretePyInterpreterVTable::numel(const c10::TensorImpl* self) const {
  pybind11::gil_scoped_acquire gil;
  at::impl::MaybeSetTLSOnEntryGuard guard;
  auto out = torchDispatchFromTensorImpl(
      self,
      "numel",
      py::module::import("torch")
          .attr("ops")
          .attr("aten")
          .attr("numel")
          .attr("default")
          .ptr(),
      "torch.ops.aten");

  if (out.is_none()) {
    TORCH_CHECK(
        !self->has_symbolic_sizes_strides(),
        "Cannot call sizes on a tensor with symbolic shapes/strides");
    return self->numel_default();
  }
  return py::cast<int64_t>(out);
}

c10::SymInt ConcretePyInterpreterVTable::sym_numel(
    const c10::TensorImpl* self) const {
  pybind11::gil_scoped_acquire gil;
  at::impl::MaybeSetTLSOnEntryGuard guard;
  auto out = torchDispatchFromTensorImpl(
      self,
      "sym_numel",
      py::module::import("torch")
          .attr("ops")
          .attr("aten")
          .attr("sym_numel")
          .attr("default")
          .ptr(),
      "torch.ops.aten");

  if (out.is_none()) {
    return self->sym_numel_default();
  }
  return torch::is_symint(out) ? out.cast<c10::SymInt>()
                               : c10::SymInt{py::cast<int64_t>(out)};
}

c10::SymInt ConcretePyInterpreterVTable::sym_storage_offset(
    const c10::TensorImpl* self) const {
  pybind11::gil_scoped_acquire gil;
  at::impl::MaybeSetTLSOnEntryGuard guard;
  auto out = torchDispatchFromTensorImpl(
      self,
      "sym_storage_offset",
      py::module::import("torch")
          .attr("ops")
          .attr("aten")
          .attr("sym_storage_offset")
          .attr("default")
          .ptr(),
      "torch.ops.aten");

  if (out.is_none()) {
    return self->sym_storage_offset_default();
  }
  return torch::is_symint(out) ? out.cast<c10::SymInt>()
                               : c10::SymInt{py::cast<int64_t>(out)};
}

c10::SymIntArrayRef ConcretePyInterpreterVTable::sym_strides(
    const c10::TensorImpl* self) const {
  pybind11::gil_scoped_acquire gil;
  at::impl::MaybeSetTLSOnEntryGuard guard;
  HANDLE_TH_ERRORS
  auto out = torchDispatchFromTensorImpl(
      self,
      "sym_stride",
      py::module::import("torch")
          .attr("ops")
          .attr("aten")
          .attr("sym_stride")
          .attr("default")
          .ptr(),
      "torch.ops.aten");

  if (out.is_none()) {
    return self->sym_strides_default();
  }
  // We need to squeeze SymIntNodes and ints into `SymInts`
  // since it's a format `sym_strides()` are stored in
  TORCH_CHECK(
      py::isinstance<py::tuple>(out) || py::isinstance<py::list>(out),
      "sym_strides must be a list or a tuple");

  auto updated_sym_strides =
      get_set_cached_attr<c10::SymInt>(self, "_sym_strides_capsule", out);
  return updated_sym_strides;
  END_HANDLE_TH_ERRORS_PYBIND
}

void ConcretePyInterpreterVTable::reset_backward_hooks(
    const c10::TensorImpl* self) const {
  pybind11::gil_scoped_acquire gil;
  at::impl::MaybeSetTLSOnEntryGuard guard;
  HANDLE_TH_ERRORS
  Tensor self_t =
      Tensor(c10::intrusive_ptr<c10::TensorImpl, c10::UndefinedTensorImpl>::
                 // NOLINTNEXTLINE(cppcoreguidelines-pro-type-const-cast)
             unsafe_reclaim_from_nonowning(const_cast<c10::TensorImpl*>(self)));
  auto self_p = py::reinterpret_steal<py::object>(THPVariable_Wrap(self_t));
  PyObject_SetAttrString(self_p.ptr(), "_backward_hooks", Py_None);
  END_HANDLE_TH_ERRORS_PYBIND
}

std::string ConcretePyInterpreterVTable::name() const {
  std::stringstream ss;
  ss << getPyInterpreter();
  return ss.str();
}

PyInterpreterHolder self_interpreter;

} // anonymous namespace

py::handle getTorchApiFunction(const c10::OperatorHandle& op) {
  return op.getPythonOp(getPyInterpreter(), [&]() -> PyObject* {
    // Parse the name into namespace and name (no overload_name)
    // TODO: put this into the library
    const auto& schema = op.schema();
    const auto& qualified_name = op.operator_name().name;
    const auto& overload_name = schema.overload_name();
    auto pos = qualified_name.find("::");
    TORCH_INTERNAL_ASSERT(pos != std::string::npos, qualified_name);
    // Make me some null terminated strings
    std::string ns_str = qualified_name.substr(0, pos);
    const char* ns = ns_str.c_str();
    const char* func_name = qualified_name.c_str() + pos + strlen("::");

    py::handle torch_api_function =
        py::module::import("torch").attr("ops").attr(ns).attr(func_name);
    if (overload_name.empty()) {
      return torch_api_function.attr("default").ptr();
    } else {
      return torch_api_function.attr(overload_name.c_str()).ptr();
    }
  });
}

} // namespace torch::detail

c10::impl::PyInterpreter* getPyInterpreter() {
  return torch::detail::self_interpreter.get();
}<|MERGE_RESOLUTION|>--- conflicted
+++ resolved
@@ -156,14 +156,10 @@
  public:
   PyInterpreterHolder()
       : impl_(new c10::impl::PyInterpreter(
-<<<<<<< HEAD
-            ConcretePyInterpreterVTable::instance())) {}
-=======
             ConcretePyInterpreterVTable::instance())) {
     // Register the single interpreter
     at::impl::PythonOpRegistrationTrampoline::registerInterpreter(impl_);
   }
->>>>>>> 04b51499
   PyInterpreterHolder(const PyInterpreterHolder&) = delete;
   PyInterpreterHolder(PyInterpreterHolder&&) = delete;
   PyInterpreterHolder& operator=(const PyInterpreterHolder&) = delete;
