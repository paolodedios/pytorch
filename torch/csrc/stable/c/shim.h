#ifndef STABLE_TORCH_SHIM
#define STABLE_TORCH_SHIM

#include <torch/csrc/inductor/aoti_torch/c/shim.h>

#include <torch/csrc/stable/version.h>

// This header defines stable C API extensions for backward/forward
// compatibility when calling ATen operations through the dispatcher.
//
// This is separate from the main AOTI shim to provide versioning capabilities
// for schema changes in native ATen functions.

#ifdef __cplusplus
extern "C" {
#endif

#if TORCH_FEATURE_VERSION >= TORCH_VERSION_2_10_0
using StableIValue = uint64_t;

// Has the same semantic as aoti_torch_call_dispatcher, but takes an
// additional argument for the extension build version. This is
// needed for backward compatibility when calling native functions via
// the dispatcher. The caller should pass in the libtorch version the
// extension is building with (NOT target version).
AOTI_TORCH_EXPORT AOTITorchError torch_call_dispatcher(
    const char* opName,
    const char* overloadName,
    StableIValue* stack,
    uint64_t extension_build_version);

// Version-aware variant of aoti_torch_library_impl that takes an
// extension_build_version parameter for backward compatibility
AOTI_TORCH_EXPORT AOTITorchError torch_library_impl(
    TorchLibraryHandle self,
    const char* name,
    void (*fn)(StableIValue*, uint64_t, uint64_t),
    uint64_t extension_build_version);

<<<<<<< HEAD
// Parallel utility APIs for stable ABI
// Function pointer type for parallel_for callback
// The callback receives begin and end indices for a range to process
typedef void (*ParallelFunc)(int64_t begin, int64_t end, void* ctx);

AOTI_TORCH_EXPORT AOTITorchError torch_parallel_for(
    int64_t begin,
    int64_t end,
    int64_t grain_size,
    ParallelFunc func,
    void* ctx);

// Get the current thread index in a parallel region
// Returns 0 if not in a parallel region
AOTI_TORCH_EXPORT int32_t torch_get_thread_idx();
=======
// Helper function to parse device string using c10::Device
// Returns device type and index via output parameters
AOTI_TORCH_EXPORT AOTITorchError torch_parse_device_string(
    const char* device_string,
    uint32_t* out_device_type,
    int32_t* out_device_index);
>>>>>>> 8beba739

#endif // TORCH_FEATURE_VERSION >= TORCH_VERSION_2_10_0

#ifdef __cplusplus
} // extern "C"
#endif

#endif // STABLE_TORCH_SHIM<|MERGE_RESOLUTION|>--- conflicted
+++ resolved
@@ -37,7 +37,13 @@
     void (*fn)(StableIValue*, uint64_t, uint64_t),
     uint64_t extension_build_version);
 
-<<<<<<< HEAD
+// Helper function to parse device string using c10::Device
+// Returns device type and index via output parameters
+AOTI_TORCH_EXPORT AOTITorchError torch_parse_device_string(
+    const char* device_string,
+    uint32_t* out_device_type,
+    int32_t* out_device_index);
+
 // Parallel utility APIs for stable ABI
 // Function pointer type for parallel_for callback
 // The callback receives begin and end indices for a range to process
@@ -52,15 +58,7 @@
 
 // Get the current thread index in a parallel region
 // Returns 0 if not in a parallel region
-AOTI_TORCH_EXPORT int32_t torch_get_thread_idx();
-=======
-// Helper function to parse device string using c10::Device
-// Returns device type and index via output parameters
-AOTI_TORCH_EXPORT AOTITorchError torch_parse_device_string(
-    const char* device_string,
-    uint32_t* out_device_type,
-    int32_t* out_device_index);
->>>>>>> 8beba739
+AOTI_TORCH_EXPORT uint32_t torch_get_thread_idx();
 
 #endif // TORCH_FEATURE_VERSION >= TORCH_VERSION_2_10_0
 
