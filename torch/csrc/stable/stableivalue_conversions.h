#pragma once

#include <c10/util/Exception.h>
#include <torch/csrc/inductor/aoti_torch/c/shim.h>
#include <torch/csrc/stable/tensor_struct.h>
#include <torch/headeronly/core/ScalarType.h>
<<<<<<< HEAD
#include <torch/headeronly/dummy.h>
=======
#include <torch/headeronly/macros/Macros.h>
>>>>>>> 46889c18
#include <torch/headeronly/util/Exception.h>
#include <torch/headeronly/util/shim_utils.h>

#include <optional>

<<<<<<< HEAD
#include <iostream>

// use anonymous namespace to avoid collisions between differing
// versions of this file that may be included by different sources
namespace {
=======
HIDDEN_NAMESPACE_BEGIN(torch, stable, detail)
>>>>>>> 46889c18

// forward declare so that the from/to() implementations in the detail
// namespace of library.h where the real work is done can compile.
template <typename T>
StableIValue from(T val);
template <typename T>
T to(StableIValue val);

// =============================================================================
//  Below are the helpers for converting between StableIValue and T
// =============================================================================
<<<<<<< HEAD

// note that the signatures for from and to are forward declared in
// stable/stableivalue_conversions.h but defined below to avoid circular
// dependencies where other headers (like tensor-inl.h) will need to/from.

namespace detail {

// Context for version-aware conversions
// is_internal = true: Called from libtorch internal code (prioritize
// extension_build_version) is_internal = false: Called from extension code
// (prioritize aoti_torch_abi_version)

=======
>>>>>>> 46889c18
// =============================================================================
// FROM CONVERSIONS (T -> StableIValue)
// ======================================================================

// Specialization for general copyable types (catch-all) => StableIValue
template <typename T>
struct FromImpl {
  static StableIValue call(
      T val,
      uint64_t extension_build_version,
      bool is_internal) {
    (void)extension_build_version; // Unused parameter
    (void)is_internal; // Unused parameter
    static_assert(
        sizeof(T) <= sizeof(StableIValue),
        "StableLibrary stack does not support parameter types larger than 64 bits.");
    static_assert(std::is_trivially_copyable_v<T>);
    // Initialization should be cheap enough; let's give people well-specified
    // reproducible behavior.
    StableIValue result = 0;
    // NOTE [ -Wclass-memaccess ]: reinterpret_cast to suppress
    // overzealous -Wclass-memaccess. (see
    // https://gcc.gnu.org/bugzilla/show_bug.cgi?id=107361) We have a
    // static_assert above that T is trivially copyable, which should be
    // enough.
#if __BYTE_ORDER__ == __ORDER_LITTLE_ENDIAN__
    std::memcpy(&result, reinterpret_cast<const void*>(&val), sizeof(val));
#elif __BYTE_ORDER__ == __ORDER_BIG_ENDIAN__
    // if value has size less than sizeof(StableIValue), then only lowest bytes
    // have to be updated
    std::memcpy(
        reinterpret_cast<unsigned char*>(&result) + sizeof(StableIValue) -
            sizeof(val),
        reinterpret_cast<const void*>(&val),
        sizeof(val));
#else
#error "Unexpected or undefined __BYTE_ORDER__"
#endif
    return result;
  }
};

// Specialization for torch::headeronly::ScalarType => StableIValue
// Note that we call into the shim to translate between the user's
// ScalarType and libtorch's ScalarType, which can be different!
// Also note that the list below is not comprehensive, as it does not
// include types that are no longer really used and should probably be
// deprecated (like qint8).
using torch::headeronly::ScalarType;
template <>
struct FromImpl<ScalarType> {
  static StableIValue call(
      ScalarType val,
      uint64_t extension_build_version,
      bool is_internal) {
    (void)extension_build_version; // Unused parameter
    (void)is_internal; // Unused parameter
    switch (val) {
      case ScalarType::Byte:
        return from(aoti_torch_dtype_uint8());
      case ScalarType::Char:
        return from(aoti_torch_dtype_int8());
      case ScalarType::Short:
        return from(aoti_torch_dtype_int16());
      case ScalarType::Int:
        return from(aoti_torch_dtype_int32());
      case ScalarType::Long:
        return from(aoti_torch_dtype_int64());
      case ScalarType::Half:
        return from(aoti_torch_dtype_float16());
      case ScalarType::Float:
        return from(aoti_torch_dtype_float32());
      case ScalarType::Double:
        return from(aoti_torch_dtype_float64());
      case ScalarType::ComplexHalf:
        return from(aoti_torch_dtype_complex32());
      case ScalarType::ComplexFloat:
        return from(aoti_torch_dtype_complex64());
      case ScalarType::ComplexDouble:
        return from(aoti_torch_dtype_complex128());
      case ScalarType::Bool:
        return from(aoti_torch_dtype_bool());
      case ScalarType::BFloat16:
        return from(aoti_torch_dtype_bfloat16());
      case ScalarType::Float8_e5m2:
        return from(aoti_torch_dtype_float8_e5m2());
      case ScalarType::Float8_e4m3fn:
        return from(aoti_torch_dtype_float8_e4m3fn());
      case ScalarType::Float8_e5m2fnuz:
        return from(aoti_torch_dtype_float8_e5m2fnuz());
      case ScalarType::Float8_e4m3fnuz:
        return from(aoti_torch_dtype_float8_e4m3fnuz());
      case ScalarType::UInt16:
        return from(aoti_torch_dtype_uint16());
      case ScalarType::UInt32:
        return from(aoti_torch_dtype_uint32());
      case ScalarType::UInt64:
        return from(aoti_torch_dtype_uint64());
      default:
        TORCH_CHECK(
            false,
            "Not yet supported ScalarType, please file an issue describing your use case.");
    }
  }
};

// Specialization for std::nullopt_t => StableIValue
template <>
struct FromImpl<std::nullopt_t> {
  static StableIValue call(
      std::nullopt_t val,
      uint64_t extension_build_version,
      bool is_internal) {
    (void)extension_build_version; // Unused parameter
    (void)is_internal; // Unused parameter
    return from(nullptr);
  }
};

// Specialization for std::optional => StableIValue
// [Handling std::optional]
// When the schema is represented by an optional type, say int?, then we
// expect the custom extension representation to be a std::optional<int>
// (critically NOT int!). In order for all parameters to be stably parsed and
// handled by our dispatcher, we liaison custom extension parameters through
// boxed kernels, meaning that every value will make its way to be an IValue:
//
// custom extension value --(from)-> StableIValue --(to_ivalue)-> IValue
//
// When the custom extension value is a literal that can be trivially
// casted to StableIValue, e.g., an int, a float, a pointer, this route is
// ...trivial. The below specialization is for a case when the custom
// extension value would NOT fit within a StableIValue: a std::optional.
//
// If the std::optional has no value, it is treated as std::nullopt,
// whose StableIValue representation is from(nullptr). Otherwise, we:
// 1. unwrap the std::optional<T>
// 2. recursively convert its value of type T to a StableIValue
// 3. allocate heap space for said StableIValue
// 4. convert the resulting StableIValue* into a StableIValue
//
// note that this allocates heap memory! which we expect to be cleaned
// up in the to_ivalue() function defined in shim_common.cpp. We
// purposefully hide this implementation detail from the user so that
// all the user needs to know is:
//
// The schema requests an optional (T?) so I must call `from` on a
// std::optional<T> or a std::nullopt.
template <typename T>
struct FromImpl<std::optional<T>> {
  static StableIValue call(
      const std::optional<T>& val,
      uint64_t extension_build_version,
      bool is_internal) {
    if (!val.has_value()) {
      return from(std::nullopt);
    }
    return from(new StableIValue(detail::FromImpl<T>::call(
        val.value(), extension_build_version, is_internal)));
  }
};

// Specialization for torch::stable::Tensor => StableIValue
// Returns a new owning reference of the underlying Tensor.
template <>
struct FromImpl<torch::stable::Tensor> {
  static StableIValue call(
      const torch::stable::Tensor& val,
      uint64_t extension_build_version,
      bool is_internal) {
    (void)extension_build_version; // Unused parameter
    (void)is_internal; // Unused parameter
    AtenTensorHandle new_ath;
    TORCH_ERROR_CODE_CHECK(aoti_torch_new_tensor_handle(val.get(), &new_ath));
    return from(new_ath);
  }
};

// ======================================================================
// DUMMY TYPE SPECIALIZATIONS (DEMONSTRATION OF VERSION-AWARE CONVERSIONS)
// =============================================================================

// Specialization for dummy_types::Dummy => StableIValue
// This demonstrates version-aware conversion where we encode differently based
// on version

template <>
struct FromImpl<dummy_types::Dummy> {
  static StableIValue call(
      const dummy_types::Dummy& val,
      uint64_t extension_build_version,
      bool is_internal) {
    (void)extension_build_version; // We don't actually use this for the legacy
                                   // type
    (void)is_internal; // Unused parameter
    // Pack only the id into the higher 32 bits
    uint64_t result = (static_cast<uint64_t>(val.id) & 0xFFFFFFFF) << 32;
    return static_cast<StableIValue>(result);
  }
};

// =============================================================================
// TO CONVERSIONS (StableIValue -> T)
// =============================================================================

// Specialization for StableIValue => general copyable types (catch-all)
template <typename T>
struct ToImpl {
  static T call(
      StableIValue val,
      uint64_t extension_build_version,
      bool is_internal) {
    (void)extension_build_version; // Unused parameter
    (void)is_internal; // Unused parameter
    static_assert(std::is_trivially_copyable_v<T>);
    // T may not have a default constructor. (For example, it might be
    // c10::Device.) However, std::memcpy implicitly creates a T at the
    // destination. So, we can use a union to work around this lack of
    // default constructor.
    union Result {
      Result() {}
      T t;
    };
    Result result;
    // See NOTE[ -Wclass-memaccess ] above.
#if __BYTE_ORDER__ == __ORDER_LITTLE_ENDIAN__
    std::memcpy(reinterpret_cast<void*>(&result.t), &val, sizeof(result));
#elif __BYTE_ORDER__ == __ORDER_BIG_ENDIAN__
    static_assert(
        sizeof(T) <= sizeof(StableIValue),
        "StableLibrary stack does not support parameter types larger than 64 bits.");
    // if value has size less than sizeof(StableIValue), then only lowest bytes
    // have to be updated
    std::memcpy(
        reinterpret_cast<void*>(&result.t),
        reinterpret_cast<unsigned char*>(&val) + sizeof(StableIValue) -
            sizeof(result),
        sizeof(result));
#else
#error "Unexpected or undefined __BYTE_ORDER__"
#endif
    return result.t;
  }
};

// Specialization for StableIValue => torch::headeronly::ScalarType
template <>
struct ToImpl<ScalarType> {
  static ScalarType call(
      StableIValue val,
      uint64_t extension_build_version,
      bool is_internal) {
    (void)extension_build_version; // Unused parameter
    (void)is_internal; // Unused parameter
    int32_t shim_scalartype = to<int32_t>(val);
    if (shim_scalartype == aoti_torch_dtype_uint8()) {
      return ScalarType::Byte;
    } else if (shim_scalartype == aoti_torch_dtype_int8()) {
      return ScalarType::Char;
    } else if (shim_scalartype == aoti_torch_dtype_int16()) {
      return ScalarType::Short;
    } else if (shim_scalartype == aoti_torch_dtype_int32()) {
      return ScalarType::Int;
    } else if (shim_scalartype == aoti_torch_dtype_int64()) {
      return ScalarType::Long;
    } else if (shim_scalartype == aoti_torch_dtype_float16()) {
      return ScalarType::Half;
    } else if (shim_scalartype == aoti_torch_dtype_float32()) {
      return ScalarType::Float;
    } else if (shim_scalartype == aoti_torch_dtype_float64()) {
      return ScalarType::Double;
    } else if (shim_scalartype == aoti_torch_dtype_complex32()) {
      return ScalarType::ComplexHalf;
    } else if (shim_scalartype == aoti_torch_dtype_complex64()) {
      return ScalarType::ComplexFloat;
    } else if (shim_scalartype == aoti_torch_dtype_complex128()) {
      return ScalarType::ComplexDouble;
    } else if (shim_scalartype == aoti_torch_dtype_bool()) {
      return ScalarType::Bool;
    } else if (shim_scalartype == aoti_torch_dtype_bfloat16()) {
      return ScalarType::BFloat16;
    } else if (shim_scalartype == aoti_torch_dtype_float8_e5m2()) {
      return ScalarType::Float8_e5m2;
    } else if (shim_scalartype == aoti_torch_dtype_float8_e4m3fn()) {
      return ScalarType::Float8_e4m3fn;
    } else if (shim_scalartype == aoti_torch_dtype_float8_e5m2fnuz()) {
      return ScalarType::Float8_e5m2fnuz;
    } else if (shim_scalartype == aoti_torch_dtype_float8_e4m3fnuz()) {
      return ScalarType::Float8_e4m3fnuz;
    } else if (shim_scalartype == aoti_torch_dtype_uint16()) {
      return ScalarType::UInt16;
    } else if (shim_scalartype == aoti_torch_dtype_uint32()) {
      return ScalarType::UInt32;
    } else if (shim_scalartype == aoti_torch_dtype_uint64()) {
      return ScalarType::UInt64;
    } else {
      TORCH_CHECK(
          false,
          "Not yet supported ScalarType ",
          std::to_string(shim_scalartype),
          ", please file an issue describing your use case.");
    }
  }
};

// Specialization for StableIValue => std::nullopt_t
template <>
struct ToImpl<std::nullopt_t> {
  static std::nullopt_t call(
      StableIValue val,
      uint64_t extension_build_version,
      bool is_internal) {
    (void)extension_build_version; // Unused parameter
    (void)is_internal; // Unused parameter
    // val should be equivalent to from(nullptr)
    return std::nullopt;
  }
};

// Specialization for StableIValue => std::optional, see [Handling
// std::optional] as the semantic is the same but in reverse direction as we go
// from IValue --(from_ivalue)-> StableIValue --(to<T>)-> T in custom extension
template <typename T>
struct ToImpl<std::optional<T>> {
  static std::optional<T> call(
      StableIValue val,
      uint64_t extension_build_version,
      bool is_internal) {
    auto sivp = to<StableIValue*>(val);

    // sivp is either nullptr or a pointer to a StableIValue
    if (sivp == nullptr) {
      return {};
    }
    auto inner_val =
        detail::ToImpl<T>::call(*sivp, extension_build_version, is_internal);

    // free the memory associated with StableIValue* sivp
    delete sivp;

    return std::make_optional(inner_val);
  }
};

// Specialization for StableIValue => torch::stable::Tensor
// The resulting stable::Tensor steals ownership of the input's
// underlying AtenTensorHandle.
template <>
struct ToImpl<torch::stable::Tensor> {
  static torch::stable::Tensor call(
      StableIValue val,
      uint64_t extension_build_version,
      bool is_internal) {
    (void)extension_build_version; // Unused parameter
    (void)is_internal; // Unused parameter
    return torch::stable::Tensor(to<AtenTensorHandle>(val));
  }
};

<<<<<<< HEAD
// ======================================================================
// DUMMY TYPE TO-CONVERSIONS (DEMONSTRATION OF VERSION-AWARE CONVERSIONS)
// =============================================================================

template <>
struct ToImpl<dummy_types::Dummy> {
  static dummy_types::Dummy call(
      StableIValue val,
      uint64_t extension_build_version,
      bool is_internal) {
    (void)extension_build_version; // We don't actually use this for the legacy
                                   // type
    (void)is_internal; // Unused parameter

    uint64_t packed = static_cast<uint64_t>(val);
    // Extract id from higher 32 bits (bits 32-63)
    int32_t id = static_cast<int32_t>((packed >> 32) & 0xFFFFFFFF);

    return dummy_types::Dummy(id);
  }
};

} // namespace detail
=======
// =============================================================================
//  end to helpers for converting between StableIValue and T
// =============================================================================
>>>>>>> 46889c18

// Expose the partially templated class functions through single functions
// The non-private versions will be used by the extension or headers that
// the extension includes.
template <typename T>
inline StableIValue from(T val) {
  return detail::FromImpl<T>::call(
      val, aoti_torch_abi_version(), /*is_internal=*/false);
}

template <typename T>
inline StableIValue from(const std::optional<T>& val) {
  return detail::FromImpl<std::optional<T>>::call(
      val, aoti_torch_abi_version(), /*is_internal=*/false);
}

// The below overload is used! See https://godbolt.org/z/859cshxrW
// We are suppressing the warning for versions clang12- and gcc11-
[[maybe_unused]] inline StableIValue from(const torch::stable::Tensor& val) {
  return detail::FromImpl<torch::stable::Tensor>::call(
      val, aoti_torch_abi_version(), /*is_internal=*/false);
}

template <typename T>
inline T to(StableIValue val) {
  return detail::ToImpl<T>::call(
      val, aoti_torch_abi_version(), /*is_internal=*/false);
}

// Internal conversion functions used by from_ivalue and to_ivalue.
// These are used in libtorch
template <typename T>
inline StableIValue _from(T val, uint64_t extension_build_version) {
  return detail::FromImpl<T>::call(
      val, extension_build_version, /*is_internal=*/true);
}

template <typename T>
inline StableIValue _from(
    const std::optional<T>& val,
    uint64_t extension_build_version) {
  return detail::FromImpl<std::optional<T>>::call(
      val, extension_build_version, /*is_internal=*/true);
}

[[maybe_unused]] inline StableIValue _from(
    const torch::stable::Tensor& val,
    uint64_t extension_build_version) {
  return detail::FromImpl<torch::stable::Tensor>::call(
      val, extension_build_version, /*is_internal=*/true);
}

template <typename T>
inline T _to(StableIValue val, uint64_t extension_build_version) {
  return detail::ToImpl<T>::call(
      val, extension_build_version, /*is_internal=*/true);
}

HIDDEN_NAMESPACE_END(torch, stable, detail)

// [global from/to deprecation note]
// WARNING! the following APIs will be removed!! We deprecated global from/to
// (in 2.10) in favor of torch::stable::detail from/to to not pollute the global
// namespace. We are only including the following wrappers for backwards
// compatibility.

// WARNING! Will be removed. Only exists for BC. See [global from/to deprecation
// note]
template <typename T>
[[deprecated("Use torch::stable::detail::from instead.")]]
inline StableIValue from(T val) {
  return torch::stable::detail::from(val);
}

// WARNING! Will be removed. Only exists for BC. See [global from/to deprecation
// note]
template <typename T>
[[deprecated("Use torch::stable::detail::from instead.")]]
inline StableIValue from(const std::optional<T>& val) {
  return torch::stable::detail::from(val);
}

// WARNING! Will be removed. Only exists for BC. See [global from/to deprecation
// note]
[[deprecated(
    "Use torch::stable::detail::from instead.")]] [[maybe_unused]] inline StableIValue
from(const torch::stable::Tensor& val) {
  return torch::stable::detail::from(val);
}

// WARNING! Will be removed. Only exists for BC. See [global from/to deprecation
// note]
template <typename T>
[[deprecated("Use torch::stable::detail::to instead.")]]
inline T to(StableIValue val) {
  return torch::stable::detail::to<T>(val);
}<|MERGE_RESOLUTION|>--- conflicted
+++ resolved
@@ -4,25 +4,16 @@
 #include <torch/csrc/inductor/aoti_torch/c/shim.h>
 #include <torch/csrc/stable/tensor_struct.h>
 #include <torch/headeronly/core/ScalarType.h>
-<<<<<<< HEAD
+#include <torch/headeronly/macros/Macros.h>
 #include <torch/headeronly/dummy.h>
-=======
-#include <torch/headeronly/macros/Macros.h>
->>>>>>> 46889c18
 #include <torch/headeronly/util/Exception.h>
 #include <torch/headeronly/util/shim_utils.h>
 
 #include <optional>
 
-<<<<<<< HEAD
 #include <iostream>
 
-// use anonymous namespace to avoid collisions between differing
-// versions of this file that may be included by different sources
-namespace {
-=======
 HIDDEN_NAMESPACE_BEGIN(torch, stable, detail)
->>>>>>> 46889c18
 
 // forward declare so that the from/to() implementations in the detail
 // namespace of library.h where the real work is done can compile.
@@ -34,21 +25,12 @@
 // =============================================================================
 //  Below are the helpers for converting between StableIValue and T
 // =============================================================================
-<<<<<<< HEAD
-
-// note that the signatures for from and to are forward declared in
-// stable/stableivalue_conversions.h but defined below to avoid circular
-// dependencies where other headers (like tensor-inl.h) will need to/from.
-
-namespace detail {
 
 // Context for version-aware conversions
 // is_internal = true: Called from libtorch internal code (prioritize
 // extension_build_version) is_internal = false: Called from extension code
 // (prioritize aoti_torch_abi_version)
 
-=======
->>>>>>> 46889c18
 // =============================================================================
 // FROM CONVERSIONS (T -> StableIValue)
 // ======================================================================
@@ -408,7 +390,6 @@
   }
 };
 
-<<<<<<< HEAD
 // ======================================================================
 // DUMMY TYPE TO-CONVERSIONS (DEMONSTRATION OF VERSION-AWARE CONVERSIONS)
 // =============================================================================
@@ -431,12 +412,10 @@
   }
 };
 
-} // namespace detail
-=======
+
 // =============================================================================
 //  end to helpers for converting between StableIValue and T
 // =============================================================================
->>>>>>> 46889c18
 
 // Expose the partially templated class functions through single functions
 // The non-private versions will be used by the extension or headers that
