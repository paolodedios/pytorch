#pragma once

#include <torch/csrc/stable/stableivalue_conversions.h>
#include <array>
#include <cstdint>
#include <optional>
#include <string>
#include <vector>

#include <torch/csrc/inductor/aoti_torch/generated/c_shim_aten.h>
#include <torch/csrc/stable/version.h>
#include <torch/headeronly/core/ScalarType.h>
#include <torch/headeronly/macros/Macros.h>

HIDDEN_NAMESPACE_BEGIN(torch, stable)

// We expect this to be the stable version of the empty_like op that takes in
// no kwargs (device, dtype, layout, memory_format). We will add kwargs
// support in the future.
inline torch::stable::Tensor empty_like(const torch::stable::Tensor& self) {
  const auto num_args = 6;
  std::array<StableIValue, num_args> stack{
<<<<<<< HEAD
      from(self),
      from(std::nullopt),
      from(std::nullopt),
      from(std::nullopt),
      from(std::nullopt),
      from(std::nullopt)};
  TORCH_ERROR_CODE_CHECK(aoti_torch_call_dispatcher_v2(
      "aten::empty_like", "", stack.data(), TORCH_ABI_VERSION));
  return to<torch::stable::Tensor>(stack[0]);
=======
      torch::stable::detail::from(self),
      torch::stable::detail::from(std::nullopt),
      torch::stable::detail::from(std::nullopt),
      torch::stable::detail::from(std::nullopt),
      torch::stable::detail::from(std::nullopt),
      torch::stable::detail::from(std::nullopt)};
  TORCH_ERROR_CODE_CHECK(
      aoti_torch_call_dispatcher("aten::empty_like", "", stack.data()));
  return torch::stable::detail::to<torch::stable::Tensor>(stack[0]);
>>>>>>> 4295a9a1
}

// We expect this to be the stable version of the fill_.Scalar op
// with identical semantics to the existing fill_.Scalar op.
// A subtle nuance is that `value` is typed as a double, but it is
// actually a Scalar. This is because Scalar.h is currently not
// header-only.
inline torch::stable::Tensor fill_(
    const torch::stable::Tensor& self,
    double value) {
  TORCH_ERROR_CODE_CHECK(aoti_torch_aten_fill__Scalar(self.get(), value));
  return self;
}

// We expect this to be the stable version of the narrow.default op.
// narrow takes in a SymInt for start and length, but these are typed as
// int64_t as SymInt is not yet header-only.
inline torch::stable::Tensor narrow(
    torch::stable::Tensor& self,
    int64_t dim,
    int64_t start,
    int64_t length) {
  AtenTensorHandle ret0 = nullptr;

  TORCH_ERROR_CODE_CHECK(
      aoti_torch_aten_narrow(self.get(), dim, start, length, &ret0));
  return torch::stable::Tensor(ret0);
}

// We expect this to be a stable version of the new_empty op that takes in
// only dtype information.
inline torch::stable::Tensor new_empty(
    const torch::stable::Tensor& self,
    std::vector<int64_t> size,
    std::optional<c10::ScalarType> dtype = std::nullopt) {
  int32_t device_type;
  TORCH_ERROR_CODE_CHECK(aoti_torch_get_device_type(self.get(), &device_type));

  int32_t device_index;
  TORCH_ERROR_CODE_CHECK(
      aoti_torch_get_device_index(self.get(), &device_index));

  int32_t target_dtype;
  if (dtype.has_value()) {
    target_dtype = torch::stable::detail::to<int32_t>(
        torch::stable::detail::from(dtype.value()));
  } else {
    TORCH_ERROR_CODE_CHECK(aoti_torch_get_dtype(self.get(), &target_dtype));
  }

  int32_t layout;
  TORCH_ERROR_CODE_CHECK(aoti_torch_get_layout(self.get(), &layout));

  AtenTensorHandle ret0;
  TORCH_ERROR_CODE_CHECK(aoti_torch_aten_new_empty(
      self.get(),
      size.data(),
      static_cast<int64_t>(size.size()),
      &target_dtype,
      &layout,
      &device_type,
      device_index,
      nullptr, // pin_memory (nullptr for default)
      &ret0));

  return torch::stable::Tensor(ret0);
}

// We expect this to be a stable version of the new_zeros op that takes in
// only dtype information.
inline torch::stable::Tensor new_zeros(
    const torch::stable::Tensor& self,
    std::vector<int64_t> size,
    std::optional<c10::ScalarType> dtype = std::nullopt) {
  int32_t device_type;
  TORCH_ERROR_CODE_CHECK(aoti_torch_get_device_type(self.get(), &device_type));

  int32_t device_index;
  TORCH_ERROR_CODE_CHECK(
      aoti_torch_get_device_index(self.get(), &device_index));

  int32_t target_dtype;
  if (dtype.has_value()) {
    target_dtype = torch::stable::detail::to<int32_t>(
        torch::stable::detail::from(dtype.value()));
  } else {
    TORCH_ERROR_CODE_CHECK(aoti_torch_get_dtype(self.get(), &target_dtype));
  }

  int32_t layout;
  TORCH_ERROR_CODE_CHECK(aoti_torch_get_layout(self.get(), &layout));

  AtenTensorHandle ath;
  TORCH_ERROR_CODE_CHECK(aoti_torch_aten_new_zeros(
      self.get(),
      size.data(),
      static_cast<int64_t>(size.size()),
      &target_dtype,
      &layout,
      &device_type,
      device_index,
      nullptr, // pin_memory (nullptr for default)
      &ath));

  return torch::stable::Tensor(ath);
}

// We expect this to be the stable version of the pad.default op.
// pad.default takes in a SymInt[] as the pad argument however pad is typed as
// use std::vector<int64_t> because
// (1) IntArrayRef is not yet header-only
// (2) SymInt is not yet header-only
inline torch::stable::Tensor pad(
    const torch::stable::Tensor& self,
    std::vector<int64_t> pad,
    const std::string& mode = "constant",
    double value = 0.0) {
  AtenTensorHandle ret0 = nullptr;

  TORCH_ERROR_CODE_CHECK(aoti_torch_aten_pad(
      self.get(), pad.data(), pad.size(), mode.c_str(), &value, &ret0));
  return torch::stable::Tensor(ret0);
}

// We expect the following two functions to be stable versions of the
// amax.default op with identical semantics to the existing amax.default op. If
// `keepdim` is true, the result will have the same number of dimensions as
// `self`, with the specified dimension having size 1. Otherwise, the result
// will have one fewer dimension than `self`, with the specified dimension
// removed.

// This function is an overload to compute the maximum value along each slice of
// `self` along a single dimension `dim`.
inline torch::stable::Tensor amax(
    const torch::stable::Tensor& self,
    int64_t dim,
    bool keepdim = false) {
  AtenTensorHandle ret = nullptr;
  TORCH_ERROR_CODE_CHECK(
      aoti_torch_aten_amax(self.get(), &dim, 1, keepdim, &ret));
  return torch::stable::Tensor(ret);
}

// This function is an overload to compute the maximum value along each slice of
// `self` reducing over all the dimensions in the vector `dims`. The
// amax.default op takes in a SymInt[] as the dims argument, however dims is
// typed as use std::vector<int64_t> here because (1) IntArrayRef is not yet
// header-only (2) SymInt is not yet header-only
inline torch::stable::Tensor amax(
    const torch::stable::Tensor& self,
    std::vector<int64_t> dims,
    bool keepdim = false) {
  AtenTensorHandle ret = nullptr;
  TORCH_ERROR_CODE_CHECK(aoti_torch_aten_amax(
      self.get(),
      dims.data(),
      static_cast<int64_t>(dims.size()),
      keepdim,
      &ret));
  return torch::stable::Tensor(ret);
}

// We expect this to be the stable version of the transpose op with identical
// semantics to the existing transpose.int op.
inline torch::stable::Tensor transpose(
    const torch::stable::Tensor& self,
    int64_t dim0,
    int64_t dim1) {
  const auto num_args = 3;
<<<<<<< HEAD
  std::array<StableIValue, num_args> stack{from(self), from(dim0), from(dim1)};
  TORCH_ERROR_CODE_CHECK(aoti_torch_call_dispatcher_v2(
      "aten::transpose", "int", stack.data(), TORCH_ABI_VERSION));
  return to<torch::stable::Tensor>(stack[0]);
=======
  std::array<StableIValue, num_args> stack{
      torch::stable::detail::from(self),
      torch::stable::detail::from(dim0),
      torch::stable::detail::from(dim1)};
  TORCH_ERROR_CODE_CHECK(
      aoti_torch_call_dispatcher("aten::transpose", "int", stack.data()));
  return torch::stable::detail::to<torch::stable::Tensor>(stack[0]);
>>>>>>> 4295a9a1
}

// We expect this to be the stable version of the zero_ op with identical
// semantics to the existing zero_ op (except that it will not be called as
// a tensor method but only as a function i.e. zero_(t) not t.zero_()).
inline torch::stable::Tensor zero_(torch::stable::Tensor& self) {
  const auto num_args = 1;
<<<<<<< HEAD
  std::array<StableIValue, num_args> stack{from(self)};
  TORCH_ERROR_CODE_CHECK(aoti_torch_call_dispatcher_v2(
      "aten::zero_", "", stack.data(), TORCH_ABI_VERSION));
  return to<torch::stable::Tensor>(stack[0]);
=======
  std::array<StableIValue, num_args> stack{torch::stable::detail::from(self)};
  TORCH_ERROR_CODE_CHECK(
      aoti_torch_call_dispatcher("aten::zero_", "", stack.data()));
  return torch::stable::detail::to<torch::stable::Tensor>(stack[0]);
>>>>>>> 4295a9a1
}

// We expect this to be the stable version of the copy_ op with
// identical semantics to the existing copy_ op.
inline torch::stable::Tensor copy_(
    torch::stable::Tensor& self,
    const torch::stable::Tensor& src,
    std::optional<bool> non_blocking = std::nullopt) {
  const auto num_args = 3;
  std::array<StableIValue, num_args> stack{
<<<<<<< HEAD
      from(self), from(src), from(non_blocking.value_or(false))};
  TORCH_ERROR_CODE_CHECK(aoti_torch_call_dispatcher_v2(
      "aten::copy_", "", stack.data(), TORCH_ABI_VERSION));
  return to<torch::stable::Tensor>(stack[0]);
=======
      torch::stable::detail::from(self),
      torch::stable::detail::from(src),
      torch::stable::detail::from(non_blocking.value_or(false))};
  TORCH_ERROR_CODE_CHECK(
      aoti_torch_call_dispatcher("aten::copy_", "", stack.data()));
  return torch::stable::detail::to<torch::stable::Tensor>(stack[0]);
>>>>>>> 4295a9a1
}

// We expect this to be the stable version of the clone op. We will
// add optional memory_format kwarg support in the future.
inline torch::stable::Tensor clone(const torch::stable::Tensor& self) {
  const auto num_args = 2;
<<<<<<< HEAD
  std::array<StableIValue, num_args> stack{from(self), from(std::nullopt)};
  TORCH_ERROR_CODE_CHECK(aoti_torch_call_dispatcher_v2(
      "aten::clone", "", stack.data(), TORCH_ABI_VERSION));
  return to<torch::stable::Tensor>(stack[0]);
}

#if TORCH_FEATURE_VERSION >= (((0ULL + 2) << 56) | ((0ULL + 10) << 48))

// New ops should be added here if they do not use aoti_torch_call_dispatcher

#endif

} // namespace torch::stable
=======
  std::array<StableIValue, num_args> stack{
      torch::stable::detail::from(self),
      torch::stable::detail::from(std::nullopt)};
  TORCH_ERROR_CODE_CHECK(
      aoti_torch_call_dispatcher("aten::clone", "", stack.data()));
  return torch::stable::detail::to<torch::stable::Tensor>(stack[0]);
}

HIDDEN_NAMESPACE_END(torch, stable)
>>>>>>> 4295a9a1
<|MERGE_RESOLUTION|>--- conflicted
+++ resolved
@@ -8,6 +8,7 @@
 #include <vector>
 
 #include <torch/csrc/inductor/aoti_torch/generated/c_shim_aten.h>
+#include <torch/csrc/stable/c/shim.h>
 #include <torch/csrc/stable/version.h>
 #include <torch/headeronly/core/ScalarType.h>
 #include <torch/headeronly/macros/Macros.h>
@@ -20,27 +21,20 @@
 inline torch::stable::Tensor empty_like(const torch::stable::Tensor& self) {
   const auto num_args = 6;
   std::array<StableIValue, num_args> stack{
-<<<<<<< HEAD
-      from(self),
-      from(std::nullopt),
-      from(std::nullopt),
-      from(std::nullopt),
-      from(std::nullopt),
-      from(std::nullopt)};
-  TORCH_ERROR_CODE_CHECK(aoti_torch_call_dispatcher_v2(
+      torch::stable::detail::from(self),
+      torch::stable::detail::from(std::nullopt),
+      torch::stable::detail::from(std::nullopt),
+      torch::stable::detail::from(std::nullopt),
+      torch::stable::detail::from(std::nullopt),
+      torch::stable::detail::from(std::nullopt)};
+#if TORCH_FEATURE_VERSION >= TORCH_VERSION_2_10_0
+  TORCH_ERROR_CODE_CHECK(torch_call_dispatcher(
       "aten::empty_like", "", stack.data(), TORCH_ABI_VERSION));
-  return to<torch::stable::Tensor>(stack[0]);
-=======
-      torch::stable::detail::from(self),
-      torch::stable::detail::from(std::nullopt),
-      torch::stable::detail::from(std::nullopt),
-      torch::stable::detail::from(std::nullopt),
-      torch::stable::detail::from(std::nullopt),
-      torch::stable::detail::from(std::nullopt)};
+#else
   TORCH_ERROR_CODE_CHECK(
       aoti_torch_call_dispatcher("aten::empty_like", "", stack.data()));
-  return torch::stable::detail::to<torch::stable::Tensor>(stack[0]);
->>>>>>> 4295a9a1
+#endif
+  return torch::stable::detail::to<torch::stable::Tensor>(stack[0]);
 }
 
 // We expect this to be the stable version of the fill_.Scalar op
@@ -210,20 +204,18 @@
     int64_t dim0,
     int64_t dim1) {
   const auto num_args = 3;
-<<<<<<< HEAD
-  std::array<StableIValue, num_args> stack{from(self), from(dim0), from(dim1)};
-  TORCH_ERROR_CODE_CHECK(aoti_torch_call_dispatcher_v2(
-      "aten::transpose", "int", stack.data(), TORCH_ABI_VERSION));
-  return to<torch::stable::Tensor>(stack[0]);
-=======
   std::array<StableIValue, num_args> stack{
       torch::stable::detail::from(self),
       torch::stable::detail::from(dim0),
       torch::stable::detail::from(dim1)};
+#if TORCH_FEATURE_VERSION >= TORCH_VERSION_2_10_0
+  TORCH_ERROR_CODE_CHECK(torch_call_dispatcher(
+      "aten::transpose", "int", stack.data(), TORCH_ABI_VERSION));
+#else
   TORCH_ERROR_CODE_CHECK(
       aoti_torch_call_dispatcher("aten::transpose", "int", stack.data()));
-  return torch::stable::detail::to<torch::stable::Tensor>(stack[0]);
->>>>>>> 4295a9a1
+#endif
+  return torch::stable::detail::to<torch::stable::Tensor>(stack[0]);
 }
 
 // We expect this to be the stable version of the zero_ op with identical
@@ -231,17 +223,15 @@
 // a tensor method but only as a function i.e. zero_(t) not t.zero_()).
 inline torch::stable::Tensor zero_(torch::stable::Tensor& self) {
   const auto num_args = 1;
-<<<<<<< HEAD
-  std::array<StableIValue, num_args> stack{from(self)};
-  TORCH_ERROR_CODE_CHECK(aoti_torch_call_dispatcher_v2(
+  std::array<StableIValue, num_args> stack{torch::stable::detail::from(self)};
+#if TORCH_FEATURE_VERSION >= TORCH_VERSION_2_10_0
+  TORCH_ERROR_CODE_CHECK(torch_call_dispatcher(
       "aten::zero_", "", stack.data(), TORCH_ABI_VERSION));
-  return to<torch::stable::Tensor>(stack[0]);
-=======
-  std::array<StableIValue, num_args> stack{torch::stable::detail::from(self)};
+#else
   TORCH_ERROR_CODE_CHECK(
       aoti_torch_call_dispatcher("aten::zero_", "", stack.data()));
-  return torch::stable::detail::to<torch::stable::Tensor>(stack[0]);
->>>>>>> 4295a9a1
+#endif
+  return torch::stable::detail::to<torch::stable::Tensor>(stack[0]);
 }
 
 // We expect this to be the stable version of the copy_ op with
@@ -252,30 +242,34 @@
     std::optional<bool> non_blocking = std::nullopt) {
   const auto num_args = 3;
   std::array<StableIValue, num_args> stack{
-<<<<<<< HEAD
-      from(self), from(src), from(non_blocking.value_or(false))};
-  TORCH_ERROR_CODE_CHECK(aoti_torch_call_dispatcher_v2(
-      "aten::copy_", "", stack.data(), TORCH_ABI_VERSION));
-  return to<torch::stable::Tensor>(stack[0]);
-=======
       torch::stable::detail::from(self),
       torch::stable::detail::from(src),
       torch::stable::detail::from(non_blocking.value_or(false))};
+#if TORCH_FEATURE_VERSION >= TORCH_VERSION_2_10_0
+  TORCH_ERROR_CODE_CHECK(torch_call_dispatcher(
+      "aten::copy_", "", stack.data(), TORCH_ABI_VERSION));
+#else
   TORCH_ERROR_CODE_CHECK(
       aoti_torch_call_dispatcher("aten::copy_", "", stack.data()));
-  return torch::stable::detail::to<torch::stable::Tensor>(stack[0]);
->>>>>>> 4295a9a1
+#endif
+  return torch::stable::detail::to<torch::stable::Tensor>(stack[0]);
 }
 
 // We expect this to be the stable version of the clone op. We will
 // add optional memory_format kwarg support in the future.
 inline torch::stable::Tensor clone(const torch::stable::Tensor& self) {
   const auto num_args = 2;
-<<<<<<< HEAD
-  std::array<StableIValue, num_args> stack{from(self), from(std::nullopt)};
-  TORCH_ERROR_CODE_CHECK(aoti_torch_call_dispatcher_v2(
+  std::array<StableIValue, num_args> stack{
+      torch::stable::detail::from(self),
+      torch::stable::detail::from(std::nullopt)};
+#if TORCH_FEATURE_VERSION >= TORCH_VERSION_2_10_0
+  TORCH_ERROR_CODE_CHECK(torch_call_dispatcher(
       "aten::clone", "", stack.data(), TORCH_ABI_VERSION));
-  return to<torch::stable::Tensor>(stack[0]);
+#else
+  TORCH_ERROR_CODE_CHECK(
+      aoti_torch_call_dispatcher("aten::clone", "", stack.data()));
+#endif
+  return torch::stable::detail::to<torch::stable::Tensor>(stack[0]);
 }
 
 #if TORCH_FEATURE_VERSION >= (((0ULL + 2) << 56) | ((0ULL + 10) << 48))
@@ -284,15 +278,4 @@
 
 #endif
 
-} // namespace torch::stable
-=======
-  std::array<StableIValue, num_args> stack{
-      torch::stable::detail::from(self),
-      torch::stable::detail::from(std::nullopt)};
-  TORCH_ERROR_CODE_CHECK(
-      aoti_torch_call_dispatcher("aten::clone", "", stack.data()));
-  return torch::stable::detail::to<torch::stable::Tensor>(stack[0]);
-}
-
-HIDDEN_NAMESPACE_END(torch, stable)
->>>>>>> 4295a9a1
+HIDDEN_NAMESPACE_END(torch, stable)