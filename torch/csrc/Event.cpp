--- conflicted
+++ resolved
@@ -48,12 +48,8 @@
     TORCH_CHECK(ptr, "Failed to allocate memory for Event");
   }
 
-<<<<<<< HEAD
-  THPEvent* self = (THPEvent*)ptr.get();
+  THPEvent* self = reinterpret_cast<THPEvent*>(ptr.get());
   self->weakreflist = nullptr;
-=======
-  THPEvent* self = reinterpret_cast<THPEvent*>(ptr.get());
->>>>>>> 32fe4f68
 
   // TODO: blocking and interprocess are not supported yet. To support them, the
   // flag system of c10::Event needs to be refactored. C10::Event should also
@@ -88,12 +84,8 @@
     pybind11::gil_scoped_release no_gil{};
     self->event.~Event();
   }
-<<<<<<< HEAD
   PyObject_ClearWeakRefs((PyObject*)self);
-  Py_TYPE(self)->tp_free((PyObject*)self);
-=======
   Py_TYPE(self)->tp_free(reinterpret_cast<PyObject*>(self));
->>>>>>> 32fe4f68
 }
 
 static PyObject* THPEvent_get_device(THPEvent* self, void* unused) {
