#include <pybind11/pybind11.h>
#include <torch/csrc/Device.h>
#include <torch/csrc/Event.h>
#include <torch/csrc/Stream.h>
#include <torch/csrc/THP.h>
#include <torch/csrc/utils/pybind.h>
#include <torch/csrc/utils/pycfunction_helpers.h>
#include <torch/csrc/utils/python_arg_parser.h>

#include <c10/core/Event.h>
#include <c10/core/Stream.h>

#include <c10/core/DeviceType.h>
#include <c10/core/impl/DeviceGuardImplInterface.h>
#include <structmember.h>
#include <string>

PyTypeObject* THPEventClass = nullptr;

static PyObject* THPEvent_pynew(
    PyTypeObject* type,
    PyObject* args,
    PyObject* kwargs) {
  HANDLE_TH_ERRORS

  unsigned char enable_timing = 0;
  unsigned char blocking = 0;
  unsigned char interprocess = 0;

  static torch::PythonArgParser parser({
      "Event(Device device=None, *, bool enable_timing=False, bool blocking=False, bool interprocess=False)",
  });

  torch::ParsedArgs<4> parsed_args;
  auto r = parser.parse(args, kwargs, parsed_args);

  auto device = r.deviceOptional(0);

  if (!device.has_value()) {
    device = at::Device(at::getAccelerator(false).value_or(at::kCPU));
  }
  enable_timing = r.toBoolWithDefault(1, false);
  blocking = r.toBoolWithDefault(2, false);
  interprocess = r.toBoolWithDefault(3, false);

  THPObjectPtr ptr(type->tp_alloc(type, 0));
  if (!ptr) {
    TORCH_CHECK(ptr, "Failed to allocate memory for Event");
  }

<<<<<<< HEAD
  THPEvent* self = (THPEvent*)ptr.get();
  self->weakreflist = nullptr;
=======
  THPEvent* self = reinterpret_cast<THPEvent*>(ptr.get());
>>>>>>> 32fe4f68

  // TODO: blocking and interprocess are not supported yet. To support them, the
  // flag system of c10::Event needs to be refactored. C10::Event should also
  // provide a generic constructor to support blocking and interprocess events.
  (void)blocking;
  (void)interprocess;

  new (&self->event) c10::Event(
      device->type(),
      // See note [Flags defining the behavior of events]
      // BACKEND_DEFAULT is a enable-timing flag, and
      // PYTORCH_DEFAULT is a disable-timing flag.
      (enable_timing ? c10::EventFlag::BACKEND_DEFAULT
                     : c10::EventFlag::PYTORCH_DEFAULT));

  return static_cast<PyObject*>(ptr.release());
  END_HANDLE_TH_ERRORS
}

PyObject* THPEvent_new(c10::DeviceType device_type, c10::EventFlag flag) {
  auto type = &THPEventType;
  auto self = THPObjectPtr{type->tp_alloc(type, 0)};
  TORCH_CHECK(self, "Failed to allocate memory for Event");
  auto self_ = reinterpret_cast<THPEvent*>(self.get());
  self_->weakreflist = nullptr;
  new (&self_->event) c10::Event(device_type, flag);
  return self.release();
}

static void THPEvent_dealloc(THPEvent* self) {
  {
    pybind11::gil_scoped_release no_gil{};
    self->event.~Event();
  }
<<<<<<< HEAD
  PyObject_ClearWeakRefs((PyObject*)self);
  Py_TYPE(self)->tp_free((PyObject*)self);
=======
  Py_TYPE(self)->tp_free(reinterpret_cast<PyObject*>(self));
>>>>>>> 32fe4f68
}

static PyObject* THPEvent_get_device(THPEvent* self, void* unused) {
  HANDLE_TH_ERRORS
  return THPDevice_New(self->event.device());
  END_HANDLE_TH_ERRORS
}

static PyObject* THPEvent_record(
    PyObject* _self,
    PyObject* args,
    PyObject* kwargs) {
  HANDLE_TH_ERRORS
  auto self = reinterpret_cast<THPEvent*>(_self);
  PyObject* _stream = Py_None;
  // NOLINTNEXTLINE(cppcoreguidelines-avoid-c-arrays,modernize-avoid-c-arrays)
  constexpr const char* accepted_args[] = {"stream", nullptr};
  if (!PyArg_ParseTupleAndKeywords(
          args,
          kwargs,
          "|O",
          // NOLINTNEXTLINE(cppcoreguidelines-pro-type-const-cast)
          const_cast<char**>(accepted_args),
          &_stream)) {
    TORCH_WARN("Parsing THPEvent_record arg fails");
    return nullptr;
  }
  if (_stream != Py_None) {
    auto stream = reinterpret_cast<THPStream*>(_stream);
    self->event.record(c10::Stream::unpack3(
        stream->stream_id,
        static_cast<c10::DeviceIndex>(stream->device_index),
        static_cast<c10::DeviceType>(stream->device_type)));
  } else {
    c10::impl::VirtualGuardImpl impl{
        static_cast<c10::DeviceType>(self->event.device_type())};
    self->event.record(impl.getStream(impl.getDevice()));
  }
  Py_RETURN_NONE;
  END_HANDLE_TH_ERRORS
}

static PyObject* THPEvent_from_ipc_handle(
    PyObject* _type,
    PyObject* args,
    PyObject* kwargs) {
  HANDLE_TH_ERRORS
  auto type = reinterpret_cast<PyTypeObject*>(_type);

  static torch::PythonArgParser parser({
      "from_ipc_handle(Device device, std::string ipc_handle)",
  });
  torch::ParsedArgs<2> parsed_args;
  auto r = parser.parse(args, kwargs, parsed_args);

  at::Device device = r.device(0);
  TORCH_CHECK_NOT_IMPLEMENTED(
      false,
      "torch.Event ipc is not supported yet, please open an issue if you need this!");
  THPObjectPtr ptr(type->tp_alloc(type, 0));
  if (!ptr) {
    return nullptr;
  }
  THPEvent* self = reinterpret_cast<THPEvent*>(ptr.get());

  // TODO: for constructing event from ipc handle, the c10::Event needs to have
  // more general constructor to achieve that.
  new (&self->event) c10::Event(device.type(), c10::EventFlag::PYTORCH_DEFAULT);

  return static_cast<PyObject*>(ptr.release());
  END_HANDLE_TH_ERRORS
}

static PyObject* THPEvent_ipc_handle(
    PyObject* _self [[maybe_unused]],
    PyObject* noargs) {
  HANDLE_TH_ERRORS
  TORCH_CHECK_NOT_IMPLEMENTED(
      false,
      "torch.Event ipc is not supported yet, please open an issue if you need this!");
  constexpr const char* handle = "0";
  return PyBytes_FromStringAndSize(
      handle, std::char_traits<char>::length(handle));
  END_HANDLE_TH_ERRORS
}

static PyObject* THPEvent_wait(
    PyObject* _self,
    PyObject* args,
    PyObject* kwargs) {
  HANDLE_TH_ERRORS {
    auto self = reinterpret_cast<THPEvent*>(_self);
    PyObject* _stream = Py_None;
    // NOLINTNEXTLINE(cppcoreguidelines-avoid-c-arrays,modernize-avoid-c-arrays)
    constexpr const char* accepted_args[] = {"stream", nullptr};
    if (!PyArg_ParseTupleAndKeywords(
            args,
            kwargs,
            "|O",
            // NOLINTNEXTLINE(cppcoreguidelines-pro-type-const-cast)
            const_cast<char**>(accepted_args),
            &_stream)) {
      TORCH_WARN("Parsing THPEvent_wait arg fails");
      return nullptr;
    }
    if (_stream != Py_None) {
      auto stream = reinterpret_cast<THPStream*>(_stream);
      self->event.block(c10::Stream::unpack3(
          stream->stream_id,
          static_cast<c10::DeviceIndex>(stream->device_index),
          static_cast<c10::DeviceType>(stream->device_type)));
    } else {
      c10::impl::VirtualGuardImpl impl{
          static_cast<c10::DeviceType>(self->event.device_type())};
      self->event.block(impl.getStream(impl.getDevice()));
    }
  }
  Py_RETURN_NONE;
  END_HANDLE_TH_ERRORS
}

static PyObject* THPEvent_query(PyObject* _self, PyObject* noargs) {
  HANDLE_TH_ERRORS
  auto self = reinterpret_cast<THPEvent*>(_self);
  return PyBool_FromLong(self->event.query());
  END_HANDLE_TH_ERRORS
}

static PyObject* THPEvent_elapsed_time(PyObject* _self, PyObject* _other) {
  HANDLE_TH_ERRORS
  auto self = reinterpret_cast<THPEvent*>(_self);
  auto other = reinterpret_cast<THPEvent*>(_other);
  return PyFloat_FromDouble(self->event.elapsedTime(other->event));
  END_HANDLE_TH_ERRORS
}

static PyObject* THPEvent_synchronize(PyObject* _self, PyObject* noargs) {
  HANDLE_TH_ERRORS {
    pybind11::gil_scoped_release no_gil{};
    auto self = reinterpret_cast<THPEvent*>(_self);
    self->event.synchronize();
  }
  Py_RETURN_NONE;
  END_HANDLE_TH_ERRORS
}

static PyObject* THPEvent_evend_id(PyObject* _self, PyObject* noargs) {
  HANDLE_TH_ERRORS
  auto self = reinterpret_cast<THPEvent*>(_self);
  return PyLong_FromVoidPtr(self->event.eventId());
  END_HANDLE_TH_ERRORS
}

static PyObject* THPEvent_repr(THPEvent* self) {
  HANDLE_TH_ERRORS
  return THPUtils_packString(
      "torch.Event device_type=" +
      c10::DeviceTypeName(
          static_cast<c10::DeviceType>(self->event.device_type()), true) +
      ", device_index=" + std::to_string(self->event.device_index()) +
      ", event_flag=" +
      std::to_string(static_cast<int64_t>(self->event.flag())) + ", event_id=" +
      std::to_string(reinterpret_cast<int64_t>(self->event.eventId())));
  END_HANDLE_TH_ERRORS
}

// NOLINTNEXTLINE(*c-arrays*, *global-variables)
static struct PyGetSetDef THPEvent_properties[] = {
    {"device",
     reinterpret_cast<getter>(THPEvent_get_device),
     nullptr,
     nullptr,
     nullptr},
    {"event_id",
     reinterpret_cast<getter>(THPEvent_evend_id),
     nullptr,
     nullptr,
     nullptr},
    {nullptr}};

// NOLINTNEXTLINE(*c-arrays*, *global-variables)
static PyMethodDef THPEvent_methods[] = {
    {"from_ipc_handle",
     castPyCFunctionWithKeywords(THPEvent_from_ipc_handle),
     METH_CLASS | METH_VARARGS | METH_KEYWORDS,
     nullptr},
    {"record",
     castPyCFunctionWithKeywords(THPEvent_record),
     METH_VARARGS | METH_KEYWORDS,
     nullptr},
    {"wait",
     castPyCFunctionWithKeywords(THPEvent_wait),
     METH_VARARGS | METH_KEYWORDS,
     nullptr},
    {"query", THPEvent_query, METH_NOARGS, nullptr},
    {"elapsed_time", THPEvent_elapsed_time, METH_O, nullptr},
    {"synchronize", THPEvent_synchronize, METH_NOARGS, nullptr},
    {"ipc_handle", THPEvent_ipc_handle, METH_NOARGS, nullptr},
    {nullptr}};
#pragma GCC diagnostic push
#pragma GCC diagnostic ignored "-Winvalid-offsetof"
PyTypeObject THPEventType = {
    PyVarObject_HEAD_INIT(nullptr, 0)
    "torch.Event", /* tp_name */
    sizeof(THPEvent), /* tp_basicsize */
    0, /* tp_itemsize */
    reinterpret_cast<destructor>(THPEvent_dealloc), /* tp_dealloc */
    0, /* tp_vectorcall_offset */
    nullptr, /* tp_getattr */
    nullptr, /* tp_setattr */
    nullptr, /* tp_reserved */
    reinterpret_cast<reprfunc>(THPEvent_repr), /* tp_repr */
    nullptr, /* tp_as_number */
    nullptr, /* tp_as_sequence */
    nullptr, /* tp_as_mapping */
    nullptr, /* tp_hash  */
    nullptr, /* tp_call */
    nullptr, /* tp_str */
    nullptr, /* tp_getattro */
    nullptr, /* tp_setattro */
    nullptr, /* tp_as_buffer */
    Py_TPFLAGS_DEFAULT | Py_TPFLAGS_BASETYPE, /* tp_flags */
    nullptr, /* tp_doc */
    nullptr, /* tp_traverse */
    nullptr, /* tp_clear */
    nullptr, /* tp_richcompare */
    offsetof(THPEvent, weakreflist), /* tp_weaklistoffset */
    nullptr, /* tp_iter */
    nullptr, /* tp_iternext */
    THPEvent_methods, /* tp_methods */
    nullptr, /* tp_members */
    THPEvent_properties, /* tp_getset */
    nullptr, /* tp_base */
    nullptr, /* tp_dict */
    nullptr, /* tp_descr_get */
    nullptr, /* tp_descr_set */
    0, /* tp_dictoffset */
    nullptr, /* tp_init */
    nullptr, /* tp_alloc */
    THPEvent_pynew, /* tp_new */
};
#pragma GCC diagnostic pop

void THPEvent_init(PyObject* module) {
  THPEventClass = &THPEventType;
  if (PyType_Ready(&THPEventType) < 0) {
    throw python_error();
  }
  Py_INCREF(&THPEventType);
  if (PyModule_AddObject(
          module, "Event", reinterpret_cast<PyObject*>(&THPEventType)) < 0) {
    throw python_error();
  }
}<|MERGE_RESOLUTION|>--- conflicted
+++ resolved
@@ -48,12 +48,8 @@
     TORCH_CHECK(ptr, "Failed to allocate memory for Event");
   }
 
-<<<<<<< HEAD
-  THPEvent* self = (THPEvent*)ptr.get();
+  THPEvent* self = reinterpret_cast<THPEvent*>(ptr.get());
   self->weakreflist = nullptr;
-=======
-  THPEvent* self = reinterpret_cast<THPEvent*>(ptr.get());
->>>>>>> 32fe4f68
 
   // TODO: blocking and interprocess are not supported yet. To support them, the
   // flag system of c10::Event needs to be refactored. C10::Event should also
@@ -88,12 +84,8 @@
     pybind11::gil_scoped_release no_gil{};
     self->event.~Event();
   }
-<<<<<<< HEAD
   PyObject_ClearWeakRefs((PyObject*)self);
-  Py_TYPE(self)->tp_free((PyObject*)self);
-=======
   Py_TYPE(self)->tp_free(reinterpret_cast<PyObject*>(self));
->>>>>>> 32fe4f68
 }
 
 static PyObject* THPEvent_get_device(THPEvent* self, void* unused) {
@@ -123,10 +115,11 @@
   }
   if (_stream != Py_None) {
     auto stream = reinterpret_cast<THPStream*>(_stream);
-    self->event.record(c10::Stream::unpack3(
-        stream->stream_id,
-        static_cast<c10::DeviceIndex>(stream->device_index),
-        static_cast<c10::DeviceType>(stream->device_type)));
+    self->event.record(
+        c10::Stream::unpack3(
+            stream->stream_id,
+            static_cast<c10::DeviceIndex>(stream->device_index),
+            static_cast<c10::DeviceType>(stream->device_type)));
   } else {
     c10::impl::VirtualGuardImpl impl{
         static_cast<c10::DeviceType>(self->event.device_type())};
@@ -201,10 +194,11 @@
     }
     if (_stream != Py_None) {
       auto stream = reinterpret_cast<THPStream*>(_stream);
-      self->event.block(c10::Stream::unpack3(
-          stream->stream_id,
-          static_cast<c10::DeviceIndex>(stream->device_index),
-          static_cast<c10::DeviceType>(stream->device_type)));
+      self->event.block(
+          c10::Stream::unpack3(
+              stream->stream_id,
+              static_cast<c10::DeviceIndex>(stream->device_index),
+              static_cast<c10::DeviceType>(stream->device_type)));
     } else {
       c10::impl::VirtualGuardImpl impl{
           static_cast<c10::DeviceType>(self->event.device_type())};
