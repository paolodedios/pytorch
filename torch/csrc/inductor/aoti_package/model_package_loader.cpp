#if !defined(C10_MOBILE) && !defined(ANDROID)

#include <c10/util/error.h>
#include <c10/util/string_view.h>
#include <torch/csrc/inductor/aoti_package/model_package_loader.h>
#include <torch/csrc/inductor/aoti_runner/model_container_runner.h>
#include <torch/csrc/inductor/aoti_runner/model_container_runner_cpu.h>

#include <fmt/format.h>
#include <miniz.h>
#include <nlohmann/json.hpp>
#include <algorithm>
#include <fstream>
#include <iostream>
#include <regex>

#ifndef _WIN32
#include <dirent.h>
#include <sys/stat.h>
#else
#include <filesystem>
namespace fs = std::filesystem;
#endif

// TODO: C++17 has the filesystem header, which may replace these
#ifdef _WIN32
// On Windows, the POSIX implementations are considered deprecated. We simply
// map to the newer variant.
#include <direct.h>
#include <io.h>
#include <process.h>
#define access _access
#define F_OK 0
#else
#include <sys/types.h>
#include <unistd.h>
#endif

namespace {

const std::string k_separator = "/";

std::string normalize_path_separator(const std::string& orig_path) {
  /*
  On Windows and Linux have different separator:
  On Windows use "\", and the path like: C:\Users\Test\file.txt
  On Linux use "/", and the path like: /home/user/file.txt

  In order to simplify the path operation, we can use this function to
  normalize path separator. It will convert Windows separator to Linux
  separator, and reuse the common code to handle both Windows and Linux
  path.
  On Windows, when we input: "C:\Users\Test\file.txt", the output should be:
  "C:/Users/Test/file.txt". And then, we can process the output like on Linux.
  */
#ifdef _WIN32
  std::string normalized_path = orig_path;
  std::replace(normalized_path.begin(), normalized_path.end(), '\\', '/');
  return normalized_path;
#else
  return orig_path;
#endif
}

bool file_exists(const std::string& path) {
#ifdef _WIN32
  return fs::exists(path);
#else
  struct stat rc{};
  return lstat(path.c_str(), &rc) == 0;
#endif
}

std::string create_temp_dir() {
#ifdef _WIN32
  try {
    fs::path temp_dir = fs::temp_directory_path();
    return temp_dir.string();
  } catch (const fs::filesystem_error& e) {
    throw std::runtime_error(
        "Failed to get temporary directory: " + std::string(e.what()));
  } catch (...) {
    throw std::runtime_error(
        "Unknown error occurred while getting temporary directory");
  }
#else
  std::string temp_dir = "/tmp/XXXXXX";
  if (mkdtemp(temp_dir.data()) == nullptr) {
    throw std::runtime_error(
        std::string("Failed to create temporary directory: ") +
        c10::utils::str_error(errno));
  }
  return temp_dir;
#endif
}

const char* object_file_ext() {
#ifdef _WIN32
  return ".obj";
#else
  return ".o";
#endif
}

const char* extension_file_ext() {
#ifdef _WIN32
  return ".pyd";
#else
  return ".so";
#endif
}

bool _is_windows_os() {
#ifdef _WIN32
  return true;
#else
  return false;
#endif
}
} // namespace

namespace torch::inductor {

namespace {
const nlohmann::json& load_json_file(const std::string& json_path) {
  if (!file_exists(json_path)) {
    throw std::runtime_error("File not found: " + json_path);
  }

  std::ifstream json_file(json_path);
  TORCH_CHECK(json_file.is_open());
  static nlohmann::json json_obj;
  json_file >> json_obj;

  return json_obj;
}

std::tuple<std::string, std::string> get_cpp_compile_command(
    const std::string& arg_filename,
    const std::vector<std::string>& sources,
    const nlohmann::json& compile_options,
    const std::string& output_dir = "") {
  // Construct the cpp command
  auto filename = normalize_path_separator(arg_filename);

  std::string compiler = compile_options["compiler"].get<std::string>();
  bool compile_only = compile_options["compile_only"].get<bool>();

  std::string source_args;
  for (const std::string& source : sources) {
    source_args += source + " ";
  }

  std::string file_ext =
      compile_only ? object_file_ext() : extension_file_ext();
  std::string target_file = output_dir + filename + file_ext;
  std::string target_dir = output_dir;
  if (target_dir.empty()) {
    size_t parent_path_idx = filename.find_last_of(k_separator);
    target_dir = filename.substr(0, parent_path_idx);
  }

  std::string cflags_args;
  for (auto& arg : compile_options["cflags"]) {
    cflags_args += _is_windows_os() ? "/" : "-" + arg.get<std::string>() + " ";
  }

  std::string definitions_args;
  for (auto& arg : compile_options["definitions"]) {
    definitions_args +=
        _is_windows_os() ? "/D" : "-D " + arg.get<std::string>() + " ";
  }

  std::string include_dirs_args;
  for (auto& arg : compile_options["include_dirs"]) {
    include_dirs_args +=
        _is_windows_os() ? "/I" : "-I" + arg.get<std::string>() + " ";
  }

  std::string ldflags_args;
  for (auto& arg : compile_options["ldflags"]) {
    ldflags_args += _is_windows_os() ? "/" : "-" + arg.get<std::string>() + " ";
  }

  std::string libraries_dirs_args;
  for (auto& arg : compile_options["libraries_dirs"]) {
    if (_is_windows_os()) {
      libraries_dirs_args +=
          fmt::format("/LIBPATH:\"{}\"", arg.get<std::string>()) + " ";
    } else {
      libraries_dirs_args += "-L" + arg.get<std::string>() + " ";
    }
  }

  std::string libraries_args;
  for (auto& arg : compile_options["libraries"]) {
    if (_is_windows_os()) {
      libraries_args += fmt::format("{}.lib", arg.get<std::string>()) + " ";
    } else {
      libraries_args += "-l" + arg.get<std::string>() + " ";
    }
  }

  std::string passthrough_parameters_args;
  std::regex script_regex(R"(--script=[^,]*script\.ld)");
  std::string replacement =
      "--script=" + target_dir + k_separator + "script.ld";
  for (auto& arg : compile_options["passthrough_args"]) {
    std::string arg_str =
        std::regex_replace(arg.get<std::string>(), script_regex, replacement);
    passthrough_parameters_args += arg_str + " ";
  }

  std::string compile_only_arg =
      compile_only ? (_is_windows_os() ? "/c" : "-c") : "";

  std::string cmd;
  if (_is_windows_os()) {
    cmd = normalize_path_separator(fmt::format(
        "{} {} {} {} {} {} /LD /Fe{} {} /link {} {} {}",
        compiler,
        include_dirs_args,
        definitions_args,
        cflags_args,
        source_args,
        passthrough_parameters_args,
        target_file,
        compile_only_arg,
        libraries_dirs_args,
        libraries_args,
        ldflags_args));
  } else {
    cmd = normalize_path_separator(fmt::format(
        "{} {} {} {} {} {} {} {} {} {} -o {}",
        compiler,
        source_args,
        definitions_args,
        cflags_args,
        include_dirs_args,
        passthrough_parameters_args,
        ldflags_args,
        libraries_args,
        libraries_dirs_args,
        compile_only_arg,
        target_file));
  }

  return std::make_tuple(cmd, target_file);
}

bool recursive_mkdir(const std::string& dir) {
  // Creates directories recursively, copied from jit_utils.cpp
  // Check if current dir exists
  const char* p_dir = dir.c_str();
  const bool dir_exists = (access(p_dir, F_OK) == 0);
  if (dir_exists) {
    return true;
  }

  // Try to create current directory
#ifdef _WIN32
  int ret = _mkdir(dir.c_str());
#else
  int ret = mkdir(dir.c_str(), S_IRWXU | S_IRWXG | S_IRWXO);
#endif
  // Success
  if (ret == 0) {
    return true;
  }

  // Find folder separator and check if we are at the top
  auto pos = dir.find_last_of(k_separator);
  if (pos == std::string::npos) {
    return false;
  }

  // Try to create parent directory
  if (!(recursive_mkdir(dir.substr(0, pos)))) {
    return false;
  }

  // Try to create complete path again
#ifdef _WIN32
  ret = _mkdir(dir.c_str());
#else
  ret = mkdir(dir.c_str(), S_IRWXU | S_IRWXG | S_IRWXO);
#endif
  return ret == 0;
}

bool recursive_rmdir(const std::string& path) {
#ifdef _WIN32
  std::error_code ec;
  return fs::remove_all(path, ec) != static_cast<std::uintmax_t>(-1);
#else
  DIR* dir = opendir(path.c_str());
  if (!dir) {
    return false;
  }

  struct dirent* entry = nullptr;
  struct stat statbuf{};
  bool success = true;

  // Iterate through directory entries
  while ((entry = readdir(dir)) != nullptr) {
    std::string name = entry->d_name;

    // Skip "." and ".."
    if (name == "." || name == "..") {
      continue;
    }

    std::string full_path = path;
    full_path.append("/").append(name);

    // Get file status
    if (stat(full_path.c_str(), &statbuf) != 0) {
      success = false;
      continue;
    }

    if (S_ISDIR(statbuf.st_mode)) {
      // Recursively delete subdirectory
      if (!recursive_rmdir(full_path)) {
        success = false;
      }
    } else {
      // Delete file
      if (unlink(full_path.c_str()) != 0) {
        success = false;
      }
    }
  }

  closedir(dir);

  // Remove the directory itself
  if (rmdir(path.c_str()) != 0) {
    success = false;
  }

  return success;
#endif
}

std::string compile_so(
    const std::string& cpp_filename,
    std::vector<std::string>& obj_filenames) {
  // Compile the cpp file into a .so

  size_t lastindex = cpp_filename.find_last_of('.');
  std::string filename = cpp_filename.substr(0, lastindex);

  std::string compile_flags_path = filename + "_compile_flags.json";
  const nlohmann::json compile_flags = load_json_file(compile_flags_path);

  auto [compile_cmd, output_o] =
      get_cpp_compile_command(filename, {cpp_filename}, compile_flags);

  std::string linker_flags_path =
      cpp_filename.substr(0, lastindex) + "_linker_flags.json";
  const nlohmann::json linker_flags = load_json_file(linker_flags_path);

  obj_filenames.push_back(output_o);
  auto [link_cmd, output_so] =
      get_cpp_compile_command(filename, obj_filenames, linker_flags);

  // Run the commands to generate a .so file
  int status = system(compile_cmd.c_str());
  if (status != 0) {
    throw std::runtime_error("Failed to compile cpp file.");
  }
  status = system(link_cmd.c_str());
  if (status != 0) {
    throw std::runtime_error("Failed to link files.");
  }

  // Move the mmapped weights onto the .so
  std::string serialized_weights_path = filename + "_serialized_weights.bin";
  if (file_exists(serialized_weights_path)) {
    std::ifstream serialized_weights_file(
        serialized_weights_path, std::ios::binary);
    if (!serialized_weights_file.is_open()) {
      throw std::runtime_error("Failed to open serialized weights file");
    }
    std::vector<char> serialized_weights(
        (std::istreambuf_iterator<char>(serialized_weights_file)),
        std::istreambuf_iterator<char>());
    serialized_weights_file.close();

    std::ofstream output_so_file(output_so, std::ios::binary | std::ios::app);
    if (!output_so_file.is_open()) {
      throw std::runtime_error("Failed to open output .so file");
    }
    // Page align the weights
    std::streampos so_size = output_so_file.tellp();
    std::vector<char> padding(16384 - so_size % 16384, ' ');
    output_so_file.write(
        padding.data(), static_cast<std::streamsize>(padding.size()));
    output_so_file.write(
        serialized_weights.data(),
        static_cast<std::streamsize>(serialized_weights.size()));
    output_so_file.close();
  }

  return output_so;
}

std::unordered_set<std::string> find_model_names(
    const std::vector<std::string>& paths) {
  std::unordered_set<std::string> model_names;

  // Escape the separator if it's backslash (needed for regex)
  std::string sep = k_separator;

  std::string pattern =
      "data" + sep + "aotinductor" + sep + "([^" + sep + "]+)" + sep;
  std::regex re(pattern);

  for (const auto& path : paths) {
    std::smatch match;
    if (std::regex_search(path, match, re) && match.size() > 1) {
      model_names.insert(match[1].str());
    }
  }

  return model_names;
}

} // namespace

void AOTIModelPackageLoader::load_metadata(const std::string& cpp_filename) {
  // Parse metadata json file (if it exists) into the metadata_ map
  size_t lastindex = cpp_filename.find_last_of('.');
  std::string metadata_json_path =
      cpp_filename.substr(0, lastindex) + "_metadata.json";

  const nlohmann::json metadata_json_obj = load_json_file(metadata_json_path);

  for (auto& item : metadata_json_obj.items()) {
    metadata_[item.key()] = item.value().get<std::string>();
  }
}

AOTIModelPackageLoader::AOTIModelPackageLoader(
    const std::string& model_package_path,
    const std::string& model_name,
    const bool run_single_threaded,
    const size_t num_runners,
    const c10::DeviceIndex device_index) {
  if (run_single_threaded) {
    if (num_runners != 1) {
      throw std::runtime_error(
          "num_runners must be 1 when run_single_threaded is true");
    }
  } else {
    if (num_runners < 1) {
      throw std::runtime_error(
          "num_runners must be >=1 when run_single_threaded is false");
    }
  }

  // Extract all files within the zipfile to a temporary directory
  mz_zip_archive zip_archive;
  memset(&zip_archive, 0, sizeof(zip_archive));

  if (!mz_zip_reader_init_file(&zip_archive, model_package_path.c_str(), 0)) {
    throw std::runtime_error(
        std::string("Failed to initialize zip archive: ") +
        mz_zip_get_error_string(mz_zip_get_last_error(&zip_archive)));
  }

  std::vector<std::string> found_filenames;
  for (uint32_t i = 0; i < zip_archive.m_total_files; i++) {
    uint32_t zip_filename_len =
        mz_zip_reader_get_filename(&zip_archive, i, nullptr, 0);
    if (zip_filename_len == 0) {
      throw std::runtime_error("Failed to read filename");
    }
    // zip_filename_len returned by mz_zip_reader_get_filename includes the null
    // terminator, so we need to subtract 1 here.
    std::string zip_filename_str(zip_filename_len - 1, '\0');
    // zip_filename_str can't be normalize_path_separator, because it should be
    // as index for mz_zip_reader_extract_file_to_file.
    if (!mz_zip_reader_get_filename(
            &zip_archive, i, zip_filename_str.data(), zip_filename_len)) {
      throw std::runtime_error("Failed to read filename");
    }
    found_filenames.push_back(zip_filename_str);
  }

  if (found_filenames.empty()) {
    throw std::runtime_error("No files found in zip archive.");
  }

  // All the paths are prepended with a tmp/ directory. We need to find the
  // prefix.
  std::string file_prefix;
  size_t pos = found_filenames[0].find('/');
  std::string prefix0 = found_filenames[0].substr(0, pos);
  pos = found_filenames[1].find('/');
  std::string prefix1 = found_filenames[1].substr(0, pos);

  if (!prefix0.empty() && !prefix1.empty() && prefix0 == prefix1) {
    file_prefix = prefix0 + "/";
  } else {
    LOG(WARNING)
        << "You are using an outdated version of the pt2 archive which do not have a prefix in front of each filename. Example: \n"
        << found_filenames[0] << "\n"
        << found_filenames[1];
  }

  temp_dir_ = create_temp_dir();

  std::string so_filename;
  std::string cpp_filename;
  std::vector<std::string> obj_filenames;
  std::string model_directory = file_prefix + "data" + k_separator +
      "aotinductor" + k_separator + model_name;
  std::string const_directory =
      file_prefix + "data" + k_separator + "constants";

  for (const std::string& filename_str : found_filenames) {
    // Only compile files in the specified model directory
    if (c10::starts_with(filename_str, model_directory) ||
        c10::starts_with(filename_str, const_directory)) {
      std::string output_path_str = temp_dir_;

      if (c10::starts_with(filename_str, model_directory)) {
        output_path_str += k_separator;
        output_path_str += filename_str;
      } else { // startsWith(filename_str, const_directory)
        // Extract constants to the same directory as the rest of the files
        // to be consistent with internal implementation
        size_t lastSlash = filename_str.find_last_of(k_separator);
        std::string filename = filename_str;
        if (lastSlash != std::string::npos) {
          filename = filename_str.substr(lastSlash + 1);
        }
        output_path_str.append(k_separator)
            .append(model_directory)
            .append(k_separator)
            .append(filename);
      }

<<<<<<< HEAD
      std::string output_file_path = normalize_path_separator(output_path_str);
=======
>>>>>>> abe0c953
      LOG(INFO) << "Extract file: " << filename_str << " to "
                << output_file_path;

      // Create the parent directory if it doesn't exist
      size_t parent_path_idx = output_file_path.find_last_of(k_separator);
      if (parent_path_idx == std::string::npos) {
        throw std::runtime_error(
            "Failed to find parent path in " + output_file_path);
      }
      std::string parent_path = output_file_path.substr(0, parent_path_idx);
      if (!recursive_mkdir(parent_path)) {
        throw std::runtime_error(fmt::format(
            "Failed to create directory {}: {}",
            parent_path,
            c10::utils::str_error(errno)));
      }

      // Extracts file to the temp directory
<<<<<<< HEAD
      mz_bool b_extract = mz_zip_reader_extract_file_to_file(
          &zip_archive, filename_str.c_str(), output_file_path.c_str(), 0);
      if (b_extract == MZ_FALSE) {
        throw std::runtime_error(fmt::format(
            "Failed to extract file {} to {}", filename_str, output_file_path));
      }
=======
      mz_zip_reader_extract_file_to_file(
          &zip_archive, filename_str.c_str(), output_path_str.c_str(), 0);
>>>>>>> abe0c953

      // Save the file for bookkeeping
      size_t extension_idx = output_file_path.find_last_of('.');
      if (extension_idx != std::string::npos) {
        std::string filename_extension = output_file_path.substr(extension_idx);
        if (filename_extension == ".cpp") {
          cpp_filename = output_file_path;
        } else if (filename_extension == object_file_ext()) {
          obj_filenames.push_back(output_file_path);
        } else if (filename_extension == extension_file_ext()) {
          so_filename = output_file_path;
        }
      }
    }
  }

  // Close the zip archive as we have extracted all files to the temp
  // directory
  if (!mz_zip_reader_end(&zip_archive)) {
    throw std::runtime_error(
        std::string("Failed to close zip archive: {}") +
        mz_zip_get_error_string(mz_zip_get_last_error(&zip_archive)));
  }

  if (cpp_filename.empty() && so_filename.empty()) {
    std::string found_filenames_str;
    for (const std::string& filename : found_filenames) {
      found_filenames_str += filename + "\n";
    }
    std::string model_names_str;
    for (const std::string& model_name_tmp :
         find_model_names(found_filenames)) {
      model_names_str += model_name_tmp + "\n";
    }

    throw std::runtime_error(
        "Failed to find a generated cpp file or so file for model '" +
        model_name +
        "' in the zip archive.\n\n"
        "Available models in the archive:\n" +
        model_names_str +
        "\n\n"
        "To load a specific model, please provide its name using the `model_name` parameter when calling AOTIModelPackageLoader() or torch._inductor.package.load_package.\n\n"
        "The following files were loaded from the archive:\n" +
        found_filenames_str);
  }

  // Compile the .so
  std::string so_path = !so_filename.empty()
      ? so_filename
      : compile_so(cpp_filename, obj_filenames);

  // Load metadata which can be queried by user
  load_metadata(cpp_filename);

  // Construct the runner depending on the device information
  std::string device_key = metadata_["AOTI_DEVICE_KEY"];

  if (device_key.empty()) {
    throw std::runtime_error("No device information found.");
  }

  std::unordered_map<std::string, CreateAOTIModelRunnerFunc>
      registered_aoti_runner = getAOTIModelRunnerRegistry();

  if (registered_aoti_runner.find(device_key) == registered_aoti_runner.end()) {
    throw std::runtime_error("Unsupported device key found: " + device_key);
  }

  c10::Device device = c10::Device(device_key);
  device.set_index(device_index);

  std::string cubin_dir = temp_dir_ + k_separator + model_directory;
  runner_ = registered_aoti_runner[device_key](
      so_path, num_runners, device.str(), cubin_dir, run_single_threaded);
}

AOTIModelPackageLoader::~AOTIModelPackageLoader() {
  // Clean up the temporary directory
  if (!temp_dir_.empty()) {
    recursive_rmdir(temp_dir_);
  }
}

AOTIModelContainerRunner* AOTIModelPackageLoader::get_runner() {
  return runner_.get();
}

std::vector<at::Tensor> AOTIModelPackageLoader::run(
    const std::vector<at::Tensor>& inputs,
    void* stream_handle) {
  return runner_->run(inputs, stream_handle);
}

std::vector<at::Tensor> AOTIModelPackageLoader::boxed_run(
    std::vector<at::Tensor>&& inputs,
    void* stream_handle) {
  return runner_->boxed_run(std::move(inputs), stream_handle);
}

std::unordered_map<std::string, std::string> AOTIModelPackageLoader::
    get_metadata() {
  return metadata_;
}

std::vector<std::string> AOTIModelPackageLoader::get_call_spec() {
  return runner_->get_call_spec();
}

void AOTIModelPackageLoader::load_constants(
    std::unordered_map<std::string, at::Tensor>& constants_map,
    bool use_inactive,
    bool check_full_update,
    bool user_managed) {
  std::unordered_map<std::string, std::string> constant_name_to_fqn =
      runner_->getConstantNamesToOriginalFQNs();
  std::unordered_map<std::string, std::string> fqn_to_constant_name;
  for (const auto& it : constant_name_to_fqn) {
    fqn_to_constant_name.emplace(it.second, it.first);
  }

  std::unordered_map<std::string, at::Tensor> updated_constants_map;
  for (const auto& it : constants_map) {
    if (fqn_to_constant_name.find(it.first) != fqn_to_constant_name.end()) {
      updated_constants_map.emplace(fqn_to_constant_name[it.first], it.second);
    } else {
      throw std::runtime_error("Constant not found: " + it.first);
    }
  }

  return runner_->update_constant_buffer(
      updated_constants_map, use_inactive, check_full_update, user_managed);
}

std::vector<std::string> AOTIModelPackageLoader::get_constant_fqns() {
  std::unordered_map<std::string, std::string> constant_name_to_fqn =
      runner_->getConstantNamesToOriginalFQNs();
  std::vector<std::string> constant_fqns;
  constant_fqns.reserve(constant_name_to_fqn.size());
  for (const auto& it : constant_name_to_fqn) {
    constant_fqns.push_back(it.second);
  }
  return constant_fqns;
}

void AOTIModelPackageLoader::update_constant_buffer(
    std::unordered_map<std::string, at::Tensor>& tensor_map,
    bool use_inactive,
    bool validate_full_updates,
    bool user_managed) {
  runner_->update_constant_buffer(
      tensor_map, use_inactive, validate_full_updates, user_managed);
}
} // namespace torch::inductor
#endif<|MERGE_RESOLUTION|>--- conflicted
+++ resolved
@@ -544,10 +544,8 @@
             .append(filename);
       }
 
-<<<<<<< HEAD
       std::string output_file_path = normalize_path_separator(output_path_str);
-=======
->>>>>>> abe0c953
+
       LOG(INFO) << "Extract file: " << filename_str << " to "
                 << output_file_path;
 
@@ -566,17 +564,12 @@
       }
 
       // Extracts file to the temp directory
-<<<<<<< HEAD
       mz_bool b_extract = mz_zip_reader_extract_file_to_file(
           &zip_archive, filename_str.c_str(), output_file_path.c_str(), 0);
       if (b_extract == MZ_FALSE) {
         throw std::runtime_error(fmt::format(
             "Failed to extract file {} to {}", filename_str, output_file_path));
       }
-=======
-      mz_zip_reader_extract_file_to_file(
-          &zip_archive, filename_str.c_str(), output_path_str.c_str(), 0);
->>>>>>> abe0c953
 
       // Save the file for bookkeeping
       size_t extension_idx = output_file_path.find_last_of('.');
