#if !defined(C10_MOBILE) && !defined(ANDROID)

#include <c10/util/error.h>
#include <c10/util/string_view.h>
#include <torch/csrc/inductor/aoti_package/model_package_loader.h>
#include <torch/csrc/inductor/aoti_runner/model_container_runner.h>
#include <torch/csrc/inductor/aoti_runner/model_container_runner_cpu.h>

#include <fmt/format.h>
#include <miniz.h>
#include <nlohmann/json.hpp>
#include <algorithm>
#include <fstream>
#include <iostream>
#include <regex>

#ifndef _WIN32
#include <dirent.h>
#include <sys/stat.h>
#else
#include <filesystem>
namespace fs = std::filesystem;
#endif

// TODO: C++17 has the filesystem header, which may replace these
#ifdef _WIN32
// On Windows, the POSIX implementations are considered deprecated. We simply
// map to the newer variant.
#include <direct.h>
#include <io.h>
#include <process.h>
#define access _access
#define F_OK 0
#else
#include <sys/types.h>
#include <unistd.h>
#endif

namespace {

const std::string k_separator = "/";

std::string normalize_path_separator(const std::string& orig_path) {
  /*
  On Windows and Linux have different separator:
  On Windows use "\", and the path like: C:\Users\Test\file.txt
  On Linux use "/", and the path like: /home/user/file.txt

  In order to simplify the path operation, we can use this function to
  normalize path separator. It will convert Windows separator to Linux
  separator, and reuse the common code to handle both Windows and Linux
  path.
  On Windows, when we input: "C:\Users\Test\file.txt", the output should be:
  "C:/Users/Test/file.txt". And then, we can process the output like on Linux.
  */
  std::string normalized_path = orig_path;
#ifdef _WIN32
  std::replace(normalized_path.begin(), normalized_path.end(), '\\', '/');
#endif
  return normalized_path;
}

bool file_exists(const std::string& path) {
#ifdef _WIN32
  return fs::exists(path);
#else
  struct stat rc{};
  return lstat(path.c_str(), &rc) == 0;
#endif
}

std::string create_temp_dir() {
#ifdef _WIN32
  try {
    fs::path temp_dir = fs::temp_directory_path();
    return temp_dir.string();
  } catch (const fs::filesystem_error& e) {
    throw std::runtime_error(
        "Failed to get temporary directory: " + std::string(e.what()));
  } catch (...) {
    throw std::runtime_error(
        "Unknown error occurred while getting temporary directory");
  }
#else
  std::string temp_dir = "/tmp/XXXXXX";
  if (mkdtemp(temp_dir.data()) == nullptr) {
    throw std::runtime_error(
        std::string("Failed to create temporary directory: ") +
        c10::utils::str_error(errno));
  }
  return temp_dir;
#endif
}

const char* object_file_ext() {
#ifdef _WIN32
  return ".obj";
#else
  return ".o";
#endif
}

const char* extension_file_ext() {
#ifdef _WIN32
  return ".pyd";
#else
  return ".so";
#endif
}

bool _is_windows_os() {
#ifdef _WIN32
  return true;
#else
  return false;
#endif
}
} // namespace

namespace torch::inductor {

namespace {
const nlohmann::json& load_json_file(const std::string& json_path) {
  if (!file_exists(json_path)) {
    throw std::runtime_error("File not found: " + json_path);
  }

  std::ifstream json_file(json_path);
  TORCH_CHECK(json_file.is_open());
  static nlohmann::json json_obj;
  json_file >> json_obj;

  return json_obj;
}

std::tuple<std::string, std::string> get_cpp_compile_command(
    const std::string& arg_filename,
    const std::vector<std::string>& sources,
    const nlohmann::json& compile_options,
    const std::string& output_dir = "") {
  // Construct the cpp command
  auto filename = normalize_path_separator(arg_filename);

  std::string compiler = compile_options["compiler"].get<std::string>();
  bool compile_only = compile_options["compile_only"].get<bool>();

  std::string source_args;
  for (const std::string& source : sources) {
    source_args += source + " ";
  }

  std::string file_ext =
      compile_only ? object_file_ext() : extension_file_ext();
  std::string target_file = output_dir + filename + file_ext;
  std::string target_dir = output_dir;
  if (target_dir.empty()) {
    size_t parent_path_idx = filename.find_last_of(k_separator);
    target_dir = filename.substr(0, parent_path_idx);
  }

  std::string cflags_args;
  for (auto& arg : compile_options["cflags"]) {
    cflags_args += _is_windows_os() ? "/" : "-" + arg.get<std::string>() + " ";
  }

  std::string definitions_args;
  for (auto& arg : compile_options["definitions"]) {
    definitions_args +=
        _is_windows_os() ? "/D" : "-D " + arg.get<std::string>() + " ";
  }

  std::string include_dirs_args;
  for (auto& arg : compile_options["include_dirs"]) {
    include_dirs_args +=
        _is_windows_os() ? "/I" : "-I" + arg.get<std::string>() + " ";
  }

  std::string ldflags_args;
  for (auto& arg : compile_options["ldflags"]) {
    ldflags_args += _is_windows_os() ? "/" : "-" + arg.get<std::string>() + " ";
  }

  std::string libraries_dirs_args;
  for (auto& arg : compile_options["libraries_dirs"]) {
    if (_is_windows_os()) {
      libraries_dirs_args +=
          fmt::format("/LIBPATH:\"{}\"", arg.get<std::string>()) + " ";
    } else {
      libraries_dirs_args += "-L" + arg.get<std::string>() + " ";
    }
  }

  std::string libraries_args;
  for (auto& arg : compile_options["libraries"]) {
    if (_is_windows_os()) {
      libraries_args += fmt::format("{}.lib", arg.get<std::string>()) + " ";
    } else {
      libraries_args += "-l" + arg.get<std::string>() + " ";
    }
  }

  std::string passthrough_parameters_args;
  std::regex script_regex(R"(--script=[^,]*script\.ld)");
  std::string replacement =
      "--script=" + target_dir + k_separator + "script.ld";
  for (auto& arg : compile_options["passthrough_args"]) {
    std::string arg_str =
        std::regex_replace(arg.get<std::string>(), script_regex, replacement);
    passthrough_parameters_args += arg_str + " ";
  }

  std::string compile_only_arg =
      compile_only ? (_is_windows_os() ? "/c" : "-c") : "";

  std::string cmd;
  if (_is_windows_os()) {
    cmd = normalize_path_separator(fmt::format(
        "{} {} {} {} {} {} /LD /Fe{} {} /link {} {} {}",
        compiler,
        include_dirs_args,
        definitions_args,
        cflags_args,
        source_args,
        passthrough_parameters_args,
        target_file,
        compile_only_arg,
        libraries_dirs_args,
        libraries_args,
        ldflags_args));
  } else {
    cmd = normalize_path_separator(fmt::format(
        "{} {} {} {} {} {} {} {} {} {} -o {}",
        compiler,
        source_args,
        definitions_args,
        cflags_args,
        include_dirs_args,
        passthrough_parameters_args,
        ldflags_args,
        libraries_args,
        libraries_dirs_args,
        compile_only_arg,
        target_file));
  }

  return std::make_tuple(cmd, target_file);
}

bool recursive_mkdir(const std::string& dir) {
  // Creates directories recursively, copied from jit_utils.cpp
  // Check if current dir exists
  const char* p_dir = dir.c_str();
  const bool dir_exists = (access(p_dir, F_OK) == 0);
  if (dir_exists) {
    return true;
  }

  // Try to create current directory
#ifdef _WIN32
  int ret = _mkdir(dir.c_str());
#else
  int ret = mkdir(dir.c_str(), S_IRWXU | S_IRWXG | S_IRWXO);
#endif
  // Success
  if (ret == 0) {
    return true;
  }

  // Find folder separator and check if we are at the top
  auto pos = dir.find_last_of(k_separator);
  if (pos == std::string::npos) {
    return false;
  }

  // Try to create parent directory
  if (!(recursive_mkdir(dir.substr(0, pos)))) {
    return false;
  }

  // Try to create complete path again
#ifdef _WIN32
  ret = _mkdir(dir.c_str());
#else
  ret = mkdir(dir.c_str(), S_IRWXU | S_IRWXG | S_IRWXO);
#endif
  return ret == 0;
}

bool recursive_rmdir(const std::string& path) {
#ifdef _WIN32
  std::error_code ec;
  return fs::remove_all(path, ec) != static_cast<std::uintmax_t>(-1);
#else
  DIR* dir = opendir(path.c_str());
  if (!dir) {
    return false;
  }

  struct dirent* entry = nullptr;
  struct stat statbuf{};
  bool success = true;

  // Iterate through directory entries
  while ((entry = readdir(dir)) != nullptr) {
    std::string name = entry->d_name;

    // Skip "." and ".."
    if (name == "." || name == "..") {
      continue;
    }

    std::string full_path = path;
    full_path.append("/").append(name);

    // Get file status
    if (stat(full_path.c_str(), &statbuf) != 0) {
      success = false;
      continue;
    }

    if (S_ISDIR(statbuf.st_mode)) {
      // Recursively delete subdirectory
      if (!recursive_rmdir(full_path)) {
        success = false;
      }
    } else {
      // Delete file
      if (unlink(full_path.c_str()) != 0) {
        success = false;
      }
    }
  }

  closedir(dir);

  // Remove the directory itself
  if (rmdir(path.c_str()) != 0) {
    success = false;
  }

  return success;
#endif
}

std::string compile_so(
    const std::string& cpp_filename,
    std::vector<std::string>& obj_filenames) {
  // Compile the cpp file into a .so

  size_t lastindex = cpp_filename.find_last_of('.');
  std::string filename = cpp_filename.substr(0, lastindex);

  std::string compile_flags_path = filename + "_compile_flags.json";
  const nlohmann::json compile_flags = load_json_file(compile_flags_path);

  auto [compile_cmd, output_o] =
      get_cpp_compile_command(filename, {cpp_filename}, compile_flags);

  std::string linker_flags_path =
      cpp_filename.substr(0, lastindex) + "_linker_flags.json";
  const nlohmann::json linker_flags = load_json_file(linker_flags_path);

  obj_filenames.push_back(output_o);
  auto [link_cmd, output_so] =
      get_cpp_compile_command(filename, obj_filenames, linker_flags);

  // Run the commands to generate a .so file
  int status = system(compile_cmd.c_str());
  if (status != 0) {
    throw std::runtime_error("Failed to compile cpp file.");
  }
  status = system(link_cmd.c_str());
  if (status != 0) {
    throw std::runtime_error("Failed to link files.");
  }

  // Move the mmapped weights onto the .so
  std::string serialized_weights_path = filename + "_serialized_weights.bin";
  if (file_exists(serialized_weights_path)) {
    std::ifstream serialized_weights_file(
        serialized_weights_path, std::ios::binary);
    if (!serialized_weights_file.is_open()) {
      throw std::runtime_error("Failed to open serialized weights file");
    }
    std::vector<char> serialized_weights(
        (std::istreambuf_iterator<char>(serialized_weights_file)),
        std::istreambuf_iterator<char>());
    serialized_weights_file.close();

    std::ofstream output_so_file(output_so, std::ios::binary | std::ios::app);
    if (!output_so_file.is_open()) {
      throw std::runtime_error("Failed to open output .so file");
    }
    // Page align the weights
    std::streampos so_size = output_so_file.tellp();
    std::vector<char> padding(16384 - so_size % 16384, ' ');
    output_so_file.write(
        padding.data(), static_cast<std::streamsize>(padding.size()));
    output_so_file.write(
        serialized_weights.data(),
        static_cast<std::streamsize>(serialized_weights.size()));
    output_so_file.close();
  }

  return output_so;
}

std::unordered_set<std::string> find_model_names(
    const std::vector<std::string>& paths) {
  std::unordered_set<std::string> model_names;

  // Escape the separator if it's backslash (needed for regex)
  std::string sep = k_separator;

  std::string pattern =
      "data" + sep + "aotinductor" + sep + "([^" + sep + "]+)" + sep;
  std::regex re(pattern);

  for (const auto& path : paths) {
    std::smatch match;
    if (std::regex_search(path, match, re) && match.size() > 1) {
      model_names.insert(match[1].str());
    }
  }

  return model_names;
}

} // namespace

void AOTIModelPackageLoader::load_metadata(const std::string& cpp_filename) {
  // Parse metadata json file (if it exists) into the metadata_ map
  size_t lastindex = cpp_filename.find_last_of('.');
  std::string metadata_json_path =
      cpp_filename.substr(0, lastindex) + "_metadata.json";

  const nlohmann::json metadata_json_obj = load_json_file(metadata_json_path);

  for (auto& item : metadata_json_obj.items()) {
    metadata_[item.key()] = item.value().get<std::string>();
  }
}

class RAIIMinizArchive {
 public:
  RAIIMinizArchive(const std::string& zip_path) {
    mz_zip_zero_struct(&_zip_archive);
    if (!mz_zip_reader_init_file(&_zip_archive, zip_path.c_str(), 0)) {
      throw std::runtime_error(fmt::format(
          "Failed to initialize zip archive: {}",
          mz_zip_get_error_string(mz_zip_get_last_error(&_zip_archive))));
    }
  }
  RAIIMinizArchive(const RAIIMinizArchive&) = delete;
  RAIIMinizArchive& operator=(const RAIIMinizArchive&) = delete;
  RAIIMinizArchive(RAIIMinizArchive&&) noexcept = delete;
  RAIIMinizArchive& operator=(RAIIMinizArchive&&) noexcept = delete;
  ~RAIIMinizArchive() {
    // Unconditionally close the file.  We can't handle any errors here without
    // terminating the program.
    mz_zip_reader_end(&_zip_archive);
  }

  std::vector<std::string> get_filenames() {
    const unsigned num_zip_files{mz_zip_reader_get_num_files(&_zip_archive)};
    std::vector<std::string> zip_filenames{};
    zip_filenames.reserve(num_zip_files);

    for (unsigned i{0}; i < num_zip_files; ++i) {
      // filename_buf_size == 0 returns the filename length, including null
      // terminator
      const auto zip_filename_len{
          mz_zip_reader_get_filename(&_zip_archive, i, nullptr, 0)};
      if (!zip_filename_len) {
        throw std::runtime_error(
            fmt::format("Failed to read zip filename length at index {}", i));
      }
      // std::string implicitly appends a character for the null terminator
      std::string zip_filename(zip_filename_len - 1, '\0');
      if (!mz_zip_reader_get_filename(
              &_zip_archive, i, zip_filename.data(), zip_filename_len)) {
        throw std::runtime_error(
            fmt::format("Failed to read zip filename at index {}", i));
      }
      zip_filenames.emplace_back(zip_filename);
    }

    return zip_filenames;
  }

  void extract_file(
      const std::string& zip_filename,
      const std::string& dest_filename) {
    if (!mz_zip_reader_extract_file_to_file(
            &_zip_archive, zip_filename.c_str(), dest_filename.c_str(), 0)) {
      throw std::runtime_error(fmt::format(
          "Failed to extract zip file {} to destination file {}",
          zip_filename,
          dest_filename));
    }
  }

 private:
  mz_zip_archive _zip_archive{};
};

AOTIModelPackageLoader::AOTIModelPackageLoader(
    const std::string& model_package_path,
    const std::string& model_name,
    const bool run_single_threaded,
    const size_t num_runners,
    const c10::DeviceIndex device_index) {
  if (run_single_threaded) {
    if (num_runners != 1) {
      throw std::runtime_error(
          "num_runners must be 1 when run_single_threaded is true");
    }
  } else {
    if (num_runners < 1) {
      throw std::runtime_error(
          "num_runners must be >=1 when run_single_threaded is false");
    }
  }

  // Extract all files within the zipfile to a temporary directory
  RAIIMinizArchive zip_archive{model_package_path};
  auto found_filenames{zip_archive.get_filenames()};
  if (found_filenames.empty()) {
    throw std::runtime_error("No files found in zip archive.");
  }

  // All the paths are prepended with a tmp/ directory. We need to find the
  // prefix.
  std::string file_prefix;
  size_t pos = found_filenames[0].find('/');
  std::string prefix0 = found_filenames[0].substr(0, pos);
  pos = found_filenames[1].find('/');
  std::string prefix1 = found_filenames[1].substr(0, pos);

  if (!prefix0.empty() && !prefix1.empty() && prefix0 == prefix1) {
    file_prefix = prefix0 + "/";
  } else {
    LOG(WARNING)
        << "You are using an outdated version of the pt2 archive which do not have a prefix in front of each filename. Example: \n"
        << found_filenames[0] << "\n"
        << found_filenames[1];
  }

  temp_dir_ = normalize_path_separator(create_temp_dir());

  std::string so_filename;
  std::string cpp_filename;
  std::vector<std::string> obj_filenames;
  std::string model_directory = file_prefix + "data" + k_separator +
      "aotinductor" + k_separator + model_name;
  std::string const_directory =
      file_prefix + "data" + k_separator + "constants";

  for (const std::string& filename_str : found_filenames) {
    // Only compile files in the specified model directory
    if (c10::starts_with(filename_str, model_directory) ||
        c10::starts_with(filename_str, const_directory)) {
      std::string output_path_str = temp_dir_;

      if (c10::starts_with(filename_str, model_directory)) {
        output_path_str += k_separator;
        output_path_str += filename_str;
      } else { // startsWith(filename_str, const_directory)
        // Extract constants to the same directory as the rest of the files
        // to be consistent with internal implementation
        size_t lastSlash = filename_str.find_last_of(k_separator);
        std::string filename = filename_str;
        if (lastSlash != std::string::npos) {
          filename = filename_str.substr(lastSlash + 1);
        }
        output_path_str.append(k_separator)
            .append(model_directory)
            .append(k_separator)
            .append(filename);
      }

      output_path_str = normalize_path_separator(output_path_str);

      LOG(INFO) << "Extract file: " << filename_str << " to "
                << output_path_str;

      // Create the parent directory if it doesn't exist
      size_t parent_path_idx = output_path_str.find_last_of(k_separator);
      if (parent_path_idx == std::string::npos) {
        throw std::runtime_error(
            "Failed to find parent path in " + output_path_str);
      }
      std::string parent_path = output_path_str.substr(0, parent_path_idx);
      if (!recursive_mkdir(parent_path)) {
        throw std::runtime_error(fmt::format(
            "Failed to create directory {}: {}",
            parent_path,
            c10::utils::str_error(errno)));
      }

      // Extracts file to the temp directory
<<<<<<< HEAD
      mz_bool b_extract = mz_zip_reader_extract_file_to_file(
          &zip_archive, filename_str.c_str(), output_path_str.c_str(), 0);
      if (b_extract == MZ_FALSE) {
        throw std::runtime_error(fmt::format(
            "Failed to extract file {} to {}", filename_str, output_path_str));
      }
=======
      zip_archive.extract_file(filename_str, output_path_str);
>>>>>>> 4060f300

      // Save the file for bookkeeping
      size_t extension_idx = output_path_str.find_last_of('.');
      if (extension_idx != std::string::npos) {
        std::string filename_extension = output_path_str.substr(extension_idx);
        if (filename_extension == ".cpp") {
          cpp_filename = output_path_str;
        } else if (filename_extension == object_file_ext()) {
          obj_filenames.push_back(output_path_str);
        } else if (filename_extension == extension_file_ext()) {
          so_filename = output_path_str;
        }
      }
    }
  }

  if (cpp_filename.empty() && so_filename.empty()) {
    std::string found_filenames_str;
    for (const std::string& filename : found_filenames) {
      found_filenames_str += filename + "\n";
    }
    std::string model_names_str;
    for (const std::string& model_name_tmp :
         find_model_names(found_filenames)) {
      model_names_str += model_name_tmp + "\n";
    }

    throw std::runtime_error(
        "Failed to find a generated cpp file or so file for model '" +
        model_name +
        "' in the zip archive.\n\n"
        "Available models in the archive:\n" +
        model_names_str +
        "\n\n"
        "To load a specific model, please provide its name using the `model_name` parameter when calling AOTIModelPackageLoader() or torch._inductor.package.load_package.\n\n"
        "The following files were loaded from the archive:\n" +
        found_filenames_str);
  }

  // Compile the .so
  std::string so_path = !so_filename.empty()
      ? so_filename
      : compile_so(cpp_filename, obj_filenames);

  // Load metadata which can be queried by user
  load_metadata(cpp_filename);

  // Construct the runner depending on the device information
  std::string device_key = metadata_["AOTI_DEVICE_KEY"];

  if (device_key.empty()) {
    throw std::runtime_error("No device information found.");
  }

  std::unordered_map<std::string, CreateAOTIModelRunnerFunc>
      registered_aoti_runner = getAOTIModelRunnerRegistry();

  if (registered_aoti_runner.find(device_key) == registered_aoti_runner.end()) {
    throw std::runtime_error("Unsupported device key found: " + device_key);
  }

  c10::Device device = c10::Device(device_key);
  device.set_index(device_index);

  std::string cubin_dir = temp_dir_ + k_separator + model_directory;
  runner_ = registered_aoti_runner[device_key](
      so_path, num_runners, device.str(), cubin_dir, run_single_threaded);
}

AOTIModelPackageLoader::~AOTIModelPackageLoader() {
  // Clean up the temporary directory
  if (!temp_dir_.empty()) {
    recursive_rmdir(temp_dir_);
  }
}

AOTIModelContainerRunner* AOTIModelPackageLoader::get_runner() {
  return runner_.get();
}

std::vector<at::Tensor> AOTIModelPackageLoader::run(
    const std::vector<at::Tensor>& inputs,
    void* stream_handle) {
  return runner_->run(inputs, stream_handle);
}

std::vector<at::Tensor> AOTIModelPackageLoader::boxed_run(
    std::vector<at::Tensor>&& inputs,
    void* stream_handle) {
  return runner_->boxed_run(std::move(inputs), stream_handle);
}

std::unordered_map<std::string, std::string> AOTIModelPackageLoader::
    get_metadata() {
  return metadata_;
}

std::vector<std::string> AOTIModelPackageLoader::get_call_spec() {
  return runner_->get_call_spec();
}

void AOTIModelPackageLoader::load_constants(
    std::unordered_map<std::string, at::Tensor>& constants_map,
    bool use_inactive,
    bool check_full_update,
    bool user_managed) {
  std::unordered_map<std::string, std::string> constant_name_to_fqn =
      runner_->getConstantNamesToOriginalFQNs();
  std::unordered_map<std::string, std::string> fqn_to_constant_name;
  for (const auto& it : constant_name_to_fqn) {
    fqn_to_constant_name.emplace(it.second, it.first);
  }

  std::unordered_map<std::string, at::Tensor> updated_constants_map;
  for (const auto& it : constants_map) {
    if (fqn_to_constant_name.find(it.first) != fqn_to_constant_name.end()) {
      updated_constants_map.emplace(fqn_to_constant_name[it.first], it.second);
    } else {
      throw std::runtime_error("Constant not found: " + it.first);
    }
  }

  return runner_->update_constant_buffer(
      updated_constants_map, use_inactive, check_full_update, user_managed);
}

std::vector<std::string> AOTIModelPackageLoader::get_constant_fqns() {
  std::unordered_map<std::string, std::string> constant_name_to_fqn =
      runner_->getConstantNamesToOriginalFQNs();
  std::vector<std::string> constant_fqns;
  constant_fqns.reserve(constant_name_to_fqn.size());
  for (const auto& it : constant_name_to_fqn) {
    constant_fqns.push_back(it.second);
  }
  return constant_fqns;
}

void AOTIModelPackageLoader::update_constant_buffer(
    std::unordered_map<std::string, at::Tensor>& tensor_map,
    bool use_inactive,
    bool validate_full_updates,
    bool user_managed) {
  runner_->update_constant_buffer(
      tensor_map, use_inactive, validate_full_updates, user_managed);
}
} // namespace torch::inductor
#endif<|MERGE_RESOLUTION|>--- conflicted
+++ resolved
@@ -599,16 +599,12 @@
       }
 
       // Extracts file to the temp directory
-<<<<<<< HEAD
       mz_bool b_extract = mz_zip_reader_extract_file_to_file(
           &zip_archive, filename_str.c_str(), output_path_str.c_str(), 0);
       if (b_extract == MZ_FALSE) {
         throw std::runtime_error(fmt::format(
             "Failed to extract file {} to {}", filename_str, output_path_str));
       }
-=======
-      zip_archive.extract_file(filename_str, output_path_str);
->>>>>>> 4060f300
 
       // Save the file for bookkeeping
       size_t extension_idx = output_path_str.find_last_of('.');
