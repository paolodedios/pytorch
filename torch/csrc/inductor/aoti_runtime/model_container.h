--- conflicted
+++ resolved
@@ -309,12 +309,13 @@
       auto constant_name =
           std::string(models_[0]->constant_name(static_cast<int64_t>(idx)));
       auto it = constants_map.find(constant_name);
-      if (it == constants_map.end() && !use_inactive) {
+      if (it == constants_map.end() &&
+          !(_should_skip_update(idx) && use_inactive)) {
         continue;
       }
 
       AtenTensorHandle tensor;
-      if (it == constants_map.end() && use_inactive) {
+      if (_should_skip_update(idx) && use_inactive) {
         aoti_torch_clone(
             original_constants_map->find(constant_name)->second.get(), &tensor);
       } else {
@@ -349,12 +350,13 @@
       auto constant_name =
           std::string(models_[0]->constant_name(static_cast<int64_t>(idx)));
       auto it = constants_map.find(constant_name);
-      if (it == constants_map.end() && !use_inactive) {
+      if (it == constants_map.end() &&
+          !(_should_skip_update(idx) && use_inactive)) {
         continue;
       }
 
       AtenTensorHandle tensor;
-      if (it == constants_map.end() && use_inactive) {
+      if (_should_skip_update(idx) && use_inactive) {
         tensor = original_constants_map->find(constant_name)->second.get();
       } else {
         tensor = it->second;
@@ -445,8 +447,6 @@
     use_secondary_ = !use_secondary_;
   }
 
-<<<<<<< HEAD
-=======
   void free_inactive_constant_buffer() {
     if (use_secondary_) {
       constant_blob_.reset();
@@ -455,7 +455,6 @@
     }
   }
 
->>>>>>> 039ebdc1
   size_t num_inputs() const {
     return input_names_.size();
   }
@@ -551,17 +550,24 @@
   // make sure no one is executing the model.
   std::shared_mutex model_exec_mutex_;
 
+  RAIIDataPtr allocate_constant_blob() {
+#if defined(USE_CUDA) || defined(USE_XPU)
+    return RAII_gpuMalloc(blob_size_);
+#else
+    return RAII_cpuMalloc(blob_size_);
+#endif // USE_CUDA
+  }
+
   void* get_constant_blob_ptr(bool get_inactive) {
     if ((get_inactive && use_secondary_) ||
         (!get_inactive && !use_secondary_)) {
+      if (!constant_blob_) {
+        constant_blob_ = allocate_constant_blob();
+      }
       return constant_blob_.get();
     } else {
       if (!constant_blob_secondary_) {
-#if defined(USE_CUDA) || defined(USE_XPU)
-        constant_blob_secondary_ = RAII_gpuMalloc(blob_size_);
-#else
-        constant_blob_secondary_ = RAII_cpuMalloc(blob_size_);
-#endif // USE_CUDA
+        constant_blob_secondary_ = allocate_constant_blob();
       }
       return constant_blob_secondary_.get();
     }
