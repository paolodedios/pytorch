--- conflicted
+++ resolved
@@ -225,7 +225,6 @@
   return result;
 }
 
-<<<<<<< HEAD
 template <typename T>
 Welford<T> welford_combine_final_out(const Welford<T>& out) {
   T mean = out.mean / out.weight;
@@ -233,11 +232,11 @@
   return Welford<T>{mean, m2, out.weight, out.index};
 }
 
-template <typename T, typename S = float, uint64_t kChunkSize = 0>
+template <typename T, uint64_t kChunkSize = 0>
 Welford<T> welford_combine(
     Welford<T>& acc,
     T& data,
-    WelfordHelper<T, S, kChunkSize>* w = nullptr) {
+    WelfordHelper<T, kChunkSize>* w = nullptr) {
   if (w == nullptr) {
     return Welford<T>{
         acc.mean + data,
@@ -245,13 +244,6 @@
         acc.weight + T(1),
         acc.index + 1};
   }
-=======
-template <typename T, uint64_t kChunkSize = 0>
-Welford<T> welford_combine(
-    Welford<T>& acc,
-    T& data,
-    WelfordHelper<T, kChunkSize>* w = nullptr) {
->>>>>>> d0fb61a2
   // Combine welford reduction with cascade summation to improve numerical
   // stability.
   // https://en.wikipedia.org/wiki/Algorithms_for_calculating_variance
