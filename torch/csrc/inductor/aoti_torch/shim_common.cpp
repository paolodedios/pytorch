--- conflicted
+++ resolved
@@ -1467,319 +1467,6 @@
       { delete reinterpret_cast<torch::Library*>(tlh); });
 }
 
-<<<<<<< HEAD
-AOTITorchError aoti_torch_call_dispatcher(
-    const char* opName,
-    const char* overloadName,
-    StableIValue* stack) {
-  AOTI_TORCH_CONVERT_EXCEPTION_TO_ERROR_CODE({
-    const auto op =
-        c10::Dispatcher::singleton().findSchemaOrThrow(opName, overloadName);
-    const auto& schema = op.schema();
-    const auto num_returns = schema.returns().size();
-    const auto num_arguments = schema.arguments().size();
-
-    torch::jit::Stack ivalue_stack;
-    // we will only need max(num_args, num_returns)
-    ivalue_stack.reserve(std::max(num_arguments, num_returns));
-
-    const uint64_t current_version = aoti_torch_abi_version();
-    // Convert StableIValue stack to c10::IValue stack
-    for (const auto idx : c10::irange(num_arguments)) {
-      auto stable_ivalue = stack[idx];
-      auto arg_type = schema.arguments()[idx].type();
-      torch::jit::push(
-          ivalue_stack, to_ivalue(arg_type, stable_ivalue, current_version));
-    }
-
-    op.callBoxed(ivalue_stack);
-
-    // there should then be num_returns IValues on the stack, which
-    // we will convert to StableIValue and repopulate user input stack
-    for (const auto idx : c10::irange(num_returns)) {
-      const auto stack_idx = num_returns - idx - 1;
-      const c10::TypePtr& ret_type = schema.returns()[idx].type();
-      stack[stack_idx] =
-          from_ivalue(ret_type, torch::jit::pop(ivalue_stack), current_version);
-    }
-  });
-}
-
-// Schema Adapter Infrastructure
-// SchemaAdapterRegistry contains the adapters registered via
-// register_schema_adapter that define how to convert the StableIValue argument
-// stack to an IValue stack when changes are made to the schema of a function.
-
-// Currently this only adapts the argument stack.
-// C++ default argument resolution will happen at compile time in the
-// torch/csrc/stable/ops.h header, so extensions always pass complete argument
-// lists for the version they build against's schema. As such, this is only
-// needed if a new keyword argument is added to the schema
-//
-// This is not declared in the stable shim.h,
-// so we **do not make any guarantees that the signature of this will not
-// change**. If there is a need to define similar infrastructure for the returns
-// we can update this.
-
-namespace {
-using SchemaAdapterFn = std::function<torch::jit::Stack(
-    const c10::FunctionSchema& current_schema,
-    const StableIValue* extension_stack,
-    uint64_t extension_build_version)>;
-
-// Global registry for schema adapters
-class SchemaAdapterRegistry {
- private:
-  std::unordered_map<
-      std::string,
-      std::vector<std::pair<uint64_t, SchemaAdapterFn>>>
-      adapters_;
-
- public:
-  static SchemaAdapterRegistry& instance() {
-    static SchemaAdapterRegistry registry;
-    return registry;
-  }
-
-  void register_adapter(
-      const std::string& op_name,
-      uint64_t
-          applies_to_versions_below, // versions below this need the adapter
-      SchemaAdapterFn adapter) {
-    adapters_[op_name].emplace_back(applies_to_versions_below, adapter);
-    // Sort by version ascending - this allows us to find the first (most
-    // specific) match
-    std::sort(
-        adapters_[op_name].begin(),
-        adapters_[op_name].end(),
-        [](const auto& a, const auto& b) { return a.first < b.first; });
-  }
-
-  std::optional<SchemaAdapterFn> get_adapter(
-      const std::string& op_name,
-      uint64_t extension_version) {
-    auto it = adapters_.find(op_name);
-    if (it == adapters_.end())
-      return std::nullopt;
-
-    // Find the first adapter that applies (most specific due to ascending sort)
-    for (const auto& [applies_to_versions_below, adapter] : it->second) {
-      if (extension_version < applies_to_versions_below) {
-        return adapter;
-      }
-    }
-    return std::nullopt;
-  }
-};
-
-// Internal API for registering adapters that define how to convert the
-// StableIValue  **argument** stack to an IValue stack when changes are
-// made to the schema of a function. adapter_fn will be used if
-// extension_build_version < applies_to_versions_below.
-AOTITorchError register_schema_adapter(
-    const char* op_name,
-    uint64_t applies_to_versions_below,
-    SchemaAdapterFn adapter_fn) {
-  AOTI_TORCH_CONVERT_EXCEPTION_TO_ERROR_CODE({
-    auto& registry = SchemaAdapterRegistry::instance();
-    registry.register_adapter(
-        std::string(op_name), applies_to_versions_below, std::move(adapter_fn));
-  });
-}
-
-// Test adapters for _test_schema_upgrader - demonstrating schema adapter
-// functionality
-
-// Version constants for _test_schema_upgrader using PyTorch version encoding
-// Similar to TORCH_ABI_VERSION but for specific schema versions
-#define MAKE_VERSION(major, minor, patch) \
-  ((uint64_t)(major) << 56 | (uint64_t)(minor) << 48 | (uint64_t)(patch) << 40)
-
-constexpr uint64_t VERSION_V2 =
-    MAKE_VERSION(2, 7, 0); // V2: _test_schema_upgrader(Tensor self, *, int a=2)
-constexpr uint64_t VERSION_V3 = MAKE_VERSION(
-    2,
-    8,
-    0); // V3: _test_schema_upgrader(Tensor self, *, int a=2, bool b=True)
-
-// ADAPTER 1: V1 → V3
-// Extension built with V1 expects: fills tensor with 2 (hardcoded)
-// V3 schema: _test_schema_upgrader(Tensor self, *, int a=2, bool b=True)
-// To preserve V1 behavior of _test_schema_upgrader(Tensor self)
-// set a=2, b=True (matches IValue stack expected by V3
-torch::jit::Stack adapt_v1_to_v3(
-    const c10::FunctionSchema& current_schema,
-    const StableIValue* extension_stack,
-    uint64_t extension_build_version) {
-  TORCH_CHECK(
-      extension_build_version < VERSION_V2,
-      "adapt_v1_to_v3 should only be called for extensions built with V1");
-
-  torch::jit::Stack ivalue_stack;
-
-  // Convert extension's single argument: self
-  auto self_type = current_schema.arguments()[0].type();
-  ivalue_stack.push_back(
-      to_ivalue(self_type, extension_stack[0], extension_build_version));
-
-  // V1 behavior: fills tensor with 2
-  // To get V3 to behave like V1: a=True, b=2 (fills with +2)
-  ivalue_stack.push_back(c10::IValue(true));
-  ivalue_stack.push_back(c10::IValue(2));
-
-  return ivalue_stack;
-}
-
-// ADAPTER 2: V2 → V3
-// Extension built with V2 expects: fills tensor with `a` (default a=2)
-// V3 schema: _test_schema_upgrader(Tensor self, *, int a=2, bool b=True)
-// To preserve V2 behavior: keep same `a`, set b=True (matches V3 default)
-torch::jit::Stack adapt_v2_to_v3(
-    const c10::FunctionSchema& current_schema,
-    const StableIValue* extension_stack,
-    uint64_t extension_build_version) {
-  TORCH_CHECK(
-      extension_build_version >= VERSION_V2 &&
-          extension_build_version < VERSION_V3,
-      "adapt_v2_to_v3 should only be called for extensions built with V2");
-
-  torch::jit::Stack ivalue_stack;
-
-  // Convert extension's arguments: self, a
-  auto self_type = current_schema.arguments()[0].type();
-  auto a_type = current_schema.arguments()[1].type();
-
-  ivalue_stack.push_back(to_ivalue(
-      self_type, extension_stack[0], extension_build_version)); // self
-  ivalue_stack.push_back(to_ivalue(
-      a_type,
-      extension_stack[1],
-      extension_build_version)); // a (from extension)
-
-  // To get V3 to behave like V2: b=2 (fills with 2
-  ivalue_stack.push_back(c10::IValue(2));
-
-  return ivalue_stack;
-}
-
-constexpr uint64_t VERSION_2_9_0 = MAKE_VERSION(2, 9, 0);
-
-// Extension built with < 2_9_0 expects: fills tensor with Dummy.val
-// 2.9.0 schema: _test_versioning(Tensor self, Dummy dummy, *, int scale=1)
-// Need to pass additional scale=1
-torch::jit::Stack adapt_test_versioning_2_8_0(
-    const c10::FunctionSchema& current_schema,
-    const StableIValue* extension_stack,
-    uint64_t extension_build_version) {
-  TORCH_CHECK(
-          extension_build_version < VERSION_2_9_0,
-      "adapt_test_versioning_2_8_0 should only be called for extensions built in < VERSION_2_9_0");
-
-  torch::jit::Stack ivalue_stack;
-
-  // Convert extension's arguments: self, a
-  auto self_type = current_schema.arguments()[0].type();
-  auto dummy_type = current_schema.arguments()[1].type();
-
-  ivalue_stack.push_back(to_ivalue(
-      self_type, extension_stack[0], extension_build_version)); // self
-  ivalue_stack.push_back(to_ivalue(
-      dummy_type,
-      extension_stack[1],
-      extension_build_version)); // dummy (from extension)
-
-  ivalue_stack.push_back(c10::IValue(1));
-
-  return ivalue_stack;
-}
-
-} // namespace
-
-// Function to register test schema adapters for _test_schema_upgrader
-// This demonstrates the adapter registration pattern (internal use only)
-static AOTITorchError _register_test_adapters() {
-  // Register V1 to V3 adapter
-  if (auto err = register_schema_adapter(
-          "aten::_test_schema_upgrader",
-          VERSION_V2, // applies to versions < V2
-          adapt_v1_to_v3)) {
-    return err;
-  }
-
-  if (auto err = register_schema_adapter(
-          "aten::_test_schema_upgrader",
-          VERSION_V3, // applies to versions < V3
-          adapt_v2_to_v3)) {
-    return err;
-  }
-
-  if (auto err = register_schema_adapter(
-          "aten::_test_versioning",
-          VERSION_2_9_0, // applies to versions < 2_9_0
-          adapt_test_versioning_2_8_0)) {
-    return err;
-  }
-
-  // No adapter needed for extension_build_version >= V3
-  return AOTI_TORCH_SUCCESS;
-}
-
-// Static initialization to automatically register test adapters
-static struct TestAdapterInitializer {
-  TestAdapterInitializer() {
-    // Register the test adapters when the library loads
-    _register_test_adapters();
-  }
-} test_adapter_initializer;
-
-AOTI_TORCH_EXPORT AOTITorchError aoti_torch_call_dispatcher_v2(
-    const char* opName,
-    const char* overloadName,
-    StableIValue* stack,
-    // version of stable headers used to build the extension: necessary for
-    // applying schema adapters
-    uint64_t extension_build_version) {
-  AOTI_TORCH_CONVERT_EXCEPTION_TO_ERROR_CODE({
-    const auto op =
-        c10::Dispatcher::singleton().findSchemaOrThrow(opName, overloadName);
-    const auto& schema = op.schema();
-    const auto num_returns = schema.returns().size();
-    const auto num_arguments = schema.arguments().size();
-
-    torch::jit::Stack ivalue_stack;
-    auto& registry = SchemaAdapterRegistry::instance();
-
-    // Check if we need an adapter for this operation
-    if (auto adapter = registry.get_adapter(opName, extension_build_version)) {
-      // Use adapter to create IValue stack
-      ivalue_stack = (*adapter)(schema, stack, extension_build_version);
-    } else {
-      // No adapter needed - implementation matches aoti_torch_call_dispatcher
-      ivalue_stack.reserve(std::max(num_arguments, num_returns));
-      for (const auto idx : c10::irange(num_arguments)) {
-        auto stable_ivalue = stack[idx];
-        auto arg_type = schema.arguments()[idx].type();
-        torch::jit::push(
-            ivalue_stack,
-            to_ivalue(arg_type, stable_ivalue, extension_build_version));
-      }
-    }
-
-    op.callBoxed(ivalue_stack);
-
-    // there should then be num_returns IValues on the stack, which
-    // we will convert to StableIValue and repopulate user input stack
-    for (const auto idx : c10::irange(num_returns)) {
-      const auto stack_idx = num_returns - idx - 1;
-      const c10::TypePtr& ret_type = schema.returns()[idx].type();
-      stack[stack_idx] = from_ivalue(
-          ret_type, torch::jit::pop(ivalue_stack), extension_build_version);
-    }
-  });
-}
-
-=======
->>>>>>> 1787d9c3
 AOTITorchError aoti_torch_create_device_guard(
     int32_t device_index,
     DeviceGuardHandle* ret_guard // returns new reference
