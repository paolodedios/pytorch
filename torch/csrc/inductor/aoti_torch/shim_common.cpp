#include <ATen/native/quantized/cpu/qlinear.h>
#include <ATen/record_function.h>
#include <c10/core/DeviceType.h>
#include <c10/core/DispatchKey.h>
#include <c10/core/GradMode.h>
#include <c10/core/Layout.h>
#include <c10/core/MemoryFormat.h>
#include <c10/core/ScalarType.h>
#include <c10/util/Exception.h>
#include <torch/csrc/inductor/aoti_runtime/utils.h>
#include <torch/csrc/inductor/aoti_torch/c/shim.h>
#include <torch/csrc/inductor/aoti_torch/mkldnn_tensor.h>
#include <torch/csrc/inductor/aoti_torch/oss_proxy_executor.h>
#include <torch/csrc/inductor/aoti_torch/proxy_executor.h>
#include <torch/csrc/inductor/aoti_torch/tensor_converter.h>
#include <torch/csrc/inductor/aoti_torch/utils.h>
#include <torch/csrc/inductor/inductor_ops.h>
#include <torch/csrc/jit/serialization/pickle.h>
#include <torch/csrc/stable/library.h>
#include <torch/library.h>
#include <cstdint>
#include <cstdio>
#include <cstring>
#include <fstream>
#include <iostream>
#include <vector>

#include <c10/core/Device.h>
#include <c10/core/DeviceGuard.h>
#include <c10/core/Stream.h>
#include <c10/util/FileSystem.h>
#include <torch/headeronly/version.h>

#ifndef AT_PER_OPERATOR_HEADERS
#include <ATen/Functions.h>
#else

#include <ATen/ops/_addmm_activation.h>
#include <ATen/ops/_embedding_bag.h>
#include <ATen/ops/_fft_c2c.h>
#include <ATen/ops/_scaled_dot_product_efficient_attention.h>
#include <ATen/ops/_scaled_dot_product_flash_attention.h>
#include <ATen/ops/_scaled_mm.h>
#include <ATen/ops/_wrapped_linear_prepack.h>
#include <ATen/ops/_wrapped_quantized_linear_prepacked.h>
#include <ATen/ops/addmm.h>
#include <ATen/ops/as_strided.h>
#include <ATen/ops/bmm.h>
#include <ATen/ops/convolution.h>
#include <ATen/ops/empty_strided.h>
#include <ATen/ops/fbgemm_linear_fp16_weight_fp32_activation.h>
#include <ATen/ops/fbgemm_pack_gemm_matrix_fp16.h>
#include <ATen/ops/from_blob.h>
#include <ATen/ops/index_put.h>
#include <ATen/ops/mm.h>
#include <ATen/ops/nonzero.h>
#include <ATen/ops/scalar_tensor.h>
#include <ATen/ops/scatter.h>
#include <ATen/ops/scatter_reduce.h>
#include <ATen/ops/view_as_real_ops.h>
#include <ATen/ops/view_ops.h>
#endif

using namespace torch::aot_inductor;

namespace {
static c10::Device c10_device(int32_t device_type, int32_t device_index) {
  if (device_type == aoti_torch_device_type_cpu()) {
    return c10::Device(static_cast<c10::DeviceType>(device_type));
  } else {
    return c10::Device(
        static_cast<c10::DeviceType>(device_type),
        static_cast<c10::DeviceIndex>(device_index));
  }
}
} // namespace

const int AOTI_TORCH_MAX_NUMEL_TO_PRINT = 64;

#define AOTI_TORCH_DEVICE_TYPE_IMPL(device_str, device_type) \
  int32_t aoti_torch_device_type_##device_str() {            \
    return (int32_t)c10::DeviceType::device_type;            \
  }

AOTI_TORCH_DEVICE_TYPE_IMPL(cpu, CPU)
AOTI_TORCH_DEVICE_TYPE_IMPL(cuda, CUDA)
AOTI_TORCH_DEVICE_TYPE_IMPL(meta, Meta)
AOTI_TORCH_DEVICE_TYPE_IMPL(xpu, XPU)
AOTI_TORCH_DEVICE_TYPE_IMPL(mps, MPS)
AOTI_TORCH_DEVICE_TYPE_IMPL(privateuse1, PrivateUse1)
#undef AOTI_TORCH_DEVICE_TYPE_IMPL

#define AOTI_TORCH_DTYPE_IMPL(dtype, stype) \
  int32_t aoti_torch_dtype_##dtype() {      \
    return (int32_t)c10::ScalarType::stype; \
  }

AOTI_TORCH_DTYPE_IMPL(float8_e5m2, Float8_e5m2)
AOTI_TORCH_DTYPE_IMPL(float8_e4m3fn, Float8_e4m3fn)
AOTI_TORCH_DTYPE_IMPL(float8_e5m2fnuz, Float8_e5m2fnuz)
AOTI_TORCH_DTYPE_IMPL(float8_e4m3fnuz, Float8_e4m3fnuz)
AOTI_TORCH_DTYPE_IMPL(bfloat16, BFloat16)
AOTI_TORCH_DTYPE_IMPL(float16, Half)
AOTI_TORCH_DTYPE_IMPL(float32, Float)
AOTI_TORCH_DTYPE_IMPL(float64, Double)
AOTI_TORCH_DTYPE_IMPL(uint8, Byte)
AOTI_TORCH_DTYPE_IMPL(uint16, UInt16)
AOTI_TORCH_DTYPE_IMPL(uint32, UInt32)
AOTI_TORCH_DTYPE_IMPL(uint64, UInt64)
AOTI_TORCH_DTYPE_IMPL(int8, Char)
AOTI_TORCH_DTYPE_IMPL(int16, Short)
AOTI_TORCH_DTYPE_IMPL(int32, Int)
AOTI_TORCH_DTYPE_IMPL(int64, Long)
AOTI_TORCH_DTYPE_IMPL(bool, Bool)
AOTI_TORCH_DTYPE_IMPL(complex32, ComplexHalf)
AOTI_TORCH_DTYPE_IMPL(complex64, ComplexFloat)
AOTI_TORCH_DTYPE_IMPL(complex128, ComplexDouble)
#undef AOTI_TORCH_DTYPE_IMPL

#define AOTI_TORCH_LAYOUT_IMPL(name, enum) \
  int32_t aoti_torch_layout_##name() {     \
    return (int32_t)at::Layout::enum;      \
  }

AOTI_TORCH_LAYOUT_IMPL(strided, Strided)
AOTI_TORCH_LAYOUT_IMPL(sparse_coo, Sparse)
AOTI_TORCH_LAYOUT_IMPL(sparse_csr, SparseCsr)
AOTI_TORCH_LAYOUT_IMPL(sparse_csc, SparseCsc)
AOTI_TORCH_LAYOUT_IMPL(sparse_bsr, SparseBsr)
AOTI_TORCH_LAYOUT_IMPL(sparse_bsc, SparseBsc)
AOTI_TORCH_LAYOUT_IMPL(_mkldnn, Mkldnn)
AOTI_TORCH_LAYOUT_IMPL(jagged, Jagged)
#undef AOTI_TORCH_LAYOUT_IMPL

#define AOTI_TORCH_MEMORY_FORMAT_IMPL(name, enum) \
  int32_t aoti_torch_memory_format_##name() {     \
    return (int32_t)at::MemoryFormat::enum;       \
  }

AOTI_TORCH_MEMORY_FORMAT_IMPL(contiguous_format, Contiguous)
AOTI_TORCH_MEMORY_FORMAT_IMPL(channels_last, ChannelsLast)
AOTI_TORCH_MEMORY_FORMAT_IMPL(channels_last_3d, ChannelsLast3d)
AOTI_TORCH_MEMORY_FORMAT_IMPL(preserve_format, Preserve)
#undef AOTI_TORCH_MEMORY_FORMAT_IMPL

#define AOTI_TORCH_ITEM_IMPL(dtype, ctype)                     \
  AOTITorchError aoti_torch_item_##dtype(                      \
      AtenTensorHandle tensor, ctype* ret_value) {             \
    AOTI_TORCH_CONVERT_EXCEPTION_TO_ERROR_CODE({               \
      at::Tensor* t = tensor_handle_to_tensor_pointer(tensor); \
      *ret_value = t->item().to<ctype>();                      \
    });                                                        \
  }

AOTI_TORCH_ITEM_IMPL(float16, c10::Half)
AOTI_TORCH_ITEM_IMPL(float32, float)
AOTI_TORCH_ITEM_IMPL(float64, double)
AOTI_TORCH_ITEM_IMPL(uint8, uint8_t)
AOTI_TORCH_ITEM_IMPL(uint16, uint16_t)
AOTI_TORCH_ITEM_IMPL(uint32, uint32_t)
AOTI_TORCH_ITEM_IMPL(uint64, uint64_t)
AOTI_TORCH_ITEM_IMPL(int8, int8_t)
AOTI_TORCH_ITEM_IMPL(int16, int16_t)
AOTI_TORCH_ITEM_IMPL(int32, int32_t)
AOTI_TORCH_ITEM_IMPL(int64, int64_t)
AOTI_TORCH_ITEM_IMPL(bool, bool)
AOTI_TORCH_ITEM_IMPL(bfloat16, c10::BFloat16)
AOTI_TORCH_ITEM_IMPL(complex64, c10::complex<float>)
#undef AOTI_TORCH_ITEM_IMPL

#define AOTI_TORCH_SCALAR_TO_TENSOR_IMPL(dtype, ctype, ttype)                  \
  AOTITorchError aoti_torch_scalar_to_tensor_##dtype(                          \
      ctype value, AtenTensorHandle* ret_new_tensor) {                         \
    AOTI_TORCH_CONVERT_EXCEPTION_TO_ERROR_CODE({                               \
      *ret_new_tensor =                                                        \
          new_tensor_handle(at::scalar_tensor(value, c10::ScalarType::ttype)); \
    });                                                                        \
  }

AOTI_TORCH_SCALAR_TO_TENSOR_IMPL(float32, float, Float)
AOTI_TORCH_SCALAR_TO_TENSOR_IMPL(float64, double, Double)
AOTI_TORCH_SCALAR_TO_TENSOR_IMPL(uint8, uint8_t, Byte)
AOTI_TORCH_SCALAR_TO_TENSOR_IMPL(uint16, uint16_t, UInt16)
AOTI_TORCH_SCALAR_TO_TENSOR_IMPL(uint32, uint32_t, UInt32)
AOTI_TORCH_SCALAR_TO_TENSOR_IMPL(uint64, uint64_t, UInt64)
AOTI_TORCH_SCALAR_TO_TENSOR_IMPL(int8, int8_t, Char)
AOTI_TORCH_SCALAR_TO_TENSOR_IMPL(int16, int16_t, Short)
AOTI_TORCH_SCALAR_TO_TENSOR_IMPL(int32, int32_t, Int)
AOTI_TORCH_SCALAR_TO_TENSOR_IMPL(int64, int64_t, Long)
AOTI_TORCH_SCALAR_TO_TENSOR_IMPL(bool, bool, Bool)
AOTI_TORCH_SCALAR_TO_TENSOR_IMPL(complex64, c10::complex<float>, ComplexFloat)
AOTI_TORCH_SCALAR_TO_TENSOR_IMPL(
    complex128,
    c10::complex<double>,
    ComplexDouble)
#undef AOTI_TORCH_SCALAR_TO_TENSOR_IMPL

uint64_t aoti_torch_abi_version() {
  return TORCH_ABI_VERSION;
}

bool aoti_torch_grad_mode_is_enabled() {
  return c10::GradMode::is_enabled();
}

void aoti_torch_grad_mode_set_enabled(bool enabled) {
  return c10::GradMode::set_enabled(enabled);
}

size_t aoti_torch_dtype_element_size(int32_t dtype) {
  auto scalar_type = static_cast<at::ScalarType>(dtype);
  return c10::elementSize(scalar_type);
}

AOTITorchError aoti_torch_delete_tensor_object(AtenTensorHandle tensor) {
  AOTI_TORCH_CONVERT_EXCEPTION_TO_ERROR_CODE({
    at::Tensor* t = tensor_handle_to_tensor_pointer(tensor);
    delete t;
  });
}

AOTITorchError aoti_torch_delete_c10_value_object(C10IValueHandle handle) {
  AOTI_TORCH_CONVERT_EXCEPTION_TO_ERROR_CODE({
    c10::IValue* t = reinterpret_cast<c10::IValue*>(handle);
    delete t;
  });
}

AOTITorchError aoti_torch_int64_to_ivalue(
    int64_t val,
    C10IValueHandle* ivalue) {
  AOTI_TORCH_CONVERT_EXCEPTION_TO_ERROR_CODE({
    c10::IValue* t = new c10::IValue(val);
    *ivalue = reinterpret_cast<C10IValueHandle>(t);
  });
}

AOTITorchError aoti_torch_str_to_ivalue(
    const char* val,
    C10IValueHandle* ivalue) {
  AOTI_TORCH_CONVERT_EXCEPTION_TO_ERROR_CODE({
    c10::IValue* t = new c10::IValue(val);
    *ivalue = reinterpret_cast<C10IValueHandle>(t);
  });
}

AOTITorchError aoti_torch_strlist_to_ivalue(
    const char** val,
    int64_t len,
    C10IValueHandle* ivalue) {
  AOTI_TORCH_CONVERT_EXCEPTION_TO_ERROR_CODE({
    c10::List<std::string> vec;
    for (int64_t i = 0; i < len; i++) {
      vec.push_back(std::string(val[i]));
    }
    c10::IValue* t = new c10::IValue(vec);
    *ivalue = reinterpret_cast<C10IValueHandle>(t);
  });
}

AOTITorchError aoti_torch_tensor_to_ivalue(
    AtenTensorHandle tensor,
    C10IValueHandle* ivalue) {
  AOTI_TORCH_CONVERT_EXCEPTION_TO_ERROR_CODE({
    at::Tensor* tmp_tensor = tensor_handle_to_tensor_pointer(tensor);
    c10::IValue* tmp_ivalue = new c10::IValue(*tmp_tensor);
    *ivalue = reinterpret_cast<C10IValueHandle>(tmp_ivalue);
  });
}

AOTITorchError aoti_torch_get_data_ptr(
    AtenTensorHandle tensor,
    void** ret_data_ptr) {
  AOTI_TORCH_CONVERT_EXCEPTION_TO_ERROR_CODE({
    at::Tensor* t = tensor_handle_to_tensor_pointer(tensor);
    if (t->is_mkldnn()) {
      *ret_data_ptr = data_ptr_from_mkldnn(t);
    } else {
      *ret_data_ptr = t->data_ptr();
    }
  });
}

AOTITorchError aoti_torch_get_storage_size(
    AtenTensorHandle tensor,
    int64_t* ret_size) {
  AOTI_TORCH_CONVERT_EXCEPTION_TO_ERROR_CODE({
    at::Tensor* t = tensor_handle_to_tensor_pointer(tensor);
    *ret_size = t->storage().nbytes();
  });
}

AOTITorchError aoti_torch_get_dim(AtenTensorHandle tensor, int64_t* ret_dim) {
  AOTI_TORCH_CONVERT_EXCEPTION_TO_ERROR_CODE({
    at::Tensor* t = tensor_handle_to_tensor_pointer(tensor);
    *ret_dim = t->dim();
  });
}

AOTITorchError aoti_torch_get_numel(
    AtenTensorHandle tensor,
    int64_t* ret_numel) {
  AOTI_TORCH_CONVERT_EXCEPTION_TO_ERROR_CODE({
    at::Tensor* t = tensor_handle_to_tensor_pointer(tensor);
    *ret_numel = t->numel();
  });
}

AOTITorchError aoti_torch_get_storage_numel(
    AtenTensorHandle tensor,
    int64_t* ret_numel) {
  AOTI_TORCH_CONVERT_EXCEPTION_TO_ERROR_CODE({
    at::Tensor* t = tensor_handle_to_tensor_pointer(tensor);
    TORCH_INTERNAL_ASSERT(t->has_storage());
    auto dtype_size = t->dtype().itemsize();
    size_t nbytes = t->storage().nbytes();
    TORCH_INTERNAL_ASSERT(nbytes % dtype_size == 0);
    auto numel = nbytes / dtype_size;
    *ret_numel = numel;
  });
}

AOTITorchError aoti_torch_get_sizes(
    AtenTensorHandle tensor,
    int64_t** ret_sizes) {
  AOTI_TORCH_CONVERT_EXCEPTION_TO_ERROR_CODE({
    at::Tensor* t = tensor_handle_to_tensor_pointer(tensor);
    // NOLINTNEXTLINE(cppcoreguidelines-pro-type-const-cast)
    *ret_sizes = const_cast<int64_t*>(t->sizes().data());
  });
}

AOTITorchError aoti_torch_get_size(
    AtenTensorHandle tensor,
    int64_t d,
    int64_t* ret_size) {
  AOTI_TORCH_CONVERT_EXCEPTION_TO_ERROR_CODE({
    at::Tensor* t = tensor_handle_to_tensor_pointer(tensor);
    *ret_size = t->size(d);
  });
}

AOTITorchError aoti_torch_get_strides(
    AtenTensorHandle tensor,
    int64_t** ret_strides) {
  AOTI_TORCH_CONVERT_EXCEPTION_TO_ERROR_CODE({
    at::Tensor* t = tensor_handle_to_tensor_pointer(tensor);
    // NOLINTNEXTLINE(cppcoreguidelines-pro-type-const-cast)
    *ret_strides = const_cast<int64_t*>(t->strides().data());
  });
}

AOTITorchError aoti_torch_get_stride(
    AtenTensorHandle tensor,
    int64_t d,
    int64_t* ret_stride) {
  AOTI_TORCH_CONVERT_EXCEPTION_TO_ERROR_CODE({
    at::Tensor* t = tensor_handle_to_tensor_pointer(tensor);
    *ret_stride = t->stride(d);
  });
}

AOTITorchError aoti_torch_get_dtype(
    AtenTensorHandle tensor,
    int32_t* ret_dtype) {
  AOTI_TORCH_CONVERT_EXCEPTION_TO_ERROR_CODE({
    at::Tensor* t = tensor_handle_to_tensor_pointer(tensor);
    *ret_dtype = static_cast<int32_t>(t->scalar_type());
  });
}

AOTITorchError aoti_torch_get_device_type(
    AtenTensorHandle tensor,
    int32_t* ret_device_type) {
  AOTI_TORCH_CONVERT_EXCEPTION_TO_ERROR_CODE({
    at::Tensor* t = tensor_handle_to_tensor_pointer(tensor);
    *ret_device_type = static_cast<int32_t>(t->device().type());
  });
}

AOTITorchError aoti_torch_get_device_index(
    AtenTensorHandle tensor,
    int32_t* ret_device_index) {
  AOTI_TORCH_CONVERT_EXCEPTION_TO_ERROR_CODE({
    at::Tensor* t = tensor_handle_to_tensor_pointer(tensor);
    *ret_device_index = static_cast<int16_t>(t->device().index());
  });
}

AOTITorchError aoti_torch_get_layout(
    AtenTensorHandle tensor,
    int32_t* ret_layout) {
  AOTI_TORCH_CONVERT_EXCEPTION_TO_ERROR_CODE({
    at::Tensor* t = tensor_handle_to_tensor_pointer(tensor);
    *ret_layout = static_cast<int32_t>(t->layout());
  });
}

AOTITorchError aoti_torch_get_storage_offset(
    AtenTensorHandle tensor,
    int64_t* ret_storage_offset) {
  AOTI_TORCH_CONVERT_EXCEPTION_TO_ERROR_CODE({
    at::Tensor* t = tensor_handle_to_tensor_pointer(tensor);
    *ret_storage_offset = t->storage_offset();
  });
}

AOTITorchError aoti_torch_is_contiguous(
    AtenTensorHandle tensor,
    bool* ret_is_contiguous) {
  AOTI_TORCH_CONVERT_EXCEPTION_TO_ERROR_CODE({
    at::Tensor* t = tensor_handle_to_tensor_pointer(tensor);
    *ret_is_contiguous = t->is_contiguous();
  });
}

AOTITorchError aoti_torch_is_defined(
    AtenTensorHandle tensor,
    bool* ret_is_defined) {
  AOTI_TORCH_CONVERT_EXCEPTION_TO_ERROR_CODE({
    at::Tensor* t = tensor_handle_to_tensor_pointer(tensor);
    *ret_is_defined = t->defined();
  });
}

AOTITorchError aoti_torch_new_tensor_handle(
    AtenTensorHandle orig_handle,
    AtenTensorHandle* new_handle) {
  AOTI_TORCH_CONVERT_EXCEPTION_TO_ERROR_CODE({
    at::Tensor* t = tensor_handle_to_tensor_pointer(orig_handle);
    *new_handle = new_tensor_handle(at::Tensor(*t));
  });
}

AOTITorchError aoti_torch__reinterpret_tensor(
    AtenTensorHandle self,
    int64_t ndim,
    const int64_t* sizes_ptr,
    const int64_t* strides_ptr,
    int64_t offset_increment,
    AtenTensorHandle* ret_new_tensor) {
  AOTI_TORCH_CONVERT_EXCEPTION_TO_ERROR_CODE({
    at::Tensor* self_tensor = tensor_handle_to_tensor_pointer(self);
    c10::IntArrayRef sizes(sizes_ptr, ndim);
    c10::IntArrayRef strides(strides_ptr, ndim);
    *ret_new_tensor = new_tensor_handle(torch::inductor::_reinterpret_tensor(
        *self_tensor, sizes, strides, offset_increment));
  });
}

// TODO: implement a more efficient version instead of calling into aten
AOTITorchError aoti_torch_empty_strided(
    int64_t ndim,
    const int64_t* sizes_ptr,
    const int64_t* strides_ptr,
    int32_t dtype,
    int32_t device_type,
    int32_t device_index,
    AtenTensorHandle* ret_new_tensor) {
  AOTI_TORCH_CONVERT_EXCEPTION_TO_ERROR_CODE({
    c10::IntArrayRef sizes(sizes_ptr, ndim);
    c10::IntArrayRef strides(strides_ptr, ndim);
    if (c10::DeviceType(device_type) == c10::DeviceType::CPU) {
      *ret_new_tensor = new_tensor_handle(at::detail::empty_strided_cpu(
          sizes, strides, static_cast<c10::ScalarType>(dtype)));
    } else {
      c10::Device device = c10_device(device_type, device_index);
      c10::TensorOptions options = c10::TensorOptions().device(device).dtype(
          static_cast<c10::ScalarType>(dtype));
      *ret_new_tensor =
          new_tensor_handle(at::empty_strided(sizes, strides, options));
    }
  });
}

AOTITorchError aoti_torch_empty_strided_pinned(
    int64_t ndim,
    const int64_t* sizes_ptr,
    const int64_t* strides_ptr,
    int32_t dtype,
    int32_t device_type,
    int32_t device_index,
    AtenTensorHandle* ret_new_tensor) {
  AOTI_TORCH_CONVERT_EXCEPTION_TO_ERROR_CODE({
    c10::IntArrayRef sizes(sizes_ptr, ndim);
    c10::IntArrayRef strides(strides_ptr, ndim);
    TORCH_CHECK(
        c10::DeviceType(device_type) == c10::DeviceType::CPU,
        "only CPU tensors can be pinned");
    *ret_new_tensor = new_tensor_handle(at::detail::empty_strided_cpu(
        sizes,
        strides,
        static_cast<c10::ScalarType>(dtype),
        /*is_pinned=*/true));
  });
}

AOTITorchError aoti_torch_create_tensor_from_blob(
    void* data,
    int64_t ndim,
    const int64_t* sizes_ptr,
    const int64_t* strides_ptr,
    int64_t storage_offset,
    int32_t dtype,
    int32_t device_type,
    int32_t device_index,
    AtenTensorHandle* ret_new_tensor) {
  AOTI_TORCH_CONVERT_EXCEPTION_TO_ERROR_CODE({
    c10::IntArrayRef sizes(sizes_ptr, ndim);
    c10::IntArrayRef strides(strides_ptr, ndim);
    c10::Device device = c10_device(device_type, device_index);
    c10::TensorOptions options = c10::TensorOptions().device(device).dtype(
        static_cast<c10::ScalarType>(dtype));
    *ret_new_tensor = new_tensor_handle(
        // data == nullptr can happen for a 0-size tensor
        (data != nullptr) ? at::for_blob(data, sizes)
                                .strides(strides)
                                .storage_offset(storage_offset)
                                .options(options)
                                .make_tensor()
                          : at::empty_strided(sizes, strides, options));
  });
}

AOTITorchError aoti_torch_create_tensor_from_blob_v2(
    void* data,
    int64_t ndim,
    const int64_t* sizes_ptr,
    const int64_t* strides_ptr,
    int64_t storage_offset,
    int32_t dtype,
    int32_t device_type,
    int32_t device_index,
    AtenTensorHandle* ret_new_tensor,
    int32_t layout,
    const uint8_t* opaque_metadata,
    int64_t opaque_metadata_size) {
  AOTI_TORCH_CONVERT_EXCEPTION_TO_ERROR_CODE({
    if (layout == static_cast<int32_t>(at::kMkldnn)) {
      c10::IntArrayRef sizes(sizes_ptr, ndim);
      c10::IntArrayRef strides(strides_ptr, ndim);
      c10::Device device = c10_device(device_type, device_index);
      // get a mkldnn tensor wrapped by a torch Tensor(OpaqueTensorImpl),
      // which used by later mkldnn op.
      *ret_new_tensor = new_tensor_handle(mkldnn_tensor_from_data_ptr(
          data,
          sizes,
          static_cast<c10::ScalarType>(dtype),
          device,
          opaque_metadata,
          opaque_metadata_size));
    } else {
      aoti_torch_create_tensor_from_blob(
          data,
          ndim,
          sizes_ptr,
          strides_ptr,
          storage_offset,
          dtype,
          device_type,
          device_index,
          ret_new_tensor);
    }
  });
}

AOTITorchError aoti_torch__embedding_bag(
    AtenTensorHandle weight,
    AtenTensorHandle indices,
    AtenTensorHandle offsets,
    int32_t scale_grad_by_freq,
    int32_t mode,
    int32_t sparse,
    AtenTensorHandle per_sample_weights, // optional argument
    int32_t include_last_offset,
    int32_t padding_idx,
    AtenTensorHandle* ret0, // returns new reference
    AtenTensorHandle* ret1, // returns new reference
    AtenTensorHandle* ret2, // returns new reference
    AtenTensorHandle* ret3 // returns new reference
) {
  AOTI_TORCH_CONVERT_EXCEPTION_TO_ERROR_CODE({
    auto [r0, r1, r2, r3] = at::_embedding_bag(
        *tensor_handle_to_tensor_pointer(weight),
        *tensor_handle_to_tensor_pointer(indices),
        *tensor_handle_to_tensor_pointer(offsets),
        scale_grad_by_freq,
        mode,
        sparse,
        pointer_to_optional(
            tensor_handle_to_tensor_pointer(per_sample_weights)),
        include_last_offset,
        padding_idx);

    *ret0 = new_tensor_handle(std::move(r0));
    *ret1 = new_tensor_handle(std::move(r1));
    *ret2 = new_tensor_handle(std::move(r2));
    *ret3 = new_tensor_handle(std::move(r3));
  });
}

AOTITorchError aoti_torch__fft_c2c(
    AtenTensorHandle self,
    const int64_t* dim_ptr,
    int64_t dim_size,
    int64_t normalization,
    int32_t forward,
    AtenTensorHandle* ret // returns new reference
) {
  AOTI_TORCH_CONVERT_EXCEPTION_TO_ERROR_CODE({
    auto dim = c10::IntArrayRef(dim_ptr, dim_size);
    *ret = new_tensor_handle(at::_fft_c2c(
        *tensor_handle_to_tensor_pointer(self), dim, normalization, forward));
  });
}

AOTITorchError aoti_torch__scaled_dot_product_flash_attention_v2(
    AtenTensorHandle query,
    AtenTensorHandle key,
    AtenTensorHandle value,
    double dropout_p,
    int is_causal,
    int return_debug_mask,
    double* scale, // optional argument
    AtenTensorHandle* ret0, // returns new reference
    AtenTensorHandle* ret1, // returns new reference
    AtenTensorHandle* ret2, // returns new reference
    AtenTensorHandle* ret3, // returns new reference
    int64_t* ret4,
    int64_t* ret5,
    AtenTensorHandle* ret6, // returns new reference
    AtenTensorHandle* ret7, // returns new reference
    AtenTensorHandle* ret8 // returns new reference
) {
  AOTI_TORCH_CONVERT_EXCEPTION_TO_ERROR_CODE({
    at::Tensor* query_tensor = tensor_handle_to_tensor_pointer(query);
    at::Tensor* key_tensor = tensor_handle_to_tensor_pointer(key);
    at::Tensor* value_tensor = tensor_handle_to_tensor_pointer(value);
    auto optional_scale = pointer_to_optional(scale);
    auto [r0, r1, r2, r3, r4, r5, r6, r7, r8] =
        at::_scaled_dot_product_flash_attention(
            *query_tensor,
            *key_tensor,
            *value_tensor,
            dropout_p,
            is_causal,
            return_debug_mask,
            optional_scale);

    *ret0 = new_tensor_handle(std::move(r0));
    *ret1 = new_tensor_handle(std::move(r1));
    // ret2 and ret3 may be null
    if (ret2) {
      *ret2 = new_tensor_handle(std::move(r2));
    }
    if (ret3) {
      *ret3 = new_tensor_handle(std::move(r3));
    }
    *ret4 = r4.expect_int();
    *ret5 = r5.expect_int();
    *ret6 = new_tensor_handle(std::move(r6));
    *ret7 = new_tensor_handle(std::move(r7));
    *ret8 = new_tensor_handle(std::move(r8));
  });
}

AOTITorchError aoti_torch__scaled_dot_product_flash_attention(
    AtenTensorHandle query,
    AtenTensorHandle key,
    AtenTensorHandle value,
    double dropout_p,
    bool is_causal,
    bool return_debug_mask,
    double scale,
    AtenTensorHandle* ret0, // returns new reference
    AtenTensorHandle* ret1, // returns new reference
    AtenTensorHandle* ret2, // returns new reference
    AtenTensorHandle* ret3, // returns new reference
    int64_t* ret4,
    int64_t* ret5,
    AtenTensorHandle* ret6, // returns new reference
    AtenTensorHandle* ret7, // returns new reference
    AtenTensorHandle* ret8 // returns new reference
) {
  return aoti_torch__scaled_dot_product_flash_attention_v2(
      query,
      key,
      value,
      dropout_p,
      is_causal,
      return_debug_mask,
      &scale,
      ret0,
      ret1,
      ret2,
      ret3,
      ret4,
      ret5,
      ret6,
      ret7,
      ret8);
}

AOTITorchError aoti_torch__scaled_dot_product_efficient_attention(
    AtenTensorHandle query,
    AtenTensorHandle key,
    AtenTensorHandle value,
    AtenTensorHandle attn_bias, // optional argument
    int compute_log_sumexp,
    double dropout_p,
    int is_causal,
    double* scale, // optional argument
    AtenTensorHandle* ret0, // returns new reference
    AtenTensorHandle* ret1, // returns new reference
    AtenTensorHandle* ret2, // returns new reference
    AtenTensorHandle* ret3 // returns new reference
) {
  AOTI_TORCH_CONVERT_EXCEPTION_TO_ERROR_CODE({
    at::Tensor* query_tensor = tensor_handle_to_tensor_pointer(query);
    at::Tensor* key_tensor = tensor_handle_to_tensor_pointer(key);
    at::Tensor* value_tensor = tensor_handle_to_tensor_pointer(value);
    auto optional_attn_bias =
        pointer_to_optional(tensor_handle_to_tensor_pointer(attn_bias));
    auto optional_scale = pointer_to_optional(scale);
    auto [r0, r1, r2, r3] = at::_scaled_dot_product_efficient_attention(
        *query_tensor,
        *key_tensor,
        *value_tensor,
        optional_attn_bias,
        compute_log_sumexp,
        dropout_p,
        is_causal,
        optional_scale);
    *ret0 = new_tensor_handle(std::move(r0));
    *ret1 = new_tensor_handle(std::move(r1));
    *ret2 = new_tensor_handle(std::move(r2));
    *ret3 = new_tensor_handle(std::move(r3));
  });
}

AOTITorchError aoti_torch_convolution(
    AtenTensorHandle input,
    AtenTensorHandle weight,
    AtenTensorHandle bias, // optional argument
    const int64_t* stride_ptr,
    int64_t stride_size,
    const int64_t* padding_ptr,
    int64_t padding_size,
    const int64_t* dilation_ptr,
    int64_t dilation_size,
    int transposed,
    const int64_t* output_padding_ptr,
    int64_t output_padding_size,
    int64_t groups,
    AtenTensorHandle* out // returns new reference
) {
  AOTI_TORCH_CONVERT_EXCEPTION_TO_ERROR_CODE({
    at::Tensor* input_tensor = tensor_handle_to_tensor_pointer(input);
    at::Tensor* weight_tensor = tensor_handle_to_tensor_pointer(weight);
    at::Tensor* bias_tensor = tensor_handle_to_tensor_pointer(bias);
    auto optional_bias = pointer_to_optional(bias_tensor);
    c10::IntArrayRef stride(stride_ptr, stride_size);
    c10::IntArrayRef padding(padding_ptr, padding_size);
    c10::IntArrayRef dilation(dilation_ptr, dilation_size);
    c10::IntArrayRef output_padding(output_padding_ptr, output_padding_size);

    *out = new_tensor_handle(at::convolution(
        *input_tensor,
        *weight_tensor,
        optional_bias,
        stride,
        padding,
        dilation,
        static_cast<bool>(transposed),
        output_padding,
        groups));
  });
}

AOTITorchError aoti_torch_new_uninitialized_tensor(AtenTensorHandle* ret) {
  AOTI_TORCH_CONVERT_EXCEPTION_TO_ERROR_CODE({
    at::Tensor* out_tensor = new at::Tensor();
    *ret = tensor_pointer_to_tensor_handle(out_tensor);
  });
}

AOTITorchError aoti_torch__scaled_mm(
    AtenTensorHandle self,
    AtenTensorHandle mat2,
    AtenTensorHandle bias,
    int32_t* out_dtype,
    AtenTensorHandle scale_a,
    AtenTensorHandle scale_b,
    AtenTensorHandle scale_result,
    int8_t use_fast_accum,
    AtenTensorHandle* ret0,
    AtenTensorHandle* ret1) {
  AOTI_TORCH_CONVERT_EXCEPTION_TO_ERROR_CODE({
    at::Tensor* self_tensor = tensor_handle_to_tensor_pointer(self);
    at::Tensor* mat2_tensor = tensor_handle_to_tensor_pointer(mat2);
    at::Tensor* bias_tensor = tensor_handle_to_tensor_pointer(bias);
    at::Tensor* scale_a_tensor = tensor_handle_to_tensor_pointer(scale_a);
    at::Tensor* scale_b_tensor = tensor_handle_to_tensor_pointer(scale_b);
    at::Tensor* scale_result_tensor =
        tensor_handle_to_tensor_pointer(scale_result);
    auto r0 = at::_scaled_mm(
        *self_tensor,
        *mat2_tensor,
        *scale_a_tensor,
        *scale_b_tensor,
        pointer_to_optional(bias_tensor),
        pointer_to_optional(scale_result_tensor),
        pointer_to_optional<c10::ScalarType>(out_dtype),
        use_fast_accum);
    *ret0 = new_tensor_handle(std::move(r0));
  });
}

AOTITorchError aoti_torch__scaled_mm_v2(
    AtenTensorHandle self,
    AtenTensorHandle mat2,
    AtenTensorHandle scale_a,
    AtenTensorHandle scale_b,
    AtenTensorHandle bias,
    AtenTensorHandle scale_result,
    int32_t* out_dtype,
    int8_t use_fast_accum,
    AtenTensorHandle* ret0) {
  AOTI_TORCH_CONVERT_EXCEPTION_TO_ERROR_CODE({
    at::Tensor* self_tensor = tensor_handle_to_tensor_pointer(self);
    at::Tensor* mat2_tensor = tensor_handle_to_tensor_pointer(mat2);
    at::Tensor* bias_tensor = tensor_handle_to_tensor_pointer(bias);
    at::Tensor* scale_a_tensor = tensor_handle_to_tensor_pointer(scale_a);
    at::Tensor* scale_b_tensor = tensor_handle_to_tensor_pointer(scale_b);
    at::Tensor* scale_result_tensor =
        tensor_handle_to_tensor_pointer(scale_result);
    auto r0 = at::_scaled_mm(
        *self_tensor,
        *mat2_tensor,
        *scale_a_tensor,
        *scale_b_tensor,
        pointer_to_optional(bias_tensor),
        pointer_to_optional(scale_result_tensor),
        pointer_to_optional<c10::ScalarType>(out_dtype),
        use_fast_accum);
    *ret0 = new_tensor_handle(std::move(r0));
  });
}

// TODO: implement a more efficient version instead of calling into aten
AOTITorchError aoti_torch_tensor_copy_(
    AtenTensorHandle src,
    AtenTensorHandle dst) {
  return aoti_torch_copy_(dst, src, /*non_blocking=*/0);
}

AOTITorchError aoti_torch_assign_tensors(
    AtenTensorHandle src,
    AtenTensorHandle dst) {
  AOTI_TORCH_CONVERT_EXCEPTION_TO_ERROR_CODE({
    at::Tensor* src_tensor = tensor_handle_to_tensor_pointer(src);
    at::Tensor* dst_tensor = tensor_handle_to_tensor_pointer(dst);
    *dst_tensor = *src_tensor;
  });
}

AOTITorchError aoti_torch_assign_tensors_out(
    AtenTensorHandle src,
    AtenTensorHandle* ret_dst) {
  AOTI_TORCH_CONVERT_EXCEPTION_TO_ERROR_CODE({
    at::Tensor* src_tensor_ptr = tensor_handle_to_tensor_pointer(src);
    at::Tensor dst_tensor = *src_tensor_ptr;
    *ret_dst = new_tensor_handle(std::move(dst_tensor));
  });
}

AOTITorchError aoti_torch_clone(AtenTensorHandle self, AtenTensorHandle* ret) {
  AOTI_TORCH_CONVERT_EXCEPTION_TO_ERROR_CODE({
    at::Tensor* self_tensor = tensor_handle_to_tensor_pointer(self);
    *ret = new_tensor_handle(self_tensor->clone());
  });
}

AOTITorchError aoti_torch_as_strided(
    AtenTensorHandle self,
    const int64_t* sizes_ptr,
    const int64_t* strides_ptr,
    AtenTensorHandle* ret) {
  AOTI_TORCH_CONVERT_EXCEPTION_TO_ERROR_CODE({
    at::Tensor* self_tensor = tensor_handle_to_tensor_pointer(self);
    int64_t ndim = self_tensor->dim();
    c10::IntArrayRef sizes(sizes_ptr, ndim);
    c10::IntArrayRef strides(strides_ptr, ndim);
    at::Tensor ret_tensor = self_tensor->as_strided(sizes, strides);
    *ret = new_tensor_handle(std::move(ret_tensor));
  });
}

AOTITorchError aoti_torch_clone_preserve_strides(
    AtenTensorHandle self,
    AtenTensorHandle* ret) {
  AOTI_TORCH_CONVERT_EXCEPTION_TO_ERROR_CODE({
    // To mimic clone_preserve_strides which is used in copy_misaligned_inputs
    at::Tensor* self_tensor = tensor_handle_to_tensor_pointer(self);
    int64_t needed_size = 1;
    for (int i = 0; i < self_tensor->dim(); i++) {
      if (self_tensor->size(i) == 0) {
        needed_size = 0;
        break;
      }
      needed_size += (self_tensor->size(i) - 1) * self_tensor->stride(i);
    }
    at::Tensor ret_tensor =
        self_tensor->as_strided({needed_size}, {1})
            .clone()
            .as_strided(self_tensor->sizes(), self_tensor->strides());
    *ret = new_tensor_handle(std::move(ret_tensor));
  });
}

// TODO: implement a more efficient version instead of calling into aten
AOTITorchError aoti_torch_addmm_out(
    AtenTensorHandle out,
    AtenTensorHandle self,
    AtenTensorHandle mat1,
    AtenTensorHandle mat2,
    float beta,
    float alpha) {
  AOTI_TORCH_CONVERT_EXCEPTION_TO_ERROR_CODE({
    at::Tensor* out_tensor = tensor_handle_to_tensor_pointer(out);
    at::Tensor* self_tensor = tensor_handle_to_tensor_pointer(self);
    at::Tensor* mat1_tensor = tensor_handle_to_tensor_pointer(mat1);
    at::Tensor* mat2_tensor = tensor_handle_to_tensor_pointer(mat2);
    at::addmm_out(
        *out_tensor, *self_tensor, *mat1_tensor, *mat2_tensor, beta, alpha);
  });
}

// TODO: implement a more efficient version instead of calling into aten
AOTITorchError aoti_torch_bmm_out(
    AtenTensorHandle out,
    AtenTensorHandle self,
    AtenTensorHandle mat2) {
  AOTI_TORCH_CONVERT_EXCEPTION_TO_ERROR_CODE({
    at::Tensor* out_tensor = tensor_handle_to_tensor_pointer(out);
    at::Tensor* self_tensor = tensor_handle_to_tensor_pointer(self);
    at::Tensor* mat2_tensor = tensor_handle_to_tensor_pointer(mat2);
    at::bmm_out(*out_tensor, *self_tensor, *mat2_tensor);
  });
}

AOTITorchError aoti_torch_copy_(
    AtenTensorHandle self,
    AtenTensorHandle src,
    int32_t non_blocking) {
  AOTI_TORCH_CONVERT_EXCEPTION_TO_ERROR_CODE({
    tensor_handle_to_tensor_pointer(self)->copy_(
        *tensor_handle_to_tensor_pointer(src), non_blocking);
  });
}

// TODO: implement a more efficient version instead of calling into aten
AOTITorchError aoti_torch_mm_out(
    AtenTensorHandle out,
    AtenTensorHandle self,
    AtenTensorHandle mat2) {
  AOTI_TORCH_CONVERT_EXCEPTION_TO_ERROR_CODE({
    at::Tensor* out_tensor = tensor_handle_to_tensor_pointer(out);
    at::Tensor* self_tensor = tensor_handle_to_tensor_pointer(self);
    at::Tensor* mat2_tensor = tensor_handle_to_tensor_pointer(mat2);
    at::mm_out(*out_tensor, *self_tensor, *mat2_tensor);
  });
}

AOTITorchError aoti_torch__mm_plus_mm_out(
    AtenTensorHandle out,
    AtenTensorHandle a,
    AtenTensorHandle b,
    AtenTensorHandle c,
    AtenTensorHandle d) {
  AOTI_TORCH_CONVERT_EXCEPTION_TO_ERROR_CODE({
    at::Tensor* out_tensor = tensor_handle_to_tensor_pointer(out);
    at::Tensor* a_tensor = tensor_handle_to_tensor_pointer(a);
    at::Tensor* b_tensor = tensor_handle_to_tensor_pointer(b);
    at::Tensor* c_tensor = tensor_handle_to_tensor_pointer(c);
    at::Tensor* d_tensor = tensor_handle_to_tensor_pointer(d);
    torch::inductor::_mm_plus_mm_out(
        *out_tensor, *a_tensor, *b_tensor, *c_tensor, *d_tensor);
  });
}

AOTITorchError aoti_torch_cpu_wrapped_fbgemm_pack_gemm_matrix_fp16(
    AtenTensorHandle weight,
    AtenTensorHandle* out) {
  AOTI_TORCH_CONVERT_EXCEPTION_TO_ERROR_CODE({
    at::Tensor* weight_tensor = tensor_handle_to_tensor_pointer(weight);

    *out = new_tensor_handle(at::fbgemm_pack_gemm_matrix_fp16(*weight_tensor));
  });
}

AOTITorchError aoti_torch_cpu__wrapped_linear_prepack(
    AtenTensorHandle weight,
    AtenTensorHandle weight_scale,
    AtenTensorHandle weight_zero_point,
    AtenTensorHandle bias,
    AtenTensorHandle* out) {
  AOTI_TORCH_CONVERT_EXCEPTION_TO_ERROR_CODE({
    at::Tensor* weight_tensor = tensor_handle_to_tensor_pointer(weight);
    at::Tensor* weight_scale_tensor =
        tensor_handle_to_tensor_pointer(weight_scale);
    at::Tensor* weight_zero_point_tensor =
        tensor_handle_to_tensor_pointer(weight_zero_point);
    at::Tensor* bias_tensor = tensor_handle_to_tensor_pointer(bias);

    *out = new_tensor_handle(at::_wrapped_linear_prepack(
        *weight_tensor,
        *weight_scale_tensor,
        *weight_zero_point_tensor,
        *bias_tensor));
  });
}

AOTITorchError aoti_torch_cpu_wrapped_fbgemm_linear_fp16_weight(
    AtenTensorHandle input,
    AtenTensorHandle weight,
    AtenTensorHandle bias, // optional argument
    int64_t out_channel,
    AtenTensorHandle* out) {
  AOTI_TORCH_CONVERT_EXCEPTION_TO_ERROR_CODE({
    at::Tensor* input_tensor = tensor_handle_to_tensor_pointer(input);
    at::Tensor* weight_tensor = tensor_handle_to_tensor_pointer(weight);
    auto optional_bias_tensor =
        pointer_to_optional(tensor_handle_to_tensor_pointer(bias));

    *out = new_tensor_handle(at::fbgemm_linear_fp16_weight_fp32_activation(
        *input_tensor, *weight_tensor, optional_bias_tensor));
  });
}

AOTITorchError aoti_torch_cpu__wrapped_quantized_linear_prepacked(
    AtenTensorHandle input,
    AtenTensorHandle input_scale,
    AtenTensorHandle input_zero_point,
    AtenTensorHandle weight,
    AtenTensorHandle out_scale,
    AtenTensorHandle out_zeropoint,
    int64_t out_channel,
    AtenTensorHandle* out) {
  AOTI_TORCH_CONVERT_EXCEPTION_TO_ERROR_CODE({
    at::Tensor* input_tensor = tensor_handle_to_tensor_pointer(input);
    at::Tensor* input_scale_tensor =
        tensor_handle_to_tensor_pointer(input_scale);
    at::Tensor* input_zero_point_tensor =
        tensor_handle_to_tensor_pointer(input_zero_point);
    at::Tensor* weight_tensor = tensor_handle_to_tensor_pointer(weight);
    at::Tensor* out_scale_tensor = tensor_handle_to_tensor_pointer(out_scale);
    at::Tensor* out_zeropoint_tensor =
        tensor_handle_to_tensor_pointer(out_zeropoint);
    *out = new_tensor_handle(at::_wrapped_quantized_linear_prepacked(
        *input_tensor,
        *input_scale_tensor,
        *input_zero_point_tensor,
        *weight_tensor,
        *out_scale_tensor,
        *out_zeropoint_tensor,
        out_channel));
  });
}

AOTITorchError aoti_torch_nonzero(
    AtenTensorHandle self,
    AtenTensorHandle* out) {
  AOTI_TORCH_CONVERT_EXCEPTION_TO_ERROR_CODE({
    at::Tensor* self_tensor = tensor_handle_to_tensor_pointer(self);
    *out = new_tensor_handle(at::nonzero(*self_tensor));
  });
}

AOTITorchError aoti_torch_repeat_interleave_Tensor(
    AtenTensorHandle repeats,
    int64_t* output_size,
    AtenTensorHandle* out) {
  AOTI_TORCH_CONVERT_EXCEPTION_TO_ERROR_CODE({
    at::Tensor* repeats_tensor = tensor_handle_to_tensor_pointer(repeats);
    *out = new_tensor_handle(at::_ops::repeat_interleave_Tensor::call(
        *repeats_tensor, pointer_to_optional<c10::SymInt>(output_size)));
  });
}

// Function to check existence of inf and NaN
AOTITorchError aoti_torch_check_inf_and_nan(
    const char* tensor_name,
    AtenTensorHandle tensor) {
  AOTI_TORCH_CONVERT_EXCEPTION_TO_ERROR_CODE({
    at::Tensor* check_tensor = tensor_handle_to_tensor_pointer(tensor);

    assert_inf_and_nan(tensor_name, *check_tensor);
  });
}

AOTITorchError aoti_record_function_start(
    const char* name,
    IValueMapHandle kwargs,
    const C10IValueHandle* inputs,
    const uint64_t n_inputs,
    AtenRecordFunctionHandle* guard) {
  AOTI_TORCH_CONVERT_EXCEPTION_TO_ERROR_CODE({
    at::RecordFunction* newGuard =
        new at::RecordFunction(at::RecordScope::FUNCTION);
    std::unordered_map<std::string, c10::IValue> recordKwargs;

    if (kwargs != nullptr) {
      auto wrappedKwargs =
          reinterpret_cast<std::unordered_map<std::string, C10IValueHandle>*>(
              kwargs);
      for (const auto& pair : *wrappedKwargs) {
        recordKwargs.emplace(
            pair.first, *(reinterpret_cast<c10::IValue*>(pair.second)));
      }
    }

    std::vector<c10::IValue> recordInputs(n_inputs);
    for (size_t i = 0; i < n_inputs; i++) {
      recordInputs[i] = *reinterpret_cast<c10::IValue*>(inputs[i]);
    }

    newGuard->before(name, &recordInputs, &recordKwargs);
    *guard = reinterpret_cast<AtenRecordFunctionHandle>(newGuard);
  });
}

AOTITorchError aoti_record_function_end(AtenRecordFunctionHandle guard) {
  AOTI_TORCH_CONVERT_EXCEPTION_TO_ERROR_CODE({
    at::RecordFunction* t = reinterpret_cast<at::RecordFunction*>(guard);

    delete t;
  });
}

AOTITorchError aoti_torch_scatter_out(
    AtenTensorHandle out,
    AtenTensorHandle self,
    int64_t dim,
    AtenTensorHandle index,
    AtenTensorHandle src) {
  AOTI_TORCH_CONVERT_EXCEPTION_TO_ERROR_CODE({
    at::Tensor* out_tensor = tensor_handle_to_tensor_pointer(out);
    at::Tensor* self_tensor = tensor_handle_to_tensor_pointer(self);
    at::Tensor* index_tensor = tensor_handle_to_tensor_pointer(index);
    at::Tensor* src_tensor = tensor_handle_to_tensor_pointer(src);
    at::scatter_out(*out_tensor, *self_tensor, dim, *index_tensor, *src_tensor);
  });
}

AOTITorchError aoti_torch_scatter_reduce_out(
    AtenTensorHandle out,
    AtenTensorHandle self,
    int64_t dim,
    AtenTensorHandle index,
    AtenTensorHandle src,
    const char* reduce,
    int32_t include_self) {
  AOTI_TORCH_CONVERT_EXCEPTION_TO_ERROR_CODE({
    at::Tensor* out_tensor = tensor_handle_to_tensor_pointer(out);
    at::Tensor* self_tensor = tensor_handle_to_tensor_pointer(self);
    at::Tensor* index_tensor = tensor_handle_to_tensor_pointer(index);
    at::Tensor* src_tensor = tensor_handle_to_tensor_pointer(src);
    at::scatter_reduce_out(
        *out_tensor,
        *self_tensor,
        dim,
        *index_tensor,
        *src_tensor,
        reduce,
        (bool)include_self);
  });
}

AOTITorchError aoti_torch_index_put_out(
    AtenTensorHandle out,
    AtenTensorHandle self,
    const AtenTensorHandle* indices,
    const uint32_t num_indices,
    // NOLINTNEXTLINE(misc-misplaced-const)
    const AtenTensorHandle values,
    bool accumulate) {
  AOTI_TORCH_CONVERT_EXCEPTION_TO_ERROR_CODE({
    c10::List<std::optional<at::Tensor>> indices_;
    indices_.reserve(num_indices);
    for (size_t i = 0; i < num_indices; i++) {
      indices_.emplace_back(
          pointer_to_optional(tensor_handle_to_tensor_pointer(indices[i])));
    }
    at::Tensor* out_tensor = tensor_handle_to_tensor_pointer(out);
    at::Tensor* self_tensor = tensor_handle_to_tensor_pointer(self);
    at::Tensor* values_tensor = tensor_handle_to_tensor_pointer(values);
    at::index_put_out(
        *out_tensor, *self_tensor, indices_, *values_tensor, accumulate);
  });
}

AOTITorchError aoti_torch_view_as_real(
    AtenTensorHandle self,
    AtenTensorHandle* ret // returns new reference
) {
  AOTI_TORCH_CONVERT_EXCEPTION_TO_ERROR_CODE({
    *ret = new_tensor_handle(
        at::_ops::view_as_real::call(*tensor_handle_to_tensor_pointer(self)));
  });
}

AOTITorchError aoti_torch_view_dtype(
    AtenTensorHandle self,
    int32_t dtype,
    AtenTensorHandle* ret // returns new reference
) {
  AOTI_TORCH_CONVERT_EXCEPTION_TO_ERROR_CODE({
    at::Tensor* self_tensor = tensor_handle_to_tensor_pointer(self);
    *ret = new_tensor_handle(at::_ops::view_dtype::call(
        *self_tensor, static_cast<c10::ScalarType>(dtype)));
  });
}

void aoti_torch_save_tensor_handle(
    AtenTensorHandle self,
    const char* tensor_name,
    const char* launch_prefix,
    const char* kernel_name) {
  at::Tensor* t = tensor_handle_to_tensor_pointer(self);
#ifndef C10_MOBILE
  // Save tensor to tmp .pt file for tensors and can be torch.load'ed later
  auto cwd = c10::filesystem::current_path();
  auto tmp_folder = cwd / "tmp" / "aoti_torch";
  if (!c10::filesystem::exists(tmp_folder)) {
    std::cout
        << "aoti_torch_save_tensor_handle: Path does not exist, creating it..."
        << tmp_folder << '\n';

    std::error_code ec{};
    if (!c10::filesystem::create_directories(tmp_folder, ec)) {
      std::cout << "aoti_torch_save_tensor_handle: Error creating directory: "
                << tmp_folder << " error:" << ec.message() << '\n';
      return;
    }
  }
  std::string tensor_filepath_to_save = tmp_folder.string() + launch_prefix +
      "_" + kernel_name + "_" + tensor_name + "_" + t->device().str() + ".pt";

  auto bytes = torch::jit::pickle_save(c10::IValue(*t));
  std::ofstream fout(tensor_filepath_to_save, std::ios::out | std::ios::binary);
  fout.write(bytes.data(), static_cast<std::streamsize>(bytes.size()));
  fout.close();

  std::cout << "aoti_torch_save_tensor_handle: Saved tensor to "
            << tensor_filepath_to_save << '\n';
#endif // !defined(C10_MOBILE)
}

void aoti_torch_print_tensor_handle(AtenTensorHandle self, const char* msg) {
  at::Tensor* t = tensor_handle_to_tensor_pointer(self);

  // Display message
  std::cout << "[";
  if (msg) {
    std::cout << "  " << msg;
  }
  std::cout << "  " << "]:" << '\n';

  // Print exact tensor values for small size tensors
  const int64_t numel = t->numel();
  if (numel <= AOTI_TORCH_MAX_NUMEL_TO_PRINT) {
    std::cout << *t << "\n";
  }

  // Print summary stats of the tensor
  std::cout << "Number of elements: " << numel << '\n';

  // Print dtypes and for float types, print exact precision
  auto scalarType = t->scalar_type();
  if (scalarType == at::ScalarType::Float) {
    std::cout << "Dtype: float32" << std::endl;
  } else if (scalarType == at::ScalarType::Half) {
    std::cout << "Dtype: float16" << std::endl;
  } else if (scalarType == at::ScalarType::BFloat16) {
    std::cout << "Dtype: bfloat16" << std::endl;
  } else {
    std::cout << "Dtype: " << t->dtype() << '\n';
  }

  if (numel > 0) {
    // torch/aten `mean()` function only supports float and complex dtypes
    // See:
    // https://github.com/pytorch/pytorch/blob/a0e062c6f1a03ec93e87413e42c4d0b336518131/aten/src/ATen/native/ReduceOps.cpp#L304-L309
    auto mean_value = [t](at::ScalarType dtype) {
      return t->to(dtype).mean().item();
    };
    bool is_complex_type =
        at::isComplexType(at::typeMetaToScalarType(t->dtype()));
    at::ScalarType float_dtype =
        is_complex_type ? at::kComplexFloat : at::kFloat;
    std::cout << "Mean value: " << mean_value(float_dtype) << '\n';
    if (!is_complex_type) {
      // "min_all_cuda" function is not implemented for 'ComplexFloat' type.
      // (similar for max) Skip printing min/max value for complex type tensors
      // here if encountered complex (rare occasions), suggest to print
      // out the whole value of the tensor.
      std::cout << "Min value: " << t->to(float_dtype).min().item() << '\n';
      std::cout << "Max value: " << t->to(float_dtype).max().item() << '\n';
    } else {
      // Set the numel threshold to print as 256 to avoid printing out too much
      // More info for aten native cuda kernel for "min_all_cuda" implementation
      // source:
      // https://github.com/pytorch/pytorch/blob/4b3983241263b03abd25ae381ae4743ac49b648e/aten/src/ATen/native/cuda/ReduceMinValuesKernel.cu#L51
      if (numel <= 256) {
        std::cout
            << "[INFO] Aten built-in function `min_all_cuda/max_all_cuda` not implemented for current dtype: "
            << t->dtype() << ". Printing out the whole value:\n"
            << *t << "\n";
      }
    }
  }
  std::cout << "Device: " << t->device() << '\n';
  std::cout << "Size: " << t->sizes() << '\n';
  std::cout << "Stride: " << t->strides() << '\n';
  std::cout << "Layout: " << t->layout() << '\n';
  std::cout << "Is contiguous: " << t->is_contiguous() << '\n';
  std::cout << "Requires grad: " << t->requires_grad() << '\n';

  std::cout << '\n';
}

// ProxyExecutor
AOTITorchError aoti_torch_proxy_executor_call_function(
    AOTIProxyExecutorHandle proxy_executor,
    int extern_node_index,
    int num_ints,
    int64_t* flatten_int_args,
    int num_tensors,
    AtenTensorHandle* flatten_tensor_args) {
  AOTI_TORCH_CONVERT_EXCEPTION_TO_ERROR_CODE({
    TORCH_CHECK(
        proxy_executor != nullptr,
        "Unable to find a proxy executor to run custom ops.",
        "Please check if there is a json file generated",
        "in the same directory as the so,",
        "or use torch._inductor.aoti_compile_and_package",
        "to package everything into a PT2 artifact.");

    ProxyExecutor* executor = reinterpret_cast<ProxyExecutor*>(proxy_executor);
    executor->call_function(
        extern_node_index,
        num_ints,
        flatten_int_args,
        num_tensors,
        flatten_tensor_args);
  });
}

void aoti_torch_warn(
    const char* func,
    const char* file,
    uint32_t line,
    const char* msg) {
  ::c10::warn(
      ::c10::Warning(::c10::UserWarning(), {func, file, line}, msg, false));
}

AOTITorchError aoti_torch__alloc_from_pool(
    AtenTensorHandle self,
    int64_t offset_bytes,
    int32_t dtype,
    int64_t ndim,
    const int64_t* sizes_ptr,
    const int64_t* strides_ptr,
    AtenTensorHandle* ret_new_tensor) {
  AOTI_TORCH_CONVERT_EXCEPTION_TO_ERROR_CODE({
    at::Tensor* self_tensor = tensor_handle_to_tensor_pointer(self);
    c10::IntArrayRef sizes(sizes_ptr, ndim);
    c10::IntArrayRef strides(strides_ptr, ndim);
    *ret_new_tensor = new_tensor_handle(torch::inductor::_alloc_from_pool(
        *self_tensor,
        offset_bytes,
        static_cast<c10::ScalarType>(dtype),
        sizes,
        strides));
  });
}

AOTITorchError aoti_torch_zero_(AtenTensorHandle tensor) {
  AOTI_TORCH_CONVERT_EXCEPTION_TO_ERROR_CODE({
    at::Tensor* t = tensor_handle_to_tensor_pointer(tensor);
    t->zero_();
  });
}

<<<<<<< HEAD
#include <aten/src/ATen/core/List.h>

inline std::vector<StableIValue>* list_handle_to_list_pointer(StableListHandle handle) {
  TORCH_WARN("in list_handle_to_list_pointer")
  return reinterpret_cast<std::vector<StableIValue>*>(handle);
}

inline StableListHandle list_pointer_to_list_handle(std::vector<StableIValue>* list_ptr) {
  TORCH_WARN("in list_pointer_to_list_handle")
  return reinterpret_cast<StableListHandle>(list_ptr);
}

inline StableListHandle new_list_handle(std::vector<StableIValue>&& list) {
  std::vector<StableIValue>* new_list = new std::vector<StableIValue>(list);
  return list_pointer_to_list_handle(new_list);
}

AOTITorchError torch_new_list_reserve_size(size_t size, StableListHandle* ret) {
  auto list_ptr = std::make_unique<std::vector<StableIValue>>();
  list_ptr->reserve(size);
  TORCH_WARN("In torch_new_list_reserve_size! size is: ", size, " and list_ptr->size() is: ", list_ptr->size());
  AOTI_TORCH_CONVERT_EXCEPTION_TO_ERROR_CODE({
    *ret = list_pointer_to_list_handle(list_ptr.release());
  });
}

AOTITorchError torch_new_list_handle(
    StableListHandle orig_handle,
    StableListHandle* new_handle) {
  AOTI_TORCH_CONVERT_EXCEPTION_TO_ERROR_CODE({
    std::vector<StableIValue>* list = list_handle_to_list_pointer(orig_handle);
    *new_handle = new_list_handle(std::vector<StableIValue>(*list));
  });
}

AOTI_TORCH_EXPORT AOTITorchError torch_list_size(StableListHandle list_handle, size_t* size) {
  TORCH_WARN("in torch_list_size");
  AOTI_TORCH_CONVERT_EXCEPTION_TO_ERROR_CODE({
    std::vector<StableIValue>* list = list_handle_to_list_pointer(list_handle);
    *size = list->size();
  });
}

AOTI_TORCH_EXPORT AOTITorchError torch_list_get(
  StableListHandle list_handle,
  size_t index,
  StableIValue* element
) {
  TORCH_WARN("in torch_list_get with index: ", index);
  AOTI_TORCH_CONVERT_EXCEPTION_TO_ERROR_CODE({
    std::vector<StableIValue>* list = list_handle_to_list_pointer(list_handle);
    *element = list->at(index);
  });
}

AOTITorchError torch_list_emplace_back(
  StableListHandle list_handle,
  StableIValue element
) {
  TORCH_WARN("in torch_list_emplace_back");
  AOTI_TORCH_CONVERT_EXCEPTION_TO_ERROR_CODE({
    std::vector<StableIValue>* list = list_handle_to_list_pointer(list_handle);
    list->emplace_back(element);
  });
}

AOTI_TORCH_EXPORT AOTITorchError torch_delete_list_object(StableListHandle list_handle) {
  TORCH_WARN("in torch_delete_list_object");
  AOTI_TORCH_CONVERT_EXCEPTION_TO_ERROR_CODE({
    std::vector<StableIValue>* list_ptr = list_handle_to_list_pointer(list_handle);
    delete list_ptr;
  });
}

static StableIValue from_ivalue(
    const c10::TypePtr& type,
    const c10::IValue& ivalue) {
  switch (type->kind()) {
    case c10::TypeKind::TensorType: {
      TORCH_WARN("In from_ivalue TENSOR TYPE");
      AtenTensorHandle ath = torch::aot_inductor::new_tensor_handle(
          std::move(const_cast<at::Tensor&>(ivalue.toTensor())));
      return from(ath);
    }
    case c10::TypeKind::IntType: {
      return from(ivalue.toInt());
    }
    case c10::TypeKind::FloatType: {
      return from(ivalue.toDouble());
    }
    case c10::TypeKind::BoolType: {
      return from(ivalue.toBool());
    }
    case c10::TypeKind::ScalarTypeType: {
      return from(ivalue.toScalarType());
    }
    case c10::TypeKind::DeviceObjType: {
      return from(ivalue.toDevice());
    }
    case c10::TypeKind::LayoutType: {
      return from(ivalue.toLayout());
    }
    case c10::TypeKind::MemoryFormatType: {
      return from(ivalue.toMemoryFormat());
    }
    case c10::TypeKind::OptionalType: {
      auto inner_type = type->castRaw<at::OptionalType>()->getElementType();

      // ideally, if we had the C++ type corresponding to inner_type, which we
      // will denote as inner_type::t (does not actually exist), we would be
      // able to follow the patterned semantic of every other case here in one
      // line:
      //
      // return from<std::optional<inner_type::t>>(ivalue.toInnerTypeT()));
      //
      // BUT we do NOT have that type inner_type::t readily available, so we
      // will manually unwrap and recursively call. This implementation MUST
      // be kept in sync with from<std::optional<T>> function in
      // torch/csrc/stable/library.h
      if (ivalue.isNone()) {
        return from(std::nullopt);
      }
      StableIValue* sivp = new StableIValue(from_ivalue(inner_type, ivalue));
      return from(sivp);
    }
    case c10::TypeKind::ListType: {
      TORCH_WARN("In from_ivalue LIST TYPE");
      auto inner_type = type->castRaw<c10::ListType>()->getElementType();
      TORCH_WARN("inner_type is: ", inner_type->annotation_str());
      auto ivalue_list = ivalue.toList();
      TORCH_WARN("Finished calling toList! ivalue_list size is: ", ivalue_list.size());
      auto stableivalue_list = std::make_unique<std::vector<StableIValue>>();
      TORCH_WARN("WE ARE DONE MAKING LIST! stableivalue_list size is: ", stableivalue_list->size());
      stableivalue_list->reserve(ivalue_list.size());
      for (const auto& elem : ivalue_list) {
        TORCH_WARN("in loop! about to call from_ivalue again");
        stableivalue_list->emplace_back(from_ivalue(inner_type, elem));
      }
      TORCH_WARN("Done with filling up our stableivalue list! size is: ", stableivalue_list->size(), 
      " and the first element is: ", stableivalue_list->at(0));
      return from(list_pointer_to_list_handle(stableivalue_list.release()));
    }
    default: {
      TORCH_CHECK(
          false,
          "Not yet supported conversion from IValue to StableIValue for schema type: ",
          type->str());
    }
  }
}

static c10::IValue to_ivalue(
    const c10::TypePtr& type,
    const StableIValue stable_ivalue) {
  
  switch (type->kind()) {
    case c10::TypeKind::TensorType: {
      auto ret_raiiath = torch::aot_inductor::RAIIAtenTensorHandle(
          to<AtenTensorHandle>(stable_ivalue));
      return (c10::IValue(*torch::aot_inductor::tensor_handle_to_tensor_pointer(
          ret_raiiath.get())));
    }
    case c10::TypeKind::IntType: {
      return c10::IValue(to<int64_t>(stable_ivalue));
    }
    case c10::TypeKind::FloatType: {
      return c10::IValue(to<double>(stable_ivalue));
    }
    case c10::TypeKind::BoolType: {
      return c10::IValue(to<bool>(stable_ivalue));
    }
    case c10::TypeKind::ScalarTypeType: {
      return c10::IValue(to<c10::ScalarType>(stable_ivalue));
    }
    case c10::TypeKind::DeviceObjType: {
      return c10::IValue(to<c10::Device>(stable_ivalue));
    }
    case c10::TypeKind::LayoutType: {
      return c10::IValue(to<c10::Layout>(stable_ivalue));
    }
    case c10::TypeKind::MemoryFormatType: {
      return c10::IValue(to<c10::MemoryFormat>(stable_ivalue));
    }
    case c10::TypeKind::OptionalType: {
      auto inner_type = type->castRaw<at::OptionalType>()->getElementType();

      // ideally, if we had the C++ type corresponding to inner_type, which we
      // will denote as inner_type::t (does not actually exist), we would be
      // able to follow the patterned semantic of every other case here in one
      // line:
      //
      // return c10::IValue(to<std::optional<inner_type::t>>(stable_ivalue));
      //
      // BUT we do NOT have that type inner_type::t readily available, so we
      // will manually unwrap and recursively call. This implementation MUST
      // be kept in sync with the to<T> function in
      // torch/csrc/stable/library.h
      if (stable_ivalue == from(std::nullopt)) {
        return c10::IValue();
      }
      auto sivp = to<StableIValue*>(stable_ivalue);
      auto ival = to_ivalue(inner_type, *sivp);
      delete sivp;
      return ival;
    }
    case c10::TypeKind::ListType: {
      TORCH_WARN("IN TO_IVALUE LIST TYPE");
      auto inner_type = type->castRaw<c10::ListType>()->getElementType();
      auto list_handle = to<StableListHandle>(stable_ivalue);
      std::vector<StableIValue>* stableivalue_list = list_handle_to_list_pointer(list_handle);
      auto ivalue_list = c10::impl::GenericList(inner_type);
      ivalue_list.reserve(stableivalue_list->size());
      for (const auto& elem : *stableivalue_list) {
        ivalue_list.emplace_back(to_ivalue(inner_type, elem));
      }
      TORCH_ERROR_CODE_CHECK(torch_delete_list_object(list_handle));
      return ivalue_list;
    }
    default: {
      TORCH_CHECK(
          false,
          "Not yet supported conversion from StableIValue to IValue for schema type: ",
          type->str());
    }
  }
}

class StableIValueBoxedKernel : public c10::OperatorKernel {
 public:
  StableIValueBoxedKernel(void (*fn)(StableIValue*, uint64_t, uint64_t))
      : fn_(fn) {}

  void operator()(
      const c10::OperatorHandle& op,
      c10::DispatchKeySet keyset,
      torch::jit::Stack* stack) {
    const auto& schema = op.schema();
    const auto num_returns = schema.returns().size();
    const auto num_arguments = schema.arguments().size();

    auto ministack =
        std::make_unique<StableIValue[]>(std::max(num_arguments, num_returns));

    for (const auto idx : c10::irange(num_arguments)) {
      const auto ministack_idx = num_arguments - idx - 1;
      const c10::TypePtr& arg_type = schema.arguments()[ministack_idx].type();
      ministack[ministack_idx] = from_ivalue(arg_type, torch::jit::pop(stack));
    }

    // boxed function is going to take a stack of StableIValues, cast them to
    // our schema values, and run the function and modify the StableIValue stack
    fn_(ministack.get(), num_arguments, num_returns);

    // read the output from the end of the stack and wrap that back into
    // IValue from StableIValue
    for (size_t idx = 0; idx < num_returns; idx++) {
      const c10::TypePtr& ret_type = schema.returns()[idx].type();
      torch::jit::push(stack, to_ivalue(ret_type, ministack[idx]));
    }
  }

 private:
  void (*fn_)(StableIValue*, uint64_t, uint64_t);
};

=======
>>>>>>> de883fe4
AOTITorchError aoti_torch_library_init_impl(
    const char* ns,
    const char* k,
    const char* file,
    uint32_t line,
    TorchLibraryHandle* ret_new_torch_lib) {
  AOTI_TORCH_CONVERT_EXCEPTION_TO_ERROR_CODE({
    *ret_new_torch_lib =
        reinterpret_cast<TorchLibraryOpaque*>(new torch::Library(
            torch::Library::Kind::IMPL,
            std::string(ns),
            c10::parseDispatchKey(std::string(k)),
            file,
            line));
  });
}

AOTITorchError aoti_torch_library_init_def(
    const char* ns,
    const char* file,
    uint32_t line,
    TorchLibraryHandle* ret_new_torch_lib) {
  AOTI_TORCH_CONVERT_EXCEPTION_TO_ERROR_CODE({
    *ret_new_torch_lib =
        reinterpret_cast<TorchLibraryOpaque*>(new torch::Library(
            torch::Library::Kind::DEF,
            std::string(ns),
            std::nullopt,
            file,
            line));
  });
}

AOTITorchError aoti_torch_library_init_fragment(
    const char* ns,
    const char* file,
    uint32_t line,
    TorchLibraryHandle* ret_new_torch_lib) {
  AOTI_TORCH_CONVERT_EXCEPTION_TO_ERROR_CODE({
    *ret_new_torch_lib =
        reinterpret_cast<TorchLibraryOpaque*>(new torch::Library(
            torch::Library::Kind::FRAGMENT,
            std::string(ns),
            std::nullopt,
            file,
            line));
  });
}

AOTI_TORCH_EXPORT AOTITorchError
aoti_torch_library_def(TorchLibraryHandle self, const char* name) {
  AOTI_TORCH_CONVERT_EXCEPTION_TO_ERROR_CODE(
      { reinterpret_cast<torch::Library*>(self)->def(name); });
}

AOTI_TORCH_EXPORT AOTITorchError
aoti_torch_delete_library_object(TorchLibraryHandle tlh) {
  AOTI_TORCH_CONVERT_EXCEPTION_TO_ERROR_CODE(
      { delete reinterpret_cast<torch::Library*>(tlh); });
}

AOTITorchError aoti_torch_create_device_guard(
    int32_t device_index,
    DeviceGuardHandle* ret_guard // returns new reference
) {
  AOTI_TORCH_CONVERT_EXCEPTION_TO_ERROR_CODE({
    // checked=true will fail if no accelerator is available
    const auto device_type =
        at::accelerator::getAccelerator(/*checked=*/true).value();
    c10::Device device(device_type, device_index);
    c10::DeviceGuard* guard = new c10::DeviceGuard(device);
    *ret_guard = reinterpret_cast<DeviceGuardHandle>(guard);
  });
}

AOTITorchError aoti_torch_delete_device_guard(DeviceGuardHandle guard) {
  AOTI_TORCH_CONVERT_EXCEPTION_TO_ERROR_CODE(
      { delete reinterpret_cast<c10::DeviceGuard*>(guard); });
}

AOTITorchError aoti_torch_device_guard_set_index(
    DeviceGuardHandle guard,
    int32_t device_index) {
  AOTI_TORCH_CONVERT_EXCEPTION_TO_ERROR_CODE(
      { reinterpret_cast<c10::DeviceGuard*>(guard)->set_index(device_index); });
}

AOTITorchError aoti_torch_delete_stream(StreamHandle stream) {
  AOTI_TORCH_CONVERT_EXCEPTION_TO_ERROR_CODE(
      { delete reinterpret_cast<c10::Stream*>(stream); });
}

AOTITorchError aoti_torch_stream_id(
    StreamHandle stream,
    int64_t* ret_stream_id) {
  AOTI_TORCH_CONVERT_EXCEPTION_TO_ERROR_CODE({
    c10::Stream* stream_ptr = reinterpret_cast<c10::Stream*>(stream);
    *ret_stream_id = stream_ptr->id();
  });
}

// This function creates a new Stream object and makes StreamHandle point to it.
// The caller is responsible for managing the object's lifecycle.
AOTITorchError aoti_torch_get_current_stream(
    int32_t device_index,
    StreamHandle* ret_stream) {
  AOTI_TORCH_CONVERT_EXCEPTION_TO_ERROR_CODE({
    c10::Stream stream = at::accelerator::getCurrentStream(device_index);
    c10::Stream* stream_ptr = new c10::Stream(stream);
    *ret_stream = reinterpret_cast<StreamHandle>(stream_ptr);
  });
}

AOTITorchError aoti_torch_get_current_device_index(int32_t* ret_device_index) {
  AOTI_TORCH_CONVERT_EXCEPTION_TO_ERROR_CODE(
      { *ret_device_index = at::accelerator::getDeviceIndex(); });
}<|MERGE_RESOLUTION|>--- conflicted
+++ resolved
@@ -1394,274 +1394,6 @@
   });
 }
 
-<<<<<<< HEAD
-#include <aten/src/ATen/core/List.h>
-
-inline std::vector<StableIValue>* list_handle_to_list_pointer(StableListHandle handle) {
-  TORCH_WARN("in list_handle_to_list_pointer")
-  return reinterpret_cast<std::vector<StableIValue>*>(handle);
-}
-
-inline StableListHandle list_pointer_to_list_handle(std::vector<StableIValue>* list_ptr) {
-  TORCH_WARN("in list_pointer_to_list_handle")
-  return reinterpret_cast<StableListHandle>(list_ptr);
-}
-
-inline StableListHandle new_list_handle(std::vector<StableIValue>&& list) {
-  std::vector<StableIValue>* new_list = new std::vector<StableIValue>(list);
-  return list_pointer_to_list_handle(new_list);
-}
-
-AOTITorchError torch_new_list_reserve_size(size_t size, StableListHandle* ret) {
-  auto list_ptr = std::make_unique<std::vector<StableIValue>>();
-  list_ptr->reserve(size);
-  TORCH_WARN("In torch_new_list_reserve_size! size is: ", size, " and list_ptr->size() is: ", list_ptr->size());
-  AOTI_TORCH_CONVERT_EXCEPTION_TO_ERROR_CODE({
-    *ret = list_pointer_to_list_handle(list_ptr.release());
-  });
-}
-
-AOTITorchError torch_new_list_handle(
-    StableListHandle orig_handle,
-    StableListHandle* new_handle) {
-  AOTI_TORCH_CONVERT_EXCEPTION_TO_ERROR_CODE({
-    std::vector<StableIValue>* list = list_handle_to_list_pointer(orig_handle);
-    *new_handle = new_list_handle(std::vector<StableIValue>(*list));
-  });
-}
-
-AOTI_TORCH_EXPORT AOTITorchError torch_list_size(StableListHandle list_handle, size_t* size) {
-  TORCH_WARN("in torch_list_size");
-  AOTI_TORCH_CONVERT_EXCEPTION_TO_ERROR_CODE({
-    std::vector<StableIValue>* list = list_handle_to_list_pointer(list_handle);
-    *size = list->size();
-  });
-}
-
-AOTI_TORCH_EXPORT AOTITorchError torch_list_get(
-  StableListHandle list_handle,
-  size_t index,
-  StableIValue* element
-) {
-  TORCH_WARN("in torch_list_get with index: ", index);
-  AOTI_TORCH_CONVERT_EXCEPTION_TO_ERROR_CODE({
-    std::vector<StableIValue>* list = list_handle_to_list_pointer(list_handle);
-    *element = list->at(index);
-  });
-}
-
-AOTITorchError torch_list_emplace_back(
-  StableListHandle list_handle,
-  StableIValue element
-) {
-  TORCH_WARN("in torch_list_emplace_back");
-  AOTI_TORCH_CONVERT_EXCEPTION_TO_ERROR_CODE({
-    std::vector<StableIValue>* list = list_handle_to_list_pointer(list_handle);
-    list->emplace_back(element);
-  });
-}
-
-AOTI_TORCH_EXPORT AOTITorchError torch_delete_list_object(StableListHandle list_handle) {
-  TORCH_WARN("in torch_delete_list_object");
-  AOTI_TORCH_CONVERT_EXCEPTION_TO_ERROR_CODE({
-    std::vector<StableIValue>* list_ptr = list_handle_to_list_pointer(list_handle);
-    delete list_ptr;
-  });
-}
-
-static StableIValue from_ivalue(
-    const c10::TypePtr& type,
-    const c10::IValue& ivalue) {
-  switch (type->kind()) {
-    case c10::TypeKind::TensorType: {
-      TORCH_WARN("In from_ivalue TENSOR TYPE");
-      AtenTensorHandle ath = torch::aot_inductor::new_tensor_handle(
-          std::move(const_cast<at::Tensor&>(ivalue.toTensor())));
-      return from(ath);
-    }
-    case c10::TypeKind::IntType: {
-      return from(ivalue.toInt());
-    }
-    case c10::TypeKind::FloatType: {
-      return from(ivalue.toDouble());
-    }
-    case c10::TypeKind::BoolType: {
-      return from(ivalue.toBool());
-    }
-    case c10::TypeKind::ScalarTypeType: {
-      return from(ivalue.toScalarType());
-    }
-    case c10::TypeKind::DeviceObjType: {
-      return from(ivalue.toDevice());
-    }
-    case c10::TypeKind::LayoutType: {
-      return from(ivalue.toLayout());
-    }
-    case c10::TypeKind::MemoryFormatType: {
-      return from(ivalue.toMemoryFormat());
-    }
-    case c10::TypeKind::OptionalType: {
-      auto inner_type = type->castRaw<at::OptionalType>()->getElementType();
-
-      // ideally, if we had the C++ type corresponding to inner_type, which we
-      // will denote as inner_type::t (does not actually exist), we would be
-      // able to follow the patterned semantic of every other case here in one
-      // line:
-      //
-      // return from<std::optional<inner_type::t>>(ivalue.toInnerTypeT()));
-      //
-      // BUT we do NOT have that type inner_type::t readily available, so we
-      // will manually unwrap and recursively call. This implementation MUST
-      // be kept in sync with from<std::optional<T>> function in
-      // torch/csrc/stable/library.h
-      if (ivalue.isNone()) {
-        return from(std::nullopt);
-      }
-      StableIValue* sivp = new StableIValue(from_ivalue(inner_type, ivalue));
-      return from(sivp);
-    }
-    case c10::TypeKind::ListType: {
-      TORCH_WARN("In from_ivalue LIST TYPE");
-      auto inner_type = type->castRaw<c10::ListType>()->getElementType();
-      TORCH_WARN("inner_type is: ", inner_type->annotation_str());
-      auto ivalue_list = ivalue.toList();
-      TORCH_WARN("Finished calling toList! ivalue_list size is: ", ivalue_list.size());
-      auto stableivalue_list = std::make_unique<std::vector<StableIValue>>();
-      TORCH_WARN("WE ARE DONE MAKING LIST! stableivalue_list size is: ", stableivalue_list->size());
-      stableivalue_list->reserve(ivalue_list.size());
-      for (const auto& elem : ivalue_list) {
-        TORCH_WARN("in loop! about to call from_ivalue again");
-        stableivalue_list->emplace_back(from_ivalue(inner_type, elem));
-      }
-      TORCH_WARN("Done with filling up our stableivalue list! size is: ", stableivalue_list->size(), 
-      " and the first element is: ", stableivalue_list->at(0));
-      return from(list_pointer_to_list_handle(stableivalue_list.release()));
-    }
-    default: {
-      TORCH_CHECK(
-          false,
-          "Not yet supported conversion from IValue to StableIValue for schema type: ",
-          type->str());
-    }
-  }
-}
-
-static c10::IValue to_ivalue(
-    const c10::TypePtr& type,
-    const StableIValue stable_ivalue) {
-  
-  switch (type->kind()) {
-    case c10::TypeKind::TensorType: {
-      auto ret_raiiath = torch::aot_inductor::RAIIAtenTensorHandle(
-          to<AtenTensorHandle>(stable_ivalue));
-      return (c10::IValue(*torch::aot_inductor::tensor_handle_to_tensor_pointer(
-          ret_raiiath.get())));
-    }
-    case c10::TypeKind::IntType: {
-      return c10::IValue(to<int64_t>(stable_ivalue));
-    }
-    case c10::TypeKind::FloatType: {
-      return c10::IValue(to<double>(stable_ivalue));
-    }
-    case c10::TypeKind::BoolType: {
-      return c10::IValue(to<bool>(stable_ivalue));
-    }
-    case c10::TypeKind::ScalarTypeType: {
-      return c10::IValue(to<c10::ScalarType>(stable_ivalue));
-    }
-    case c10::TypeKind::DeviceObjType: {
-      return c10::IValue(to<c10::Device>(stable_ivalue));
-    }
-    case c10::TypeKind::LayoutType: {
-      return c10::IValue(to<c10::Layout>(stable_ivalue));
-    }
-    case c10::TypeKind::MemoryFormatType: {
-      return c10::IValue(to<c10::MemoryFormat>(stable_ivalue));
-    }
-    case c10::TypeKind::OptionalType: {
-      auto inner_type = type->castRaw<at::OptionalType>()->getElementType();
-
-      // ideally, if we had the C++ type corresponding to inner_type, which we
-      // will denote as inner_type::t (does not actually exist), we would be
-      // able to follow the patterned semantic of every other case here in one
-      // line:
-      //
-      // return c10::IValue(to<std::optional<inner_type::t>>(stable_ivalue));
-      //
-      // BUT we do NOT have that type inner_type::t readily available, so we
-      // will manually unwrap and recursively call. This implementation MUST
-      // be kept in sync with the to<T> function in
-      // torch/csrc/stable/library.h
-      if (stable_ivalue == from(std::nullopt)) {
-        return c10::IValue();
-      }
-      auto sivp = to<StableIValue*>(stable_ivalue);
-      auto ival = to_ivalue(inner_type, *sivp);
-      delete sivp;
-      return ival;
-    }
-    case c10::TypeKind::ListType: {
-      TORCH_WARN("IN TO_IVALUE LIST TYPE");
-      auto inner_type = type->castRaw<c10::ListType>()->getElementType();
-      auto list_handle = to<StableListHandle>(stable_ivalue);
-      std::vector<StableIValue>* stableivalue_list = list_handle_to_list_pointer(list_handle);
-      auto ivalue_list = c10::impl::GenericList(inner_type);
-      ivalue_list.reserve(stableivalue_list->size());
-      for (const auto& elem : *stableivalue_list) {
-        ivalue_list.emplace_back(to_ivalue(inner_type, elem));
-      }
-      TORCH_ERROR_CODE_CHECK(torch_delete_list_object(list_handle));
-      return ivalue_list;
-    }
-    default: {
-      TORCH_CHECK(
-          false,
-          "Not yet supported conversion from StableIValue to IValue for schema type: ",
-          type->str());
-    }
-  }
-}
-
-class StableIValueBoxedKernel : public c10::OperatorKernel {
- public:
-  StableIValueBoxedKernel(void (*fn)(StableIValue*, uint64_t, uint64_t))
-      : fn_(fn) {}
-
-  void operator()(
-      const c10::OperatorHandle& op,
-      c10::DispatchKeySet keyset,
-      torch::jit::Stack* stack) {
-    const auto& schema = op.schema();
-    const auto num_returns = schema.returns().size();
-    const auto num_arguments = schema.arguments().size();
-
-    auto ministack =
-        std::make_unique<StableIValue[]>(std::max(num_arguments, num_returns));
-
-    for (const auto idx : c10::irange(num_arguments)) {
-      const auto ministack_idx = num_arguments - idx - 1;
-      const c10::TypePtr& arg_type = schema.arguments()[ministack_idx].type();
-      ministack[ministack_idx] = from_ivalue(arg_type, torch::jit::pop(stack));
-    }
-
-    // boxed function is going to take a stack of StableIValues, cast them to
-    // our schema values, and run the function and modify the StableIValue stack
-    fn_(ministack.get(), num_arguments, num_returns);
-
-    // read the output from the end of the stack and wrap that back into
-    // IValue from StableIValue
-    for (size_t idx = 0; idx < num_returns; idx++) {
-      const c10::TypePtr& ret_type = schema.returns()[idx].type();
-      torch::jit::push(stack, to_ivalue(ret_type, ministack[idx]));
-    }
-  }
-
- private:
-  void (*fn_)(StableIValue*, uint64_t, uint64_t);
-};
-
-=======
->>>>>>> de883fe4
 AOTITorchError aoti_torch_library_init_impl(
     const char* ns,
     const char* k,
