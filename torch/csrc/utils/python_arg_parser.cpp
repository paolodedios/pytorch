#include <torch/csrc/utils/python_arg_parser.h>

#include <torch/csrc/Exceptions.h>
#include <torch/csrc/Layout.h>
#include <torch/csrc/MemoryFormat.h>
#include <torch/csrc/autograd/python_variable.h>
#include <torch/csrc/utils/invalid_arguments.h>
#include <torch/csrc/utils/python_strings.h>
#include <torch/csrc/utils/python_torch_function_mode.h>
#include <torch/csrc/utils/torch_dispatch_mode.h>

#include <ATen/ATen.h>
#include <ATen/PythonTorchFunctionTLS.h>
#include <ATen/TracerMode.h>
#include <c10/util/irange.h>

#include <sstream>
#include <stdexcept>
#include <string>
#include <unordered_map>
#include <vector>

namespace torch {

static std::unordered_map<std::string, ParameterType> type_map = {
    {"Tensor", ParameterType::TENSOR},
    {"Scalar", ParameterType::SCALAR},
    {"int64_t", ParameterType::INT64},
    {"SymInt", ParameterType::SYM_INT},
    {"double", ParameterType::DOUBLE},
    {"complex", ParameterType::COMPLEX},
    {"TensorList", ParameterType::TENSOR_LIST},
    {"c10::List<::std::optional<Tensor>>", ParameterType::TENSOR_LIST},
    {"IntArrayRef", ParameterType::INT_LIST},
    {"SymIntArrayRef", ParameterType::SYM_INT_LIST},
    {"ArrayRef<double>", ParameterType::FLOAT_LIST},
    {"Generator", ParameterType::GENERATOR},
    {"bool", ParameterType::BOOL},
    {"Storage", ParameterType::STORAGE},
    {"PyObject*", ParameterType::PYOBJECT},
    {"ScalarType", ParameterType::SCALARTYPE},
    {"Layout", ParameterType::LAYOUT},
    {"MemoryFormat", ParameterType::MEMORY_FORMAT},
    {"QScheme", ParameterType::QSCHEME},
    {"Device", ParameterType::DEVICE},
    {"DeviceIndex", ParameterType::INT64},
    {"Stream", ParameterType::STREAM},
    {"std::string", ParameterType::STRING},
    {"c10::string_view", ParameterType::STRING},
    {"std::string_view", ParameterType::STRING},
    {"::std::string_view", ParameterType::STRING},
    {"Dimname", ParameterType::DIMNAME},
    {"DimnameList", ParameterType::DIMNAME_LIST},
    {"ScalarList", ParameterType::SCALAR_LIST},
    {"DispatchKeySet", ParameterType::DISPATCH_KEY_SET},
};

// Default arg name translations for compatibility with NumPy.
//
// Example:
// ```python
// t = torch.randn(10,10)
// torch.sum(a=t, axis=0, keepdim=True)
// ```
//
// A vector is necessary, because we might need to try multiple values.
// In particular, NumPy sometimes uses "x" and sometimes "a" for the main input
// tensor. Rather than annotate each function separately with whether it should
// take "x" or "a", just try both.
//
// TODO: Allow individual functions to specify non-default translations:
// For example, `torch.pow` should translate "exponent" to "x2".
static const std::unordered_map<std::string, std::vector<std::string>>
    numpy_compatibility_arg_names = {
        {"dim", {"axis"}},
        {"keepdim", {"keepdims"}},
        {"input", {"x", "a", "x1"}},
        {"other", {"x2"}},
};

// TODO: remove this. This is a temporary list of functions that allow Python
// numbers to bind to Tensors. Some binary ops have separate Tensor and Scalar
// overloads and binding to the Tensor overload with a number of a different
// type will trigger a type error.
//
// If you modify this, you will need to adjust the blocklist in
// tools/pyi/gen_pyi.py (and add hardcoded signatures for these
// functions.)
bool should_allow_numbers_as_tensors(const std::string& name) {
  static std::unordered_set<std::string> allowed = {
      "add",
      "add_",
      "add_out",
      "div",
      "div_",
      "div_out",
      "divide",
      "divide_",
      "divide_out", // alias of div
      "mul",
      "mul_",
      "mul_out",
      "multiply",
      "multiply_",
      "multiply_out", // alias of mul
      "sub",
      "sub_",
      "sub_out",
      "subtract",
      "subtract_",
      "subtract_out", // alias of sub
      "true_divide",
      "true_divide_",
      "true_divide_out",
      "to",
      "_to_copy",
      "copy_",
      "copy",
      "floor_divide",
      "floor_divide_",
      "floor_divide_out",
      "_conj"}; // _conj needed because mul.Tensor backward calls it
  return allowed.find(name) != allowed.end();
}

// NOLINTNEXTLINE(cppcoreguidelines-pro-type-member-init)
FunctionParameter::FunctionParameter(const std::string& fmt, bool keyword_only)
    : optional(false),
      allow_none(false),
      keyword_only(keyword_only),
      size(0),
      default_scalar(0) {
  auto space = fmt.find(' ');
  if (space == std::string::npos) {
    throw std::runtime_error("FunctionParameter(): missing type: " + fmt);
  }

  auto type_str = fmt.substr(0, space);

  auto question = type_str.find('?');
  if (question != std::string::npos) {
    allow_none = true;
    type_str = type_str.substr(0, question);
  }

  // Parse and remove brackets from type_str
  auto bracket = type_str.find('[');
  if (bracket != std::string::npos) {
    auto size_str =
        type_str.substr(bracket + 1, type_str.length() - bracket - 2);
    size = atoi(size_str.c_str());
    type_str = type_str.substr(0, bracket);
  }

  auto name_str = fmt.substr(space + 1);
  auto it = type_map.find(type_str);
  if (it == type_map.end()) {
    throw std::runtime_error(
        "FunctionParameter(): invalid type string: " + type_str);
  }
  type_ = it->second;

  auto eq = name_str.find('=');
  if (eq != std::string::npos) {
    name = name_str.substr(0, eq);
    optional = true;
    set_default_str(name_str.substr(eq + 1));
  } else {
    name = name_str;
  }
  python_name = THPUtils_internString(name);
  auto np_compat_it = numpy_compatibility_arg_names.find(name);
  if (np_compat_it != numpy_compatibility_arg_names.end()) {
    for (const auto& str : np_compat_it->second) {
      numpy_python_names.push_back(THPUtils_internString(str));
    }
  }
}

auto handle_torch_function_getter(
    THPVariable* self,
    const std::string& property_name) -> PyObject* {
  py::object torch_api = PyObject_FastGetAttrString(
      THPVariableClass, (char*)property_name.c_str());
  std::string module_name = "torch.Tensor." + property_name;
  return handle_torch_function(
      (PyObject*)self,
      "__get__",
      nullptr,
      nullptr,
      torch_api.ptr(),
      module_name);
}

auto handle_torch_function_setter(
    THPVariable* self,
    const std::string& property_name,
    PyObject* value) -> int {
  py::object torch_api = PyObject_FastGetAttrString(
      THPVariableClass, (char*)property_name.c_str());
  std::string module_name = "torch.Tensor." + property_name;
  if (value != nullptr) {
    py::tuple args_ = py::make_tuple(py::handle(value));
    handle_torch_function(
        (PyObject*)self,
        "__set__",
        args_.ptr(),
        nullptr,
        torch_api.ptr(),
        module_name);
  } else {
    handle_torch_function(
        (PyObject*)self,
        "__delete__",
        nullptr,
        nullptr,
        torch_api.ptr(),
        module_name);
  }
  return 0;
}

// Combines self and args into one tuple.
static auto combine_self_args(PyObject* self, PyObject* args) -> py::tuple {
  if (args == nullptr) {
    return py::make_tuple(py::handle(self));
  } else if (self == nullptr) {
    return py::reinterpret_borrow<py::tuple>(args);
  }

  auto py_args = py::reinterpret_borrow<py::tuple>(args);
  size_t n = py_args.size();
  auto args_ = py::tuple(n + 1);
  args_[0] = py::handle(self);
  for (const auto i : c10::irange(n)) {
    args_[i + 1] = py_args[i];
  }
  return args_;
}

auto handle_torch_function(
    PyObject* self,
    const std::string& func_name,
    PyObject* args,
    PyObject* kwargs,
    PyObject* torch_api,
    const std::string& module_name) -> PyObject* {
  py::object torch_api_function =
      PyObject_FastGetAttrString(torch_api, (char*)func_name.c_str());
  TORCH_INTERNAL_ASSERT(
      torch_api_function.ptr() != nullptr, "torch API function must exist");
  py::tuple args_ = combine_self_args(self, args);
  return handle_torch_function_no_python_arg_parser(
      {self},
      args_.ptr(),
      kwargs,
      func_name.c_str(),
      torch_api_function.ptr(),
      module_name.c_str(),
      TorchFunctionName::TorchFunction);
}

// Note: [Overloaded args]
// An overloaded arg may be one of the following:
// - an instance of an object that has a __torch_function__ method
// - an instance of an object that has a __torch_dispatch__ classmethod
// - a class type that has a __torch_dispatch__ classmethod
//
// This function returns the type of the arg (if the arg is an instance),
// otherwise, it returns the arg.
static PyObject* get_type_of_overloaded_arg(PyObject* obj_or_type) {
  if (PyType_Check(obj_or_type)) {
    return obj_or_type;
  }
  return (PyObject*)Py_TYPE(obj_or_type);
}

static py::object maybe_get_registered_torch_dispatch_rule(
    PyObject* torch_api_function,
    const py::object& torch_dispatch_object) {
  // This is a static object, so we must leak the Python object
  // "release()" is used here to preserve 1 refcount on the
  // object, preventing it from ever being de-allocated by CPython.
#if IS_PYBIND_2_13_PLUS
  PYBIND11_CONSTINIT static py::gil_safe_call_once_and_store<py::object>
      storage;
  py::object find_torch_dispatch_rule =
      storage
          .call_once_and_store_result([]() -> py::object {
            return py::module_::import("torch._library.simple_registry")
                .attr("find_torch_dispatch_rule");
          })
          .get_stored();
#else
  static const py::handle find_torch_dispatch_rule =
      py::object(py::module_::import("torch._library.simple_registry")
                     .attr("find_torch_dispatch_rule"))
          .release();
#endif
  auto result = find_torch_dispatch_rule(
      py::reinterpret_borrow<py::object>(torch_api_function),
      py::type::handle_of(torch_dispatch_object));
  return result;
}

static py::object dispatch_on_subclass(
    PyObject* args,
    PyObject* kwargs,
    at::ArrayRef<PyObject*> overloaded_args,
    py::tuple py_types,
    PyObject* torch_api_function,
    bool is_torch_function,
    const char* torch_function_name_str,
    std::optional<c10::impl::TorchDispatchModeKey> maybe_mode_key =
        std::nullopt) {
  py::object ret;
  for (auto& arg : overloaded_args) {
    py::object torch_function =
        PyObject_FastGetAttrString(arg, torch_function_name_str);
    if (!torch_function) {
      TORCH_INTERNAL_ASSERT(0);
    }
    if (torch_function.ptr() == torch::disabled_torch_dispatch_impl()) {
      // During __torch_dispatch__, don't dispatch on args with a disabled
      // torch_dispatch. This code runs before infra modes, so we need to make
      // sure that infra modes can run first. (In theory, maybe we can rearrange
      // things so that infra modes are *always* attempted first, and just
      // return NotImplemented when there are any user subclasses. Maybe that
      // would fix this problem?)
      continue;
    }

    // See https://github.com/pytorch/pytorch/issues/63767
    if (is_torch_function &&
        PyObject_FastGetAttrString(torch_function.ptr(), "__self__")
            .is(py::handle(arg)) &&
        torch_function.ptr() != torch::disabled_torch_function_impl()) {
      TORCH_WARN_ONCE(
          "Defining your `",
          torch_function_name_str,
          "` as a plain method is deprecated ",
          "and will be an error in future, please define it as a classmethod.");
    }

    if (!is_torch_function) {
      auto maybe_torch_dispatch_rule = maybe_get_registered_torch_dispatch_rule(
          torch_api_function, py::reinterpret_borrow<py::object>(arg));
      if (!maybe_torch_dispatch_rule.is_none()) {
        torch_function = maybe_torch_dispatch_rule;
        auto py_arg = py::reinterpret_borrow<py::object>(arg);
        ret = py::reinterpret_steal<py::object>(PyObject_CallFunctionObjArgs(
            torch_function.ptr(),
            py::type::handle_of(py_arg).ptr(),
            torch_api_function,
            py_types.ptr(),
            args,
            kwargs,
            NULL));
        if (ret.ptr() == nullptr) {
          throw python_error();
        }
        if (ret.ptr() != Py_NotImplemented) {
          break;
        }
      }
    }

    ret = py::reinterpret_steal<py::object>(PyObject_CallFunctionObjArgs(
        torch_function.ptr(),
        torch_api_function,
        py_types.ptr(),
        args,
        kwargs,
        NULL));
    if (ret.ptr() == nullptr) {
      throw python_error();
    }
    if (ret.ptr() != Py_NotImplemented) {
      // Return the reference to the result. This also covers the case where
      // ret is NULL and __torch_function__/__torch_dispatch raised an
      // exception, which we throw below
      break;
    }
  }
  return ret;
}

static std::tuple<py::object, py::object> dispatch_on_mode(
    PyObject* args,
    PyObject* kwargs,
    py::tuple py_types,
    PyObject* torch_api_function,
    bool is_torch_function,
    const char* torch_function_name_str) {
  // Disable mode on the inside; this makes for a more user-friendly
  // experience if you try to, e.g., print your tensors.
  std::optional<torch::overrides::StashTorchFunctionModeGuard> tf_g;
  std::optional<torch_dispatch_mode::StashTorchDispatchModeGuard> td_g;
  py::object mode_obj;
  // NB: We only really need keep the mode_obj live if the function call
  // fails for error reporting, but whatever, Python refcounts are cheap
  if (is_torch_function) {
    tf_g.emplace();
    mode_obj = py::reinterpret_borrow<py::object>(
        tf_g->get_cur_mode()->ptr(getPyInterpreter()));
  } else {
    td_g.emplace();
    mode_obj = py::reinterpret_borrow<py::object>(
        td_g->get_cur_mode()->ptr(getPyInterpreter()));
  }
  py::object torch_function =
      PyObject_FastGetAttrString(mode_obj.ptr(), torch_function_name_str);
  if (!torch_function) {
    TORCH_INTERNAL_ASSERT(0);
  }
  TORCH_INTERNAL_ASSERT(py_types.ptr() != nullptr);
  TORCH_INTERNAL_ASSERT(args != nullptr);

  TORCH_CHECK(
      PyObject_FastGetAttrString(torch_function.ptr(), "__self__").is(mode_obj),
      "Defining your mode's `",
      torch_function_name_str,
      "` as a classmethod is not supported, please make it a plain method");

  if (!is_torch_function) {
    auto maybe_torch_dispatch_rule =
        maybe_get_registered_torch_dispatch_rule(torch_api_function, mode_obj);
    if (!maybe_torch_dispatch_rule.is_none()) {
      auto ret = py::reinterpret_steal<py::object>(PyObject_CallFunctionObjArgs(
          maybe_torch_dispatch_rule.ptr(),
          mode_obj.ptr(),
          torch_api_function,
          py_types.ptr(),
          args,
          kwargs,
          NULL));
      if (ret.ptr() == nullptr) {
        throw python_error();
      }
      return std::make_tuple(ret, mode_obj);
    }
  }

  // Blegh.  This accidentally works in PyObject_CallFunctionObjArgs below
  // because the nullptr terminates the argument list ick ick ick.
  py::object ret;
  if (kwargs == nullptr) {
    ret = py::reinterpret_steal<py::object>(PyObject_CallMethod(
        mode_obj.ptr(),
        torch_function_name_str,
        "OOO",
        torch_api_function,
        py_types.ptr(),
        args));
  } else {
    ret = py::reinterpret_steal<py::object>(PyObject_CallMethod(
        mode_obj.ptr(),
        torch_function_name_str,
        "OOOO",
        torch_api_function,
        py_types.ptr(),
        args,
        kwargs));
  }
  if (ret.ptr() == nullptr) {
    throw python_error();
  }
  return std::make_tuple(ret, mode_obj);
}

// See Note: [Overloaded args] for what they hold
auto handle_torch_function_no_python_arg_parser(
    at::ArrayRef<PyObject*> overloaded_args,
    PyObject* args,
    PyObject* kwargs,
    const char* func_name,
    PyObject* torch_api_function,
    const char* module_name,
    TorchFunctionName torch_function_name) -> PyObject* {
  const char* torch_function_name_str = nullptr;
  switch (torch_function_name) {
    case TorchFunctionName::TorchFunction:
      torch_function_name_str = "__torch_function__";
      break;
    case TorchFunctionName::TorchDispatch:
      torch_function_name_str = "__torch_dispatch__";
      break;
    default:
      TORCH_INTERNAL_ASSERT(0, static_cast<int>(torch_function_name));
  }
  // overloaded_args already all have unique types
  // nb: modes don't go in the overloaded types list, as they are not
  // necessarily types
  std::vector<py::object> overloaded_types;
  overloaded_types.reserve(overloaded_args.size());
  for (auto& arg : overloaded_args) {
    overloaded_types.push_back(
        py::reinterpret_borrow<py::object>(get_type_of_overloaded_arg(arg)));
  }
  py::tuple py_types = py::cast(overloaded_types);
  py::object ret;
  py::object mode_obj;

  // Step 1: Try to dispatch based on the mode stack, *ignoring* infra
  // torch_dispatch modes.
  const bool is_torch_function =
      torch_function_name == TorchFunctionName::TorchFunction;
  const auto is_mode_active = [&]() {
    return is_torch_function
        ? at::impl::torch_function_mode_enabled()
        // Check if any *user* torch_dispatch modes are active (not including
        // fake and proxy modes, which are special)
        : c10::impl::dispatch_mode_enabled();
  };
  // Note [__torch_dispatch__ dispatching order]
  // The high-level idea motivating the dispatching
  // order below is that: (1) modes get higher dispatch precedence over
  // subclasses (2) "user" modes/subclasses get higher dispatch precedence over
  // "infra" modes/subclasses.
  //
  // To give a complete example: let's say we are running torch.compile, with
  // the following "user" modes and subclasses:
  //   mode_stack: [ModeA]
  //   user_args: [MyWrapperSubclassB(torchTensor)]

  // During tracing in AOTAutograd tracing, we use some additional infra modes
  // and subclasses to perform tracing:
  //   FunctionalTensorMode, ProxyTorchDispatchMode, FakeTensorMode,
  //   FunctionalTensor, FakeTensor
  // The modified mode stack and tracing arguments will look like this:
  //   mode_stack (user modes): [ModeA]
  //   mode_stack (infra modes): [
  //     FunctionalTensorMode, ProxyTorchDispatchMode, FakeTensorMode
  //   ]
  //   tracing_args: [
  //     MyWrapperSubclassB(FunctionalTensor(_to_functional_tensor(FakeTensor)))
  //   ]

  // And the dispatching order that we want is as follows:
  // (1) ModeA.__torch_dispatch__ (user modes highest)
  // (2) MyWrapperSubclassB.__torch_dispatch__ (user subclasses next highest)
  // (3) FunctionalTensorMode.__torch_dispatch__ (infra modes next highest)
  // (4) ProxyTorchDispatchMode.__torch_dispatch__ (infra modes next highest)
  // (5) FakeTensorMode.__torch_dispatch__ (infra modes next highest)
  // (6) FakeTensor.__torch_fake_dispatch__ (infra subclasses next highest)

  // Why does do FunctionalTensor and FakeTensor even need to be special-cased
  // in the ordering?
  // In theory we could remove their __torch_dispatch__, but both of these
  // subclasses override sizes/strides metadata calls with __torch_dispatch__,
  // which would mean a mode would be **required** to access their metadata.

  if (is_mode_active()) {
    // Step 1: Try to dispatch on any user TorchDispatchModes (including infra
    // modes, which will always be at the bottom of the mode stack).
    std::tie(ret, mode_obj) = dispatch_on_mode(
        args,
        kwargs,
        py_types,
        torch_api_function,
        is_torch_function,
        torch_function_name_str);
  }

  // Step 2: Try to dispatch based on any user subclasses,
  // ignoring any subclasses that have a _mode_key field
  // (corresponding to infra subclasses)
  // Note: user subclasses should always run *before* infra modes like
  // proxy/fake. This is handles by having proxy/fake modes return
  // NotImplemented when they see a user subclass that they don't understand.
  if (ret.ptr() == nullptr || ret.ptr() == Py_NotImplemented) {
    auto curr_ret = dispatch_on_subclass(
        args,
        kwargs,
        overloaded_args,
        py_types,
        torch_api_function,
        is_torch_function,
        torch_function_name_str);
    if (curr_ret.ptr() != nullptr) {
      ret = curr_ret;
    }
  }

  if (ret.ptr() == nullptr) {
    // if an exception occurred in a user's implementation of
    // __torch_function__, throw it
    throw python_error();
  } else if (ret.ptr() == Py_NotImplemented) {
    // all __torch_function__ implementations in overloaded_args
    // returned NotImplemented, so we raise a TypeError.
    std::stringstream ss;
    ss << "Multiple dispatch failed for '";
    if (module_name && func_name) {
      ss << module_name << "." << func_name;
    } else {
      py::handle fn = torch_api_function;
      ss << py::str(fn.attr("__module__")) << "."
         << py::str(fn.attr("__name__"));
    }
    ss << "'; all " << torch_function_name_str
       << " handlers returned NotImplemented:\n\n";
    if (mode_obj) {
      ss << "  - mode object " << py::repr(mode_obj) << "\n";
    }
    for (auto& arg : overloaded_args) {
      ss << "  - tensor subclass " << py::repr(get_type_of_overloaded_arg(arg))
         << "\n";
    }
    ss << "\nFor more information, try re-running with TORCH_LOGS=not_implemented";
    const std::string& tmp = ss.str();
    PyErr_SetString(PyExc_TypeError, tmp.c_str());
    throw python_error();
  }
  return ret.release().ptr();
}

auto handle_torch_function(
    PythonArgs& r,
    PyObject* self,
    PyObject* args,
    PyObject* kwargs,
    PyObject* torch_api,
    const char* module_name,
    const char* func_name_override) -> PyObject* {
  py::object torch_api_function = PyObject_FastGetAttrString(
      torch_api,
      (char*)(func_name_override ? func_name_override
                                 : r.get_func_name().c_str()));
  TORCH_INTERNAL_ASSERT(
      torch_api_function.ptr() != nullptr, "torch API function must exist");
  py::tuple args_ = combine_self_args(self, args);
  return handle_torch_function_no_python_arg_parser(
      r.overloaded_args,
      args_.ptr(),
      kwargs,
      r.get_func_name().c_str(),
      torch_api_function.ptr(),
      module_name);
}

auto handle_torch_function(
    PythonArgs& r,
    PyObject* args,
    PyObject* kwargs,
    PyObject* torch_api,
    const char* module_name,
    const char* func_name_override) -> PyObject* {
  return handle_torch_function(
      r, nullptr, args, kwargs, torch_api, module_name, func_name_override);
}

auto handle_torch_function_indexing(
    PyObject* self,
    PyObject* index,
    PyObject* val) -> PyObject* {
  const char* func_name = (val == nullptr) ? "__getitem__" : "__setitem__";
  py::object index_tup;
  if (PyTuple_Check(index)) {
    index_tup = py::reinterpret_borrow<py::object>(index);
  } else {
    index_tup = py::make_tuple(py::handle(index));
  }
  std::vector<PyObject*> overridable_args;
  is_tensor_and_append_overloaded(self, &overridable_args);
  auto size = PyTuple_GET_SIZE(index_tup.ptr());
  for (auto i : c10::irange(size)) {
    auto* obj = PyTuple_GetItem(index_tup.ptr(), i);
    is_tensor_and_append_overloaded(obj, &overridable_args);
  }
  if (val != nullptr) {
    is_tensor_and_append_overloaded(val, &overridable_args);
  }
  py::object func =
      PyObject_FastGetAttrString(THPVariableClass, (char*)func_name);
  py::object args = (val == nullptr)
      ? py::make_tuple(py::handle(self), py::handle(index))
      : py::make_tuple(py::handle(self), py::handle(index), py::handle(val));
  return handle_torch_function_no_python_arg_parser(
      overridable_args,
      args.ptr(),
      nullptr,
      func_name,
      func.ptr(),
      "torch.Tensor");
}

/*
 *  obj has a __torch_function__ implementation and may either be a
 *  subclass of Tensor or a Tensor-like duck type. We may need to
 *  append this object to the overloaded_args vector, which tracks all
 *  of the arguments with distinct __torch_function__ implementations
 *  we've seen so far.
 *
 *  If this is the first argument we've seen with __torch_function__
 *  defined, we unconditionally add obj to the overloaded_args vector.
 *
 *  If we've already seen arguments with __torch_function__ defined,
 *  then we first need to check if obj is the same type as any of the
 *  entries in overloaded_args.  If so, we can ignore obj since we
 *  already have an entry in overloaded_args with the same
 *  __torch_function__ implementation.
 *
 *  If it's a different type, we then need to check if it's a subclass
 *  of one of the types we've already seen. If so, we need to insert an
 *  entry in overloaded_args for this type with higher precedence than
 *  the superclass.
 *
 *  See torch._overrides._get_overloaded_args for the equivalent
 *  function in the Python __torch_function__ implementation.
 *
 *  The precedence-determining algorithm implemented in this function is
 *  described in NEP-0018:
 *  https://numpy.org/neps/nep-0018-array-function-protocol.html
 *
 *  'overloaded_args' is a raw pointer to a vector of pybind11 handles
 *  that have distinct __torch_function__ implementations, in order of calling
 *  precedence.
 *
 *  'obj' is an object to check for a __torch_function__ implementation
 *
 * If changing this file in a way that can affect the __torch_function__
 * overhead, please report the benchmarks in 'benchmarks/overrides_benchmark'.
 * See the instructions in the 'README.md' in that directory.
 *
 */

static void append_overloaded_arg(
    std::vector<PyObject*>* overloaded_args,
    PyObject* obj,
    bool obj_is_type) {
  bool class_not_seen_yet = true;
  PyObject* obj_type = obj_is_type ? obj : (PyObject*)Py_TYPE(obj);
  for (auto& arg : *overloaded_args) {
    if (obj_type == get_type_of_overloaded_arg(arg)) {
      // obj is the same type as another parameter we've seen in a prior
      // iteration of the loop over parameters so we already have an entry
      // with the proper __torch_function__ implementation to call, so skip
      // this parameter
      class_not_seen_yet = false;
      break;
    }
  }
  if (class_not_seen_yet) {
    auto arg_index = overloaded_args->size();
    for (const auto j : c10::irange(arg_index)) {
      if (PyObject_IsSubclass(
              obj_type, get_type_of_overloaded_arg((*overloaded_args)[j]))) {
        // obj is a subclass of another object we've seen already so its
        // __torch_function__ should be called first, therefore we
        // insert it into overloaded_args before the superclass
        arg_index = j;
        break;
      }
    }
    // add object to overloaded_args. If it's a subclass of another class
    // we've already seen it will be inserted before the superclass,
    // otherwise it will be inserted at the end of the array
    overloaded_args->insert(
        overloaded_args->begin() + static_cast<long>(arg_index), obj);
  }
}

void append_overloaded_tensor(
    std::vector<PyObject*>* overloaded_args,
    PyObject* obj) {
  append_overloaded_arg(overloaded_args, obj, /*obj_is_type*/ false);
}

void append_overloaded_type(
    std::vector<PyObject*>* overloaded_args,
    PyObject* obj) {
  append_overloaded_arg(overloaded_args, obj, /*obj_is_type*/ true);
}

bool is_tensor_and_append_overloaded(
    PyObject* obj,
    std::vector<PyObject*>* overloaded_args) {
  if (THPVariable_CheckExact(obj)) {
    // torch.Tensor instances (not subclasses, except for Parameter)
    return true;
  }

  if (check_has_torch_function(obj, /*ignore_mode*/ true)) {
    // tensor subclasses and unrelated objects with __torch_function__
    append_overloaded_tensor(overloaded_args, obj);
    return true;
  } else if (THPVariable_Check(obj)) {
    // tensor subclasses without __torch_function__
    return true;
  }

  return false;
}

static bool is_scalar_list(PyObject* obj) {
  auto tuple = six::isTuple(obj);
  if (!(tuple || PyList_Check(obj))) {
    return false;
  }
  // NOLINTNEXTLINE(bugprone-branch-clone)
  const auto size = tuple ? PyTuple_GET_SIZE(obj) : PyList_GET_SIZE(obj);
  for (const auto idx : c10::irange(size)) {
    PyObject* iobj =
        tuple ? PyTuple_GET_ITEM(obj, idx) : PyList_GET_ITEM(obj, idx);
    if (!THPUtils_checkScalar(iobj)) {
      return false;
    }
  }
  return true;
}

bool is_tensor_list_and_append_overloaded(
    PyObject* obj,
    std::vector<PyObject*>* overloaded_args,
    size_t argnum,
    bool throw_error) {
  auto tuple = six::isTuple(obj);
  if (!(tuple || PyList_Check(obj))) {
    return false;
  }
  // NOLINTNEXTLINE(bugprone-branch-clone)
  const auto size = tuple ? PyTuple_GET_SIZE(obj) : PyList_GET_SIZE(obj);
  for (long idx = 0; idx < size; idx++) {
    PyObject* iobj =
        tuple ? PyTuple_GET_ITEM(obj, idx) : PyList_GET_ITEM(obj, idx);
    if (!is_tensor_and_append_overloaded(iobj, overloaded_args)) {
      if (throw_error) {
        TORCH_CHECK_TYPE(
            false,
            "expected Tensor as element ",
            idx,
            " in argument ",
            argnum,
            ", but got ",
            Py_TYPE(iobj)->tp_name);
      }
      return false;
    }
  }
  return true;
}

static bool is_float_or_symfloat(PyObject* obj) {
  if (torch::is_symfloat(py::handle(obj))) {
    return true;
  }

  if (THPUtils_checkDouble(obj)) {
    return true;
  }

  return false;
}

static bool is_float_or_complex_list(PyObject* obj) {
  auto tuple = six::isTuple(obj);
  if (!(tuple || PyList_Check(obj))) {
    return false;
  }

  // NOLINTNEXTLINE(bugprone-branch-clone)
  const auto size = tuple ? PyTuple_GET_SIZE(obj) : PyList_GET_SIZE(obj);
  if (size > 0) {
    PyObject* iobj = tuple ? PyTuple_GET_ITEM(obj, 0) : PyList_GET_ITEM(obj, 0);
    if (!is_float_or_symfloat(iobj) && !PyComplex_Check(iobj)) {
      return false;
    }
  }

  return true;
}

static bool is_int_or_symint(PyObject* obj) {
  // THPUtils_checkIndex may call __index__ or __int__
  // which may have side effects if obj is a symint node
  // so we do `is_symint` check first
  // TODO: maybe we should be using checkLong here?
  if (torch::is_symint(py::handle(obj))) {
    return true;
  }

  // FakeTensor(..., size=()) is qualified for SymInt param,
  // but we can't go via __index__ (below) as we would normally
  // do for regular tensors, because __index__ first forces a
  // conversion into an int, which in general you cannot do
  // if you have an unbacked SymInt.  So this fastpath ensures
  // that we still allow for fake tensors in this case, but
  // for regular tensors it's redundant with the test below.
  if (THPVariable_Check(obj)) {
    auto& var = THPVariable_Unpack(obj);
    if (TORCH_GUARD_OR_FALSE(var.sym_numel().sym_eq(1)) &&
        at::isIntegralType(var.dtype().toScalarType(), /*include_bool*/ true)) {
      return true;
    }
  }

  if (THPUtils_checkIndex(obj)) {
    return true;
  }

  return false;
}

static bool is_int_or_symint_list(
    PyObject* obj,
    int broadcast_size,
<<<<<<< HEAD
    int64_t* failed_idx = nullptr) {
  if (PyTuple_Check(obj) || PyList_Check(obj)) {
    if (PySequence_Size(obj) == 0) {
=======
    int64_t* failed_idx = nullptr,
    std::vector<PyObject*>* overloaded_args = nullptr) {
  const bool is_tuple = PyTuple_Check(obj);
  if (is_tuple || PyList_Check(obj)) {
    const auto size = is_tuple ? PyTuple_GET_SIZE(obj) : PyList_GET_SIZE(obj);
    if (size == 0) {
>>>>>>> 734ce8eb
      return true;
    }
    auto item = py::reinterpret_steal<py::object>(PySequence_GetItem(obj, 0));

<<<<<<< HEAD
    if (is_int_or_symint(item.ptr())) {
      return true;
=======
    // Check all elements, not just the first one, when looking for torch
    // functions
    bool has_torch_func = false;

    for (Py_ssize_t idx = 0; idx < size; idx++) {
      PyObject* item_ptr =
          is_tuple ? PyTuple_GET_ITEM(obj, idx) : PyList_GET_ITEM(obj, idx);

      // Check if this element has torch function
      if (overloaded_args &&
          check_has_torch_function(item_ptr, /*ignore_mode*/ true)) {
        append_overloaded_arg(overloaded_args, item_ptr, /*obj_is_type*/ false);
        has_torch_func = true;
      }

      // For the first element, do the original type checking
      if (idx == 0) {
        if (is_int_or_symint(item_ptr)) {
          continue;
        }

        // NOTE: JIT tracer allows arbitrary scalar tensors to act as ints
        // in an intlist argument. Even float or complex scalar tensors.
        bool r =
            (jit::tracer::isTracing() && THPVariable_Check(item_ptr) &&
             THPVariable_Unpack(item_ptr).sizes().empty());
        if (!r && failed_idx != nullptr) {
          *failed_idx = 0;
        }
        if (!r && !has_torch_func) {
          return false;
        }
      }
>>>>>>> 734ce8eb
    }

    // NOTE: JIT tracer allows arbitrary scalar tensors to act as ints
    // in an intlist argument. Even float or complex scalar tensors.
    bool r =
        (jit::tracer::isTracing() && THPVariable_Check(item.ptr()) &&
         THPVariable_Unpack(item.ptr()).sizes().empty());
    if (!r && failed_idx != nullptr) {
      *failed_idx = 0;
    }
    return r;
  }

  // if a size is specified (e.g. IntArrayRef[2]) we also allow passing a single
  // int
  return broadcast_size > 0 && is_int_or_symint(obj);
}

// argnum is needed for raising the TypeError, it's used in the error message.
auto FunctionParameter::check(
    PyObject* obj,
    std::vector<PyObject*>& overloaded_args,
    int argnum,
    int64_t* failed_idx) -> bool {
  if (_check(obj, overloaded_args, argnum, failed_idx)) {
    return true;
  }
  // NB: This will not detect torch function inside elements of a list.  So
  // you still have to handle that manually
  // NB: torch function on Tensor subclasses NOT eligible here, you handled
  // that internally
  if (check_has_torch_function(obj, /*ignore_mode*/ true) &&
      !THPVariable_Check(obj)) {
    // unrelated objects with __torch_function__
    append_overloaded_arg(&overloaded_args, obj, /*obj_is_type*/ false);
    return true;
  }
  return false;
}

auto FunctionParameter::_check(
    PyObject* obj,
    std::vector<PyObject*>& overloaded_args,
    int argnum,
    int64_t* failed_idx) -> bool {
  switch (type_) {
    case ParameterType::TENSOR: {
      if (is_tensor_and_append_overloaded(obj, &overloaded_args)) {
        return true;
      }
      if (allow_numbers_as_tensors) {
        return THPUtils_checkScalar(obj);
      }
      return false;
    }
    case ParameterType::SCALAR:
      if (THPUtils_checkScalar(obj)) {
        return true;
      }
      [[fallthrough]];
    case ParameterType::COMPLEX:
      if (PyComplex_Check(obj)) {
        return true;
      }
      [[fallthrough]];
    case ParameterType::DOUBLE: {
      if (is_float_or_symfloat(obj)) {
        return true;
      }
      if (THPVariable_Check(obj)) {
        const auto& var = THPVariable_Unpack(obj);
        return !var.requires_grad() && var.dim() == 0;
      }
      if (torch::is_symfloat(py::handle(obj)) ||
          torch::is_symint(py::handle(obj))) {
        // This will induce a guard
        return true;
      }
      return false;
    }
    case ParameterType::INT64: {
      if (THPUtils_checkLong(obj)) {
        return true;
      }
      if (THPVariable_Check(obj)) {
        const auto& var = THPVariable_Unpack(obj);
        return at::isIntegralType(var.scalar_type(), /*includeBool=*/false) &&
            !var.requires_grad() && var.dim() == 0;
      }
      if (torch::is_symint(py::handle(obj))) {
        // This will induce a guard
        return true;
      }
      return false;
    }
    case ParameterType::DIMNAME:
      return THPUtils_checkDimname(obj);
    case ParameterType::DIMNAME_LIST: {
      if (THPUtils_checkDimnameList(obj)) {
        return true;
      }
      // if a size is specified (e.g. DimnameList[1]) we also allow passing a
      // single Dimname
      return size == 1 && THPUtils_checkDimname(obj);
    }
    case ParameterType::TENSOR_LIST: {
      return is_tensor_list_and_append_overloaded(
          obj, &overloaded_args, argnum, true /* throw_error */);
    }
    case ParameterType::FLOAT_LIST:
      return is_float_or_complex_list(obj);
    case ParameterType::GENERATOR:
      return THPGenerator_Check(obj);
    case ParameterType::BOOL:
      return PyBool_Check(obj);
    case ParameterType::STORAGE:
      return isStorage(obj);
    case ParameterType::PYOBJECT:
      return true;
    case ParameterType::SCALARTYPE:
      return THPDtype_Check(obj) || THPPythonScalarType_Check(obj);
    case ParameterType::LAYOUT:
      return THPLayout_Check(obj);
    case ParameterType::MEMORY_FORMAT:
      return THPMemoryFormat_Check(obj);
    case ParameterType::QSCHEME:
      return THPQScheme_Check(obj);
    case ParameterType::DEVICE:
      // Allow symint to be passed in as device, but we'll specialize and
      // guard in this case.
      return THPUtils_checkLong(obj) || THPUtils_checkString(obj) ||
          THPDevice_Check(obj) || torch::is_symint(py::handle(obj));
    case ParameterType::STREAM:
      return THPStream_Check(obj);
    case ParameterType::STRING:
      return THPUtils_checkString(obj);
    case ParameterType::SCALAR_LIST:
      return is_scalar_list(obj);
    case ParameterType::SYM_INT:
      return is_int_or_symint(obj);
    // Allow SymInt where int is expected; we'll guard in this case
    case ParameterType::INT_LIST:
    case ParameterType::SYM_INT_LIST:
      return is_int_or_symint_list(obj, size, failed_idx);
    case ParameterType::DISPATCH_KEY_SET:
      return py::isinstance<c10::DispatchKeySet>(py::handle(obj));
    default:
      throw std::runtime_error("unknown parameter type");
  }
}

// WARNING: these strings are parsed invalid_arguments.cpp
std::string FunctionParameter::type_name() const {
  switch (type_) {
    case ParameterType::TENSOR:
      return "Tensor";
    case ParameterType::SCALAR:
      return "Number";
    case ParameterType::INT64:
    // NB: SymInt is intentionally not mentioned here, as conventional user
    // use will only know about ints
    case ParameterType::SYM_INT:
      return "int";
    case ParameterType::DOUBLE:
      return "float";
    case ParameterType::COMPLEX:
      return "complex";
    case ParameterType::TENSOR_LIST:
      return "tuple of Tensors";
    case ParameterType::INT_LIST:
      return "tuple of ints";
    case ParameterType::FLOAT_LIST:
      return "tuple of floats";
    case ParameterType::GENERATOR:
      return "torch.Generator";
    case ParameterType::BOOL:
      return "bool";
    case ParameterType::STORAGE:
      return "torch.Storage";
    case ParameterType::PYOBJECT:
      return "object";
    case ParameterType::SCALARTYPE:
      return "torch.dtype";
    case ParameterType::LAYOUT:
      return "torch.layout";
    case ParameterType::MEMORY_FORMAT:
      return "torch.memory_format";
    case ParameterType::QSCHEME:
      return "torch.qscheme";
    case ParameterType::DEVICE:
      return "torch.device";
    case ParameterType::STRING:
      return "str";
    case ParameterType::DIMNAME:
      return "name";
    case ParameterType::DIMNAME_LIST:
      return "tuple of names";
    case ParameterType::SCALAR_LIST:
      return "tuple of Scalars";
    case ParameterType::SYM_INT_LIST:
      return "tuple of ints";
    case ParameterType::DISPATCH_KEY_SET:
      return "DispatchKeySet";
    default:
      throw std::runtime_error("unknown parameter type");
  }
}

static std::optional<int64_t> parse_as_integer(const std::string& s) {
  if (s.empty())
    return std::nullopt;
  char* str_end = nullptr;
  long ans = strtol(s.c_str(), &str_end, 0);
  // *str_end == 0 if the entire string was parsed as an integer.
  return (*str_end == 0) ? std::optional<int64_t>(ans) : std::nullopt;
}

/*
Parse default value of IntArrayRef declared at native_functions.yaml

There are two kinds of default values:
1. IntArrayRef[2] x=1 (where size=2, value={1,1}
2. IntArrayRef x={1,2,3} (where size=3, value={1,2,3}, note that there cannot be
space after comma since native_parse.py uses ', ' to split args)
*/
static std::vector<int64_t> parse_intlist_args(
    const std::string& s,
    int64_t size) {
  size_t n = s.size();

  if (s.empty())
    return std::vector<int64_t>();

  // case 1. s is an int (e.g., s=2)
  if (s[0] != '{') {
    TORCH_CHECK(size > 0, "Incorrect size of IntArrayRef: ", size);
    return std::vector<int64_t>(size, std::stol(s));
  }

  // case 2. s is a list of dims (e.g., s={1,2})

  // since already checked left brace '{' above, here only checks right brace
  // '}'
  TORCH_CHECK(
      s[n - 1] == '}',
      "Default value of IntArrayRef is missing right brace '}', found ",
      s[n - 1]);

  auto args = std::vector<int64_t>();
  std::istringstream ss(s.substr(1, s.length() - 2)); // exclude '{' and '}'
  std::string tok;

  while (std::getline(ss, tok, ',')) {
    args.emplace_back(std::stol(tok));
  }
  return args;
}

// Parse a string literal to remove quotes and escape sequences
static std::string parse_string_literal(std::string_view str) {
  TORCH_CHECK(str.length() >= 2, "String defaults must be quoted");

  if (str.front() == '"') {
    TORCH_CHECK(
        str.back() == '"', "Mismatched quotes in string default: ", str);
  } else {
    TORCH_CHECK(
        str.front() == '\'' && str.back() == '\'',
        "Invalid quotes in string default: ",
        str)
  }

  std::string parsed;
  parsed.reserve(str.size());
  for (size_t i = 1; i < str.size() - 1;) {
    if (str[i] != '\\') {
      parsed.push_back(str[i]);
      ++i;
      continue;
    }

    // Handle escape sequences
    TORCH_CHECK(
        i < str.size() - 2, "String ends with escaped final quote: ", str)
    char c = str[i + 1];
    switch (c) {
      case '\\':
      case '\'':
      case '\"':
        break;
      case 'a':
        c = '\a';
        break;
      case 'b':
        c = '\b';
        break;
      case 'f':
        c = '\f';
        break;
      case 'n':
        c = '\n';
        break;
      case 'v':
        c = '\v';
        break;
      case 't':
        c = '\t';
        break;
      default:
        TORCH_CHECK(
            false,
            "Unsupported escape sequence in string default: \\",
            str[i + 1]);
    }
    parsed.push_back(c);
    i += 2;
  }
  return parsed;
}

void FunctionParameter::set_default_str(const std::string& str) {
  if (str == "None") {
    allow_none = true;
  }
  if (type_ == ParameterType::TENSOR ||
      type_ == ParameterType::DISPATCH_KEY_SET) {
    if (str != "None") {
      throw std::runtime_error(
          "default value for Tensor must be none, got: " + str);
    }
  } else if (type_ == ParameterType::INT64 || type_ == ParameterType::SYM_INT) {
    default_int = atol(str.c_str());
  } else if (type_ == ParameterType::BOOL) {
    default_bool = (str == "True" || str == "true");
  } else if (type_ == ParameterType::DOUBLE) {
    default_double = atof(str.c_str());
  } else if (type_ == ParameterType::COMPLEX) {
    default_complex[0] = atof(str.c_str()); // TODO: parse "x + xj"?
    default_complex[1] = 0;
  } else if (type_ == ParameterType::SCALAR) {
    if (str != "None") {
      // we sometimes rely on integer-vs-float values, e.g. with arange.
      const auto as_integer = parse_as_integer(str);
      default_scalar = as_integer.has_value() ? at::Scalar(as_integer.value())
                                              : at::Scalar(atof(str.c_str()));
    }
  } else if (
      type_ == ParameterType::INT_LIST ||
      type_ == ParameterType::SYM_INT_LIST) {
    if (str != "None") {
      default_intlist = parse_intlist_args(str, size);
    }
  } else if (type_ == ParameterType::FLOAT_LIST) {
    if (str != "None") {
      throw std::runtime_error("Defaults not supported for float[]");
    }
  } else if (type_ == ParameterType::SCALARTYPE) {
    if (str == "None") {
      default_scalartype = at::ScalarType::Undefined;
    } else if (str == "torch.int64") {
      default_scalartype = at::ScalarType::Long;
    } else {
      throw std::runtime_error("invalid default value for ScalarType: " + str);
    }
  } else if (type_ == ParameterType::LAYOUT) {
    if (str == "None") {
      TORCH_INTERNAL_ASSERT_DEBUG_ONLY(allow_none);
    } else if (str == "torch.strided") {
      default_layout = at::Layout::Strided;
    } else if (str == "torch.sparse_coo") {
      default_layout = at::Layout::Sparse;
    } else {
      throw std::runtime_error("invalid default value for layout: " + str);
    }
  } else if (type_ == ParameterType::DEVICE) {
    if (str != "None") {
      throw std::runtime_error("invalid device: " + str);
    }
  } else if (type_ == ParameterType::STREAM) {
    if (str != "None") {
      throw std::runtime_error("invalid stream: " + str);
    }
  } else if (type_ == ParameterType::STRING) {
    if (str != "None") {
      default_string = parse_string_literal(str);
    }
  }
  // These types weren't handled here before. Adding a default error
  // led to a lot of test failures so adding this skip for now.
  // We should correctly handle these though because it might be causing
  // silent failures.
  else if (type_ == ParameterType::TENSOR_LIST) { // NOLINT
    // throw std::runtime_error("Invalid Tensor List");
  } else if (type_ == ParameterType::GENERATOR) { // NOLINT
    // throw std::runtime_error("ParameterType::GENERATOR");
  } else if (type_ == ParameterType::PYOBJECT) { // NOLINT
    // throw std::runtime_error("ParameterType::PYOBJECT");
  } else if (type_ == ParameterType::MEMORY_FORMAT) { // NOLINT
    // throw std::runtime_error("ParameterType::MEMORY_FORMAT");
  } else if (type_ == ParameterType::DIMNAME) { // NOLINT
    // throw std::runtime_error("ParameterType::DIMNAME");
  } else if (type_ == ParameterType::DIMNAME_LIST) { // NOLINT
    // throw std::runtime_error("ParameterType::DIMNAME_LIST");
  } else if (type_ == ParameterType::SCALAR_LIST) { // NOLINT
    // throw std::runtime_error("ParameterType::SCALAR_LIST");
  } else if (type_ == ParameterType::STORAGE) { // NOLINT
    // throw std::runtime_error("ParameterType::STORAGE");
  } else if (type_ == ParameterType::QSCHEME) { // NOLINT
    // throw std::runtime_error("ParameterType::QSCHEME");
  } else {
    throw std::runtime_error("unknown parameter type");
  }
  default_value = str;
}

// NOLINTNEXTLINE(cppcoreguidelines-pro-type-member-init)
FunctionSignature::FunctionSignature(const std::string& fmt, int index)
    : min_args(0),
      max_args(0),
      max_pos_args(0),
      index(index),
      hidden(false),
      deprecated(false) {
  auto open_paren = fmt.find('(');
  if (open_paren == std::string::npos) {
    throw std::runtime_error("missing opening parenthesis: " + fmt);
  }
  name = fmt.substr(0, open_paren);

  bool allow_numbers_as_tensors = should_allow_numbers_as_tensors(name);

  auto last_offset = open_paren + 1;
  bool keyword_only = false;
  bool done = false;
  while (!done) {
    auto offset = fmt.find(", ", last_offset);
    auto next_offset = offset + 2;
    if (offset == std::string::npos) {
      offset = fmt.find(')', last_offset);
      done = true;
      next_offset = offset + 1;
      // this 'if' happens for an empty parameter list, i.e. fn().
      if (offset == last_offset) {
        last_offset = next_offset;
        break;
      }
    }
    if (offset == std::string::npos) {
      throw std::runtime_error("missing closing parenthesis: " + fmt);
    }
    if (offset == last_offset) {
      throw std::runtime_error("malformed signature: " + fmt);
    }

    auto param_str = fmt.substr(last_offset, offset - last_offset);
    last_offset = next_offset;
    if (param_str == "*") {
      keyword_only = true;
    } else {
      params.emplace_back(param_str, keyword_only);
      params.back().allow_numbers_as_tensors = allow_numbers_as_tensors;
    }
  }

  if (fmt.substr(last_offset) == "|deprecated") {
    hidden = true;
    // TODO: raise warning when parsing deprecated signatures
    deprecated = true;
  } else if (fmt.substr(last_offset) == "|hidden") {
    hidden = true;
  }

  max_args = params.size();

  // count the number of non-optional args
  for (auto& param : params) {
    if (!param.optional) {
      min_args++;
    }
    if (!param.keyword_only) {
      max_pos_args++;
    }
  }
}

std::string FunctionSignature::toString() const {
  // optionals, etc.
  std::ostringstream ss;
  bool keyword_already = false;
  ss << "(";
  int i = 0;
  for (auto& param : params) {
    if (i != 0) {
      ss << ", ";
    }
    if (param.keyword_only && !keyword_already) {
      ss << "*, ";
      keyword_already = true;
    }
    ss << param.type_name() << " " << param.name;
    if (param.optional) {
      ss << " = " << param.default_value;
    }
    i++;
  }
  ss << ")";
  return ss.str();
}

[[noreturn]] static void extra_args(
    const FunctionSignature& signature,
    Py_ssize_t nargs) {
  const auto max_pos_args = signature.max_pos_args;
  const auto min_args = signature.min_args;
  const long nargs_ = nargs;
  if (min_args != max_pos_args) {
    TORCH_CHECK_TYPE(
        false,
        fmt::format(
            "{}() takes from {} to {} positional arguments but {} were given",
            signature.name,
            min_args,
            max_pos_args,
            nargs_));
  }
  TORCH_CHECK_TYPE(
      false,
      fmt::format(
          "{}() takes {} positional argument{} but {} {} given",
          signature.name,
          max_pos_args,
          max_pos_args == 1 ? "" : "s",
          nargs_,
          nargs == 1 ? "was" : "were"));
}

[[noreturn]] static void missing_args(
    const FunctionSignature& signature,
    int idx) {
  int num_missing = 0;
  std::stringstream ss;

  auto& params = signature.params;
  for (auto it = params.begin() + idx; it != params.end(); ++it) {
    if (!it->optional) {
      if (num_missing > 0) {
        ss << ", ";
      }
      ss << '"' << it->name << '"';
      num_missing++;
    }
  }

  TORCH_CHECK_TYPE(
      false,
      fmt::format(
          "{}() missing {} required positional argument{}: {}",
          signature.name,
          num_missing,
          num_missing == 1 ? "s" : "",
          ss.str()));
}

static Py_ssize_t find_param(FunctionSignature& signature, PyObject* name) {
  Py_ssize_t i = 0;
  for (auto& param : signature.params) {
    int cmp = PyObject_RichCompareBool(name, param.python_name, Py_EQ);
    if (cmp < 0) {
      throw python_error();
    } else if (cmp) {
      return i;
    }
    i++;
  }
  return -1;
}

[[noreturn]] static void extra_kwargs(
    FunctionSignature& signature,
    PyObject* kwargs,
    Py_ssize_t num_pos_args) {
  PyObject* key = nullptr;
  PyObject* value = nullptr;
  Py_ssize_t pos = 0;

  // Note that this dict traversal is NoGil safe as the kwargs dict is only
  // accessible within this thread.
  while (PyDict_Next(kwargs, &pos, &key, &value)) {
    if (!THPUtils_checkString(key)) {
      TORCH_CHECK_TYPE(false, "keywords must be strings");
    }

    auto param_idx = find_param(signature, key);
    if (param_idx < 0) {
      TORCH_CHECK_TYPE(
          false,
          fmt::format(
              "{}() got an unexpected keyword argument '{}'",
              signature.name,
              THPUtils_unpackString(key)));
    }

    if (param_idx < num_pos_args) {
      TORCH_CHECK_TYPE(
          false,
          fmt::format(
              "{}() got multiple values for argument '{}'",
              signature.name,
              THPUtils_unpackString(key)));
    }
  }

  // this should never be hit
  TORCH_CHECK_TYPE(false, "invalid keyword arguments");
}

bool FunctionSignature::parse(
    PyObject* self,
    PyObject* args,
    PyObject* kwargs,
    PyObject* dst[], // NOLINT
    std::vector<PyObject*>& overloaded_args,
    bool raise_exception) {
  Py_ssize_t nargs = args ? PyTuple_GET_SIZE(args) : 0;
  auto remaining_kwargs = kwargs ? PyDict_Size(kwargs) : 0;
  size_t arg_pos = 0;
  bool allow_varargs_intlist = false;

  // if there is a single positional IntArrayRef argument, i.e. expand(..),
  // view(...), allow a var-args style IntArrayRef, so expand(5,3) behaves as
  // expand((5,3))
  if (max_pos_args == 1 &&
      (params[0].type_ == ParameterType::INT_LIST ||
       params[0].type_ == ParameterType::SYM_INT_LIST)) {
    allow_varargs_intlist = true;
  }

  if (static_cast<size_t>(nargs) > max_pos_args && !allow_varargs_intlist) {
    if (raise_exception) {
      // foo() takes takes 2 positional arguments but 3 were given
      extra_args(*this, nargs);
    }
    return false;
  }

  int i = 0;
  if (self != nullptr && check_has_torch_function(self, /*ignore_mode*/ true)) {
    append_overloaded_tensor(&overloaded_args, self);
  }
  for (auto& param : params) {
    PyObject* obj = nullptr;
    bool is_kwd = false;
    if (arg_pos < static_cast<size_t>(nargs)) {
      // extra positional args given after single positional IntArrayRef arg
      if (param.keyword_only) {
        if (raise_exception) {
          extra_args(*this, nargs);
        }
        return false;
      }
      obj = PyTuple_GET_ITEM(args, arg_pos);
    } else if (kwargs) {
      // Note that this call is NoGil safe as it works on kwargs which are local
      // to the current function call.
      obj = PyDict_GetItem(kwargs, param.python_name);
      for (PyObject* numpy_name : param.numpy_python_names) {
        if (obj) {
          break;
        }
        obj = PyDict_GetItem(kwargs, numpy_name);
      }
      is_kwd = true;
    }

    int64_t failed_idx = -1;
    bool varargs_eligible = allow_varargs_intlist && arg_pos == 0 && !is_kwd;
    if ((!obj && param.optional) || (obj == Py_None && param.allow_none)) {
      dst[i++] = nullptr;
    } else if (!obj) {
      if (raise_exception) {
        // foo() missing 1 required positional argument: "b"
        missing_args(*this, i);
      }
      return false;
    } else if (param.check(obj, overloaded_args, i, &failed_idx)) {
      dst[i++] = obj;
      // XXX: the Variable check is necessary because sizes become tensors when
      // tracer is enabled. This behavior easily leads to ambiguities, and we
      // should avoid having complex signatures that make use of it...
    } else if (
        varargs_eligible &&
        (is_int_or_symint_list(args, param.size, &failed_idx))) {
      // take all positional arguments as this parameter
      // e.g. permute(1, 2, 3) -> permute((1, 2, 3))
      dst[i++] = args;
      arg_pos = nargs;
      continue;
    } else if (raise_exception) {
      if (is_kwd) {
        // foo(): argument 'other' must be str, not int
        TORCH_CHECK_TYPE(
            false,
            fmt::format(
                "{}(): argument '{}' must be {}, not {}",
                name,
                param.name,
                param.type_name(),
                Py_TYPE(obj)->tp_name));
      } else {
        // foo(): argument 'other' (position 2) must be str, not int
        if (failed_idx != -1) {
          if (!(PyTuple_Check(obj) || PyList_Check(obj))) {
            TORCH_INTERNAL_ASSERT(varargs_eligible);
            obj = args;
          }
          TORCH_INTERNAL_ASSERT(failed_idx < PySequence_Size(obj));
          TORCH_CHECK_TYPE(
              false,
              fmt::format(
                  "{}(): argument '{}' (position {}) must be {}, but found element of type {} at pos {}",
                  name,
                  param.name,
                  arg_pos + 1,
                  param.type_name(),
                  Py_TYPE(py::reinterpret_steal<py::object>(
                              PySequence_GetItem(obj, failed_idx))
                              .ptr())
                      ->tp_name,
                  failed_idx));
        }
        TORCH_CHECK_TYPE(
            false,
            fmt::format(
                "{}(): argument '{}' (position {}) must be {}, not {}",
                name,
                param.name,
                arg_pos + 1,
                param.type_name(),
                Py_TYPE(obj)->tp_name));
      }
    } else {
      return false;
    }

    if (!is_kwd) {
      arg_pos++;
    } else if (obj) {
      remaining_kwargs--;
    }
  }

  if (remaining_kwargs > 0) {
    if (raise_exception) {
      // foo() got an unexpected keyword argument "b"
      extra_kwargs(*this, kwargs, nargs);
    }
    return false;
  }
  return true;
}

PythonArgParser::PythonArgParser(
    const std::vector<std::string>& fmts,
    bool traceable)
    : max_args(0), traceable(traceable) {
  int index = 0;
  for (auto& fmt : fmts) {
    signatures_.emplace_back(fmt, index);
    ++index;
  }
  for (auto& signature : signatures_) {
    if (signature.max_args > max_args) {
      max_args = signature.max_args;
    }
  }
  if (!signatures_.empty()) {
    function_name = signatures_[0].name;
  }

  // Check deprecated signatures last
  std::stable_partition(
      signatures_.begin(), signatures_.end(), [](const FunctionSignature& sig) {
        return !sig.deprecated;
      });
}

void PythonArgParser::check_deprecated(const FunctionSignature& signature) {
  if (signature.deprecated) {
    auto msg = c10::str(
        "This overload of ",
        signature.name,
        " is deprecated:\n\t",
        signature.name,
        signature.toString());
    auto signatures = get_signatures();
    if (!signatures.empty()) {
      msg += "\nConsider using one of the following signatures instead:";
      for (const auto& sig : signatures) {
        msg += "\n\t";
        msg += signature.name;
        msg += sig;
      }
    }
    TORCH_WARN_ONCE(msg);
  }
}

PythonArgs PythonArgParser::raw_parse(
    PyObject* self,
    PyObject* args,
    PyObject* kwargs,
    PyObject* parsed_args[]) { // NOLINT
  if (signatures_.size() == 1) {
    auto& signature = signatures_[0];
    std::vector<PyObject*> overloaded_args;
    signature.parse(self, args, kwargs, parsed_args, overloaded_args, true);
    check_deprecated(signature);
    return PythonArgs(
        traceable, signature, parsed_args, std::move(overloaded_args));
  }

  for (auto& signature : signatures_) {
    std::vector<PyObject*> overloaded_args;
    if (signature.parse(
            self, args, kwargs, parsed_args, overloaded_args, false)) {
      check_deprecated(signature);
      return PythonArgs(
          traceable, signature, parsed_args, std::move(overloaded_args));
    }
  }

  print_error(self, args, kwargs, parsed_args);
}

void PythonArgParser::print_error(
    PyObject* self,
    PyObject* args,
    PyObject* kwargs,
    PyObject* parsed_args[]) { // NOLINT
  size_t num_args =
      (args ? PyTuple_GET_SIZE(args) : 0) + (kwargs ? PyDict_Size(kwargs) : 0);
  std::vector<unsigned> plausible_idxs;
  unsigned i = 0;
  for (auto& signature : signatures_) {
    if (num_args >= signature.min_args && num_args <= signature.max_args &&
        !signature.hidden) {
      plausible_idxs.push_back(i);
    }
    i++;
  }

  if (plausible_idxs.size() == 1) {
    auto& signature = signatures_[plausible_idxs[0]];
    std::vector<PyObject*> overloaded_args;
    signature.parse(self, args, kwargs, parsed_args, overloaded_args, true);
  }

  auto options = get_signatures();
  auto msg =
      torch::format_invalid_args(args, kwargs, function_name + "()", options);
  TORCH_CHECK_TYPE(false, msg);
}

std::vector<std::string> PythonArgParser::get_signatures() const {
  std::vector<std::string> options;
  for (auto& signature : signatures_) {
    if (!signature.hidden) {
      options.push_back(signature.toString());
    }
  }
  return options;
}

at::Tensor PythonArgs::tensor_slow(int i) {
  PyObject* obj = args[i];
  if (!obj) {
    return at::Tensor();
  }
  if (THPVariable_Check(obj)) {
    return THPVariable_Unpack(obj);
  }

  bool save_symint = false;
  at::Scalar scalar;
  if (PyBool_Check(obj)) {
    scalar = at::Scalar(THPUtils_unpackBool(obj));
  } else if (THPUtils_checkLong(obj)) {
    scalar = THPUtils_unpackInteger<at::Scalar>(obj);
  } else if (PyComplex_Check(obj)) {
    scalar = at::Scalar(THPUtils_unpackComplexDouble(obj));
  } else if (THPUtils_checkDouble(obj)) {
    scalar = at::Scalar(THPUtils_unpackDouble(obj));
    // NB: we DO NOT put symbolic ints/floats into the Scalar itself,
    // because although Scalar supports SymInt/SymFloat, the subsequent
    // conversion to Tensor does not.  Instead, do it out of band.
  } else if (torch::is_symint(py::handle(obj))) {
    save_symint = true;
    // This scalar value doesn't matter, it shouldn't ever actually
    // get read out.  Make it a big and weird looking number to help
    // people figure out if there's aproblem.
    scalar = at::Scalar(7777777);
  } else if (torch::is_symfloat(py::handle(obj))) {
    save_symint = true;
    scalar = at::Scalar(std::numeric_limits<double>::quiet_NaN());
  } else if (torch::is_symbool(py::handle(obj))) {
    save_symint = true;
    scalar = at::Scalar(true);
  } else {
    // NB: Are you here because you passed None to a Variable method,
    // and you expected an undefined tensor to be returned?   Don't add
    // a test for Py_None here; instead, you need to mark the argument
    // as *allowing none*; you can do this by writing 'Tensor?' instead
    // of 'Tensor' in the ATen metadata.
    TORCH_CHECK_TYPE(
        false,
        fmt::format(
            "expected Tensor as argument {}, but got {}",
            i,
            Py_TYPE(obj)->tp_name));
  }
  at::AutoDispatchBelowADInplaceOrView guard; // TODO: remove
  at::tracer::impl::NoTracerDispatchMode tracer_guard;

  at::Tensor tensor = scalar_to_tensor(scalar);
  tensor.unsafeGetTensorImpl()->set_wrapped_number(true);

  if (save_symint) {
    auto py_tensor = py::cast(tensor);
    if (PyObject_SetAttrString(py_tensor.ptr(), "_wrapped_number", obj) < 0) {
      throw python_error();
    }
  }

  return tensor;
}

at::Scalar PythonArgs::scalar_slow(int i) {
  if (traceable && jit::tracer::isTracing() && THPVariable_Check(args[i])) {
    auto& var = THPVariable_Unpack(args[i]);
    jit::tracer::ArgumentStash::stashValue(
        signature.params[i].name, idx, var, c10::NumberType::get());
  }

  return scalar_slow(args[i]);
}

at::Scalar PythonArgs::scalar_slow(PyObject* arg) {
  // Zero-dim tensors are converted to Scalars as-is. Note this doesn't
  // currently handle most NumPy scalar types except np.float64.
  if (THPVariable_Check(arg)) {
    return THPVariable_Unpack(arg).item();
  }

  if (THPUtils_checkLong(arg)) {
    int overflow = -1;
    long long value = PyLong_AsLongLongAndOverflow(arg, &overflow);
    if (value == -1 && PyErr_Occurred()) {
      throw python_error();
    }
    if (overflow != 0) {
      // try unsigned
      unsigned long long value = PyLong_AsUnsignedLongLong(arg);
      if (value == static_cast<unsigned long long>(-1) && PyErr_Occurred()) {
        throw python_error();
      }
      return at::Scalar(static_cast<uint64_t>(value));
    } else {
      return at::Scalar(static_cast<int64_t>(value));
    }
  }

  if (PyBool_Check(arg)) {
    return at::Scalar(THPUtils_unpackBool(arg));
  }

  if (PyComplex_Check(arg)) {
    return at::Scalar(THPUtils_unpackComplexDouble(arg));
  }

  if (torch::is_symint(arg)) {
    return at::Scalar(py::cast<c10::SymInt>(arg));
  }

  if (torch::is_symfloat(arg)) {
    return at::Scalar(py::cast<c10::SymFloat>(arg));
  }

  if (torch::is_symbool(arg)) {
    // Windows build fails with C2440: '<function-style-cast>'
    // when at:Scalar(py::cast<c10::SymBool>(arg))
    auto sym_bool = py::handle(arg).cast<c10::SymBool>();
    return at::Scalar(sym_bool);
  }

  return at::Scalar(THPUtils_unpackDouble(arg));
}

} // namespace torch<|MERGE_RESOLUTION|>--- conflicted
+++ resolved
@@ -303,6 +303,10 @@
   return result;
 }
 
+// NB: Invariant: if you run this function, you MUST test if the returned
+// py::object is nullptr, as this will occur WITHOUT error condition being set.
+// And if an error happens, this function is responsible for throwing a C++
+// error.
 static py::object dispatch_on_subclass(
     PyObject* args,
     PyObject* kwargs,
@@ -382,6 +386,7 @@
       break;
     }
   }
+  // NB: PyErr_Occurred is NOT set here, this means NO dispatch happened
   return ret;
 }
 
@@ -583,9 +588,15 @@
   }
 
   if (ret.ptr() == nullptr) {
-    // if an exception occurred in a user's implementation of
-    // __torch_function__, throw it
-    throw python_error();
+    // We didn't successfully dispatch anything, this should be impossible
+    TORCH_INTERNAL_ASSERT(
+        0,
+        "dispatch_on_subclass called with NO overloaded args that actually triggered dispatch, "
+        "perhaps there is a divergence in how you detect torch function/dispatch and how overloaded args is "
+        "computed?  overloaded_args = ",
+        overloaded_args,
+        ", is_mode_active = ",
+        is_mode_active());
   } else if (ret.ptr() == Py_NotImplemented) {
     // all __torch_function__ implementations in overloaded_args
     // returned NotImplemented, so we raise a TypeError.
@@ -666,7 +677,22 @@
   auto size = PyTuple_GET_SIZE(index_tup.ptr());
   for (auto i : c10::irange(size)) {
     auto* obj = PyTuple_GetItem(index_tup.ptr(), i);
-    is_tensor_and_append_overloaded(obj, &overridable_args);
+    auto r = is_tensor_and_append_overloaded(obj, &overridable_args);
+    if (!r && PySequence_Check(obj)) {
+      auto inner_size = PySequence_Length(obj);
+      if (inner_size < 0) {
+        // PySequence_Length failed, but we continue as this is optional
+        // optimization
+        PyErr_Clear();
+        continue;
+      }
+      for (auto j : c10::irange(inner_size)) {
+        THPObjectPtr inner_obj(PySequence_GetItem(obj, j));
+        if (inner_obj.get()) {
+          is_tensor_and_append_overloaded(inner_obj.get(), &overridable_args);
+        }
+      }
+    }
   }
   if (val != nullptr) {
     is_tensor_and_append_overloaded(val, &overridable_args);
@@ -793,17 +819,29 @@
   return false;
 }
 
-static bool is_scalar_list(PyObject* obj) {
+static bool is_scalar_list(
+    PyObject* obj,
+    std::vector<PyObject*>* overloaded_args = nullptr) {
   auto tuple = six::isTuple(obj);
   if (!(tuple || PyList_Check(obj))) {
     return false;
   }
   // NOLINTNEXTLINE(bugprone-branch-clone)
   const auto size = tuple ? PyTuple_GET_SIZE(obj) : PyList_GET_SIZE(obj);
+  bool has_torch_func = false;
+
   for (const auto idx : c10::irange(size)) {
     PyObject* iobj =
         tuple ? PyTuple_GET_ITEM(obj, idx) : PyList_GET_ITEM(obj, idx);
-    if (!THPUtils_checkScalar(iobj)) {
+
+    // Check if this element has torch function
+    if (overloaded_args &&
+        check_has_torch_function(iobj, /*ignore_mode*/ true)) {
+      append_overloaded_arg(overloaded_args, iobj, /*obj_is_type*/ false);
+      has_torch_func = true;
+    }
+
+    if (!THPUtils_checkScalar(iobj) && !has_torch_func) {
       return false;
     }
   }
@@ -853,7 +891,9 @@
   return false;
 }
 
-static bool is_float_or_complex_list(PyObject* obj) {
+static bool is_float_or_complex_list(
+    PyObject* obj,
+    std::vector<PyObject*>* overloaded_args = nullptr) {
   auto tuple = six::isTuple(obj);
   if (!(tuple || PyList_Check(obj))) {
     return false;
@@ -861,10 +901,25 @@
 
   // NOLINTNEXTLINE(bugprone-branch-clone)
   const auto size = tuple ? PyTuple_GET_SIZE(obj) : PyList_GET_SIZE(obj);
-  if (size > 0) {
-    PyObject* iobj = tuple ? PyTuple_GET_ITEM(obj, 0) : PyList_GET_ITEM(obj, 0);
-    if (!is_float_or_symfloat(iobj) && !PyComplex_Check(iobj)) {
-      return false;
+  bool has_torch_func = false;
+
+  for (long idx = 0; idx < size; idx++) {
+    PyObject* iobj =
+        tuple ? PyTuple_GET_ITEM(obj, idx) : PyList_GET_ITEM(obj, idx);
+
+    // Check if this element has torch function
+    if (overloaded_args &&
+        check_has_torch_function(iobj, /*ignore_mode*/ true)) {
+      append_overloaded_arg(overloaded_args, iobj, /*obj_is_type*/ false);
+      has_torch_func = true;
+    }
+
+    // For the first element, do the original type checking
+    if (idx == 0) {
+      if (!is_float_or_symfloat(iobj) && !PyComplex_Check(iobj) &&
+          !has_torch_func) {
+        return false;
+      }
     }
   }
 
@@ -905,26 +960,15 @@
 static bool is_int_or_symint_list(
     PyObject* obj,
     int broadcast_size,
-<<<<<<< HEAD
-    int64_t* failed_idx = nullptr) {
-  if (PyTuple_Check(obj) || PyList_Check(obj)) {
-    if (PySequence_Size(obj) == 0) {
-=======
     int64_t* failed_idx = nullptr,
     std::vector<PyObject*>* overloaded_args = nullptr) {
   const bool is_tuple = PyTuple_Check(obj);
   if (is_tuple || PyList_Check(obj)) {
     const auto size = is_tuple ? PyTuple_GET_SIZE(obj) : PyList_GET_SIZE(obj);
     if (size == 0) {
->>>>>>> 734ce8eb
       return true;
     }
-    auto item = py::reinterpret_steal<py::object>(PySequence_GetItem(obj, 0));
-
-<<<<<<< HEAD
-    if (is_int_or_symint(item.ptr())) {
-      return true;
-=======
+
     // Check all elements, not just the first one, when looking for torch
     // functions
     bool has_torch_func = false;
@@ -958,18 +1002,9 @@
           return false;
         }
       }
->>>>>>> 734ce8eb
-    }
-
-    // NOTE: JIT tracer allows arbitrary scalar tensors to act as ints
-    // in an intlist argument. Even float or complex scalar tensors.
-    bool r =
-        (jit::tracer::isTracing() && THPVariable_Check(item.ptr()) &&
-         THPVariable_Unpack(item.ptr()).sizes().empty());
-    if (!r && failed_idx != nullptr) {
-      *failed_idx = 0;
-    }
-    return r;
+    }
+
+    return true;
   }
 
   // if a size is specified (e.g. IntArrayRef[2]) we also allow passing a single
@@ -1069,7 +1104,7 @@
           obj, &overloaded_args, argnum, true /* throw_error */);
     }
     case ParameterType::FLOAT_LIST:
-      return is_float_or_complex_list(obj);
+      return is_float_or_complex_list(obj, &overloaded_args);
     case ParameterType::GENERATOR:
       return THPGenerator_Check(obj);
     case ParameterType::BOOL:
@@ -1096,13 +1131,13 @@
     case ParameterType::STRING:
       return THPUtils_checkString(obj);
     case ParameterType::SCALAR_LIST:
-      return is_scalar_list(obj);
+      return is_scalar_list(obj, &overloaded_args);
     case ParameterType::SYM_INT:
       return is_int_or_symint(obj);
     // Allow SymInt where int is expected; we'll guard in this case
     case ParameterType::INT_LIST:
     case ParameterType::SYM_INT_LIST:
-      return is_int_or_symint_list(obj, size, failed_idx);
+      return is_int_or_symint_list(obj, size, failed_idx, &overloaded_args);
     case ParameterType::DISPATCH_KEY_SET:
       return py::isinstance<c10::DispatchKeySet>(py::handle(obj));
     default:
@@ -1650,7 +1685,8 @@
       // should avoid having complex signatures that make use of it...
     } else if (
         varargs_eligible &&
-        (is_int_or_symint_list(args, param.size, &failed_idx))) {
+        (is_int_or_symint_list(
+            args, param.size, &failed_idx, &overloaded_args))) {
       // take all positional arguments as this parameter
       // e.g. permute(1, 2, 3) -> permute((1, 2, 3))
       dst[i++] = args;
