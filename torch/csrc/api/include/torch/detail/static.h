--- conflicted
+++ resolved
@@ -56,11 +56,5 @@
 using is_module = std::is_base_of<torch::nn::Module, std::decay_t<M>>;
 
 template <typename M, typename T = void>
-<<<<<<< HEAD
-using enable_if_module_t = typename std::enable_if_t<is_module<M>::value, T>;
-} // namespace detail
-} // namespace torch
-=======
 using enable_if_module_t = std::enable_if_t<is_module<M>::value, T>;
-} // namespace torch::detail
->>>>>>> 7354eecb
+} // namespace torch::detail