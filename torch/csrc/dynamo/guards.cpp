#include <ATen/PythonTorchFunctionTLS.h>
#include <ATen/autocast_mode.h>
#include <c10/core/SafePyObject.h>
#include <c10/core/impl/PyInterpreter.h>
#define PY_SSIZE_T_CLEAN
#include <ATen/EmptyTensor.h>
#include <ATen/SparseCsrTensorUtils.h>
#include <c10/util/flat_hash_map.h>
#include <fmt/format.h>
#include <torch/csrc/autograd/grad_mode.h>
#include <torch/csrc/autograd/utils/wrap_outputs.h>
#include <torch/csrc/dynamo/guards.h>
#include <torch/csrc/inductor/inductor_ops.h>
#include <torch/csrc/utils/disable_torch_function.h>
#include <torch/csrc/utils/python_arg_parser.h>
#include <torch/csrc/utils/python_compat.h>
#include <torch/csrc/utils/python_numbers.h>
#include <torch/csrc/utils/python_symnode.h>
#include <torch/csrc/utils/pythoncapi_compat.h>
#include <torch/extension.h>

#include <torch/csrc/dynamo/debug_macros.h>

#include <nlohmann/json.hpp>

#ifdef USE_CUDA
#include <ATen/cuda/EmptyTensor.h>
#endif

#ifdef USE_XPU
#include <ATen/xpu/EmptyTensor.h>
#endif

#include <chrono>
#include <sstream>
#include <tuple>
#include <utility>

// Uncomment next line to count instructions for guard eval.
// #define GUARD_INSTRUCTION_COUNT
#ifdef GUARD_INSTRUCTION_COUNT
#include <linux/perf_event.h>
#include <sys/ioctl.h>
#include <sys/syscall.h>
#include <unistd.h>
#include <cstdint>
#include <functional>

int open_counter() {
  perf_event_attr attr{};
  attr.type = PERF_TYPE_HARDWARE;
  attr.size = sizeof(attr);
  attr.config = PERF_COUNT_HW_INSTRUCTIONS; // retired instructions
  attr.disabled = 1; // start stopped
  attr.exclude_kernel = 1; // user-space only
  attr.exclude_hv = 1;

  return syscall(__NR_perf_event_open, &attr, 0, -1, -1, 0);
}

uint64_t count_instructions(const std::function<void()>& fn) {
  int fd = open_counter();
  if (fd == -1)
    throw std::runtime_error("perf_event_open failed");

  ioctl(fd, PERF_EVENT_IOC_RESET, 0);
  ioctl(fd, PERF_EVENT_IOC_ENABLE, 0);
  fn(); // run the code you care about
  ioctl(fd, PERF_EVENT_IOC_DISABLE, 0);

  uint64_t count;
  read(fd, &count, sizeof(count));
  close(fd);
  return count;
}
#endif

// Certain CPython data structures are defined in `.c` files in earlier Python
// versions, e.g., for TupleIteratorGetItemAccessor, we need a fast way to
// retrieve the underlying tuple and access the item. Before Python 3.12
// version, the data structure is in tupleobject.c file -
// https://github.com/python/cpython/blob/9afc6d102d16080535325f645849cd84eb04d57d/Objects/tupleobject.c#L1058-L1062
//
// To handle the older python versions, we manually copy the struct here and
// manually cast it to this new struct. For newer versions, the struct is
// included in the header file.
#if IS_PYTHON_3_12_PLUS

#define Py_BUILD_CORE
#include <internal/pycore_range.h> // _PyRangeIterObject
#include <internal/pycore_tuple.h> // _PyTupleIterObject
#undef Py_BUILD_CORE

#else

// Manually create _PyTupleIterObject struct
typedef struct {
  PyObject_HEAD
  Py_ssize_t it_index;
  PyTupleObject* it_seq; /* Set to NULL when iterator is exhausted */
} _PyTupleIterObject;

// Copied from CPython, and given a unified name for different Python versions.
// https://github.com/python/cpython/blob/7f71003b222ad398713514c2b55d34dc05dba6bc/Objects/rangeobject.c#L765-L771
typedef struct {
  PyObject_HEAD
  // NOTE for Python 3.12+, `index` is removed, and `start` is updated in place
  // instead, upon each `next(...)` call. See
  // https://github.com/python/cpython/pull/27986
  long index;
  long start;
  long step;
  long len;
} _PyRangeIterObject;

#endif // IS_PYTHON_3_12_PLUS

namespace torch::dynamo {

// Macro to skip addition of duplicate guards like EQUALS_MATCH
#define SKIP_IF_GUARD_ALREADY_PRESENT(name) \
  if (self.is_leaf_guard_present(name)) {   \
    return;                                 \
  }                                         \
  self.insert_leaf_guard(name);

TensorCheck::TensorCheck(
    const LocalState& state,
    PyTypeObject* pt,
    const at::Tensor& v,
    c10::DispatchKeySet dispatch_key_set,
    std::vector<std::optional<c10::SymInt>> dynamic_dims_sizes,
    std::vector<std::optional<c10::SymInt>> dynamic_dims_strides)
    : pytype(pt),
      dispatch_key_(state.apply(dispatch_key_set).raw_repr()),
      dtype_(v.dtype().toScalarType()),
      device_index_(v.device().index()),
      requires_grad_(v.requires_grad()),
      sizes_(std::move(dynamic_dims_sizes)),
      strides_(std::move(dynamic_dims_strides)),
      dim_(static_cast<int64_t>(sizes_.size())) {
  // TODO(voz): In cases where sizes_ and strides_ are fully dynamic, should
  // we just treat this as optional?
}

TensorCheck::TensorCheck(
    const LocalState& state,
    PyTypeObject* pt,
    c10::DispatchKeySet dispatch_key_set,
    at::ScalarType dtype,
    at::DeviceIndex device_index,
    bool requires_grad,
    std::vector<std::optional<c10::SymInt>> dynamic_dims_sizes,
    std::vector<std::optional<c10::SymInt>> dynamic_dims_strides)
    : pytype(pt),
      dispatch_key_(state.apply(dispatch_key_set).raw_repr()),
      dtype_(dtype),
      device_index_(device_index),
      requires_grad_(requires_grad),
      sizes_(std::move(dynamic_dims_sizes)),
      strides_(std::move(dynamic_dims_strides)),
      dim_(static_cast<int64_t>(sizes_.size())) {}

// See note in guards.py [Note - On Export Tensor Guards]
// Logic parallel to here must be maintained in python
bool TensorCheck::check(const LocalState& state, const at::Tensor& v) {
  // In terms of a sparse_csr tensor, it does not support strides information
  c10::SymIntArrayRef sym_strides(std::vector<SymInt>(v.ndimension(), -1));
  bool does_not_support_stride = v.layout() == c10::kSparseCsr ||
      v.layout() == c10::kSparseCsc || v.layout() == c10::kSparseBsc ||
      v.layout() == c10::kSparseBsr;
  if (!does_not_support_stride) {
    sym_strides = v.sym_strides();
  }

  return check(
      state,
      v.key_set(),
      v.dtype().toScalarType(),
      v.device(),
      v.sym_sizes(),
      sym_strides,
      v.requires_grad());
}

bool TensorCheck::check(
    const LocalState& state,
    const c10::DispatchKeySet& dispatch_key_set,
    const at::ScalarType& dtype,
    const c10::Device& device,
    const c10::SymIntArrayRef& sym_sizes,
    const c10::SymIntArrayRef& sym_strides,
    const bool& requires_grad) {
  if (dispatch_key_ != state.apply(dispatch_key_set).raw_repr() ||
      dtype_ != dtype || device_index_ != device.index() ||
      requires_grad_ != requires_grad) {
    return false;
  }

  auto ndim = sym_sizes.size();
  if (ndim != static_cast<size_t>(dim_)) {
    return false;
  }

  const auto& sizes = sym_sizes;
  const auto& strides = sym_strides;
  for (auto i : c10::irange(ndim)) {
    auto known_size = sizes_[i];
    auto known_stride = strides_[i];
    if (known_size.has_value()) {
      if (known_size.value() != sizes[i]) {
        return false;
      }
    }
    if (known_stride.has_value()) {
      if (known_stride.value() != strides[i]) {
        return false;
      }
    }
  }
  return true;
}

std::string TensorCheck::check_verbose(
    const LocalState& state,
    const at::Tensor& v,
    const std::string& tensor_name) {
  std::stringstream fail_reason;
  fail_reason << "tensor '" << tensor_name << "' ";
  if (dispatch_key_ != state.apply(v.key_set()).raw_repr()) {
    // return fmt::format("tensor dispatch key mismatch. expected {}, actual
    // {}", dispatch_key_, state.apply(v.key_set()).raw_repr());
    fail_reason << "dispatch key set mismatch. expected "
                << c10::DispatchKeySet(c10::DispatchKeySet::RAW, dispatch_key_)
                << ", actual " << state.apply(v.key_set());
    return fail_reason.str();
  } else if (dtype_ != v.dtype().toScalarType()) {
    // return fmt::format("tensor dtype mismatch. expected {}, actual {}",
    // dtype_, v.dtype().toScalarType());
    fail_reason << "dtype mismatch. expected " << dtype_ << ", actual "
                << v.dtype().toScalarType();
    return fail_reason.str();
  } else if (device_index_ != v.device().index()) {
    fail_reason << "Tensor device index mismatch. Expected device index to be "
                << device_index_ << ", actual " << v.device().index();
    return fail_reason.str();
  } else if (requires_grad_ != v.requires_grad()) {
    // return fmt::format("tensor requires_grad mismatch. expected {}",
    // requires_grad_);
    fail_reason << "requires_grad mismatch. expected requires_grad="
                << requires_grad_;
    return fail_reason.str();
  }
  auto ndim = v.ndimension();
  if (ndim != dim_) {
    // return fmt::format("tensor rank mismatch. expected {}, actual {}",
    // sizes_.size(), ndim);
    fail_reason << "rank mismatch. expected " << sizes_.size() << ", actual "
                << ndim;
    return fail_reason.str();
  }
  const auto& sizes = v.sym_sizes();
  for (auto i : c10::irange(ndim)) {
    auto known_size = sizes_[i];
    if (known_size.has_value() && (known_size.value() != sizes[i])) {
      fail_reason << "size mismatch at index " << i << ". expected "
                  << known_size.value() << ", actual " << sizes[i];
      return fail_reason.str();
    }
  }
  const bool supports_stride =
      !v.is_sparse() && !at::sparse_csr::is_sparse_compressed(v);
  if (supports_stride) {
    const auto& strides = v.sym_strides();
    for (auto i : c10::irange(ndim)) {
      auto known_stride = strides_[i];
      if (known_stride.has_value() && known_stride.value() != strides[i]) {
        fail_reason << "stride mismatch at index " << i << ". expected "
                    << known_stride.value() << ", actual " << strides[i];
        return fail_reason.str();
      }
    }
  }
  return "";
}

namespace {

typedef std::vector<TensorCheck> ChecksList;

typedef struct {
  PyObject_HEAD
  ChecksList* checks;
} TensorGuards;

static void TensorGuards_dealloc(TensorGuards* self) {
  if (self->checks != nullptr) {
    delete self->checks;
    self->checks = nullptr;
  }
  Py_TYPE(self)->tp_free((PyObject*)self);
}

static PyObject* TensorGuards_new(
    PyTypeObject* type,
    PyObject* args,
    PyObject* kwds) {
  TensorGuards* self = (TensorGuards*)type->tp_alloc(type, 0);
  if (self != nullptr) {
    self->checks = new ChecksList();
  }
  return (PyObject*)self;
}

static std::vector<std::optional<c10::SymInt>> wrapIntegersInOptional(
    const c10::SymIntArrayRef& intArray) {
  std::vector<std::optional<c10::SymInt>> optVec(intArray.size());
  std::transform(
      intArray.begin(),
      intArray.end(),
      optVec.begin(),
      [](const c10::SymInt& value) { return value; });
  return optVec;
}

static std::vector<std::optional<c10::SymInt>> pyListToVecOptInt(
    PyObject* pyList) {
  std::vector<std::optional<c10::SymInt>> vec;
  Py_ssize_t size = PyList_Size(pyList);
  for (Py_ssize_t i = 0; i < size; i++) {
    PyObject* item = PyList_GetItem(pyList, i);
    auto handle = py::handle(item);
    if (item == Py_None) {
      vec.emplace_back(std::nullopt);
    } else if (torch::is_symint(handle)) {
      vec.emplace_back(py::cast<c10::SymInt>(handle));
    } else {
      int64_t value = PyLong_AsLongLong(item);
      if (value == -1 && PyErr_Occurred()) {
        PyErr_SetString(
            PyExc_TypeError,
            "Size or stride list item is not a valid integer.");
        TORCH_CHECK(false, "Size or stride list item is not a valid integer.");
      }
      vec.emplace_back(c10::SymInt(value));
    }
  }
  return vec;
}

static std::vector<std::vector<std::optional<c10::SymInt>>> get_dynamic_dims(
    PyObject* dynamic_dims_py) {
  std::vector<std::vector<std::optional<c10::SymInt>>> per_tensor_dynamic_dims;
  if (dynamic_dims_py != Py_None) {
    Py_ssize_t size = PyList_Size(dynamic_dims_py);
    for (Py_ssize_t i = 0; i < size; i++) {
      PyObject* py_list = PyList_GetItem(dynamic_dims_py, i);
      std::vector<std::optional<c10::SymInt>> vec = pyListToVecOptInt(py_list);
      per_tensor_dynamic_dims.push_back(std::move(vec));
    }
  }
  return per_tensor_dynamic_dims;
}

static int TensorGuards_init(
    TensorGuards* self,
    PyObject* args,
    PyObject* kwds) {
  if (!PyTuple_CheckExact(args)) {
    PyErr_SetString(PyExc_TypeError, "expected tuple()");
    return -1;
  }
  // Top level structure is List[List[Union[int, None]]]
  PyObject* dynamic_dims_sizes_py =
      PyDict_GetItemString(kwds, "dynamic_dims_sizes");
  if (dynamic_dims_sizes_py == nullptr) {
    PyErr_SetString(PyExc_TypeError, "missing dynamic_dims_sizes=...");
    return -1;
  }
  PyObject* dynamic_dims_strides_py =
      PyDict_GetItemString(kwds, "dynamic_dims_strides");
  if (dynamic_dims_strides_py == nullptr) {
    PyErr_SetString(PyExc_TypeError, "missing dynamic_dims_strides=...");
    return -1;
  }

  // dynamic_dims_strides/sizes_py is None when dynamic_shapes=False - this is
  // an optimization to avoid invoking .size()/.stride() in python needlessly
  std::vector<std::vector<std::optional<c10::SymInt>>>
      per_tensor_dynamic_dims_sizes = get_dynamic_dims(dynamic_dims_sizes_py);
  std::vector<std::vector<std::optional<c10::SymInt>>>
      per_tensor_dynamic_dims_strides =
          get_dynamic_dims(dynamic_dims_strides_py);

  auto& checks = *self->checks;
  auto len = PyTuple_GET_SIZE(args);
  checks.reserve(len);
  LocalState state;

  for (auto i : c10::irange(len)) {
    PyObject* item = PyTuple_GET_ITEM(args, i);
    if (!THPVariable_CheckExact(item) && !THPVariable_Check(item)) {
      PyErr_SetString(PyExc_TypeError, "expected Tensor()");
      return -1;
    }
    auto tensor = THPVariable_Unpack(item);
    std::vector<std::optional<c10::SymInt>> tensor_dims_size =
        per_tensor_dynamic_dims_sizes.empty()
        ? wrapIntegersInOptional(tensor.sym_sizes())
        : per_tensor_dynamic_dims_sizes[i];
    std::vector<std::optional<c10::SymInt>> tensor_dims_stride =
        per_tensor_dynamic_dims_strides.empty()
        ? wrapIntegersInOptional(tensor.sym_strides())
        : per_tensor_dynamic_dims_strides[i];

    checks.emplace_back(
        state,
        Py_TYPE(item),
        std::move(tensor),
        tensor.key_set(),
        std::move(tensor_dims_size),
        std::move(tensor_dims_stride));
  }
  return 0;
}

PyObject* TensorGuards_check(
    TensorGuards* self,
    PyObject* args,
    PyObject* kwargs) {
  if (!PyTuple_CheckExact(args)) {
    PyErr_SetString(PyExc_TypeError, "expected tuple()");
    return nullptr;
  }
  auto& checks = *self->checks;
  auto len = PyTuple_GET_SIZE(args);

  // kwargs is just ignored here

  if (static_cast<decltype(len)>(checks.size()) != len) {
    PyErr_SetString(PyExc_TypeError, "wrong length");
    return nullptr;
  }

  LocalState state;
  // Note - all the tensors that make it to guards must be unique. Dynamo
  // builder handles guarding for positive aliases (X is Y). However, we do not
  // create guards for negative alias (X is not Y) as that is an N^2
  // relationship. Instead, we rely on the uniqueness upstream to verify, at
  // check_fn time (this function).
  ska::flat_hash_map<PyObject*, std::nullptr_t> unique_tensors;
  for (auto i : c10::irange(len)) {
    PyObject* item = PyTuple_GET_ITEM(args, i);

    if (Py_TYPE(item) != checks[i].pytype) {
      Py_RETURN_FALSE;
    }
    auto insertion = unique_tensors.insert({item, nullptr});
    if (!insertion.second) {
      // Violates uniqueness
      Py_RETURN_FALSE;
    }
    if (!checks[i].check(state, THPVariable_Unpack(item))) {
      Py_RETURN_FALSE;
    }
  }

  Py_RETURN_TRUE;
}

PyObject* TensorGuards_check_verbose(
    TensorGuards* self,
    PyObject* args,
    PyObject* kwargs) {
  if (!PyTuple_CheckExact(args)) {
    PyErr_SetString(PyExc_TypeError, "expected tuple()");
    return nullptr;
  }
  auto& checks = *self->checks;
  auto len = PyTuple_GET_SIZE(args);

  if (static_cast<decltype(len)>(checks.size()) != len) {
    PyErr_SetString(PyExc_TypeError, "wrong length");
    return nullptr;
  }

  PyObject* tensor_check_names_py =
      PyDict_GetItemString(kwargs, "tensor_check_names");
  if (tensor_check_names_py == nullptr) {
    PyErr_SetString(PyExc_TypeError, "missing tensor_check_names kwarg");
    return nullptr;
  }

  if (!PyList_Check(tensor_check_names_py)) {
    PyErr_SetString(PyExc_TypeError, "tensor_check_names kwarg must be a list");
    return nullptr;
  }

  auto names_size = PyList_Size(tensor_check_names_py);
  if (names_size != static_cast<decltype(names_size)>(checks.size())) {
    PyErr_SetString(
        PyExc_TypeError,
        "tensor_check_names should be the same size as # tensors");
    return nullptr;
  }

  std::vector<std::string> tensor_check_names;
  tensor_check_names.reserve(names_size);
  for (auto i : c10::irange(names_size)) {
    PyObject* value = PyList_GetItem(tensor_check_names_py, i);
    if (!PyUnicode_Check(value)) {
      PyErr_SetString(
          PyExc_TypeError, "tensor_check_names must only contain strings");
      return nullptr;
    }
    tensor_check_names.emplace_back(PyUnicode_AsUTF8(value));
  }

  LocalState state;
  ska::flat_hash_map<PyObject*, std::nullptr_t> unique_tensors;
  for (auto i : c10::irange(len)) {
    PyObject* item = PyTuple_GET_ITEM(args, i);
    if (Py_TYPE(item) != checks[i].pytype) {
      std::stringstream fail_reason;
      PyObject* type_str = PyObject_Str(PyObject_Type(item));
      fail_reason << "expected type of '" << tensor_check_names[i]
                  << "' to be a tensor type, ";
      if (!type_str) {
        fail_reason << "but found a different type";
      } else {
        fail_reason << "' but found " << PyUnicode_AsUTF8(type_str);
      }
      return Py_BuildValue("s", fail_reason.str().c_str());
    }

    auto insertion = unique_tensors.insert({item, nullptr});
    if (!insertion.second) {
      std::stringstream fail_reason;
      fail_reason << "Duplicate tensor found where not expected! ";
      fail_reason << tensor_check_names[i]
                  << "should not alias to anything, but is aliased";
      return Py_BuildValue("s", fail_reason.str().c_str());
    }
    std::string fail_reason = checks[i].check_verbose(
        state, THPVariable_Unpack(item), tensor_check_names[i]);
    if (!fail_reason.empty()) {
      return Py_BuildValue("s", fail_reason.c_str());
    }
  }

  Py_RETURN_TRUE;
}

// NOLINTNEXTLINE(modernize-avoid-c-arrays,cppcoreguidelines-avoid-c-arrays)
static PyMethodDef TensorGuards_methods[] = {
    {"check",
     (PyCFunction)(void*)TensorGuards_check,
     METH_VARARGS | METH_KEYWORDS,
     ""},
    {"check_verbose",
     (PyCFunction)(void*)TensorGuards_check_verbose,
     METH_VARARGS | METH_KEYWORDS,
     "verbose fail reasons for failed checks"},
    {nullptr} /* Sentinel */
};

static PyTypeObject TensorGuardsType = { PyVarObject_HEAD_INIT(nullptr, 0)
};

struct AutocastState {
  static constexpr auto& DEVICES = at::autocast::_AUTOCAST_SUPPORTED_DEVICES;
  std::array<bool, DEVICES.size()> enabled{};
  std::array<at::ScalarType, DEVICES.size()> dtype{};
  bool cache_enabled;

  AutocastState() {
    for (size_t i = 0; i < DEVICES.size(); i++) {
      enabled[i] = at::autocast::is_autocast_enabled(DEVICES[i]);
      dtype[i] = at::autocast::get_autocast_dtype(DEVICES[i]);
    }
    cache_enabled = at::autocast::is_autocast_cache_enabled();
  }

  bool operator==(const AutocastState& o) const {
    for (size_t i = 0; i < DEVICES.size(); i++) {
      // If disabled audocast, autocast_dtype comparison not occur
      if (enabled[i] == false && o.enabled[i] == false) {
        continue;
      }
      if (enabled[i] != o.enabled[i] || dtype[i] != o.dtype[i]) {
        return false;
      }
    }
    if (cache_enabled != o.cache_enabled) {
      return false;
    }
    return true;
  }

  template <typename T>
  friend void to_json(T& json_j, const AutocastState& json_t) {
    json_j["enabled"] = json_t.enabled;
    json_j["dtype"] = json_t.dtype;
    json_j["cached_enabled"] = json_t.cache_enabled;
  }

  template <typename T>
  friend void from_json(const T& json_j, AutocastState& json_t) {
    json_t.enabled = json_j.at("enabled");
    json_t.dtype = json_j.at("dtype");
    json_t.cache_enabled = json_j.at("cached_enabled");
  }
};

// TODO (janimesh) - Remove the PyObject_HEAD part when C++ guard manager is
// merged.
// NOLINTNEXTLINE(cppcoreguidelines-pro-type-member-init)
struct GlobalStateGuard {
  PyObject_HEAD

  inline void init() {
    auto& ctx = at::globalContext();
    _grad_mode = at::GradMode::is_enabled();
    _autocast_state = AutocastState();
    // The below two flags disambiguate
    // if torch function disabled state is
    // 1) enabled, 2) all disabled, 3) subclasses disabled
    // we guard on the stack separately
    _torch_function = torch::torch_function_enabled();
    _torch_function_all_disabled = at::impl::torch_function_all_disabled();
    _deterministic_algorithms = ctx.deterministicAlgorithms();
    _deterministic_algorithms_warn_only = ctx.deterministicAlgorithmsWarnOnly();
    _allow_tf32 = ctx.float32Precision("cuda", "matmul") == "tf32";
    _allow_fp16_reduce = ctx.allowFP16ReductionCuBLAS();
    _allow_bf16_reduce = ctx.allowBF16ReductionCuBLAS();
    _num_threads = at::get_num_threads();
    _default_dtype = at::get_default_dtype();
  }

  inline bool check() const {
    auto& ctx = at::globalContext();
    return (_grad_mode == at::GradMode::is_enabled() &&
            _autocast_state == AutocastState() &&
            _torch_function == torch::torch_function_enabled() &&
            _torch_function_all_disabled ==
                at::impl::torch_function_all_disabled() &&
            _deterministic_algorithms == ctx.deterministicAlgorithms() &&
            _deterministic_algorithms_warn_only ==
                ctx.deterministicAlgorithmsWarnOnly() &&
            _allow_tf32 == (ctx.float32Precision("cuda", "matmul") == "tf32") &&
            _allow_fp16_reduce == ctx.allowFP16ReductionCuBLAS() &&
            _allow_bf16_reduce == ctx.allowBF16ReductionCuBLAS() &&
            _num_threads == at::get_num_threads()) &&
        _default_dtype == at::get_default_dtype();
  }

  inline std::string reason() const {
    std::ostringstream os;
    auto& ctx = at::globalContext();
    if (_grad_mode != at::GradMode::is_enabled())
      os << "grad_mode ";
    if (!(_autocast_state == AutocastState()))
      os << "autocast ";
    if (_torch_function != torch::torch_function_enabled())
      os << "torch_function ";
    if (_deterministic_algorithms != ctx.deterministicAlgorithms())
      os << "deterministic_algorithms ";
    if (_deterministic_algorithms_warn_only !=
        ctx.deterministicAlgorithmsWarnOnly())
      os << "deterministic_algorithms_warn_only ";
    if (_allow_tf32 != (ctx.float32Precision("cuda", "matmul") == "tf32"))
      os << "allow_tf32 ";
    if (_allow_fp16_reduce != ctx.allowFP16ReductionCuBLAS())
      os << "allow_fp16_reduce ";
    if (_allow_bf16_reduce != ctx.allowBF16ReductionCuBLAS())
      os << "allow_bf16_reduce ";
    if (_num_threads != at::get_num_threads())
      os << "num_threads ";
    if (_default_dtype != at::get_default_dtype())
      os << "default_dtype ";
    return os.str();
  }

  template <typename T>
  friend void to_json(T& json_j, const GlobalStateGuard& json_t) {
    json_j["grad_mode"] = json_t._grad_mode;
    json_j["autocast_state"] = json_t._autocast_state;
    json_j["torch_function"] = json_t._torch_function;
    json_j["torch_function_all_disabled"] = json_t._torch_function_all_disabled;
    json_j["deterministic_algorithms"] = json_t._deterministic_algorithms;
    json_j["deterministic_algorithms_warn_only"] =
        json_t._deterministic_algorithms_warn_only;
    json_j["allow_tf32"] = json_t._allow_tf32;
    json_j["allow_fp16_reduce"] = json_t._allow_fp16_reduce;
    json_j["allow_bf16_reduce"] = json_t._allow_bf16_reduce;
    json_j["num_threads"] = json_t._num_threads;
    json_j["default_dtype"] = json_t._default_dtype.toScalarType();
  }

  template <typename T>
  friend void from_json(const T& json_j, GlobalStateGuard& json_t) {
    json_t._grad_mode = json_j.at("grad_mode");
    json_t._autocast_state = json_j.at("autocast_state");
    json_t._torch_function = json_j.at("torch_function");
    json_t._torch_function_all_disabled =
        json_j.at("torch_function_all_disabled");
    json_t._deterministic_algorithms = json_j.at("deterministic_algorithms");
    json_t._deterministic_algorithms_warn_only =
        json_j.at("deterministic_algorithms_warn_only");
    json_t._allow_tf32 = json_j.at("allow_tf32");
    json_t._allow_fp16_reduce = json_j.at("allow_fp16_reduce");
    json_t._allow_bf16_reduce = json_j.at("allow_bf16_reduce");
    json_t._num_threads = json_j.at("num_threads");
    json_t._default_dtype =
        caffe2::TypeMeta::fromScalarType(json_j.at("default_dtype"));
  }

  bool _grad_mode;
  AutocastState _autocast_state;
  bool _torch_function;
  bool _torch_function_all_disabled;
  bool _deterministic_algorithms;
  bool _deterministic_algorithms_warn_only;
  bool _allow_tf32;
  bool _allow_fp16_reduce;
  bool _allow_bf16_reduce;
  int _num_threads;
  caffe2::TypeMeta _default_dtype;
  // TODO(jansel): we should guard on more state as inductor starts using it
};

int GlobalStateGuard_init(
    GlobalStateGuard* self,
    PyObject* args,
    PyObject* kwargs) {
  self->init();
  return 0;
}

PyObject* GlobalStateGuard_check(
    GlobalStateGuard* self,
    PyObject* args,
    PyObject* kwargs) {
  if (self->check()) {
    Py_RETURN_TRUE;
  } else {
    Py_RETURN_FALSE;
  }
}

PyObject* GlobalStateGuard_reason(
    GlobalStateGuard* self,
    PyObject* args,
    PyObject* kwargs) {
  return PyUnicode_FromString(self->reason().c_str());
}

PyObject* GlobalStateGuard_dump(
    GlobalStateGuard* self,
    PyObject* args,
    PyObject* kwargs) {
  return PyUnicode_FromString(nlohmann::json(*self).dump().c_str());
}

PyObject* GlobalStateGuard_load(
    GlobalStateGuard* self,
    PyObject* args,
    PyObject* kwargs) {
  char* json;
  if (!PyArg_ParseTuple(args, "s", &json)) {
    throw std::runtime_error("Cannot parse as json string.");
  }
  nlohmann::json::parse(json).get_to(*self);
  Py_RETURN_NONE;
}

// NOLINTNEXTLINE(*array*)
static PyMethodDef GlobalStateGuard_methods[] = {
    {"check",
     (PyCFunction)(void*)GlobalStateGuard_check,
     METH_NOARGS,
     "Return true if global state was the same as at creation time"},
    {"reason",
     (PyCFunction)(void*)GlobalStateGuard_reason,
     METH_NOARGS,
     "Return string reason for guard check failing"},
    {"__getstate__",
     (PyCFunction)(void*)GlobalStateGuard_dump,
     METH_NOARGS,
     "Return serialized json format"},
    {"__setstate__",
     (PyCFunction)(void*)GlobalStateGuard_load,
     METH_VARARGS,
     "Parse serialized json format"},
    {nullptr}};
static PyTypeObject GlobalStateGuardType = { PyVarObject_HEAD_INIT(nullptr, 0)
};

static PyObject* check_type_id(PyObject* dummy, PyObject* args) {
  // faster `lambda obj, expected: id(type(obj)) == expected`
  PyObject* obj = nullptr;
  unsigned long long expected = 0;
  if (!PyArg_ParseTuple(args, "OK", &obj, &expected)) {
    return nullptr;
  }
  // NOLINTNEXTLINE(performance-no-int-to-ptr)
  if (Py_TYPE(obj) == (void*)expected) {
    Py_RETURN_TRUE;
  } else {
    Py_RETURN_FALSE;
  }
}

static PyObject* check_obj_id(PyObject* dummy, PyObject* args) {
  // faster `lambda obj, expected: id(obj) == expected`
  PyObject* obj = nullptr;
  unsigned long long expected = 0;
  if (!PyArg_ParseTuple(args, "OK", &obj, &expected)) {
    return nullptr;
  }
  // NOLINTNEXTLINE(performance-no-int-to-ptr)
  if (obj == (void*)expected) {
    Py_RETURN_TRUE;
  } else {
    Py_RETURN_FALSE;
  }
}

#if IS_PYTHON_3_12_PLUS

static std::unordered_map<PyObject*, uint64_t> dict_version_map;
static int dict_version_watcher_id;
static uint64_t global_dict_version_id = 1;
static int dict_version_watch_callback(
    PyDict_WatchEvent event,
    PyObject* dict,
    PyObject* key,
    PyObject* new_value) noexcept {
  if (event == PyDict_EVENT_DEALLOCATED) {
    dict_version_map.erase(dict);
  } else if (event != PyDict_EVENT_CLONED) {
    dict_version_map[dict] = global_dict_version_id++;
  }
  return 0;
}

#endif

static uint64_t get_dict_version_unchecked(PyObject* dict) {
#if IS_PYTHON_3_12_PLUS

  if (PyDict_Watch(dict_version_watcher_id, dict)) {
    throw std::runtime_error("failed to add version watcher to dict!");
  }
  if (!dict_version_map.count(dict)) {
    dict_version_map[dict] = global_dict_version_id++;
  }
  return dict_version_map[dict];

#else

  return ((PyDictObject*)dict)->ma_version_tag;

#endif
}

static PyObject* dict_version(PyObject* dummy, PyObject* args) {
  // Retrieves the version of a dictionary.
  PyObject* obj = nullptr;
  if (!PyArg_ParseTuple(args, "O", &obj)) {
    return nullptr;
  }
  if (!PyDict_Check(obj)) {
    return nullptr;
  }
  return THPUtils_packUInt64(get_dict_version_unchecked(obj));
}

static PyObject* assert_size_stride(PyObject* dummy, PyObject* args) {
  /*
   Assert that a given tensor has a given size/stride, but ignore strides
   of size==1 dimensions.  Implemented in C++ as this is on the hot path.
  */
  PyObject* item = nullptr;
  PyObject* size = nullptr;
  PyObject* stride = nullptr;
  const char* op_name = nullptr;

  if (!PyArg_ParseTuple(args, "OOO|s", &item, &size, &stride, &op_name)) {
    return nullptr;
  }
  if (!THPVariable_CheckExact(item) && !THPVariable_Check(item)) {
    std::stringstream msg;
    msg << "expected Tensor()";
    if (op_name) {
      msg << " for op: " << op_name;
    }
    PyErr_SetString(PyExc_TypeError, msg.str().c_str());
    return nullptr;
  }
  if (!PyTuple_CheckExact(size) || !PyTuple_CheckExact(stride)) {
    std::stringstream msg;
    msg << "expected tuple()";
    if (op_name) {
      msg << " for op: " << op_name;
    }
    PyErr_SetString(PyExc_TypeError, msg.str().c_str());
    return nullptr;
  }
  at::Tensor tensor = THPVariable_Unpack(item);
  int64_t ndim = tensor.ndimension();
  if (PyTuple_GET_SIZE(size) != ndim || PyTuple_GET_SIZE(stride) != ndim) {
    std::stringstream msg;
    msg << "wrong number of dimensions" << ndim;
    if (op_name) {
      msg << " for op: " << op_name;
    }
    PyErr_SetString(PyExc_AssertionError, msg.str().c_str());
    return nullptr;
  }

  // We may add the size/stride assert at compile time due to unbacked symint,
  // but at runtime, the tensor can be empty.
  if (tensor.numel() == 0) {
    Py_RETURN_TRUE;
  }

  std::stringstream msg;
  int num_errors = 0;
  for (auto i : c10::irange(ndim)) {
    int64_t want_size = THPUtils_unpackLong(PyTuple_GET_ITEM(size, i));
    int64_t want_stride = THPUtils_unpackLong(PyTuple_GET_ITEM(stride, i));
    int64_t actual_size = tensor.size(i);
    int64_t actual_stride = tensor.stride(i);
    if (want_size != actual_size ||
        // ignore stride differences when size is 1
        (want_stride != actual_stride && actual_size > 1)) {
      if (num_errors > 0)
        msg << "; ";
      msg << "expected size " << actual_size << "==" << want_size << ", stride "
          << actual_stride << "==" << want_stride << " at dim=" << i;
      num_errors++;
    }
  }

  if (num_errors) {
    if (op_name) {
      msg << "\nError in op: " << op_name;
    }
    msg << "\nThis error most often comes from a incorrect fake (aka meta) kernel for a custom op.";
    msg << "\nUse torch.library.opcheck to test your custom op.";
    msg << "\nSee https://pytorch.org/docs/stable/library.html#torch.library.opcheck";
    PyErr_SetString(PyExc_AssertionError, msg.str().c_str());
    return nullptr;
  }

  Py_RETURN_TRUE;
}

static PyObject* assert_alignment(PyObject* dummy, PyObject* args) {
  /*
   * Asserts that a given tensor meets certain alignment.
   * This C++ version of torch._inductor.utils.tensor_is_aligned
   */
  PyObject* item = nullptr;
  unsigned long alignment = 0;
  const char* op_name = nullptr;

  if (!PyArg_ParseTuple(args, "Ok|s", &item, &alignment, &op_name)) {
    return nullptr;
  }
  if (!THPVariable_CheckExact(item) && !THPVariable_Check(item)) {
    std::stringstream msg;
    msg << "expected Tensor()";
    if (op_name) {
      msg << " for op: " << op_name;
    }
    PyErr_SetString(PyExc_TypeError, msg.str().c_str());
    return nullptr;
  }
  if (alignment == 0) {
    std::stringstream msg;
    msg << "alignment cannot be 0";
    if (op_name) {
      msg << " in op: " << op_name;
    }
    PyErr_SetString(PyExc_AssertionError, msg.str().c_str());
    return nullptr;
  }

  at::Tensor tensor = THPVariable_Unpack(item);

  int64_t storage_offset = tensor.storage_offset();
  size_t itemsize = tensor.itemsize();
  if (storage_offset * itemsize % alignment != 0) {
    std::stringstream msg;
    if (op_name) {
      msg << "\nError in op: " << op_name;
    }
    msg << "\nExpect the tensor to be " << alignment
        << " bytes aligned. Fail due to storage_offset=" << storage_offset
        << " itemsize=" << itemsize;
    PyErr_SetString(PyExc_AssertionError, msg.str().c_str());
    return nullptr;
  }

  Py_RETURN_TRUE;
}

template <typename T>
static void unwrap_size_tuple(PyObject* obj, T& output) {
  TORCH_CHECK(PyTuple_CheckExact(obj));
  size_t len = PyTuple_GET_SIZE(obj);
  output.reserve(len);
  for (size_t i = 0; i < len; ++i) {
    auto result = PyLong_AsSsize_t(PyTuple_GET_ITEM(obj, i));
    TORCH_CHECK(result >= 0);
    output.emplace_back(result);
  }
}

template <typename T>
static void _parse_empty_strided_args(
    PyObject* args,
    T& sizes,
    T& strides,
    at::ScalarType& dtype) {
  TORCH_CHECK(PyTuple_CheckExact(args));
  TORCH_CHECK(PyTuple_GET_SIZE(args) == 3);
  // note PyTuple_GET_ITEM returns a borrowed ref, so no need for refcounts
  unwrap_size_tuple(PyTuple_GET_ITEM(args, 0), sizes);
  unwrap_size_tuple(PyTuple_GET_ITEM(args, 1), strides);
  PyObject* py_dtype = PyTuple_GET_ITEM(args, 2);
  TORCH_CHECK(THPDtype_Check(py_dtype));
  dtype = reinterpret_cast<THPDtype*>(py_dtype)->scalar_type;
}

static PyObject* _empty_strided_device(
    PyObject* dummy,
    PyObject* args,
    c10::DeviceType device_type) {
  HANDLE_TH_ERRORS;
  at::SmallVector<int64_t, 8> sizes;
  at::SmallVector<int64_t, 8> strides;
  at::ScalarType dtype{at::ScalarType::Undefined};
  _parse_empty_strided_args(args, sizes, strides, dtype);
  if (device_type == c10::DeviceType::CPU) {
    return THPVariable_Wrap(
        at::detail::empty_strided_cpu(sizes, strides, dtype));
  }
#ifdef USE_CUDA
  else if (device_type == c10::DeviceType::CUDA) {
    return THPVariable_Wrap(at::detail::empty_strided_cuda(
        sizes, strides, dtype, c10::DeviceType::CUDA));
  }
#endif
#ifdef USE_XPU
  else if (device_type == c10::DeviceType::XPU) {
    return THPVariable_Wrap(at::detail::empty_strided_xpu(
        sizes, strides, dtype, c10::DeviceType::XPU));
  }
#endif
  else {
    TORCH_CHECK(
        false, "PyTorch compiled without support for the specified device.");
  }

  END_HANDLE_TH_ERRORS;
}

static PyObject* _empty_strided_cpu(PyObject* dummy, PyObject* args) {
  // at::empty_strided is surprising slow.  This is a lower-overhead
  // version that saves ~2us on every allocation.
  return _empty_strided_device(dummy, args, c10::DeviceType::CPU);
}

static PyObject* _empty_strided_cuda(PyObject* dummy, PyObject* args) {
  // at::empty_strided is surprising slow.  This is lower-overhead.
  return _empty_strided_device(dummy, args, c10::DeviceType::CUDA);
}

static PyObject* _empty_strided_xpu(PyObject* dummy, PyObject* args) {
  // at::empty_strided is surprising slow.  This is lower-overhead.
  return _empty_strided_device(dummy, args, c10::DeviceType::XPU);
}

static PyObject* _reinterpret_tensor(PyObject* dummy, PyObject* args) {
  HANDLE_TH_ERRORS;
  static PythonArgParser parser(
      {"_reinterpret_tensor(Tensor base, IntArrayRef sizes, IntArrayRef strides, int64_t offset_increment=0)"},
      /*traceable=*/true);

  ParsedArgs<4> parsed_args;
  auto r = parser.parse(args, /*kwargs=*/nullptr, parsed_args);

  Tensor self = r.tensor(0);
  auto sizes = r.intlist(1);
  auto strides = r.intlist(2);
  auto offset_increment = r.toInt64(3);

  auto res = torch::inductor::_reinterpret_tensor(
      self, sizes, strides, offset_increment);
  return torch::autograd::utils::wrap(res);

  END_HANDLE_TH_ERRORS;
}

// NOLINTNEXTLINE(modernize-avoid-c-arrays,cppcoreguidelines-avoid-c-arrays)
static PyMethodDef _methods[] = {
    {"check_type_id", check_type_id, METH_VARARGS, nullptr},
    {"check_obj_id", check_obj_id, METH_VARARGS, nullptr},
    {"assert_size_stride", assert_size_stride, METH_VARARGS, nullptr},
    {"assert_alignment", assert_alignment, METH_VARARGS, nullptr},
    {"dict_version", dict_version, METH_VARARGS, nullptr},
    {"_empty_strided_cpu", _empty_strided_cpu, METH_VARARGS, nullptr},
    {"_empty_strided_cuda", _empty_strided_cuda, METH_VARARGS, nullptr},
    {"_empty_strided_xpu", _empty_strided_xpu, METH_VARARGS, nullptr},
    {"_reinterpret_tensor", _reinterpret_tensor, METH_VARARGS, nullptr},
    {nullptr, nullptr, 0, nullptr}};

static struct PyModuleDef _module = {
    PyModuleDef_HEAD_INIT,
    "torch._C._dynamo.guards",
    "Module containing checks on tensors",
    -1,
    _methods};

std::string get_exception_message() {
  PyObject *ptype = nullptr, *pvalue = nullptr, *ptraceback = nullptr;
  PyErr_Fetch(&ptype, &pvalue, &ptraceback);

  PyObject* exc_message_pyobj = PyObject_Str(pvalue);
  std::string exc_message = PyUnicode_AsUTF8(exc_message_pyobj);

  Py_DECREF(exc_message_pyobj);
  Py_XDECREF(ptype);
  Py_XDECREF(pvalue);
  Py_XDECREF(ptraceback);
  return exc_message;
}

bool is_nn_module(py::handle example_value) {
  py::object torch_module_cls = py::module_::import("torch.nn").attr("Module");
  return py::isinstance(example_value, torch_module_cls);
}

std::string get_type_str(py::handle example_value) {
  std::string type_name;
  try {
    type_name = py::str(py::type::of(example_value)).cast<std::string>();
  } catch (const py::error_already_set& e) {
    // Fallback that never throws in release builds
    type_name = "<unprintable-type>";
  }
  return type_name;
}

bool is_immutable_object(py::handle example_value) {
  py::object config_module = py::module_::import("torch._dynamo.config");

  bool is_tensor_immutable =
      config_module.attr("skip_tensor_guards_with_matching_dict_tags")
          .cast<bool>();

  if (PyTuple_Check(example_value.ptr())) {
    // Check that each element is immutable
    for (Py_ssize_t i = 0; i < PyTuple_Size(example_value.ptr()); ++i) {
      if (!is_immutable_object(
              py::handle(PyTuple_GetItem(example_value.ptr(), i)))) {
        return false;
      }
    }
    return true;
  }

  return (example_value.ptr() == Py_None) ||
      PyLong_Check(example_value.ptr()) || PyFloat_Check(example_value.ptr()) ||
      PyBool_Check(example_value.ptr()) ||
      PyUnicode_Check(example_value.ptr()) ||
      (is_tensor_immutable && THPVariable_Check(example_value.ptr()));
}

bool is_parameter(py::handle tensor) {
  py::object parameter = py::module::import("torch.nn").attr("Parameter");
  return py::isinstance(tensor, parameter);
}

/**
 * Dispatches metadata functions to the methods that return integer values,
 * i.e. used whenever static shapes are being used.
 *
 * These are used by the tensor storage overlapping check. Even though their
 * symbolic counterpart does work whenever static shapes are being used, the
 * introduced overhead might significantly worsen the performance.
 */
struct StaticMeta {
  static int64_t numel(const Tensor& t) {
    return t.numel();
  }

  static int64_t storage_offset(const Tensor& t) {
    return t.storage_offset();
  }

  static int64_t size(const Tensor& t, int64_t i) {
    return t.size(i);
  }

  static int64_t stride(const Tensor& t, int64_t i) {
    return t.stride(i);
  }
};

/**
 * Dispatches metadata functions to the methods that return c10::SymInt
 * values, i.e. used whenever dynamic shapes are being used.
 */
struct DynamicMeta {
  static SymInt numel(const Tensor& t) {
    return t.sym_numel();
  }

  static SymInt storage_offset(const Tensor& t) {
    return t.sym_storage_offset();
  }

  static SymInt size(const Tensor& t, int64_t i) {
    return t.sym_size(i);
  }

  static SymInt stride(const Tensor& t, int64_t i) {
    return t.sym_stride(i);
  }
};

/**
 * Assumption: x and y are known to share a storage, and we are trying to
 * determine if their memory is actually completely disjoint, based on
 * sizes/strides/storage_offset
 *
 * "Meta" should be one of the "*Meta" classes above. They dictate which
 * version of the metadata functions we should be using (symbolic vs.
 * concrete). Even though they have the same apparent behavior, the symbolic
 * version introduces a bit of overhead. Such an overhead might end up
 * becoming relevant if it's run enough times.
 */
template <class Meta>
bool tensors_definitely_do_not_overlap(const Tensor& x, const Tensor& y) {
  if (x.is_same(y)) {
    return false;
  }
  if (Meta::numel(x) == 0 || Meta::numel(y) == 0) {
    return true;
  }

  // Make x always on the left
  if (Meta::storage_offset(x) > Meta::storage_offset(y)) {
    return tensors_definitely_do_not_overlap<Meta>(y, x);
  }

  // Short-circuit in the "obvious" overlapping case: both tensors are
  // contiguous
  if (x.is_contiguous() && y.is_contiguous()) {
    if (Meta::storage_offset(x) + Meta::numel(x) > Meta::storage_offset(y)) {
      // definitely overlap
      return false;
    } else {
      // definitely no overlap
      return true;
    }
  }

  // Short-circuit: if last memory address of x is < start of y, then not
  // overlapping.
  auto x_last = Meta::storage_offset(x);
  for (int64_t i = 0; i < x.dim(); i++) {
    x_last += (Meta::size(x, i) - 1) * Meta::stride(x, i);
  }
  if (x_last < Meta::storage_offset(y)) {
    return true;
  }

  if (x.dim() == 2 && y.dim() == 2 && Meta::stride(x, 1) == 1 &&
      Meta::stride(y, 1) == 1) {
    // This cases is needed for the shampoo optimizer.
    // All tensors are 2d (non-contiguous), have the same outer stride, and have
    // an inner stride of 1 (so rows are contiguous)
    if (Meta::stride(x, 0) == Meta::stride(y, 0)) {
      auto offset_delta = Meta::storage_offset(y) - Meta::storage_offset(x);
      if (offset_delta < Meta::size(x, 1)) {
        // definitely overlaps (row 0 of y overlaps with row 0 of x)
        // Example:
        //   base = torch.arange(32).reshape(4, 8)
        //   x = base.narrow(1, 0, 4)
        //     x: size=(4, 4), stride=(8, 1), offset=0
        //   y = base.narrow(1, 3, 4)
        //     y: size=(4, 4), stride=(8, 1), offset=3
        return false;
      }
      auto x_total_elems_covered =
          Meta::stride(x, 0) * (Meta::size(x, 0) - 1) + Meta::size(x, 1);
      if (x_total_elems_covered <= offset_delta) {
        // definitely does not overlap (last byte of x is before start of y)
        // Example:
        //   x: size=(4, 4), stride=(8, 1), offset=0 (last byte is 27)
        //   y: size=(4, 4), stride=(8, 1), offset=28 (start byte is 28)
        return true;
      }
      // At this point, we want to check if the 0th row of y
      // overlaps with **some** row of x.
      // We can check this by shifting y backward by the shared stride,
      // repeatedly, until the first row of y is before the first row of x. Then
      // we can check if these rows overlap. We can accomplish this by modding
      // our offset by the stride.
      auto offset_delta_mod = offset_delta % Meta::stride(x, 0);
      // Example:
      // 0 1 2 3
      // 9 10 11 12
      // 18 19 20 21
      // 27 28 29 30
      //   x: size=(4, 4), stride=(9, 1), offset=0
      //   y: size=(4, 4), stride=(9, 1), offset=22 (this would not overlap)
      //   y: size=(4, 4), stride=(9, 1), offset=23 (this would not overlap)
      //   y: size=(4, 4), stride=(9, 1), offset=24 (this would overlap)
      //   y: size=(4, 4), stride=(9, 1), offset=25 (this would overlap)
      // If the interval [modded_offset, modded_offset + x_size] falls entirely
      // without
      if (offset_delta_mod + Meta::size(y, 1) <= Meta::stride(x, 0)) {
        return true;
      }
    }
  }
  return false;
}

/**
 * Computes the indices of the tensors that might overlap.
 *
 * Checks which of the given tensors have overlapping storages with ANY of
 * the other tensors.
 *
 * So, for example, if tensor 1 overlaps with tensor 2, and tensor 3 with
 * tensor 4, all of them will be in the output of this function. Even if
 * tensor 1 and 4 don't overlap.
 */
template <class Meta>
std::unordered_set<int64_t> compute_overlapping_tensors(
    const std::vector<Tensor>& tensors) {
  std::unordered_set<int64_t> aliased_tensor_indices;
  for (int64_t i = 0; i < static_cast<int64_t>(tensors.size()); i++) {
    const auto& tensor_i = tensors[i];
    for (int64_t j = 0; j < i; j++) {
      if (!tensors_definitely_do_not_overlap<Meta>(tensor_i, tensors[j])) {
        aliased_tensor_indices.insert(i);
        aliased_tensor_indices.insert(j);
      }
    }
  }
  return aliased_tensor_indices;
}

/**
 * Checks whether the storage overlapping relation is preserved.
 *
 * At this point, `non_overlapping` represents the tensors that should not
 * have overlapping storages. Similarly, `overlapping` represents the tensors
 * that should have overlapping storage in some way (or that we can't be sure).
 *
 * This function checks whether the assumption above is true or not.
 */
bool check_overlapping(
    const std::vector<Tensor>& overlapping,
    const std::vector<Tensor>& non_overlapping) {
  // Merge the tensor lists.
  std::vector<Tensor> tensors;
  tensors.reserve(overlapping.size() + non_overlapping.size());
  tensors.insert(tensors.end(), overlapping.begin(), overlapping.end());
  tensors.insert(tensors.end(), non_overlapping.begin(), non_overlapping.end());
  // Check what is the current storage overlapping relation.
  auto indices = compute_overlapping_tensors<StaticMeta>(tensors);
  // Check that the set of indices of tensors that might overlap is equal to
  // the indices of the first `overlapping.size()` tensors. That's because
  // `overlapping` tensors were in the beginning of `tensors` list.
  auto range = c10::irange(overlapping.size());
  return indices.size() == overlapping.size() &&
      std::all_of(range.begin(), range.end(), [&](int64_t i) {
           return indices.count(i) == 1;
         });
}

/**
 * Class responsible for collecting and checking the storage overlap relations.
 *
 * The way GuardManager is implemented, when STORAGE_OVERLAPPING guard check is
 * run on a given tensor, we don't know if it is an overlapping or
 * non-overlapping tensor. There's no order to which GuardManager runs the guard
 * check so that we can split it in 2.
 *
 * Since we are only interested in the classification of each tensor (not
 * necessarily the order), we can just issue 2 STORAGE_OVERLAPPING guards
 * representing the overlapping tensors and the non-overlapping ones.
 *
 * In order to collect the information from both guards (so that we can call
 * `check_overlapping` function correctly), we need this class which stores
 * both kinds of tensors, and knows when it has collected each one of them.
 */
class StorageOverlapChecker {
 public:
  StorageOverlapChecker(
      size_t expected_overlapping,
      size_t expected_non_overlapping)
      : _expected_overlapping(expected_overlapping),
        _expected_non_overlapping(expected_non_overlapping) {}

  /**
   * Adds a tensor to the corresponding storage, based on whether it should be
   * an `overlapping` tensor or not.
   */
  void add(PyObject* obj, bool overlapping) {
    // Just check that `obj` is actually a tensor, so that we can keep it alive
    // by incrementing its ref-count.
    TORCH_CHECK(THPVariable_CheckExact(obj) || THPVariable_Check(obj));
    Py_INCREF(obj);
    _get(overlapping).push_back(obj);
  }

  void reset(bool overlapping) {
    auto& vec = _get(overlapping);
    for (auto item : vec) {
      Py_DECREF(item);
    }
    vec.clear();
  }

  /**
   * Maybe checks the storage overlapping relation.
   *
   * Before actually calling `check_overlapping` function, this function makes
   * sure it has collected all expected tensors.
   */
  bool maybe_check() {
    TORCH_CHECK(_expected_overlapping >= _overlapping.size());
    TORCH_CHECK(_expected_non_overlapping >= _non_overlapping.size());
    if (_expected_overlapping == _overlapping.size() &&
        _expected_non_overlapping == _non_overlapping.size()) {
      // Transform each list of PyObject* into an actual list of Tensors.
      auto overlapping_tensors =
          _tensors_from(_overlapping, _expected_overlapping);
      auto non_overlapping_tensors =
          _tensors_from(_non_overlapping, _expected_non_overlapping);
      return check_overlapping(overlapping_tensors, non_overlapping_tensors);
    } else {
      // If we haven't collected them all yet, keep on running.
      return true;
    }
  }

 private:
  /**
   * Returns a reference to the container that corresponds to the given
   * overlapping relation.
   */
  std::vector<PyObject*>& _get(bool overlapping) {
    return overlapping ? _overlapping : _non_overlapping;
  }

  /**
   * Transforms a given list of PyObject* into a list of Tensor.
   */
  std::vector<Tensor> _tensors_from(
      const std::vector<PyObject*>& objects,
      size_t size) {
    std::vector<Tensor> tensors;
    tensors.reserve(size);
    std::transform(
        objects.begin(),
        objects.end(),
        std::back_inserter(tensors),
        [=](PyObject* obj) { return THPVariable_Unpack(obj); });
    return tensors;
  }

  // Expected number of possibly overlapping tensors.
  size_t _expected_overlapping;
  // Expected number of non-overlapping tensors.
  size_t _expected_non_overlapping;
  // Collected possibly overlapping tensors.
  std::vector<PyObject*> _overlapping;
  // Collected non-overlapping tensors.
  std::vector<PyObject*> _non_overlapping;
};

/**
 * Stores relevant guard debug information, e.g., failure str for a LeafGuard
 * failure. The data structure is also accessible in Python.
 */

class GuardDebugInfo {
 public:
  GuardDebugInfo(
      bool result,
      py::list verbose_code_parts,
      int num_guards_executed)
      : result(result),
        verbose_code_parts(std::move(verbose_code_parts)),
        num_guards_executed(num_guards_executed) {}

  // This constructor is used when guard succeeds.
  GuardDebugInfo(bool result, int num_guards_executed)
      : result(result), num_guards_executed(num_guards_executed) {}

  GuardDebugInfo(
      bool result,
      const std::string& failed_reason,
      int num_guards_executed)
      : GuardDebugInfo(result, num_guards_executed) {
    verbose_code_parts.append(failed_reason);
  }

  std::string to_string() {
    std::stringstream ss;
    ss << "GuardDebugInfo(\n"
       << "result=" << result << ",\n"
       << "verbose_code_parts=" << verbose_code_parts << ",\n"
       << "num_guards_executed=" << num_guards_executed << ")\n";
    return ss.str();
  }

  // Whether the guard passed or failed.
  bool result;

  // This is a list of verbose_code_parts for the failed guard. When there are
  // more than one verbose_code_parts, then recompilation reasoning infra on the
  // Python side can iterate over this list and eval each string to pinpoint the
  // exact code part that failed.
  py::list verbose_code_parts;

  // Total number of executed guards so far. This is helpful in debugging if
  // shuffling is working.
  int num_guards_executed;
};

class GuardManager;
class RootGuardManager;
class DictGuardManager;

/**
 * Base class for the leaf guard in the GuardManager hierarchy.
 */
class LeafGuard {
 public:
  LeafGuard(RootGuardManager* root_guard_manager, py::object verbose_code_parts)
      : _root_guard_manager(root_guard_manager),
        _verbose_code_parts(std::move(verbose_code_parts)) {}

  // check function could be called from python. This is useful for debugging
  // purpose.
  bool check(py::handle value) {
    return check_nopybind(value.ptr());
  }

  GuardDebugInfo check_verbose(py::handle value) {
    return check_verbose_nopybind(value.ptr());
  }

  virtual GuardDebugInfo check_verbose_nopybind(
      PyObject* value) { // borrowed ref
    bool result = check_nopybind(value);
    if (!result) {
      return GuardDebugInfo(result, _verbose_code_parts, 0);
    }
    return GuardDebugInfo(true, 0);
  }

  py::list verbose_code_parts() {
    return _verbose_code_parts;
  }

  // This is on the hot path and avoids any refcounting code from pybind. This
  // is not exposed to Python and can only be called from C++.
  virtual bool check_nopybind(PyObject* value) = 0;
  virtual bool check_nopybind(FrameLocalsMapping* map) {
    // throw std::runtime_error("fallback to python");
    // Could fallback to running check on the Python dict (lazily constructed)
    return check_nopybind((PyObject*)map->to_dict());
  }

  virtual ~LeafGuard() = default;

 protected:
  // RootGuardManager has state that is common across all guards like
  // LocalState.
  RootGuardManager* _root_guard_manager{nullptr};

 private:
  // This is set while constructing the leaf guard. This is used for identifying
  // the cause of recompilation.
  py::list _verbose_code_parts;
};

/**
 * Represents a leaf guard that accepts the python guard check function. We
 * would like to have most of the guards in C++ (to avoid a Python function
 * call).  But, it will take some time to reach that goal. Also, there might be
 * cases where its too tedious to write an equivalent C++ guard.
 *
 * LAMBDA_GUARD allows us to gradually move to C++. We can start from all
 * guards of type PythonLambaGuard and incrementally move expensive guards to
 * C++.
 */
class LAMBDA_GUARD : public LeafGuard {
 public:
  LAMBDA_GUARD(
      RootGuardManager* root_guard_manager,
      py::object guard_check_fn,
      py::object verbose_code_parts)
      : LeafGuard(root_guard_manager, std::move(verbose_code_parts)) {
    if (py::isinstance<py::function>(guard_check_fn)) {
      _guard_check_fn = py::cast<py::function>(std::move(guard_check_fn));
    } else {
      throw py::type_error("LAMBDA_GUARD expects (callable, str)");
    }
  }

  // Runs the lambda function with the current f_locals value.
  bool check_nopybind(PyObject* value) override { // borrowed ref
    PyObject* x = PyObject_CallOneArg(_guard_check_fn.ptr(), value); // new ref
    if (x == nullptr) {
      // An exception is caught in the lambda function.
      PyErr_Clear();
      return false;
    }
    bool result = PyObject_IsTrue(x);
    Py_DECREF(x);
    return result;
  }

  GuardDebugInfo check_verbose_nopybind(PyObject* value) override {
    PyObject* x = PyObject_CallOneArg(_guard_check_fn.ptr(), value); // new ref
    if (x == nullptr) {
      // An exception is caught in the lambda function.
      std::string exc_message = get_exception_message();
      PyErr_Clear();
      return GuardDebugInfo(false, exc_message, 0);
    }
    bool result = PyObject_IsTrue(x);
    Py_DECREF(x);
    if (result) {
      return GuardDebugInfo(true, 0);
    }
    return GuardDebugInfo(false, verbose_code_parts(), 0);
  }

 private:
  // The user provided lambda function for check_fn.
  py::function _guard_check_fn;
};

class TYPE_MATCH : public LeafGuard {
 public:
  // type_id = id(type(obj))
  TYPE_MATCH(
      RootGuardManager* root_guard_manager,
      py::object type_id,
      py::object verbose_code_parts)
      : LeafGuard(root_guard_manager, std::move(verbose_code_parts)),
        _expected(py::cast<intptr_t>(std::move(type_id))) {}

  bool check_nopybind(PyObject* value) override { // borrowed ref
    // NOLINTNEXTLINE(performance-no-int-to-ptr)
    return Py_TYPE(value) == (void*)_expected;
  }

 private:
  // id of the type of the original object.
  intptr_t _expected;
};

class ID_MATCH : public LeafGuard {
 public:
  // obj_id = id(obj)
  ID_MATCH(
      RootGuardManager* root_guard_manager,
      py::object obj_id,
      py::object verbose_code_parts)
      : LeafGuard(root_guard_manager, std::move(verbose_code_parts)),
        _expected(py::cast<intptr_t>(std::move(obj_id))) {}

  bool check_nopybind(PyObject* value) override { // borrowed ref
    // NOLINTNEXTLINE(performance-no-int-to-ptr)
    return value == (void*)_expected;
  }

 private:
  // id of the original object.
  intptr_t _expected;
};

class NONE_MATCH : public LeafGuard {
 public:
  NONE_MATCH(
      RootGuardManager* root_guard_manager,
      py::object verbose_code_parts)
      : LeafGuard(root_guard_manager, std::move(verbose_code_parts)) {}

  bool check_nopybind(PyObject* value) override { // borrowed ref
    return value == Py_None;
  }
};

class TRUE_MATCH : public LeafGuard {
 public:
  TRUE_MATCH(
      RootGuardManager* root_guard_manager,
      py::object verbose_code_parts)
      : LeafGuard(root_guard_manager, std::move(verbose_code_parts)) {}

  bool check_nopybind(PyObject* value) override { // borrowed ref
    return value == Py_True;
  }
};

class FALSE_MATCH : public LeafGuard {
 public:
  FALSE_MATCH(
      RootGuardManager* root_guard_manager,
      py::object verbose_code_parts)
      : LeafGuard(root_guard_manager, std::move(verbose_code_parts)) {}

  bool check_nopybind(PyObject* value) override { // borrowed ref
    return value == Py_False;
  }
};

class EQUALS_MATCH : public LeafGuard {
 public:
  EQUALS_MATCH(
      RootGuardManager* root_guard_manager,
      py::object value,
      py::object verbose_code_parts)
      : LeafGuard(root_guard_manager, std::move(verbose_code_parts)),
        _value(value),
        _value_type(Py_TYPE(value.ptr())) {}

  bool check_nopybind(PyObject* value) override { // borrowed ref
    // Fast path - pointer equality check. Pointer equality checks are ok
    // because objects guarded with EQUALS_MATCH are immutable.
    if (value != _value.ptr()) {
      // Check type
      if (Py_TYPE(value) != _value_type) {
        return false;
      }
      int result = PyObject_RichCompareBool(value, _value.ptr(), Py_EQ);
      // Check for exception
      if (result == -1) {
        PyErr_Clear();
        return false;
      }
      return result;
    }
    return true;
  }

 private:
  // value to compare against. This is py::object so that we hold on to the
  // original value and prevent garbage collection. We run EQUALS_MATCH only on
  // selected objects which do not have high memory footprint, so holding on to
  // these objects is ok.
  py::object _value;

  // Type of the value
  PyTypeObject* _value_type;
};

class RANGE_ITERATOR_MATCH : public LeafGuard {
 public:
  RANGE_ITERATOR_MATCH(
      RootGuardManager* root_guard_manager,
      py::object start,
      py::object stop,
      py::object step,
      py::object type_id,
      py::object verbose_code_parts)
      : LeafGuard(root_guard_manager, std::move(verbose_code_parts)),
        _type_id(py::cast<intptr_t>(std::move(type_id))) {
    PyObject* start_obj = start.ptr();
    PyObject* stop_obj = stop.ptr();
    PyObject* step_obj = step.ptr();
    _start = THPUtils_unpackLong(start_obj);
    _stop = THPUtils_unpackLong(stop_obj);
    _step = THPUtils_unpackLong(step_obj);
    TORCH_CHECK(
        !PyErr_Occurred(), "values of start/stop/step must fit in a long type");
  }

  bool check_nopybind(PyObject* value) override { // borrowed ref
    // Do a type match first.
    // NOLINTNEXTLINE(performance-no-int-to-ptr)
    if (Py_TYPE(value) != (void*)_type_id) {
      return false;
    }
    _PyRangeIterObject* iter = (_PyRangeIterObject*)value;

#if IS_PYTHON_3_12_PLUS
    long start = iter->start;
#else
    long start = iter->start + iter->index * iter->step;
#endif // IS_PYTHON_3_12_PLUS

    long stop = iter->start + iter->len * iter->step;
    return start == _start && stop == _stop && iter->step == _step;
  }

 private:
  intptr_t _type_id;
  // Normalized representation of a range iterator.
  long _start;
  long _stop;
  long _step;
};

class TUPLE_ITERATOR_LEN : public LeafGuard {
 public:
  TUPLE_ITERATOR_LEN(
      RootGuardManager* root_guard_manager,
      py::object length,
      py::object type_id,
      py::object verbose_code_parts)
      : LeafGuard(root_guard_manager, std::move(verbose_code_parts)),
        _length(py::cast<Py_ssize_t>(std::move(length))),
        _type_id(py::cast<intptr_t>(std::move(type_id))) {}

  bool check_nopybind(PyObject* value) override { // borrowed ref
    // Do a type match first.
    // NOLINTNEXTLINE(performance-no-int-to-ptr)
    if (Py_TYPE(value) != (void*)_type_id) {
      return false;
    }
    _PyTupleIterObject* it = (_PyTupleIterObject*)value;
    Py_ssize_t length = 0;
    if (it->it_seq)
      length = PyTuple_GET_SIZE(it->it_seq) - it->it_index;
    return length == _length;
  }

 private:
  // Length of the guarded list
  Py_ssize_t _length;
  intptr_t _type_id;
};

class LENGTH_CHECK : public LeafGuard {
 public:
  LENGTH_CHECK(
      RootGuardManager* root_guard_manager,
      py::object value,
      py::object verbose_code_parts)
      : LeafGuard(root_guard_manager, std::move(verbose_code_parts)),
        _length(py::cast<Py_ssize_t>(std::move(value))) {}

  bool check_nopybind(PyObject* value) override { // borrowed ref
    // PySequence_Length returns -1 if the object is not a sequence. So, we
    // don't have to test for PySequence_Check.
    return PySequence_Length(value) == _length;
  }

 private:
  // Length of the guarded list
  Py_ssize_t _length;
};

class DICT_LENGTH : public LeafGuard {
 public:
  DICT_LENGTH(
      RootGuardManager* root_guard_manager,
      py::object value,
      py::object verbose_code_parts)
      : LeafGuard(root_guard_manager, std::move(verbose_code_parts)),
        _length(py::cast<Py_ssize_t>(std::move(value))) {}

  bool check_nopybind(PyObject* value) override { // borrowed ref
    return PyDict_Check(value) && PyDict_Size(value) == _length;
  }

 private:
  // Length of the guarded dict
  Py_ssize_t _length;
};

class NOT_NONE : public LeafGuard {
 public:
  NOT_NONE(RootGuardManager* root_guard_manager, py::object verbose_code_parts)
      : LeafGuard(root_guard_manager, std::move(verbose_code_parts)) {}

  bool check_nopybind(PyObject* value) override { // borrowed ref
    return value != Py_None;
  }
};

class MAPPING_KEYS_MATCH : public LeafGuard {
 public:
  MAPPING_KEYS_MATCH(
      RootGuardManager* root_guard_manager,
      py::object value,
      py::object verbose_code_parts)
      : LeafGuard(root_guard_manager, std::move(verbose_code_parts)) {
    // This is ok to stash in the state because we only support
    // MappingProxyType objects with constant keys. So, the mem overhead is
    // negligible.
    _keys = py::list(value.attr("keys")());
  }

  bool check_nopybind(PyObject* value) override { // borrowed ref
    PyObject* keys = PyMapping_Keys(value); // new ref
    int result = PyObject_RichCompareBool(keys, _keys.ptr(), Py_EQ);
    Py_DECREF(keys);
    return result;
  }

 private:
  py::object _keys;
};

class DEFAULT_DEVICE : public LeafGuard {
 public:
  DEFAULT_DEVICE(
      RootGuardManager* root_guard_manager,
      py::object verbose_code_parts)
      : LeafGuard(root_guard_manager, std::move(verbose_code_parts)) {
    py::handle device_module = py::module::import("torch.utils._device");
    // Save the dict using py::object
    _utils_device_dict = device_module.attr("__dict__");
    _device = _utils_device_dict["CURRENT_DEVICE"];
  }

  template <typename T>
  bool check_nopybind_template(T* value) { // borrowed ref
    // Create a static interned string. Interned string is faster than creating
    // a new string every time. Even though its a new reference, we don't dec
    // ref it. Interned strings are used for things like variable names and are
    // leaked by design.
    static PyObject* current_device_str =
        PyUnicode_InternFromString("CURRENT_DEVICE");
    PyObject* device = PyDict_GetItem(
        _utils_device_dict.ptr(), current_device_str); // borrowed ref
    if (device != _device.ptr()) {
      int result = PyObject_RichCompareBool(device, _device.ptr(), Py_EQ);
      if (result == -1) {
        PyErr_Clear();
        return false;
      }
      return result;
    }
    return true;
  }

  bool check_nopybind(PyObject* value) override {
    return check_nopybind_template(value);
  }

  bool check_nopybind(FrameLocalsMapping* value) override {
    return check_nopybind_template(value);
  }

 private:
  // Save the current device and the module dict during the guard construction.
  py::object _utils_device_dict;
  py::object _device;
};

class GLOBAL_STATE : public LeafGuard {
 public:
  GLOBAL_STATE(
      RootGuardManager* root_guard_manager,
      py::object verbose_code_parts)
      : LeafGuard(root_guard_manager, std::move(verbose_code_parts)),
        _guard(PyObject_New(GlobalStateGuard, &GlobalStateGuardType)) {
    _guard->init();
    owner_ = py::reinterpret_steal<py::object>((PyObject*)_guard);
  }

  GLOBAL_STATE(
      RootGuardManager* root,
      py::object initial_state,
      py::object verbose_code_parts)
      : LeafGuard(root, std::move(verbose_code_parts)),
        owner_(std::move(initial_state)),
        _guard((GlobalStateGuard*)owner_.ptr()) {
    if (!PyObject_TypeCheck(owner_.ptr(), &GlobalStateGuardType)) {
      throw py::type_error("GLOBAL_STATE expects a GlobalStateGuard");
    }
  }

  bool check_nopybind(PyObject* value) override { // borrowed ref
    // Ignore value arg, this is just to satisfy the interface.
    return _guard->check();
  }

  bool check_nopybind(FrameLocalsMapping* value) override {
    // Ignore value arg, this is just to satisfy the interface.
    return _guard->check();
  }

  GuardDebugInfo check_verbose_nopybind(PyObject* value) override {
    if (!_guard->check()) {
      return GuardDebugInfo(
          false, "GLOBAL_STATE changed: " + _guard->reason(), 0);
    }
    return GuardDebugInfo(true, 1);
  }

 private:
  py::object owner_;
  GlobalStateGuard* _guard;
};

// Checks that an attr is absent in the object. We don't need the opposite
// HASATTR guard because we can just rely on GetAttrGuardAccessor to act as
// HASATTR guard.
class NO_HASATTR : public LeafGuard {
 public:
  NO_HASATTR(
      RootGuardManager* root_guard_manager,
      py::object attr_name,
      py::object verbose_code_parts)
      : LeafGuard(root_guard_manager, std::move(verbose_code_parts)),
        _attr_name(std::move(attr_name)) {}

  bool check_nopybind(PyObject* value) override { // borrowed ref
    return PyObject_HasAttr(value, _attr_name.ptr()) == 0;
  }

 private:
  py::object _attr_name;
};

// Checks that dict contains or does not contain a key. This happens for
// PythonSysModulesVariable tracker.
// TODO(janimesh) - Check if we can use DictGuardManager. The downside could be
// large number of keys for sys module, so DICT_CONTAINS might still end up
// being faster.
class DICT_CONTAINS : public LeafGuard {
 public:
  DICT_CONTAINS(
      RootGuardManager* root_guard_manager,
      bool contains,
      py::object key,
      py::object verbose_code_parts)
      : LeafGuard(root_guard_manager, std::move(verbose_code_parts)),
        _contains(contains ? 1 : 0),
        _key(std::move(key)) {}

  bool check_nopybind(PyObject* value) override { // borrowed ref
    int result = PyDict_Check(value) && PyDict_Contains(value, _key.ptr());
    if (result == -1) {
      PyErr_Clear();
      return false;
    }
    return result == _contains;
  }

 private:
  int _contains;
  py::object _key;
};

// Check that set contains an item.
class SET_CONTAINS : public LeafGuard {
 public:
  SET_CONTAINS(
      RootGuardManager* root_guard_manager,
      bool contains,
      py::object item,
      py::object verbose_code_parts)
      : LeafGuard(root_guard_manager, std::move(verbose_code_parts)),
        _contains(contains ? 1 : 0),
        _item(std::move(item)) {}

  bool check_nopybind(PyObject* value) override { // borrowed ref
    int result = (PySet_Check(value) || PyFrozenSet_Check(value)) &&
        PySet_Contains(value, _item.ptr());
    if (result == -1) {
      PyErr_Clear();
      return false;
    }
    return result == _contains;
  }

 private:
  int _contains;
  py::object _item;
};

/**
 * Relational guards compare more than one value. We implement Relational
 * guards by capturing some state in the guard object. For example for tensor
 * aliasing guards - tensor X is not tensor Y - we construct one leaf guard
 * and and install it at as a leaf of two guard managers (one for X and
 * another for Y). Therefore, this guard is run twice. In the first
 * invocation, it saves the first value (state) and returns True. In the
 * second invocation, it compares the saved value with the new value and
 * returns True if they do not alias.
 *
 * We have to be careful about resetting in case the other guards fail and we
 * have some state in the relational guard. This is done by virtual method
 * reset_state(). This is called by the RootGuardManager before it exits.
 *
 */
class RelationalGuard : public LeafGuard {
 public:
  RelationalGuard(
      RootGuardManager* root_guard_manager,
      py::object verbose_code_parts)
      : LeafGuard(root_guard_manager, std::move(verbose_code_parts)) {}

  // reset the relational guard state on guard failure. This is called by the
  // guard manager.
  virtual void reset_state() = 0;
};

/**
 * Checks that object x is object y.
 */
class OBJECT_ALIASING : public RelationalGuard {
 public:
  OBJECT_ALIASING(
      RootGuardManager* root_guard_manager,
      py::object verbose_code_parts)
      : RelationalGuard(root_guard_manager, std::move(verbose_code_parts)) {}

  bool check_nopybind(PyObject* value) override { // borrowed ref
    if (_is_first_call) {
      _first_tensor = value;
      _is_first_call = false;
      return true;
    }
    return _first_tensor == value;
  }

  void reset_state() final {
    _is_first_call = true;
  }

 private:
  bool _is_first_call{true};
  PyObject* _first_tensor{nullptr};
};

/**
 * Checks that none of the tensors alias.
 */
class NO_TENSOR_ALIASING : public RelationalGuard {
 public:
  NO_TENSOR_ALIASING(
      RootGuardManager* root_guard_manager,
      const py::list& tensor_names,
      py::object verbose_code_parts)
      : RelationalGuard(root_guard_manager, std::move(verbose_code_parts)),
        _tensor_names(tensor_names) {
    _unique_tensors.reserve(tensor_names.size());
  }

  bool check_nopybind(PyObject* value) override { // borrowed ref
    auto insertion = _unique_tensors.insert({value, nullptr});
    if (!insertion.second) {
      // No need to clear _unique_tensors, reset_state will do
      // it.
      return false;
    }
    return true;
  }

  GuardDebugInfo check_verbose_nopybind(PyObject* value) override {
    bool result = check_nopybind(value);

    if (!result) {
      return GuardDebugInfo(
          false, "Duplicate tensor found where not expected!", 0);
    }
    return GuardDebugInfo(true, 1);
  }

  void reset_state() final {
    _unique_tensors.clear();
  }

 private:
  py::list _tensor_names;
  ska::flat_hash_map<PyObject*, std::nullptr_t> _unique_tensors;
};

/**
 * Checks the storage overlapping relation of input tensors.
 *
 * This guard is always installed in pairs: one for the possibly overlapping
 * tensors, and another one for the non-overlapping tensors. This is so we can
 * correctly identify the given tensor in the check method as one of the 2
 * classes mentioned above.
 *
 * In the end, the one responsible for storing and checking is the
 * `StorageOverlapChecker` class.
 */
class STORAGE_OVERLAPPING : public RelationalGuard {
 public:
  STORAGE_OVERLAPPING(
      RootGuardManager* root_guard_manager,
      bool overlapping,
      std::shared_ptr<StorageOverlapChecker> checker,
      py::object verbose_code_parts)
      : RelationalGuard(root_guard_manager, std::move(verbose_code_parts)),
        _overlapping(overlapping),
        _checker(std::move(checker)) {}

  bool check_nopybind(PyObject* value) override {
    _checker->add(value, _overlapping);
    return _checker->maybe_check();
  }

  void reset_state() final {
    _checker->reset(_overlapping);
  }

 private:
  // Flag that indicates which kind of tensor this guard is collecting:
  //   1. Possibly overlapping tensors; or
  //   2. Non-overlapping tensors.
  bool _overlapping;
  // Actual checker for this guard.
  std::shared_ptr<StorageOverlapChecker> _checker;
};

/**
 * Symbolic Shape Guard.
 */
class SYMBOLIC_SHAPE_GUARD : public RelationalGuard {
 public:
  SYMBOLIC_SHAPE_GUARD(
      RootGuardManager* root_guard_manager,
      py::int_ nargs_int,
      py::int_ nargs_float,
      py::int_ py_addr,
      py::object py_addr_keep_alive,
      py::object verbose_code_parts)
      : RelationalGuard(root_guard_manager, std::move(verbose_code_parts)),
        _py_addr_keep_alive(std::move(py_addr_keep_alive)) {
    _nargs_int = PyLong_AsSize_t(nargs_int.ptr());
    _nargs_float = PyLong_AsSize_t(nargs_float.ptr());
    _nargs = _nargs_int + _nargs_float;
    if (PyErr_Occurred()) {
      throw py::value_error(
          "SYMBOLIC_SHAPE_GUARD expected a non-negative number of arguments.");
    }
    uintptr_t addr = PyLong_AsUnsignedLongLong(py_addr.ptr());
    if (PyErr_Occurred()) {
      throw py::value_error(
          "SYMBOLIC_SHAPE_GUARD expected an address to a C function.");
    }
    _guard_check_fn = reinterpret_cast<int8_t (*)(int64_t*, double*)>(addr);
    _args_int = std::vector<int64_t>(_nargs_int);
    _args_float = std::vector<double>(_nargs_float);
  }

  bool check_nopybind(PyObject* value) override {
    // We know that these arguments came from
    // IndexedSource(TensorPropertyGuard) and therefore no need to check that
    // the value is a Tuple[int, int].
    PyObject* py_idx = PyTuple_GET_ITEM(value, 0);
    PyObject* py_val = PyTuple_GET_ITEM(value, 1);
    size_t iarg = PyLong_AsSize_t(py_idx);
    if (iarg < _nargs_int) {
      if (!PyLong_Check(py_val)) {
        return false;
      }
      _args_int[iarg] = PyLong_AsLongLong(py_val);
    } else {
      if (!PyFloat_Check(py_val)) {
        return false;
      }
      _args_float[iarg - _nargs_int] = PyFloat_AS_DOUBLE(py_val);
    }
    _args_seen++;

    if (_args_seen == _nargs) {
      _args_seen = 0;
      return _guard_check_fn(_args_int.data(), _args_float.data());
    } else {
      // We don't have all the values yet. Return true until we get all.
      return true;
    }
  }

  GuardDebugInfo check_verbose_nopybind(PyObject* value) override {
    if (!PyTuple_Check(value)) {
      return GuardDebugInfo(false, "Non tuple found!", 0);
    } else if (PyTuple_Size(value) != 2) {
      return GuardDebugInfo(false, "Tuple of size not 2 found!", 0);
    } else {
      PyObject* py_idx = PyTuple_GET_ITEM(value, 0);
      PyObject* py_val = PyTuple_GET_ITEM(value, 1);
      if (!PyLong_Check(py_idx)) {
        return GuardDebugInfo(false, "Non integer index found!", 0);
      }
      size_t iarg = PyLong_AsSize_t(py_idx);
      if (iarg >= _nargs) {
        return GuardDebugInfo(false, "Index out of bounds!", 0);
      } else if (iarg < _nargs_int && !PyLong_Check(py_val)) {
        return GuardDebugInfo(false, "Non integer found!", 0);
      } else if (iarg >= _nargs_int && !PyFloat_Check(py_val)) {
        return GuardDebugInfo(false, "Non float found!", 0);
      }
    }
    bool result = check_nopybind(value);

    if (!result) {
      std::string msg = "\"Shape guard failed with values: ";
      for (auto v : _args_int) {
        msg += std::to_string(v) + ",";
      }
      for (auto v : _args_float) {
        msg += std::to_string(v) + ",";
      }
      msg.pop_back();
      msg += "\"";
      auto msgs = py::list();
      for (auto code_part : verbose_code_parts()) {
        msgs.append(code_part);
      }
      msgs.append(msg);
      return GuardDebugInfo(false, msgs, 0);
    }
    return GuardDebugInfo(true, 1);
  }

  void reset_state() final {
    _args_seen = 0;
  }

 private:
  py::object _py_addr_keep_alive;
  size_t _args_seen{0}, _nargs_float, _nargs_int, _nargs;
  std::vector<int64_t> _args_int;
  std::vector<double> _args_float;
  std::function<int8_t(int64_t*, double*)> _guard_check_fn;
};

class DYNAMIC_INDICES : public LeafGuard {
  // C++ equivalent of
  //  code.append(
  //      f"(({tensor_name}._dynamo_dynamic_indices.issubset({value._dynamo_dynamic_indices}))
  //      if hasattr({tensor_name}, '_dynamo_dynamic_indices') else True)"  #
  //      noqa: B950
 public:
  DYNAMIC_INDICES(
      RootGuardManager* root_guard_manager,
      py::set dynamic_indices,
      py::object verbose_code_parts)
      : LeafGuard(root_guard_manager, std::move(verbose_code_parts)),
        _dynamic_indices(std::move(dynamic_indices)) {}

  bool check_nopybind(PyObject* value) override { // borrowed ref
    // Make an interned string
    static PyObject* dynamic_indices_str =
        PyUnicode_InternFromString("_dynamo_dynamic_indices");
    PyObject* indices = PyObject_GetAttr(value, dynamic_indices_str); // new ref
    if (indices == nullptr) {
      // Attr absent. Clear exception.
      PyErr_Clear();
      // This is true deliberately. If hasattr fails, we return true.
      return true;
    }

    static PyObject* issubset_str = PyUnicode_InternFromString("issubset");
    PyObject* call_result = PyObject_CallMethodObjArgs(
        indices, issubset_str, _dynamic_indices.ptr(), nullptr); // new ref
    bool result = PyObject_IsTrue(call_result);
    Py_DECREF(call_result);
    Py_DECREF(indices);
    return result;
  }

 private:
  py::set _dynamic_indices;
};

class DICT_VERSION : public LeafGuard {
 public:
  DICT_VERSION(
      RootGuardManager* root_guard_manager,
      py::object value,
      py::object verbose_code_parts)
      : LeafGuard(root_guard_manager, std::move(verbose_code_parts)) {
    if (!PyDict_Check(value.ptr())) {
      throw py::type_error("DICT_VERSION expects a dict");
    }
    _tag = get_dict_version_unchecked(value.ptr());
  }
  bool check_nopybind(PyObject* value) override { // borrowed ref
    return PyDict_Check(value) && get_dict_version_unchecked(value) == _tag;
  }

  // Saved dict version.
  uint64_t _tag;
};

// GuardManager can be a pointer to DictGuardManager, but at this point the
// compiler does not know that DictGuardManager is a derived class of
// GuardManager (no way to define inheritance relationships in forward
// declarations), so we forward declare a factory function and define it when
// both DictGuardManager and GuardManager are fully defined.
std::unique_ptr<GuardManager> make_guard_manager(
    RootGuardManager* root,
    std::string source,
    py::handle example_value,
    py::handle guard_manager_enum);

// Forward declarations for tag safe related helpers. All of these require some
// interaction between RootGuardManager and GuardManager. Since both of the
// classes are forward declared, we have to forward declare these helpers as
// well.
void start_recording_dict_pointers(
    RootGuardManager* root,
    GuardManager* tag_safe_root);
void stop_recording_dict_pointers(
    RootGuardManager* root,
    PyObject* value,
    bool result);
bool is_recording_dict_pointers(RootGuardManager* root);
void record_dict_pointer(RootGuardManager* root, PyObject* dict_pointer);
void record_tensor_pointer(RootGuardManager* root, PyObject* tensor_pointer);
std::shared_ptr<RelationalGuard> get_no_tensor_aliasing_guard(
    RootGuardManager* _root);

GuardManager* clone_guard_manager(
    GuardManager* from,
    RootGuardManager* root,
    const py::function& clone_filter_fn);
void add_relational_guard_resetter_to_cloned_root(
    RootGuardManager* root,
    std::shared_ptr<RelationalGuard> guard);
std::shared_ptr<RelationalGuard> get_no_tensor_aliasing_guard(
    RootGuardManager* _root);
std::string get_compile_id(RootGuardManager* root);

struct WeakEntry {
  PyObject* wr; // weakref
  PyObject* cap; // capsule whose m_self is used by the callback
};
/**
 * Base class representing a pair of accessor and the associated guard
 * manager. The accessor defines how to access the child value from the
 * py::object given to the parent check function.
 *
 * GuardAccessors can be considered equivalent to name() method of Source
 * objects in guards.py. In python, name() method returns a str which we can
 * then eval in f_locals and f_globals to retrieve the actual py object.
 * GuardAccessor serves the same purpose. The minor difference is that
 * GuardManager is a tree structure, so a GuardAccessor just has to retrieve
 * the value in the next level in this tree and pass it to the child
 * GuardAccessor.
 *
 * GuardAccessor also owns the GuardManager associated with the retrieved
 * value from the GuardAccessor.
 */
class GuardAccessor {
 public:
  GuardAccessor(
      RootGuardManager* root,
      py::object accessor_key,
      std::string source,
      py::handle example_value,
      py::handle guard_manager_enum);

  // Return by reference as GuardAccessor owns the GuardManager.
  std::unique_ptr<GuardManager>& get_guard_manager() {
    return _guard_manager;
  }

  bool matches_key(const py::handle& key) const {
    return _accessor_key.equal(key);
  }

  std::string get_source() {
    return _source;
  }

  // matches_dict_tag is used by the DictGetItemGuardAccessor to skip the guard
  // subtree on immutable dict getitems.
  virtual bool check_nopybind(PyObject* obj, bool matches_dict_tag = false) = 0;
  virtual bool check_nopybind(FrameLocalsMapping* map, bool matches_dict_tag) {
    // throw std::runtime_error("fallback to python");
    // Could fallback to running check on the Python dict (lazily constructed)
    return check_nopybind((PyObject*)map->to_dict(), matches_dict_tag);
  }
  virtual GuardDebugInfo check_verbose_nopybind(PyObject* obj) = 0;
  virtual std::string repr() const = 0;

  virtual ~GuardAccessor() = default;

  // Cloning related functions
  GuardAccessor(GuardManager* guard_manager, GuardAccessor* from);

  virtual GuardAccessor* clone(
      RootGuardManager* cloned_root,
      const py::function& clone_filter_fn) = 0;

  void clone_visitor(GuardAccessor* to) {
    to->_source = this->_source;
    to->_accessor_key = this->_accessor_key;
  }

  template <typename DerivedGuardAccessor>
  GuardAccessor* clone_common(
      RootGuardManager* cloned_root,
      const py::function& clone_filter_fn) {
    GuardManager* cloned_mgr = clone_guard_manager(
        get_guard_manager().get(), cloned_root, clone_filter_fn);
    if (cloned_mgr == nullptr) {
      return nullptr;
    }
    DerivedGuardAccessor* cloned_accessor =
        new DerivedGuardAccessor(cloned_mgr, (DerivedGuardAccessor*)this);
    return cloned_accessor;
  }

 protected:
  // Guard manager corresponding to the retrieved value from the
  // GuardAccessor.
  std::unique_ptr<GuardManager> _guard_manager;
  // accessor key could be py::str for getattr, getitem or py::function for
  // lambda accessor. It is a py::object because we need to keep these accessor
  // keys alive.
  py::object _accessor_key;

  // A string that can be eval'd on f_locals or f_globals to access the variable
  // value. Only used for debugging.
  std::string _source;
};

/**
 * GuardManager encapsulates all the guards related to a particular
 * py::object. It is a tree structure and consists of 1) Leaf guards - Guards
 * that are run on the user given object 2) Accessors - Guard accessors (like
 * getattr, getitem) to access the next value in the tree hierarchy. Accessor
 * object also holds the child GuardManager.
 *
 * Lets look at an example to understand how it works.
 * class Pair:
 *     int x = 1;
 *     int y = 2;
 *
 * At compile time
 * >> guard_mananger = GuardManager()
 * >> guard_mananger.x.add_lambda_guard(
 *        lambda x: isinstance(x, Pair),
 *        lambda x: f"expected Pair, found {type(x)}"
 *    )
 * >> guard_mananger.x.add_lambda_guard(lambda x: x == 1, lambda x: f"found
 * {x}, expected 1")
 * >> guard_mananger.y.add_lambda_guard(lambda x: x == 2, lambda x: f"found
 * {x}, expected 2")
 *
 * At runtime
 * >> guard_mananger.check(Pair())
 *
 * At compile time we build the tree structure. When we do `guard_manager.x`,
 * it creates an AttrGuardAccessorNode, initializes a child guard manager with
 * this accessor node, and adds it as a child. When we do
 * `guard_manager.x.add_lambda_guard`, we call add_lambda_guard on the newly
 * created guard manager and register a new leaf guard on it.
 *
 * At runtime, the accessor node has an important function of providing a way
 * to access the value for the child guard. In the above example,
 * guard_manager.x adds an AttrGuardAccessorNode with attr_name x. When check
 * function is called, parent GuardManager calls getattr(value, "x") on its
 * value passed to the check function to call the check function of the child
 * guard manager.
 *
 * Performance optimization for fail fast - An optimization for runtime here is
 * to sort the execution of child guards depending on the failure count.  This
 * ensures that we run the guards that are more prone to fail statistically
 * first. This can improve the cache lookup time when we have multiple cache
 * entries.
 */

// NOLINTNEXTLINE(cppcoreguidelines-special-member-functions)
class GuardManager {
 public:
  GuardManager() = delete;
  GuardManager(RootGuardManager* root, std::string source)
      : _root(root), _source(std::move(source)), _is_dict(false) {}

  GuardManager(
      RootGuardManager* root,
      std::string source,
      py::handle example_value)
      : _root(root),
        _source(std::move(source)),
        _is_dict(py::isinstance<py::dict>(example_value)),
        _is_immutable(is_immutable_object(example_value)),
        _is_nn_module(is_nn_module(example_value)),
        _is_tensor(THPVariable_Check(example_value.ptr())),
        _type_str(get_type_str(example_value)) {
    if (_is_dict) {
      _dict_tag = get_dict_version_unchecked(example_value.ptr());
      _is_empty_dict = PyDict_Size(example_value.ptr()) == 0;
    }

    py::object config_module = py::module_::import("torch._dynamo.config");
    _max_saved_pointers_for_recursive_dict_tags_check =
        config_module.attr("max_saved_pointers_for_recursive_dict_tags_check")
            .cast<uint64_t>();
  }

  GuardManager(const GuardManager& m) = delete;
  GuardManager& operator=(const GuardManager&) = delete;

  virtual ~GuardManager() {
    cleanup_tag_safe_entries();
  }

  void cleanup_tag_safe_entries() {
    for (auto& e : _tag_safe_entries) {
      // unset the pycapsule to make it invalid. This ensures that the weakref
      // callback does not look into a dangling pointer.
      if (PyCapsule_IsValid(e.cap, "GuardManager*")) {
        PyCapsule_SetName(e.cap, "DeadGuardManager");
      }
      Py_CLEAR(e.wr); // kills weakref (may remove callback)
    }
    _tag_safe_entries.clear();
  }

  RootGuardManager* get_root() {
    return _root;
  }

  std::string get_source() {
    return _source;
  }

  virtual void add_leaf_guard(std::shared_ptr<LeafGuard> leaf_guard) {
    _leaf_guards.emplace_back(std::move(leaf_guard));
  }

 public:
  // relational guard helpers
  void set_has_object_aliasing_guard() {
    _has_object_aliasing_guard = true;
  }

  void set_has_no_tensor_aliasing_guard() {
    _has_no_tensor_aliasing_guard = true;
  }

  bool has_object_aliasing_guard() {
    return _has_object_aliasing_guard;
  }

  bool has_no_tensor_aliasing_guard() {
    return _has_no_tensor_aliasing_guard;
  }

 public:
  // type related helpers
  bool is_guarded_value_immutable() {
    return _is_immutable;
  }

  bool is_guarded_value_nn_module() {
    return _is_nn_module;
  }

  bool is_guarded_value_dict() {
    return _is_dict;
  }

  bool is_guarded_value_empty_dict() {
    return _is_empty_dict;
  }

  bool is_guarded_value_tensor() {
    return _is_tensor;
  }

  std::string type_of_guarded_value() {
    return _type_str;
  }

  bool is_recursive_dict_tag_matching_disabled() {
    return _disable_dict_tag_matching;
  }

 public:
  // tag safety related helpers
  // Seen docstring in guards.py ``find_tag_safe_roots`` for full context
  void mark_tag_safe() {
    _is_tag_safe = true;
  }

  void mark_tag_safe_root() {
    if (!_is_tag_safe) {
      throw std::runtime_error(
          "Marking a node tag_safe_root when its not tag safe");
    }
    _is_tag_safe_root = true;
  }

  bool is_tag_safe() {
    return _is_tag_safe;
  }

  bool is_tag_safe_root() {
    return _is_tag_safe_root;
  }

 public:
  // tag safe optimizations
  void stash_dict_pointers(
      PyObject* value,
      std::unordered_map<PyObject*, uint64_t> dict_pointers) {
    _dict_pointers[value] = dict_pointers;
  }

  void stash_tensor_pointers(
      PyObject* value,
      std::vector<PyObject*> tensor_pointers) {
    _tensor_pointers[value] = tensor_pointers;
  }

 public:
  // For cloning
  GuardManager(
      RootGuardManager* root,
      std::string source,
      bool is_dict,
      bool is_empty_dict,
      bool is_immutable,
      bool is_nn_module,
      bool is_tensor,
      std::string type_str)
      : _root(root),
        _source(std::move(source)),
        _is_dict(is_dict),
        _is_empty_dict(is_empty_dict),
        _is_immutable(is_immutable),
        _is_nn_module(is_nn_module),
        _is_tensor(is_tensor),
        _type_str(std::move(type_str)) {}

  void clone_common(
      RootGuardManager* cloned_root,
      GuardManager* cloned_mgr,
      const py::function& clone_filter_fn) {
    for (const auto& guard : _leaf_guards) {
      cloned_mgr->_leaf_guards.emplace_back(guard);
      if (std::shared_ptr<RelationalGuard> relational_guard =
              std::dynamic_pointer_cast<RelationalGuard>(guard)) {
        add_relational_guard_resetter_to_cloned_root(
            cloned_root, relational_guard);
      }
    }

    for (const auto& accessor : _accessors) {
      GuardAccessor* cloned_accessor =
          accessor->clone(cloned_root, clone_filter_fn);
      if (cloned_accessor != nullptr) {
        cloned_mgr->_accessors.emplace_back(
            std::unique_ptr<GuardAccessor>(cloned_accessor));
      }
    }
  }

  virtual GuardManager* clone(
      RootGuardManager* cloned_root,
      const py::function& clone_filter_fn) {
    if (!py::cast<bool>(clone_filter_fn(this))) {
      return nullptr;
    }
    GuardManager* cloned_mgr = new GuardManager(
        cloned_root,
        _source,
        _is_dict,
        _is_empty_dict,
        _is_immutable,
        _is_nn_module,
        _is_tensor,
        _type_str);
    if (is_tag_safe()) {
      cloned_mgr->mark_tag_safe();
      if (is_tag_safe_root()) {
        cloned_mgr->mark_tag_safe_root();
      }
    }
    clone_common(cloned_root, cloned_mgr, clone_filter_fn);
    return cloned_mgr;
  }

  /**
   * Adds a new guard manager with appropriate Accessor. If the accessor is
   * already present, we just return the guard manager.
   */
  template <typename GuardAccessorT>
  GuardManager* get_child_manager(
      const py::object& accessor_key,
      const std::string& source,
      py::handle example_value,
      py::handle guard_manager_enum) {
    // accessor_key type depends on the GuardAccessorT
    // for example for GetAttrGuardAccessor - py::str name

    // Return the manager if the guard accessor exists
    for (const auto& accessor : _accessors) {
      if (accessor->matches_key(accessor_key) &&
          source == accessor->get_source()) {
        return accessor->get_guard_manager().get();
      }
    }

    // Construct a new guard accessor
    _accessors.emplace_back(std::make_unique<GuardAccessorT>(
        _root,
        std::move(accessor_key),
        source,
        example_value,
        guard_manager_enum));
    return _accessors.back()->get_guard_manager().get();
  }

  // Runs the leaf guards check and then child managers check function.
  //
  // NB: There is some code DUPLICATION between this and check_verbose
  // function. This is intentional. check function is in the hot path and is
  // kept very simple. The purpose of check_verbose function is to get guard
  // failure reasoning to understand recompilations. check_verbose function
  // does not change the state of the guard, e.g., it does not shuffle the
  // guards and does not change the fail count. For simplicity, we duplicate
  // the code here.
  template <typename T>
  bool check_nopybind_template(T* value) { // borrowed ref

    if (!this->check_leaf_guards_nopybind(value)) {
      return false;
    }

    return this->check_accessors_nopybind(value);
  }

  bool check_dict_pointer_tags(PyObject* value) {
    for (auto& kv : _dict_pointers[value]) {
      PyObject* dict_pointer = kv.first;
      uint64_t old_tag = kv.second;
      uint64_t new_tag = get_dict_version_unchecked(dict_pointer);
      if (old_tag != new_tag) {
        return false;
      }
    }
    return true;
  }

  bool check_no_tensor_aliasing_guards_fast(PyObject* value) {
    std::shared_ptr<RelationalGuard> no_tensor_aliasing_guard =
        get_no_tensor_aliasing_guard(_root);
    for (auto* tensor_pointer : _tensor_pointers[value]) {
      if (!no_tensor_aliasing_guard->check_nopybind(tensor_pointer)) {
        return false;
      }
    }
    return true;
  }

  virtual bool check_nopybind(PyObject* value) {
    // -----------------------------------------------------------------------------
    // Recursive Dict‑Tag Matching
    // -----------------------------------------------------------------------------
    // The GuardManager implements recursive dictionary‑tag matching.
    // During compilation we pre‑compute every `tag_safe_node` and its
    // corresponding `tag_safe_root` (see `find_tag_safe_nodes` in guards.py).
    // These annotations allow the runtime to validate large subtrees with a
    // single, cheap check.
    //
    // Key idea
    // --------
    // For a `tag_safe_root`, the input pointer called `value`, the object the
    // guard is inspecting, serves as a proxy for the entire nested dictionary
    // structure beneath that node.  If this `value` pointer is one we have
    // already recorded, then verifying each dictionary’s tag is sufficient to
    // prove that nothing inside the subtree has changed.
    //
    // Runtime flow
    // -------------
    // 1) Previously‑seen `value` pointer
    //    • Look up the current `value` pointer in our cache.
    //    • If found, perform a recursive tag comparison on the cached subtree.
    //      All tags match means guard passes with no further traversal.
    //
    // 2) First‑time `value` pointer
    //    • Enter recording mode; walk the subtree, each tag safe root collects
    //      dict tag, and cache the new `value` pointer.
    //    • Future executions with this pointer now hit the fast path above.
    //
    // 3) Supporting multiple pointers
    //    • We deliberately cache a bounded number of distinct `value` pointers
    //      to enable regional compilation. Compiling one transformer layer and
    //      reusing it for many identical layers in an LLM requires saving
    //      multiple `value` pointers. This is done by storing `value` pointers
    //      in a dictionary.
    //    • A small fixed cap prevents unbounded growth of the cache.
    //
    // 4) Weak‑reference safety
    //    • Each cached `value` pointer is stored as a weak reference with a
    //      callback.  When the underlying Python object is garbage‑collected,
    //      the callback automatically disables dict‑tag matching for the
    //      entire guard manager.
    //    • This guards against aliasing bugs: CPython can recycle a freed
    //      memory address, so a new object might otherwise appear to match an
    //      old pointer.
    //
    // 5) Guard failure
    //    • If a tag check ever fails for this root, we conservatively disable
    //      dict‑tag matching for that node. In the common case, failures are
    //      rare, so the optimization remains effective.
    //
    // Result
    // ------
    // This strategy shrinks guard‑evaluation overhead to recursive dict tag
    // matching, instead of a full recursive value check on every invocation,
    // yielding significant speed‑ups in torch.compile’s Guard Tree.
    // -----------------------------------------------------------------------------
    bool is_recording = false;
    if (!_disable_dict_tag_matching) {
      if (_is_tag_safe_root) {
        // Check if the `value` object was recorded earlier
        if (_dict_pointers.find(value) != _dict_pointers.end()) {
          // Check for fast path
          // if (is_weakref_valid(value) && check_dict_pointer_tags(value)) {
          if (check_dict_pointer_tags(value)) {
            if (check_no_tensor_aliasing_guards_fast(value)) {
              return true;
            } else {
              _disable_dict_tag_matching = true;
              return false;
            }
          }
          // Something changed, very likely the dict tag checking will fail in
          // future. So disable the recursive tag matching.
          _disable_dict_tag_matching = true;
        } else if (
            _dict_pointers.size() ==
            _max_saved_pointers_for_recursive_dict_tags_check) {
          // Bound the cache size. If there are too many new `value` pointers to
          // be recorded, it is a sign that dict tag matching will never
          // succeed.
          _disable_dict_tag_matching = true;
        } else {
          // Start the recording
          start_recording_dict_pointers(_root, this);
          is_recording = true;
        }
      } else if (_is_tag_safe && is_recording_dict_pointers(_root)) {
        // This is a tag safe node, record the dict pointer
        if (_is_dict) {
          record_dict_pointer(_root, value);
        } else if (_is_tensor && _has_no_tensor_aliasing_guard) {
          record_tensor_pointer(_root, value);
        }
      }
    }

    bool result = check_nopybind_template(value);

    if (is_recording) {
      stop_recording_dict_pointers(_root, value, result);
      if (result) {
        if (!register_weakref_callback(value)) {
          // something bad happened, disable the dict tag optimization
          throw std::runtime_error(
              "Could not register a callback for recursive dict tag optimization");
        }
      }
    }
    if (!result) {
      _disable_dict_tag_matching = true;
    }
    return result;
  }

  static PyObject* disable_dict_tag_matching_callback(
      PyObject* self_capsule,
      PyObject* weakref) {
    if (!PyCapsule_IsValid(self_capsule, "GuardManager*")) {
      Py_RETURN_NONE;
    }
    GuardManager* guard_manager = static_cast<GuardManager*>(
        PyCapsule_GetPointer(self_capsule, "GuardManager*"));
    if (guard_manager)
      guard_manager->_disable_dict_tag_matching = true;
    Py_RETURN_NONE;
  }

  bool register_weakref_callback(PyObject* target) {
    // Store a weakref on value PyObject, and register a callback which
    // disables the dict tag optimization if value PyObject gets
    // deallocated. This guards against aliasing bugs: CPython can recycle a
    // freed memory address, so a new object might otherwise appear to match
    // an old pointer.

    // Implementation note - Create a capsule object that will be passed on to
    // the weakref callback.  The capsule wraps the ``this`` GuardManager
    // object, so that we can access the C++ object and set
    // _disable_dict_tag_matching member in the callback.

    // Alternatively, we could have checked that the weakref is valid at
    // runtime. But that would increase latency on the hot path. So we opted for
    // the callback option.
    PyObject* capsule =
        PyCapsule_New(this, "GuardManager*", nullptr); // new reference
    if (!capsule) {
      PyErr_Clear();
      return false;
    }

    static PyMethodDef cb_def = {
        "_guard_manager_gc_callback", // name (unused)
        &GuardManager::disable_dict_tag_matching_callback,
        METH_O,
        "internal weakref callback"};

    PyObject* py_cb = PyCFunction_New(&cb_def, capsule);
    Py_DECREF(capsule); // py_cb holds the capsule object
    if (!py_cb) {
      PyErr_Clear();
      return false;
    }

    PyObject* wr = PyWeakref_NewRef(target, py_cb); // new ref
    Py_DECREF(py_cb); // weakref holds py_cb ref

    if (wr == nullptr) {
      PyErr_Clear();
      return false;
    }
    // These will be decrefed in destructor
    _tag_safe_entries.push_back({wr, capsule});
    return true;
  }

  virtual bool check_nopybind(FrameLocalsMapping* value) {
    return check_nopybind_template(value);
  }

  template <typename T>
  bool check_leaf_guards_nopybind(T* value) {
    // Iterate over leaf guards
    for (const auto& guard : _leaf_guards) {
      if (!guard->check_nopybind(value)) { // early exit
        _fail_count += 1;
        // no need of sorting, just return.
        return false;
      }
    }

    return true;
  }

  template <typename T>
  bool check_accessors_nopybind(T* value) {
    bool matches_dict_tag = false;
    uint64_t new_tag = 0;
    if constexpr (std::is_same_v<T, PyObject>) {
      if (_is_dict) {
        // Check if the dict tag matches. If it does, propagate to the child
        // accessors. This will pass to the child manager via
        // DictGetItemGuardManager.
        // Relational Guards need to keep state, so do not send matches_dict_tag
        // to avoid early exits when dict_tag matches and the object is
        // immutable.
        new_tag = get_dict_version_unchecked(value);
        matches_dict_tag = (new_tag == _dict_tag);
      }
    }

    // Iterate over accessors.
    bool result = true;
    bool failed_on_first = true;
    for (const auto& accessor : _accessors) {
      if (!accessor->check_nopybind(value, matches_dict_tag)) { // early exit
        _fail_count += 1;
        result = false;
        // need to sort, so break the loop.
        break;
      }
      failed_on_first = false;
    }

    // failed_on_first is just an optimization to avoid sorting if we are
    // failing on the first accessor itself. This is helpful when we have
    // already sorted the guards once, and dont need to sort again.
    if (!result && !failed_on_first) {
      // Inplace sort the child guards by fail count. This moves the guard
      // with higher fail count earlier in the queue, and enables fail fast
      // for the next check_verbose.

      // An alternate implementation was to use priority queue directly on
      // _accessors, but it was rejected because of the complexity of
      // popping and creating a new pq on each run_guards. Moreover, this sort
      // is happening on the unhappy path when check_verbose guard
      // fails. So, its probably ok.
      std::sort(
          _accessors.begin(),
          _accessors.end(),
          [](const std::unique_ptr<GuardAccessor>& a,
             const std::unique_ptr<GuardAccessor>& b) {
            return a->get_guard_manager()->fail_count() >
                b->get_guard_manager()->fail_count();
          });
    }

    if (_is_dict && result) {
      // If result is true, reset the _dict_tag. This is useful if there is a
      // mutation on the dict but it does not change the attr values (like
      // swapping).
      _dict_tag = new_tag;
    }

    return result;
  }

  // This function has some code duplication with function check. This is
  // deliberate to keep check function simple and fast.
  virtual GuardDebugInfo check_verbose_nopybind(
      PyObject* value) { // borrowed ref
    int num_guards_executed = 0;

    const GuardDebugInfo& debug_info =
        check_leaf_guards_verbose_nopybind(value, num_guards_executed);
    if (!debug_info.result) {
      return debug_info;
    }

    return check_accessors_verbose_nopybind(value, num_guards_executed);
  }

  GuardDebugInfo check_leaf_guards_verbose_nopybind(
      PyObject* value,
      int& num_guards_executed) {
    // Iterate over leaf guards
    for (const auto& guard : _leaf_guards) {
      const GuardDebugInfo& debug_info = guard->check_verbose_nopybind(value);
      num_guards_executed++;
      if (!debug_info.result) {
        return GuardDebugInfo(
            false, debug_info.verbose_code_parts, num_guards_executed);
      }
    }

    return GuardDebugInfo(true, num_guards_executed);
  }

  GuardDebugInfo check_accessors_verbose_nopybind(
      PyObject* value,
      int& num_guards_executed) {
    // Iterate over accessors
    for (const auto& accessor : _accessors) {
      const GuardDebugInfo& debug_info =
          accessor->check_verbose_nopybind(value);
      num_guards_executed += debug_info.num_guards_executed;
      if (!debug_info.result) {
        return GuardDebugInfo(
            false, debug_info.verbose_code_parts, num_guards_executed);
      }
    }

    return GuardDebugInfo(true, num_guards_executed);
  }

  bool has_no_accessors() {
    return _accessors.empty();
  }

  int64_t fail_count() const {
    return _fail_count;
  }

  // DEBUG function - Returning raw pointers because we can't return unique_ptr
  // and pybind does not accept a unique_ptr reference return type.
  virtual std::vector<GuardAccessor*> get_accessors() const {
    std::vector<GuardAccessor*> ret;
    ret.reserve(_accessors.size());
    for (const auto& accessor : _accessors) {
      ret.emplace_back(accessor.get());
    }
    return ret;
  }

  // DEBUG function - Returning raw pointers because we can't return unique_ptr
  // and pybind does not accept a unique_ptr reference return type.
  virtual std::vector<GuardManager*> get_child_managers() {
    std::vector<GuardManager*> ret;
    ret.reserve(_accessors.size());
    for (const auto& accessor : _accessors) {
      ret.emplace_back(accessor->get_guard_manager().get());
    }
    return ret;
  }

  // DEBUG function - Returning raw pointers because we can't return unique_ptr
  // and pybind does not accept a unique_ptr reference return type.
  std::vector<LeafGuard*> get_leaf_guards() const {
    std::vector<LeafGuard*> ret;
    ret.reserve(_leaf_guards.size());
    for (const auto& guard : _leaf_guards) {
      ret.push_back(guard.get());
    }
    return ret;
  }

  bool is_leaf_guard_present(const std::string& guard_name) {
    return _inserted_leaf_guards.find(guard_name) !=
        _inserted_leaf_guards.end();
  }

  void insert_leaf_guard(const std::string& guard_name) {
    _inserted_leaf_guards.insert(guard_name);
  }

  void add_permitted_leaf_guard(std::shared_ptr<LeafGuard> leaf_guard) {
    // Selectively called for permitted guards. This is used by DictGuardManager
    // which overrides the add_leaf_guard manager to throw runtime error.
    GuardManager::add_leaf_guard(std::move(leaf_guard));
  }

 protected:
  // Keeps a count of how many times this guard manager check function returns
  // False. This is used for sorting optimization.
  int64_t _fail_count{0};

 private:
  // Root of the guard manager, this is the used to install the relational
  // guard resetters.
  RootGuardManager* _root;

  // A string that can be used to eval on f_locals or f_globals to get the
  // value. This is used only to pass on debugging information.
  std::string _source;

  // A map of which leaf guards are inserted. This is to prevent duplicate
  // guards like TYPE_MATCH.
  std::unordered_set<std::string> _inserted_leaf_guards;

  // Leaf guards are the terminal guards on this object, e.g, type check on a
  // list. These guards have to be run before any children are run.
  //
  // These leaf guards are not shufflable. In almost all cases, these guards
  // will have an order, e,g., type(x) is int guard and x == 5 guard. We also
  // expect very few leaf guards per GuardManager node.
  //
  // NB: Why are leaf guards shared ptr? This is primarily to enable relational
  // guards like `tensor X is not tensor Y`. These guards require multiple
  // values. We handle it by creating one guard object that holds state and this
  // guard is installed in many guard managers, hence a shared ptr.
  std::vector<std::shared_ptr<LeafGuard>> _leaf_guards;

  // GuardAccessors nodes to access the child guards. These guards are
  // shufflable. On a guard failure, they are sorted based on their fail count
  // to enable fail fast for the next check.
  std::vector<std::unique_ptr<GuardAccessor>> _accessors;

  // relational guard helpers
  bool _has_object_aliasing_guard = false;
  bool _has_no_tensor_aliasing_guard = false;

  bool _is_dict = false;
  bool _is_empty_dict = false;
  bool _is_immutable = false;
  bool _is_nn_module = false;
  bool _is_tensor = false;
  std::string _type_str;
  uint64_t _dict_tag{0};
  uint64_t _max_saved_pointers_for_recursive_dict_tags_check = 0;

  // tag safe markers
  bool _is_tag_safe = false;
  bool _is_tag_safe_root = false;
  bool _disable_dict_tag_matching = false;
  std::unordered_map<PyObject*, std::unordered_map<PyObject*, uint64_t>>
      _dict_pointers;
  std::unordered_map<PyObject*, std::vector<PyObject*>> _tensor_pointers;
  std::vector<WeakEntry> _tag_safe_entries;
};

GuardAccessor::GuardAccessor(
    RootGuardManager* root,
    py::object accessor_key,
    std::string source,
    py::handle example_value,
    py::handle guard_manager_enum)
    : _guard_manager(
          make_guard_manager(root, source, example_value, guard_manager_enum)),
      _accessor_key(std::move(accessor_key)),
      _source(std::move(source)) {}

// Cloning related functions
GuardAccessor::GuardAccessor(GuardManager* guard_manager, GuardAccessor* from)
    : _guard_manager(std::unique_ptr<GuardManager>(guard_manager)) {
  from->clone_visitor(this);
}

/**
 Note on [Ownership with cloning] - GuardManagers have the facility to clone
 itself. This is useful for cloning a subset of the guard manager in diff guard
 manager.

 As the ownership goes, the model is exactly same as before. We have unique_ptr
 for GuardAccessor and GuardManagers. So, any state required for the accessors
 and managers is copied over using constructors and clone_visitor functions.
 The main thing to notice is leaf guards. The leaf guards are represented using
 shared_ptr, and they are shared (not cloned) with the cloned managers.

 So for leaf guard state to be released, both the original and cloned managers
 have to be destructed.
*/

/**
 * RootGuardManager is the root of the guard tree. This is primarily
 * constructed to hold the relational guard pointers so that we can reset the
 * state of those guards on guard failure. All the other important
 * implementation is in GuardManager class.
 */

class RootGuardManager : public GuardManager {
 public:
  // This is the root node, set its _root member to nullptr
  RootGuardManager() : GuardManager(this, "L") {}

  void add_no_tensor_aliasing_guard(
      std::shared_ptr<RelationalGuard> no_tensor_aliasing_guard) {
    // stash a pointer to the _no_tensor_alising_guard
    _no_tensor_aliasing_guard = no_tensor_aliasing_guard;
    this->add_relational_guard_resetter(std::move(no_tensor_aliasing_guard));
  }

  std::shared_ptr<RelationalGuard> get_no_tensor_aliasing_guard() {
    return _no_tensor_aliasing_guard;
  }

  // Adds the relational guard resetter
  void add_relational_guard_resetter(
      std::shared_ptr<RelationalGuard> relational_guard) {
    _relational_guard_resetters.emplace_back(std::move(relational_guard));
  }

  // Python visible API to check guard function.
  bool check(py::handle value) {
    return check_nopybind(value.ptr());
  }

  // Python visible API to check_verbose guard function.
  GuardDebugInfo check_verbose(py::handle value) {
    return check_verbose_nopybind(value.ptr());
  }

  // Fast check function.
  template <typename T>
  bool check_nopybind_template(T* value) { // borrowed ref
    // Check [Note on GIL interaction with mutex lock] for details on why we
    // need mutex and its interactions with GIL.
    PyThreadState* _save = nullptr;
    Py_UNBLOCK_THREADS; // ; is added to avoid clang-formatting
    std::lock_guard<std::mutex> lock_guard(_lock);
    Py_BLOCK_THREADS; // ; is added to avoid clang-formatting

    // Clean up dict pointer recording for tag safe roots
    reset_dict_tag_recording_variables();

    // Get the local state. This will be used for TENSOR_MATCH guards.
    if (_init_local_state) {
      LocalState state;
      _local_state = state;
    }

    if (!GuardManager::check_leaf_guards_nopybind(value)) {
      _reset_relational_guard_state();
      return false;
    }

    // Run accessor guards without TorchFunction enabled
    // Dynamo should only be adding guards on values without
    // torch function at this point, because if there
    // was a torch function, we should've traced through it
    const at::impl::TorchFunctionDisabledState old_state =
        at::impl::PythonTorchFunctionTLS::get_disabled_state();
    at::impl::PythonTorchFunctionTLS::set_disabled_state(
        at::impl::TorchFunctionDisabledState::ALL_DISABLED);

    if (!GuardManager::check_accessors_nopybind(value)) {
      at::impl::PythonTorchFunctionTLS::set_disabled_state(old_state);
      _reset_relational_guard_state();
      return false;
    }

    // Iterate over epilogue leaf guards.
    for (const auto& guard : _epilogue_lambda_guards) {
      if (!guard->check_nopybind(value)) { // early exit
        at::impl::PythonTorchFunctionTLS::set_disabled_state(old_state);
        _reset_relational_guard_state();
        return false;
      }
    }

    at::impl::PythonTorchFunctionTLS::set_disabled_state(old_state);
    _reset_relational_guard_state();
    return true;
  }

  bool check_nopybind(PyObject* value) override {
    return check_nopybind_template(value);
  }

  bool check_nopybind(FrameLocalsMapping* value) override {
    return check_nopybind_template(value);
  }

  // Fast check_verbose function.
  GuardDebugInfo check_verbose_nopybind(
      PyObject* value) override { // borrowed ref
    // Check [Note on GIL interaction with mutex lock] for details on why we
    // need mutex and its interactions with GIL.
    PyThreadState* _save = nullptr;
    Py_UNBLOCK_THREADS; // ; is added to avoid clang-formatting
    std::lock_guard<std::mutex> lock_guard(_lock);
    Py_BLOCK_THREADS; // ; is added to avoid clang-formatting

    // Get the local state. This will be used for TENSOR_MATCH guards.
    if (_init_local_state) {
      LocalState state;
      _local_state = state;
    }

    int num_guards_executed = 0;

    // Run leaf guards
    // This includes the GlobalStateGuard and the Torch Function Mode stack
    // guard, which require Torch Function to be in its unmodified state
    const GuardDebugInfo& debug_info_leaf =
        GuardManager::check_leaf_guards_verbose_nopybind(
            value, num_guards_executed);

    if (!debug_info_leaf.result) {
      _reset_relational_guard_state();
      return debug_info_leaf;
    }

    const at::impl::TorchFunctionDisabledState old_state =
        at::impl::PythonTorchFunctionTLS::get_disabled_state();
    at::impl::PythonTorchFunctionTLS::set_disabled_state(
        at::impl::TorchFunctionDisabledState::ALL_DISABLED);
    const GuardDebugInfo& debug_info_accessors =
        GuardManager::check_accessors_verbose_nopybind(
            value, num_guards_executed);

    if (!debug_info_accessors.result) {
      at::impl::PythonTorchFunctionTLS::set_disabled_state(old_state);
      _reset_relational_guard_state();
      return debug_info_accessors;
    }

    // Iterate over epilogue leaf guards
    for (const auto& guard : _epilogue_lambda_guards) {
      const GuardDebugInfo& tmp_debug_info =
          guard->check_verbose_nopybind(value);
      num_guards_executed++;
      if (!tmp_debug_info.result) {
        at::impl::PythonTorchFunctionTLS::set_disabled_state(old_state);
        _reset_relational_guard_state();
        return GuardDebugInfo(
            false, tmp_debug_info.verbose_code_parts, num_guards_executed);
      }
    }
    at::impl::PythonTorchFunctionTLS::set_disabled_state(old_state);
    _reset_relational_guard_state();
    return GuardDebugInfo(true, num_guards_executed);
  }

  void add_epilogue_lambda_guard(std::unique_ptr<LeafGuard> leaf_guard) {
    _epilogue_lambda_guards.emplace_back(std::move(leaf_guard));
  }

  void set_init_local_state_flag() {
    _init_local_state = true;
  }

  // See note on [Ownership with cloning]
  RootGuardManager* clone_manager(const py::function& clone_filter_fn) {
    // Use clone_filter_fn
    if (!py::cast<bool>(clone_filter_fn(this))) {
      return nullptr;
    }
    RootGuardManager* cloned_root = new RootGuardManager();
    clone_common(cloned_root, cloned_root, clone_filter_fn);
    for (const auto& guard : _epilogue_lambda_guards) {
      cloned_root->_epilogue_lambda_guards.emplace_back(guard);
    }
    return cloned_root;
  }

  // DEBUG function - Returning raw pointers because we can't return unique_ptr
  // and pybind does not accept a unique_ptr reference return type.
  std::vector<LeafGuard*> get_epilogue_lambda_guards() const {
    std::vector<LeafGuard*> ret;
    ret.reserve(_epilogue_lambda_guards.size());
    for (const auto& guard : _epilogue_lambda_guards) {
      ret.push_back(guard.get());
    }
    return ret;
  }

  void attach_compile_id(std::string compile_id) {
    _compile_id = compile_id;
  }

  std::string get_compile_id() {
    return _compile_id;
  }

 private:
  // Reset the state of all the relational guards on failure.
  void _reset_relational_guard_state() {
    for (auto& guard : _relational_guard_resetters) {
      guard->reset_state();
    }
  }

 public:
  // tag safe optimizations
  void start_recording_dict_pointers(GuardManager* tag_safe_root) {
    _current_tag_safe_root = tag_safe_root;
    _is_recording_dict_pointers = true;
  }

  void reset_dict_tag_recording_variables() {
    _is_recording_dict_pointers = false;
    _current_tag_safe_root = nullptr;
    _recorded_dict_pointers.clear();
    _recorded_tensor_pointers.clear();
  }

  void stop_recording_dict_pointers(PyObject* value, bool result) {
    if (result) {
      // Stash the pointers only if the guard eval passed
      _current_tag_safe_root->stash_dict_pointers(
          value, _recorded_dict_pointers);
      _current_tag_safe_root->stash_tensor_pointers(
          value, _recorded_tensor_pointers);
    }
    reset_dict_tag_recording_variables();
  }

  bool is_recording_dict_pointers() {
    return _is_recording_dict_pointers;
  }

  void record_dict_pointer(PyObject* dict_pointer) {
    _recorded_dict_pointers[dict_pointer] =
        get_dict_version_unchecked(dict_pointer);
  }

  void record_tensor_pointer(PyObject* tensor_pointer) {
    _recorded_tensor_pointers.push_back(tensor_pointer);
  }

 public:
  // Local state for TENSOR_MATCH guards.
  LocalState _local_state;

 private:
  // All the relational guards under this guard manager. We only use these
  // when the guard evaluates to False. This ensures that guard state is reset
  // on guard failure so that next invocation is clean.
  std::vector<std::shared_ptr<RelationalGuard>> _relational_guard_resetters;

  // These guards are lambda guards, i.e., the guards that lack C++
  // implementation. For simplicity, we add these guards at the root. They
  // MUST be run after all other guard managers have finished to ensure that
  // the epilogue guards do not step on some nonexistent getattr or getitem.
  // NB - shared_ptr is used to share the epilogue guards with the cloned guard
  // manager.
  std::vector<std::shared_ptr<LeafGuard>> _epilogue_lambda_guards;

  // [Note on GIL interaction with mutex lock]
  // We use std::mutex to prevent multiple threads from running
  // check/check_verbose simultaneously. This is to prevent race condition due
  // to state changes in RelationalGuard.
  //
  // However, we also need to be careful about GIL interaction with mutex. There
  // is a chance of deadlock
  //
  //    Thread 1: has GIL, waiting for lock
  //    Thread 2: has lock, waiting for GIL
  //
  // This can happen when Thread 2 earlier acquired the mutex lock, starting
  // running the critical section of check function and then called some python
  // function (like LAMBDA_GUARD) and reached Cpython codebase that checks if it
  // should release the GIL (typically happens after every few bytecode
  // instructions). Thread 2 here can decide to release the GIL. Thread 1 can
  // acquire GIL and reach the mutex, where it will wait forever.
  //
  // To avoid this, each thread releases the GIL before acquiring the mutex and
  // then acquires the GIL again after acquiring the mutex lock by using
  // Py_BLOCK_THREADS and Py_UNBLOCK_THREADS. This avoids the deadlock.
  std::mutex _lock;

  // We init LocalState only when this flag it set. This flag is set during
  // TENSOR_MATCH guard init.
  bool _init_local_state = false;

  // debug info
  std::string _compile_id;

  // Pointer to the no tensor relational guard
  std::shared_ptr<RelationalGuard> _no_tensor_aliasing_guard;

  // tag safe optimization related members
  bool _is_recording_dict_pointers{false};
  GuardManager* _current_tag_safe_root{nullptr};
  std::unordered_map<PyObject*, uint64_t> _recorded_dict_pointers;
  std::vector<PyObject*> _recorded_tensor_pointers;
};

/*
 * Dicts are common in python code. Therefore, we handle guards for dicts
 * differently and use PyDict_* APIs which are faster than PyObject_* APIs
 * because of no ref count increments/decrements.
 *
 * DictGuardManager relies on the order of dict.keys(). It keeps track of the
 * indices of dict.keys() to access the key, value pair.
 */
typedef std::pair<std::unique_ptr<GuardManager>, std::unique_ptr<GuardManager>>
    KeyValueManager;
class DictGuardManager : public GuardManager {
 public:
  DictGuardManager(
      RootGuardManager* root,
      std::string source,
      py::handle example_value)
      : GuardManager(root, std::move(source), example_value),
        _size(PyDict_Size(example_value.ptr())),
        _expected_type(Py_TYPE(example_value.ptr())),
        _is_exact_dict_type(PyDict_CheckExact(example_value.ptr())) {}

  GuardManager* get_key_manager(
      py::object key_index,
      std::string source,
      py::handle example_value,
      py::handle guard_manager_enum) {
    KeyValueManager& key_value_manager =
        _get_index_manager(std::move(key_index));
    if (!key_value_manager.first) {
      key_value_manager.first = make_guard_manager(
          this->get_root(),
          std::move(source),
          example_value,
          guard_manager_enum);
    };
    return key_value_manager.first.get();
  }

  GuardManager* get_value_manager(
      py::object key_index,
      std::string source,
      py::handle example_value,
      py::handle guard_manager_enum) {
    KeyValueManager& key_value_manager =
        _get_index_manager(std::move(key_index));
    if (!key_value_manager.second) {
      key_value_manager.second = make_guard_manager(
          this->get_root(),
          std::move(source),
          example_value,
          guard_manager_enum);
    };
    return key_value_manager.second.get();
  }

  bool check_nopybind(PyObject* obj) override { // borrowed ref
    // TODO(janimesh) - Implement a fast-path using dict versions.

    if (Py_TYPE(obj) != _expected_type) {
      _fail_count += 1;
      return false;
    }

    if (PyDict_Size(obj) != _size) {
      _fail_count += 1;
      return false;
    }

    // Early return
    if (_size == 0) {
      return true;
    }

    // Invokes the base class's check_nopybind method. We permit a limited set
    // of leaf guards and accessors within the DictGuardManager framework.
    // Integrating certain guards or accessors directly within the
    // DictGuardManager can be challenging. For instance, `type(dict_object)` as
    // an accessor is permissible, which otherwise would be hard to integrate
    // directly into DictGuardManager.  Similarly, incorporating guards such as
    // DICT_CONTAINS and DICT_VERSION as leaf guards offers a simpler solution
    // than embedding these functionalities within the DictGuardManager itself.
    if (!GuardManager::check_nopybind(obj)) {
      _fail_count += 1;
      // No need to shuffle the child guards, just return.
      return false;
    }

    PyObject *key = nullptr, *value = nullptr;
    Py_ssize_t pos = 0;

    // Points to an element in the _indices vector.
    size_t index_pointer = 0;
    // Points to the key index in the dict
    Py_ssize_t dict_pointer = 0;

    while (index_pointer < _indices.size() &&
           PyDict_Next(obj, &pos, &key, &value)) {
      // Skip if dict_pointer is not a saved index.
      if (dict_pointer == _indices[index_pointer]) {
        index_pointer += 1;
        KeyValueManager& key_value_manager = _key_value_managers[dict_pointer];
        std::unique_ptr<GuardManager>& key_manager = key_value_manager.first;
        if (key_manager && !key_manager->check_nopybind(key)) {
          return false;
        }
        std::unique_ptr<GuardManager>& value_manager = key_value_manager.second;
        if (value_manager && !value_manager->check_nopybind(value)) {
          return false;
        }
      }
      dict_pointer += 1;
    }
    return true;
  }

  GuardDebugInfo check_verbose_nopybind(
      PyObject* obj) override { // borrowed ref
    if (Py_TYPE(obj) != _expected_type) {
      return GuardDebugInfo(false, "TYPE_MISMATCH(" + get_source() + ")", 0);
    }

    if (PyDict_Size(obj) != _size) {
      return GuardDebugInfo(
          false, "len(" + get_source() + ") != " + std::to_string(_size), 0);
    }

    // Early return
    if (_size == 0) {
      return GuardDebugInfo(true, 0);
    }

    // Invokes the base class's check_nopybind method. We permit a limited set
    // of leaf guards and accessors within the DictGuardManager framework.
    // Integrating certain guards or accessors directly within the
    // DictGuardManager can be challenging. For instance, `type(dict_object)` as
    // an accessor is permissible, which otherwise would be hard to integrate
    // directly into DictGuardManager.  Similarly, incorporating guards such as
    // DICT_CONTAINS and DICT_VERSION as leaf guards offers a simpler solution
    // than embedding these functionalities within the DictGuardManager itself.
    GuardDebugInfo debug_info = GuardManager::check_verbose_nopybind(obj);
    if (!debug_info.result) {
      return debug_info;
    }

    PyObject *key = nullptr, *value = nullptr;
    Py_ssize_t pos = 0;

    // Points to an element in the _indices vector.
    size_t index_pointer = 0;
    Py_ssize_t dict_pointer = 0;

    int num_guards_executed = 0;
    while (index_pointer < _indices.size() &&
           PyDict_Next(obj, &pos, &key, &value)) {
      // Skip if pos is not a saved index.
      if (dict_pointer == _indices[index_pointer]) {
        index_pointer += 1;
        KeyValueManager& key_value_manager = _key_value_managers[dict_pointer];
        std::unique_ptr<GuardManager>& key_manager = key_value_manager.first;
        if (key_manager) {
          GuardDebugInfo debug_info = key_manager->check_verbose_nopybind(key);
          num_guards_executed += debug_info.num_guards_executed;
          if (!debug_info.result) {
            return GuardDebugInfo(
                false, debug_info.verbose_code_parts, num_guards_executed);
          }
        }
        std::unique_ptr<GuardManager>& value_manager = key_value_manager.second;
        if (value_manager) {
          GuardDebugInfo debug_info =
              value_manager->check_verbose_nopybind(value);
          num_guards_executed += debug_info.num_guards_executed;
          if (!debug_info.result) {
            return GuardDebugInfo(
                false, debug_info.verbose_code_parts, num_guards_executed);
          }
        }
      }
      dict_pointer += 1;
    }
    return GuardDebugInfo(true, num_guards_executed);
  }

  void skip_adding_guard(const py::object& a, const py::object& b) {
    // The `add_leaf_guard` method in `DictGuardManager` is overridden to block
    // the addition of leaf guards. However, this is too strict. Python side of
    // guard management frequently adds TYPE_MATCH and DICT_LENGTH on
    // DictGuardManager. We could refactor Python side to never call these
    // guards on dict objects, but that results in messy code. Instead, we just
    // override these two guards to not go through add_leaf_guard code path and
    // skip adding guards. This makes the python side easy.
  }

  void fail_on_get_child_manager(
      const py::object& a,
      const std::string& source,
      const py::object& b) {
    throw std::runtime_error("Can not add an accessor to DictGuardManager");
  }

  void add_leaf_guard(std::shared_ptr<LeafGuard> leaf_guard) override {
    // If you are calling this, you probably want to go through a key, value
    // child manager and then add a leaf guard on them. DictGuardManager already
    // has TYPE_MATCH and LENGTH_CHECK built in.
    throw std::runtime_error("DictGuardManager does not support a leaf_guard");
  }

  // Debug helper - Returning raw pointers because we can't return unique_ptr
  // and pybind does not accept a unique_ptr reference return type.
  std::unordered_map<Py_ssize_t, std::pair<GuardManager*, GuardManager*>>
  get_key_value_managers() {
    std::unordered_map<Py_ssize_t, std::pair<GuardManager*, GuardManager*>> ret;
    for (auto index : _indices) {
      ret[index] = std::make_pair(
          _key_value_managers[index].first.get(),
          _key_value_managers[index].second.get());
    }
    return ret;
  }

  bool is_exact_dict_type() {
    return _is_exact_dict_type;
  }

 public: // cloning functions
  DictGuardManager(
      RootGuardManager* cloned_root,
      std::string source,
      Py_ssize_t size,
      PyTypeObject* expected_type,
      bool is_exact_dict_type,
      std::vector<Py_ssize_t> indices,
      std::string type_of,
      bool is_empty_dict)
      : GuardManager(
            cloned_root,
            std::move(source),
            true, // _is_dict
            is_empty_dict,
            false, // _is_immutable
            false, // _is_nn_module
            false, // _is_tensor
            std::move(type_of)),
        _size(size),
        _expected_type(expected_type),
        _is_exact_dict_type(is_exact_dict_type),
        _indices(std::move(indices)) {}

  template <typename T>
  GuardManager* clone_dict_guard_manager(
      RootGuardManager* cloned_root,
      const py::function& clone_filter_fn) {
    if (!py::cast<bool>(clone_filter_fn(this))) {
      return nullptr;
    }
    T* cloned_mgr = new T(
        cloned_root,
        get_source(),
        _size,
        _expected_type,
        _is_exact_dict_type,
        _indices,
        type_of_guarded_value(),
        is_guarded_value_empty_dict());
    if (is_tag_safe()) {
      cloned_mgr->mark_tag_safe();
      if (is_tag_safe_root()) {
        cloned_mgr->mark_tag_safe_root();
      }
    }
    clone_common(cloned_root, cloned_mgr, clone_filter_fn);
    for (auto index : _indices) {
      KeyValueManager& key_value_manager = _key_value_managers[index];
      std::unique_ptr<GuardManager>& key_manager = key_value_manager.first;
      std::unique_ptr<GuardManager>& value_manager = key_value_manager.second;

      cloned_mgr->_key_value_managers[index] = std::make_pair(nullptr, nullptr);

      if (key_manager) {
        GuardManager* cloned_key_manager =
            key_manager->clone(cloned_root, clone_filter_fn);
        if (cloned_key_manager) {
          cloned_mgr->_key_value_managers[index].first =
              std::unique_ptr<GuardManager>(cloned_key_manager);
        }
      }

      if (value_manager) {
        GuardManager* cloned_value_manager =
            value_manager->clone(cloned_root, clone_filter_fn);
        if (cloned_value_manager) {
          cloned_mgr->_key_value_managers[index].second =
              std::unique_ptr<GuardManager>(cloned_value_manager);
        }
      }
    }
    return cloned_mgr;
  }

  GuardManager* clone(
      RootGuardManager* cloned_root,
      const py::function& clone_filter_fn) override {
    return clone_dict_guard_manager<DictGuardManager>(
        cloned_root, clone_filter_fn);
  }

 private:
  /**
   * Adds a new KeyDictGuardAccessor. If the accessor is already present, we
   * just return the guard manager.
   */
  KeyValueManager& _get_index_manager(py::object key_index) {
    // Check if the accessor is already present.
    Py_ssize_t index = py::cast<Py_ssize_t>(std::move(key_index));
    auto it = _key_value_managers.find(index);
    if (it != _key_value_managers.end()) {
      return it->second;
    }
    _indices.push_back(index);
    // Always keep the _indices array sorted
    std::sort(_indices.begin(), _indices.end());
    _key_value_managers[index] = std::make_pair(nullptr, nullptr);
    return _key_value_managers[index];
  }

 protected:
  Py_ssize_t _size;
  // DictGuardManager supports both exact dict type and non-exact dict type.
  // Therefore, we have to compare the type to early exit.
  PyTypeObject* _expected_type;
  bool _is_exact_dict_type; // Useful to check getattr_manager validity.
  std::vector<Py_ssize_t> _indices;
  std::unordered_map<Py_ssize_t, KeyValueManager> _key_value_managers;
};

GuardManager* clone_guard_manager(
    GuardManager* from,
    RootGuardManager* cloned_root,
    const py::function& clone_filter_fn) {
  return from->clone(cloned_root, clone_filter_fn);
}

void add_relational_guard_resetter_to_cloned_root(
    RootGuardManager* root,
    std::shared_ptr<RelationalGuard> guard) {
  root->add_relational_guard_resetter(std::move(guard));
}

std::unique_ptr<GuardManager> make_guard_manager(
    RootGuardManager* root,
    std::string source,
    py::handle example_value,
    py::handle guard_manager_enum) {
#if IS_PYBIND_2_13_PLUS
  using threeobjects = std::tuple<py::object, py::object, py::object>;
  PYBIND11_CONSTINIT static py::gil_safe_call_once_and_store<threeobjects>
      storage;

  auto& [guard_manager_enum_class, base_guard_manager_enum, dict_guard_manager_enum] =
      storage
          .call_once_and_store_result([]() -> threeobjects {
            py::object guard_manager_enum_class =
                py::module_::import("torch._dynamo.guards")
                    .attr("GuardManagerType");
            return {
                guard_manager_enum_class,
                guard_manager_enum_class.attr("GUARD_MANAGER"),
                guard_manager_enum_class.attr("DICT_GUARD_MANAGER")};
          })
          .get_stored();
#else
  static py::object guard_manager_enum_class =
      py::module_::import("torch._dynamo.guards").attr("GuardManagerType");
  static py::object base_guard_manager_enum =
      guard_manager_enum_class.attr("GUARD_MANAGER");
  static py::object dict_guard_manager_enum =
      guard_manager_enum_class.attr("DICT_GUARD_MANAGER");
#endif
  if (py::isinstance<py::dict>(example_value)) {
    if (guard_manager_enum.is(base_guard_manager_enum)) {
      // For dicts that don't need to guard on keys, we can just rely on the
      // base GuardManager.
      return std::make_unique<GuardManager>(
          root, std::move(source), example_value);
    } else if (guard_manager_enum.is(dict_guard_manager_enum)) {
      return std::make_unique<DictGuardManager>(
          root, std::move(source), example_value);
    } else {
      throw py::type_error("Invalid guard manager enum");
    }
  }
  return std::make_unique<GuardManager>(root, std::move(source), example_value);
}

<<<<<<< HEAD
void start_recording_dict_pointers(
    RootGuardManager* root,
    GuardManager* tag_safe_root) {
  root->start_recording_dict_pointers(tag_safe_root);
}

void stop_recording_dict_pointers(
    RootGuardManager* root,
    PyObject* value,
    bool result) {
  root->stop_recording_dict_pointers(value, result);
}

bool is_recording_dict_pointers(RootGuardManager* root) {
  return root->is_recording_dict_pointers();
}

void record_dict_pointer(RootGuardManager* root, PyObject* dict_pointer) {
  root->record_dict_pointer(dict_pointer);
}
=======
>>>>>>> 141ed254
std::shared_ptr<RelationalGuard> get_no_tensor_aliasing_guard(
    RootGuardManager* _root) {
  return _root->get_no_tensor_aliasing_guard();
}
<<<<<<< HEAD
void record_tensor_pointer(RootGuardManager* root, PyObject* tensor_pointer) {
  root->record_tensor_pointer(tensor_pointer);
=======

std::string get_compile_id(RootGuardManager* root) {
  return root->get_compile_id();
>>>>>>> 141ed254
}

class TORCH_FUNCTION_MODE_STACK : public LeafGuard {
 public:
  TORCH_FUNCTION_MODE_STACK(
      RootGuardManager* root_guard_manager,
      const py::list& initial_stack,
      py::object verbose_code_parts)
      : LeafGuard(root_guard_manager, std::move(verbose_code_parts)) {
    Py_ssize_t len = PyList_Size(initial_stack.ptr());
    for (Py_ssize_t idx = 0; idx < len; idx++) {
      PyObject* mode = PyList_GetItem(initial_stack.ptr(), idx); // borrowed ref
      auto type = Py_TYPE(mode);
      this->_ref_stack.push_back(type);
    }
  }

  template <typename T>
  bool check_nopybind_template(T* value) {
    // Ignore value arg, only used to satisfy the interface
    const size_t len = (size_t)at::impl::PythonTorchFunctionTLS::stack_len();
    const size_t ref_stack_size = this->_ref_stack.size();

    if (len != ref_stack_size) {
      return false;
    }

    for (int64_t idx = 0; (size_t)idx < len; idx++) {
      std::shared_ptr<c10::SafePyObject> mode =
          at::impl::PythonTorchFunctionTLS::get_stack_at(idx);

      PyTypeObject* mode_type = Py_TYPE(mode->ptr(getPyInterpreter()));
      if (mode_type != _ref_stack.at(idx)) {
        return false;
      }
    }

    return true;
  }

  bool check_nopybind(PyObject* value) override {
    return check_nopybind_template(value);
  }

  bool check_nopybind(FrameLocalsMapping* value) override {
    return check_nopybind_template(value);
  }

 private:
  std::vector<PyTypeObject*> _ref_stack;
};

class DISPATCH_KEY_SET_MATCH : public LeafGuard {
 public:
  DISPATCH_KEY_SET_MATCH(
      RootGuardManager* root_guard_manager,
      py::object value,
      py::object verbose_code_parts)
      : LeafGuard(root_guard_manager, std::move(verbose_code_parts)) {
    root_guard_manager->set_init_local_state_flag();
    c10::DispatchKeySet value_ = value.cast<c10::DispatchKeySet>();
    raw_repr = _root_guard_manager->_local_state.apply(value_).raw_repr();
  }

  bool check_nopybind(PyObject* value) override { // borrowed ref
    py::handle handle = py::handle(value);
    c10::DispatchKeySet value_ = handle.cast<c10::DispatchKeySet>();
    return raw_repr ==
        _root_guard_manager->_local_state.apply(value_).raw_repr();
  }

 private:
  uint64_t raw_repr;
};

class TENSOR_MATCH : public LeafGuard {
 public:
  TENSOR_MATCH(
      RootGuardManager* root_guard_manager,
      py::object value,
      py::object dynamic_dims_sizes_py,
      py::object dynamic_dims_strides_py,
      py::object tensor_name,
      py::object verbose_code_parts,
      py::object pytype,
      py::object dispatch_keys)
      : LeafGuard(root_guard_manager, std::move(verbose_code_parts)),
        _tensor_name(py::cast<std::string>(std::move(tensor_name))) {
    root_guard_manager->set_init_local_state_flag();
    PyObject* item = value.ptr();
    if (!THPVariable_CheckExact(item) && !THPVariable_Check(item)) {
      PyErr_SetString(PyExc_TypeError, "expected Tensor()");
      return;
    }
    if (!PyType_Check(pytype.ptr())) {
      PyErr_SetString(PyExc_TypeError, "expected type object");
      return;
    }
    auto tensor = THPVariable_Unpack(item);

    std::vector<std::optional<c10::SymInt>> tensor_dims_size =
        pyListToVecOptInt(dynamic_dims_sizes_py.ptr());
    std::vector<std::optional<c10::SymInt>> tensor_dims_stride =
        pyListToVecOptInt(dynamic_dims_strides_py.ptr());

    tensor_dims_size = tensor_dims_size.empty()
        ? wrapIntegersInOptional(tensor.sym_sizes())
        : tensor_dims_size;
    tensor_dims_stride = tensor_dims_stride.empty()
        ? wrapIntegersInOptional(tensor.sym_strides())
        : tensor_dims_stride;
    LocalState state;
    _tensor_check = std::make_unique<TensorCheck>(
        state,
        (PyTypeObject*)pytype.ptr(),
        std::move(tensor),
        dispatch_keys.cast<c10::DispatchKeySet>(),
        std::move(tensor_dims_size),
        std::move(tensor_dims_stride));
  }

  bool check_nopybind(PyObject* value) override { // borrowed ref
    if (Py_TYPE(value) != _tensor_check->pytype) {
      return false;
    }
    return _tensor_check->check(
        _root_guard_manager->_local_state, THPVariable_Unpack(value));
  }

  GuardDebugInfo check_verbose_nopybind(
      PyObject* value) override { // borrowed ref

    if (Py_TYPE(value) != _tensor_check->pytype) {
      std::stringstream fail_reason;
      PyObject* type_str = PyObject_Str(PyObject_Type(value));
      fail_reason << "expected type of '" << _tensor_name
                  << "' to be a tensor type, ";
      if (!type_str) {
        fail_reason << "but found a different type";
      } else {
        fail_reason << "' but found " << PyUnicode_AsUTF8(type_str);
      }
      return GuardDebugInfo(false, fail_reason.str(), 0);
    }

    std::string fail_reason = _tensor_check->check_verbose(
        _root_guard_manager->_local_state,
        THPVariable_Unpack(value),
        _tensor_name);

    if (!fail_reason.empty()) {
      if (is_parameter(py::handle(value))) {
        fail_reason += ". Guard failed on a parameter, consider using ";
        fail_reason +=
            "torch._dynamo.config.force_parameter_static_shapes = False ";
        fail_reason += "to allow dynamism on parameters.";
      }
      return GuardDebugInfo(false, fail_reason, 0);
    }
    return GuardDebugInfo(true, 1);
  }

 private:
  std::string _tensor_name;
  std::unique_ptr<TensorCheck> _tensor_check;
};

/**
 * Represents __getattr__ accessor.
 */
class GetAttrGuardAccessor : public GuardAccessor {
 public:
  GetAttrGuardAccessor(
      RootGuardManager* root,
      py::str name,
      std::string source,
      py::handle example_value,
      py::handle guard_manager_enum)
      : GuardAccessor(
            root,
            name,
            std::move(source),
            example_value,
            guard_manager_enum),
        _attr_name(name.ptr()) {}

  // NB: Intentional duplication between check_nopybind and
  // check_verbose_nopybind.
  bool check_nopybind(PyObject* obj, bool matches_dict_tag = false)
      override { // borrowed ref
    PyObject* x = PyObject_GetAttr(obj, _attr_name); // new ref
    if (x == nullptr) {
      // Attribute absent, clear the exception and return false.
      PyErr_Clear();
      return false;
    }
    bool result = _guard_manager->check_nopybind(x);
    Py_DECREF(x);
    return result;
  }

  GuardDebugInfo check_verbose_nopybind(
      PyObject* obj) override { // borrowed ref
    PyObject* x = PyObject_GetAttr(obj, _attr_name); // new ref
    if (x == nullptr) {
      // Attribute absent, clear the exception and return false.
      PyErr_Clear();
      return GuardDebugInfo(
          false, "getattr failed on source " + get_source(), 0);
    }
    GuardDebugInfo result = _guard_manager->check_verbose_nopybind(x);
    Py_DECREF(x);
    return result;
  }

  std::string repr() const override {
    // Helpful when printing GuardManager tree structure.
    return "GetAttrGuardAccessor(" + py::str(_attr_name).cast<std::string>() +
        ")";
  }

 public: // cloning functions
  GetAttrGuardAccessor(GuardManager* guard_manager, GetAttrGuardAccessor* from)
      : GuardAccessor(guard_manager, from) {
    from->clone_visitor(this);
  }

  GuardAccessor* clone(
      RootGuardManager* cloned_root,
      const py::function& clone_filter_fn) override {
    return clone_common<GetAttrGuardAccessor>(cloned_root, clone_filter_fn);
  }

  void clone_visitor(GetAttrGuardAccessor* to) {
    to->_attr_name = _attr_name;
  }

 private:
  // no need of py::object here because the attr_name is already passed on to
  // the base class as accessor_key which is a py::object.
  PyObject* _attr_name{nullptr};
};

/**
 * Represents object.__getattribute__(obj, attr_name) accessor.
 */
class GenericGetAttrGuardAccessor : public GuardAccessor {
 public:
  GenericGetAttrGuardAccessor(
      RootGuardManager* root,
      py::str name,
      std::string source,
      py::handle example_value,
      py::handle guard_manager_enum)
      : GuardAccessor(
            root,
            name,
            std::move(source),
            example_value,
            guard_manager_enum),
        _attr_name(name.ptr()) {}

  // NB: Intentional duplication between check_nopybind and
  // check_verbose_nopybind.
  bool check_nopybind(PyObject* obj, bool matches_dict_tag = false)
      override { // borrowed ref
    PyObject* x = PyObject_GenericGetAttr(obj, _attr_name); // new ref
    if (x == nullptr) {
      // Attribute absent, clear the exception and return false.
      PyErr_Clear();
      return false;
    }
    bool result = _guard_manager->check_nopybind(x);
    Py_DECREF(x);
    return result;
  }

  GuardDebugInfo check_verbose_nopybind(
      PyObject* obj) override { // borrowed ref
    PyObject* x = PyObject_GenericGetAttr(obj, _attr_name); // new ref
    if (x == nullptr) {
      // Attribute absent, clear the exception and return false.
      PyErr_Clear();
      return GuardDebugInfo(
          false, "getattr failed on source " + get_source(), 0);
    }
    GuardDebugInfo result = _guard_manager->check_verbose_nopybind(x);
    Py_DECREF(x);
    return result;
  }

  std::string repr() const override {
    // Helpful when printing GuardManager tree structure.
    return "GenericGetAttrGuardAccessor(" +
        py::str(_attr_name).cast<std::string>() + ")";
  }

 public: // cloning functions
  GenericGetAttrGuardAccessor(
      GuardManager* guard_manager,
      GenericGetAttrGuardAccessor* from)
      : GuardAccessor(guard_manager, from) {
    from->clone_visitor(this);
  }

  GuardAccessor* clone(
      RootGuardManager* cloned_root,
      const py::function& clone_filter_fn) override {
    return clone_common<GenericGetAttrGuardAccessor>(
        cloned_root, clone_filter_fn);
  }

  void clone_visitor(GenericGetAttrGuardAccessor* to) {
    to->_attr_name = _attr_name;
  }

 private:
  // no need of py::object here because the attr_name is already passed on to
  // the base class as accessor_key which is a py::object.
  PyObject* _attr_name{nullptr};
};

/**
 * Represents x.__dict__ accessor.
 */
class GetGenericDictGuardAccessor : public GuardAccessor {
 public:
  GetGenericDictGuardAccessor(
      RootGuardManager* root,
      py::str name,
      std::string source,
      py::handle example_value,
      py::handle guard_manager_enum)
      : GuardAccessor(
            root,
            std::move(name),
            std::move(source),
            example_value,
            guard_manager_enum) {}

  // NB: Intentional duplication between check_nopybind and
  // check_verbose_nopybind.
  bool check_nopybind(PyObject* obj, bool matches_dict_tag = false)
      override { // borrowed ref
    // NOTE for future guard optimization developers - We tried saving the dict
    // pointer and weakref of the original object to avoid calling
    // PyObject_GenericGetDict on a fast path, but this did not lead any
    // meaningful speedups because of 2 reasons
    // 1) Once __dict__ is generated, accessing it the second time is fast.
    // 2) Getting the object from weakref, from 3.13 onwards, requires
    // Py_DECREF, which further eats into the benefit.
    PyObject* x = PyObject_GenericGetDict(obj, nullptr); // new ref
    if (x == nullptr) {
      // Attribute absent, clear the exception and return false.
      PyErr_Clear();
      return false;
    }
    bool result = _guard_manager->check_nopybind(x);
    Py_DECREF(x);
    return result;
  }

  GuardDebugInfo check_verbose_nopybind(
      PyObject* obj) override { // borrowed ref
    PyObject* x = PyObject_GenericGetDict(obj, nullptr); // new ref
    if (x == nullptr) {
      // Attribute absent, clear the exception and return false.
      PyErr_Clear();
      return GuardDebugInfo(
          false, "getattr failed on source " + get_source(), 0);
    }
    GuardDebugInfo result = _guard_manager->check_verbose_nopybind(x);
    Py_DECREF(x);
    return result;
  }

  std::string repr() const override {
    // Helpful when printing GuardManager tree structure.
    return "GetGenericDictGuardAccessor";
  }

 public: // cloning functions
  GetGenericDictGuardAccessor(
      GuardManager* guard_manager,
      GetGenericDictGuardAccessor* from)
      : GuardAccessor(guard_manager, from) {
    from->clone_visitor(this);
  }

  GuardAccessor* clone(
      RootGuardManager* cloned_root,
      const py::function& clone_filter_fn) override {
    return clone_common<GetGenericDictGuardAccessor>(
        cloned_root, clone_filter_fn);
  }
};

/**
 * Represents __getitem__ accessor.
 */
class GetItemGuardAccessor : public GuardAccessor {
 public:
  GetItemGuardAccessor(
      RootGuardManager* root,
      py::object name,
      std::string source,
      py::handle example_value,
      py::handle guard_manager_enum)
      : GuardAccessor(
            root,
            name,
            std::move(source),
            example_value,
            guard_manager_enum),
        _attr_name(name.ptr()) {}

  // NB: Intentional duplication between check_nopybind and
  // check_verbose_nopybind.
  bool check_nopybind(PyObject* obj, bool matches_dict_tag = false)
      override { // borrowed ref
    PyObject* x = PyObject_GetItem(obj, _attr_name); // new ref
    if (x == nullptr) {
      PyErr_Clear();
      return false;
    }
    bool result = _guard_manager->check_nopybind(x);
    Py_DECREF(x);
    return result;
  }

  GuardDebugInfo check_verbose_nopybind(
      PyObject* obj) override { // borrowed ref
    PyObject* x = PyObject_GetItem(obj, _attr_name); // new ref
    if (x == nullptr) {
      PyErr_Clear();
      return GuardDebugInfo(
          false, std::string("KeyError on ") + get_source(), 0);
    }
    GuardDebugInfo result = _guard_manager->check_verbose_nopybind(x);
    Py_DECREF(x);
    return result;
  }

  std::string repr() const override {
    return "GetItemGuardAccessor(" + py::str(_attr_name).cast<std::string>() +
        ")";
  }

 public: // cloning functions
  GetItemGuardAccessor(GuardManager* guard_manager, GetItemGuardAccessor* from)
      : GuardAccessor(guard_manager, from) {
    from->clone_visitor(this);
  }

  GuardAccessor* clone(
      RootGuardManager* cloned_root,
      const py::function& clone_filter_fn) override {
    return clone_common<GetItemGuardAccessor>(cloned_root, clone_filter_fn);
  }

  void clone_visitor(GetItemGuardAccessor* to) {
    to->_attr_name = _attr_name;
  }

 private:
  // no need of py::object here because the attr_name is already passed on to
  // the base class as accessor_key which is a py::object.
  PyObject* _attr_name{nullptr};
};

/**
 * Represents f_locals[name] accessor. Special handling for frame locals since
 * we avoid converting it to Python as much as possible.
 * NB: We don't check for name order in frame locals since it is constant
 * across frames corresponding to the same code object.
 */
class FrameLocalsGuardAccessor : public GuardAccessor {
 public:
  FrameLocalsGuardAccessor(
      RootGuardManager* root,
      const py::tuple& key,
      std::string source,
      py::handle example_value,
      py::handle guard_manager_enum)
      : GuardAccessor(
            root,
            key[0],
            std::move(source),
            example_value,
            guard_manager_enum),
        _key(key[0].ptr()),
        _framelocals_idx(key[1].cast<int>()),
        _is_immutable_object(is_immutable_object(example_value)) {}

  // Run as a result of calling run_root_guard_manager/check_nopybind
  // NB: Intentional duplication between check_nopybind and
  // check_verbose_nopybind.
  bool check_nopybind(
      FrameLocalsMapping* obj,
      bool matches_dict_tag = false) override { // borrowed ref
    if (matches_dict_tag && _is_immutable_object) {
      // immutable object and dict tag matches, we can skip the guard subtree.
      return true;
    }

    PyObject* x = obj->get(_framelocals_idx);
    if (x == nullptr) {
      PyErr_Clear();
      return false;
    }
    return _guard_manager->check_nopybind(x);
  }

  // Run as a result of calling check(), e.g. from Python
  // NB: Intentional duplication between check_nopybind and
  // check_verbose_nopybind.
  bool check_nopybind(PyObject* obj, bool matches_dict_tag = false) override {
    if (!PyDict_Check(obj)) {
      // This should not cause guard failure.
      // If this error is encountered, it probably means
      // we did not convert FrameLocalsMapping to dict (using to_dict()).
      throw std::runtime_error(
          "FrameLocalsGuardAccessor check expected dict() input");
    }

    if (matches_dict_tag && _is_immutable_object) {
      // immutable object and dict tag matches, we can skip the guard subtree.
      return true;
    }

    PyObject* x = PyDict_GetItem(obj, _key); // borrowed ref
    if (x == nullptr) {
      PyErr_Clear();
      return false;
    }
    bool result = _guard_manager->check_nopybind(x);
    return result;
  }

  // If we've reached here, it means the guard failed - `obj` should be the
  // FrameLocalsMapping converted into a Python dict and we should
  // behave like DictGetItemGuardAccessor.
  GuardDebugInfo check_verbose_nopybind(
      PyObject* obj) override { // borrowed ref
    if (!PyDict_Check(obj)) {
      PyErr_Clear();
      return GuardDebugInfo(
          false, "FrameLocalsGuardAccessor check expected dict() input", 0);
    }
    PyObject* x = PyDict_GetItem(obj, _key); // borrowed ref
    if (x == nullptr) {
      PyErr_Clear();
      return GuardDebugInfo(
          false, std::string("KeyError on ") + get_source(), 0);
    }
    GuardDebugInfo result = _guard_manager->check_verbose_nopybind(x);
    return result;
  }

  std::string repr() const override {
    return "FrameLocalsGuardAccessor(key=" +
        py::repr(_key).cast<std::string>() +
        ", framelocals_idx=" + std::to_string(_framelocals_idx) + ")";
  }

 public: // cloning functions
  FrameLocalsGuardAccessor(
      GuardManager* guard_manager,
      FrameLocalsGuardAccessor* from)
      : GuardAccessor(guard_manager, from) {
    from->clone_visitor(this);
  }

  GuardAccessor* clone(
      RootGuardManager* cloned_root,
      const py::function& clone_filter_fn) override {
    return clone_common<FrameLocalsGuardAccessor>(cloned_root, clone_filter_fn);
  }

  void clone_visitor(FrameLocalsGuardAccessor* to) {
    to->_key = _key;
    to->_framelocals_idx = _framelocals_idx;
    to->_is_immutable_object = _is_immutable_object;
  }

 private:
  PyObject* _key{nullptr};
  int _framelocals_idx{-1};

  // If immutable object and dict tag matches, we can skip the guard subtree and
  // return true.
  bool _is_immutable_object{false};
};

/**
 * Represents dict[name] accessor. Needed since DictGuardManager does not
 * support sorting. We differentiate it from GetItemGuardAccessor because
 * PyDict_GetItem should be faster than PyObject_GetItem.
 */
class DictGetItemGuardAccessor : public GuardAccessor {
 public:
  DictGetItemGuardAccessor(
      RootGuardManager* root,
      py::object key,
      std::string source,
      py::handle example_value,
      py::handle guard_manager_enum)
      : GuardAccessor(
            root,
            key,
            std::move(source),
            example_value,
            guard_manager_enum),
        _key(key.ptr()),
        _is_immutable_object(is_immutable_object(example_value)) {}

  // NB: Intentional duplication between check_nopybind and
  // check_verbose_nopybind.
  bool check_nopybind(PyObject* obj, bool matches_dict_tag = false) override {
    if (matches_dict_tag && _is_immutable_object &&
        !is_recording_dict_pointers(get_guard_manager()->get_root()) &&
        _guard_manager->has_no_accessors()) {
      // immutable object and dict tag matches, we can skip the guard subtree.
      // NB: We only skip the subtree if there are no accessors in the subtree.
      // This is specifically for tensors which are used in symbolic shape C++
      // guards, and therefore have accessors on the tensor GuardManager itself.
      return true;
    }

    PyObject* x = PyDict_GetItem(obj, _key); // borrowed ref
    if (x == nullptr) {
      PyErr_Clear();
      return false;
    }
    bool result = _guard_manager->check_nopybind(x);
    return result;
  }

  GuardDebugInfo check_verbose_nopybind(
      PyObject* obj) override { // borrowed ref
    PyObject* x = PyDict_GetItem(obj, _key); // borrowed ref
    if (x == nullptr) {
      PyErr_Clear();
      return GuardDebugInfo(
          false, std::string("KeyError on ") + get_source(), 0);
    }
    GuardDebugInfo result = _guard_manager->check_verbose_nopybind(x);
    return result;
  }

  std::string repr() const override {
    return "DictGetItemGuardAccessor(" + py::repr(_key).cast<std::string>() +
        ")";
  }

 public: // cloning functions
  DictGetItemGuardAccessor(
      GuardManager* guard_manager,
      DictGetItemGuardAccessor* from)
      : GuardAccessor(guard_manager, from) {
    from->clone_visitor(this);
  }

  GuardAccessor* clone(
      RootGuardManager* cloned_root,
      const py::function& clone_filter_fn) override {
    return clone_common<DictGetItemGuardAccessor>(cloned_root, clone_filter_fn);
  }

  void clone_visitor(DictGetItemGuardAccessor* to) {
    to->_key = _key;
    to->_is_immutable_object = _is_immutable_object;
  }

 private:
  PyObject* _key{nullptr};

  // If immutable object and dict tag matches, we can skip the guard subtree and
  // return true.
  bool _is_immutable_object{false};
};

/**
 * Represents list[index] accessor. It is faster than generic
 * GetItemGuardAccessor.
 */
class ListGetItemGuardAccessor : public GuardAccessor {
 public:
  ListGetItemGuardAccessor(
      RootGuardManager* root,
      const py::object& index,
      std::string source,
      py::handle example_value,
      py::handle guard_manager_enum)
      : GuardAccessor(
            root,
            index,
            std::move(source),
            example_value,
            guard_manager_enum),
        _index(py::cast<Py_ssize_t>(index)) {}

  // NB: Intentional duplication between check_nopybind and
  // check_verbose_nopybind.
  bool check_nopybind(PyObject* obj, bool matches_dict_tag = false)
      override { // borrowed ref
    PyObject* x = PyList_GetItem(obj, _index); // borrowed ref
    if (x == nullptr) {
      PyErr_Clear();
      return false;
    }
    bool result = _guard_manager->check_nopybind(x);
    return result;
  }

  GuardDebugInfo check_verbose_nopybind(
      PyObject* obj) override { // borrowed ref
    PyObject* x = PyList_GetItem(obj, _index); // borrowed ref
    if (x == nullptr) {
      PyErr_Clear();
      return GuardDebugInfo(
          false, std::string("IndexError on ") + get_source(), 0);
    }
    GuardDebugInfo result = _guard_manager->check_verbose_nopybind(x);
    return result;
  }

  std::string repr() const override {
    return "ListGetItemGuardAccessor(" + std::to_string(_index) + ")";
  }

 public: // cloning functions
  ListGetItemGuardAccessor(
      GuardManager* guard_manager,
      ListGetItemGuardAccessor* from)
      : GuardAccessor(guard_manager, from) {
    from->clone_visitor(this);
  }

  GuardAccessor* clone(
      RootGuardManager* cloned_root,
      const py::function& clone_filter_fn) override {
    return clone_common<ListGetItemGuardAccessor>(cloned_root, clone_filter_fn);
  }

  void clone_visitor(ListGetItemGuardAccessor* to) {
    to->_index = _index;
  }

 private:
  Py_ssize_t _index{-1};
};

/**
 * Represents set[index] accessor by converting the set into a list.
 */
class SetGetItemGuardAccessor : public GuardAccessor {
 public:
  SetGetItemGuardAccessor(
      RootGuardManager* root,
      const py::object& index,
      std::string source,
      py::handle example_value,
      py::handle guard_manager_enum)
      : GuardAccessor(
            root,
            index,
            std::move(source),
            example_value,
            guard_manager_enum),
        _index(py::cast<Py_ssize_t>(index)) {}

  // NB: Intentional duplication between check_nopybind and
  // check_verbose_nopybind.
  bool check_nopybind(PyObject* obj, bool matches_dict_tag = false)
      override { // borrowed ref

    PyObject* lst = PySequence_List(obj);
    PyObject* x = PyList_GetItem(lst, _index); // borrowed ref
    Py_XDECREF(lst);
    if (x == nullptr) {
      PyErr_Clear();
      return false;
    }
    bool result = _guard_manager->check_nopybind(x);
    return result;
  }

  GuardDebugInfo check_verbose_nopybind(
      PyObject* obj) override { // borrowed ref

    PyObject* lst = PySequence_List(obj);
    PyObject* x = PyList_GetItem(lst, _index); // borrowed ref
    Py_XDECREF(lst);

    if (x == nullptr) {
      PyErr_Clear();
      return GuardDebugInfo(false, 0);
    }
    GuardDebugInfo result = _guard_manager->check_verbose_nopybind(x);
    return result;
  }

  std::string repr() const override {
    return fmt::format("SetGetItemGuardAccessor(index={})", _index);
  }

 public: // cloning functions
  SetGetItemGuardAccessor(
      GuardManager* guard_manager,
      SetGetItemGuardAccessor* from)
      : GuardAccessor(guard_manager, from) {
    from->clone_visitor(this);
  }

  GuardAccessor* clone(
      RootGuardManager* cloned_root,
      const py::function& clone_filter_fn) override {
    return clone_common<SetGetItemGuardAccessor>(cloned_root, clone_filter_fn);
  }

  void clone_visitor(SetGetItemGuardAccessor* to) {
    to->_index = _index;
  }

 private:
  Py_ssize_t _index{-1};
};

/**
 * Represents tuple[index] accessor. It is faster than generic
 * GetItemGuardAccessor.
 */
class TupleGetItemGuardAccessor : public GuardAccessor {
 public:
  TupleGetItemGuardAccessor(
      RootGuardManager* root,
      const py::object& index,
      std::string source,
      py::handle example_value,
      py::handle guard_manager_enum)
      : GuardAccessor(
            root,
            index,
            std::move(source),
            example_value,
            guard_manager_enum),
        _index(py::cast<Py_ssize_t>(index)) {}

  // NB: Intentional duplication between check_nopybind and
  // check_verbose_nopybind.
  bool check_nopybind(PyObject* obj, bool matches_dict_tag = false)
      override { // borrowed ref
    PyObject* x = PyTuple_GetItem(obj, _index); // borrowed ref
    if (x == nullptr) {
      PyErr_Clear();
      return false;
    }
    bool result = _guard_manager->check_nopybind(x);
    return result;
  }

  GuardDebugInfo check_verbose_nopybind(
      PyObject* obj) override { // borrowed ref
    PyObject* x = PyTuple_GetItem(obj, _index); // borrowed ref
    if (x == nullptr) {
      PyErr_Clear();
      return GuardDebugInfo(
          false, std::string("IndexError on ") + get_source(), 0);
    }
    GuardDebugInfo result = _guard_manager->check_verbose_nopybind(x);
    return result;
  }

  std::string repr() const override {
    return "TupleGetItemGuardAccessor(" + std::to_string(_index) + ")";
  }

 public: // cloning functions
  TupleGetItemGuardAccessor(
      GuardManager* guard_manager,
      TupleGetItemGuardAccessor* from)
      : GuardAccessor(guard_manager, from) {
    from->clone_visitor(this);
  }

  GuardAccessor* clone(
      RootGuardManager* cloned_root,
      const py::function& clone_filter_fn) override {
    return clone_common<TupleGetItemGuardAccessor>(
        cloned_root, clone_filter_fn);
  }

  void clone_visitor(TupleGetItemGuardAccessor* to) {
    to->_index = _index;
  }

 private:
  Py_ssize_t _index{-1};
};

enum class TensorProperty {
  SIZE = 0,
  STRIDE = 1,
  STORAGE_OFFSET = 2,
};

std::string to_string(TensorProperty prop) {
  switch (prop) {
    case TensorProperty::SIZE:
      return "TensorProperty::SIZE";
    case TensorProperty::STRIDE:
      return "TensorProperty::STRIDE";
    case TensorProperty::STORAGE_OFFSET:
      return "TensorProperty::STORAGE_OFFSET";
    default:
      return "TensorProperty::Unknown";
  }
}

/**
 * Represents tensor.size/shape/storage_offset accessor.
 */
template <TensorProperty _prop>
class TensorPropertyGuardAccessor : public GuardAccessor {
 public:
  TensorPropertyGuardAccessor(
      RootGuardManager* root,
      const py::object& index,
      std::string source,
      py::handle example_value,
      py::handle guard_manager_enum)
      : GuardAccessor(
            root,
            index,
            std::move(source),
            example_value,
            guard_manager_enum) {
    if (_prop != TensorProperty::STORAGE_OFFSET) {
      _index = py::cast<Py_ssize_t>(index);
    }
  }
  // NB: Intentional duplication between check_nopybind and
  // check_verbose_nopybind.
  bool check_nopybind(PyObject* obj, bool matches_dict_tag = false)
      override { // borrowed ref
    // We need to check here to ensure that `obj` is a tensor
    // Usually we have a TENSOR_MATCH in the parent guard manager
    // but in the case of ``tensor._base` we don't. When the tensor
    // is not a view `tensor._base` is None and we have to check
    // that here.
    if (!THPVariable_CheckExact(obj) && !THPVariable_Check(obj)) {
      return false;
    }
    at::Tensor tensor = THPVariable_Unpack(obj);
    std::optional<int64_t> opt_value;
    if (_prop == TensorProperty::SIZE) {
      if (_index >= tensor.dim()) {
        return false;
      }
      opt_value = tensor.sym_size(_index).maybe_as_int();
    } else if (_prop == TensorProperty::STRIDE) {
      if (_index >= tensor.dim()) {
        return false;
      }
      opt_value = tensor.sym_stride(_index).maybe_as_int();
    } else if (_prop == TensorProperty::STORAGE_OFFSET) {
      opt_value = tensor.sym_storage_offset().maybe_as_int();
    } else {
      throw std::runtime_error("Unknown property");
    }

    if (!opt_value.has_value()) {
      return false;
    }

    PyObject* py_value =
        PyLong_FromLongLong(opt_value.value()); // New reference
    bool result = _guard_manager->check_nopybind(py_value);
    Py_DECREF(py_value);
    return result;
  }

  GuardDebugInfo check_verbose_nopybind(
      PyObject* obj) override { // borrowed ref
    // check that its a tensor
    if (!THPVariable_CheckExact(obj) && !THPVariable_Check(obj)) {
      return GuardDebugInfo(false, "not a tensor" + get_source(), 0);
    }
    at::Tensor tensor = THPVariable_Unpack(obj);
    std::optional<int64_t> opt_value;
    if (_prop == TensorProperty::SIZE) {
      if (_index >= tensor.dim()) {
        return GuardDebugInfo(false, "tensor has too few dimensions", 0);
      }
      opt_value = tensor.sym_size(_index).maybe_as_int();
    } else if (_prop == TensorProperty::STRIDE) {
      if (_index >= tensor.dim()) {
        return GuardDebugInfo(false, "tensor has too few dimensions", 0);
      }
      opt_value = tensor.sym_stride(_index).maybe_as_int();
    } else if (_prop == TensorProperty::STORAGE_OFFSET) {
      opt_value = tensor.sym_storage_offset().maybe_as_int();
    } else {
      return GuardDebugInfo(false, "unknown property", 0);
    }

    if (!opt_value.has_value()) {
      return GuardDebugInfo(false, "symbolic values found", 0);
    }

    PyObject* py_value =
        PyLong_FromLongLong(opt_value.value()); // New reference
    GuardDebugInfo result = _guard_manager->check_verbose_nopybind(py_value);
    Py_DECREF(py_value);
    return result;
  }

  std::string repr() const override {
    // Helpful when printing GuardManager tree structure.
    return "TensorPropertyGuardAccessor<" + to_string(_prop) + +">(" +
        std::to_string(_index) + ")";
  }

 public: // cloning functions
  TensorPropertyGuardAccessor(
      GuardManager* guard_manager,
      TensorPropertyGuardAccessor<_prop>* from)
      : GuardAccessor(guard_manager, from) {
    from->clone_visitor(this);
  }

  GuardAccessor* clone(
      RootGuardManager* cloned_root,
      const py::function& clone_filter_fn) override {
    return clone_common<TensorPropertyGuardAccessor<_prop>>(
        cloned_root, clone_filter_fn);
  }

  void clone_visitor(TensorPropertyGuardAccessor<_prop>* to) {
    to->_index = _index;
  }

 private:
  Py_ssize_t _index{-1};
};

/**
 * Indexed Guard Accessor that retrieves a value from the child
 * and sends a (index, source) to the parent.
 */
class IndexedGuardAccessor : public GuardAccessor {
 public:
  IndexedGuardAccessor(
      RootGuardManager* root,
      py::int_ index,
      std::string source,
      py::handle example_value,
      py::handle guard_manager_enum)
      : GuardAccessor(
            root,
            index,
            std::move(source),
            example_value,
            guard_manager_enum),
        _index(index) {}
  // NB: Intentional duplication between check_nopybind and
  // check_verbose_nopybind.
  bool check_nopybind(PyObject* obj, bool matches_dict_tag = false)
      override { // borrowed ref
    PyObject* tuple = PyTuple_Pack(2, _index.ptr(), obj); // New reference
    bool result = _guard_manager->check_nopybind(tuple);
    Py_DECREF(tuple);
    return result;
  }

  GuardDebugInfo check_verbose_nopybind(
      PyObject* obj) override { // borrowed ref
    PyObject* tuple = PyTuple_Pack(2, _index.ptr(), obj); // New reference
    GuardDebugInfo result = _guard_manager->check_verbose_nopybind(tuple);
    Py_DECREF(tuple);
    return result;
  }

  std::string repr() const override {
    // Helpful when printing GuardManager tree structure.
    return "IndexedGuardAccesor(" +
        std::to_string(py::cast<Py_ssize_t>(_index)) + ")";
  }

 public: // cloning functions
  IndexedGuardAccessor(GuardManager* guard_manager, IndexedGuardAccessor* from)
      : GuardAccessor(guard_manager, from) {
    from->clone_visitor(this);
  }

  GuardAccessor* clone(
      RootGuardManager* cloned_root,
      const py::function& clone_filter_fn) override {
    return clone_common<IndexedGuardAccessor>(cloned_root, clone_filter_fn);
  }

  void clone_visitor(IndexedGuardAccessor* to) {
    to->_index = _index;
  }

 private:
  py::int_ _index{-1};
};

/**
 * Represents tensor.grad accessor.
 */
class GradGuardAccessor : public GuardAccessor {
 public:
  GradGuardAccessor(
      RootGuardManager* root,
      py::str name,
      std::string source,
      py::handle example_value,
      py::handle guard_manager_enum)
      : GuardAccessor(
            root,
            std::move(name),
            std::move(source),
            example_value,
            guard_manager_enum) {}

  // NB: Intentional duplication between check_nopybind and
  // check_verbose_nopybind.
  bool check_nopybind(PyObject* obj, bool matches_dict_tag = false)
      override { // borrowed ref
    // check that its a tensor
    if (!THPVariable_CheckExact(obj) && !THPVariable_Check(obj)) {
      return false;
    }
    PyObject* grad =
        THPVariable_Wrap(THPVariable_Unpack(obj).grad()); // New reference
    bool result = _guard_manager->check_nopybind(grad);
    // For undefined tensor, THPVariable_Wrap returns Py_RETURN_NONE. So, no
    // need of Py_XDECREF.
    Py_DECREF(grad);
    return result;
  }

  GuardDebugInfo check_verbose_nopybind(
      PyObject* obj) override { // borrowed ref
    // check that its a tensor
    if (!THPVariable_CheckExact(obj) && !THPVariable_Check(obj)) {
      return GuardDebugInfo(
          false, "not a tensor - grad field is accessed " + get_source(), 0);
    }
    PyObject* grad =
        THPVariable_Wrap(THPVariable_Unpack(obj).grad()); // New reference
    GuardDebugInfo result = _guard_manager->check_verbose_nopybind(grad);
    // For undefined tensor, THPVariable_Wrap returns Py_RETURN_NONE. So, no
    // need of Py_XDECREF.
    Py_DECREF(grad);
    return result;
  }

  std::string repr() const override {
    // Helpful when printing GuardManager tree structure.
    return "GradGuardAccessor(grad)";
  }

 public: // cloning functions
  GradGuardAccessor(GuardManager* guard_manager, GradGuardAccessor* from)
      : GuardAccessor(guard_manager, from) {
    from->clone_visitor(this);
  }

  GuardAccessor* clone(
      RootGuardManager* cloned_root,
      const py::function& clone_filter_fn) override {
    return clone_common<GradGuardAccessor>(cloned_root, clone_filter_fn);
  }
};

/**
 * Represents func.__defaults__ accessor.
 */
class FuncDefaultsGuardAccessor : public GuardAccessor {
 public:
  FuncDefaultsGuardAccessor(
      RootGuardManager* root,
      py::object name,
      std::string source,
      py::handle example_value,
      py::handle guard_manager_enum)
      : GuardAccessor(
            root,
            std::move(name),
            std::move(source),
            example_value,
            guard_manager_enum) {}

  // NB: Intentional duplication between check_nopybind and
  // check_verbose_nopybind.
  bool check_nopybind(PyObject* obj, bool matches_dict_tag = false)
      override { // borrowed ref
    PyObject* func = obj;
    if (PyMethod_Check(obj)) {
      func = PyMethod_GET_FUNCTION(obj); // borrowed ref
    } else if (PyInstanceMethod_Check(obj)) {
      func = PyInstanceMethod_GET_FUNCTION(obj); // borrowed ref
    }
    PyObject* x = PyFunction_GetDefaults(func); // borrowed ref
    if (x == nullptr) {
      PyErr_Clear();
      return false;
    }
    return _guard_manager->check_nopybind(x);
  }

  GuardDebugInfo check_verbose_nopybind(
      PyObject* obj) override { // borrowed ref
    PyObject* func = obj;
    if (PyMethod_Check(obj)) {
      func = PyMethod_GET_FUNCTION(obj); // borrowed ref
    } else if (PyInstanceMethod_Check(obj)) {
      func = PyInstanceMethod_GET_FUNCTION(obj); // borrowed ref
    }
    PyObject* x = PyFunction_GetDefaults(func);
    if (x == nullptr) {
      PyErr_Clear();
      return GuardDebugInfo(
          false,
          std::string(repr() + ": Not a function on ") + get_source(),
          0);
    }

    return _guard_manager->check_verbose_nopybind(x);
  }

  std::string repr() const override {
    return "FuncDefaultsGuardAccessor";
  }

 public: // cloning functions
  FuncDefaultsGuardAccessor(
      GuardManager* guard_manager,
      FuncDefaultsGuardAccessor* from)
      : GuardAccessor(guard_manager, from) {
    from->clone_visitor(this);
  }
  GuardAccessor* clone(
      RootGuardManager* cloned_root,
      const py::function& clone_filter_fn) override {
    return clone_common<FuncDefaultsGuardAccessor>(
        cloned_root, clone_filter_fn);
  }
};

/**
 * Represents func.__kwdefaults__ accessor.
 */
class FuncKwDefaultsGuardAccessor : public GuardAccessor {
 public:
  FuncKwDefaultsGuardAccessor(
      RootGuardManager* root,
      py::object name,
      std::string source,
      py::handle example_value,
      py::handle guard_manager_enum)
      : GuardAccessor(
            root,
            std::move(name),
            std::move(source),
            example_value,
            guard_manager_enum) {}

  // NB: Intentional duplication between check_nopybind and
  // check_verbose_nopybind.
  bool check_nopybind(PyObject* obj, bool matches_dict_tag = false)
      override { // borrowed ref
    PyObject* func = obj;
    if (PyMethod_Check(obj)) {
      func = PyMethod_GET_FUNCTION(obj); // borrowed ref
    } else if (PyInstanceMethod_Check(obj)) {
      func = PyInstanceMethod_GET_FUNCTION(obj); // borrowed ref
    }
    PyObject* x = PyFunction_GetKwDefaults(func); // borrowed ref
    if (x == nullptr) {
      PyErr_Clear();
      return false;
    }
    return _guard_manager->check_nopybind(x);
  }

  GuardDebugInfo check_verbose_nopybind(
      PyObject* obj) override { // borrowed ref
    PyObject* func = obj;
    if (PyMethod_Check(obj)) {
      func = PyMethod_GET_FUNCTION(obj); // borrowed ref
    } else if (PyInstanceMethod_Check(obj)) {
      func = PyInstanceMethod_GET_FUNCTION(obj); // borrowed ref
    }
    PyObject* x = PyFunction_GetKwDefaults(func);
    if (x == nullptr) {
      PyErr_Clear();
      return GuardDebugInfo(
          false,
          std::string(repr() + ": Not a function on ") + get_source(),
          0);
    }

    return _guard_manager->check_verbose_nopybind(x);
  }

  std::string repr() const override {
    return "FuncKwDefaultsGuardAccessor";
  }

 public: // cloning functions
  FuncKwDefaultsGuardAccessor(
      GuardManager* guard_manager,
      FuncKwDefaultsGuardAccessor* from)
      : GuardAccessor(guard_manager, from) {
    from->clone_visitor(this);
  }

  GuardAccessor* clone(
      RootGuardManager* cloned_root,
      const py::function& clone_filter_fn) override {
    return clone_common<FuncKwDefaultsGuardAccessor>(
        cloned_root, clone_filter_fn);
  }
};

/**
 * Represents f_globals accessor. This sits as a child accessor of the
 * RootGuardManager.
 */
class GlobalsGuardAccessor : public GuardAccessor {
 public:
  GlobalsGuardAccessor(
      RootGuardManager* root,
      py::dict globals_dict,
      std::string source,
      py::handle example_value,
      py::handle guard_manager_enum)
      : GuardAccessor(
            root,
            globals_dict,
            std::move(source),
            example_value,
            guard_manager_enum),
        _globals_dict(globals_dict.ptr()) {}

  // NB: Intentional duplication between check_nopybind and
  // check_verbose_nopybind.
  bool check_nopybind(PyObject* obj, bool matches_dict_tag = false)
      override { // borrowed ref
    // Ignore the obj arg. This is required to satisfy the function signature.
    // Just pass on the globals dict to the child manager.
    return _guard_manager->check_nopybind(_globals_dict);
  }

  GuardDebugInfo check_verbose_nopybind(
      PyObject* obj) override { // borrowed ref
    // Ignore the obj arg. This is required to satisfy the function signature.
    // Just pass on the globals dict to the child manager.
    return _guard_manager->check_verbose_nopybind(_globals_dict);
  }

  std::string repr() const override {
    return "GlobalsGuardAccessor";
  }

 public: // cloning functions
  GlobalsGuardAccessor(GuardManager* guard_manager, GlobalsGuardAccessor* from)
      : GuardAccessor(guard_manager, from) {
    from->clone_visitor(this);
  }

  GuardAccessor* clone(
      RootGuardManager* cloned_root,
      const py::function& clone_filter_fn) override {
    return clone_common<GlobalsGuardAccessor>(cloned_root, clone_filter_fn);
  }

  void clone_visitor(GlobalsGuardAccessor* to) {
    to->_globals_dict = _globals_dict;
  }

 private:
  // no need of py::object here because the globals_dict is already passed on to
  // the base class as accessor_key which is a py::object.
  PyObject* _globals_dict{nullptr};
};

/**
 * Represent type(...) accessor.
 */
class TypeGuardAccessor : public GuardAccessor {
 public:
  // name = __type_accessor__, a unique string used as attribute name.
  TypeGuardAccessor(
      RootGuardManager* root,
      py::str name,
      std::string source,
      py::handle example_value,
      py::handle guard_manager_enum)
      : GuardAccessor(
            root,
            std::move(name),
            std::move(source),
            example_value,
            guard_manager_enum) {}

  // NB: Intentional duplication between check_nopybind and
  // check_verbose_nopybind.
  bool check_nopybind(PyObject* obj, bool matches_dict_tag = false)
      override { // borrowed ref
    PyObject* x = (PyObject*)Py_TYPE(obj); // borrowed ref
    return _guard_manager->check_nopybind(x);
  }

  GuardDebugInfo check_verbose_nopybind(
      PyObject* obj) override { // borrowed ref
    PyObject* x = (PyObject*)Py_TYPE(obj); // borrowed ref
    return _guard_manager->check_verbose_nopybind(x);
  }

  std::string repr() const override {
    return "TypeGuardAccessor";
  }

 public: // cloning functions
  TypeGuardAccessor(GuardManager* guard_manager, TypeGuardAccessor* from)
      : GuardAccessor(guard_manager, from) {
    from->clone_visitor(this);
  }

  GuardAccessor* clone(
      RootGuardManager* cloned_root,
      const py::function& clone_filter_fn) override {
    return clone_common<TypeGuardAccessor>(cloned_root, clone_filter_fn);
  }

  void clone_visitor(TypeGuardAccessor* to) {}
};

/**
 * Getitem tuple_iterator accessor.
 */
class TupleIteratorGetItemAccessor : public GuardAccessor {
 public:
  TupleIteratorGetItemAccessor(
      RootGuardManager* root,
      py::object index,
      std::string source,
      py::handle example_value,
      py::handle guard_manager_enum)
      : GuardAccessor(
            root,
            index,
            std::move(source),
            example_value,
            guard_manager_enum),
        _index(py::cast<Py_ssize_t>(std::move(index))) {}

  // NB: Intentional duplication between check_nopybind and
  // check_verbose_nopybind.
  bool check_nopybind(PyObject* obj, bool matches_dict_tag = false)
      override { // borrowed ref
    _PyTupleIterObject* it = (_PyTupleIterObject*)obj;
    PyObject* x =
        PyTuple_GET_ITEM(it->it_seq, it->it_index + _index); // borrowed ref
    if (x == nullptr) {
      // Out of range.
      PyErr_Clear();
      return false;
    }
    bool result = _guard_manager->check_nopybind(x);
    return result;
  }

  GuardDebugInfo check_verbose_nopybind(
      PyObject* obj) override { // borrowed ref
    _PyTupleIterObject* it = (_PyTupleIterObject*)obj;
    PyObject* x =
        PyTuple_GET_ITEM(it->it_seq, it->it_index + _index); // borrowed ref
    if (x == nullptr) {
      // Out of range.
      PyErr_Clear();
      return GuardDebugInfo(false, std::string("IndexError ") + repr(), 0);
    }
    GuardDebugInfo result = _guard_manager->check_verbose_nopybind(x);
    return result;
  }

  std::string repr() const override {
    return "TupleIteratorGetItemAccessor(" + std::to_string(_index) + ")";
  }

 public: // cloning functions
  TupleIteratorGetItemAccessor(
      GuardManager* guard_manager,
      TupleIteratorGetItemAccessor* from)
      : GuardAccessor(guard_manager, from) {
    from->clone_visitor(this);
  }

  GuardAccessor* clone(
      RootGuardManager* cloned_root,
      const py::function& clone_filter_fn) override {
    return clone_common<TupleIteratorGetItemAccessor>(
        cloned_root, clone_filter_fn);
  }

  void clone_visitor(TupleIteratorGetItemAccessor* to) {
    to->_index = _index;
  }

 private:
  Py_ssize_t _index{-1};
};

/**
 * GlobalWeakRef accessor. Dynamo can insert a weakref object into the frame
 * globals. This accessor reads the globals and then calls the weakref object
 * to get the underlying object. This is a child of GlobalsGuardAccessor.
 * Therefore, we will get the globals dict while calling check_nopybind.
 */
class GlobalWeakRefGuardAccessor : public GuardAccessor {
 public:
  GlobalWeakRefGuardAccessor(
      RootGuardManager* root,
      py::object global_name,
      std::string source,
      py::handle example_value,
      py::handle guard_manager_enum)
      : GuardAccessor(
            root,
            global_name,
            std::move(source),
            example_value,
            guard_manager_enum),
        _global_name(global_name.ptr()) {}

  // NB: Intentional duplication between check_nopybind and
  // check_verbose_nopybind.
  bool check_nopybind(PyObject* obj, bool matches_dict_tag = false)
      override { // borrowed ref
    // obj is globals dict because GlobalWeakRefGuardAccessor has to be a
    // child of GlobalsGuardAccessor.
    PyObject* weakref = PyDict_GetItem(obj, _global_name); // borrowed ref
    if (weakref == nullptr) {
      // The weakref is not in the globals dict.
      PyErr_Clear();
      return false;
    }

    if (!PyWeakref_Check(weakref)) {
      return false;
    }

    PyObject* x = nullptr;
    if (PyWeakref_GetRef(weakref, &x) == -1) { // strong reference
      // error when attempting to call ref
      PyErr_Clear();
      return false;
    }
    if (x == nullptr) {
      // weakref is dead
      x = Py_NewRef(Py_None);
    }
    bool result = _guard_manager->check_nopybind(x);
    Py_DECREF(x);
    return result;
  }

  GuardDebugInfo check_verbose_nopybind(
      PyObject* obj) override { // borrowed ref
    // obj is globals dict because GlobalWeakRefGuardAccessor has to be a
    // child of GlobalsGuardAccessor.
    PyObject* weakref = PyDict_GetItem(obj, _global_name); // borrowed ref
    if (weakref == nullptr) {
      // The weakref is not in the globals dict.
      PyErr_Clear();
      return GuardDebugInfo(
          false, std::string("KeyError on ") + get_source(), 0);
    }

    if (!PyWeakref_Check(weakref)) {
      return GuardDebugInfo(
          false, std::string("Not a weakref ") + get_source(), 0);
    }

    PyObject* x = nullptr;
    if (PyWeakref_GetRef(weakref, &x) == -1) { // strong reference
      // error when attempting to call ref
      PyErr_Clear();
      return GuardDebugInfo(
          false, std::string("Weakref_GetRef failed ") + get_source(), 0);
    }
    if (x == nullptr) {
      // weakref is dead
      x = Py_NewRef(Py_None);
    }
    auto result = _guard_manager->check_verbose_nopybind(x);
    Py_DECREF(x);
    return result;
  }

  std::string repr() const override {
    return "GlobalWeakRefGuardAccessor(" +
        py::str(_global_name).cast<std::string>() + ")";
  }

 public: // cloning functions
  GlobalWeakRefGuardAccessor(
      GuardManager* guard_manager,
      GlobalWeakRefGuardAccessor* from)
      : GuardAccessor(guard_manager, from) {
    from->clone_visitor(this);
  }
  GuardAccessor* clone(
      RootGuardManager* cloned_root,
      const py::function& clone_filter_fn) override {
    return clone_common<GlobalWeakRefGuardAccessor>(
        cloned_root, clone_filter_fn);
  }

  void clone_visitor(GlobalWeakRefGuardAccessor* to) {
    to->_global_name = _global_name;
  }

 private:
  PyObject* _global_name{nullptr};
};

/**
 * Implements weakref call - x_weak()
 */
class WeakRefCallGuardAccessor : public GuardAccessor {
 public:
  WeakRefCallGuardAccessor(
      RootGuardManager* root,
      py::str name,
      std::string source,
      py::handle example_value,
      py::handle guard_manager_enum)
      : GuardAccessor(
            root,
            std::move(name),
            std::move(source),
            example_value,
            guard_manager_enum) {}

  // NB: Intentional duplication between check_nopybind and
  // check_verbose_nopybind.
  bool check_nopybind(PyObject* obj, bool matches_dict_tag = false)
      override { // borrowed ref
    if (!PyWeakref_Check(obj)) {
      return false;
    }

    PyObject* x = nullptr;
    if (PyWeakref_GetRef(obj, &x) == -1) { // strong reference
      // error when attempting to call ref
      PyErr_Clear();
      return false;
    }
    if (x == nullptr) {
      // weakref is dead
      x = Py_NewRef(Py_None);
    }
    bool result = _guard_manager->check_nopybind(x);
    Py_DECREF(x);
    return result;
  }

  GuardDebugInfo check_verbose_nopybind(
      PyObject* obj) override { // borrowed ref
    if (!PyWeakref_Check(obj)) {
      return GuardDebugInfo(
          false, std::string("Not a weakref obj ") + get_source(), 0);
    }

    PyObject* x = nullptr;
    if (PyWeakref_GetRef(obj, &x) == -1) { // strong reference
      // error when attempting to call ref
      PyErr_Clear();
      return GuardDebugInfo(
          false, std::string("Weakref_GetRef failed ") + get_source(), 0);
    }
    if (x == nullptr) {
      // weakref is dead
      x = Py_NewRef(Py_None);
    }
    auto result = _guard_manager->check_verbose_nopybind(x);
    Py_DECREF(x);
    return result;
  }

  std::string repr() const override {
    return "WeakRefCallGuardAccessor()";
  }

 public: // cloning functions
  WeakRefCallGuardAccessor(
      GuardManager* guard_manager,
      WeakRefCallGuardAccessor* from)
      : GuardAccessor(guard_manager, from) {
    from->clone_visitor(this);
  }

  GuardAccessor* clone(
      RootGuardManager* cloned_root,
      const py::function& clone_filter_fn) override {
    return clone_common<WeakRefCallGuardAccessor>(cloned_root, clone_filter_fn);
  }

  void clone_visitor(WeakRefCallGuardAccessor* to) {}
};

/**
 * Implements function call no args - e.g, torch.cuda.current_device()
 */
class CallFunctionNoArgsGuardAccessor : public GuardAccessor {
 public:
  CallFunctionNoArgsGuardAccessor(
      RootGuardManager* root,
      py::str name,
      std::string source,
      py::handle example_value,
      py::handle guard_manager_enum)
      : GuardAccessor(
            root,
            std::move(name),
            std::move(source),
            example_value,
            guard_manager_enum) {}

  // NB: Intentional duplication between check_nopybind and
  // check_verbose_nopybind.
  bool check_nopybind(PyObject* obj, bool matches_dict_tag = false)
      override { // borrowed ref
    if (!PyCallable_Check(obj)) {
      return false;
    }

    PyObject* x = PyObject_CallNoArgs(obj);
    if (x == nullptr) {
      // Call failed, clear the exception and return false.
      PyErr_Clear();
      return false;
    }

    bool result = _guard_manager->check_nopybind(x);
    Py_DECREF(x);
    return result;
  }

  GuardDebugInfo check_verbose_nopybind(
      PyObject* obj) override { // borrowed ref
    if (!PyCallable_Check(obj)) {
      return GuardDebugInfo(
          false, std::string("Not a callable obj ") + get_source(), 0);
    }

    PyObject* x = PyObject_CallNoArgs(obj);
    if (x == nullptr) {
      // Call failed, clear the exception and return debug info.
      std::string exc_message = get_exception_message();
      PyErr_Clear();
      return GuardDebugInfo(false, exc_message, 0);
    }

    GuardDebugInfo result = _guard_manager->check_verbose_nopybind(x);
    Py_DECREF(x);
    return result;
  }

  std::string repr() const override {
    return "CallFunctionNoArgsGuardAccessor()";
  }

 public: // cloning functions
  CallFunctionNoArgsGuardAccessor(
      GuardManager* guard_manager,
      CallFunctionNoArgsGuardAccessor* from)
      : GuardAccessor(guard_manager, from) {
    from->clone_visitor(this);
  }

  GuardAccessor* clone(
      RootGuardManager* cloned_root,
      const py::function& clone_filter_fn) override {
    return clone_common<CallFunctionNoArgsGuardAccessor>(
        cloned_root, clone_filter_fn);
  }

  void clone_visitor(CallFunctionNoArgsGuardAccessor* to) {}
};

/**
 * Similar to PythonLambdaLeafGuard, this class is a way to allow developers to
 * supply accessor as a python function. This is useful for from_numpy source.
 */
class PythonLambdaGuardAccessor : public GuardAccessor {
 public:
  PythonLambdaGuardAccessor(
      RootGuardManager* root,
      py::function accessor_fn,
      std::string source,
      py::handle example_value,
      py::handle guard_manager_enum)
      : GuardAccessor(
            root,
            accessor_fn,
            std::move(source),
            example_value,
            guard_manager_enum),
        _accessor_fn(std::move(accessor_fn)) {}

  // NB: Intentional duplication between check_nopybind and
  // check_verbose_nopybind.
  bool check_nopybind(PyObject* obj, bool matches_dict_tag = false)
      override { // borrowed ref
    PyObject* x = PyObject_CallOneArg(_accessor_fn.ptr(), obj); // new ref
    if (x == nullptr) {
      // The accessor function failed.
      PyErr_Clear();
      return false;
    }
    bool result = _guard_manager->check_nopybind(x);
    Py_DECREF(x);
    return result;
  }

  GuardDebugInfo check_verbose_nopybind(
      PyObject* obj) override { // borrowed ref
    PyObject* x = PyObject_CallOneArg(_accessor_fn.ptr(), obj); // new ref
    if (x == nullptr) {
      // The accessor function failed.
      std::string exc_message = get_exception_message();
      PyErr_Clear();
      return GuardDebugInfo(false, exc_message, 0);
    }
    GuardDebugInfo result = _guard_manager->check_verbose_nopybind(x);
    Py_DECREF(x);
    return result;
  }

  std::string repr() const override {
    return "PythonLambdaGuardAccessor";
  }

 public: // cloning functions
  PythonLambdaGuardAccessor(
      GuardManager* guard_manager,
      PythonLambdaGuardAccessor* from)
      : GuardAccessor(guard_manager, from) {
    from->clone_visitor(this);
  }

  GuardAccessor* clone(
      RootGuardManager* cloned_root,
      const py::function& clone_filter_fn) override {
    return clone_common<PythonLambdaGuardAccessor>(
        cloned_root, clone_filter_fn);
  }

  void clone_visitor(PythonLambdaGuardAccessor* to) {
    to->_accessor_fn = _accessor_fn;
  }

 private:
  py::object _accessor_fn;
};

void install_object_aliasing_guard(
    GuardManager* x,
    GuardManager* y,
    py::object verbose_code_parts) {
  // Adds tensor X is tensor Y guard. This is a an example of relational guard.
  // There is one guard object that is shared between two guard managers.
  std::shared_ptr<RelationalGuard> guard = std::make_shared<OBJECT_ALIASING>(
      x->get_root(), std::move(verbose_code_parts));

  // Register the resetter on the root guard manager, so that it can reset
  // the newly added relational guard when the guard eval fails.
  x->get_root()->add_relational_guard_resetter(guard);

  x->set_has_object_aliasing_guard();
  y->set_has_object_aliasing_guard();

  // In case the guard is a DictGuardManager, OBJECT_ALIASING guard is a
  // permitted guard.
  x->add_permitted_leaf_guard(guard);
  y->add_permitted_leaf_guard(guard);
}

void install_no_tensor_aliasing_guard(
    const py::list& guard_managers,
    const py::list& tensor_names,
    py::object verbose_code_parts) {
  // Adds a guard that checks none of tensors alias. This is a an example of
  // relational guard. There is one guard object that is shared between multiple
  // guard managers.
  std::shared_ptr<RelationalGuard> guard = std::make_shared<NO_TENSOR_ALIASING>(
      py::cast<GuardManager*>(guard_managers[0])->get_root(),
      tensor_names,
      std::move(verbose_code_parts));

  // Register the resetter on the root guard manager, so that it can reset
  // the newly added relational guard when the guard eval fails.
  py::cast<GuardManager*>(guard_managers[0])
      ->get_root()
      ->add_no_tensor_aliasing_guard(guard);

  for (const auto& guard_manager : guard_managers) {
    py::cast<GuardManager*>(guard_manager)->add_leaf_guard(guard);
    py::cast<GuardManager*>(guard_manager)->set_has_no_tensor_aliasing_guard();
  }
}

void install_symbolic_shape_guard(
    const py::list& guard_managers,
    py::int_ nargs_int,
    py::int_ nargs_float,
    py::int_ py_addr,
    py::object py_addr_keep_alive,
    py::object verbose_code_parts) {
  // Adds a guard that checks symbolic shapes. This is a an example of
  // relational guard. There is one guard object that is shared between
  // multiple guard managers.
  std::shared_ptr<RelationalGuard> guard =
      std::make_shared<SYMBOLIC_SHAPE_GUARD>(
          py::cast<GuardManager*>(guard_managers[0])->get_root(),
          std::move(nargs_int),
          std::move(nargs_float),
          std::move(py_addr),
          std::move(py_addr_keep_alive),
          std::move(verbose_code_parts));

  // Register the resetter on the root guard manager, so that it can reset
  // the newly added relational guard when the guard eval fails.
  py::cast<GuardManager*>(guard_managers[0])
      ->get_root()
      ->add_relational_guard_resetter(guard);
  for (const auto& guard_manager : guard_managers) {
    py::cast<GuardManager*>(guard_manager)->add_leaf_guard(guard);
  }
}

void install_storage_overlapping_guard_with_checker(
    const std::shared_ptr<StorageOverlapChecker>& checker,
    const py::list& guard_managers,
    const py::object& verbose_code_parts,
    bool overlapping) {
  if (guard_managers.empty()) {
    // If there are no GuardManagers, there's no need to create a
    // STORAGE_OVERLAPPING guard.
    return;
  }

  std::shared_ptr<RelationalGuard> guard =
      std::make_shared<STORAGE_OVERLAPPING>(
          py::cast<GuardManager*>(guard_managers[0])->get_root(),
          overlapping,
          checker,
          verbose_code_parts);
  py::cast<GuardManager*>(guard_managers[0])
      ->get_root()
      ->add_relational_guard_resetter(guard);
  for (const auto& guard_manager : guard_managers) {
    py::cast<GuardManager*>(guard_manager)->add_leaf_guard(guard);
  }
}

void install_storage_overlapping_guard(
    const py::list& overlapping_guard_managers,
    const py::list& non_overlapping_guard_managers,
    const py::object& verbose_code_parts) {
  // Create a single StorageOverlapChecker that will be shared amongst
  // the 2 STORAGE_OVERLAPPING guards below.
  std::shared_ptr<StorageOverlapChecker> checker =
      std::make_shared<StorageOverlapChecker>(
          overlapping_guard_managers.size(),
          non_overlapping_guard_managers.size());
  // Create the possibly overlapping storage guard.
  install_storage_overlapping_guard_with_checker(
      checker,
      overlapping_guard_managers,
      verbose_code_parts,
      /* overlapping= */ true);
  // Create the non-overlapping storage guard.
  install_storage_overlapping_guard_with_checker(
      checker,
      non_overlapping_guard_managers,
      verbose_code_parts,
      /* overlapping= */ false);
}

C10_DIAGNOSTIC_PUSH_AND_IGNORED_IF_DEFINED("-Wdeprecated-volatile")
char flush_cache_by_eviction() {
  constexpr size_t evict_size = 32 * 1024 * 1024;
  std::vector<char> buffer(evict_size, 1);

  volatile char sink = 0;
  for (size_t i = 0; i < buffer.size(); i += 64) {
    sink ^= buffer[i];
  }
  return sink;
}
C10_DIAGNOSTIC_POP()

double profile_guard_manager(
    RootGuardManager* root,
    py::object f_locals,
    int n_iters) {
  PyObject* locals = f_locals.ptr();

  // Warmup to setup fast paths (like dict_tags) for the actual profiling
  for (int i = 0; i < 5; i++) {
    root->check_nopybind(locals);
  }

  std::chrono::duration<double> total_elapsed{0.0};
  for (int i = 0; i < n_iters; i++) {
    // Flush the caches to accurately measure the overhead
    // store into a volatile to prevent optimization
    volatile char dummy = flush_cache_by_eviction();
    (void)dummy;

    auto start = std::chrono::high_resolution_clock::now();
    root->check_nopybind(locals);
    auto end = std::chrono::high_resolution_clock::now();
    total_elapsed += end - start;
  }

  // Calculate the average time per iteration in microseconds
  return (total_elapsed.count() * 1e6) / n_iters;
}

} // namespace

static void* _torchinductor_pyobject_tensor_data_ptr(PyObject* obj) {
  if (C10_UNLIKELY(
          obj == nullptr ||
          (!THPVariable_CheckExact(obj) && !THPVariable_Check(obj)))) {
    throw std::runtime_error(
        "_torchinductor_pyobject_tensor_data_ptr: non-tensor input");
  }
  return THPVariable_Unpack(obj).data_ptr();
}

void* convert_to_root_guard_manager(py::object root) {
  // For invalidated guards, return nullptr
  if (root.is(py::none())) {
    return nullptr;
  }
  RootGuardManager* root_mgr = std::move(root).cast<RootGuardManager*>();
  return (void*)root_mgr;
}

bool run_root_guard_manager(void* root, FrameLocalsMapping* f_locals) {
  // for invalidated guards, return false
  if (root == nullptr) {
    return false;
  }

#ifdef GUARD_INSTRUCTION_COUNT
  auto n = count_instructions(
      [&] { ((RootGuardManager*)root)->check_nopybind(f_locals); });
  std::cout << "#instructions in guard eval = " << n << std::endl << std::flush;
#endif

  return ((RootGuardManager*)root)->check_nopybind(f_locals);
}

PyObject* torch_c_dynamo_guards_init() {
  // initialize TensorGuardsType
  TensorGuardsType.tp_name = "torch._C._dynamo.guards.TensorGuards";
  TensorGuardsType.tp_basicsize = sizeof(TensorGuards);
  TensorGuardsType.tp_itemsize = 0;
  TensorGuardsType.tp_dealloc = (destructor)TensorGuards_dealloc;
  TensorGuardsType.tp_flags = Py_TPFLAGS_DEFAULT;
  TensorGuardsType.tp_doc = "Check properties of a torch.Tensor";
  TensorGuardsType.tp_methods = TensorGuards_methods;
  TensorGuardsType.tp_init = (initproc)TensorGuards_init;
  TensorGuardsType.tp_new = TensorGuards_new;

  if (PyType_Ready(&TensorGuardsType) < 0)
    return nullptr;

  GlobalStateGuardType.tp_name = "torch._C._dynamo.guards.GlobalStateGuard";
  GlobalStateGuardType.tp_basicsize = sizeof(GlobalStateGuard);
  GlobalStateGuardType.tp_itemsize = 0;
  GlobalStateGuardType.tp_flags = Py_TPFLAGS_DEFAULT;
  GlobalStateGuardType.tp_doc = "Guard on PyTorch global flags such as no_grad";
  GlobalStateGuardType.tp_methods = GlobalStateGuard_methods;
  GlobalStateGuardType.tp_init = (initproc)GlobalStateGuard_init;
  GlobalStateGuardType.tp_new = PyType_GenericNew;

  if (PyType_Ready(&GlobalStateGuardType) < 0)
    return nullptr;

  auto m = PyModule_Create(&_module);
  if (m == nullptr)
    return nullptr;

#ifdef Py_GIL_DISABLED
  PyUnstable_Module_SetGIL(m, Py_MOD_GIL_NOT_USED);
#endif

  Py_INCREF(&TensorGuardsType);
  if (PyModule_AddObject(m, "TensorGuards", (PyObject*)&TensorGuardsType) < 0) {
    Py_DECREF(&TensorGuardsType);
    Py_DECREF(m);
    return nullptr;
  }

  Py_INCREF(&GlobalStateGuardType);
  if (PyModule_AddObject(
          m, "GlobalStateGuard", (PyObject*)&GlobalStateGuardType) < 0) {
    Py_DECREF(&GlobalStateGuardType);
    Py_DECREF(m);
    return nullptr;
  }

  // We expose the address of _torchinductor_pyobject_tensor_data_ptr in order
  // to allow manual linking in our generated TorchInductor Python bindings.
  // While regular linking works in most cases, it does not work properly in
  // fbcode due to janky build setup there.
  if (PyModule_AddObject(
          m,
          "_torchinductor_pyobject_tensor_data_ptr",
          PyLong_FromVoidPtr(reinterpret_cast<void*>(
              &_torchinductor_pyobject_tensor_data_ptr))) < 0) {
    return nullptr;
  }

  auto py_m = py::handle(m).cast<py::module>();
  py::class_<GuardDebugInfo, std::unique_ptr<GuardDebugInfo>>(
      py_m, "GuardDebugInfo")
      .def(py::init<bool, py::list, int>())
      .def("__str__", &GuardDebugInfo::to_string)
      .def_readonly("result", &GuardDebugInfo::result)
      .def_readonly("verbose_code_parts", &GuardDebugInfo::verbose_code_parts)
      .def_readonly(
          "num_guards_executed", &GuardDebugInfo::num_guards_executed);

  // Leaf Guards
  py::class_<LeafGuard, std::shared_ptr<LeafGuard>>(py_m, "LeafGuard")
      .def("verbose_code_parts", &LeafGuard::verbose_code_parts);
  py::class_<LAMBDA_GUARD, LeafGuard, std::shared_ptr<LAMBDA_GUARD>>(
      py_m, "LAMBDA_GUARD")
      .def(py::init<RootGuardManager*, py::function, py::list>())
      .def("__call__", &LAMBDA_GUARD::check);
  py::class_<TYPE_MATCH, LeafGuard, std::shared_ptr<TYPE_MATCH>>(
      py_m, "TYPE_MATCH")
      .def(py::init<RootGuardManager*, py::object, py::list>())
      .def("__call__", &TYPE_MATCH::check);
  py::class_<ID_MATCH, LeafGuard, std::shared_ptr<ID_MATCH>>(py_m, "ID_MATCH")
      .def(py::init<RootGuardManager*, py::object, py::list>())
      .def("__call__", &ID_MATCH::check);
  py::class_<NONE_MATCH, LeafGuard, std::shared_ptr<NONE_MATCH>>(
      py_m, "NONE_MATCH")
      .def(py::init<RootGuardManager*, py::list>())
      .def("__call__", &NONE_MATCH::check);
  py::class_<TRUE_MATCH, LeafGuard, std::shared_ptr<TRUE_MATCH>>(
      py_m, "TRUE_MATCH")
      .def(py::init<RootGuardManager*, py::list>())
      .def("__call__", &TRUE_MATCH::check);
  py::class_<FALSE_MATCH, LeafGuard, std::shared_ptr<FALSE_MATCH>>(
      py_m, "FALSE_MATCH")
      .def(py::init<RootGuardManager*, py::list>())
      .def("__call__", &FALSE_MATCH::check);
  py::class_<EQUALS_MATCH, LeafGuard, std::shared_ptr<EQUALS_MATCH>>(
      py_m, "EQUALS_MATCH")
      .def(py::init<RootGuardManager*, py::object, py::list>())
      .def("__call__", &EQUALS_MATCH::check);
  py::class_<LENGTH_CHECK, LeafGuard, std::shared_ptr<LENGTH_CHECK>>(
      py_m, "LENGTH_CHECK")
      .def(py::init<RootGuardManager*, py::object, py::list>())
      .def("__call__", &LENGTH_CHECK::check);
  py::class_<DICT_LENGTH, LeafGuard, std::shared_ptr<DICT_LENGTH>>(
      py_m, "DICT_LENGTH")
      .def(py::init<RootGuardManager*, py::object, py::list>())
      .def("__call__", &DICT_LENGTH::check);
  py::class_<DEFAULT_DEVICE, LeafGuard, std::shared_ptr<DEFAULT_DEVICE>>(
      py_m, "DEFAULT_DEVICE")
      .def(py::init<RootGuardManager*, py::list>())
      .def("__call__", &DEFAULT_DEVICE::check);
  py::class_<NOT_NONE, LeafGuard, std::shared_ptr<NOT_NONE>>(py_m, "NOT_NONE")
      .def(py::init<RootGuardManager*, py::list>())
      .def("__call__", &NOT_NONE::check);
  py::class_<
      MAPPING_KEYS_MATCH,
      LeafGuard,
      std::shared_ptr<MAPPING_KEYS_MATCH>>(py_m, "MAPPING_KEYS_MATCH")
      .def(py::init<RootGuardManager*, py::object, py::list>())
      .def("__call__", &MAPPING_KEYS_MATCH::check);
  py::class_<
      TUPLE_ITERATOR_LEN,
      LeafGuard,
      std::shared_ptr<TUPLE_ITERATOR_LEN>>(py_m, "TUPLE_ITERATOR_LEN")
      .def(py::init<RootGuardManager*, py::object, py::object, py::list>())
      .def("__call__", &TUPLE_ITERATOR_LEN::check);
  py::class_<
      RANGE_ITERATOR_MATCH,
      LeafGuard,
      std::shared_ptr<RANGE_ITERATOR_MATCH>>(py_m, "RANGE_ITERATOR_MATCH")
      .def(py::init<
           RootGuardManager*,
           py::object,
           py::object,
           py::object,
           py::object,
           py::list>())
      .def("__call__", &RANGE_ITERATOR_MATCH::check);
  py::class_<GLOBAL_STATE, LeafGuard, std::shared_ptr<GLOBAL_STATE>>(
      py_m, "GLOBAL_STATE")
      .def(py::init<RootGuardManager*, py::list>())
      .def("check_verbose", &GLOBAL_STATE::check_verbose)
      .def("__call__", &GLOBAL_STATE::check);
  py::class_<
      TORCH_FUNCTION_MODE_STACK,
      LeafGuard,
      std::shared_ptr<TORCH_FUNCTION_MODE_STACK>>(
      py_m, "TORCH_FUNCTION_MODE_STACK")
      .def(py::init<RootGuardManager*, py::list, py::list>())
      .def("__call__", &TORCH_FUNCTION_MODE_STACK::check);
  py::class_<NO_HASATTR, LeafGuard, std::shared_ptr<NO_HASATTR>>(
      py_m, "NO_HASATTR")
      .def(py::init<RootGuardManager*, py::object, py::list>())
      .def("__call__", &NO_HASATTR::check);
  py::class_<DICT_CONTAINS, LeafGuard, std::shared_ptr<DICT_CONTAINS>>(
      py_m, "DICT_CONTAINS")
      .def(py::init<RootGuardManager*, bool, py::object, py::list>())
      .def("__call__", &DICT_CONTAINS::check);
  py::class_<SET_CONTAINS, LeafGuard, std::shared_ptr<SET_CONTAINS>>(
      py_m, "SET_CONTAINS")
      .def(py::init<RootGuardManager*, bool, py::object, py::list>())
      .def("__call__", &SET_CONTAINS::check);
  py::class_<DYNAMIC_INDICES, LeafGuard, std::shared_ptr<DYNAMIC_INDICES>>(
      py_m, "DYNAMIC_INDICES")
      .def(py::init<RootGuardManager*, py::set, py::list>())
      .def("__call__", &DYNAMIC_INDICES::check);
  py::class_<DICT_VERSION, LeafGuard, std::shared_ptr<DICT_VERSION>>(
      py_m, "DICT_VERSION")
      .def(py::init<RootGuardManager*, py::object, py::list>())
      .def("__call__", &DICT_VERSION::check);
  py::class_<
      DISPATCH_KEY_SET_MATCH,
      LeafGuard,
      std::shared_ptr<DISPATCH_KEY_SET_MATCH>>(py_m, "DISPATCH_KEY_SET_MATCH")
      .def(py::init<RootGuardManager*, py::object, py::list>())
      .def("__call__", &DISPATCH_KEY_SET_MATCH::check);
  py::class_<TENSOR_MATCH, LeafGuard, std::shared_ptr<TENSOR_MATCH>>(
      py_m, "TENSOR_MATCH")
      .def(py::init<
           RootGuardManager*,
           py::object,
           py::object,
           py::object,
           py::str,
           py::list,
           py::type,
           py::object>())
      .def("__call__", &TENSOR_MATCH::check);
  // NOLINTNEXTLINE(bugprone-unused-raii)
  py::class_<RelationalGuard, LeafGuard, std::shared_ptr<RelationalGuard>>(
      py_m, "RelationalGuard");
  // NOLINTNEXTLINE(bugprone-unused-raii)
  py::class_<
      OBJECT_ALIASING,
      RelationalGuard,
      std::shared_ptr<OBJECT_ALIASING>>(py_m, "OBJECT_ALIASING");
  // NOLINTNEXTLINE(bugprone-unused-raii)
  py::class_<
      NO_TENSOR_ALIASING,
      RelationalGuard,
      std::shared_ptr<NO_TENSOR_ALIASING>>(py_m, "NO_TENSOR_ALIASING");
  // NOLINTNEXTLINE(bugprone-unused-raii)
  py::class_<
      STORAGE_OVERLAPPING,
      RelationalGuard,
      std::shared_ptr<STORAGE_OVERLAPPING>>(py_m, "STORAGE_OVERLAPPING");
  // NOLINTNEXTLINE(bugprone-unused-raii)
  py::class_<
      SYMBOLIC_SHAPE_GUARD,
      RelationalGuard,
      std::shared_ptr<SYMBOLIC_SHAPE_GUARD>>(py_m, "SYMBOLIC_SHAPE_GUARD");

  // Guard Accessors - These are present so that we can iterate over the
  // GuardManager hierarchy. We intentionally do not provide even an init
  // function on these, because these should be constructed from within C++.
  py::class_<GuardAccessor, std::unique_ptr<GuardAccessor>>(
      py_m, "GuardAccessor")
      .def("repr", &GuardAccessor::repr);
  // NOLINTNEXTLINE(bugprone-unused-raii)
  py::class_<
      GetAttrGuardAccessor,
      GuardAccessor,
      std::unique_ptr<GetAttrGuardAccessor>>(py_m, "GetAttrGuardAccessor");
  // NOLINTNEXTLINE(bugprone-unused-raii)
  py::class_<
      GenericGetAttrGuardAccessor,
      GuardAccessor,
      std::unique_ptr<GenericGetAttrGuardAccessor>>(
      py_m, "GenericGetAttrGuardAccessor");
  // NOLINTNEXTLINE(bugprone-unused-raii)
  py::class_<
      GetGenericDictGuardAccessor,
      GuardAccessor,
      std::unique_ptr<GetGenericDictGuardAccessor>>(
      py_m, "GetGenericDictGuardAccessor");
  // NOLINTNEXTLINE(bugprone-unused-raii)
  py::class_<
      GetItemGuardAccessor,
      GuardAccessor,
      std::unique_ptr<GetItemGuardAccessor>>(py_m, "GetItemGuardAccessor");
  // NOLINTNEXTLINE(bugprone-unused-raii)
  py::class_<
      FrameLocalsGuardAccessor,
      GuardAccessor,
      std::unique_ptr<FrameLocalsGuardAccessor>>(
      py_m, "FrameLocalsGuardAccessor");
  // NOLINTNEXTLINE(bugprone-unused-raii)
  py::class_<
      DictGetItemGuardAccessor,
      GuardAccessor,
      std::unique_ptr<DictGetItemGuardAccessor>>(
      py_m, "DictGetItemGuardAccessor");
  // NOLINTNEXTLINE(bugprone-unused-raii)
  py::class_<
      ListGetItemGuardAccessor,
      GuardAccessor,
      std::unique_ptr<ListGetItemGuardAccessor>>(
      py_m, "ListGetItemGuardAccessor");
  // NOLINTNEXTLINE(bugprone-unused-raii)
  py::class_<
      TupleGetItemGuardAccessor,
      GuardAccessor,
      std::unique_ptr<TupleGetItemGuardAccessor>>(
      py_m, "TupleGetItemGuardAccessor");
  // NOLINTNEXTLINE(bugprone-unused-raii)
  py::class_<
      FuncDefaultsGuardAccessor,
      GuardAccessor,
      std::unique_ptr<FuncDefaultsGuardAccessor>>(
      py_m, "FuncDefaultsGuardAccessor");
  // NOLINTNEXTLINE(bugprone-unused-raii)
  py::class_<
      FuncKwDefaultsGuardAccessor,
      GuardAccessor,
      std::unique_ptr<FuncKwDefaultsGuardAccessor>>(
      py_m, "FuncKwDefaultsGuardAccessor");
  // NOLINTNEXTLINE(bugprone-unused-raii)
  py::class_<
      GlobalsGuardAccessor,
      GuardAccessor,
      std::unique_ptr<GlobalsGuardAccessor>>(py_m, "GlobalsGuardAccessor");
  // NOLINTNEXTLINE(bugprone-unused-raii)
  py::class_<
      TypeGuardAccessor,
      GuardAccessor,
      std::unique_ptr<TypeGuardAccessor>>(py_m, "TypeGuardAccessor");
  // NOLINTNEXTLINE(bugprone-unused-raii)
  py::class_<
      WeakRefCallGuardAccessor,
      GuardAccessor,
      std::unique_ptr<WeakRefCallGuardAccessor>>(
      py_m, "WeakRefCallGuardAccessor");
  // NOLINTNEXTLINE(bugprone-unused-raii)
  py::class_<
      CallFunctionNoArgsGuardAccessor,
      GuardAccessor,
      std::unique_ptr<CallFunctionNoArgsGuardAccessor>>(
      py_m, "CallFunctionNoArgsGuardAccessor");
  // NOLINTNEXTLINE(bugprone-unused-raii)
  py::class_<
      TupleIteratorGetItemAccessor,
      GuardAccessor,
      std::unique_ptr<TupleIteratorGetItemAccessor>>(
      py_m, "TupleIteratorGetItemAccessor");
  // NOLINTNEXTLINE(bugprone-unused-raii)
  py::class_<
      GlobalWeakRefGuardAccessor,
      GuardAccessor,
      std::unique_ptr<GlobalWeakRefGuardAccessor>>(
      py_m, "GlobalWeakRefGuardAccessor");

  // Guard Manager - No constructor in python, python should use
  // RootGuardManager.
  py::class_<GuardManager, std::unique_ptr<GuardManager>>(py_m, "GuardManager")
      // return by reference because GuardManager has the ownership of accessors
      .def("get_source", &GuardManager::get_source)
      .def("fail_count", &GuardManager::fail_count)
      .def(
          "has_object_aliasing_guard", &GuardManager::has_object_aliasing_guard)
      .def(
          "is_guarded_value_immutable",
          &GuardManager::is_guarded_value_immutable)
      .def(
          "is_guarded_value_nn_module",
          &GuardManager::is_guarded_value_nn_module)
      .def("is_guarded_value_dict", &GuardManager::is_guarded_value_dict)
      .def(
          "is_guarded_value_empty_dict",
          &GuardManager::is_guarded_value_empty_dict)
      .def("is_guarded_value_tensor", &GuardManager::is_guarded_value_tensor)
      .def("has_no_accessors", &GuardManager::has_no_accessors)
      .def("mark_tag_safe", &GuardManager::mark_tag_safe)
      .def("mark_tag_safe_root", &GuardManager::mark_tag_safe_root)
      .def("is_tag_safe", &GuardManager::is_tag_safe)
      .def("is_tag_safe_root", &GuardManager::is_tag_safe_root)
      .def("type_of_guarded_value", &GuardManager::type_of_guarded_value)
      .def(
          "is_recursive_dict_tag_matching_disabled",
          &GuardManager::is_recursive_dict_tag_matching_disabled)
      .def(
          "get_accessors",
          &GuardManager::get_accessors,
          py::return_value_policy::reference)
      // return by reference because GuardManager has the ownership of child
      // managers
      .def(
          "get_child_managers",
          &GuardManager::get_child_managers,
          py::return_value_policy::reference)
      // return by reference because GuardManager has the ownership of leaf
      // guards
      .def(
          "get_leaf_guards",
          &GuardManager::get_leaf_guards,
          py::return_value_policy::reference)
      .def(
          "add_lambda_guard",
          [](GuardManager& self,
             py::object lambda,
             py::object verbose_code_parts) -> void {
            self.add_leaf_guard(std::make_shared<LAMBDA_GUARD>(
                self.get_root(),
                std::move(lambda),
                std::move(verbose_code_parts)));
          })
      .def(
          "add_type_match_guard",
          [](GuardManager& self,
             py::object value,
             py::object verbose_code_parts) -> void {
            SKIP_IF_GUARD_ALREADY_PRESENT("TYPE_MATCH");
            self.add_leaf_guard(std::make_shared<TYPE_MATCH>(
                self.get_root(),
                std::move(value),
                std::move(verbose_code_parts)));
          })
      .def(
          "add_id_match_guard",
          [](GuardManager& self,
             py::object value,
             py::object verbose_code_parts) -> void {
            SKIP_IF_GUARD_ALREADY_PRESENT("ID_MATCH");
            self.add_leaf_guard(std::make_shared<ID_MATCH>(
                self.get_root(),
                std::move(value),
                std::move(verbose_code_parts)));
          })
      .def(
          "add_none_match_guard",
          [](GuardManager& self, py::object verbose_code_parts) -> void {
            SKIP_IF_GUARD_ALREADY_PRESENT("NONE_MATCH");
            self.add_leaf_guard(std::make_shared<NONE_MATCH>(
                self.get_root(), std::move(verbose_code_parts)));
          })
      .def(
          "add_true_match_guard",
          [](GuardManager& self, py::object verbose_code_parts) -> void {
            SKIP_IF_GUARD_ALREADY_PRESENT("TRUE_MATCH");
            self.add_leaf_guard(std::make_shared<TRUE_MATCH>(
                self.get_root(), std::move(verbose_code_parts)));
          })
      .def(
          "add_false_match_guard",
          [](GuardManager& self, py::object verbose_code_parts) -> void {
            SKIP_IF_GUARD_ALREADY_PRESENT("FALSE_MATCH");
            self.add_leaf_guard(std::make_shared<FALSE_MATCH>(
                self.get_root(), std::move(verbose_code_parts)));
          })
      .def(
          "add_equals_match_guard",
          [](GuardManager& self,
             py::object value,
             py::object verbose_code_parts) -> void {
            SKIP_IF_GUARD_ALREADY_PRESENT("EQUALS_MATCH");
            self.add_leaf_guard(std::make_shared<EQUALS_MATCH>(
                self.get_root(),
                std::move(value),
                std::move(verbose_code_parts)));
          })
      .def(
          "add_length_check_guard",
          [](GuardManager& self,
             py::object value,
             py::object verbose_code_parts) -> void {
            SKIP_IF_GUARD_ALREADY_PRESENT("LENGTH_CHECK");
            self.add_leaf_guard(std::make_shared<LENGTH_CHECK>(
                self.get_root(),
                std::move(value),
                std::move(verbose_code_parts)));
          })
      .def(
          "add_dict_length_check_guard",
          [](GuardManager& self,
             py::object value,
             py::object verbose_code_parts) -> void {
            SKIP_IF_GUARD_ALREADY_PRESENT("DICT_LENGTH");
            self.add_leaf_guard(std::make_shared<DICT_LENGTH>(
                self.get_root(),
                std::move(value),
                std::move(verbose_code_parts)));
          })
      .def(
          "add_tuple_iterator_length_guard",
          [](GuardManager& self,
             py::object length,
             py::object type_id,
             py::object verbose_code_parts) -> void {
            SKIP_IF_GUARD_ALREADY_PRESENT("TUPLE_ITERATOR_LEN");
            self.add_leaf_guard(std::make_shared<TUPLE_ITERATOR_LEN>(
                self.get_root(),
                std::move(length),
                std::move(type_id),
                std::move(verbose_code_parts)));
          })
      .def(
          "add_range_iterator_match_guard",
          [](GuardManager& self,
             py::object start,
             py::object stop,
             py::object step,
             py::object type_id,
             py::object verbose_code_parts) -> void {
            SKIP_IF_GUARD_ALREADY_PRESENT("RANGE_ITERATOR_MATCH");
            self.add_leaf_guard(std::make_shared<RANGE_ITERATOR_MATCH>(
                self.get_root(),
                std::move(start),
                std::move(stop),
                std::move(step),
                std::move(type_id),
                std::move(verbose_code_parts)));
          })
      .def(
          "add_default_device_guard",
          [](GuardManager& self, py::object verbose_code_parts) -> void {
            self.add_leaf_guard(std::make_shared<DEFAULT_DEVICE>(
                self.get_root(), std::move(verbose_code_parts)));
          })
      .def(
          "add_not_none_guard",
          [](GuardManager& self, py::object verbose_code_parts) -> void {
            SKIP_IF_GUARD_ALREADY_PRESENT("NOT_NONE");
            self.add_leaf_guard(std::make_shared<NOT_NONE>(
                self.get_root(), std::move(verbose_code_parts)));
          })
      .def(
          "add_mapping_keys_guard",
          [](GuardManager& self,
             py::object value,
             py::object verbose_code_parts) -> void {
            SKIP_IF_GUARD_ALREADY_PRESENT("MAPPING_KEYS_MATCH");
            self.add_leaf_guard(std::make_shared<MAPPING_KEYS_MATCH>(
                self.get_root(),
                std::move(value),
                std::move(verbose_code_parts)));
          })
      .def(
          "add_dispatch_key_set_guard",
          [](GuardManager& self,
             py::object value,
             py::object verbose_code_parts) -> void {
            SKIP_IF_GUARD_ALREADY_PRESENT("DISPATCH_KEY_SET_MATCH");
            self.add_leaf_guard(std::make_shared<DISPATCH_KEY_SET_MATCH>(
                self.get_root(),
                std::move(value),
                std::move(verbose_code_parts)));
          })
      .def(
          "add_global_state_guard",
          [](GuardManager& self,
             py::object initial_state,
             py::object verbose_code_parts) -> void {
            self.add_leaf_guard(std::make_shared<GLOBAL_STATE>(
                self.get_root(),
                std::move(initial_state),
                std::move(verbose_code_parts)));
          })
      .def(
          "add_torch_function_mode_stack_guard",
          [](GuardManager& self,
             const py::list& initial_stack,
             py::object verbose_code_parts) -> void {
            self.add_leaf_guard(std::make_shared<TORCH_FUNCTION_MODE_STACK>(
                self.get_root(), initial_stack, std::move(verbose_code_parts)));
          })
      .def(
          "add_no_hasattr_guard",
          [](GuardManager& self,
             py::object attr_name,
             py::object verbose_code_parts) -> void {
            self.add_leaf_guard(std::make_shared<NO_HASATTR>(
                self.get_root(),
                std::move(attr_name),
                std::move(verbose_code_parts)));
          })
      .def(
          "add_dict_contains_guard",
          [](GuardManager& self,
             bool contains,
             py::object key,
             py::object verbose_code_parts) -> void {
            self.add_leaf_guard(std::make_shared<DICT_CONTAINS>(
                self.get_root(),
                contains,
                std::move(key),
                std::move(verbose_code_parts)));
          })
      .def(
          "add_set_contains_guard",
          [](GuardManager& self,
             bool contains,
             py::object item,
             py::object verbose_code_parts) -> void {
            self.add_leaf_guard(std::make_shared<SET_CONTAINS>(
                self.get_root(),
                contains,
                std::move(item),
                std::move(verbose_code_parts)));
          })
      .def(
          "add_dynamic_indices_guard",
          [](GuardManager& self,
             py::set value,
             py::object verbose_code_parts) -> void {
            self.add_leaf_guard(std::make_shared<DYNAMIC_INDICES>(
                self.get_root(),
                std::move(value),
                std::move(verbose_code_parts)));
          })
      .def(
          "add_dict_version_guard",
          [](GuardManager& self,
             py::object value,
             py::object verbose_code_parts) -> void {
            SKIP_IF_GUARD_ALREADY_PRESENT("DICT_VERSION");
            self.add_leaf_guard(std::make_shared<DICT_VERSION>(
                self.get_root(),
                std::move(value),
                std::move(verbose_code_parts)));
          })
      .def(
          "add_tensor_match_guard",
          [](GuardManager& self,
             py::object value,
             py::object sizes,
             py::object strides,
             py::object tensor_name,
             py::object verbose_code_parts,
             py::object pytype,
             py::object dispatch_keys) -> void {
            SKIP_IF_GUARD_ALREADY_PRESENT("TENSOR_MATCH");
            self.add_leaf_guard(std::make_shared<TENSOR_MATCH>(
                self.get_root(),
                std::move(value),
                std::move(sizes),
                std::move(strides),
                std::move(tensor_name),
                std::move(verbose_code_parts),
                std::move(pytype),
                std::move(dispatch_keys)));
          })

      // return by reference because GuardManager has the ownership of accessors
      // and guard managers
      .def(
          "getitem_manager",
          &GuardManager::get_child_manager<GetItemGuardAccessor>,
          py::arg("key"),
          py::arg("source"),
          py::arg("example_value"),
          py::arg("guard_manager_enum"),
          py::return_value_policy::reference)
      // return by reference because GuardManager has the ownership of accessors
      // and guard managers
      .def(
          "framelocals_manager",
          &GuardManager::get_child_manager<FrameLocalsGuardAccessor>,
          py::arg("key"),
          py::arg("source"),
          py::arg("example_value"),
          py::arg("guard_manager_enum"),
          py::return_value_policy::reference)
      // return by reference because GuardManager has the ownership of accessors
      // and guard managers
      .def(
          "dict_getitem_manager",
          &GuardManager::get_child_manager<DictGetItemGuardAccessor>,
          py::arg("key"),
          py::arg("source"),
          py::arg("example_value"),
          py::arg("guard_manager_enum"),
          py::return_value_policy::reference)
      // return by reference because GuardManager has the ownership of accessors
      // and guard managers
      .def(
          "list_getitem_manager",
          &GuardManager::get_child_manager<ListGetItemGuardAccessor>,
          py::arg("key"),
          py::arg("source"),
          py::arg("example_value"),
          py::arg("guard_manager_enum"),
          py::return_value_policy::reference)
      // return by reference because GuardManager has the ownership of accessors
      // and guard managers
      .def(
          "indexed_manager",
          &GuardManager::get_child_manager<IndexedGuardAccessor>,
          py::arg("idx"),
          py::arg("source"),
          py::arg("example_value"),
          py::arg("guard_manager_enum"),
          py::return_value_policy::reference)
      // return by reference because GuardManager has the ownership of accessors
      // and guard managers
      .def(
          "tensor_property_size_manager",
          &GuardManager::get_child_manager<
              TensorPropertyGuardAccessor<TensorProperty::SIZE>>,
          py::arg("idx"),
          py::arg("source"),
          py::arg("example_value"),
          py::arg("guard_manager_enum"),
          py::return_value_policy::reference)
      // return by reference because GuardManager has the ownership of accessors
      // and guard managers
      .def(
          "tensor_property_stride_manager",
          &GuardManager::get_child_manager<
              TensorPropertyGuardAccessor<TensorProperty::STRIDE>>,
          py::arg("idx"),
          py::arg("source"),
          py::arg("example_value"),
          py::arg("guard_manager_enum"),
          py::return_value_policy::reference)
      // return by reference because GuardManager has the ownership of accessors
      // and guard managers
      .def(
          "tensor_property_storage_offset_manager",
          &GuardManager::get_child_manager<
              TensorPropertyGuardAccessor<TensorProperty::STORAGE_OFFSET>>,
          py::arg("idx"),
          py::arg("source"),
          py::arg("example_value"),
          py::arg("guard_manager_enum"),
          py::return_value_policy::reference)
      // return by reference because GuardManager has the ownership of accessors
      // and guard managers
      .def(
          "tuple_getitem_manager",
          &GuardManager::get_child_manager<TupleGetItemGuardAccessor>,
          py::arg("key"),
          py::arg("source"),
          py::arg("example_value"),
          py::arg("guard_manager_enum"),
          py::return_value_policy::reference)
      // return by reference because GuardManager has the ownership of accessors
      // and guard managers
      .def(
          "func_defaults_manager",
          [](GuardManager& self,
             std::string source,
             py::object example_value,
             py::handle guard_manager_enum) -> GuardManager* {
            // A unique key is used to save as the accessor key.
            py::str unique_key("__defaults_accessor__");
            return self.get_child_manager<FuncDefaultsGuardAccessor>(
                std::move(unique_key),
                std::move(source),
                std::move(example_value),
                guard_manager_enum);
          },
          py::arg("source"),
          py::arg("example_value"),
          py::arg("guard_manager_enum"),
          py::return_value_policy::reference)

      // return by reference because GuardManager has the ownership of accessors
      // and guard managers
      .def(
          "func_kwdefaults_manager",
          [](GuardManager& self,
             std::string source,
             py::object example_value,
             py::handle guard_manager_enum) -> GuardManager* {
            // A unique key is used to save as the accessor key.
            py::str unique_key("__kwdefaults_accessor__");
            return self.get_child_manager<FuncKwDefaultsGuardAccessor>(
                std::move(unique_key),
                std::move(source),
                std::move(example_value),
                guard_manager_enum);
          },
          py::arg("source"),
          py::arg("example_value"),
          py::arg("guard_manager_enum"),
          py::return_value_policy::reference)
      // return by reference because GuardManager has the ownership of accessors
      // and guard managers
      .def(
          "globals_dict_manager",
          &GuardManager::get_child_manager<GlobalsGuardAccessor>,
          py::arg("f_globals"),
          py::arg("source"),
          py::arg("example_value"),
          py::arg("guard_manager_enum"),
          py::return_value_policy::reference)
      // return by reference because GuardManager has the ownership of accessors
      // and guard managers
      .def(
          "type_manager",
          [](GuardManager& self,
             std::string source,
             py::handle example_value,
             py::handle guard_manager_enum) -> GuardManager* {
            // A unique key is used to save as the accessor key.
            py::str unique_key("__type_accessor__");
            return self.get_child_manager<TypeGuardAccessor>(
                std::move(unique_key),
                std::move(source),
                example_value,
                guard_manager_enum);
          },
          py::arg("source"),
          py::arg("example_value"),
          py::arg("guard_manager_enum"),
          py::return_value_policy::reference)
      // return by reference because GuardManager has the ownership of accessors
      // and guard managers
      .def(
          "weakref_call_manager",
          [](GuardManager& self,
             std::string source,
             py::handle example_value,
             py::handle guard_manager_enum) -> GuardManager* {
            // A unique key is used to save as the accessor key.
            py::str unique_key("__weakref_call_accessor__");
            return self.get_child_manager<WeakRefCallGuardAccessor>(
                std::move(unique_key),
                std::move(source),
                example_value,
                guard_manager_enum);
          },
          py::arg("source"),
          py::arg("example_value"),
          py::arg("guard_manager_enum"),
          py::return_value_policy::reference)
      // return by reference because GuardManager has the ownership of accessors
      // and guard managers
      .def(
          "call_function_no_args_manager",
          [](GuardManager& self,
             std::string source,
             py::handle example_value,
             py::handle guard_manager_enum) -> GuardManager* {
            // A unique key is used to save as the accessor key.
            py::str unique_key("__call_function_no_args_accessor__");
            return self.get_child_manager<CallFunctionNoArgsGuardAccessor>(
                std::move(unique_key),
                std::move(source),
                example_value,
                guard_manager_enum);
          },
          py::arg("source"),
          py::arg("example_value"),
          py::arg("guard_manager_enum"),
          py::return_value_policy::reference)
      // return by reference because GuardManager has the ownership of accessors
      // and guard managers
      .def(
          "tuple_iterator_getitem_manager",
          &GuardManager::get_child_manager<TupleIteratorGetItemAccessor>,
          py::arg("index"),
          py::arg("source"),
          py::arg("example_value"),
          py::arg("guard_manager_enum"),
          py::return_value_policy::reference)
      .def(
          "set_getitem_manager",
          &GuardManager::get_child_manager<SetGetItemGuardAccessor>,
          py::arg("index"),
          py::arg("source"),
          py::arg("example_value"),
          py::arg("guard_manager_enum"),
          py::return_value_policy::reference)
      // return by reference because GuardManager has the ownership of accessors
      // and guard managers
      .def(
          "global_weakref_manager",
          &GuardManager::get_child_manager<GlobalWeakRefGuardAccessor>,
          py::arg("global_name"),
          py::arg("source"),
          py::arg("example_value"),
          py::arg("guard_manager_enum"),
          py::return_value_policy::reference)
      // return by reference because GuardManager has the ownership of accessors
      // and guard managers
      .def(
          "lambda_manager",
          &GuardManager::get_child_manager<PythonLambdaGuardAccessor>,
          py::arg("python_lambda"),
          py::arg("source"),
          py::arg("example_value"),
          py::arg("guard_manager_enum"),
          py::return_value_policy::reference)
      // return by reference because GuardManager has the ownership of accessors
      // and guard managers
      .def(
          "grad_manager",
          [](GuardManager& self,
             std::string source,
             py::handle example_value,
             py::handle guard_manager_enum) -> GuardManager* {
            // A unique key is used to save as the accessor key.
            py::str unique_key("__grad_accessor__");
            return self.get_child_manager<GradGuardAccessor>(
                std::move(unique_key),
                std::move(source),
                example_value,
                guard_manager_enum);
          },
          py::arg("source"),
          py::arg("example_value"),
          py::arg("guard_manager_enum"),
          py::return_value_policy::reference)
      // return by reference because GuardManager has the ownership of accessors
      // and guard managers
      .def(
          "get_generic_dict_manager",
          [](GuardManager& self,
             std::string source,
             py::handle example_value,
             py::handle guard_manager_enum) -> GuardManager* {
            // A unique key is used to save as the accessor key.
            py::str unique_key("__generic_dict_accessor__");
            return self.get_child_manager<GetGenericDictGuardAccessor>(
                std::move(unique_key),
                std::move(source),
                example_value,
                guard_manager_enum);
          },
          py::arg("source"),
          py::arg("example_value"),
          py::arg("guard_manager_enum"),
          py::return_value_policy::reference)
      // return by reference because C++ GuardManager has the ownership of
      // accessors and guard managers
      .def(
          "generic_getattr_manager",
          &GuardManager::get_child_manager<GenericGetAttrGuardAccessor>,
          py::arg("attr"),
          py::arg("source"),
          py::arg("example_value"),
          py::arg("guard_manager_enum"),
          py::return_value_policy::reference)
      // return by reference because C++ GuardManager has the ownership of
      // accessors and guard managers
      .def(
          "getattr_manager",
          &GuardManager::get_child_manager<GetAttrGuardAccessor>,
          py::arg("attr"),
          py::arg("source"),
          py::arg("example_value"),
          py::arg("guard_manager_enum"),
          py::return_value_policy::reference);

  // Root Guard Manager
  py::class_<RootGuardManager, GuardManager, std::unique_ptr<RootGuardManager>>(
      py_m, "RootGuardManager")
      .def(py::init<>())
      .def("check", &RootGuardManager::check)
      .def("check_verbose", &RootGuardManager::check_verbose)
      .def("attach_compile_id", &RootGuardManager::attach_compile_id)
      .def(
          "clone_manager",
          &RootGuardManager::clone_manager,
          py::return_value_policy::reference)
      // return by reference because GuardManager has the ownership of leaf
      // guards
      .def(
          "get_epilogue_lambda_guards",
          &RootGuardManager::get_epilogue_lambda_guards,
          py::return_value_policy::reference)
      .def(
          "add_epilogue_lambda_guard",
          [](RootGuardManager& self,
             py::object lambda,
             py::object verbose_code_parts) -> void {
            self.add_epilogue_lambda_guard(std::make_unique<LAMBDA_GUARD>(
                &self, std::move(lambda), std::move(verbose_code_parts)));
          });

  // Dict Guard Manager
  py::class_<DictGuardManager, GuardManager, std::unique_ptr<DictGuardManager>>(
      py_m, "DictGuardManager")
      // return by reference because GuardManager has the ownership of accessors
      // and guard managers
      .def(
          "get_key_manager",
          [](DictGuardManager& self,
             py::object index,
             std::string source,
             py::handle example_value,
             py::handle guard_manager_enum) -> GuardManager* {
            return self.get_key_manager(
                std::move(index),
                std::move(source),
                example_value,
                guard_manager_enum);
          },
          py::arg("index"),
          py::arg("source"),
          py::arg("example_value"),
          py::arg("guard_manager_enum"),
          py::return_value_policy::reference)
      // return by reference because GuardManager has the ownership of accessors
      // and guard managers
      .def(
          "get_value_manager",
          [](DictGuardManager& self,
             py::object index,
             std::string source,
             py::handle example_value,
             py::handle guard_manager_enum) -> GuardManager* {
            return self.get_value_manager(
                std::move(index),
                std::move(source),
                example_value,
                guard_manager_enum);
          },
          py::arg("index"),
          py::arg("source"),
          py::arg("example_value"),
          py::arg("guard_manager_enum"),
          py::return_value_policy::reference)
      // return by reference because GuardManager has the ownership of leaf
      // guards
      .def(
          "get_key_value_managers",
          &DictGuardManager::get_key_value_managers,
          py::return_value_policy::reference)
      // Skipped leaf guards
      .def("add_type_match_guard", &DictGuardManager::skip_adding_guard)
      .def("add_dict_length_check_guard", &DictGuardManager::skip_adding_guard)
      // Permitted leaf guards
      .def(
          "add_dict_contains_guard",
          [](DictGuardManager& self,
             bool contains,
             py::object key,
             py::object verbose_code_parts) -> void {
            self.add_permitted_leaf_guard(std::make_shared<DICT_CONTAINS>(
                self.get_root(),
                contains,
                std::move(key),
                std::move(verbose_code_parts)));
          })
      .def(
          "add_dict_version_guard",
          [](DictGuardManager& self,
             py::object value,
             py::object verbose_code_parts) -> void {
            SKIP_IF_GUARD_ALREADY_PRESENT("DICT_VERSION");
            self.add_permitted_leaf_guard(std::make_shared<DICT_VERSION>(
                self.get_root(),
                std::move(value),
                std::move(verbose_code_parts)));
          })
      .def(
          "add_no_hasattr_guard",
          [](DictGuardManager& self,
             py::object attr_name,
             py::object verbose_code_parts) -> void {
            self.add_permitted_leaf_guard(std::make_shared<NO_HASATTR>(
                self.get_root(),
                std::move(attr_name),
                std::move(verbose_code_parts)));
          })
      // Not permitted accessors
      .def("lambda_manager", &DictGuardManager::fail_on_get_child_manager)
      .def("getitem_manager", &DictGuardManager::fail_on_get_child_manager)
      .def("dict_getitem_manager", &DictGuardManager::fail_on_get_child_manager)
      .def("globals_dict_manager", &DictGuardManager::fail_on_get_child_manager)
      .def(
          "tuple_iterator_getitem_manager",
          &DictGuardManager::fail_on_get_child_manager)
      .def(
          "global_weakref_manager",
          &DictGuardManager::fail_on_get_child_manager)
      .def("lambda_manager", &DictGuardManager::fail_on_get_child_manager)
      // Permitted accessors (and also type_manager)
      // return by reference because GuardManager has the ownership of accessors
      // and guard managers
      .def(
          "getattr_manager",
          [](DictGuardManager& self,
             py::object attr_name,
             std::string source,
             py::handle example_value,
             py::handle guard_manager_enum) -> GuardManager* {
            if (self.is_exact_dict_type()) {
              throw std::runtime_error(
                  "getattr_manager on a DictGuardManager is supported only for dict subclasses");
            }
            return self.get_child_manager<GetAttrGuardAccessor>(
                std::move(attr_name),
                std::move(source),
                example_value,
                guard_manager_enum);
          },
          py::arg("attr"),
          py::arg("source"),
          py::arg("example_value"),
          py::arg("guard_manager_enum"),
          py::return_value_policy::reference);

  py_m.def("install_object_aliasing_guard", install_object_aliasing_guard);
  py_m.def(
      "install_no_tensor_aliasing_guard", install_no_tensor_aliasing_guard);
  py_m.def(
      "install_storage_overlapping_guard", install_storage_overlapping_guard);
  py_m.def(
      "compute_overlapping_tensors",
      [](const std::vector<Tensor> tensors, bool symbolic) {
        // Pick the correct Meta class, depending on whether we are
        // dealing with symbolic values or not.
        if (symbolic) {
          return compute_overlapping_tensors<DynamicMeta>(tensors);
        } else {
          return compute_overlapping_tensors<StaticMeta>(tensors);
        }
      },
      py::arg("tensors"),
      py::arg("symbolic") = true);
  py_m.def("install_symbolic_shape_guard", install_symbolic_shape_guard);
  py_m.def("profile_guard_manager", profile_guard_manager);

// initialize dict_version_map watcher for 3.12
#if IS_PYTHON_3_12_PLUS

  dict_version_watcher_id = PyDict_AddWatcher(dict_version_watch_callback);
  if (dict_version_watcher_id == -1) {
    throw std::runtime_error("Failed to install dict_version_watch_callback");
  }

#endif

  return m;
}

} // namespace torch::dynamo<|MERGE_RESOLUTION|>--- conflicted
+++ resolved
@@ -2427,8 +2427,6 @@
 bool is_recording_dict_pointers(RootGuardManager* root);
 void record_dict_pointer(RootGuardManager* root, PyObject* dict_pointer);
 void record_tensor_pointer(RootGuardManager* root, PyObject* tensor_pointer);
-std::shared_ptr<RelationalGuard> get_no_tensor_aliasing_guard(
-    RootGuardManager* _root);
 
 GuardManager* clone_guard_manager(
     GuardManager* from,
@@ -2717,7 +2715,7 @@
   // tag safe optimizations
   void stash_dict_pointers(
       PyObject* value,
-      std::unordered_map<PyObject*, uint64_t> dict_pointers) {
+      std::vector<std::pair<PyObject*, uint64_t>> dict_pointers) {
     _dict_pointers[value] = dict_pointers;
   }
 
@@ -3282,7 +3280,7 @@
   bool _is_tag_safe = false;
   bool _is_tag_safe_root = false;
   bool _disable_dict_tag_matching = false;
-  std::unordered_map<PyObject*, std::unordered_map<PyObject*, uint64_t>>
+  std::unordered_map<PyObject*, std::vector<std::pair<PyObject*, uint64_t>>>
       _dict_pointers;
   std::unordered_map<PyObject*, std::vector<PyObject*>> _tensor_pointers;
   std::vector<WeakEntry> _tag_safe_entries;
@@ -3560,8 +3558,8 @@
   }
 
   void record_dict_pointer(PyObject* dict_pointer) {
-    _recorded_dict_pointers[dict_pointer] =
-        get_dict_version_unchecked(dict_pointer);
+    _recorded_dict_pointers.push_back(
+        std::make_pair(dict_pointer, get_dict_version_unchecked(dict_pointer)));
   }
 
   void record_tensor_pointer(PyObject* tensor_pointer) {
@@ -3622,7 +3620,7 @@
   // tag safe optimization related members
   bool _is_recording_dict_pointers{false};
   GuardManager* _current_tag_safe_root{nullptr};
-  std::unordered_map<PyObject*, uint64_t> _recorded_dict_pointers;
+  std::vector<std::pair<PyObject*, uint64_t>> _recorded_dict_pointers;
   std::vector<PyObject*> _recorded_tensor_pointers;
 };
 
@@ -4020,7 +4018,6 @@
   return std::make_unique<GuardManager>(root, std::move(source), example_value);
 }
 
-<<<<<<< HEAD
 void start_recording_dict_pointers(
     RootGuardManager* root,
     GuardManager* tag_safe_root) {
@@ -4041,20 +4038,18 @@
 void record_dict_pointer(RootGuardManager* root, PyObject* dict_pointer) {
   root->record_dict_pointer(dict_pointer);
 }
-=======
->>>>>>> 141ed254
+
+void record_tensor_pointer(RootGuardManager* root, PyObject* tensor_pointer) {
+  root->record_tensor_pointer(tensor_pointer);
+}
+
 std::shared_ptr<RelationalGuard> get_no_tensor_aliasing_guard(
     RootGuardManager* _root) {
   return _root->get_no_tensor_aliasing_guard();
 }
-<<<<<<< HEAD
-void record_tensor_pointer(RootGuardManager* root, PyObject* tensor_pointer) {
-  root->record_tensor_pointer(tensor_pointer);
-=======
 
 std::string get_compile_id(RootGuardManager* root) {
   return root->get_compile_id();
->>>>>>> 141ed254
 }
 
 class TORCH_FUNCTION_MODE_STACK : public LeafGuard {
