--- conflicted
+++ resolved
@@ -53,21 +53,6 @@
     const char* trace_annotation,
     int throw_flag);
 
-<<<<<<< HEAD
-PyObject* dynamo__custom_eval_frame(
-    PyThreadState* tstate,
-    THP_EVAL_API_FRAME_OBJECT* frame,
-    int throw_flag,
-    PyObject* callback_py);
-=======
-PyObject* dynamo_call_callback(
-    PyObject* callable,
-    THP_EVAL_API_FRAME_OBJECT* _frame,
-    FrameLocalsMapping* locals,
-    CacheEntry* cache_entry,
-    FrameState* frame_state);
->>>>>>> ce82d5e7
-
 #ifdef __cplusplus
 
 } // extern "C"
