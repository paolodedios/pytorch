#define PY_SSIZE_T_CLEAN
#include <opcode.h>
#include <signal.h>
#include <stdbool.h>
#include <torch/csrc/dynamo/cache_entry.h>
#include <torch/csrc/dynamo/cpp_shim.h>
#include <torch/csrc/dynamo/cpython_defs.h>
#include <torch/csrc/dynamo/cpython_includes.h>
#include <torch/csrc/dynamo/debug_macros.h>
#include <torch/csrc/dynamo/extra_state.h>
#include <torch/csrc/dynamo/framelocals_mapping.h>
#include <torch/csrc/utils/python_compat.h>

PyObject* guard_error_hook = NULL;
const char* cache_lookup_profiler_str = "TorchDynamo Cache Lookup";

static int active_dynamo_threads = 0;

static Py_tss_t eval_frame_callback_key = Py_tss_NEEDS_INIT;

static PyObject* eval_frame_callback_get(void) {
  void* result = PyThread_tss_get(&eval_frame_callback_key);
  if (unlikely(result == NULL)) {
    return (PyObject*)Py_None;
  } else {
    return (PyObject*)result;
  }
}

static void eval_frame_callback_set(PyObject* obj) {
  PyThread_tss_set(&eval_frame_callback_key, obj);
}

// 3.14 Not supported at all. See cpython_defs.c for hints
#if !(IS_PYTHON_3_14_PLUS)

// All the eval APIs change in 3.11 so we need to decide which one to use on the
// fly https://docs.python.org/3/c-api/init.html#c._PyFrameEvalFunction
#if IS_PYTHON_3_11_PLUS
#define THP_EVAL_API_FRAME_OBJECT _PyInterpreterFrame
#else
#define THP_EVAL_API_FRAME_OBJECT PyFrameObject
#endif // IS_PYTHON_3_11_PLUS

// We need to be able to return the _PyInterpreterFrame to python so create
// a python binding for it

typedef struct THPPyInterpreterFrame {
  PyObject_HEAD
  THP_EVAL_API_FRAME_OBJECT* frame; // Borrowed reference
  PyObject* locals;
} THPPyInterpreterFrame;

THPPyInterpreterFrame* THPPyInterpreterFrame_New(
    THP_EVAL_API_FRAME_OBJECT* frame);

#define DECLARE_PYOBJ_ATTR(name)                        \
  static PyObject* THPPyInterpreterFrame_##name(        \
      THPPyInterpreterFrame* self, PyObject* _noargs) { \
    PyObject* res = (PyObject*)self->frame->name;       \
    Py_XINCREF(res);                                    \
    return res;                                         \
  }

DECLARE_PYOBJ_ATTR(f_globals)
DECLARE_PYOBJ_ATTR(f_builtins)

static PyObject* THPPyInterpreterFrame_f_locals(
    THPPyInterpreterFrame* self,
    PyObject* _noargs) {
  DEBUG_NULL_CHECK(self->locals);
  Py_XINCREF(self->locals);
  return self->locals;
}

#if IS_PYTHON_3_13_PLUS
DECLARE_PYOBJ_ATTR(f_executable)
#else
DECLARE_PYOBJ_ATTR(f_code)
#endif

#undef DECLARE_PYOBJ_ATTR

// This is not a true attribute of the class but we do access it in python and
// it is hard to implement on the python side, so do it here:
static PyObject* THPPyInterpreterFrame_f_lasti(
    THPPyInterpreterFrame* self,
    PyObject* _noargs) {
#if IS_PYTHON_3_11_PLUS
  return PyLong_FromLong(_PyInterpreterFrame_LASTI(self->frame));
#else
  return PyLong_FromLong(self->frame->f_lasti);
#endif // IS_PYTHON_3_11_PLUS
}

static PyObject* THPPyInterpreterFrame_f_lineno(
    THPPyInterpreterFrame* self,
    PyObject* _noargs) {
#if IS_PYTHON_3_11_PLUS
  if (!self->frame->frame_obj) {
    return PyLong_FromLong(F_CODE(self->frame)->co_firstlineno);
  }
  int lineno = PyFrame_GetLineNumber(self->frame->frame_obj);
  if (lineno < 0) {
    Py_RETURN_NONE;
  }
  return PyLong_FromLong(lineno);
#else
  return PyLong_FromLong(self->frame->f_lineno);
#endif // IS_PYTHON_3_11_PLUS
}

static PyObject* THPPyInterpreterFrame_f_back(
    THPPyInterpreterFrame* self,
    PyObject* _noargs) {
#if IS_PYTHON_3_11_PLUS
  if (!self->frame->frame_obj) {
    Py_RETURN_NONE;
  }
  return (PyObject*)PyFrame_GetBack(self->frame->frame_obj);
#else
  return Py_XNewRef(self->frame->f_back);
#endif // IS_PYTHON_3_11_PLUS
}

static PyObject* THPPyInterpreterFrame_closure(
    THPPyInterpreterFrame* self,
    PyObject* _noargs) {
#if IS_PYTHON_3_12_PLUS
  PyObject* closure = ((PyFunctionObject*)self->frame->f_funcobj)->func_closure;
  return closure == NULL ? PyTuple_New(0) : Py_XNewRef(closure);
#elif IS_PYTHON_3_11_PLUS
  PyObject* closure = ((PyFunctionObject*)self->frame->f_func)->func_closure;
  return closure == NULL ? PyTuple_New(0) : Py_XNewRef(closure);
#else
  PyCodeObject* code = self->frame->f_code;
  // Why this check? See
  // https://github.com/python/cpython/blob/5f24da9d75bb0150781b17ee4706e93e6bb364ea/Objects/frameobject.c#L1058-L1065
  if (code->co_flags & CO_OPTIMIZED) {
    int size = PyTuple_GET_SIZE(code->co_freevars);
    PyObject* freevars = PyTuple_New(size);
    int ncells = PyTuple_GET_SIZE(code->co_cellvars);
    PyObject** freevarArr =
        self->frame->f_localsplus + code->co_nlocals + ncells;
    for (int i = 0; i < size; i++) {
      PyTuple_SET_ITEM(freevars, i, Py_XNewRef(freevarArr[i]));
    }
    return freevars;
  }
  return PyTuple_New(0);
#endif // IS_PYTHON_3_11_PLUS
}

// NOLINTNEXTLINE(cppcoreguidelines-avoid-c-arrays,cppcoreguidelines-avoid-non-const-global-variables,modernize-avoid-c-arrays)
static struct PyGetSetDef THPPyInterpreterFrame_properties[] = {
    {"f_globals", (getter)THPPyInterpreterFrame_f_globals, NULL, NULL, NULL},
    {"f_builtins", (getter)THPPyInterpreterFrame_f_builtins, NULL, NULL, NULL},
    {"f_locals", (getter)THPPyInterpreterFrame_f_locals, NULL, NULL, NULL},
#if IS_PYTHON_3_13_PLUS
    {"f_code", (getter)THPPyInterpreterFrame_f_executable, NULL, NULL, NULL},
#else
    {"f_code", (getter)THPPyInterpreterFrame_f_code, NULL, NULL, NULL},
#endif
    {"f_lasti", (getter)THPPyInterpreterFrame_f_lasti, NULL, NULL, NULL},
    {"f_lineno", (getter)THPPyInterpreterFrame_f_lineno, NULL, NULL, NULL},
    {"f_back", (getter)THPPyInterpreterFrame_f_back, NULL, NULL, NULL},
    {"closure", (getter)THPPyInterpreterFrame_closure, NULL, NULL, NULL},
    {NULL}};

static PyTypeObject THPPyInterpreterFrameType = {
    PyVarObject_HEAD_INIT(NULL, 0)
    .tp_name = "torch._C._dynamo.eval_frame._PyInterpreterFrame",
    .tp_basicsize = sizeof(THPPyInterpreterFrame),
    .tp_flags = Py_TPFLAGS_DEFAULT,
    .tp_getset = THPPyInterpreterFrame_properties,
};

THPPyInterpreterFrame* THPPyInterpreterFrame_New(
    THP_EVAL_API_FRAME_OBJECT* frame) {
  PyTypeObject* type = (PyTypeObject*)&THPPyInterpreterFrameType;
  THPPyInterpreterFrame* self = (THPPyInterpreterFrame*)type->tp_alloc(type, 0);
  if (!self)
    return NULL;
  self->frame = frame;
  self->locals = NULL;
  return self;
}

static PyObject* dynamo__custom_eval_frame_shim(
    PyThreadState* tstate,
    THP_EVAL_API_FRAME_OBJECT* frame,
    int throw_flag);
static PyObject* dynamo__custom_eval_frame(
    PyThreadState* tstate,
    THP_EVAL_API_FRAME_OBJECT* frame,
    int throw_flag,
    PyObject* callback,
    int* should_clear_frame);
static PyObject* (*previous_eval_frame)(
    PyThreadState* tstate,
    THP_EVAL_API_FRAME_OBJECT* frame,
    int throw_flag) = NULL;

#if PY_VERSION_HEX >= 0x03090000
static PyObject* dynamo_custom_eval_frame_shim(
    PyThreadState* tstate,
    THP_EVAL_API_FRAME_OBJECT* frame,
    int throw_flag) {
  return dynamo__custom_eval_frame_shim(tstate, frame, throw_flag);
}
#else
static PyObject* dynamo_custom_eval_frame_shim(
    THP_EVAL_API_FRAME_OBJECT* frame,
    int throw_flag) {
  PyThreadState* tstate = PyThreadState_GET();
  return dynamo__custom_eval_frame_shim(tstate, frame, throw_flag);
}
#endif

static PyObject* dynamo_eval_frame_default(
    PyThreadState* tstate,
    THP_EVAL_API_FRAME_OBJECT* frame,
    int throw_flag) {
#if PY_VERSION_HEX >= 0x03090000
  if (tstate == NULL) {
    tstate = PyThreadState_GET();
  }
  if (previous_eval_frame) {
    return previous_eval_frame(tstate, frame, throw_flag);
  } else {
    return _PyEval_EvalFrameDefault(tstate, frame, throw_flag);
  }
#else
  return _PyEval_EvalFrameDefault(frame, throw_flag);
#endif
}

static void enable_eval_frame_shim(PyThreadState* tstate) {
#if PY_VERSION_HEX >= 0x03090000
  if (_PyInterpreterState_GetEvalFrameFunc(tstate->interp) !=
      &dynamo_custom_eval_frame_shim) {
    DEBUG_CHECK(previous_eval_frame == NULL);
    previous_eval_frame = _PyInterpreterState_GetEvalFrameFunc(tstate->interp);
    _PyInterpreterState_SetEvalFrameFunc(
        tstate->interp, &dynamo_custom_eval_frame_shim);
  }
#else
  if (tstate->interp->eval_frame != &custom_eval_frame_shim) {
    // First call
    tstate->interp->eval_frame = &custom_eval_frame_shim;
  }
#endif
}

static void enable_eval_frame_default(PyThreadState* tstate) {
#if PY_VERSION_HEX >= 0x03090000
  if (_PyInterpreterState_GetEvalFrameFunc(tstate->interp) !=
      previous_eval_frame) {
    DEBUG_CHECK(previous_eval_frame != NULL);
    _PyInterpreterState_SetEvalFrameFunc(tstate->interp, previous_eval_frame);
    previous_eval_frame = NULL;
  }
#else
  if (tstate->interp->eval_frame != &_PyEval_EvalFrameDefault) {
    // First call
    tstate->interp->eval_frame = &_PyEval_EvalFrameDefault;
  }
#endif
}

static const char* get_frame_name(THP_EVAL_API_FRAME_OBJECT* frame) {
  // Returns the C string name of the current frame.
  DEBUG_CHECK(PyUnicode_Check(F_CODE(frame)->co_name));
  return PyUnicode_AsUTF8(F_CODE(frame)->co_name);
}

// Remember to update the type signature for DynamoCallbackFn.__call__ in
// torch/_dynamo/types.py if this function's signature changes.
static PyObject* dynamo_call_callback(
    PyObject* callable,
    THP_EVAL_API_FRAME_OBJECT* _frame,
    FrameLocalsMapping* locals,
    CacheEntry* cache_entry,
    FrameState* frame_state) {
  THPPyInterpreterFrame* frame = THPPyInterpreterFrame_New(_frame);
  if (frame == NULL) {
    return NULL;
  }
  frame->locals = (PyObject*)framelocals_mapping_to_dict(locals);

  PyObject* cache_entry_pyobj = CacheEntry_to_obj(cache_entry);
  PyObject* res = PyObject_CallFunction(
      callable, "OOO", frame, cache_entry_pyobj, frame_state);
  Py_DECREF(frame);
  Py_DECREF(cache_entry_pyobj);
  return res;
}

static void clear_old_frame_if_python_312_plus(
    PyThreadState* tstate,
    THP_EVAL_API_FRAME_OBJECT* frame) {
#if IS_PYTHON_3_12_PLUS

  THP_PyFrame_Clear(frame);
  THP_PyThreadState_PopFrame(tstate, frame);

#endif
}

static PyObject* dynamo_eval_custom_code_impl(
    PyThreadState* tstate,
    THP_EVAL_API_FRAME_OBJECT* frame,
    PyCodeObject* code,
    int throw_flag) {
  DEBUG_NULL_CHECK(tstate);
  DEBUG_NULL_CHECK(frame);
  DEBUG_NULL_CHECK(code);

#if IS_PYTHON_3_11_PLUS

  // Generate Python function object and _PyInterpreterFrame in a way similar to
  // https://github.com/python/cpython/blob/e715da6db1d1d70cd779dc48e1ba8110c51cc1bf/Python/ceval.c#L1130
#if IS_PYTHON_3_12_PLUS
  PyFunctionObject* old_func = (PyFunctionObject*)frame->f_funcobj;
  size_t size = code->co_framesize;
#else
  PyFunctionObject* old_func = frame->f_func;
  size_t size = code->co_nlocalsplus + code->co_stacksize + FRAME_SPECIALS_SIZE;
#endif

  PyFunctionObject* func = _PyFunction_CopyWithNewCode(old_func, code);
  if (func == NULL) {
    return NULL;
  }

  THP_EVAL_API_FRAME_OBJECT* shadow =
      THP_PyThreadState_BumpFramePointerSlow(tstate, size);
  if (shadow == NULL) {
    Py_DECREF(func);
    return NULL;
  }

  Py_INCREF(func);
  // consumes reference to func
#if IS_PYTHON_3_12_PLUS
  _PyFrame_Initialize(shadow, func, NULL, code, 0);
#else
  _PyFrame_InitializeSpecials(shadow, func, NULL, code->co_nlocalsplus);
#endif

  PyObject** fastlocals_old = frame->localsplus;
  PyObject** fastlocals_new = shadow->localsplus;
  Py_ssize_t n_old = F_CODE(frame)->co_nlocalsplus;
  Py_ssize_t n_new = code->co_nlocalsplus;

  // localsplus are XINCREF'd by default eval frame, so all values must be
  // valid.
#if !(IS_PYTHON_3_12_PLUS)
  // _PyFrame_Initialize in 3.12 already does this
  for (int i = 0; i < code->co_nlocalsplus; i++) {
    fastlocals_new[i] = NULL;
  }
#endif

#else

  THP_EVAL_API_FRAME_OBJECT* shadow =
      PyFrame_New(tstate, code, frame->f_globals, NULL);
  if (shadow == NULL) {
    return NULL;
  }

  PyObject** fastlocals_old = frame->f_localsplus;
  PyObject** fastlocals_new = shadow->f_localsplus;
  Py_ssize_t n_old = F_CODE(frame)->co_nlocals +
      PyCode_GetNFreevars(F_CODE(frame)) + PyCode_GetNCellvars(F_CODE(frame));
  Py_ssize_t n_new =
      code->co_nlocals + PyCode_GetNFreevars(code) + PyCode_GetNCellvars(code);

#endif

  // ============== Initialize new frame from old frame ============
  // Python internal for executing a function:
  //  1. CPython interpreter first creates an empty frame according to the code
  //  object
  //  2. CPython interpreter initializes the frame by filling arguments/free
  //  variables into frame and initializing cell variables
  //  3. CPython interpreter executes the code object
  //
  // Dynamo hooks the 3th step: before executing the code object, Dynamo
  // transforms the code object into a new code object. Then, the old frame is
  // not suitable for executing the new code. Therefore, Dynamo needs to
  // manually create and initialize a new frame to execute the new code. The
  // main task is to copy data in old frame to new frame, concerning a storage
  // space named `localsplus`.
  //
  // localsplus storage is an array with the following layout:
  // |   args   |   new_locals    |    cell_variables |   free_variables    |
  // | <--- from left to right, index from 0 to n - 1 ---> |
  // code.co_varnames == args + new_locals, code.co_nlocals ==
  // len(code.co_varnames) code.co_freevars == free_variables In Python 3.10 and
  // lower, `n == code.co_nlocals + len(code.co_cellvars) +
  // len(code.co_freevars)` (Python expression) In Python 3.11 and higher, `n <=
  // code.co_nlocals + len(code.co_cellvars) + len(code.co_freevars)` (Python
  // expression). There is an extra field in Python C-API: `n ==
  // code->co_nlocalsplus` (C expression) to retrieve the length of array. The
  // complexity happens if an argument becomes a cell variable:
  //  In Python 3.10 and lower, `code.co_cellvars == cell_variables`, and the
  //  corresponding slot in args becomes `NULL`. In Python 3.11 and higher,
  //  `code.co_cellvars > cell_variables`, that cell variable is still stored in
  //  args, with a flag set in corresponding item's `co_localspluskinds` .
  //
  // ideally, we need to look up new localsplus from old localsplus by name:
  // for i, name, value in enumerate(localsplusnames_old):
  //   if value != NULL: (NULL happens for new local variables and arguments
  //   that becomes cell variables)
  //     name_to_idx[name] = i
  // for i, name in enumerate(localsplusnames_new):
  //  if name in name_to_idx:
  //    fastlocals_new[i] = fastlocals_old[name_to_idx[name]]
  //
  // The above process of building a `name_to_idx` mapping is expensive.
  // Dynamo makes the following assumptions:
  //  1. new code has the same arguments as the old code (both the number and
  //  the order)
  //  2. new code has the same cell variables as the old code (both the number
  //  and the order)
  //  3. new code has the same free variables as the old code (both the number
  //  and the order) The only flexibility lies in new local variables: new code
  //  can introduce their own variables.
  // With these assumptions, Dynamo can copy data directly by index. Dynamo just
  // needs to take care of copying cell variables correctly. To avoid runtime
  // cost, the assumptions are checked when we first generate the code object in
  // pytorch/torch/_dynamo/convert_frame.py .

  // copy args
  // according to https://docs.python.org/3/library/inspect.html , `co_argcount`
  // is the number of arguments (not including keyword only arguments, * or **
  // args). so we need to add `co_kwonlyargcount` and `co_flags` to get the
  // total number of arguments.
  // !!(F_CODE(frame)->co_flags & CO_VARARGS) is 1 if the function has *args, 0
  // otherwise
  // !!(F_CODE(frame)->co_flags & CO_VARKEYWORDS) is 1 if the function has
  // **kwargs, 0 otherwise they convert bit flags to 0 or 1, and avoid
  // branching. This is performance critical code, so we really care about
  // performance.
  Py_ssize_t total_argcount_old = F_CODE(frame)->co_argcount +
      F_CODE(frame)->co_kwonlyargcount +
      !!(F_CODE(frame)->co_flags & CO_VARARGS) +
      !!(F_CODE(frame)->co_flags & CO_VARKEYWORDS);

  for (Py_ssize_t i = 0; i < total_argcount_old; i++) {
    Py_XINCREF(fastlocals_old[i]);
    fastlocals_new[i] = fastlocals_old[i];
  }

  // copy free vars
  Py_ssize_t nfrees_old = PyCode_GetNFreevars(F_CODE(frame));

  for (Py_ssize_t i = 0; i < nfrees_old; i++) {
    Py_XINCREF(fastlocals_old[n_old - 1 - i]);
    fastlocals_new[n_new - 1 - i] = fastlocals_old[n_old - 1 - i];
  }

  // copy cell vars, from high index to low index, until it meets a variable
  // that is not cell variable.
  for (Py_ssize_t i = n_old - nfrees_old - 1, j = n_new - nfrees_old - 1;
       i >= total_argcount_old;
       i--, j--) {
    // conditional test to tell if a variable is not a cell variable
    // this is straightforward in Python 3.11 and higher, as there are bit flags
    // in `co_localspluskinds` to tell if a variable is a cell variable. in
    // Python 3.10 and lower, essentially we are checking if a variable is a new
    // local variable (because of the layout mentioned above, the first variable
    // that is not cell variable is the first new local variable). the
    // corresponding slot in `flocalsplus` is NULL for new local variables.
#if IS_PYTHON_3_11_PLUS
    if (!(_PyLocals_GetKind(F_CODE(frame)->co_localspluskinds, i) &
          CO_FAST_CELL)) {
      break;
    }
#else
    if (fastlocals_old[i] == NULL) {
      break;
    }
#endif

    Py_XINCREF(fastlocals_old[i]);
    fastlocals_new[j] = fastlocals_old[i];
  }

  // NOTE: if you want to evaluate frame instead of shadow in 3.12+,
  // you need to clear_old_frame_if_python_312_plus the shadow frame BEFORE
  // calling eval_frame_default (i.e. here) and comment out the
  // clear_old_frame_if_python_312_plus call on the original frame.

  PyObject* result = dynamo_eval_frame_default(tstate, shadow, throw_flag);

#if IS_PYTHON_3_12_PLUS

  // frame is cleared by caller
  Py_DECREF(func);

#elif IS_PYTHON_3_11_PLUS

  // In 3.11, shadow has is_entry set to true, so _PyEvalFrameClearAndPop is not
  // called, so we manually clear and pop the shadow frame.
  THP_PyFrame_Clear(shadow);
  THP_PyThreadState_PopFrame(tstate, shadow);
  Py_DECREF(func);

#else

  Py_DECREF(shadow);

#endif

  return result;
}

// This wrapper function adds a profiler event
static PyObject* dynamo_eval_custom_code(
    PyThreadState* tstate,
    THP_EVAL_API_FRAME_OBJECT* frame,
    PyCodeObject* code,
    const char* trace_annotation,
    int throw_flag) {
  _PytorchRecordFunctionState* rf =
      _pytorch_record_function_enter(trace_annotation);
  PyObject* result =
      dynamo_eval_custom_code_impl(tstate, frame, code, throw_flag);
  _pytorch_record_function_exit(rf);
  return result;
}

static PyObject* dynamo__custom_eval_frame_shim(
    PyThreadState* tstate,
    THP_EVAL_API_FRAME_OBJECT* frame,
    int throw_flag) {
  // Shims logic into one of three states. Can probably be refactored into a
  // single func, later:
  //  - None: disables TorchDynamo
  //  - False: run-only mode (reuse existing compiles)
  //  - Python callable(): enables TorchDynamo
  PyObject* callback = eval_frame_callback_get();

  if (callback == Py_None) {
    return dynamo_eval_frame_default(tstate, frame, throw_flag);
  }

  int should_clear_frame = 0;
  PyObject* result = dynamo__custom_eval_frame(
      tstate, frame, throw_flag, callback, &should_clear_frame);
  if (should_clear_frame) {
    clear_old_frame_if_python_312_plus(tstate, frame);
  }
  return result;
}

static PyObject* skip_code_recursive_flag;
static PyObject* cache_limit_hit_flag;
bool is_skip_guard_eval_unsafe = false;

<<<<<<< HEAD
// NOTE: In 3.12+, the frame evaluation function (callee) is responsible for clearing/popping
// the frame, meaning that unless we default evaluate the original frame,
// we are responsible for clearing it - via clear_old_frame_if_python_312_plus.
// The should_clear_frame flag is used to indicate whether the frame should be
// cleared by _custom_eval_frame's caller.
// Generally should_clear_frame should be set if and only we don't eval_frame_default.
=======
// NOTE: In 3.12+, the frame evaluation function (callee) is responsible for
// clearing/popping the frame, meaning that unless we default evaluate the
// original frame, we are responsible for clearing it - via
// clear_old_frame_if_python_312_plus. The should_clear_frame flag is used to
// indicate whether the frame should be cleared by _custom_eval_frame's caller.
// Generally should_clear_frame should be set if and only we don't
// eval_frame_default.
>>>>>>> 19d8bbaf
static PyObject* dynamo__custom_eval_frame(
    PyThreadState* tstate,
    THP_EVAL_API_FRAME_OBJECT* frame,
    int throw_flag,
    PyObject* callback,
    int* should_clear_frame) {
#if IS_PYTHON_3_11_PLUS
  DEBUG_TRACE(
      "begin %s %s %i %i",
      get_frame_name(frame),
      PyUnicode_AsUTF8(F_CODE(frame)->co_filename),
      F_CODE(frame)->co_firstlineno,
      _PyInterpreterFrame_LASTI(frame));
#else
  DEBUG_TRACE(
      "begin %s %s %i %i %i",
      get_frame_name(frame),
      PyUnicode_AsUTF8(F_CODE(frame)->co_filename),
      frame->f_lineno,
      frame->f_lasti,
      frame->f_iblock);
#endif

  if (throw_flag) {
    // When unwinding generators, eval frame is called with throw_flag ==
    // true.  Frame evaluation is supposed to continue unwinding by propagating
    // the exception.  Dynamo doesn't really know how to do this, nor does it
    // really want to do this, because there's unlikely any code to capture
    // (you're going to immediately quit out of the frame, perhaps running
    // some unwinding logic along the way).  So we just run the default
    // handler in this case.
    //
    // NB: A previous version of this patch returned NULL.  This is wrong,
    // because returning NULL is *different* from unwinding an exception.
    // In particular, you will not execute things like context manager
    // __exit__ if you just return NULL.
    //
    // NB: It's /conceivable/ that you might want to actually still call the
    // Dynamo callback when throw_flag == TRUE, to give Dynamo a chance to
    // do any stack unwinding code.  But this is not really useful because
    // (1) Dynamo doesn't actually know how to do stack unwinding, so it would
    // immediately skip the frame, and (2) even if it did, this would only
    // be profitable if there was tensor code in the unwinding code.  Seems
    // unlikely.
    DEBUG_TRACE("throw %s", get_frame_name(frame));
    return dynamo_eval_frame_default(tstate, frame, throw_flag);
  }

  ExtraState* extra = get_extra_state(F_CODE(frame));
  if (extra == SKIP_CODE || (callback == Py_False && extra == NULL)) {
    DEBUG_TRACE("skip %s", get_frame_name(frame));
    return dynamo_eval_frame_default(tstate, frame, throw_flag);
  }
  if (extra == SKIP_CODE_RECURSIVE) {
    DEBUG_TRACE("skip recursive %s", get_frame_name(frame));
    eval_frame_callback_set(Py_None);
    PyObject* result = dynamo_eval_frame_default(tstate, frame, throw_flag);
    eval_frame_callback_set(callback);
    return result;
  }

  if (extra == NULL) {
    extra = init_and_set_extra_state(F_CODE(frame));
  }

  FrameLocalsMapping* locals = get_framelocals_mapping(frame);
  PyObject* backend = get_backend(callback);

  // We don't run the current custom_eval_frame behavior for guards.
  // So we temporarily set the callback to Py_None to drive the correct behavior
  // in the shim.
  eval_frame_callback_set(Py_None);

  // A callback of Py_False indicates "run only" mode, the cache is checked, but
  // we never compile.
  // Also, if extra is marked as "cache_limit_hit", run in "run only" mode
  // and skip code recursively if no cache entry is found.
  if (callback == Py_False || extra_state_cache_limit_hit(extra)) {
    DEBUG_TRACE("In run only mode %s", get_frame_name(frame));
    _PytorchRecordFunctionState* rf =
        _pytorch_record_function_enter(cache_lookup_profiler_str);
    PyObject* maybe_cached_code = NULL;
    const char* trace_annotation = "";
<<<<<<< HEAD
    lookup(extra, locals, backend, &maybe_cached_code, &trace_annotation, is_skip_guard_eval_unsafe);
=======
    lookup(
        extra,
        locals,
        backend,
        &maybe_cached_code,
        &trace_annotation,
        is_skip_guard_eval_unsafe);
>>>>>>> 19d8bbaf
    _pytorch_record_function_exit(rf);

    framelocals_mapping_free(locals);

    if (maybe_cached_code == NULL) {
      // guard eval failed, keep propagating
      *should_clear_frame = 1;
      return NULL;
    } else if (maybe_cached_code == Py_None) {
      if (is_skip_guard_eval_unsafe) {
        PyErr_SetString(
<<<<<<< HEAD
          PyExc_RuntimeError,
          "Recompilation triggered with skip_guard_eval_unsafe stance. "
          "This usually means that you have not warmed up your model "
          "with enough inputs such that you can guarantee no more recompilations."
        );
=======
            PyExc_RuntimeError,
            "Recompilation triggered with skip_guard_eval_unsafe stance. "
            "This usually means that you have not warmed up your model "
            "with enough inputs such that you can guarantee no more recompilations.");
>>>>>>> 19d8bbaf
        return NULL;
      }
      DEBUG_TRACE("cache miss %s", get_frame_name(frame));
      if (extra_state_cache_limit_hit(extra)) {
        // skip code recursively
        DEBUG_TRACE("skip recursive %s", get_frame_name(frame));
        eval_frame_callback_set(Py_None);
      }
      PyObject* ret = dynamo_eval_frame_default(tstate, frame, throw_flag);
      if (extra_state_cache_limit_hit(extra)) {
        eval_frame_callback_set(callback);
      }
      return ret;
    }
    PyCodeObject* cached_code = (PyCodeObject*)maybe_cached_code;
    // used cached version
    DEBUG_TRACE("cache hit %s", get_frame_name(frame));
    // Re-enable custom behavior
    eval_frame_callback_set(callback);
    *should_clear_frame = 1;
    return dynamo_eval_custom_code(
        tstate, frame, cached_code, trace_annotation, throw_flag);
  }
  DEBUG_CHECK(PyDict_CheckExact(locals));
  DEBUG_CHECK(PyDict_CheckExact(frame->f_globals));
  DEBUG_CHECK(PyDict_CheckExact(frame->f_builtins));

  _PytorchRecordFunctionState* rf =
      _pytorch_record_function_enter(cache_lookup_profiler_str);
  PyObject* maybe_cached_code = NULL;
  const char* trace_annotation = "";
<<<<<<< HEAD
  lookup(extra, locals, backend, &maybe_cached_code, &trace_annotation, is_skip_guard_eval_unsafe);
=======
  lookup(
      extra,
      locals,
      backend,
      &maybe_cached_code,
      &trace_annotation,
      is_skip_guard_eval_unsafe);
>>>>>>> 19d8bbaf
  _pytorch_record_function_exit(rf);
  if (maybe_cached_code == NULL) {
    // Python error
    *should_clear_frame = 1;
    framelocals_mapping_free(locals);
    return NULL;
  } else if (maybe_cached_code != Py_None) {
    PyCodeObject* cached_code = (PyCodeObject*)maybe_cached_code;
    // used cached version
    DEBUG_TRACE("cache hit %s", get_frame_name(frame));
    // Re-enable custom behavior
    eval_frame_callback_set(callback);
    *should_clear_frame = 1;
    framelocals_mapping_free(locals);
    return dynamo_eval_custom_code(
        tstate, frame, cached_code, trace_annotation, throw_flag);
  }

  if (is_skip_guard_eval_unsafe) {
    PyErr_SetString(
        PyExc_RuntimeError,
        "Recompilation triggered with skip_guard_eval_unsafe stance. "
        "This usually means that you have not warmed up your model "
        "with enough inputs such that you can guarantee no more recompilations.");
    return NULL;
  }

  if (is_skip_guard_eval_unsafe) {
    PyErr_SetString(
      PyExc_RuntimeError,
      "Recompilation triggered with skip_guard_eval_unsafe stance. "
      "This usually means that you have not warmed up your model "
      "with enough inputs such that you can guarantee no more recompilations."
    );
    return NULL;
  }
  // cache miss
  CacheEntry* cache_entry = extract_cache_entry(extra);
  FrameState* frame_state = extract_frame_state(extra);
  PyObject* result =
      dynamo_call_callback(callback, frame, locals, cache_entry, frame_state);
  framelocals_mapping_free(locals);
  if (result == NULL) {
    // internal exception, returning here will leak the exception into user code
    // this is useful for debugging -- but we dont want it to happen outside of
    // testing
    // NB: we intentionally DO NOT re-enable custom behavior to prevent
    // cascading failure from internal exceptions.  The upshot is if
    // Dynamo barfs, that's it for Dynamo, even if you catch the exception
    // inside the torch.compile block we won't try to Dynamo anything else.
    *should_clear_frame = 1;
    return NULL;
  } else if (result == skip_code_recursive_flag) {
    // Dynamo returned skip_code_recursive_flag, so we should recursively skip
    // code.
    DEBUG_TRACE("create skip recursive %s", get_frame_name(frame));
    set_extra_state(F_CODE(frame), SKIP_CODE_RECURSIVE);
    PyObject* r = dynamo_eval_frame_default(tstate, frame, throw_flag);
    // Re-enable custom behavior
    eval_frame_callback_set(callback);
    return r;
  } else if (result == cache_limit_hit_flag) {
    // Dynamo returned cache_limit_hit_flag, so we should recursively skip code.
    DEBUG_TRACE("create cache limit hit %s", get_frame_name(frame));
    set_extra_state_cache_limit_hit(extra, true);
    PyObject* r = dynamo_eval_frame_default(tstate, frame, throw_flag);
    // Re-enable custom behavior
    eval_frame_callback_set(callback);
    return r;
  } else if (result != Py_None) {
    DEBUG_TRACE("create cache %s", get_frame_name(frame));

    // NB: We could use extract_cache_entry to get the cache_entry, but
    // extract_cache_entry returns a borrowed reference. Modifying a borrowed
    // reference seems wrong. Therefore, we directly access the
    // extra->cache_entry. extra wont be NULL here.
    CacheEntry* new_cache_entry = create_cache_entry(extra, result, backend);
    Py_DECREF(result);

    // Update the existing cache_entry on the extra object. This extra object is
    // sitting on the extra scratch space, we are just changing the cache_entry
    // ptr. As a result, extra now becomes the owner of CacheEntry object. This
    // will be cleaned up when set_extra_state is called.
    // Re-enable custom behavior
    eval_frame_callback_set(callback);
    *should_clear_frame = 1;
    return dynamo_eval_custom_code(
        tstate,
        frame,
        CacheEntry_get_code(new_cache_entry),
        CacheEntry_get_trace_annotation(new_cache_entry),
        throw_flag);
  } else {
    DEBUG_TRACE("create skip %s", get_frame_name(frame));
    Py_DECREF(result);
    set_extra_state(F_CODE(frame), SKIP_CODE);
    // Re-enable custom behavior
    eval_frame_callback_set(callback);
    return dynamo_eval_frame_default(tstate, frame, throw_flag);
  }
}

#else // !(IS_PYTHON_3_14_PLUS)

// Fake definitions for everything we removed

typedef struct THPPyInterpreterFrame {
  PyObject_HEAD
  _PyInterpreterFrame* frame; // Borrowed reference
} THPPyInterpreterFrame;

static void enable_eval_frame_shim(PyThreadState* tstate) {}
static void enable_eval_frame_default(PyThreadState* tstate) {}

static struct PyGetSetDef THPPyInterpreterFrame_properties[] = {NULL};

static PyTypeObject THPPyInterpreterFrameType = {
    PyVarObject_HEAD_INIT(NULL, 0)
    .tp_name = "torch._C._dynamo.eval_frame._PyInterpreterFrame",
    .tp_basicsize = sizeof(THPPyInterpreterFrame),
    .tp_flags = Py_TPFLAGS_DEFAULT,
    .tp_getset = THPPyInterpreterFrame_properties,
};

#endif // !(IS_PYTHON_3_14_PLUS)

static PyObject* increment_working_threads(PyThreadState* tstate) {
  active_dynamo_threads = active_dynamo_threads + 1;
  if (active_dynamo_threads > 0) {
    enable_eval_frame_shim(tstate);
  }
  Py_RETURN_NONE;
}

static PyObject* decrement_working_threads(PyThreadState* tstate) {
  if (active_dynamo_threads > 0) {
    active_dynamo_threads = active_dynamo_threads - 1;
    if (active_dynamo_threads == 0) {
      enable_eval_frame_default(tstate);
    }
  }
  Py_RETURN_NONE;
}

static PyObject* set_eval_frame(PyObject* new_callback, PyThreadState* tstate) {
  // Change the eval frame callback and return the old one
  //  - None: disables TorchDynamo
  //  - False: run-only mode (reuse existing compiles)
  //  - Python callable(): enables TorchDynamo
  PyObject* old_callback = eval_frame_callback_get();

  // owned by caller
  Py_INCREF(old_callback);

  if (old_callback != Py_None && new_callback == Py_None) {
    decrement_working_threads(tstate);
  } else if (old_callback == Py_None && new_callback != Py_None) {
    increment_working_threads(tstate);
  }

  Py_INCREF(new_callback);
  Py_DECREF(old_callback);

  // Set thread local callback. This will drive behavior of our shim, if/when it
  // is installed.
  eval_frame_callback_set(new_callback);

  return old_callback;
}

static PyObject* set_eval_frame_py(PyObject* dummy, PyObject* callback) {
  if (callback != Py_None && callback != Py_False &&
      !PyCallable_Check(callback)) {
    DEBUG_TRACE0("arg error");
    PyErr_SetString(PyExc_TypeError, "expected a callable");
    return NULL;
  }
  DEBUG_TRACE(
      "python enabled=%d and is run_only=%d",
      callback != Py_None,
      callback == Py_False);
  return set_eval_frame(callback, PyThreadState_GET());
}

<<<<<<< HEAD

static PyObject* set_skip_guard_eval_unsafe(PyObject* dummy, PyObject* skip_guard_unsafe_flag) {
=======
static PyObject* set_skip_guard_eval_unsafe(
    PyObject* dummy,
    PyObject* skip_guard_unsafe_flag) {
>>>>>>> 19d8bbaf
  if (skip_guard_unsafe_flag != Py_False && skip_guard_unsafe_flag != Py_True) {
    DEBUG_TRACE0("arg error");
    PyErr_SetString(PyExc_TypeError, "expected True/False");
    return NULL;
  }
  bool old_skip_guard_eval_unsafe = is_skip_guard_eval_unsafe;
  is_skip_guard_eval_unsafe = skip_guard_unsafe_flag == Py_True;
  if (old_skip_guard_eval_unsafe) {
    Py_RETURN_TRUE;
  }
  Py_RETURN_FALSE;
}

<<<<<<< HEAD

=======
>>>>>>> 19d8bbaf
static PyObject* get_eval_frame_callback_py(PyObject* dummy, PyObject* args) {
  return eval_frame_callback_get();
}

static PyObject* reset_code(PyObject* dummy, PyObject* code) {
  if (!PyCode_Check(code)) {
    DEBUG_TRACE0("arg error");
    PyErr_SetString(PyExc_TypeError, "expected a code object");
    return NULL;
  }

  // set_extra_state destroys the existing object on extra scratch space.
  set_extra_state((PyCodeObject*)code, NULL);
  Py_RETURN_NONE;
}

static PyObject* unsupported(PyObject* dummy, PyObject* args) {
  // a dummy C function used in testing
  PyObject* obj1 = NULL;
  PyObject* obj2 = NULL;
  if (!PyArg_ParseTuple(args, "OO", &obj1, &obj2)) {
    return NULL;
  }
  Py_INCREF(obj2);
  return obj2;
}

static PyObject* skip_code(PyObject* dummy, PyObject* obj) {
  if (!PyCode_Check(obj)) {
    PyErr_SetString(PyExc_TypeError, "expected a code object");
    return NULL;
  }

  // set_extra_state destroys the existing object on extra scratch space.
  set_extra_state((PyCodeObject*)obj, SKIP_CODE);
  Py_RETURN_NONE;
}

static PyObject* set_guard_error_hook(PyObject* dummy, PyObject* obj) {
  if (obj == Py_None) {
    obj = NULL;
  }
  Py_XSETREF(guard_error_hook, Py_XNewRef(obj));
  Py_RETURN_NONE;
}

// Debugging function for GNU C only.
// Used to set gdb breakpoints in hot CPython sites from Python.
// Code example:
//
// def foo(x):
//     x = x + 1
//     torch._dynamo.eval_frame.raise_sigtrap()
//     # (gdb) b bytecodes.c:1234 (whatever line CALL is handled)
//     x = torch.sin(x)  # gdb breakpoint hit when sin is called
//
// In this example, we want to breakpoint on CALL in bytecodes.c only when
// running foo. Otherwise, we would need to breakpoint before running the
// program, and that breakpoint would be hit every time Python makes a function
// call, leading to a spammy debugging experience.
static PyObject* raise_sigtrap(PyObject* dummy, PyObject* obj) {
#ifdef __GNUC__
  raise(SIGTRAP);
#endif
  Py_RETURN_NONE;
}

static PyMethodDef _methods[] = {
    {"set_eval_frame", set_eval_frame_py, METH_O, NULL},
    {"set_skip_guard_eval_unsafe", set_skip_guard_eval_unsafe, METH_O, NULL},
    {"get_eval_frame_callback", get_eval_frame_callback_py, METH_NOARGS, NULL},
    {"reset_code", reset_code, METH_O, NULL},
    {"unsupported", unsupported, METH_VARARGS, NULL},
    {"skip_code", skip_code, METH_O, NULL},
    {"set_guard_error_hook", set_guard_error_hook, METH_O, NULL},
    {"raise_sigtrap", raise_sigtrap, METH_NOARGS, NULL},
    {NULL, NULL, 0, NULL}};

static struct PyModuleDef _module = {
    PyModuleDef_HEAD_INIT,
    "torch._C._dynamo.eval_frame",
    "Module containing hooks to override eval_frame",
    -1,
    _methods};

#if IS_PYTHON_3_12_PLUS
#define _PyEval_RequestCodeExtraIndex PyUnstable_Eval_RequestCodeExtraIndex
#endif

PyObject* torch_c_dynamo_eval_frame_init(void) {
  extra_index = _PyEval_RequestCodeExtraIndex(destroy_extra_state);
  if (extra_index < 0) {
    PyErr_SetString(
        PyExc_RuntimeError, "dynamo: unable to register extra index");
    return NULL;
  }

  int result = PyThread_tss_create(&eval_frame_callback_key);
  CHECK(result == 0);

  Py_INCREF(Py_None);
  eval_frame_callback_set(Py_None);

  PyObject* module = PyModule_Create(&_module);
  if (module == NULL) {
    return NULL;
  }

#ifdef Py_GIL_DISABLED
  PyUnstable_Module_SetGIL(module, Py_MOD_GIL_NOT_USED);
#endif

  if (PyType_Ready(&THPPyInterpreterFrameType) < 0) {
    return NULL;
  }
  Py_INCREF(&THPPyInterpreterFrameType);
  if (PyModule_AddObject(
          module,
          "_PyInterpreterFrame",
          (PyObject*)&THPPyInterpreterFrameType) != 0) {
    return NULL;
  }

  skip_code_recursive_flag = PyObject_New(PyObject, &PyBaseObject_Type);
  if (skip_code_recursive_flag == NULL) {
    return NULL;
  }
  if (PyModule_AddObject(
          module, "skip_code_recursive_flag", skip_code_recursive_flag) != 0) {
    return NULL;
  }

  cache_limit_hit_flag = PyObject_New(PyObject, &PyBaseObject_Type);
  if (cache_limit_hit_flag == NULL) {
    return NULL;
  }
  if (PyModule_AddObject(
          module, "cache_limit_hit_flag", cache_limit_hit_flag) != 0) {
    return NULL;
  }

  return module;
}<|MERGE_RESOLUTION|>--- conflicted
+++ resolved
@@ -561,14 +561,6 @@
 static PyObject* cache_limit_hit_flag;
 bool is_skip_guard_eval_unsafe = false;
 
-<<<<<<< HEAD
-// NOTE: In 3.12+, the frame evaluation function (callee) is responsible for clearing/popping
-// the frame, meaning that unless we default evaluate the original frame,
-// we are responsible for clearing it - via clear_old_frame_if_python_312_plus.
-// The should_clear_frame flag is used to indicate whether the frame should be
-// cleared by _custom_eval_frame's caller.
-// Generally should_clear_frame should be set if and only we don't eval_frame_default.
-=======
 // NOTE: In 3.12+, the frame evaluation function (callee) is responsible for
 // clearing/popping the frame, meaning that unless we default evaluate the
 // original frame, we are responsible for clearing it - via
@@ -576,7 +568,6 @@
 // indicate whether the frame should be cleared by _custom_eval_frame's caller.
 // Generally should_clear_frame should be set if and only we don't
 // eval_frame_default.
->>>>>>> 19d8bbaf
 static PyObject* dynamo__custom_eval_frame(
     PyThreadState* tstate,
     THP_EVAL_API_FRAME_OBJECT* frame,
@@ -660,9 +651,6 @@
         _pytorch_record_function_enter(cache_lookup_profiler_str);
     PyObject* maybe_cached_code = NULL;
     const char* trace_annotation = "";
-<<<<<<< HEAD
-    lookup(extra, locals, backend, &maybe_cached_code, &trace_annotation, is_skip_guard_eval_unsafe);
-=======
     lookup(
         extra,
         locals,
@@ -670,7 +658,6 @@
         &maybe_cached_code,
         &trace_annotation,
         is_skip_guard_eval_unsafe);
->>>>>>> 19d8bbaf
     _pytorch_record_function_exit(rf);
 
     framelocals_mapping_free(locals);
@@ -682,18 +669,10 @@
     } else if (maybe_cached_code == Py_None) {
       if (is_skip_guard_eval_unsafe) {
         PyErr_SetString(
-<<<<<<< HEAD
-          PyExc_RuntimeError,
-          "Recompilation triggered with skip_guard_eval_unsafe stance. "
-          "This usually means that you have not warmed up your model "
-          "with enough inputs such that you can guarantee no more recompilations."
-        );
-=======
             PyExc_RuntimeError,
             "Recompilation triggered with skip_guard_eval_unsafe stance. "
             "This usually means that you have not warmed up your model "
             "with enough inputs such that you can guarantee no more recompilations.");
->>>>>>> 19d8bbaf
         return NULL;
       }
       DEBUG_TRACE("cache miss %s", get_frame_name(frame));
@@ -725,9 +704,6 @@
       _pytorch_record_function_enter(cache_lookup_profiler_str);
   PyObject* maybe_cached_code = NULL;
   const char* trace_annotation = "";
-<<<<<<< HEAD
-  lookup(extra, locals, backend, &maybe_cached_code, &trace_annotation, is_skip_guard_eval_unsafe);
-=======
   lookup(
       extra,
       locals,
@@ -735,7 +711,6 @@
       &maybe_cached_code,
       &trace_annotation,
       is_skip_guard_eval_unsafe);
->>>>>>> 19d8bbaf
   _pytorch_record_function_exit(rf);
   if (maybe_cached_code == NULL) {
     // Python error
@@ -760,16 +735,6 @@
         "Recompilation triggered with skip_guard_eval_unsafe stance. "
         "This usually means that you have not warmed up your model "
         "with enough inputs such that you can guarantee no more recompilations.");
-    return NULL;
-  }
-
-  if (is_skip_guard_eval_unsafe) {
-    PyErr_SetString(
-      PyExc_RuntimeError,
-      "Recompilation triggered with skip_guard_eval_unsafe stance. "
-      "This usually means that you have not warmed up your model "
-      "with enough inputs such that you can guarantee no more recompilations."
-    );
     return NULL;
   }
   // cache miss
@@ -920,14 +885,9 @@
   return set_eval_frame(callback, PyThreadState_GET());
 }
 
-<<<<<<< HEAD
-
-static PyObject* set_skip_guard_eval_unsafe(PyObject* dummy, PyObject* skip_guard_unsafe_flag) {
-=======
 static PyObject* set_skip_guard_eval_unsafe(
     PyObject* dummy,
     PyObject* skip_guard_unsafe_flag) {
->>>>>>> 19d8bbaf
   if (skip_guard_unsafe_flag != Py_False && skip_guard_unsafe_flag != Py_True) {
     DEBUG_TRACE0("arg error");
     PyErr_SetString(PyExc_TypeError, "expected True/False");
@@ -941,10 +901,6 @@
   Py_RETURN_FALSE;
 }
 
-<<<<<<< HEAD
-
-=======
->>>>>>> 19d8bbaf
 static PyObject* get_eval_frame_callback_py(PyObject* dummy, PyObject* args) {
   return eval_frame_callback_get();
 }
