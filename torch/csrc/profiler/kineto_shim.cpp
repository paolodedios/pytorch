--- conflicted
+++ resolved
@@ -200,14 +200,8 @@
 
     std::string metrics;
     for (size_t i = 0; i < num_metrics; i++) {
-<<<<<<< HEAD
       if (i > 0) {
         metrics += ',';
-=======
-      configss << config_.profiler_metrics[i];
-      if (num_metrics > 1 && i < (num_metrics - 1)) {
-        configss << ',';
->>>>>>> 661d1653
       }
       metrics += config_.profiler_metrics[i];
     }
@@ -222,18 +216,11 @@
     std::string perKernel =
         config_.profiler_measure_per_kernel ? "true" : "false";
 
-    configss << "CUPTI_PROFILER_ENABLE_PER_KERNEL=" << perKernel << "\n";
+    configss << "CUPTI_PROFILER_ENABLE_PER_KERNEL=" << perKernel << '\n';
     if (hasActivityTypeXPU) {
-      configss << "XPUPTI_PROFILER_ENABLE_PER_KERNEL=" << perKernel << "\n";
-    }
-<<<<<<< HEAD
-    configss << "CUSTOM_CONFIG=" << config_.custom_profiler_config << "\n";
-=======
-    configss << "\nCUPTI_PROFILER_ENABLE_PER_KERNEL="
-             << (config_.profiler_measure_per_kernel ? "true" : "false")
-             << '\n';
+      configss << "XPUPTI_PROFILER_ENABLE_PER_KERNEL=" << perKernel << '\n';
+    }
     configss << "CUSTOM_CONFIG=" << config_.custom_profiler_config << '\n';
->>>>>>> 661d1653
     LOG(INFO) << "Generated config = " << configss.str();
 
     libkineto::api().activityProfiler().prepareTrace(
