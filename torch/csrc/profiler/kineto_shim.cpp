--- conflicted
+++ resolved
@@ -199,14 +199,8 @@
 
     std::string metrics;
     for (size_t i = 0; i < num_metrics; i++) {
-<<<<<<< HEAD
       if (i > 0) {
         metrics += ',';
-=======
-      configss << config_.profiler_metrics[i];
-      if (num_metrics > 1 && i < (num_metrics - 1)) {
-        configss << ",";
->>>>>>> 2f023bf7
       }
       metrics += config_.profiler_metrics[i];
     }
@@ -225,14 +219,7 @@
     if (hasActivityTypeXPU) {
       configss << "XPUPTI_PROFILER_ENABLE_PER_KERNEL=" << perKernel << '\n';
     }
-<<<<<<< HEAD
     configss << "CUSTOM_CONFIG=" << config_.custom_profiler_config << '\n';
-=======
-    configss << "\nCUPTI_PROFILER_ENABLE_PER_KERNEL="
-             << (config_.profiler_measure_per_kernel ? "true" : "false")
-             << "\n";
-    configss << "CUSTOM_CONFIG=" << config_.custom_profiler_config << "\n";
->>>>>>> 2f023bf7
     LOG(INFO) << "Generated config = " << configss.str();
 
     libkineto::api().activityProfiler().prepareTrace(
