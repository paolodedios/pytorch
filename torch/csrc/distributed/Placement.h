#pragma once
/**
 * The implementations in this file are coupled with
 * torch/distributed/tensor/placement_types.py.
 */

#include <cstdint>
#include <optional>
#include <string>
#include <string_view>

namespace torch::distributed {

class Placement {
 public:
  Placement() = default;
  virtual ~Placement() = default;

  Placement(const Placement&) = default;
  Placement& operator=(const Placement&) = default;
  Placement(Placement&&) noexcept = default;
  Placement& operator=(Placement&&) noexcept = default;

  virtual bool is_shard(std::optional<std::int64_t> dim) const {
    return false;
  }

  virtual bool is_replicate() const {
    return false;
  }

  virtual bool is_partial(
      std::optional<std::string_view> reduce_op = std::nullopt) const {
    return false;
  }
};

class Shard : public Placement {
 public:
  std::int64_t dim;
  explicit Shard(std::int64_t dim_) : dim(dim_) {}

  bool is_shard(std::optional<std::int64_t> dim_) const override {
    return !dim_.has_value() || *dim_ == dim;
  }

  bool operator==(const Shard& rhs) const {
    return dim == rhs.dim;
  }

  bool operator!=(const Shard& rhs) const {
    return !operator==(rhs);
  }
};

class StridedShard : public Placement {
 public:
  std::int64_t dim;
  std::int64_t split_factor;
<<<<<<< HEAD
  explicit StridedShard(std::int64_t dim_, std::int64_t split_factor_)
      : dim(dim_), split_factor(split_factor_) {}
=======
  explicit StridedShard(std::int64_t dim, std::int64_t split_factor_)
      : Shard(dim), split_factor(split_factor_) {}
>>>>>>> d03542d9

  bool operator==(const StridedShard& rhs) const {
    return dim == rhs.dim && split_factor == rhs.split_factor;
  }

  bool operator==(const Shard& rhs) const {
    if (auto* rhs_strided = dynamic_cast<const StridedShard*>(&rhs)) {
      return operator==(*rhs_strided);
    }
    // TODO: this is to avoid extra all-gather in dtensor op dispatch
    // note that sharding prop would not produce _StridedShard and a
    // placement inequality would introduce an all-gather for resharding
    return dim == rhs.dim;
  }

  bool operator!=(const Shard& rhs) const {
    return !operator==(rhs);
  }
};

class Replicate : public Placement {
 public:
  bool is_replicate() const override {
    return true;
  }

  bool operator==(const Replicate& rhs) const {
    return true;
  }

  bool operator!=(const Replicate& rhs) const {
    return false;
  }
};

class Partial : public Placement {
 public:
  std::string reduce_op;

  Partial() : Partial("sum") {}

  explicit Partial(std::optional<std::string> reduce_op_)
      : reduce_op(
            reduce_op_.has_value() ? std::move(*reduce_op_)
                                   : std::string("sum")) {}

  bool is_partial(
      std::optional<std::string_view> op = std::nullopt) const override {
    return !op.has_value() || *op == reduce_op;
  }

  bool operator==(const Partial& rhs) const {
    return reduce_op == rhs.reduce_op;
  }

  bool operator!=(const Partial& rhs) const {
    return !operator==(rhs);
  }
};

} // namespace torch::distributed<|MERGE_RESOLUTION|>--- conflicted
+++ resolved
@@ -41,6 +41,9 @@
   explicit Shard(std::int64_t dim_) : dim(dim_) {}
 
   bool is_shard(std::optional<std::int64_t> dim_) const override {
+    if (typeid(*this) != typeid(Shard)) {
+      return false;
+    }
     return !dim_.has_value() || *dim_ == dim;
   }
 
@@ -57,29 +60,14 @@
  public:
   std::int64_t dim;
   std::int64_t split_factor;
-<<<<<<< HEAD
   explicit StridedShard(std::int64_t dim_, std::int64_t split_factor_)
       : dim(dim_), split_factor(split_factor_) {}
-=======
-  explicit StridedShard(std::int64_t dim, std::int64_t split_factor_)
-      : Shard(dim), split_factor(split_factor_) {}
->>>>>>> d03542d9
 
   bool operator==(const StridedShard& rhs) const {
     return dim == rhs.dim && split_factor == rhs.split_factor;
   }
 
-  bool operator==(const Shard& rhs) const {
-    if (auto* rhs_strided = dynamic_cast<const StridedShard*>(&rhs)) {
-      return operator==(*rhs_strided);
-    }
-    // TODO: this is to avoid extra all-gather in dtensor op dispatch
-    // note that sharding prop would not produce _StridedShard and a
-    // placement inequality would introduce an all-gather for resharding
-    return dim == rhs.dim;
-  }
-
-  bool operator!=(const Shard& rhs) const {
+  bool operator!=(const StridedShard& rhs) const {
     return !operator==(rhs);
   }
 };
