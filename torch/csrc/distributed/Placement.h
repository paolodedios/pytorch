--- conflicted
+++ resolved
@@ -85,13 +85,10 @@
     return *this == rhs_strided;
   }
 
-<<<<<<< HEAD
   bool operator==(const StridedShard& rhs) const {
     return dim == rhs.dim && split_factor == rhs.split_factor;
   }
 
-=======
->>>>>>> 55885bc4
   bool operator!=(const StridedShard& rhs) const {
     return !operator==(rhs);
   }
