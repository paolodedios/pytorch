#pragma once

#ifdef USE_C10D_GLOO

#include <condition_variable>
#include <deque>
#include <mutex>
#include <thread>
#include <utility>
#include <vector>

#include <gloo/algorithm.h>
#include <gloo/common/error.h>
#include <gloo/context.h>
#include <gloo/rendezvous/store.h>
#include <gloo/transport/device.h>

#include <c10/util/hash.h>

#include <torch/csrc/distributed/c10d/Backend.hpp>
#include <torch/csrc/distributed/c10d/Store.hpp>
#include <torch/csrc/distributed/c10d/Types.hpp>
#include <torch/csrc/distributed/c10d/Utils.hpp>
#include <torch/csrc/distributed/c10d/logger.hpp>

#include <ATen/ThreadLocalState.h>

namespace c10d {

constexpr const char* GLOO_BACKEND_NAME = "gloo";

// Control whether or not connections are established in a full mesh or lazily
// as needed.
static std::vector<std::string> TORCH_GLOO_LAZY_INIT = {"TORCH_GLOO_LAZY_INIT"};

// Returns default value for lazyInit.
bool TORCH_API getDefaultGlooLazyInit();

// ProcessGroupGloo implements Gloo bindings for c10d.
//
// All functions on this class are expected to be called in the same
// order across processes in the group. This is the only way that we
// can guarantee to match up the same calls across processes. For
// multi-threaded usage of process groups, you can consider using
// multiple process group instances.
//
class TORCH_API ProcessGroupGloo : public Backend {
 public:
  // AsyncWork is the Gloo specific superclass for asynchronous work items.
  // We can split asynchronous work into 3 phases:
  // 1) Sanity checks and prepare input (e.g. memcpy)
  // 2) Run operation on background thread
  // 3) Synchronize with completion on foreground thread
  //
  // There is state to be shared between these 3 phases and all of this state
  // is captured in the AsyncWork class and its derivatives.
  //
  // Note: while we are porting operations to use new style collectives, there
  // is a split between operations using the existing caching approach and
  // operations using the new AsyncWork base class. Over time we will port
  // all operations and perform needed cleanup.
  //
  // FIXME: This probably should be called WorkGloo since the work is executed
  // in sync mode by a background thread.
  class TORCH_API AsyncWork : public Work {
   public:
    explicit AsyncWork(
        std::shared_ptr<gloo::Context> context,
        std::vector<std::vector<at::Tensor>> outputTensors,
        OpType opType,
        uint64_t seq,
        std::chrono::milliseconds timeout,
        const char* profilingTitle = nullptr,
        const std::optional<std::vector<at::Tensor>>& inputTensors =
            std::nullopt);

    ~AsyncWork() override = default;

    static void execute(const c10::intrusive_ptr<AsyncWork>& work);

    virtual void run() = 0;

    std::vector<at::Tensor> result() override;

    c10::intrusive_ptr<c10::ivalue::Future> getFuture() override;
    uint64_t getSequencenumber() const override;
    std::chrono::milliseconds getTimeout() const;
    virtual const std::vector<at::Tensor> getInputTensors() = 0;
    virtual const std::vector<at::Tensor> getOutputTensors() = 0;
    inline std::string getProfilerTitle() const {
      return profilingTitle_;
    }
    inline at::ThreadLocalState getTLS() const {
      return tls_;
    }

   protected:
    friend class ProcessGroupGloo;
    // unique id used to tell the trace buffer that this
    // work has completed
    std::optional<uint64_t> trace_id_;
    std::shared_ptr<gloo::Context> context_;
    const std::chrono::milliseconds timeout_;

   private:
    void finishWorkGloo();
    void finishWorkGlooError(const std::exception_ptr& eptr);
    inline void recordAsyncWorkProfilingInfo(
        const char* profilingTitle,
        const std::optional<std::vector<at::Tensor>>& inputTensors);

    const std::vector<std::vector<at::Tensor>> outputTensors_;
    c10::intrusive_ptr<at::ivalue::Future> future_;
    std::function<void()> recordFunctionBeforeCallback_;
    const uint64_t seq_;
    std::string profilingTitle_;
    at::ThreadLocalState tls_;
  };

  // Wrap c10d store as Gloo store
  class TORCH_API GlooStore : public ::gloo::rendezvous::Store {
   public:
    GlooStore(c10::intrusive_ptr<::c10d::Store> store)
        : store_(std::move(store)) {}

    void setUint(const std::string& key, const std::vector<uint8_t>& value) {
      store_->set(key, value);
    }

    void set(const std::string& key, const std::vector<char>& value) override {
      std::vector<uint8_t> tmp(value.begin(), value.end());
      store_->set(key, tmp);
    }

    std::vector<uint8_t> getUint(const std::string& key) {
      auto value = store_->get(key);
      return value;
    }

    std::vector<char> get(const std::string& key) override {
      auto value = store_->get(key);
      return std::vector<char>(value.begin(), value.end());
    }

    void wait(const std::vector<std::string>& keys) override {
      store_->wait(keys, ::c10d::Store::kDefaultTimeout);
    }

    void wait(
        const std::vector<std::string>& keys,
        const std::chrono::milliseconds& timeout) override {
      store_->wait(keys, timeout);
    }

#ifdef GLOO_STORE_HAS_STORE_V2
    bool has_v2_support() override {
      return store_->hasExtendedApi();
    }

    std::vector<std::vector<char>> multi_get(
        const std::vector<std::string>& keys) override {
      std::vector<std::vector<char>> res;
      for (auto& value : store_->multiGet(keys)) {
        res.emplace_back(value.begin(), value.end());
      }
      return res;
    }

    void multi_set(
        const std::vector<std::string>& keys,
        const std::vector<std::vector<char>>& values) override {
      std::vector<std::vector<uint8_t>> u_values;
      u_values.reserve(values.size());
      for (auto& value : values) {
        u_values.emplace_back(value.begin(), value.end());
      }
      store_->multiSet(keys, u_values);
    }

    void append(const std::string& key, const std::vector<char>& value)
        override {
      std::vector<uint8_t> tmp(value.begin(), value.end());
      return store_->append(key, tmp);
    }

    int64_t add(const std::string& key, int64_t value) override {
      return store_->add(key, value);
    }
#endif

    const c10::intrusive_ptr<::c10d::Store>& _getStore() const {
      return store_;
    }

   protected:
    c10::intrusive_ptr<::c10d::Store> store_;
  };

  // For send and recv operations there is no need to pass them to the
  // thread pool as they are entirely completed by the device thread.
  // This work object is used to synchronize completion of the send or
  // recv operation. It keeps a reference to the tensor it is
  // operating on to prevent it from being deallocated while the
  // operation is still in flight.
  class TORCH_API SendWork : public Work {
   public:
    explicit SendWork(
        at::Tensor& tensor,
        std::unique_ptr<::gloo::transport::UnboundBuffer> buffer,
        uint64_t seq);

    bool wait(std::chrono::milliseconds timeout = kNoTimeout) override;

    void abort() override;

    uint64_t getSequencenumber() const override;

   protected:
    at::Tensor tensor_;
    std::unique_ptr<::gloo::transport::UnboundBuffer> buffer_;
    const uint64_t seq_;
  };

  class TORCH_API RecvWork : public Work {
   public:
    explicit RecvWork(
        at::Tensor& tensor,
        std::unique_ptr<::gloo::transport::UnboundBuffer> buffer,
        OpType opType,
        uint64_t seq,
        const char* profilingTitle = nullptr);

    int sourceRank() const override;

    bool wait(std::chrono::milliseconds timeout = kNoTimeout) override;

    void abort() override;

    uint64_t getSequencenumber() const override;

   protected:
    at::Tensor tensor_;
    std::unique_ptr<::gloo::transport::UnboundBuffer> buffer_;
    int srcRank_;
    const uint64_t seq_;
  };

  struct TORCH_API Options : public Backend::Options {
    explicit Options(
        std::chrono::milliseconds timeout = kBackendDefaultTimeout);

    // return intrusive_ptr of the object
    static c10::intrusive_ptr<Options> create(
        std::chrono::milliseconds timeout = kBackendDefaultTimeout) {
      return c10::make_intrusive<Options>(timeout);
    }

    std::vector<uint64_t> global_ranks_in_group;
    std::vector<std::shared_ptr<::gloo::transport::Device>> devices;
    int threads;
  };

  const std::string getBackendName() const override {
    return std::string(GLOO_BACKEND_NAME);
  }

  // Helper functions to create a new device object.
  // They are static functions on this class to keep them logically
  // separate from the rest of the code base (e.g. torch/csrc/distributed).

  // Create new device instance for specific interface.
  static std::shared_ptr<::gloo::transport::Device> createDeviceForInterface(
      const std::string& interface,
      bool lazyInit = false);

  // Create new device instance for specific hostname or address.
  static std::shared_ptr<::gloo::transport::Device> createDeviceForHostname(
      const std::string& hostname,
      bool lazyInit = false);

  // Create new device instance.
  // It tries to resolve this machine's hostname and bind to that address.
  // If that fails (i.e. the hostname doesn't resolve to an address), it
  // falls back to binding to the loopback address.
  static std::shared_ptr<::gloo::transport::Device> createDefaultDevice(
      bool lazyInit = false);

  explicit ProcessGroupGloo(
      const c10::intrusive_ptr<Store>& store,
      int rank,
      int size,
      c10::intrusive_ptr<Options> options = Options::create());

  ~ProcessGroupGloo() override;

  c10::intrusive_ptr<Options> getOptions() {
    return options_;
  }

<<<<<<< HEAD
=======
  void setTimeout(std::chrono::milliseconds timeout) override {
    options_->timeout = timeout;
    for (auto& context : contexts_) {
      context->setTimeout(timeout);
    }
  }

>>>>>>> af5ee8a0
  c10::intrusive_ptr<Backend::Options> getBackendOptions() override {
    return c10::static_intrusive_pointer_cast<Backend::Options>(options_);
  }

  c10::intrusive_ptr<Backend> splitBackend(
      const std::vector<int>& ranks,
      const c10::intrusive_ptr<Backend::Options> opts) override;

  const std::vector<uint64_t>& groupRanks() const;

  c10::intrusive_ptr<Work> broadcast(
      std::vector<at::Tensor>& tensors,
      const BroadcastOptions& opts = BroadcastOptions()) override;

  c10::intrusive_ptr<Work> allreduce(
      std::vector<at::Tensor>& tensors,
      const AllreduceOptions& opts = AllreduceOptions()) override;

  c10::intrusive_ptr<Work> allreduce_sparse(
      std::vector<at::Tensor>& tensors,
      const AllreduceOptions& opts = AllreduceOptions()) override;

  c10::intrusive_ptr<Work> allreduce_coalesced(
      std::vector<at::Tensor>& tensors,
      const AllreduceCoalescedOptions& opts =
          AllreduceCoalescedOptions()) override;

  c10::intrusive_ptr<Work> reduce(
      std::vector<at::Tensor>& tensors,
      const ReduceOptions& opts = ReduceOptions()) override;

  c10::intrusive_ptr<Work> _reduce_scatter_base(
      at::Tensor& outputTensor,
      at::Tensor& inputTensor,
      const ReduceScatterOptions& opts = ReduceScatterOptions()) override;

  c10::intrusive_ptr<Work> _allgather_base(
      at::Tensor& output_tensor,
      at::Tensor& input_tensor,
      const AllgatherOptions& opts = AllgatherOptions()) override;

  c10::intrusive_ptr<Work> allgather(
      std::vector<std::vector<at::Tensor>>& outputs,
      std::vector<at::Tensor>& inputs,
      const AllgatherOptions& opts = AllgatherOptions()) override;

  c10::intrusive_ptr<Work> allgather_coalesced(
      std::vector<std::vector<at::Tensor>>& output_lists,
      std::vector<at::Tensor>& input_list,
      const AllgatherOptions& opts = AllgatherOptions()) override;

  c10::intrusive_ptr<Work> allgather_into_tensor_coalesced(
      std::vector<at::Tensor>& outputs,
      std::vector<at::Tensor>& inputs,
      const AllgatherOptions& opts = AllgatherOptions()) override;

  c10::intrusive_ptr<Work> gather(
      std::vector<std::vector<at::Tensor>>& outputs,
      std::vector<at::Tensor>& inputs,
      const GatherOptions& opts = GatherOptions()) override;

  c10::intrusive_ptr<Work> scatter(
      std::vector<at::Tensor>& outputs,
      std::vector<std::vector<at::Tensor>>& inputs,
      const ScatterOptions& opts = ScatterOptions()) override;

  c10::intrusive_ptr<Work> reduce_scatter(
      std::vector<at::Tensor>& outputs,
      std::vector<std::vector<at::Tensor>>& inputs,
      const ReduceScatterOptions& opts = ReduceScatterOptions()) override;

  c10::intrusive_ptr<Work> reduce_scatter_tensor_coalesced(
      std::vector<at::Tensor>& outputTensors,
      std::vector<at::Tensor>& inputTensors,
      const ReduceScatterOptions& opts = ReduceScatterOptions()) override;

  c10::intrusive_ptr<Work> alltoall_base(
      at::Tensor& outputTensor,
      at::Tensor& inputTensor,
      std::vector<int64_t>& outputCounts,
      std::vector<int64_t>& inputCounts,
      const AllToAllOptions& opts = AllToAllOptions()) override;

  c10::intrusive_ptr<Work> send(
      std::vector<at::Tensor>& tensors,
      int dstRank,
      int tag) override;

  c10::intrusive_ptr<Work> recv(
      std::vector<at::Tensor>& tensors,
      int srcRank,
      int tag) override;

  c10::intrusive_ptr<Work> recvAnysource(
      std::vector<at::Tensor>& tensors,
      int tag) override;

  c10::intrusive_ptr<Work> barrier(
      const BarrierOptions& opts = BarrierOptions()) override;

  void enableCollectivesTiming() override;

  const std::shared_ptr<::gloo::rendezvous::Store>& _getStore() const {
    return store_;
  }

  // Similar to barrier(), but blocks rank 0 until all other ranks have
  // acknowledged that they are alive (through send/recv from rank 0). Rank 0
  // is able to report all failed ranks if waitAllRanks = true, otherwise
  // reports the first rank it detected as failed.
  void monitoredBarrier(
      const BarrierOptions& opts = BarrierOptions(),
      bool waitAllRanks = false) override;

  // Agrees on an initial sequence number for the whole group by having rank 0
  // create it and broadcast it to other ranks using the store.
  void setSequenceNumberForGroup() override;

  // Retrieves the current sequence number for the whole group, which should be
  // in sync. If the returned number is not consistent across the group, it
  // may indicate that there is some sort of collective desynchronization.
  uint64_t getSequenceNumberForGroup() override;

  int getNumThreads() {
    return options_->threads;
  }

 protected:
  std::shared_ptr<::gloo::rendezvous::Store> store_;
  const c10::intrusive_ptr<Options> options_;

  // Every Gloo context represents a set of connections to its peers.
  // In order to use more than one device (or allow for parallelism on
  // a single device), you need multiple contexts.
  std::vector<std::shared_ptr<::gloo::Context>> contexts_;
  std::vector<std::thread> threads_;
  bool stop_;

  // Incremented for every collective we kick off.
  // The value is used as tag for collective operations. Collectives are kicked
  // off in identical order across processes. Therefore the tag can be used
  // to match up operations during concurrent execution.
  uint32_t collectiveCounter_;

  // Returns next collective tag to use (uses collectiveCounter_).
  uint32_t nextTag();

  // Returns the context to use for the specified tag.
  // With `nextTag` returning an increasing number, this should lead
  // to contexts being used in a round-robin fashion.
  std::shared_ptr<::gloo::Context> getContext(uint32_t tag);

  // Entrypoint for worker threads.
  void runLoop(int workerIndex);

  // Queue work to run on worker thread.
  void enqueue(c10::intrusive_ptr<AsyncWork> work);

  // Keep both a queue of pending work, and a vector with in progress work.
  // Both of these can only be mutated when holding the queue lock.
  // We keep both around instead of just the queue, so we can grab a weak_ptr
  // to all in progress and pending work when executing a barrier.
  // When executing a barrier, we need to ensure that all prior work
  // has completed before completing itself.
  std::deque<c10::intrusive_ptr<AsyncWork>> workQueue_;
  std::vector<c10::intrusive_ptr<AsyncWork>> workInProgress_;
  std::mutex workMutex_;
  std::condition_variable workProduceCV_;
  std::condition_variable workConsumeCV_;
  uint64_t seq_{0};
  size_t local_id_;
  std::shared_ptr<ProcessGroupStatus> pgStatus_ =
      std::make_shared<ProcessGroupStatus>();
};

} // namespace c10d

#endif // USE_C10D_GLOO<|MERGE_RESOLUTION|>--- conflicted
+++ resolved
@@ -297,8 +297,6 @@
     return options_;
   }
 
-<<<<<<< HEAD
-=======
   void setTimeout(std::chrono::milliseconds timeout) override {
     options_->timeout = timeout;
     for (auto& context : contexts_) {
@@ -306,7 +304,6 @@
     }
   }
 
->>>>>>> af5ee8a0
   c10::intrusive_ptr<Backend::Options> getBackendOptions() override {
     return c10::static_intrusive_pointer_cast<Backend::Options>(options_);
   }
