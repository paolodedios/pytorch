--- conflicted
+++ resolved
@@ -46,11 +46,7 @@
   void** get_buffer_ptrs_dev() override;
   void** get_signal_pad_ptrs_dev() override;
   size_t get_buffer_size() override;
-<<<<<<< HEAD
-  size_t get_signal_pad_size() override;
   size_t get_offset() override;
-=======
->>>>>>> 117e183f
 
   bool has_multicast_support() override;
   void* get_multicast_ptr() override;
