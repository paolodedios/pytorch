#include <ATen/core/dispatch/Dispatcher.h>
#include <c10/util/intrusive_ptr.h>
#include <torch/csrc/distributed/c10d/Ops.hpp>
#include <torch/csrc/distributed/c10d/ProcessGroup.hpp>
#include <torch/csrc/distributed/c10d/Types.hpp>
#include <torch/library.h>

// #include <torch/csrc/distributed/c10d/Utils.hpp>

namespace c10d {
namespace {

c10::intrusive_ptr<Work> allreduce_coalesced_(
    at::TensorList tensors,
    const c10::intrusive_ptr<ProcessGroup>& process_group,
    const c10::intrusive_ptr<ReduceOp>& reduce_op,
    int64_t timeout) {
  auto tensor_vec = tensors.vec();
  AllreduceCoalescedOptions opts = AllreduceCoalescedOptions{};
  opts.reduceOp = *reduce_op.get();
  opts.timeout = std::chrono::milliseconds(timeout);

  return process_group->allreduce_coalesced(tensor_vec, opts);
}

c10::intrusive_ptr<Work> reduce_(
    at::TensorList tensors,
    const c10::intrusive_ptr<ProcessGroup>& process_group,
    const c10::intrusive_ptr<ReduceOp>& reduce_op,
    int64_t root_rank,
    int64_t root_tensor,
    int64_t timeout) {
  auto tensor_vec = tensors.vec();
  return process_group->reduce(
      tensor_vec,
      ReduceOptions{
          *reduce_op.get(),
          root_rank,
          root_tensor,
          std::chrono::milliseconds(timeout)});
}

<<<<<<< HEAD
c10::intrusive_ptr<Work> _allgather_base_(
=======
std::tuple<std::vector<std::vector<at::Tensor>>, c10::intrusive_ptr<Work>>
allgather_(
    const std::vector<std::vector<at::Tensor>>& output_tensors,
    const std::vector<at::Tensor>& input_tensors,
    const c10::intrusive_ptr<ProcessGroup>& process_group,
    int64_t timeout) {
  auto work = process_group->allgather(
      const_cast<std::vector<std::vector<at::Tensor>>&>(output_tensors),
      const_cast<std::vector<at::Tensor>&>(input_tensors),
      AllgatherOptions{std::chrono::milliseconds(timeout)});

  // Copy output tensors (not storage) so that this can be used in a functional
  // manner
  return std::
      tuple<std::vector<std::vector<at::Tensor>>, c10::intrusive_ptr<Work>>(
          output_tensors, work);
}

std::tuple<at::Tensor, c10::intrusive_ptr<Work>> _allgather_base_(
>>>>>>> cf6817f5
    at::Tensor& output_tensor,
    at::Tensor& input_tensor,
    const c10::intrusive_ptr<ProcessGroup>& process_group) {
  auto work = process_group->_allgather_base(output_tensor, input_tensor);

  return std::tuple<at::Tensor, c10::intrusive_ptr<Work>>(output_tensor, work);
}

c10::intrusive_ptr<Work> allgather_coalesced_(
    const std::vector<std::vector<at::Tensor>>& output_lists,
    const at::TensorList& input_list,
    const c10::intrusive_ptr<ProcessGroup>& process_group) {
  auto input_list_vec = input_list.vec();
  return process_group->allgather_coalesced(
      const_cast<std::vector<std::vector<at::Tensor>>&>(output_lists),
      input_list_vec);
}

std::tuple<at::Tensor, c10::intrusive_ptr<Work>> _reduce_scatter_base_(
    at::Tensor& output_tensor,
    at::Tensor& input_tensor,
    const c10::intrusive_ptr<ProcessGroup>& process_group,
    const c10::intrusive_ptr<ReduceOp>& reduce_op,
    int64_t timeout) {
  auto work = process_group->_reduce_scatter_base(
      output_tensor,
      input_tensor,
      ReduceScatterOptions{
          *reduce_op.get(), std::chrono::milliseconds(timeout)});

  return std::tuple<at::Tensor, c10::intrusive_ptr<Work>>(output_tensor, work);
}

<<<<<<< HEAD
=======
c10::intrusive_ptr<Work> gather_(
    const std::vector<std::vector<at::Tensor>>& output_tensors,
    const std::vector<at::Tensor>& input_tensors,
    const c10::intrusive_ptr<ProcessGroup>& process_group,
    int64_t root_rank,
    int64_t timeout) {
  return process_group->gather(
      const_cast<std::vector<std::vector<at::Tensor>>&>(output_tensors),
      const_cast<std::vector<at::Tensor>&>(input_tensors),
      GatherOptions{root_rank, std::chrono::milliseconds(timeout)});
}

std::tuple<std::vector<at::Tensor>, c10::intrusive_ptr<Work>> scatter_(
    const std::vector<at::Tensor>& output_tensors,
    const std::vector<std::vector<at::Tensor>>& input_tensors,
    const c10::intrusive_ptr<ProcessGroup>& process_group,
    int64_t root_rank,
    int64_t timeout) {
  auto work = process_group->scatter(
      const_cast<std::vector<at::Tensor>&>(output_tensors),
      const_cast<std::vector<std::vector<at::Tensor>>&>(input_tensors),
      ScatterOptions{root_rank, std::chrono::milliseconds(timeout)});

  return std::tuple<std::vector<at::Tensor>, c10::intrusive_ptr<Work>>(
      output_tensors, work);
}

std::tuple<std::vector<at::Tensor>, c10::intrusive_ptr<Work>> alltoall_(
    const std::vector<at::Tensor>& output_tensors,
    const std::vector<at::Tensor>& input_tensors,
    const c10::intrusive_ptr<ProcessGroup>& process_group,
    int64_t timeout) {
  auto work = process_group->alltoall(
      const_cast<std::vector<at::Tensor>&>(output_tensors),
      const_cast<std::vector<at::Tensor>&>(input_tensors),
      AllToAllOptions{std::chrono::milliseconds(timeout)});
  return std::tuple<std::vector<at::Tensor>, c10::intrusive_ptr<Work>>(
      output_tensors, work);
}

c10::intrusive_ptr<Work> alltoall_base_(
    at::Tensor& output,
    at::Tensor& input,
    const c10::intrusive_ptr<ProcessGroup>& process_group,
    std::vector<int64_t> output_split_sizes,
    std::vector<int64_t> input_split_sizes,
    int64_t timeout) {
  return process_group->alltoall_base(
      output,
      input,
      output_split_sizes,
      input_split_sizes,
      AllToAllOptions{std::chrono::milliseconds(timeout)});
}

c10::intrusive_ptr<Work> barrier(
    const c10::intrusive_ptr<ProcessGroup>& process_group,
    const std::vector<int64_t>& device_ids,
    int64_t timeout) {
  return process_group->barrier(
      BarrierOptions{device_ids, std::chrono::milliseconds(timeout)});
}

>>>>>>> cf6817f5
void monitored_barrier_(
    at::Tensor /* unused */,
    const c10::intrusive_ptr<::c10d::ProcessGroup>& process_group,
    const std::vector<int64_t>& device_ids,
    int64_t timeout,
    bool wait_all_ranks) {
  process_group->monitoredBarrier(
      BarrierOptions{device_ids, std::chrono::milliseconds(timeout)},
      wait_all_ranks);
}

c10::intrusive_ptr<Work> send(
    at::TensorList tensors,
    const c10::intrusive_ptr<ProcessGroup>& process_group,
    int64_t dstRank,
    int64_t tag) {
  auto tensor_vec = tensors.vec();
  return process_group->send(
      tensor_vec, static_cast<int>(dstRank), static_cast<int>(tag));
}

c10::intrusive_ptr<Work> recv_(
    at::TensorList tensors,
    const c10::intrusive_ptr<ProcessGroup>& process_group,
    int64_t srcRank,
    int64_t tag) {
  auto tensor_vec = tensors.vec();
  return process_group->recv(
      tensor_vec, static_cast<int>(srcRank), static_cast<int>(tag));
}

c10::intrusive_ptr<Work> recv_any_source_(
    at::TensorList tensors,
    const c10::intrusive_ptr<ProcessGroup>& process_group,
    int64_t tag) {
  auto tensor_vec = tensors.vec();
  return process_group->recvAnysource(tensor_vec, static_cast<int>(tag));
}

TORCH_LIBRARY(c10d, m) {
  // The following ProcessGroup, Work, and ReduceOp definitions are more like
  // declarations. They don't expose the details of the two classes into
  // TorchScript.
  m.class_<ProcessGroup>("ProcessGroup").def(torch::init<int64_t, int64_t>());
  m.class_<Work>("Work")
      .def(torch::init<>())
      .def("wait", [](const c10::intrusive_ptr<Work>& self) { self->wait(); });
  m.class_<ReduceOp>("ReduceOp").def(torch::init<>());
  // It's important to register the op to the CompositeExplicitAutograd key
  // instead of the CompositeImplicitAutograd key to enable
  // __torch_dispatch__.
  m.def(
      "broadcast_(Tensor[] tensors, __torch__.torch.classes.c10d.ProcessGroup process_group, int root_rank, int root_tensor, int timeout) -> (Tensor[], __torch__.torch.classes.c10d.Work)");
  m.def(
      "allreduce_(Tensor[] tensors, __torch__.torch.classes.c10d.ProcessGroup process_group, __torch__.torch.classes.c10d.ReduceOp reduce_op, int timeout) -> (Tensor[], __torch__.torch.classes.c10d.Work)");
  m.def(
      "allreduce_coalesced_",
      dispatch(
          c10::DispatchKey::CompositeExplicitAutograd, allreduce_coalesced_));
  m.def(
      "allgather_(Tensor[][] output_tensors, Tensor[] input_tensors, __torch__.torch.classes.c10d.ProcessGroup process_group, int timeout) -> (Tensor[][], __torch__.torch.classes.c10d.Work)");
  m.def(
      "_allgather_base_",
      dispatch(c10::DispatchKey::CompositeExplicitAutograd, _allgather_base_));
  m.def(
      "allgather_coalesced_",
      dispatch(
          c10::DispatchKey::CompositeExplicitAutograd, allgather_coalesced_));
  m.def(
      "reduce_scatter_(Tensor[] output_tensors, Tensor[][] input_tensors, __torch__.torch.classes.c10d.ProcessGroup process_group, __torch__.torch.classes.c10d.ReduceOp reduce_op, int timeout) -> (Tensor[], __torch__.torch.classes.c10d.Work)");
  m.def(
      "_reduce_scatter_base_",
      dispatch(
          c10::DispatchKey::CompositeExplicitAutograd, _reduce_scatter_base_));
  m.def(
      "reduce_",
      dispatch(c10::DispatchKey::CompositeExplicitAutograd, reduce_));
  m.def(
      "gather_(Tensor[][] output_tensors, Tensor[] input_tensors, __torch__.torch.classes.c10d.ProcessGroup process_group, int root_rank, int timeout) -> __torch__.torch.classes.c10d.Work");
  m.def(
      "scatter_(Tensor[] output_tensors, Tensor[][] input_tensors, __torch__.torch.classes.c10d.ProcessGroup process_group, int root_rank, int timeout) -> (Tensor[], __torch__.torch.classes.c10d.Work)");
  m.def(
      "alltoall_(Tensor[] output_tensors, Tensor[] input_tensors, __torch__.torch.classes.c10d.ProcessGroup process_group, int timeout) -> __torch__.torch.classes.c10d.Work");
  m.def(
      "alltoall_base_(Tensor output, Tensor input, __torch__.torch.classes.c10d.ProcessGroup process_group, int[] output_split_sizes, int[] input_split_sizes, int timeout) -> __torch__.torch.classes.c10d.Work");
  m.def(
      "barrier(Tensor tensor, __torch__.torch.classes.c10d.ProcessGroup process_group, int[] device_ids, int timeout) -> __torch__.torch.classes.c10d.Work");
  m.def(
      "monitored_barrier_",
      dispatch(
          c10::DispatchKey::CompositeExplicitAutograd, monitored_barrier_));
  m.def("send", dispatch(c10::DispatchKey::CompositeExplicitAutograd, send));
  m.def("recv_", dispatch(c10::DispatchKey::CompositeExplicitAutograd, recv_));
  m.def(
      "recv_any_source_",
      dispatch(c10::DispatchKey::CompositeExplicitAutograd, recv_any_source_));
}
} // namespace

namespace ops {

c10::intrusive_ptr<Work> broadcast(
    const c10::intrusive_ptr<ProcessGroup>& process_group,
    at::TensorList tensors,
    const BroadcastOptions& opts) {
  // TODO: handles the case of using a PythonProcessGroup which is used in
  // Reducer.cpp This can be removed once
  // https://github.com/pytorch/pytorch/issues/90659 is resolved
  if (!process_group->hasBackends()) {
    auto tensor_vec = tensors.vec();
    return process_group->broadcast(tensor_vec, opts);
  }

  static auto op =
      c10::Dispatcher::singleton()
          .findSchemaOrThrow("c10d::broadcast_", "")
          .typed<std::tuple<std::vector<at::Tensor>, c10::intrusive_ptr<Work>>(
              at::TensorList,
              const c10::intrusive_ptr<::c10d::ProcessGroup>&,
              int64_t,
              int64_t,
              int64_t)>();
  // It's awakward to unbox the opts here and box them again in the custom C++
  // op. But it's also complicated to make opts as a CustomClassHolder. Leave it
  // as it is now.
  return std::get<1>(op.call(
      tensors,
      process_group,
      opts.rootRank,
      opts.rootTensor,
      opts.timeout.count()));
}

c10::intrusive_ptr<Work> allreduce(
    const c10::intrusive_ptr<ProcessGroup>& process_group,
    at::TensorList tensors,
    const AllreduceOptions& opts) {
  // TODO: handles the case of using a PythonProcessGroup which is used in
  // Reducer.cpp This can be removed once
  // https://github.com/pytorch/pytorch/issues/90659 is resolved
  if (!process_group->hasBackends()) {
    auto tensor_vec = tensors.vec();
    return process_group->allreduce(tensor_vec, opts);
  }

  static auto op =
      c10::Dispatcher::singleton()
          .findSchemaOrThrow("c10d::allreduce_", "")
          .typed<std::tuple<std::vector<at::Tensor>, c10::intrusive_ptr<Work>>(
              at::TensorList,
              const c10::intrusive_ptr<::c10d::ProcessGroup>&,
              const c10::intrusive_ptr<::c10d::ReduceOp>&,
              int64_t)>();

  return std::get<1>(op.call(
      tensors,
      process_group,
      c10::make_intrusive<ReduceOp>(opts.reduceOp),
      opts.timeout.count()));
}

c10::intrusive_ptr<Work> allreduce_coalesced(
    const c10::intrusive_ptr<ProcessGroup>& process_group,
    at::TensorList tensors,
    const AllreduceCoalescedOptions& opts) {
  static auto op = c10::Dispatcher::singleton()
                       .findSchemaOrThrow("c10d::allreduce_coalesced_", "")
                       .typed<c10::intrusive_ptr<::c10d::Work>(
                           at::TensorList,
                           const c10::intrusive_ptr<::c10d::ProcessGroup>&,
                           const c10::intrusive_ptr<::c10d::ReduceOp>&,
                           int64_t)>();

  return op.call(
      tensors,
      process_group,
      c10::make_intrusive<ReduceOp>(opts.reduceOp),
      opts.timeout.count());
}

c10::intrusive_ptr<Work> allgather(
    const c10::intrusive_ptr<ProcessGroup>& process_group,
    const std::vector<std::vector<at::Tensor>>& output_tensors,
    at::TensorList input_tensors,
    const AllgatherOptions& opts) {
  // TODO: handles the case of using a PythonProcessGroup which is used in
  // Reducer.cpp This can be removed once
  // https://github.com/pytorch/pytorch/issues/90659 is resolved
  if (!process_group->hasBackends()) {
    auto input_tensors_vec = input_tensors.vec();
    return process_group->allgather(
        const_cast<std::vector<std::vector<at::Tensor>>&>(output_tensors),
        input_tensors_vec,
        opts);
  }

  static auto op = c10::Dispatcher::singleton()
                       .findSchemaOrThrow("c10d::allgather_", "")
                       .typed<std::tuple<
                           std::vector<std::vector<at::Tensor>>,
                           c10::intrusive_ptr<Work>>(
                           const std::vector<std::vector<at::Tensor>>&,
                           at::TensorList,
                           const c10::intrusive_ptr<::c10d::ProcessGroup>&,
                           int64_t)>();

  return std::get<1>(op.call(
      output_tensors, input_tensors, process_group, opts.timeout.count()));
}

c10::intrusive_ptr<Work> _allgather_base(
    const c10::intrusive_ptr<ProcessGroup>& process_group,
    at::Tensor& output_tensor,
    at::Tensor& input_tensor,
    const AllgatherOptions& opts) {
  static auto op = c10::Dispatcher::singleton()
                       .findSchemaOrThrow("c10d::_allgather_base_", "")
                       .typed<std::tuple<at::Tensor, c10::intrusive_ptr<Work>>(
                           at::Tensor&,
                           at::Tensor&,
                           const c10::intrusive_ptr<::c10d::ProcessGroup>&)>();

  return std::get<1>(op.call(output_tensor, input_tensor, process_group));
}

c10::intrusive_ptr<Work> allgather_coalesced(
    const c10::intrusive_ptr<ProcessGroup>& process_group,
    const std::vector<std::vector<at::Tensor>>& output_lists,
    const at::TensorList& input_list,
    const AllgatherOptions& opts) {
  static auto op = c10::Dispatcher::singleton()
                       .findSchemaOrThrow("c10d::allgather_coalesced_", "")
                       .typed<c10::intrusive_ptr<Work>(
                           const std::vector<std::vector<at::Tensor>>&,
                           const at::TensorList&,
                           const c10::intrusive_ptr<::c10d::ProcessGroup>&)>();

  return op.call(output_lists, input_list, process_group);
}

c10::intrusive_ptr<Work> reduce_scatter(
    const c10::intrusive_ptr<ProcessGroup>& process_group,
    const at::TensorList& output_tensors,
    const std::vector<std::vector<at::Tensor>>& input_tensors,
    const ReduceScatterOptions& opts) {
  static auto op =
      c10::Dispatcher::singleton()
          .findSchemaOrThrow("c10d::reduce_scatter_", "")
          .typed<std::tuple<std::vector<at::Tensor>, c10::intrusive_ptr<Work>>(
              const at::TensorList&,
              const std::vector<std::vector<at::Tensor>>&,
              const c10::intrusive_ptr<::c10d::ProcessGroup>&,
              const c10::intrusive_ptr<::c10d::ReduceOp>&,
              int64_t)>();
  return std::get<1>(op.call(
      output_tensors,
      input_tensors,
      process_group,
      c10::make_intrusive<::c10d::ReduceOp>(opts.reduceOp),
      opts.timeout.count()));
}

c10::intrusive_ptr<Work> _reduce_scatter_base(
    const c10::intrusive_ptr<ProcessGroup>& process_group,
    at::Tensor& output_tensor,
    at::Tensor& input_tensor,
    const ReduceScatterOptions& opts) {
  static auto op = c10::Dispatcher::singleton()
                       .findSchemaOrThrow("c10d::_reduce_scatter_base_", "")
                       .typed<std::tuple<at::Tensor, c10::intrusive_ptr<Work>>(
                           at::Tensor&,
                           at::Tensor&,
                           const c10::intrusive_ptr<::c10d::ProcessGroup>&,
                           const c10::intrusive_ptr<::c10d::ReduceOp>&,
                           int64_t)>();
  return std::get<1>(op.call(
      output_tensor,
      input_tensor,
      process_group,
      c10::make_intrusive<::c10d::ReduceOp>(opts.reduceOp),
      opts.timeout.count()));
}

c10::intrusive_ptr<Work> reduce(
    const c10::intrusive_ptr<ProcessGroup>& process_group,
    at::TensorList tensors,
    const ReduceOptions& opts) {
  static auto op = c10::Dispatcher::singleton()
                       .findSchemaOrThrow("c10d::reduce_", "")
                       .typed<c10::intrusive_ptr<::c10d::Work>(
                           at::TensorList,
                           const c10::intrusive_ptr<::c10d::ProcessGroup>&,
                           const c10::intrusive_ptr<::c10d::ReduceOp>&,
                           int64_t,
                           int64_t,
                           int64_t)>();
  return op.call(
      tensors,
      process_group,
      c10::make_intrusive<ReduceOp>(opts.reduceOp),
      opts.rootRank,
      opts.rootTensor,
      opts.timeout.count());
}

c10::intrusive_ptr<Work> gather(
    const c10::intrusive_ptr<ProcessGroup>& process_group,
    const std::vector<std::vector<at::Tensor>>& output_tensors,
    const at::TensorList& input_tensors,
    const GatherOptions& opts) {
  static auto op = c10::Dispatcher::singleton()
                       .findSchemaOrThrow("c10d::gather_", "")
                       .typed<c10::intrusive_ptr<::c10d::Work>(
                           const std::vector<std::vector<at::Tensor>>&,
                           const at::TensorList&,
                           const c10::intrusive_ptr<::c10d::ProcessGroup>&,
                           int64_t,
                           int64_t)>();
  return op.call(
      output_tensors,
      input_tensors,
      process_group,
      opts.rootRank,
      opts.timeout.count());
}

c10::intrusive_ptr<Work> scatter(
    const c10::intrusive_ptr<ProcessGroup>& process_group,
    const at::TensorList& output_tensors,
    const std::vector<std::vector<at::Tensor>>& input_tensors,
    const ScatterOptions& opts) {
  static auto op =
      c10::Dispatcher::singleton()
          .findSchemaOrThrow("c10d::scatter_", "")
          .typed<std::tuple<std::vector<at::Tensor>, c10::intrusive_ptr<Work>>(
              const at::TensorList&,
              const std::vector<std::vector<at::Tensor>>&,
              const c10::intrusive_ptr<::c10d::ProcessGroup>&,
              int64_t,
              int64_t)>();
  return std::get<1>(op.call(
      output_tensors,
      input_tensors,
      process_group,
      opts.rootRank,
      opts.timeout.count()));
}

c10::intrusive_ptr<Work> alltoall(
    const c10::intrusive_ptr<ProcessGroup>& process_group,
    const std::vector<at::Tensor>& output_tensors,
    const std::vector<at::Tensor>& input_tensors,
    const AllToAllOptions& opts) {
  static auto op =
      c10::Dispatcher::singleton()
          .findSchemaOrThrow("c10d::alltoall_", "")
          .typed<std::tuple<std::vector<at::Tensor>, c10::intrusive_ptr<Work>>(
              const std::vector<at::Tensor>&,
              const std::vector<at::Tensor>&,
              const c10::intrusive_ptr<::c10d::ProcessGroup>&,
              int64_t)>();
  return std::get<1>(op.call(
      output_tensors, input_tensors, process_group, opts.timeout.count()));
}

c10::intrusive_ptr<Work> alltoall_base(
    const c10::intrusive_ptr<ProcessGroup>& process_group,
    at::Tensor& output,
    at::Tensor& input,
    std::vector<int64_t> output_split_sizes,
    std::vector<int64_t> input_split_sizes,
    const AllToAllOptions& opts) {
  static auto op = c10::Dispatcher::singleton()
                       .findSchemaOrThrow("c10d::alltoall_base_", "")
                       .typed<c10::intrusive_ptr<::c10d::Work>(
                           at::Tensor&,
                           at::Tensor&,
                           const c10::intrusive_ptr<::c10d::ProcessGroup>&,
                           std::vector<int64_t>,
                           std::vector<int64_t>,
                           int64_t)>();
  return op.call(
      output,
      input,
      process_group,
      output_split_sizes,
      input_split_sizes,
      opts.timeout.count());
}

void monitored_barrier(
    const c10::intrusive_ptr<ProcessGroup>& process_group,
    const BarrierOptions& opts,
    bool wait_all_ranks) {
  static auto op = c10::Dispatcher::singleton()
                       .findSchemaOrThrow("c10d::monitored_barrier_", "")
                       .typed<void(
                           at::Tensor,
                           const c10::intrusive_ptr<::c10d::ProcessGroup>&,
                           const std::vector<int64_t>&,
                           int64_t,
                           bool)>();
  // Default to using cpu implementation, monitored barrier is only for GLOO
  at::Tensor tensor = at::empty({0}, at::TensorOptions().device(at::kCPU));
  op.call(
      tensor,
      process_group,
      opts.device_ids,
      opts.timeout.count(),
      wait_all_ranks);
}

c10::intrusive_ptr<Work> barrier(
    const c10::intrusive_ptr<ProcessGroup>& process_group,
    const BarrierOptions& opts) {
  static at::Tensor tensor;
  // TODO: if nccl was specified then use it
  if (process_group->getBackendType() ==
      c10d::ProcessGroup::BackendType::NCCL) {
    // set cuda tensor
    tensor = at::empty(
        {1}, at::TensorOptions().device(at::DeviceType::CUDA).dtype(at::kByte));
  } else {
    // Default to using cpu implementation
    tensor = at::empty(
        {1}, at::TensorOptions().device(at::DeviceType::CPU).dtype(at::kByte));
  }

  static auto op = c10::Dispatcher::singleton()
                       .findSchemaOrThrow("c10d::barrier", "")
                       .typed<c10::intrusive_ptr<::c10d::Work>(
                           at::Tensor,
                           const c10::intrusive_ptr<::c10d::ProcessGroup>&,
                           const std::vector<int64_t>&,
                           int64_t)>();

  return op.call(tensor, process_group, opts.device_ids, opts.timeout.count());
}

c10::intrusive_ptr<Work> send(
    const c10::intrusive_ptr<ProcessGroup>& process_group,
    at::TensorList tensors,
    int64_t dstRank,
    int64_t tag) {
  static auto op = c10::Dispatcher::singleton()
                       .findSchemaOrThrow("c10d::send", "")
                       .typed<c10::intrusive_ptr<::c10d::Work>(
                           at::TensorList,
                           const c10::intrusive_ptr<::c10d::ProcessGroup>&,
                           int64_t,
                           int64_t)>();
  return op.call(tensors, process_group, dstRank, tag);
}

c10::intrusive_ptr<Work> recv(
    const c10::intrusive_ptr<ProcessGroup>& process_group,
    at::TensorList tensors,
    int64_t srcRank,
    int64_t tag) {
  static auto op = c10::Dispatcher::singleton()
                       .findSchemaOrThrow("c10d::recv_", "")
                       .typed<c10::intrusive_ptr<::c10d::Work>(
                           at::TensorList,
                           const c10::intrusive_ptr<::c10d::ProcessGroup>&,
                           int64_t,
                           int64_t)>();
  return op.call(tensors, process_group, srcRank, tag);
}

c10::intrusive_ptr<Work> recv_any_source(
    const c10::intrusive_ptr<ProcessGroup>& process_group,
    at::TensorList tensors,
    int64_t tag) {
  static auto op = c10::Dispatcher::singleton()
                       .findSchemaOrThrow("c10d::recv_any_source_", "")
                       .typed<c10::intrusive_ptr<::c10d::Work>(
                           at::TensorList,
                           const c10::intrusive_ptr<::c10d::ProcessGroup>&,
                           int64_t)>();
  return op.call(tensors, process_group, tag);
}

// Below are ProcessGroup's corresponding ops for each backend. Ops are but
// routed through the dispatcher to be dispatched to the appropriate backend.
// Currently a no-op as the process group does not have a list of backends.
c10::intrusive_ptr<Work> send_cpu(
    at::TensorList tensors,
    const c10::intrusive_ptr<ProcessGroup>& process_group,
    int64_t dstRank,
    int64_t tag) {
  auto tensor_vec = tensors.vec();
  return process_group->getBackend(c10::DeviceType::CPU)
      ->send(tensor_vec, static_cast<int>(dstRank), static_cast<int>(tag));
}

c10::intrusive_ptr<Work> send_cuda(
    at::TensorList tensors,
    const c10::intrusive_ptr<ProcessGroup>& process_group,
    int64_t dstRank,
    int64_t tag) {
  auto tensor_vec = tensors.vec();
  return process_group->getBackend(c10::DeviceType::CUDA)
      ->send(tensor_vec, static_cast<int>(dstRank), static_cast<int>(tag));
}

c10::intrusive_ptr<Work> recv_cpu_(
    at::TensorList tensors,
    const c10::intrusive_ptr<ProcessGroup>& process_group,
    int64_t srcRank,
    int64_t tag) {
  auto tensor_vec = tensors.vec();
  return process_group->getBackend(c10::DeviceType::CPU)
      ->recv(tensor_vec, static_cast<int>(srcRank), static_cast<int>(tag));
}

c10::intrusive_ptr<Work> recv_cuda_(
    at::TensorList tensors,
    const c10::intrusive_ptr<ProcessGroup>& process_group,
    int64_t srcRank,
    int64_t tag) {
  auto tensor_vec = tensors.vec();
  return process_group->getBackend(c10::DeviceType::CUDA)
      ->recv(tensor_vec, static_cast<int>(srcRank), static_cast<int>(tag));
}

c10::intrusive_ptr<Work> recv_any_source_cpu_(
    at::TensorList tensors,
    const c10::intrusive_ptr<ProcessGroup>& process_group,
    int64_t tag) {
  auto tensor_vec = tensors.vec();
  return process_group->getBackend(c10::DeviceType::CPU)
      ->recvAnysource(tensor_vec, static_cast<int>(tag));
}

c10::intrusive_ptr<Work> recv_any_source_cuda_(
    at::TensorList tensors,
    const c10::intrusive_ptr<ProcessGroup>& process_group,
    int64_t tag) {
  auto tensor_vec = tensors.vec();
  return process_group->getBackend(c10::DeviceType::CUDA)
      ->recvAnysource(tensor_vec, static_cast<int>(tag));
}

c10::intrusive_ptr<Work> reduce_cpu_(
    at::TensorList tensors,
    const c10::intrusive_ptr<ProcessGroup>& process_group,
    const c10::intrusive_ptr<ReduceOp>& reduce_op,
    int64_t root_rank,
    int64_t root_tensor,
    int64_t timeout) {
  auto tensor_vec = tensors.vec();
  return process_group->getBackend(c10::DeviceType::CPU)
      ->reduce(
          tensor_vec,
          ReduceOptions{
              *reduce_op.get(),
              root_rank,
              root_tensor,
              std::chrono::milliseconds(timeout)});
}

c10::intrusive_ptr<Work> reduce_cuda_(
    at::TensorList tensors,
    const c10::intrusive_ptr<ProcessGroup>& process_group,
    const c10::intrusive_ptr<ReduceOp>& reduce_op,
    int64_t root_rank,
    int64_t root_tensor,
    int64_t timeout) {
  auto tensor_vec = tensors.vec();
  return process_group->getBackend(c10::DeviceType::CUDA)
      ->reduce(
          tensor_vec,
          ReduceOptions{
              *reduce_op.get(),
              root_rank,
              root_tensor,
              std::chrono::milliseconds(timeout)});
}

std::tuple<std::vector<at::Tensor>, c10::intrusive_ptr<Work>> broadcast_cpu_(
    at::TensorList tensors,
    const c10::intrusive_ptr<ProcessGroup>& process_group,
    int64_t root_rank,
    int64_t root_tensor,
    int64_t timeout) {
  auto tensor_vec = tensors.vec();
  auto work =
      process_group->getBackend(c10::DeviceType::CPU)
          ->broadcast(
              tensor_vec,
              BroadcastOptions{
                  root_rank, root_tensor, std::chrono::milliseconds(timeout)});

  return std::tuple<std::vector<at::Tensor>, c10::intrusive_ptr<Work>>(
      std::move(tensor_vec), work);
}

std::tuple<std::vector<at::Tensor>, c10::intrusive_ptr<Work>> broadcast_cuda_(
    at::TensorList tensors,
    const c10::intrusive_ptr<ProcessGroup>& process_group,
    int64_t root_rank,
    int64_t root_tensor,
    int64_t timeout) {
  auto tensor_vec = tensors.vec();
  auto work =
      process_group->getBackend(c10::DeviceType::CUDA)
          ->broadcast(
              tensor_vec,
              BroadcastOptions{
                  root_rank, root_tensor, std::chrono::milliseconds(timeout)});

  return std::tuple<std::vector<at::Tensor>, c10::intrusive_ptr<Work>>(
      std::move(tensor_vec), work);
}

std::tuple<std::vector<at::Tensor>, c10::intrusive_ptr<Work>> allreduce_cpu_(
    at::TensorList tensors,
    const c10::intrusive_ptr<ProcessGroup>& process_group,
    const c10::intrusive_ptr<ReduceOp>& reduce_op,
    int64_t timeout) {
  auto tensor_vec = tensors.vec();
  auto work =
      process_group->getBackend(c10::DeviceType::CPU)
          ->allreduce(
              tensor_vec,
              AllreduceOptions{
                  *reduce_op.get(), std::chrono::milliseconds(timeout)});

  // Return input tensors as output tensors to make inplace allreduce look like
  // a functional API, so that make_fx can correctly build the dependencies in
  // the graph later.
  return std::tuple<std::vector<at::Tensor>, c10::intrusive_ptr<Work>>(
      std::move(tensor_vec), work);
}

std::tuple<std::vector<at::Tensor>, c10::intrusive_ptr<Work>> allreduce_cuda_(
    at::TensorList tensors,
    const c10::intrusive_ptr<ProcessGroup>& process_group,
    const c10::intrusive_ptr<ReduceOp>& reduce_op,
    int64_t timeout) {
  auto tensor_vec = tensors.vec();
  auto work =
      process_group->getBackend(c10::DeviceType::CUDA)
          ->allreduce(
              tensor_vec,
              AllreduceOptions{
                  *reduce_op.get(), std::chrono::milliseconds(timeout)});

  // Return input tensors as output tensors to make inplace allreduce look like
  // a functional API, so that make_fx can correctly build the dependencies in
  // the graph later.
  return std::tuple<std::vector<at::Tensor>, c10::intrusive_ptr<Work>>(
      std::move(tensor_vec), work);
}

c10::intrusive_ptr<Work> allreduce_coalesced_cpu_(
    at::TensorList tensors,
    const c10::intrusive_ptr<ProcessGroup>& process_group,
    const c10::intrusive_ptr<ReduceOp>& reduce_op,
    int64_t timeout) {
  auto tensor_vec = tensors.vec();
  AllreduceCoalescedOptions opts = AllreduceCoalescedOptions{};
  opts.reduceOp = *reduce_op.get();
  opts.timeout = std::chrono::milliseconds(timeout);

  return process_group->getBackend(c10::DeviceType::CPU)
      ->allreduce_coalesced(tensor_vec, opts);
}

c10::intrusive_ptr<Work> allreduce_coalesced_cuda_(
    at::TensorList tensors,
    const c10::intrusive_ptr<ProcessGroup>& process_group,
    const c10::intrusive_ptr<ReduceOp>& reduce_op,
    int64_t timeout) {
  auto tensor_vec = tensors.vec();
  AllreduceCoalescedOptions opts = AllreduceCoalescedOptions{};
  opts.reduceOp = *reduce_op.get();
  opts.timeout = std::chrono::milliseconds(timeout);

  return process_group->getBackend(c10::DeviceType::CUDA)
      ->allreduce_coalesced(tensor_vec, opts);
}

std::tuple<std::vector<std::vector<at::Tensor>>, c10::intrusive_ptr<Work>>
allgather_cpu_(
    const std::vector<std::vector<at::Tensor>>& output_tensors,
    at::TensorList input_tensors,
    const c10::intrusive_ptr<ProcessGroup>& process_group,
    int64_t timeout) {
  auto input_tensors_vec = input_tensors.vec();
  auto work =
      process_group->getBackend(c10::DeviceType::CPU)
          ->allgather(
              const_cast<std::vector<std::vector<at::Tensor>>&>(output_tensors),
              input_tensors_vec,
              AllgatherOptions{std::chrono::milliseconds(timeout)});

  // Copy output tensors (not storage) so that this can be used in a functional
  // manner
  return std::
      tuple<std::vector<std::vector<at::Tensor>>, c10::intrusive_ptr<Work>>(
          output_tensors, work);
}

std::tuple<std::vector<std::vector<at::Tensor>>, c10::intrusive_ptr<Work>>
allgather_cuda_(
    const std::vector<std::vector<at::Tensor>>& output_tensors,
    at::TensorList input_tensors,
    const c10::intrusive_ptr<ProcessGroup>& process_group,
    int64_t timeout) {
  auto input_tensors_vec = input_tensors.vec();
  auto work =
      process_group->getBackend(c10::DeviceType::CUDA)
          ->allgather(
              const_cast<std::vector<std::vector<at::Tensor>>&>(output_tensors),
              input_tensors_vec,
              AllgatherOptions{std::chrono::milliseconds(timeout)});

  // Copy output tensors (not storage) so that this can be used in a functional
  // manner
  return std::
      tuple<std::vector<std::vector<at::Tensor>>, c10::intrusive_ptr<Work>>(
          output_tensors, work);
}

std::tuple<at::Tensor, c10::intrusive_ptr<Work>> _allgather_base_cpu_(
    at::Tensor& output_tensor,
    at::Tensor& input_tensor,
    const c10::intrusive_ptr<ProcessGroup>& process_group) {
<<<<<<< HEAD
  return process_group->getBackend(c10::DeviceType::CPU)
      ->_allgather_base(output_tensor, input_tensor);
=======
  auto work = process_group->_allgather_base(output_tensor, input_tensor);

  return std::tuple<at::Tensor, c10::intrusive_ptr<Work>>(output_tensor, work);
>>>>>>> cf6817f5
}

std::tuple<at::Tensor, c10::intrusive_ptr<Work>> _allgather_base_cuda_(
    at::Tensor& output_tensor,
    at::Tensor& input_tensor,
    const c10::intrusive_ptr<ProcessGroup>& process_group) {
<<<<<<< HEAD
  return process_group->getBackend(c10::DeviceType::CUDA)
      ->_allgather_base(output_tensor, input_tensor);
=======
  auto work = process_group->_allgather_base(output_tensor, input_tensor);

  return std::tuple<at::Tensor, c10::intrusive_ptr<Work>>(output_tensor, work);
>>>>>>> cf6817f5
}

c10::intrusive_ptr<Work> allgather_coalesced_cpu_(
    const std::vector<std::vector<at::Tensor>>& output_lists,
    const at::TensorList& input_list,
    const c10::intrusive_ptr<ProcessGroup>& process_group) {
  auto input_list_vec = input_list.vec();
  return process_group->getBackend(c10::DeviceType::CPU)
      ->allgather_coalesced(
          const_cast<std::vector<std::vector<at::Tensor>>&>(output_lists),
          input_list_vec);
}

c10::intrusive_ptr<Work> allgather_coalesced_cuda_(
    const std::vector<std::vector<at::Tensor>>& output_lists,
    const at::TensorList& input_list,
    const c10::intrusive_ptr<ProcessGroup>& process_group) {
  auto input_list_vec = input_list.vec();
  return process_group->getBackend(c10::DeviceType::CUDA)
      ->allgather_coalesced(
          const_cast<std::vector<std::vector<at::Tensor>>&>(output_lists),
          input_list_vec);
}

std::tuple<std::vector<at::Tensor>, c10::intrusive_ptr<Work>>
reduce_scatter_cpu_(
    const at::TensorList& output_tensors,
    const std::vector<std::vector<at::Tensor>>& input_tensors,
    const c10::intrusive_ptr<ProcessGroup>& process_group,
    const c10::intrusive_ptr<ReduceOp>& reduce_op,
    int64_t timeout) {
  auto output_tensors_vec = output_tensors.vec();
  auto work =
      process_group->getBackend(c10::DeviceType::CPU)
          ->reduce_scatter(
              output_tensors_vec,
              const_cast<std::vector<std::vector<at::Tensor>>&>(input_tensors),
              ReduceScatterOptions{
                  *reduce_op.get(), std::chrono::milliseconds(timeout)});

  return std::tuple<std::vector<at::Tensor>, c10::intrusive_ptr<Work>>(
      output_tensors_vec, work);
}

std::tuple<std::vector<at::Tensor>, c10::intrusive_ptr<Work>>
reduce_scatter_cuda_(
    const at::TensorList& output_tensors,
    const std::vector<std::vector<at::Tensor>>& input_tensors,
    const c10::intrusive_ptr<ProcessGroup>& process_group,
    const c10::intrusive_ptr<ReduceOp>& reduce_op,
    int64_t timeout) {
  auto output_tensors_vec = output_tensors.vec();
  auto work =
      process_group->getBackend(c10::DeviceType::CUDA)
          ->reduce_scatter(
              output_tensors_vec,
              const_cast<std::vector<std::vector<at::Tensor>>&>(input_tensors),
              ReduceScatterOptions{
                  *reduce_op.get(), std::chrono::milliseconds(timeout)});

  return std::tuple<std::vector<at::Tensor>, c10::intrusive_ptr<Work>>(
      output_tensors_vec, work);
}

std::tuple<at::Tensor, c10::intrusive_ptr<Work>> _reduce_scatter_base_cpu_(
    at::Tensor& output_tensor,
    at::Tensor& input_tensor,
    const c10::intrusive_ptr<ProcessGroup>& process_group,
    const c10::intrusive_ptr<ReduceOp>& reduce_op,
    int64_t timeout) {
<<<<<<< HEAD
  return process_group->getBackend(c10::DeviceType::CPU)
      ->_reduce_scatter_base(
          output_tensor,
          input_tensor,
          ReduceScatterOptions{
              *reduce_op.get(), std::chrono::milliseconds(timeout)});
=======
  auto work = process_group->_reduce_scatter_base(
      output_tensor,
      input_tensor,
      ReduceScatterOptions{
          *reduce_op.get(), std::chrono::milliseconds(timeout)});

  return std::tuple<at::Tensor, c10::intrusive_ptr<Work>>(output_tensor, work);
>>>>>>> cf6817f5
}

std::tuple<at::Tensor, c10::intrusive_ptr<Work>> _reduce_scatter_base_cuda_(
    at::Tensor& output_tensor,
    at::Tensor& input_tensor,
    const c10::intrusive_ptr<ProcessGroup>& process_group,
    const c10::intrusive_ptr<ReduceOp>& reduce_op,
    int64_t timeout) {
<<<<<<< HEAD
  return process_group->getBackend(c10::DeviceType::CUDA)
      ->_reduce_scatter_base(
          output_tensor,
          input_tensor,
          ReduceScatterOptions{
              *reduce_op.get(), std::chrono::milliseconds(timeout)});
=======
  auto work = process_group->_reduce_scatter_base(
      output_tensor,
      input_tensor,
      ReduceScatterOptions{
          *reduce_op.get(), std::chrono::milliseconds(timeout)});

  return std::tuple<at::Tensor, c10::intrusive_ptr<Work>>(output_tensor, work);
>>>>>>> cf6817f5
}

c10::intrusive_ptr<Work> gather_cpu_(
    const std::vector<std::vector<at::Tensor>>& output_tensors,
    const at::TensorList& input_tensors,
    const c10::intrusive_ptr<ProcessGroup>& process_group,
    int64_t root_rank,
    int64_t timeout) {
  auto input_tensors_vec = input_tensors.vec();
  return process_group->getBackend(c10::DeviceType::CPU)
      ->gather(
          const_cast<std::vector<std::vector<at::Tensor>>&>(output_tensors),
          input_tensors_vec,
          GatherOptions{root_rank, std::chrono::milliseconds(timeout)});
}
c10::intrusive_ptr<Work> gather_cuda_(
    const std::vector<std::vector<at::Tensor>>& output_tensors,
    const at::TensorList& input_tensors,
    const c10::intrusive_ptr<ProcessGroup>& process_group,
    int64_t root_rank,
    int64_t timeout) {
  auto input_tensors_vec = input_tensors.vec();
  return process_group->getBackend(c10::DeviceType::CUDA)
      ->gather(
          const_cast<std::vector<std::vector<at::Tensor>>&>(output_tensors),
          input_tensors_vec,
          GatherOptions{root_rank, std::chrono::milliseconds(timeout)});
}

std::tuple<std::vector<at::Tensor>, c10::intrusive_ptr<Work>> scatter_cpu_(
    const at::TensorList& output_tensors,
    const std::vector<std::vector<at::Tensor>>& input_tensors,
    const c10::intrusive_ptr<ProcessGroup>& process_group,
    int64_t root_rank,
    int64_t timeout) {
  auto output_tensors_vec = output_tensors.vec();
  auto work =
      process_group->getBackend(c10::DeviceType::CPU)
          ->scatter(
              output_tensors_vec,
              const_cast<std::vector<std::vector<at::Tensor>>&>(input_tensors),
              ScatterOptions{root_rank, std::chrono::milliseconds(timeout)});

  return std::tuple<std::vector<at::Tensor>, c10::intrusive_ptr<Work>>(
      std::move(output_tensors_vec), work);
}

std::tuple<std::vector<at::Tensor>, c10::intrusive_ptr<Work>> scatter_cuda_(
    const at::TensorList& output_tensors,
    const std::vector<std::vector<at::Tensor>>& input_tensors,
    const c10::intrusive_ptr<ProcessGroup>& process_group,
    int64_t root_rank,
    int64_t timeout) {
  auto output_tensors_vec = output_tensors.vec();
  auto work =
      process_group->getBackend(c10::DeviceType::CUDA)
          ->scatter(
              output_tensors_vec,
              const_cast<std::vector<std::vector<at::Tensor>>&>(input_tensors),
              ScatterOptions{root_rank, std::chrono::milliseconds(timeout)});

  return std::tuple<std::vector<at::Tensor>, c10::intrusive_ptr<Work>>(
      std::move(output_tensors_vec), work);
}

std::tuple<std::vector<at::Tensor>, c10::intrusive_ptr<Work>> alltoall_cpu_(
    const std::vector<at::Tensor>& output_tensors,
    const std::vector<at::Tensor>& input_tensors,
    const c10::intrusive_ptr<ProcessGroup>& process_group,
    int64_t timeout) {
<<<<<<< HEAD
  auto output_tensors_vec = output_tensors.vec();
  auto input_tensors_vec = input_tensors.vec();
  return process_group->getBackend(c10::DeviceType::CPU)
      ->alltoall(
          output_tensors_vec,
          input_tensors_vec,
          AllToAllOptions{std::chrono::milliseconds(timeout)});
=======
  auto work = process_group->alltoall(
      const_cast<std::vector<at::Tensor>&>(output_tensors),
      const_cast<std::vector<at::Tensor>&>(input_tensors),
      AllToAllOptions{std::chrono::milliseconds(timeout)});
  return std::tuple<std::vector<at::Tensor>, c10::intrusive_ptr<Work>>(
      output_tensors, work);
>>>>>>> cf6817f5
}

std::tuple<std::vector<at::Tensor>, c10::intrusive_ptr<Work>> alltoall_cuda_(
    const std::vector<at::Tensor>& output_tensors,
    const std::vector<at::Tensor>& input_tensors,
    const c10::intrusive_ptr<ProcessGroup>& process_group,
    int64_t timeout) {
<<<<<<< HEAD
  auto output_tensors_vec = output_tensors.vec();
  auto input_tensors_vec = input_tensors.vec();
  return process_group->getBackend(c10::DeviceType::CUDA)
      ->alltoall(
          output_tensors_vec,
          input_tensors_vec,
          AllToAllOptions{std::chrono::milliseconds(timeout)});
=======
  auto work = process_group->alltoall(
      const_cast<std::vector<at::Tensor>&>(output_tensors),
      const_cast<std::vector<at::Tensor>&>(input_tensors),
      AllToAllOptions{std::chrono::milliseconds(timeout)});
  return std::tuple<std::vector<at::Tensor>, c10::intrusive_ptr<Work>>(
      output_tensors, work);
>>>>>>> cf6817f5
}

c10::intrusive_ptr<Work> alltoall_base_cpu_(
    at::Tensor& output,
    at::Tensor& input,
    const c10::intrusive_ptr<ProcessGroup>& process_group,
    std::vector<int64_t> output_split_sizes,
    std::vector<int64_t> input_split_sizes,
    int64_t timeout) {
  return process_group->getBackend(c10::DeviceType::CPU)
      ->alltoall_base(
          output,
          input,
          output_split_sizes,
          input_split_sizes,
          AllToAllOptions{std::chrono::milliseconds(timeout)});
}

c10::intrusive_ptr<Work> alltoall_base_cuda_(
    at::Tensor& output,
    at::Tensor& input,
    const c10::intrusive_ptr<ProcessGroup>& process_group,
    std::vector<int64_t> output_split_sizes,
    std::vector<int64_t> input_split_sizes,
    int64_t timeout) {
  return process_group->getBackend(c10::DeviceType::CUDA)
      ->alltoall_base(
          output,
          input,
          output_split_sizes,
          input_split_sizes,
          AllToAllOptions{std::chrono::milliseconds(timeout)});
}

c10::intrusive_ptr<Work> barrier_cpu(
    at::Tensor /* unused */,
    const c10::intrusive_ptr<ProcessGroup>& process_group,
    const std::vector<int64_t>& device_ids,
    int64_t timeout) {
  return process_group->getBackend(c10::DeviceType::CPU)
      ->barrier(BarrierOptions{device_ids, std::chrono::milliseconds(timeout)});
}

c10::intrusive_ptr<Work> barrier_cuda(
    at::Tensor /* unused */,
    const c10::intrusive_ptr<ProcessGroup>& process_group,
    const std::vector<int64_t>& device_ids,
    int64_t timeout) {
  return process_group->getBackend(c10::DeviceType::CUDA)
      ->barrier(BarrierOptions{device_ids, std::chrono::milliseconds(timeout)});
}

void monitored_barrier_cpu_(
    at::Tensor /* unused */,
    const c10::intrusive_ptr<::c10d::ProcessGroup>& process_group,
    const std::vector<int64_t>& device_ids,
    int64_t timeout,
    bool wait_all_ranks) {
  process_group->getBackend(c10::DeviceType::CPU)
      ->monitoredBarrier(
          BarrierOptions{device_ids, std::chrono::milliseconds(timeout)},
          wait_all_ranks);
}

// register functions to dispatcher
namespace {
TORCH_LIBRARY_IMPL(c10d, CPU, m) {
  m.impl("send", send_cpu);
}

TORCH_LIBRARY_IMPL(c10d, CUDA, m) {
  m.impl("send", send_cuda);
}

TORCH_LIBRARY_IMPL(c10d, CPU, m) {
  m.impl("recv_", recv_cpu_);
}

TORCH_LIBRARY_IMPL(c10d, CUDA, m) {
  m.impl("recv_", recv_cuda_);
}

TORCH_LIBRARY_IMPL(c10d, CPU, m) {
  m.impl("recv_any_source_", recv_any_source_cpu_);
}

TORCH_LIBRARY_IMPL(c10d, CUDA, m) {
  m.impl("recv_any_source_", recv_any_source_cuda_);
}

TORCH_LIBRARY_IMPL(c10d, CPU, m) {
  m.impl("reduce_", reduce_cpu_);
}

TORCH_LIBRARY_IMPL(c10d, CUDA, m) {
  m.impl("reduce_", reduce_cuda_);
}

TORCH_LIBRARY_IMPL(c10d, CPU, m) {
  m.impl("broadcast_", broadcast_cpu_);
}

TORCH_LIBRARY_IMPL(c10d, CUDA, m) {
  m.impl("broadcast_", broadcast_cuda_);
}

TORCH_LIBRARY_IMPL(c10d, CPU, m) {
  m.impl("allreduce_", allreduce_cpu_);
}

// TODO: The SparseCPU/SparseCUDA dispatched methods are only used to support
// sparse all_reduce in the Gloo backend
TORCH_LIBRARY_IMPL(c10d, SparseCPU, m) {
  m.impl("allreduce_", allreduce_cpu_);
}

TORCH_LIBRARY_IMPL(c10d, SparseCUDA, m) {
  m.impl("allreduce_", allreduce_cuda_);
}

TORCH_LIBRARY_IMPL(c10d, CUDA, m) {
  m.impl("allreduce_", allreduce_cuda_);
}

TORCH_LIBRARY_IMPL(c10d, CPU, m) {
  m.impl("allreduce_coalesced_", allreduce_coalesced_cpu_);
}

TORCH_LIBRARY_IMPL(c10d, CUDA, m) {
  m.impl("allreduce_coalesced_", allreduce_coalesced_cuda_);
}

TORCH_LIBRARY_IMPL(c10d, CPU, m) {
  m.impl("allgather_", allgather_cpu_);
}

TORCH_LIBRARY_IMPL(c10d, CUDA, m) {
  m.impl("allgather_", allgather_cuda_);
}

TORCH_LIBRARY_IMPL(c10d, CPU, m) {
  m.impl("_allgather_base_", _allgather_base_cpu_);
}

TORCH_LIBRARY_IMPL(c10d, CUDA, m) {
  m.impl("_allgather_base_", _allgather_base_cuda_);
}

TORCH_LIBRARY_IMPL(c10d, CPU, m) {
  m.impl("allgather_coalesced_", allgather_coalesced_cpu_);
}

TORCH_LIBRARY_IMPL(c10d, CUDA, m) {
  m.impl("allgather_coalesced_", allgather_coalesced_cuda_);
}

TORCH_LIBRARY_IMPL(c10d, CPU, m) {
  m.impl("reduce_scatter_", reduce_scatter_cpu_);
}

TORCH_LIBRARY_IMPL(c10d, CUDA, m) {
  m.impl("reduce_scatter_", reduce_scatter_cuda_);
}

TORCH_LIBRARY_IMPL(c10d, CPU, m) {
  m.impl("_reduce_scatter_base_", _reduce_scatter_base_cpu_);
}

TORCH_LIBRARY_IMPL(c10d, CUDA, m) {
  m.impl("_reduce_scatter_base_", _reduce_scatter_base_cuda_);
}

TORCH_LIBRARY_IMPL(c10d, CPU, m) {
  m.impl("gather_", gather_cpu_);
}

TORCH_LIBRARY_IMPL(c10d, CUDA, m) {
  m.impl("gather_", gather_cuda_);
}

TORCH_LIBRARY_IMPL(c10d, CPU, m) {
  m.impl("scatter_", scatter_cpu_);
}

TORCH_LIBRARY_IMPL(c10d, CUDA, m) {
  m.impl("scatter_", scatter_cuda_);
}

TORCH_LIBRARY_IMPL(c10d, CPU, m) {
  m.impl("alltoall_", alltoall_cpu_);
}

TORCH_LIBRARY_IMPL(c10d, CUDA, m) {
  m.impl("alltoall_", alltoall_cuda_);
}

TORCH_LIBRARY_IMPL(c10d, CPU, m) {
  m.impl("alltoall_base_", alltoall_base_cpu_);
}

TORCH_LIBRARY_IMPL(c10d, CUDA, m) {
  m.impl("alltoall_base_", alltoall_base_cuda_);
}

TORCH_LIBRARY_IMPL(c10d, CPU, m) {
  m.impl("barrier", barrier_cpu);
}

TORCH_LIBRARY_IMPL(c10d, CUDA, m) {
  m.impl("barrier", barrier_cuda);
}

TORCH_LIBRARY_IMPL(c10d, CPU, m) {
  m.impl("monitored_barrier_", monitored_barrier_cpu_);
}

} // namespace

} // namespace ops
} // namespace c10d<|MERGE_RESOLUTION|>--- conflicted
+++ resolved
@@ -4,8 +4,6 @@
 #include <torch/csrc/distributed/c10d/ProcessGroup.hpp>
 #include <torch/csrc/distributed/c10d/Types.hpp>
 #include <torch/library.h>
-
-// #include <torch/csrc/distributed/c10d/Utils.hpp>
 
 namespace c10d {
 namespace {
@@ -40,29 +38,7 @@
           std::chrono::milliseconds(timeout)});
 }
 
-<<<<<<< HEAD
-c10::intrusive_ptr<Work> _allgather_base_(
-=======
-std::tuple<std::vector<std::vector<at::Tensor>>, c10::intrusive_ptr<Work>>
-allgather_(
-    const std::vector<std::vector<at::Tensor>>& output_tensors,
-    const std::vector<at::Tensor>& input_tensors,
-    const c10::intrusive_ptr<ProcessGroup>& process_group,
-    int64_t timeout) {
-  auto work = process_group->allgather(
-      const_cast<std::vector<std::vector<at::Tensor>>&>(output_tensors),
-      const_cast<std::vector<at::Tensor>&>(input_tensors),
-      AllgatherOptions{std::chrono::milliseconds(timeout)});
-
-  // Copy output tensors (not storage) so that this can be used in a functional
-  // manner
-  return std::
-      tuple<std::vector<std::vector<at::Tensor>>, c10::intrusive_ptr<Work>>(
-          output_tensors, work);
-}
-
 std::tuple<at::Tensor, c10::intrusive_ptr<Work>> _allgather_base_(
->>>>>>> cf6817f5
     at::Tensor& output_tensor,
     at::Tensor& input_tensor,
     const c10::intrusive_ptr<ProcessGroup>& process_group) {
@@ -81,6 +57,22 @@
       input_list_vec);
 }
 
+std::tuple<std::vector<at::Tensor>, c10::intrusive_ptr<Work>> reduce_scatter_(
+    const std::vector<at::Tensor>& output_tensors,
+    const std::vector<std::vector<at::Tensor>>& input_tensors,
+    const c10::intrusive_ptr<ProcessGroup>& process_group,
+    const c10::intrusive_ptr<ReduceOp>& reduce_op,
+    int64_t timeout) {
+  auto work = process_group->reduce_scatter(
+      const_cast<std::vector<at::Tensor>&>(output_tensors),
+      const_cast<std::vector<std::vector<at::Tensor>>&>(input_tensors),
+      ReduceScatterOptions{
+          *reduce_op.get(), std::chrono::milliseconds(timeout)});
+
+  return std::tuple<std::vector<at::Tensor>, c10::intrusive_ptr<Work>>(
+      output_tensors, work);
+}
+
 std::tuple<at::Tensor, c10::intrusive_ptr<Work>> _reduce_scatter_base_(
     at::Tensor& output_tensor,
     at::Tensor& input_tensor,
@@ -96,72 +88,6 @@
   return std::tuple<at::Tensor, c10::intrusive_ptr<Work>>(output_tensor, work);
 }
 
-<<<<<<< HEAD
-=======
-c10::intrusive_ptr<Work> gather_(
-    const std::vector<std::vector<at::Tensor>>& output_tensors,
-    const std::vector<at::Tensor>& input_tensors,
-    const c10::intrusive_ptr<ProcessGroup>& process_group,
-    int64_t root_rank,
-    int64_t timeout) {
-  return process_group->gather(
-      const_cast<std::vector<std::vector<at::Tensor>>&>(output_tensors),
-      const_cast<std::vector<at::Tensor>&>(input_tensors),
-      GatherOptions{root_rank, std::chrono::milliseconds(timeout)});
-}
-
-std::tuple<std::vector<at::Tensor>, c10::intrusive_ptr<Work>> scatter_(
-    const std::vector<at::Tensor>& output_tensors,
-    const std::vector<std::vector<at::Tensor>>& input_tensors,
-    const c10::intrusive_ptr<ProcessGroup>& process_group,
-    int64_t root_rank,
-    int64_t timeout) {
-  auto work = process_group->scatter(
-      const_cast<std::vector<at::Tensor>&>(output_tensors),
-      const_cast<std::vector<std::vector<at::Tensor>>&>(input_tensors),
-      ScatterOptions{root_rank, std::chrono::milliseconds(timeout)});
-
-  return std::tuple<std::vector<at::Tensor>, c10::intrusive_ptr<Work>>(
-      output_tensors, work);
-}
-
-std::tuple<std::vector<at::Tensor>, c10::intrusive_ptr<Work>> alltoall_(
-    const std::vector<at::Tensor>& output_tensors,
-    const std::vector<at::Tensor>& input_tensors,
-    const c10::intrusive_ptr<ProcessGroup>& process_group,
-    int64_t timeout) {
-  auto work = process_group->alltoall(
-      const_cast<std::vector<at::Tensor>&>(output_tensors),
-      const_cast<std::vector<at::Tensor>&>(input_tensors),
-      AllToAllOptions{std::chrono::milliseconds(timeout)});
-  return std::tuple<std::vector<at::Tensor>, c10::intrusive_ptr<Work>>(
-      output_tensors, work);
-}
-
-c10::intrusive_ptr<Work> alltoall_base_(
-    at::Tensor& output,
-    at::Tensor& input,
-    const c10::intrusive_ptr<ProcessGroup>& process_group,
-    std::vector<int64_t> output_split_sizes,
-    std::vector<int64_t> input_split_sizes,
-    int64_t timeout) {
-  return process_group->alltoall_base(
-      output,
-      input,
-      output_split_sizes,
-      input_split_sizes,
-      AllToAllOptions{std::chrono::milliseconds(timeout)});
-}
-
-c10::intrusive_ptr<Work> barrier(
-    const c10::intrusive_ptr<ProcessGroup>& process_group,
-    const std::vector<int64_t>& device_ids,
-    int64_t timeout) {
-  return process_group->barrier(
-      BarrierOptions{device_ids, std::chrono::milliseconds(timeout)});
-}
-
->>>>>>> cf6817f5
 void monitored_barrier_(
     at::Tensor /* unused */,
     const c10::intrusive_ptr<::c10d::ProcessGroup>& process_group,
@@ -244,7 +170,7 @@
   m.def(
       "scatter_(Tensor[] output_tensors, Tensor[][] input_tensors, __torch__.torch.classes.c10d.ProcessGroup process_group, int root_rank, int timeout) -> (Tensor[], __torch__.torch.classes.c10d.Work)");
   m.def(
-      "alltoall_(Tensor[] output_tensors, Tensor[] input_tensors, __torch__.torch.classes.c10d.ProcessGroup process_group, int timeout) -> __torch__.torch.classes.c10d.Work");
+      "alltoall_(Tensor[] output_tensors, Tensor[] input_tensors, __torch__.torch.classes.c10d.ProcessGroup process_group, int timeout) -> (Tensor[], __torch__.torch.classes.c10d.Work)");
   m.def(
       "alltoall_base_(Tensor output, Tensor input, __torch__.torch.classes.c10d.ProcessGroup process_group, int[] output_split_sizes, int[] input_split_sizes, int timeout) -> __torch__.torch.classes.c10d.Work");
   m.def(
@@ -891,28 +817,20 @@
     at::Tensor& output_tensor,
     at::Tensor& input_tensor,
     const c10::intrusive_ptr<ProcessGroup>& process_group) {
-<<<<<<< HEAD
-  return process_group->getBackend(c10::DeviceType::CPU)
+  auto work = process_group->getBackend(c10::DeviceType::CPU)
       ->_allgather_base(output_tensor, input_tensor);
-=======
-  auto work = process_group->_allgather_base(output_tensor, input_tensor);
 
   return std::tuple<at::Tensor, c10::intrusive_ptr<Work>>(output_tensor, work);
->>>>>>> cf6817f5
 }
 
 std::tuple<at::Tensor, c10::intrusive_ptr<Work>> _allgather_base_cuda_(
     at::Tensor& output_tensor,
     at::Tensor& input_tensor,
     const c10::intrusive_ptr<ProcessGroup>& process_group) {
-<<<<<<< HEAD
-  return process_group->getBackend(c10::DeviceType::CUDA)
+  auto work = process_group->getBackend(c10::DeviceType::CUDA)
       ->_allgather_base(output_tensor, input_tensor);
-=======
-  auto work = process_group->_allgather_base(output_tensor, input_tensor);
 
   return std::tuple<at::Tensor, c10::intrusive_ptr<Work>>(output_tensor, work);
->>>>>>> cf6817f5
 }
 
 c10::intrusive_ptr<Work> allgather_coalesced_cpu_(
@@ -983,22 +901,14 @@
     const c10::intrusive_ptr<ProcessGroup>& process_group,
     const c10::intrusive_ptr<ReduceOp>& reduce_op,
     int64_t timeout) {
-<<<<<<< HEAD
-  return process_group->getBackend(c10::DeviceType::CPU)
+  auto work = process_group->getBackend(c10::DeviceType::CPU)
       ->_reduce_scatter_base(
           output_tensor,
           input_tensor,
           ReduceScatterOptions{
               *reduce_op.get(), std::chrono::milliseconds(timeout)});
-=======
-  auto work = process_group->_reduce_scatter_base(
-      output_tensor,
-      input_tensor,
-      ReduceScatterOptions{
-          *reduce_op.get(), std::chrono::milliseconds(timeout)});
 
   return std::tuple<at::Tensor, c10::intrusive_ptr<Work>>(output_tensor, work);
->>>>>>> cf6817f5
 }
 
 std::tuple<at::Tensor, c10::intrusive_ptr<Work>> _reduce_scatter_base_cuda_(
@@ -1007,22 +917,14 @@
     const c10::intrusive_ptr<ProcessGroup>& process_group,
     const c10::intrusive_ptr<ReduceOp>& reduce_op,
     int64_t timeout) {
-<<<<<<< HEAD
-  return process_group->getBackend(c10::DeviceType::CUDA)
+  auto work = process_group->getBackend(c10::DeviceType::CUDA)
       ->_reduce_scatter_base(
           output_tensor,
           input_tensor,
           ReduceScatterOptions{
               *reduce_op.get(), std::chrono::milliseconds(timeout)});
-=======
-  auto work = process_group->_reduce_scatter_base(
-      output_tensor,
-      input_tensor,
-      ReduceScatterOptions{
-          *reduce_op.get(), std::chrono::milliseconds(timeout)});
 
   return std::tuple<at::Tensor, c10::intrusive_ptr<Work>>(output_tensor, work);
->>>>>>> cf6817f5
 }
 
 c10::intrusive_ptr<Work> gather_cpu_(
@@ -1093,22 +995,13 @@
     const std::vector<at::Tensor>& input_tensors,
     const c10::intrusive_ptr<ProcessGroup>& process_group,
     int64_t timeout) {
-<<<<<<< HEAD
-  auto output_tensors_vec = output_tensors.vec();
-  auto input_tensors_vec = input_tensors.vec();
-  return process_group->getBackend(c10::DeviceType::CPU)
+  auto work = process_group->getBackend(c10::DeviceType::CPU)
       ->alltoall(
-          output_tensors_vec,
-          input_tensors_vec,
+          const_cast<std::vector<at::Tensor>&>(output_tensors),
+          const_cast<std::vector<at::Tensor>&>(input_tensors),
           AllToAllOptions{std::chrono::milliseconds(timeout)});
-=======
-  auto work = process_group->alltoall(
-      const_cast<std::vector<at::Tensor>&>(output_tensors),
-      const_cast<std::vector<at::Tensor>&>(input_tensors),
-      AllToAllOptions{std::chrono::milliseconds(timeout)});
   return std::tuple<std::vector<at::Tensor>, c10::intrusive_ptr<Work>>(
       output_tensors, work);
->>>>>>> cf6817f5
 }
 
 std::tuple<std::vector<at::Tensor>, c10::intrusive_ptr<Work>> alltoall_cuda_(
@@ -1116,22 +1009,13 @@
     const std::vector<at::Tensor>& input_tensors,
     const c10::intrusive_ptr<ProcessGroup>& process_group,
     int64_t timeout) {
-<<<<<<< HEAD
-  auto output_tensors_vec = output_tensors.vec();
-  auto input_tensors_vec = input_tensors.vec();
-  return process_group->getBackend(c10::DeviceType::CUDA)
+  auto work = process_group->getBackend(c10::DeviceType::CUDA)
       ->alltoall(
-          output_tensors_vec,
-          input_tensors_vec,
+          const_cast<std::vector<at::Tensor>&>(output_tensors),
+          const_cast<std::vector<at::Tensor>&>(input_tensors),
           AllToAllOptions{std::chrono::milliseconds(timeout)});
-=======
-  auto work = process_group->alltoall(
-      const_cast<std::vector<at::Tensor>&>(output_tensors),
-      const_cast<std::vector<at::Tensor>&>(input_tensors),
-      AllToAllOptions{std::chrono::milliseconds(timeout)});
   return std::tuple<std::vector<at::Tensor>, c10::intrusive_ptr<Work>>(
       output_tensors, work);
->>>>>>> cf6817f5
 }
 
 c10::intrusive_ptr<Work> alltoall_base_cpu_(
