--- conflicted
+++ resolved
@@ -207,7 +207,7 @@
   try {
     index = std::stoi(deviceKey);
   } catch (const std::invalid_argument& e) {
-    LOG(WARNING) << c10::str(
+    LOG(ERROR) << c10::str(
         "Invalid deviceKey: ", deviceKey, ",", e.what(), ".");
   } catch (const std::out_of_range& e) {
     LOG(ERROR) << "Out of range: " << e.what();
@@ -458,6 +458,7 @@
     const std::optional<std::vector<at::Tensor>>& inputs,
     bool desyncDebug,
     bool enableTiming,
+    bool cudaEventCacheEnabled,
     DebugLevel distDebugLevel)
     : Work(rank, opType, profilingTitle, inputs),
       pgUID_(pgUID),
@@ -470,11 +471,19 @@
   // Creates the CUDA event wrappers
   // Note: The actual events are lazily created when first recorded to with
   // DEFAULT_FLAGS = cudaEventDisableTiming.
-  if (enableTiming) {
-    ncclStartEvent_ = std::make_shared<at::cuda::CUDAEvent>(cudaEventDefault);
-  }
-  ncclEndEvent_ = std::make_shared<at::cuda::CUDAEvent>(
-      enableTiming ? cudaEventDefault : cudaEventDisableTiming);
+  if (cudaEventCacheEnabled) {
+    ncclStartEvent_ = enableTiming
+        ? ProcessGroupNCCL::CUDAEventCache::get().create(enableTiming)
+        : nullptr;
+    ncclEndEvent_ =
+        ProcessGroupNCCL::CUDAEventCache::get().create(enableTiming);
+  } else {
+    ncclStartEvent_ = enableTiming
+        ? std::make_shared<at::cuda::CUDAEvent>(cudaEventDefault)
+        : nullptr;
+    ncclEndEvent_ = std::make_shared<at::cuda::CUDAEvent>(
+        enableTiming ? cudaEventDefault : cudaEventDisableTiming);
+  }
 }
 
 ProcessGroupNCCL::WorkNCCL::WorkNCCL(const WorkNCCL& w)
@@ -531,8 +540,8 @@
   C10D_LOCK_GUARD(lock, mutex_);
   exception_ = exception_ptr;
   if (exception_) {
-    LOG(ERROR) << logPrefix()
-               << "found async exception when checking for NCCL errors: "
+    LOG(ERROR) << logPrefix() << "Collective " << *this
+               << " raised the following async exception: "
                << getExceptionMsgFromExceptionPtr(exception_);
   }
 }
@@ -744,8 +753,6 @@
   ncclCommDevIdxMapMutex.unlock();
 }
 
-<<<<<<< HEAD
-=======
 ProcessGroupNCCL::CUDAEventCache::CUDAEventCache() {}
 
 // CUDA event is used to record the start/end of one Work.
@@ -779,7 +786,6 @@
   return cache;
 }
 
->>>>>>> 416a7894
 static std::atomic<size_t> process_group_id = 0;
 
 constexpr const char* MULTI_DEVICE_ERROR_MSG =
@@ -809,6 +815,12 @@
       ValueError,
       at::cuda::getNumGPUs() != 0,
       "ProcessGroupNCCL is only supported with GPUs, no GPUs found!");
+
+  // getNcclVersion needs to get called before launching threads which can
+  // potentially call getenv. getNcclVersion internally calls setenv to set some
+  // environment variables from config file, which can race with getenv from
+  // other threads and cause segfaults.
+  const auto ncclVersion = getNcclVersion();
   this->setGroupUid(options_->group_name);
   this->localDeviceCount_ = at::cuda::getNumGPUs();
   logPrefix_ = createLogPrefix();
@@ -821,7 +833,7 @@
   // TODO, we should either deprecate TORCH_NCCL_DUMP_ON_TIMEOUT
   // or change its name to reflect that dump happens on exception including
   // both timeout and other errors.
-  dumpOnException_ = getCvarBool(TORCH_NCCL_DUMP_ON_TIMEOUT, false) ||
+  dumpOnTimeoutOrEx_ = getCvarBool(TORCH_NCCL_DUMP_ON_TIMEOUT, false) ||
       (dist_debug_level_ >= DebugLevel::Detail);
   // logging C++ stack isn't safe. Introduce a variable to control it.
   logCppStackOnUncleanShutdown_ =
@@ -829,6 +841,7 @@
   enableNanCheck_ = getCvarBool(TORCH_NCCL_NAN_CHECK, false);
   heartbeat_ = 1ULL;
   monitorThreadEnabled_.store(getCvarBool(TORCH_NCCL_ENABLE_MONITORING, true));
+  cudaEventCacheEnabled_.store(getCvarBool(TORCH_NCCL_CUDA_EVENT_CACHE, false));
   heartbeatTimeoutInSec_ =
       getCvarInt(TORCH_NCCL_HEARTBEAT_TIMEOUT_SEC, 60 * 8 /*8 Mins*/);
   waitTimeoutDumpInMilSec_ =
@@ -900,9 +913,9 @@
             << ", PG Name: " << options_->group_name;
 
   LOG(INFO) << logPrefix() << "ProcessGroupNCCL environments: "
-            << "NCCL version: " << getNcclVersion()
+            << "NCCL version: " << ncclVersion
             << ", TORCH_NCCL_ASYNC_ERROR_HANDLING: " << asyncErrorHandling_
-            << ", TORCH_NCCL_DUMP_ON_TIMEOUT: " << dumpOnException_
+            << ", TORCH_NCCL_DUMP_ON_TIMEOUT: " << dumpOnTimeoutOrEx_
             << ", TORCH_NCCL_WAIT_TIMEOUT_DUMP_MILSEC: "
             << waitTimeoutDumpInMilSec_
             << ", TORCH_NCCL_DESYNC_DEBUG: " << desyncDebug_
@@ -919,6 +932,7 @@
             << ", TORCH_NCCL_TRACE_BUFFER_SIZE: " << ncclTraceBufferSize_
             << ", TORCH_NCCL_COORD_CHECK_MILSEC: " << coordCheckIntervalMilSec_
             << ", TORCH_NCCL_NAN_CHECK: " << enableNanCheck_
+            << ", TORCH_NCCL_CUDA_EVENT_CACHE: " << cudaEventCacheEnabled_
             << ", TORCH_NCCL_LOG_CPP_STACK_ON_UNCLEAN_SHUTDOWN: "
             << logCppStackOnUncleanShutdown_;
 
@@ -1305,13 +1319,8 @@
 
   uint64_t heartBeatCounter = 0ULL;
   std::string errorMsg;
-<<<<<<< HEAD
-  std::string exitMsg;
-  bool checkDumpSignal = (dumpOnException_ && local_id_ == 0);
-=======
   std::string exitReason;
   bool checkDumpSignal = (dumpOnTimeoutOrEx_ && local_id_ == 0);
->>>>>>> 416a7894
   int monitorPollInterval = checkDumpSignal ? coordCheckIntervalMilSec_
                                             : heartbeatTimeoutInSec_ * 1000;
   auto lastTimePollStore = std::chrono::steady_clock::now();
@@ -1426,20 +1435,13 @@
             " seconds without making progress in monitoring enqueued collectives. ",
             "This typically indicates a NCCL/CUDA API (e.g., CudaEventDestroy) hang blocking the watchdog, ",
             "and could be triggered by another thread holding the GIL inside a ",
-            "CUDA api, or other deadlock-prone behaviors.",
+            "CUDA api (for example, CudaEventDestroy), or other deadlock-prone behaviors.",
             "If you suspect the watchdog is not actually stuck and a longer timeout would help, ",
             "you can either increase the timeout (TORCH_NCCL_HEARTBEAT_TIMEOUT_SEC) to a larger value "
             "or disable the heartbeat monitor (TORCH_NCCL_ENABLE_MONITORING=0)."
             "If either of aforementioned helps, feel free to file an issue to PyTorch about the short timeout "
-<<<<<<< HEAD
-            "or false positive abort; otherwise, please attempt to debug the hang. "
-            "workMetaList_.size() = ",
-            workMetaList_.size(),
-            "");
-=======
             "or false positive abort; otherwise, please attempt to debug the hang. ");
         exitReason = "ProcessGroupNCCL watchdog hang";
->>>>>>> 416a7894
         break;
       }
     }
@@ -1760,9 +1762,10 @@
             ", last completed NCCL work: ",
             pgStatus_->lastCompletedSeq,
             ".");
-        // try to dump flight records if exception happens.
-        // Flight recorder behavior should be independent of desync Debug
-        if (dumpOnException_) {
+        // try to notify other ranks via global TCPStore to dump the flight
+        // recorder when a collective timeout or exception happens. Flight
+        // recorder behavior is independent of desync Debug.
+        if (dumpOnTimeoutOrEx_) {
           try {
             auto rank = globalRank();
             auto vec = std::vector<uint8_t>(
@@ -1770,8 +1773,9 @@
                 reinterpret_cast<uint8_t*>(&rank) + sizeof(rank));
             globalStore_->set(std::string(EXCEPTION_DUMP), vec);
             if (!shouldDump_.load()) {
-              LOG(ERROR) << logPrefix()
-                         << "First watchdog to set the dump signal.";
+              LOG(ERROR)
+                  << logPrefix()
+                  << "Broadcasting flight-recorder dump signal to other processes via TCPStore.";
             }
             // signal the monitor thread on PG0 to start dumping
             shouldDump_.store(true);
@@ -2430,6 +2434,7 @@
                                 : std::nullopt,
       desyncDebug_,
       enableTiming_.load(),
+      cudaEventCacheEnabled_.load(),
       dist_debug_level_);
   if (record) {
     bool isP2P = isP2POp(opType);
