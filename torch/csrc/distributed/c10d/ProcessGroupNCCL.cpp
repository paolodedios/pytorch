#ifdef USE_C10D_NCCL

#include <exception>
#include <map>
#include <mutex>
#include <sstream>
#include <stdexcept>
#include <tuple>
#include <utility>

#include <ATen/cuda/CUDAContext.h>
#include <ATen/cuda/CUDAGraph.h>
#include <c10/core/DeviceType.h>
#include <c10/cuda/CUDAAllocatorConfig.h>
#include <c10/cuda/CUDAGraphsC10Utils.h>
#include <c10/cuda/CUDAGuard.h>
#include <c10/util/CallOnce.h>
#include <c10/util/Exception.h>
#include <c10/util/Logging.h>
#include <c10/util/WaitCounter.h>
#include <c10/util/irange.h>
#include <c10/util/thread_name.h>
#include <torch/csrc/cuda/nccl.h>
#include <torch/csrc/distributed/c10d/FlightRecorder.hpp>
#include <torch/csrc/distributed/c10d/NCCLUtils.hpp>
#include <torch/csrc/distributed/c10d/NanCheck.hpp>
#include <torch/csrc/distributed/c10d/ParamCommsUtils.hpp>
#include <torch/csrc/distributed/c10d/PrefixStore.hpp>
#include <torch/csrc/distributed/c10d/ProcessGroupNCCL.hpp>
#include <torch/csrc/distributed/c10d/TraceUtils.h>
#include <torch/csrc/distributed/c10d/Utils.hpp>
#include <torch/torch.h>
#include <optional>

namespace c10d {

constexpr const char* const kNCCLAbortedCommStoreKey = "NCCLABORTEDCOMM";

namespace {

#if defined(NCCL_MAJOR) && \
    ((NCCL_MAJOR > 2) || (NCCL_MAJOR == 2) && (NCCL_MINOR >= 10))
#define NCCL_HAS_AVG 1
#endif // NCCL version >= 2.10

// NCCL op mapping
const std::map<ReduceOp::RedOpType, ncclRedOp_t> ncclOp = {
    {ReduceOp::MIN, ncclMin},
    {ReduceOp::MAX, ncclMax},
    {ReduceOp::SUM, ncclSum},
    {ReduceOp::PRODUCT, ncclProd},
#ifdef NCCL_HAS_AVG
    {ReduceOp::AVG, ncclAvg},
#endif // NCCL_HAS_AVG
};

// NCCL type typing
std::map<at::ScalarType, ncclDataType_t> ncclDataType = {
    {at::kChar, ncclInt8},
    {at::kByte, ncclUint8},
    {at::kFloat, ncclFloat},
    {at::kDouble, ncclDouble},
    {at::kInt, ncclInt32},
    {at::kLong, ncclInt64},
    {at::kHalf, ncclHalf},
    {at::kBool, ncclUint8},
    {at::kFloat8_e5m2, ncclUint8},
    {at::kFloat8_e4m3fn, ncclUint8},
    {at::kFloat8_e4m3fnuz, ncclUint8},
    {at::kFloat8_e5m2fnuz, ncclUint8},
#if HAS_NCCL_BF16_DATATYPE
    {at::kBFloat16, ncclBfloat16},
#endif // HAS_NCCL_BF16_DATATYPE
};

// Helper function that gets the data type and issues error if not supported
ncclDataType_t getNcclDataType(at::ScalarType type) {
  auto it = ncclDataType.find(type);
  TORCH_CHECK_WITH(
      TypeError,
      it != ncclDataType.end(),
      "Input tensor data type is not supported for NCCL process group: ",
      type);
  return it->second;
}

bool complexViewAsRealAllowed(const ReduceOp& reduceOp) {
  switch (reduceOp) {
    // NOLINTNEXTLINE(bugprone-branch-clone)
    case ReduceOp::SUM:
      return true;
    case ReduceOp::AVG:
      return true;
    case ReduceOp::PREMUL_SUM:
      return true;
    case ReduceOp::UNUSED:
      return true;
    default:
      return false;
  }
  return false;
}

#ifdef ENABLE_NCCL_PREMUL_SUM_SUPPORT
template <typename T, ncclDataType_t dataType>
ncclRedOpRAII unpackPreMulSum(
    const ReduceOp& reduceOp,
    const ncclComm_t& comm) {
  const auto* preMulSupplement =
      reinterpret_cast<NCCLPreMulSumSupplement*>(reduceOp.supplement_.get());
  ncclRedOp_t preMulSum{};
  bool has_tensor = preMulSupplement->tensor_factor.defined();
  auto residence = has_tensor ? ncclScalarDevice : ncclScalarHostImmediate;
  const T* ptr_factor = has_tensor
      ? preMulSupplement->tensor_factor.const_data_ptr<T>()
      : nullptr;
  T scalar_factor = T(preMulSupplement->double_factor);
  ncclRedOpCreatePreMulSum(
      &preMulSum,
      // https://docs.nvidia.com/deeplearning/nccl/user-guide/docs/api/ops.html#ncclredopcreatepremulsum
      // tells us that the scalar input is strictly a multiplier.
      // NOLINTNEXTLINE(cppcoreguidelines-pro-type-const-cast)
      /*scalar=*/has_tensor ? const_cast<T*>(ptr_factor) : &scalar_factor,
      dataType,
      residence,
      comm);
  return ncclRedOpRAII(preMulSum, comm);
}
#endif // ENABLE_NCCL_PREMUL_SUM_SUPPORT

ncclRedOpRAII getNcclReduceOp(
    const ReduceOp& reduceOp,
    at::Tensor& input,
    const ncclDataType_t& dataType,
    const ncclComm_t& comm) {
  try {
    if (input.scalar_type() == at::kBool) {
      if (reduceOp == ReduceOp::SUM) {
        // For bool tensors, map sum to max, which both represent a bitwise or.
        // This is to prevent overflow issues with sum, since we use uint8 to
        // represent a bool (see ncclDataType mapping).
        return ncclMax;
      }
#ifdef NCCL_HAS_AVG
      if (reduceOp == ReduceOp::AVG) {
        C10_THROW_ERROR(
            TypeError, "Cannot use ReduceOp.AVG with boolean inputs");
      }
#endif // NCCL_HAS_AVG
    }
    if (reduceOp == ReduceOp::PREMUL_SUM) {
#ifdef ENABLE_NCCL_PREMUL_SUM_SUPPORT
      switch (dataType) {
        case ncclHalf:
          return unpackPreMulSum<at::Half, ncclHalf>(reduceOp, comm);
        case ncclFloat:
          return unpackPreMulSum<float, ncclFloat>(reduceOp, comm);
        case ncclDouble:
          return unpackPreMulSum<double, ncclDouble>(reduceOp, comm);
        default:
          C10_THROW_ERROR(
              TypeError, "PreMulSum Data type must be half, float, or double");
          return ncclRedOp_t{};
      }
#else
      C10_THROW_ERROR(ValueError, "PreMulSum requires NCCL>=2.11.1");
#endif // ENABLE_NCCL_PREMUL_SUM_SUPPORT
    }
    return ncclOp.at(reduceOp);
  } catch (const std::out_of_range&) {
    switch (reduceOp) {
      case ReduceOp::AVG:
        C10_THROW_ERROR(
            ValueError,
            c10::str(
                "AVG requires NCCL 2.10+. The current version is ",
                NCCL_MAJOR,
                ".",
                NCCL_MINOR));
        break;
      case ReduceOp::BAND:
        C10_THROW_ERROR(ValueError, "Cannot use ReduceOp.BAND with NCCL");
        break;
      case ReduceOp::BOR:
        C10_THROW_ERROR(ValueError, "Cannot use ReduceOp.BOR with NCCL");
        break;
      case ReduceOp::BXOR:
        C10_THROW_ERROR(ValueError, "Cannot use ReduceOp.BXOR with NCCL");
        break;
      default:
        C10_THROW_ERROR(ValueError, "Unhandled ReduceOp");
        break;
    }
  }
}

// Get a key string from device
inline std::string getKeyFromDevice(at::Device& device) {
  return std::to_string(device.index());
}

inline at::DeviceIndex getIndexFromDeviceKey(const std::string& deviceKey) {
  // initialize the device index to -1, which is an invalid value.
  int index = -1;
  try {
    index = std::stoi(deviceKey);
  } catch (const std::invalid_argument& e) {
    LOG(ERROR) << c10::str(
        "Invalid deviceKey: ", deviceKey, ",", e.what(), ".");
  } catch (const std::out_of_range& e) {
    LOG(ERROR) << "Out of range: " << e.what();
  }
  return static_cast<at::DeviceIndex>(index);
}

std::string getKeySendRecv(int myRank, int peer) {
  int lowRank = myRank < peer ? myRank : peer;
  int highRank = myRank < peer ? peer : myRank;
  std::string sendRecvPair =
      std::to_string(lowRank) + ":" + std::to_string(highRank);
  return sendRecvPair;
}

// Get device from tensor
inline at::Device getDevice(at::Tensor& tensor) {
  return tensor.device();
}

// [Sync Streams] Helper that lets the input ncclStreams to wait for the current
// stream. NCCL communications run on ncclStreams, but input tensors are
// allocated on different streams (i.e., current streams). Communications on
// ncclStreams cannot start before pending input tensor ops on current streams
// finish. Otherwise, ops on two streams might read/write same tensors
// concurrently.
//
// The synchronization above alone is not enough. We also need to make sure
// input tensors are not freed before their usages on ncclStreams finish. This
// can be achieved by calling c10::cuda::CUDACachingAllocator::recordStream,
// which remembers the usage stream (ncclStream), creates an event on the usage
// stream when GC attempts to free the input tensor, and delays GC until that
// event is done.
void syncStream(
    at::Device& device,
    at::cuda::CUDAEvent& ncclEvent,
    at::cuda::CUDAStream& ncclStream) {
  ncclEvent.record(at::cuda::getCurrentCUDAStream(device.index()));
  ncclEvent.block(ncclStream);
}

// Given a ncclUniqueId, convert it to a string representation that can be put
// in the store.
std::string buildNcclUniqueIdStr(const ncclUniqueId& ncclID) {
  const uint8_t* bytes = reinterpret_cast<const uint8_t*>(&ncclID);
  std::ostringstream oss;
  for (const auto i : c10::irange(NCCL_UNIQUE_ID_BYTES)) {
    oss << std::hex << static_cast<int>(bytes[i]);
  }
  return oss.str();
}

std::string getNcclAbortedCommStoreKey(const std::string& ncclIdStr) {
  return std::string(kNCCLAbortedCommStoreKey) + ":" + ncclIdStr;
}

// Returns exception's what() given an exception_ptr instance.
std::string getExceptionMsgFromExceptionPtr(
    const std::exception_ptr& exceptionPtr) {
  TORCH_CHECK(exceptionPtr != nullptr);
  try {
    std::rethrow_exception(exceptionPtr);
  } catch (const std::exception& e) {
    return e.what();
  } catch (...) {
    return "Unknown exception type";
  }
}

inline void errorIfCapturingNonCapturableNCCL(c10::cuda::CaptureStatus status) {
  // parentheses avoid some compiler warnings
  static const uint64_t min_version =
      (((uint64_t)2) << 32) + (((uint64_t)9) << 16) + ((uint64_t)6);
  static const uint64_t cur_version = torch::cuda::nccl::version();
  if (cur_version < min_version) {
    TORCH_CHECK_WITH(
        NotImplementedError,
        status == c10::cuda::CaptureStatus::None,
        "Capturing NCCL collectives is only allowed with NCCL >= 2.9.6");
  }
}

} // namespace

// Map from each communicator to its device index.
// This map is used when register/deregister cache segments from cache
// allocator. See design notes below:
// - Each segment should be registered only to the communicator on the
//   same device.
// - We cannot reuse devNCCLCommMap_ in each ProcessGroup because the key may be
//   ranks rather than device in point-to-point case.
// - This map has also to be maintained as global variable since the register
//   hooks are called outside the scope of any PG, thus we need traverse
//   communicators in all PGs.
static std::unordered_map<std::shared_ptr<NCCLComm>, int> ncclCommDevIdxMap;
static std::mutex ncclCommDevIdxMapMutex;
static bool allocatorHooksAttached = false;

std::atomic<bool> ProcessGroupNCCL::shouldDump_(false);

static void cacheAllocatorRegisterHook(
    const c10::cuda::CUDACachingAllocator::TraceEntry& te) {
  // Register after SEGMENT_ALLOC
  if (te.action_ !=
      c10::cuda::CUDACachingAllocator::TraceEntry::Action::SEGMENT_ALLOC) {
    return;
  }

  std::lock_guard<std::mutex> lock(ncclCommDevIdxMapMutex);
  for (auto& it : ncclCommDevIdxMap) {
    auto& ncclComm = it.first;
    auto& devIdx = it.second;
    if (te.device_ == devIdx) {
      // NOLINTNEXTLINE(performance-no-int-to-ptr)
      ncclComm->registerSegment(reinterpret_cast<void*>(te.addr_), te.size_);
    }
  }
}

static void cacheAllocatorDeregisterHook(
    const c10::cuda::CUDACachingAllocator::TraceEntry& te) {
  // deregister before SEGMENT_FREE
  if (te.action_ !=
      c10::cuda::CUDACachingAllocator::TraceEntry::Action::SEGMENT_FREE) {
    return;
  }

  std::lock_guard<std::mutex> lock(ncclCommDevIdxMapMutex);
  for (auto& it : ncclCommDevIdxMap) {
    auto& ncclComm = it.first;
    auto& devIdx = it.second;
    if (te.device_ == devIdx) {
      // NOLINTNEXTLINE(performance-no-int-to-ptr)
      ncclComm->deregisterSegment(reinterpret_cast<void*>(te.addr_));
    }
  }
}

static std::
    unordered_map<std::string, std::unordered_map<std::string, std::string>>
    getNCCLCommDumpMap() {
#if (defined(IS_NCCLX) || defined(USE_ROCM)) && defined(NCCL_COMM_DUMP)
  std::unordered_map<
      std::string /* ncclUniqueID */,
      std::unordered_map<std::string, std::string> /* dump from this comm */>
      ncclDumpMap;
  // dump_nccl_trace is only called from the default PG (local_id_=0), but we
  // want to dump from all comms so we need to iterate over ncclCommDevIdxMap,
  // which is static
  std::vector<std::shared_ptr<NCCLComm>> allNCCLComms;
  // within the critical section, we don't want to dump while holding the lock
  // as dump might hang
  ncclCommDevIdxMapMutex.lock();
  for (auto& [ncclComm, _] : ncclCommDevIdxMap) {
    allNCCLComms.push_back(ncclComm);
  }
  ncclCommDevIdxMapMutex.unlock();
  for (auto& ncclComm : allNCCLComms) {
    std::string ncclUniqueIDStr = buildNcclUniqueIdStr(ncclComm->getNcclId());
    ncclDumpMap[ncclUniqueIDStr] = ncclComm->ncclCommDump();
  }
  return ncclDumpMap;
#else
  return std::unordered_map<
      std::string,
      std::unordered_map<std::string, std::string>>();
#endif // (defined(IS_NCCLX) || defined(USE_ROCM)) && defined(NCCL_COMM_DUMP)
}

std::string dump_nccl_trace(
    bool includeCollectives,
    bool includeStackTraces,
    bool onlyActive) {
  auto ncclDumpMap = getNCCLCommDumpMap();
#if defined(USE_ROCM) && defined(NCCL_COMM_DUMP)
  for (const auto& [ncclUniqueIDStr, dump] : ncclDumpMap) {
    printNcclCommProxyTrace("Received dump signal " + ncclUniqueIDStr, dump);
  }
#endif // defined(USE_ROCM) && defined(NCCL_COMM_DUMP)
  return FlightRecorder::get()->dump(
      ncclDumpMap, includeCollectives, includeStackTraces, onlyActive);
}

std::string dump_nccl_trace_json(bool includeCollectives, bool onlyActive) {
  auto ncclDumpMap = getNCCLCommDumpMap();
  return FlightRecorder::get()->dump_json(
      ncclDumpMap, includeCollectives, onlyActive);
}

std::optional<std::function<void(std::function<void(const std::string&)>)>>&
get_cpp_trace_dumper() {
  static std::optional<
      std::function<void(std::function<void(const std::string&)>)>>
      dumper(std::nullopt);
  return dumper;
}

gil_checker_t& get_gil_checker() {
  static gil_checker_t gil_checker = nullptr;
  return gil_checker;
}

static std::future<bool> launchAsyncGilCheck() {
  std::promise<bool> resultPromise;
  std::future<bool> resultFuture = resultPromise.get_future();
  TORCH_CHECK(get_gil_checker(), "Can't check GIL with null GIL checker");
  std::thread workerThread([promise = std::move(resultPromise)]() mutable {
    c10::setThreadName("pt_nccl_gil_chk");

    try {
      auto& gil_checker = get_gil_checker();
      promise.set_value((*gil_checker)());
    } catch (...) {
      promise.set_exception(std::current_exception());
    }
  });

  // Detach the thread to allow it to run independently
  workerThread.detach();

  return resultFuture;
}

const int64_t ProcessGroupNCCL::kWatchdogThreadSleepMillis = 100;
constexpr int64_t kSynchronizeBusyWaitMillis = 1;
thread_local uint64_t ProcessGroupNCCL::ncclActiveGroupCounter_ = 0;

std::ostream& operator<<(
    std::ostream& output,
    const ProcessGroupNCCL::WorkNCCL& workNCCL) {
  std::string workInfo;
  workInfo = c10::str(
      "WorkNCCL(",
      "SeqNum=",
      workNCCL.seq_,
      ", OpType=",
      opTypeToString(workNCCL.opType_),
      ", NumelIn=",
      workNCCL.numelIn_,
      ", NumelOut=",
      workNCCL.numelOut_,
      ", Timeout(ms)=",
      workNCCL.opTimeout_.count(),
      ")");
  return output << workInfo;
}

ProcessGroupNCCL::WorkNCCL::WorkNCCL(
    std::string pgUID,
    std::string pgDesc,
    at::Device& device,
    int rank,
    OpType opType,
    uint64_t seq,
    bool isP2P,
    const char* profilingTitle,
    const std::optional<std::vector<at::Tensor>>& inputs,
    bool desyncDebug,
    bool enableTiming,
    bool cudaEventCacheEnabled,
    DebugLevel distDebugLevel)
    : Work(rank, opType, profilingTitle, inputs),
      pgUID_(std::move(pgUID)),
      pgDesc_(std::move(pgDesc)),
      device_(device),
      workStartTime_(std::chrono::steady_clock::now()),
      seq_(seq),
      isP2P_(isP2P),
      timingEnabled_(enableTiming),
      distDebugLevel_(distDebugLevel) {
  // Creates the CUDA event wrappers
  // Note: The actual events are lazily created when first recorded to with
  // DEFAULT_FLAGS = cudaEventDisableTiming.
  if (cudaEventCacheEnabled) {
    ncclStartEvent_ = enableTiming
        ? ProcessGroupNCCL::CUDAEventCache::get(device.index())
              ->create(enableTiming)
        : nullptr;
    ncclEndEvent_ = ProcessGroupNCCL::CUDAEventCache::get(device.index())
                        ->create(enableTiming);
  } else {
    ncclStartEvent_ = enableTiming
        ? std::make_shared<at::cuda::CUDAEvent>(cudaEventDefault)
        : nullptr;
    ncclEndEvent_ = std::make_shared<at::cuda::CUDAEvent>(
        enableTiming ? cudaEventDefault : cudaEventDisableTiming);
  }
  futureWorkResult_ =
      c10::make_intrusive<at::ivalue::Future>(c10::AnyEnumType::get());
}

ProcessGroupNCCL::WorkNCCL::WorkNCCL(const WorkNCCL& w)
    : Work(w.rank_, w.opType_),
      std::enable_shared_from_this<WorkNCCL>(w),
      pgUID_(w.pgUID_),
      pgDesc_(w.pgDesc_),
      device_(w.device_),
      ncclStartEvent_(w.ncclStartEvent_),
      ncclEndEvent_(w.ncclEndEvent_),
      ncclComm_(w.ncclComm_),
      blockingWait_(w.blockingWait_),
      opTimeout_(w.opTimeout_),
      ownedEphermeralTimeout_(w.ownedEphermeralTimeout_),
      workStartTime_(w.workStartTime_),
      seq_(w.seq_),
      isP2P_(w.isP2P_),
      startTraceUpdated_(w.startTraceUpdated_),
      numelIn_(w.numelIn_),
      numelOut_(w.numelOut_),
      store_(w.store_),
      futureWorkResult_(w.futureWorkResult_),
      timingEnabled_(w.timingEnabled_),
      trace_id_(w.trace_id_),
      distDebugLevel_(w.distDebugLevel_) {
  exception_ = w.exception_;
}

ProcessGroupNCCL::WorkNCCL::~WorkNCCL() = default;

bool ProcessGroupNCCL::WorkNCCL::isCompleted() {
  if (!ncclComm_->isAborted()) {
    checkAndSetException();
  }
  return exception() || finishedGPUExecutionInternal();
}

bool ProcessGroupNCCL::WorkNCCL::isStarted() {
  if (!ncclComm_->isAborted()) {
    checkAndSetException();
  }
  return exception() || startedGPUExecutionInternal();
}

bool ProcessGroupNCCL::WorkNCCL::isSuccess() const {
  C10_THROW_ERROR(NotImplementedError, "WorkNCCL::isSuccess() is deprecated");
}

void ProcessGroupNCCL::WorkNCCL::checkAndSetException() {
  if (exception()) {
    // We already have an exception.
    return;
  }

  auto exception_ptr = checkForNCCLErrors();
  std::unique_lock<std::mutex> lock(mutex_);
  exception_ = exception_ptr;
  if (exception_) {
    LOG(ERROR) << logPrefix() << "Collective " << *this
               << " raised the following async exception: "
               << getExceptionMsgFromExceptionPtr(exception_);

    // Mark future result as ERROR
    if (futureWorkResult_ && !futureWorkResult_->completed()) {
      futureWorkResult_->markCompleted(
          at::IValue(static_cast<uint8_t>(WorkResult::COMM_ERROR)));
    }
  }
}

const std::string& ProcessGroupNCCL::WorkNCCL::logPrefix() const {
  static std::string prefix = c10::str("[Rank ", rank_, "] ");
  return prefix;
}

void ProcessGroupNCCL::WorkNCCL::setException(
    std::exception_ptr exception_ptr) {
  std::unique_lock<std::mutex> lock(mutex_);
  exception_ = std::move(exception_ptr);
}

// Helper that checks if the NCCL kernels are completed on the GPUs
bool ProcessGroupNCCL::WorkNCCL::finishedGPUExecution() {
  checkAndSetException();
  return finishedGPUExecutionInternal();
}

bool ProcessGroupNCCL::WorkNCCL::startedGPUExecutionInternal() const {
  // if timing is disabled we won't have allocated start events
  if (!timingEnabled_) {
    return false;
  }
  // Checking the work's corresponding CUDA event's status
  if (!ncclStartEvent_->query()) {
    return false;
  }
  return true;
}

bool ProcessGroupNCCL::WorkNCCL::finishedGPUExecutionInternal() const {
  // Checking the work's corresponding CUDA event's status
  // It calls `cudaEventQuery` eventually. Although this seems to be a
  // non-blocking call, but we did notice hangs in the past. It can
  // hang if another thread is holding the CUDA global context lock. For
  // example, when doing a `cudaDeviceSynchronize` or even
  // `cudaStreamSynchronize`.
  if (!ncclEndEvent_->query()) {
    return false;
  }
  return true;
}

bool ProcessGroupNCCL::WorkNCCL::checkTimeout(
    std::optional<std::chrono::milliseconds> timeout) {
  STATIC_SCOPED_WAIT_COUNTER(
      pytorch.wait_counter.ProcessGroupNCCL__checkTimeout);
  auto currentTimepoint = std::chrono::steady_clock::now();
  auto timeElapsed = std::chrono::duration_cast<std::chrono::milliseconds>(
      currentTimepoint - workStartTime_);
  auto workTimeout = timeout ? *timeout : opTimeout_;

  if (timeElapsed < workTimeout) {
    return false;
  }

  // Timed out

  std::string exceptionMsg = c10::str(
      logPrefix(),
      "Watchdog caught collective operation timeout: ",
      *this,
      " ran for ",
      timeElapsed.count(),
      " milliseconds before timing out.");

  LOG(ERROR) << exceptionMsg;

  std::exception_ptr exception_ptr =
      std::make_exception_ptr(C10_BUILD_ERROR(DistBackendError, exceptionMsg));
  if (!exception()) {
    // if there is already an error, we don't override it
    setException(exception_ptr);
  }

  // Mark future result as TIMEOUT
  if (futureWorkResult_ && !futureWorkResult_->completed()) {
    futureWorkResult_->markCompleted(
        at::IValue(static_cast<uint8_t>(WorkResult::TIMEOUT)));
  }
  return true;
}

// Print the traceback of the collective at call time
void ProcessGroupNCCL::WorkNCCL::printTraceback() const {
  // First step we get the corresponding record entry from FR, based on work's
  // trace_id_
  std::optional<FlightRecorder::Entry> entry =
      FlightRecorder::get()->getEntry(trace_id_);
  if (entry.has_value()) {
    auto entryVal = entry.value();
    // Get stack trace from FR entry, in string format
    // Note: `getTraceback` call below invokes `torch::symbolize`, which may
    // need to acquire the GIL. In order for watchdog to be block-free, we make
    // the call with std::async.
    auto future = std::async(
        std::launch::async, [&entryVal]() { return entryVal.getTraceback(); });
    // Wait for the future to complete or timeout
    auto status = future.wait_for(std::chrono::seconds(8));
    if (status == std::future_status::ready) {
      std::string tracebackStr = future.get();
      LOG(ERROR) << "Stack trace of the failed collective: \n" << tracebackStr;
    } // else, symbolizer probably timed out, we skip logging the stack trace.
  } else {
    LOG(ERROR)
        << "Stack trace of the failed collective not found, "
        << "potentially because FlightRecorder is disabled. "
        << "You can enable it by setting TORCH_NCCL_TRACE_BUFFER_SIZE to a non-zero value.";
  }
}

void ProcessGroupNCCL::WorkNCCL::handleException(
    ErrorHandlingMode errorHandling) {
  if (exception_) {
    auto exceptionMsg = c10::str(
        "Some NCCL operations have failed or timed out. Due to the ",
        "asynchronous nature of CUDA kernels, subsequent GPU operations ",
        "might run on corrupted/incomplete data.");
    LOG(ERROR) << logPrefix() << exceptionMsg;
    C10_LOG_API_USAGE_ONCE("ProcessGroupNCCL.WorkNCCL.handleException");

    auto logger = c10d::C10dLogger::getLogger();
    if (logger) {
      ::c10d::C10dLoggingData data;
      data.strings["work_nccl_exception"] =
          getExceptionMsgFromExceptionPtr(exception_);
      logger->log(data);
    }

    if (SHOULD_TEAR_DOWN(errorHandling)) {
      auto tearDownMsg = c10::str(
          "To avoid data inconsistency, we are taking the entire process down.");
      LOG(ERROR) << logPrefix() << tearDownMsg;
      std::rethrow_exception(exception_);
    }
  }
}

void ProcessGroupNCCL::WorkNCCL::synchronize() {
  synchronizeStream();
  if (c10d::allow_inflight_collective_as_graph_input()) {
    c10d::unregister_work(
        c10::intrusive_ptr<
            ProcessGroupNCCL::WorkNCCL>::unsafe_reclaim_from_nonowning(this));
  }
}

void ProcessGroupNCCL::WorkNCCL::synchronizeStream() {
  auto currentStream = at::cuda::getCurrentCUDAStream(device_.index());
  // Block the current stream on the NCCL stream
  ncclEndEvent_->block(currentStream);

  if (avoidRecordStreams_) {
    stashed_for_allocator_safety_->clear();
  }
}

// Same as calling synchronize() when blockingWait_ is false
bool ProcessGroupNCCL::WorkNCCL::wait(std::chrono::milliseconds timeout) {
  RECORD_PARAM_COMMS(
      std::make_tuple(static_cast<int64_t>(this->seq_), this->isP2P_), // seq
      std::make_tuple(pgUID_, pgDesc_), // PG name tuple
      rank_, // rank
      "wait", // collective name
      0, // inNelems
      0, // outNelems
      at::kByte, // dType
      std::vector<int64_t>(), // inSplitSizes
      std::vector<int64_t>(), // outSplitSizes
      -1,
      -1,
      static_cast<int>(1)); // number of device?

  // synchronize() will block the current stream on the NCCL stream
  synchronize();

  // In case of blockingWait or a timeout value is specified by the user, we
  // block the CPU thread until the work is completed or timed out.
  if (blockingWait_ || timeout != kNoTimeout) {
    while (!isCompleted()) {
      bool timedOut = checkTimeout(
          timeout == kNoTimeout ? std::nullopt : std::make_optional(timeout));
      // Explicitly abort ncclComms here before throwing this timed out
      // exception to users.
      // If throwing timed out excepiton without aborting nccl communicators
      // here, it was observed that CUDA GPU will have 100% utilization and
      // can not run new events successfully.
      if (timedOut) {
        std::string exceptionMsg = c10::str(
            logPrefix(), "Work ", (*this), " timed out in blocking wait.");
        LOG(ERROR) << exceptionMsg;
        break;
      }
      // Yield
      std::this_thread::sleep_for(
          std::chrono::milliseconds(kSynchronizeBusyWaitMillis));
    }
  } else if (isBarrierOp_ && !isCompleted()) {
    // For barrier wait when timeout is unspecified, we block the CPU thread on
    // current stream. This is to minimize the CPU barrier wait time in healthy
    // path
    auto currentStream = at::cuda::getCurrentCUDAStream(device_.index());
    // CUDAStream wrapper will correctly use a DeviceGuard here
    currentStream.synchronize();
  }

  // If exception is detected, throw it from the main CPU thread
  if (exception()) {
    // Abort NCCL communicators
    abort();
    // Throw exception (from main thread here)
    handleException(TearDown);
  }

  // TODO(kwen2501): this should be moved to c10d tests, to qualify a NCCL
  // upgrade. Once a NCCL version is qualified, this code should not be needed
  // at runtime.
#ifdef PGNCCL_ENABLE_HASH
  if (distDebugLevel_ >= DebugLevel::Detail) {
    auto numel = getTensorsNumel(*outputs_);
    auto hashValue = hashTensors(*outputs_);
    PRINT_COLLECTIVE_HASH_SIGNATURE(
        "output", opTypeToString(opType_), numel, hashValue);
  }
#endif // PGNCCL_ENABLE_HASH
  // Always return true, because abort API is not implemented.
  return true;
}

void ProcessGroupNCCL::WorkNCCL::abort() {
  // dump before aborting for rcclexp
#if defined(USE_ROCM) && defined(NCCL_COMM_DUMP)
  auto dumpMap = ncclComm_->ncclCommDump();
  printNcclCommProxyTrace("WorkNCCL::abort", dumpMap);
#endif // USE_ROCM && NCCL_COMM_DUMP

  // Abort all communicators of this work
  ncclComm_->abort();

  ncclCommDevIdxMapMutex.lock();
  ncclCommDevIdxMap.erase(ncclComm_);
  ncclCommDevIdxMapMutex.unlock();
}

ProcessGroupNCCL::CUDAEventCache::CUDAEventCache() = default;

// CUDA event is used to record the start/end of one Work.
// Instead of let the CUDA event gets destroyed, we now reuse it after the Work
// has been erased from workMetaList_.
// This is to avoid the potential deadlock caused by CudaEventDestroy.
std::shared_ptr<at::cuda::CUDAEvent> ProcessGroupNCCL::CUDAEventCache::create(
    bool timing) {
  // Register the deleter as a callback when the WorkNCCL object is destroyed.
  // Each deleter keeps a ref count to the cache object, so that even when
  // the thread that creates the cache is gone, the cache object won't be
  // destroyed until all the events in the cache are destroyed (ref number drops
  // to zero).
  auto deleter = [cache = shared_from_this(),
                  timing](at::cuda::CUDAEvent* event) {
    std::lock_guard<std::mutex> lock(cache->cacheMutex_);
    // We put the event back to the cache deque once the WorkNCCL object is
    // destroyed.
    cache->eventsArray_[timing ? 1 : 0].push_back(event);
  };
  at::cuda::CUDAEvent* event = nullptr;
  {
    std::lock_guard<std::mutex> lock(cacheMutex_);
    auto& events = eventsArray_[timing ? 1 : 0];
    // If we still have events in the cache, we reuse it. Otherwise, we create a
    // new one.
    if (!events.empty()) {
      event = events.front();
      events.pop_front();
    } else {
      event = new at::cuda::CUDAEvent(
          timing ? cudaEventDefault : cudaEventDisableTiming);
    }
  }
  return std::shared_ptr<at::cuda::CUDAEvent>(event, std::move(deleter));
}

std::shared_ptr<ProcessGroupNCCL::CUDAEventCache> ProcessGroupNCCL::
    CUDAEventCache::get(at::DeviceIndex device) {
  // A per-thread singleton of device-to-CUDAEventCache map.
  // Map is needed because events cannot be reused across devices.
  // Per-thread ownership is needed to support multi-threaded case (instead of
  // multi-process case).
  static thread_local std::
      map<at::DeviceIndex, std::shared_ptr<ProcessGroupNCCL::CUDAEventCache>>
          cacheDeviceMap;
  // Check if device has already been in the map, if not, add a new entry
  auto it = cacheDeviceMap.find(device);
  if (it == cacheDeviceMap.end()) {
    cacheDeviceMap.emplace(
        device, std::make_shared<ProcessGroupNCCL::CUDAEventCache>());
  }
  return cacheDeviceMap[device];
}

static std::atomic<size_t> process_group_id = 0;

constexpr const char* MULTI_DEVICE_ERROR_MSG =
    "Expecting one tensor only but got multiple. You are probably using multiple "
    "devices under one thread. The support for such usage has been deprecated. "
    "For details, please refer to "
    "https://pytorch.org/docs/stable/distributed.html#multi-gpu-collective-functions. "
    "ProcessGroupNCCL continues supporting multi-process and multi-thread modes.";

ProcessGroupNCCL::ProcessGroupNCCL(
    c10::intrusive_ptr<Store> store,
    int rank,
    int size,
    c10::intrusive_ptr<Options> options)
    : Backend(rank, size),
      store_(std::move(store)),
      options_(std::move(options)),
      terminateProcessGroup_(false),
      terminateHeartbeatMonitorThread_(false),
      local_id_(process_group_id++),
      intraNodeComm_(initIntraNodeComm()) {
  TORCH_CHECK_WITH(
      ValueError,
      at::cuda::getNumGPUs() != 0,
      "ProcessGroupNCCL is only supported with GPUs, no GPUs found!");

  // getNcclVersion needs to get called before launching threads which can
  // potentially call getenv. getNcclVersion internally calls setenv to set some
  // environment variables from config file, which can race with getenv from
  // other threads and cause segfaults.
  const auto ncclVersion = getNcclVersion();
  this->setGroupUid(options_->group_name);
  this->localDeviceCount_ = static_cast<int>(at::cuda::getNumGPUs());
  logPrefix_ = createLogPrefix();
  blockingWait_ = getCvarBool(TORCH_NCCL_BLOCKING_WAIT, false);
  asyncErrorHandling_ = static_cast<ErrorHandlingMode>(
      getCvarInt(TORCH_NCCL_ASYNC_ERROR_HANDLING, 3 /*SkipCleanUp*/));
  desyncDebug_ = getCvarBool(TORCH_NCCL_DESYNC_DEBUG, false) ||
      (dist_debug_level_ >= DebugLevel::Detail);
  rethrowCUDAErrors_ = getCvarBool(TORCH_NCCL_RETHROW_CUDA_ERRORS, true);
  // TODO, we should either deprecate TORCH_NCCL_DUMP_ON_TIMEOUT
  // or change its name to reflect that dump happens on exception including
  // both timeout and other errors.
  dumpOnTimeoutOrEx_ = getCvarBool(TORCH_NCCL_DUMP_ON_TIMEOUT, true) ||
      (dist_debug_level_ >= DebugLevel::Detail);
  propagatePgError_ = getCvarBool(TORCH_NCCL_PROPAGATE_ERROR, false);
  // logging C++ stack isn't safe. Introduce a variable to control it.
  logCppStackOnUncleanShutdown_ =
      getCvarBool(TORCH_NCCL_LOG_CPP_STACK_ON_UNCLEAN_SHUTDOWN, true);
  enableNanCheck_ = getCvarBool(TORCH_NCCL_NAN_CHECK, false);
  heartbeat_ = 1ULL;
  monitorThreadEnabled_.store(getCvarBool(TORCH_NCCL_ENABLE_MONITORING, true));
  cudaEventCacheEnabled_.store(getCvarBool(TORCH_NCCL_CUDA_EVENT_CACHE, true));
  heartbeatTimeoutInSec_ =
      getCvarInt(TORCH_NCCL_HEARTBEAT_TIMEOUT_SEC, 60 * 8 /*8 Mins*/);
  waitTimeoutDumpInMilSec_ =
      getCvarInt(TORCH_NCCL_WAIT_TIMEOUT_DUMP_MILSEC, 60 * 1000 /*60 Sec*/);
  coordCheckIntervalMilSec_ = getCvarInt(TORCH_NCCL_COORD_CHECK_MILSEC, 1000);
  traceBufferSize_ = getCvarInt(TORCH_NCCL_TRACE_BUFFER_SIZE, 2000);
  enableCollecticeHashDebug_ = (dist_debug_level_ >= DebugLevel::Detail);
  // store_ usually is wrapped with PrefixStore and the prefix is different
  // across different ProcessGroupNCCL(PG) instances. We need to get the
  // underlying non-PrefixStore for sharing global information shared across
  // different PGs.
  PrefixStore* prefixStore = dynamic_cast<PrefixStore*>(store_.get());
  globalStore_ =
      prefixStore ? prefixStore->getUnderlyingNonPrefixStore() : store_;
#ifdef ENABLE_NCCL_ERROR_CHECKING
  enableTiming_.store(
      getCvarBool(TORCH_NCCL_ENABLE_TIMING, false) || desyncDebug_);
#endif // ENABLE_NCCL_ERROR_CHECKING
  avoidRecordStreams_ = getCvarBool(TORCH_NCCL_AVOID_RECORD_STREAMS, false);
#ifdef NCCL_HAS_COMM_REGISTER
  useTensorRegisterAllocatorHook_ =
      getCvarBool(TORCH_NCCL_USE_TENSOR_REGISTER_ALLOCATOR_HOOK, false);
  if (c10::cuda::CUDACachingAllocator::CUDAAllocatorConfig::
          expandable_segments()) {
    useTensorRegisterAllocatorHook_ = false;
    LOG(INFO)
        << logPrefix()
        << "disables TORCH_NCCL_USE_TENSOR_REGISTER_ALLOCATOR_HOOK because it is not compatible with CUDA allocator expandable segments mode.";
  }
#endif // NCCL_HAS_COMM_REGISTER

  if (blockingWait_) {
    LOG(INFO)
        << logPrefix()
        << "TORCH_NCCL_BLOCKING_WAIT is enabled, NO watchdog thread is created.";
  } else {
    if (desyncDebug_ && asyncErrorHandling_ == NoHandling) {
      LOG(INFO)
          << logPrefix()
          << "TORCH_NCCL_DESYNC_DEBUG and TORCH_NCCL_ASYNC_ERROR_HANDLING "
          << "must both be enabled. "
          << "Enabling TORCH_NCCL_ASYNC_ERROR_HANDLING.";
      asyncErrorHandling_ = SkipCleanUp;
    }
  }

#ifdef ENABLE_NCCL_ERROR_CHECKING
  // in blockingWait mode, we don't need to enable the watchdog thread to check
  // the timeout or nccl error because the main thread would throw an exception
  // and it is the user's responsibility to handle the exception.
  if (!blockingWait_) {
    ncclCommWatchdogThread_ =
        std::thread(&ProcessGroupNCCL::ncclCommWatchdog, this);
  }
#endif // ENABLE_NCCL_ERROR_CHECKING

  init();
  const std::string OFF = "OFF";
  std::string torch_distributed_debug =
      getCvarString({"TORCH_DISTRIBUTED_DEBUG"}, OFF.c_str());
  LOG(INFO) << logPrefix() << "ProcessGroupNCCL initialization options: "
            << "size: " << size << ", global rank: " << globalRank()
            << ", TIMEOUT(ms): " << options_->timeout.count()
            << ", USE_HIGH_PRIORITY_STREAM: "
            << options_->is_high_priority_stream
            << ", SPLIT_FROM: " << options_->split_from
            << ", SPLIT_COLOR: " << options_->split_color
            << ", PG Name: " << options_->group_name;

  LOG(INFO) << logPrefix() << "ProcessGroupNCCL environments: "
            << "NCCL version: " << ncclVersion
            << ", TORCH_NCCL_ASYNC_ERROR_HANDLING: " << asyncErrorHandling_
            << ", TORCH_NCCL_DUMP_ON_TIMEOUT: " << dumpOnTimeoutOrEx_
            << ", TORCH_NCCL_PROPAGATE_ERROR: " << propagatePgError_
            << ", TORCH_NCCL_WAIT_TIMEOUT_DUMP_MILSEC: "
            << waitTimeoutDumpInMilSec_
            << ", TORCH_NCCL_DESYNC_DEBUG: " << desyncDebug_
            << ", TORCH_NCCL_ENABLE_TIMING: " << enableTiming_.load()
            << ", TORCH_NCCL_BLOCKING_WAIT: " << blockingWait_
            << ", TORCH_DISTRIBUTED_DEBUG: " << torch_distributed_debug
#ifdef NCCL_HAS_COMM_REGISTER
            << ", TORCH_NCCL_USE_TENSOR_REGISTER_ALLOCATOR_HOOK: "
            << useTensorRegisterAllocatorHook_
#endif // NCCL_HAS_COMM_REGISTER
            << ", TORCH_NCCL_ENABLE_MONITORING: "
            << monitorThreadEnabled_.load()
            << ", TORCH_NCCL_HEARTBEAT_TIMEOUT_SEC: " << heartbeatTimeoutInSec_
            << ", TORCH_NCCL_TRACE_BUFFER_SIZE: " << traceBufferSize_
            << ", TORCH_NCCL_COORD_CHECK_MILSEC: " << coordCheckIntervalMilSec_
            << ", TORCH_NCCL_NAN_CHECK: " << enableNanCheck_
            << ", TORCH_NCCL_CUDA_EVENT_CACHE: " << cudaEventCacheEnabled_
            << ", TORCH_NCCL_LOG_CPP_STACK_ON_UNCLEAN_SHUTDOWN: "
            << logCppStackOnUncleanShutdown_;

  if (options_->global_ranks_in_group.empty()) {
    this->globalRankStart = 0;
  } else {
    this->globalRankStart = options_->global_ranks_in_group[0];
  }

  if (options_->global_ranks_in_group.empty()) {
    this->globalRankStride = 1;
  } else if (options_->global_ranks_in_group.size() == 1) {
    this->globalRankStride = 0;
  } else {
    bool ranksAreStrided = true;
    auto startRank = options_->global_ranks_in_group[0];
    auto stride =
        options_->global_ranks_in_group[1] - options_->global_ranks_in_group[0];
    for (std::vector<uint64_t>::size_type i = 0;
         i < options_->global_ranks_in_group.size();
         i++) {
      if (options_->global_ranks_in_group[i] != startRank + i * stride) {
        ranksAreStrided = false;
        break;
      }
    }

    if (ranksAreStrided) {
      this->globalRankStride = options_->global_ranks_in_group[1] -
          options_->global_ranks_in_group[0];
    } else {
      this->globalRankStride = -1;
    }
  }

  // Attach hooks to cache allocator to trigger the hooks whenever a traced
  // action is called. In the following hooks, we register a newly allocated
  // segment when SEGMENT_ALLOC action occurs, and deregister a segment when
  // SEGMENT_FREE action occurs.
  // We attach hooks only once at the first PG creation.
  // Attaching hooks fails if CUDACachingAllocator is not initialized, so
  // Init for CUDA is called (and is a no-op if CUDA is already
  // initialized).
  if (useTensorRegisterAllocatorHook_ && !allocatorHooksAttached) {
    at::globalContext().lazyInitDevice(c10::DeviceType::CUDA);
    c10::cuda::CUDACachingAllocator::attachAllocatorTraceTracker(
        &cacheAllocatorRegisterHook);
    c10::cuda::CUDACachingAllocator::attachAllocatorTraceTracker(
        &cacheAllocatorDeregisterHook);
    allocatorHooksAttached = true;
  }

  // Enable Desync Debugger per user setting
  if (desyncDebug_) {
    desyncDebugger_.init(rank, size, store_);
  }
}

void ProcessGroupNCCL::eagerConnectSingleDevice(at::Device device) {
  const auto key = getKeyFromDevice(device);
  LOG(INFO) << logPrefix() << "Eagerly connecting nccl backend with device "
            << device;
  initNCCLComm(key, device, OpType::ALLREDUCE);
}

bool ProcessGroupNCCL::useNonblocking() {
#ifndef NCCL_HAS_COMM_NONBLOCKING
  return false;
#endif // NCCL_HAS_COMM_NONBLOCKING
  // Already parsed, return the cached value
  if (useNonblocking_.has_value()) {
    return useNonblocking_.value();
  }
  // Get environment variable.
  auto nbEnv = c10::utils::check_env("TORCH_NCCL_USE_COMM_NONBLOCKING");

  // 1st priority: Respect the user's setting
  if (options_->config.blocking != NCCL_CONFIG_UNDEF_INT) {
    useNonblocking_ = options_->config.blocking == 0;
  }
  // 2nd priority: Respect the environment variable
  else if (nbEnv.has_value()) {
    useNonblocking_ = nbEnv.value();
  }
  // 3rd priority: automatically use nonblocking if we are in eager init mode
  else if (getBoundDeviceId()) {
    useNonblocking_ = true;
  }
  // 4th priority: otherwise, nonblocking = false to preserve old behavior
  else {
    useNonblocking_ = false;
  }

  LOG(INFO) << logPrefix()
            << "Using non-blocking mode: " << useNonblocking_.value();
  return useNonblocking_.value();
}

void ProcessGroupNCCL::performNocolorSplit(at::Device device) {
  // If our backend doesn't support splitting, this is a no-op for
  // ranks not in the new subgroup (and ranks that would be in it will
  // just use a new communicator rather than split).
#ifdef NCCL_HAS_COMM_SPLIT
  const auto key = getKeyFromDevice(device);
  LOG(INFO) << logPrefix() << "Performing nocolor split on backend device "
            << device << ", key " << key << ", i am " << this;
  bool useNb = useNonblocking();
  options_->config.blocking = useNb ? 0 : 1;
  auto comm = getNCCLComm(key);
  if (comm == nullptr) {
    LOG(ERROR) << logPrefix()
               << "No parent communicator exists for nocolor split";
  }
  NCCLComm::split(
      comm.get(),
      NCCL_SPLIT_NOCOLOR,
      rank_,
      options_->config,
      options_->global_ranks_in_group);
#endif // NCCL_HAS_COMM_SPLIT
}

bool ProcessGroupNCCL::isInitialized() {
  if (devNCCLCommMap_.empty()) {
    return false;
  }
  std::lock_guard<std::mutex> lock(mutex_);
  bool initialized = true;
  for (const auto& [_, comm] : devNCCLCommMap_) {
    if (!comm->isInitialized()) {
      initialized = false;
      break;
    }
  }
  return initialized;
}

ErrorType ProcessGroupNCCL::getError() {
  std::lock_guard<std::mutex> lock(errorMutex_);
  return error_;
}

void ProcessGroupNCCL::registerMemPool(c10::cuda::MemPool* pool) {
  const auto key = std::to_string(pool->device());
  auto device = at::Device(at::DeviceType::CUDA, pool->device());
  LOG(INFO) << logPrefix()
            << "Performing NCCL user buffer registration for all buffers in "
            << "MemPool: " << pool->id() << ", device index: " << key
            << ", i am " << this;
  auto ncclComm = getNCCLComm(key);
  if (ncclComm == nullptr) {
    // HACK: currently we are using this function for NVLS
    // reductions, and that's why using OpType::ALLREDUCE.
    // If we end up using this API for zero-copy P2P, we might
    // need to refactor and account for different OpType.
    ncclComm = initNCCLComm(key, device, OpType::ALLREDUCE);
  }
  TORCH_INTERNAL_ASSERT(ncclComm != nullptr);
  auto ctx = c10::cuda::MemPoolContext(pool);
  auto snapshot = c10::cuda::CUDACachingAllocator::snapshot();
  for (const auto& segmentInfo : snapshot.segments) {
    TORCH_INTERNAL_ASSERT(
        segmentInfo.device == pool->device(),
        "Mismatch between CUDA memory segment device and pool's device");
    ncclComm->registerSegment(
        reinterpret_cast<void*>(segmentInfo.address), segmentInfo.total_size);
  }
}

void ProcessGroupNCCL::deregisterMemPool(c10::cuda::MemPool* pool) {
  const auto key = std::to_string(pool->device());
  auto device = at::Device(at::DeviceType::CUDA, pool->device());
  LOG(INFO) << logPrefix()
            << "Performing NCCL user buffer deregistration for all buffers in "
            << "MemPool: " << pool->id() << ", device index: " << key
            << ", i am " << this;
  auto ncclComm = getNCCLComm(key);
  if (ncclComm == nullptr) {
    // HACK: currently we are using this function for NVLS
    // reductions, and that's why using OpType::ALLREDUCE.
    // If we end up using this API for zero-copy P2P, we might
    // need to refactor and account for different OpType.
    ncclComm = initNCCLComm(key, device, OpType::ALLREDUCE);
  }
  TORCH_INTERNAL_ASSERT(ncclComm != nullptr);
  auto ctx = c10::cuda::MemPoolContext(pool);
  auto snapshot = c10::cuda::CUDACachingAllocator::snapshot();
  for (const auto& segmentInfo : snapshot.segments) {
    TORCH_INTERNAL_ASSERT(
        segmentInfo.device == pool->device(),
        "Mismatch between CUDA memory segment device and pool's device");
    ncclComm->deregisterSegment(reinterpret_cast<void*>(segmentInfo.address));
  }
}

c10::intrusive_ptr<intra_node_comm::IntraNodeComm> ProcessGroupNCCL::
    initIntraNodeComm() {
  using IntraNodeComm = intra_node_comm::IntraNodeComm;
  if (!IntraNodeComm::isEnabled()) {
    return nullptr;
  }
  auto prefixStore = c10::make_intrusive<PrefixStore>("IntraNodeComm", store_);
  auto comm = c10::make_intrusive<IntraNodeComm>(prefixStore, rank_, size_);
  if (comm->rendezvous()) {
    return comm;
  } else {
    return nullptr;
  }
}

void ProcessGroupNCCL::setSequenceNumberForGroup() {
} // NCCL just starts sequence numbers at 0.

uint64_t ProcessGroupNCCL::getSequenceNumberForGroup() {
  return seqCollective_;
}

void ProcessGroupNCCL::registerOnCompletionHook(
    std::function<void(std::shared_ptr<WorkInfo>)>&& hook) {
  TORCH_WARN_ONCE(
      "ProcessGroupNCCL OnCompletion hook will be deprecated in favor of Flight Recorder. "
      "Please check out FlightRecorder.hpp for information that is recorded at work completion. "
      "You can file an issue if you want additional information to be recorded. "
      "You can also file an RFC if you want Flight Recorder to accept plugins that customize the recording.")

  TORCH_CHECK_WITH(
      DistBackendError,
      onCompletionHook_ == nullptr,
      "ProcessGroupNCCL OnCompletion hook already registered");

  TORCH_CHECK_WITH(
      ValueError,
      enableTiming_.load(),
      "ProcessGroupNCCL OnCompletion hook requires recording start and end "
      "events which require setting TORCH_NCCL_ENABLE_TIMING environment variable. "
      "This is only available for NCCL version >= 2.4.");
  onCompletionHook_ = std::move(hook);
  onCompletionHookThread_ = std::thread(&ProcessGroupNCCL::runHookLoop, this);
}

// must release GIL when calling this method
void ProcessGroupNCCL::waitForPendingWorks() {
  // Reasoning about hook completion:
  // 1. waitForPendingWorks should be called after user code has finished
  // calling
  //    all collectives. This means, when we got here, all of the collectives
  //    are either in workMetaList_ or has been erased from workMetaList_.
  // 2. The watchdog thread grabs both locks to move Work object from the
  //    workMetaList_ to the completedWorkList_, and the hook thread only erases
  //    a Work object after the hook is returned. Therefore, after user code
  //    calls a collective, its Work object is either in workMetaList_ or in
  //    completedWorkList_ before it finishes.
  // 3. We have three threads and two locks.
  //      a. main thread (this function) grabs two locks atomically
  //      b. watchdog thread (watchdogHandler function) always grabs
  //      workMetaListMutex_
  //         first and then grabs completedWorkListMutex_.
  //      c. hook thread (runHookLoop function) only grabs
  //      completedWorkListMutex_. Therefore, locks are always acquired in the
  //      same order and hence no deadlocks.
  while (true) {
    {
      std::lock(workMetaListMutex_, completedWorkListMutex_);
      std::lock_guard<std::mutex> lockWork(workMetaListMutex_, std::adopt_lock);
      std::lock_guard<std::mutex> lockHook(
          completedWorkListMutex_, std::adopt_lock);

      if (workMetaList_.empty() && completedWorkList_.empty()) {
        return;
      }
    }

    std::this_thread::sleep_for(
        std::chrono::milliseconds(kWatchdogThreadSleepMillis));
  }
}

void ProcessGroupNCCL::enableCollectivesTiming() {
  enableTiming_.store(true);
}

bool ProcessGroupNCCL::waitForFutureOrTimeout(
    std::future<bool>& fut,
    const std::chrono::milliseconds& timeOutMilSec,
    const std::string& futDescription,
    ::c10d::C10dLoggingData& debugLog,
    bool throwException) {
  std::string errorMsg;
  bool complete = false;

  TORCH_CHECK(fut.valid(), "Expected a valid future");
  std::future_status status = fut.wait_for(timeOutMilSec);
  if (status == std::future_status::ready) {
    // Calling .get() will re-raise any exception from the future, and we don't
    // care about the retval
    try {
      bool result = fut.get();
      if (result) {
        VLOG(2) << logPrefix()
                << "future successfully executed for: " << futDescription;
        debugLog.strings["status"] = "SUCCESS";
        complete = true;
      }
    } catch (const std::exception& e) {
      errorMsg = c10::str(
          logPrefix(),
          "Exception thrown when waiting for future ",
          futDescription,
          ": ",
          e.what());

      debugLog.strings["status"] = "EXCEPTION";
      debugLog.strings["exception"] = e.what();
      LOG(ERROR) << errorMsg;
    } catch (...) {
      errorMsg = c10::str(
          logPrefix(),
          "Unknown exception thrown when waiting for future ",
          futDescription);
      debugLog.strings["status"] = "EXCEPTION";
      debugLog.strings["exception"] = "Unknown exception";
      LOG(ERROR) << errorMsg;
    }
  } else {
    errorMsg = c10::str(
        logPrefix(),
        "Future for ",
        futDescription,
        " timed out after ",
        timeOutMilSec.count(),
        " ms");
    debugLog.strings["status"] = "TIMEOUT";
    LOG(ERROR) << errorMsg;
  }
  if (throwException && !errorMsg.empty()) {
    C10_THROW_ERROR(DistBackendError, errorMsg);
  }
  return complete;
}

void ProcessGroupNCCL::abortCommsFromMap(
    std::unordered_map<std::string, std::shared_ptr<NCCLComm>>& ncclCommsMap,
    const std::optional<std::string>& abortReason) {
  // The process may control multiple devices, loop through the communicators on
  // each device
  for (auto& it : ncclCommsMap) {
    auto& devName = it.first;
    auto& ncclComm = it.second;
    VLOG(2) << logPrefix() << "ProcessGroupNCCL destroying ncclComm_ "
            << ncclComm->repr() << " on CUDA device: " << devName;
    // abort() call now has GPU guard inside
    ncclComm->abort(abortReason);
    // Note that we don't remove the aborted communicators from the
    // cache. The reason is that if we do remove the communicator
    // from the cache, it is possible that a new collective operation
    // calls `ncclCommInitRank` to create a new communicator whereas
    // other ranks might have failed/timed out and didn't enter
    // `ncclCommInitRank`. As a result, when there is a failure on
    // a communicator the application receives an exception and its
    // their responsibility to destroy the process group and recreate
    // it to recover from errors.

    VLOG(2) << logPrefix() << "ProcessGroupNCCL destroyed "
            << " communicator on CUDA device: " << devName;
  }
}

// Abort all communicators on this rank
// Note: original name of this method is `abort`. It was renamed to
// `abortComms` to distinguish from the `abort` method below. The `abort`
// method calls `abortComms` but does more destruction than the latter.
bool ProcessGroupNCCL::abortComms(
    const std::optional<std::string>& abortReason) {
  // Remove record from global ncclCommDevIdxMapMutex before aboarting,
  // so that a new cache segment would not register to already aborded
  // communicators. Note that ncclCommDevIdxMap is a global container which may
  // contain other PG's communicators, thus we need to only erase communicators
  // for the current PG.
  ncclCommDevIdxMapMutex.lock();
  for (auto& it : devNCCLCommMap_) {
    auto& ncclComm = it.second;
    ncclCommDevIdxMap.erase(ncclComm);
  }
  ncclCommDevIdxMapMutex.unlock();

  std::lock_guard<std::mutex> lock(mutex_);
  abortCommsFromMap(devNCCLCommMap_, abortReason);
  abortCommsFromMap(inInitializationCommMap_, abortReason);
  return true;
}

// Abort this backend.
void ProcessGroupNCCL::abort() {
  // This will log counter for how long the abort actually takes.
  STATIC_SCOPED_WAIT_COUNTER(pytorch.ProcessGroupNCCL__abort);

  // Don't join threads here since the purpose of this method is to abort all
  // communicators and signal the threads to exit. Joining on the threads could
  // potentially block and hence avoid it in this method.
  terminateProcessGroup_.store(true);
  workMetaListCV_.notify_one();

  // lauch abort asynchrounously and wait for it to complete or timeout
  LOG(INFO) << logPrefix()
            << "Launching ProcessGroupNCCL abort asynchrounously.";
  std::future<bool> fut =
      std::async(std::launch::async, [this]() { return this->abortComms(); });

  ::c10d::C10dLoggingData debugLog;
  waitForFutureOrTimeout(
      fut, options_->timeout, "ProcessGroup abort", debugLog, true);
  LOG(INFO) << logPrefix() << "ProcessGroupNCCL aborts successfully.";

  // We need to wait for abort to finish before we can safely shut down
  // heartbeat monitoring thread.
  terminateHeartbeatMonitorThread_.store(true);
  monitorWakeUpCV_.notify_one();
}

// Difference between `abort()` and `shutdown()`:
// 1. `abort()` will signal communicators to terminate all NCCL kernels
// immediately.
// 2. `shutdown()` will wait for all NCCL kernels to finish before destroying
// communicators.

// Destroy (shutdown) this backend -- normal exit.
void ProcessGroupNCCL::shutdown() {
  LOG(INFO) << logPrefix()
            << "Starting to destroy process group, flushing operations.";
  // Flush all collectives
  {
    std::lock_guard<std::mutex> lock(mutex_);
    for (auto& it : devNCCLCommMap_) {
      auto& ncclComm = it.second;
      ncclComm->finalize();
    }
  }
  // Wait for all operations to complete.  If NCCL comm is non-blocking and
  // timeout is reach, this will throw an exception.
  for (auto& it : devNCCLCommMap_) {
    auto& ncclComm = it.second;
    // Use long interval to avoid acquiring CPU too frequently
    ncclComm->waitReady(true);
  }
  // Tell watchdog to (1) flush its queue and (2) do not use comm objects
  // anymore because I am going to destroy them now
  LOG(INFO) << logPrefix() << "Operations flushed, joining watchdog thread.";
  terminateProcessGroup_.store(true);
  workMetaListCV_.notify_one();
  if (ncclCommWatchdogThread_.joinable()) {
    ncclCommWatchdogThread_.join();
  }
  if (onCompletionHookThread_.joinable()) {
    onCompletionHookThread_.join();
  }
  // Watchdog thread exiting, retire heartbeat monitoring thread now to avoid
  // false alarm
  terminateHeartbeatMonitorThread_.store(true);
  monitorWakeUpCV_.notify_one();
  // Destroy the communicator, reclaim resources
  LOG(INFO) << logPrefix() << "Watchdog joined, destroying NCCL communicators.";
  {
    std::lock_guard<std::mutex> lock(mutex_);
    for (auto& it : devNCCLCommMap_) {
      auto& ncclComm = it.second;
      ncclComm->destroy();
    }
  }
  LOG(INFO) << logPrefix() << "Destroy complete.";
}

// NOLINTNEXTLINE(bugprone-exception-escape)
ProcessGroupNCCL::~ProcessGroupNCCL() {
  LOG(INFO) << logPrefix() << "ProcessGroupNCCL destructor entered.";

  if (terminateProcessGroup_.load())
    // `shutdown()` or `abort` already called. Skip the favor of disposing
    // communicators.
    goto join_threads;

  // If user haven't explicitly destroy/shutdown process group, destructor
  // needs to do so
  // First print warning on first rank of each node
  if (rank_ % localDeviceCount_ == 0) {
    TORCH_WARN_ONCE(
        "WARNING: destroy_process_group() was not called before program exit, "
        "which can leak resources. For more info, please see "
        "https://pytorch.org/docs/stable/distributed.html#shutdown");
  }

  // Note 1: in distributed_c10d.py, a reference to PG is held by the global
  // context. Therefore, we are here only when the global context is tearing
  // down, which means the entire program is exiting.  At this point, user will
  // no longer care about the result of any collective, thus we can use abort
  // instead of destroy to make the destruction non-blocking.

  // TODO: Note 1 is not true in case of a C++ program using libtorch, which
  // does not have the global context mentioned. In that case, calling `abort()`
  // here could lead to corrupted result. We should consider not doing anything
  // and just let things leak.
  // Adversarial example:
  /*
    Work routine(Tensor& t) {
      pg = ProcessGroupNCCL(…);
      w = pg.allReduce(t);
      return w;
    }
  */
  abort();

join_threads:
  // Make sure we've told threads to stop; doesn't hurt if we'd done so before.
  // Tell watchdog and onCompletionHook:
  terminateProcessGroup_.store(true);
  workMetaListCV_.notify_one();
  // Tell heartbeat thread:
  terminateHeartbeatMonitorThread_.store(true);
  monitorWakeUpCV_.notify_one();

  // Wait for all threads to finish before returning
  if (ncclCommWatchdogThread_.joinable()) {
    ncclCommWatchdogThread_.join();
    LOG(INFO) << logPrefix() << "ProcessGroupNCCL watchdog thread joined.";
  }
  if (ncclHeartbeatMonitorThread_.joinable()) {
    ncclHeartbeatMonitorThread_.join();
    LOG(INFO) << logPrefix()
              << "ProcessGroupNCCL heart beat monitor thread joined.";
  }
  if (onCompletionHookThread_.joinable()) {
    onCompletionHookThread_.join();
    LOG(INFO) << logPrefix()
              << "ProcessGroupNCCL onCompletionHookThread thread joined.";
  }
}

bool ProcessGroupNCCL::dumpDebuggingInfo(bool includeStackTrace /*=true*/) {
  // Serialize all calls to this function to avoid corrupting data, but allow
  // multiple calls in one runtime. User is responsible for preserving the
  // output file from an earlier call before a later call overwrites it.
  static std::mutex writeDebugInfoMutex;
  std::lock_guard<std::mutex> lock(writeDebugInfoMutex);
  LOG(ERROR)
      << logPrefix()
      << "ProcessGroupNCCL preparing to dump debug info. Include stack trace: "
      << includeStackTrace;
  if (traceBufferSize_ > 0) {
    // We dump nccl trace into local disk by default and users can register
    // their customized writer by inheriting `DebugInfoWriter` via
    // `registerDebugInfoWriter`.
    auto ncclTrace = dump_nccl_trace(true, includeStackTrace, false);
    DebugInfoWriter& writer = DebugInfoWriter::getWriter(globalRank());
    LOG(INFO) << logPrefix() << "ProcessGroupNCCL dumping nccl trace to "
              << writer.getWriterTarget();
    writer.write(ncclTrace);
    return true;
  }
  return false;
}

void ProcessGroupNCCL::terminateProcess(const std::string& errMsg) {
  // Logging with `FATAL`, after errMsg printed, it calls `std::abort()`
  // to terminate the program execution.
  LOG(FATAL) << logPrefix() << errMsg;
}

static long computeDeltaMS(
    std::chrono::time_point<std::chrono::steady_clock> start,
    std::chrono::time_point<std::chrono::steady_clock> end) {
  return std::chrono::duration_cast<std::chrono::milliseconds>(end - start)
      .count();
}

std::string ProcessGroupNCCL::getNCCLWatchdogTimeoutErrorMsg(
    const std::string& extraMsg) {
  return c10::str(
      logPrefix(),
      "Received a dump signal due to a collective timeout from ",
      extraMsg,
      " and we will try our best to dump the debug info. ",
      "Last enqueued NCCL work: ",
      pgStatus_->lastEnqueuedSeq,
      ", last completed NCCL work: ",
      pgStatus_->lastCompletedSeq,
      ".",
      "This is most likely caused by incorrect usages of collectives, e.g., wrong ",
      "sizes used across ranks, the order of collectives is not same for all ranks ",
      "or the scheduled collective, for some reason, didn't run. Additionally, ",
      "this can be caused by GIL deadlock or other reasons such as network errors or ",
      "bugs in the communications library (e.g. NCCL), etc. ");
}

std::string ProcessGroupNCCL::getNCCLWatchdogTimeoutExitMsg(
    const std::string& exitReason) {
  return c10::str(
      logPrefix(),
      "Terminating the process after attempting to dump debug info, due to ",
      exitReason,
      ".");
}

void ProcessGroupNCCL::heartbeatMonitor() {
  c10::setThreadName("pt_nccl_heartbt");

  uint64_t heartBeatCounter = 0ULL;
  std::string errorMsg;
  std::string exitReason;
  bool checkDumpSignal = (dumpOnTimeoutOrEx_ && local_id_ == 0);
  int monitorPollInterval = checkDumpSignal || propagatePgError_
      ? coordCheckIntervalMilSec_
      : heartbeatTimeoutInSec_ * 1000;
  auto lastTimePollStore = std::chrono::steady_clock::now();
  auto lastTimeHeartBeatCheck = std::chrono::steady_clock::now();
  std::optional<DumpPipe> dumpPipe = std::nullopt;
  if (local_id_ == 0) {
    // DumpPipe is one per-trainer process, and its convenient to name them
    // after 'global' ranks in the system, So we assume processgroup (uid)==0 is
    // the global PG and has globally unique rank ids across trainers.
    dumpPipe.emplace(rank_);
  }
  while (true) {
    // This won't have any lock since this lock is only used here.
    // Please be aware that mutex `monitorMutex_` should not be used
    // somewhere else to avoid the deadlock.
    std::unique_lock<std::mutex> lock(monitorMutex_);
    if (monitorWakeUpCV_.wait_for(
            lock, std::chrono::milliseconds(monitorPollInterval), [&] {
              return terminateHeartbeatMonitorThread_.load();
            })) {
      // For the normal complete or user interception, monitorWakeUpCV_
      // will get notified, we early return and exit heartbeatMonitor.
      return;
    }
    auto currentTime = std::chrono::steady_clock::now();

    if (propagatePgError_) {
      // Check and set remote error if it has not been set before
      checkAndSetRemoteError();
    }

    // We put extra functionality in the thread for the default PG (aka,
    // local_id_=0) because the signal is same across different PGs. We only
    // need to run once per process to avoid duplicate things performed in too
    // many separate threads. For example, we check a global flag on the
    // TCPStore periodically to see if any PG on any rank observed a timeout and
    // signaled peers to dump debugging info, and we avoid hammering the
    // TCPStore from all PGs on the same rank.
    if (checkDumpSignal) {
      // There are two scenarios where monitor thread will dump on timeout:
      // 1. The current rank is the first to observe a timeout in watchdog.
      // (shouldDump_ was set to true by the watchdog thread).
      // 2. Other ranks detected the timeout and signal the current rank to
      // dump. In addtion, monitor threads will dump if watchdog threads has no
      // heartbeat or dumpPipe is not empty.
      if (shouldDump_.load()) {
        errorMsg = getNCCLWatchdogTimeoutErrorMsg("this local rank");
        exitReason = "collective timeout or exception";
        break;
      }
      // We poll store to see if some ranks have flagged a timeout when
      // we haven't polled for `heartbeat_timeout` seconds and there haven't
      // any work added or removed for `watchdog_timeout` seconds.
      if (computeDeltaMS(lastWorkListUpdateTime_, currentTime) >=
              kWatchdogThreadSleepMillis &&
          computeDeltaMS(lastTimePollStore, currentTime) >=
              coordCheckIntervalMilSec_) {
        lastTimePollStore = currentTime;
        auto handleError = [&](const std::string& errorMessage) {
          LOG(WARNING)
              << logPrefix()
              << "Failed to check the \"should dump\" flag on TCPStore, "
              << "(maybe TCPStore server has shut down too early), with error: "
              << errorMessage;
          // We give up for now assuming TCPStore has been torn down.
          return;
        };
        // Wrap globalStore_->check() in a try-catch block to avoid crashing if
        // the store is not available.
        bool checkExceptionDump = false;
        try {
          checkExceptionDump =
<<<<<<< HEAD
              globalStore_->check({std::string(kStoreDumpKey)});
=======
              globalStore_->check({std::string(EXCEPTION_DUMP)});
        } catch (const c10::DistNetworkError& e) {
          handleError(e.msg());
>>>>>>> 9b1663d7
        } catch (const std::exception& e) {
          handleError(e.what());
        }

        if (checkExceptionDump) {
          int timeOutRank = -1;
          if (!shouldDump_.load()) {
            LOG(ERROR)
                << logPrefix()
                << "Observed flight recorder dump signal from another rank via TCPStore.";
          }
          shouldDump_.store(true);
          try {
            auto vec = globalStore_->get(std::string(kStoreDumpKey));
            TORCH_CHECK_WITH(
                DistBackendError,
                vec.size() == sizeof(int),
                "Invalid size for the timeout rank ID");
            std::memcpy(&timeOutRank, vec.data(), vec.size());
          } catch (const std::exception& e) {
            LOG(ERROR) << logPrefix()
                       << "Failed to get timeout rank ID from TCPStore."
                       << e.what();
          }
          errorMsg =
              getNCCLWatchdogTimeoutErrorMsg(c10::str(" rank ", timeOutRank));
          exitReason = "collective timeout or exception";
          break;
        }
      }
    }

    if (computeDeltaMS(lastTimeHeartBeatCheck, currentTime) >=
        heartbeatTimeoutInSec_ * 1000) {
      // Check the heart beat of watchdog thread.
      lastTimeHeartBeatCheck = currentTime;
      auto heartbeat = heartbeat_.load();
      if (heartbeat != heartBeatCounter) {
        heartBeatCounter = heartbeat;
      } else {
        shouldDump_.store(true);
        // Watchdog heartbeat timeout.
        errorMsg = c10::str(
            logPrefix(),
            "ProcessGroupNCCL's watchdog got stuck for ",
            heartbeatTimeoutInSec_,
            " seconds without making progress in monitoring enqueued collectives. ",
            "This typically indicates a NCCL/CUDA API (e.g., CudaEventDestroy) hang blocking the watchdog, ",
            "and could be triggered by another thread holding the GIL inside a ",
            "CUDA api (for example, CudaEventDestroy), or other deadlock-prone behaviors.",
            "If you suspect the watchdog is not actually stuck and a longer timeout would help, ",
            "you can either increase the timeout (TORCH_NCCL_HEARTBEAT_TIMEOUT_SEC) to a larger value "
            "or disable the heartbeat monitor (TORCH_NCCL_ENABLE_MONITORING=0)."
            "If either of aforementioned helps, feel free to file an issue to PyTorch about the short timeout "
            "or false positive abort; otherwise, please attempt to debug the hang. ");
        exitReason = "ProcessGroupNCCL watchdog hang";
        break;
      }
    }
    // process a request to dump the trace. only PG uid 0 will respond to dump
    // requests, but this is fine since all PG's feed into the same flight
    // recorder and dump. After dump, the training should continue.
    if (dumpPipe.has_value() && dumpPipe->shouldDump()) {
      // best effort dump, not waiting for the dump here
      std::future<bool> fut = std::async(
          std::launch::async, [this]() { return this->dumpDebuggingInfo(); });
    }
  }
  LOG(ERROR) << errorMsg;

  // We perform some checks to help users debug the timeout/hang issue:
  // 1. Dump the nccl trace (flight recorder) to help debug the issue
  //    (timeout after waitTimeoutDumpInMilSec_, which is one minute).
  // 2. Check if there is a GIL deadlock (timeout after 300ms).
  // 3. Try to dump the c++ stacktraces (blocking and would hang,
  //    users can turn this off by set
  //    TORCH_NCCL_LOG_CPP_STACK_ON_UNCLEAN_SHUTDOWN=0).

  // Dump the nccl trace (flight recorder).
  if (checkDumpSignal && shouldDump_.load()) {
    // Store debug info to storage if no other thread does it. (By default to
    // local disk)
    bool dumpStackTrace = true;
    ::c10d::C10dLoggingData debugLog;
    debugLog.integers["pg_id"] = static_cast<int64_t>(local_id_);
    debugLog.integers["rank"] = rank_;
    debugLog.integers["global_rank"] = globalRank();
    debugLog.integers["world_size"] = getSize();
    debugLog.strings["flight_recorder_version"] = c10d::version_val_str;
    for (int i = 0; i < 2; i++) {
      std::future<bool> asyncDebugDump =
          std::async(std::launch::async, [this, dumpStackTrace]() {
            return this->dumpDebuggingInfo(dumpStackTrace);
          });

      // wait for the dump until timeout - log data
      auto complete = waitForFutureOrTimeout(
          asyncDebugDump,
          std::chrono::milliseconds(waitTimeoutDumpInMilSec_),
          "Flight recorder dump in heartbeatMonitor",
          debugLog,
          false);

      if (complete) {
        LOG(INFO)
            << logPrefix()
            << "Finished flight recorder successfully. Output can be analyzed using the fr_trace script.";
        break;
      }
      // If we failed to dump, try dumping without stack trace in the 2nd
      // iteration.
      dumpStackTrace = false;
    }
    debugLog.integers["trace_enabled"] = int64_t(dumpStackTrace);
    auto logger = c10d::C10dLogger::getLogger();
    if (logger) {
      logger->log(debugLog);
    }
    // Indicate to watchdog thread that we have finished dumping.
    promiseFlightRecorderDump_.set_value();
  }

  // GIL deadlock check.
  if (get_gil_checker() != nullptr) {
    auto fut = launchAsyncGilCheck();
    auto kGilCheckTimeout = std::chrono::milliseconds(300);
    auto futStatus = fut.wait_for(kGilCheckTimeout);
    if (futStatus != std::future_status::ready) {
      TORCH_CHECK(
          futStatus != std::future_status::deferred,
          "Expected the future to have been launched eagerly.");
      LOG(ERROR)
          << logPrefix()
          << "Could not acquire GIL within 300 ms on exit, possible GIL induced hang";
    }
  } else {
    VLOG(2)
        << logPrefix()
        << "GIL checker was not registered, perhaps this is a no-python build?";
  }

  // Dump the c++ stacktraces.
  auto& cpp_dumper = get_cpp_trace_dumper();
  if (logCppStackOnUncleanShutdown_ && cpp_dumper.has_value()) {
    LOG(INFO) << logPrefix() << "Dumping c++ stacktraces:";
    cpp_dumper.value()(
        [&](const std::string& line) { LOG(INFO) << logPrefix() << line; });
    LOG(INFO) << logPrefix() << "Finished c++ stacktraces dump.";
  }

  // There are two possible cases for the watchdog thread exit:
  // Case one: desync report runs quickly, and it follows the step:
  // collective timeout -> desync -> exception handling -> destructors
  // -> set terminateHeartbeatMonitorThread_ -> notify monitorWakeUpCV_.
  // So the code either early returns above or will skip the sleep below.
  // Case two: desync might be slow or get stuck. Or we get stuck in
  // destructors, we will sleep for some time before calling std::abort() to
  // kill the whole process.
  if ((terminateProcessGroup_.load() || desyncDebug_ || shouldDump_.load()) &&
      !terminateHeartbeatMonitorThread_.load()) {
    // Leave another two mins for desync report generation or process group
    // destroy.
    std::this_thread::sleep_for(std::chrono::seconds(heartbeatTimeoutInSec_));
    LOG(INFO) << logPrefix() << "slept for " << heartbeatTimeoutInSec_
              << " waiting for desync report or process group destroy.";
  }

  // At this point, we either already sleep for another `heartbeatTimeoutInSec_`
  // or the thread has finished. Because we don't want to block the monitor
  // thread, so We mark the thread detach and the dump of debug info becomes
  // "best effort". If the process exit normally, marking it detach also makes
  // sense because we don't really care about dumping the debug info.

  // We already log completion inside the thread, so it may not be necessary to
  // check the return value here.  We mainly use a future so we can exit early
  // if done.

  if (!terminateHeartbeatMonitorThread_.load()) {
    // Create a error message reported from MonitorThread, so
    // we throw exception and make the whole process to be killed.
    // TODO(fduwjj): After having a hang debug wiki, we need to update the wiki
    // url here.
    if (monitorThreadEnabled_.load()) {
      terminateProcess(getNCCLWatchdogTimeoutExitMsg(exitReason));
    } else {
      // Ideally we want to merge this one with the above one, but we are going
      // to remove the kill switch for monitor thread soon, so we keep this one
      // for now.
      LOG(ERROR)
          << logPrefix()
          << "ProcessGroupNCCL monitor thread is disabled, but would have terminated the process"
          << "after attempting to dump debug info, due to " << exitReason
          << ".";
    }
  }
}

void ProcessGroupNCCL::ncclCommWatchdog() {
  c10::setThreadName("pt_nccl_watchdg");

  try {
    VLOG(2) << logPrefix() << "Process group watchdog thread started!";
    ncclHeartbeatMonitorThread_ =
        std::thread(&ProcessGroupNCCL::heartbeatMonitor, this);
    watchdogHandler();
    VLOG(2) << logPrefix()
            << "Process group watchdog thread terminated normally";
  } catch (std::exception& e) {
    if (std::string(e.what()).find("driver shutting down") !=
        std::string::npos) {
      VLOG(2)
          << logPrefix()
          << "main process destroyed cuda before watchdog loop exited, terminating watchdog."
          << " (Watchdog caught exception: " << e.what();

    } else {
      // Append error message reported from watchdogHandler
      const auto exitMsg = c10::str(
          logPrefix(),
          "Process group watchdog thread terminated with exception: ",
          e.what());
      LOG(ERROR) << exitMsg;
      if (C10_LIKELY(rethrowCUDAErrors_) ||
          !(std::string(e.what()).find("CUDA Error"))) {
        // TODO(whc) clean up the rethrow - why is it stored in a class var and
        // rethrown?
        watchDogException_ =
            std::make_exception_ptr(C10_BUILD_ERROR(DistBackendError, exitMsg));
        std::rethrow_exception(watchDogException_);
      }
    }
  } catch (...) {
    const auto exitMsg = c10::str(
        logPrefix(),
        "Process group watchdog thread terminated with exception: unknown");
    LOG(ERROR) << exitMsg;
    watchDogException_ =
        std::make_exception_ptr(C10_BUILD_ERROR(DistBackendError, exitMsg));
    std::rethrow_exception(watchDogException_);
  }
}

// Initialize and enable DesyncDebugger
void ProcessGroupNCCL::DesyncDebugger::init(
    int rank,
    int size,
    c10::intrusive_ptr<Store> store) {
  rank_ = rank;
  size_ = size;
  store_ = store;
  enabled_ = true;
  traceKeyStart_ = getTraceStartKey("NCCL", rank);
  traceKeyEnd_ = getTraceEndKey("NCCL", rank);
}

// Run desync debug. This function is called by watchdog at time of timeout.
void ProcessGroupNCCL::DesyncDebugger::run() {
  if (!enabled_)
    return;
  auto logPrefix = c10::str("Rank ", rank_);
  try {
    std::string desyncMsg = retrieveDesyncReport(store_, "NCCL", rank_, size_);
    LOG(ERROR) << logPrefix << desyncMsg;
  } catch (const std::exception& e) {
    enabled_ = false;
    LOG(ERROR) << logPrefix
               << " Failed to retrieve TORCH_NCCL_DESYNC_DEBUG report. "
               << " Please file an issue. Error: " << e.what();
  } catch (...) {
    enabled_ = false;
    LOG(ERROR)
        << logPrefix
        << " Failed to rerieve TORCH_NCCL_DESYNC_DEBUG report with unknown error."
        << " Please file an issue.";
  }
}

// Log work start to store.
void ProcessGroupNCCL::DesyncDebugger::logWorkStart(WorkNCCL& work) {
  if (!enabled_)
    return;
  if (work.startTraceUpdated_)
    return;

  work.startTraceUpdated_ = true;
  // If not successful, disable the debugger
  enabled_ = c10d::traceUpdate(
      store_, traceKeyStart_, work.seq_, opTypeToString(work.opType_));
}

// Log work end to store.
void ProcessGroupNCCL::DesyncDebugger::logWorkEnd(WorkNCCL& work) {
  if (!enabled_)
    return;

  // In case the start of the work hasn't been logged
  if (!work.startTraceUpdated_) {
    logWorkStart(work);
  }

  // If not successful, disable the debugger
  enabled_ = c10d::traceUpdate(
      store_, traceKeyEnd_, work.seq_, opTypeToString(work.opType_));
}

// We want to have both PG ID and global unique ID (guid) for the logging
// prefix. PG ID records how many ProcessGroupNCCL objects were created on a
// specific rank and is a stable index across ranks, which lets users reason
// about, for example, the second PG we initialized on this rank is for FSDP,
// and corresponds with PG ID = 1 on other ranks as well. Unlike PG ID, guid (or
// group name) is a global unique ID across ranks. The guid is either a hash of
// all the ranks in the group or a counter of how many times
// `_process_group_name` is called, essentially it means how many times we
// have PGs users have created. Before using split_group, even if
// we are creating a new sub-PG, all ranks have to call the API at the same
// time, and this makes `group_name` a unique identifier for a group (PG).
std::string ProcessGroupNCCL::createLogPrefix() const {
  if (!pg_desc_.empty() && pg_desc_ != "undefined") {
    return c10::str(
        "[PG ID ",
        local_id_,
        " PG GUID ",
        pg_uid_,
        "(",
        pg_desc_,
        ") Rank ",
        rank_,
        "] ");
  }
  return c10::str(
      "[PG ID ", local_id_, " PG GUID ", pg_uid_, " Rank ", rank_, "] ");
}

const std::string& ProcessGroupNCCL::logPrefix() const {
  return logPrefix_;
}

const int& ProcessGroupNCCL::globalRank() const {
  static int globalRank = rank_;
  return globalRank;
}

const std::vector<uint64_t>& ProcessGroupNCCL::groupRanks() const {
  if (options_->global_ranks_in_group.empty() && local_id_ == 0) {
    static std::vector<uint64_t> globalRanks(size_);
    std::iota(globalRanks.begin(), globalRanks.end(), 0);
    return globalRanks;
  }
  return options_->global_ranks_in_group;
}

void ProcessGroupNCCL::addEphemeralTimeout(
    const std::chrono::milliseconds& timeout) {
  std::lock_guard<std::mutex> timeoutLock(mtxTimeoutExtension_);
  ephemeralTimeoutActive_ += timeout;
}

bool ProcessGroupNCCL::verifyWorkTimeoutForTest(
    const c10::intrusive_ptr<Work>& work,
    const std::chrono::milliseconds& timeout) {
  // Since collective returns a c10d::Work, we need to cast it to WorkNCCL.
  if (auto workNCCL = c10::dynamic_intrusive_pointer_cast<WorkNCCL>(work)) {
    // workNCCL is now a c10::intrusive_ptr<WorkNCCL>
    return workNCCL->opTimeout_ == timeout;
  }
  C10_THROW_ERROR(
      DistBackendError, "Non c10d::WorkNCCL object returned from collective");
}

void ProcessGroupNCCL::broadcastSignal(
    c10::intrusive_ptr<Store>& store,
    const std::string& signal,
    int srcRank) {
  try {
    auto vec = std::vector<uint8_t>(
        reinterpret_cast<uint8_t*>(&srcRank),
        reinterpret_cast<uint8_t*>(&srcRank) + sizeof(srcRank));
    store->set(signal, vec);
    LOG(INFO) << logPrefix() << "Broadcasting signal " << signal
              << " to other ranks via TCPStore.";
  } catch (const std::exception& e) {
    LOG(ERROR) << logPrefix() << "Failed to broadcast signal " << signal
               << " through TCPStore. Error: " << e.what();
  }
}

int ProcessGroupNCCL::getSignalSrcRank(
    c10::intrusive_ptr<Store>& store,
    const std::string& signal) {
  // This function is 'non blocking'. We first 'check' if the key exists in the
  // store, then read/get the value only if the key exists.
  int srcRank = -1;
  bool signalExists = false;
  try {
    signalExists = store->check({signal});
  } catch (const std::exception& e) {
    LOG(WARNING) << logPrefix() << "Failed to check the signal " << signal
                 << " on TCPStore, " << e.what();
  }
  if (!signalExists) {
    return srcRank;
  }

  // key exists, now read and parse the value (source rank)
  std::vector<uint8_t> vec;
  try {
    vec = store->get(std::string(signal));
  } catch (const std::exception& e) {
    LOG(ERROR) << logPrefix() << "Failed to get source rank of the signal "
               << signal << " from TCPStore." << e.what();
  }
  TORCH_CHECK_WITH(
      DistBackendError,
      vec.size() == sizeof(int),
      "Invalid size for the timeout rank ID");
  std::memcpy(&srcRank, vec.data(), vec.size());
  return srcRank;
}

void ProcessGroupNCCL::broadcastDumpSignal() {
  // broadcast dump signal to all other global ranks.
  broadcastSignal(globalStore_, std::string(kStoreDumpKey), globalRank());
  // signal the local rank to start dumping
  if (shouldDump_.load()) {
    // already signaled dump, skipping signal again and wait for the dump
    // future.
    return;
  }
  LOG(ERROR) << logPrefix() << "First PG on this rank to signal dumping.";
  // signal the monitor thread on PG0 to start dumping
  shouldDump_.store(true);
  // Give time for dumping before throwing exception
  auto start = std::chrono::steady_clock::now();
  auto status = promiseFlightRecorderDump_.get_future().wait_for(
      std::chrono::milliseconds(waitTimeoutDumpInMilSec_));
  if (status == std::future_status::timeout) {
    LOG(WARNING) << logPrefix() << "timed out after waiting for "
                 << waitTimeoutDumpInMilSec_ << "ms"
                 << " flight recorder dumps to finish.";
  } else if (status == std::future_status::ready) {
    auto end = std::chrono::steady_clock::now();
    LOG(INFO) << logPrefix() << "slept for " << computeDeltaMS(start, end)
              << "ms"
              << " giving time for flight recorder dumps to finish.";
  }
}

void ProcessGroupNCCL::checkAndSetRemoteError() {
  // if the error is already set, no need to check again
  if (getError() != ErrorType::SUCCESS) {
    return;
  }
  // key/signal to read from the tcpstore is a string and pg specific:
  // format is: remote_error:pg_uid
  int remoteErrorRank = getSignalSrcRank(
      store_, std::string(kStoreErrorSignalKey) + ':' + pg_uid_);
  if (remoteErrorRank != -1) {
    std::lock_guard<std::mutex> lock(errorMutex_);
    error_ = ErrorType::REMOTE_ERROR;
    LOG(ERROR) << c10::str(
        logPrefix(), " remote error detected from rank: ", remoteErrorRank);
  }
}

void ProcessGroupNCCL::watchdogHandler() {
  bool done = false;
  lastWorkListUpdateTime_ = std::chrono::steady_clock::now();
  auto lastStatusUpdateTime = std::chrono::steady_clock::now();
  std::list<ProcessGroupNCCL::WorkNCCL> completedWorkList;

  while (!done || !terminateProcessGroup_.load()) {
    std::unique_lock<std::mutex> lock(workMetaListMutex_);
    // We busy-poll the work vector every kWatchdogThreadSleepMillis
    // milliseconds as long as the atomic is True.
    workMetaListCV_.wait_for(
        lock,
        std::chrono::milliseconds(kWatchdogThreadSleepMillis),
        [&]() -> bool { return terminateProcessGroup_.load(); });
    // Bump up heart beat by one.
    heartbeat_++;

// Some versions of GLOG support less-spammy version of LOG_EVERY_MS
// in which case we don't want to spam the logs.
#ifdef LOG_EVERY_MS
    // Log the progress of this PG periodically
    C10_LOG_EVERY_MS(INFO, kWorkStatusUpdatePeriodMs) << c10::str(
        logPrefix(),
        "NCCL Work update periodically: ",
        "last enqueued NCCL work: ",
        pgStatus_->lastEnqueuedSeq,
        ", last completed NCCL work: ",
        pgStatus_->lastCompletedSeq,
        ".");
#endif // LOG_EVERY_MS
    auto logger = ::c10d::C10dLogger::getLogger();
    if (logger &&
        computeDeltaMS(
            lastStatusUpdateTime, std::chrono::steady_clock::now()) >=
            kWorkStatusUpdatePeriodMs) {
      ::c10d::C10dLoggingData data;
      // logging integers
      data.integers["pg_id"] = local_id_;
      data.integers["rank"] = rank_;
      data.integers["global_rank"] = globalRank();
      data.integers["last_enqueued_work"] = pgStatus_->lastEnqueuedSeq;
      data.integers["last_started_work"] = pgStatus_->lastStartedSeq;
      data.integers["last_completed_work"] = pgStatus_->lastCompletedSeq;
      data.integers["last_enqueued_numel_in"] = pgStatus_->lastEnqueuedNumelIn;
      data.integers["last_enqueued_numel_out"] =
          pgStatus_->lastEnqueuedNumelOut;
      data.integers["last_completed_numel_in"] =
          pgStatus_->lastCompletedNumelIn;
      data.integers["last_completed_numel_out"] =
          pgStatus_->lastCompletedNumelOut;
      data.integers["last_started_numel_in"] = pgStatus_->lastStartedNumelIn;
      data.integers["last_started_numel_out"] = pgStatus_->lastStartedNumelOut;
      // logging strings
      data.strings["last_enqueued_work_name"] = pgStatus_->lastEnqueuedWorkName;
      data.strings["last_started_work_name"] = pgStatus_->lastStartedWorkName;
      data.strings["last_completed_work_name"] =
          pgStatus_->lastCompletedWorkName;
      data.strings["pg_name"] = pg_uid_;
      data.strings["pg_desc"] = pg_desc_;
      logger->log(data);
      lastStatusUpdateTime = std::chrono::steady_clock::now();
    }

    for (auto it = workMetaList_.begin(); it != workMetaList_.end();
         /* no increment */) {
      auto& work = *it;
      // When terminateProcessGroup_ is true, communicators have already been
      // aborted, So cannot check exception based on them. But watchdog needs to
      // finish the check for the works that have already been enqueued to
      // workMetaList_

      // check NCCL errors first
      if (!terminateProcessGroup_.load()) {
        work.checkAndSetException();
      }

      if (work.exception()) {
        // set the error to the first error found
        std::lock_guard<std::mutex> lock(errorMutex_);
        if (error_ == ErrorType::SUCCESS) {
          error_ = ErrorType::COMM_ERROR;
        }
      }

      // Then check if work has timed out
      // Skip if work has encountered an error
      bool timedout = !work.exception() && work.checkTimeout();

      // Report desync state in case of timeout (if TORCH_NCCL_DESYNC_DEBUG is
      // turned on; otherwise, run() is no-op)
      if (timedout) {
        std::lock_guard<std::mutex> lock(errorMutex_);
        if (error_ == ErrorType::SUCCESS) {
          error_ = ErrorType::TIMEOUT;
        }
        desyncDebugger_.run();
      }

      // If work hits an exception (either an error or timeout)
      if (work.exception()) {
        LOG(ERROR) << c10::str(
            logPrefix(),
            " failure detected by watchdog at work sequence id: ",
            work.seq_,
            " PG status: last enqueued work: ",
            pgStatus_->lastEnqueuedSeq,
            ", last completed work: ",
            pgStatus_->lastCompletedSeq);

        // Print the traceback of the collective at call time
        work.printTraceback();

        // broadcast remote error signal to all other ranks in this specific PG.
        // key/signal to write in the tcpstore is a string and pg specific:
        // format is: remote_error:pg_uid
        if (propagatePgError_) {
          broadcastSignal(
              store_, std::string(kStoreErrorSignalKey) + ':' + pg_uid_, rank_);
        }

        // try to notify other ranks via global TCPStore to dump the flight
        // recorder when a collective timeout or exception happens. Flight
        // recorder behavior is independent of desync Debug.
        if (dumpOnTimeoutOrEx_) {
          broadcastDumpSignal();
        }

        if (SHOULD_CLEAN_UP(asyncErrorHandling_)) {
          // Abort work and corresponding communicators
          work.abort();
          // PG level abort, which would abort all other communicators on this
          // rank
          abortComms();
        }
        // Throw exception
        work.handleException(asyncErrorHandling_);
      }

      // Work status logging for desync debug
      desyncDebugger_.logWorkStart(work);

      // a work could be started but not completed, so we should not update
      // lastStartedSeq and lastStartedOpName if the work state is checked
      // multiple times after the start
      if (pgStatus_->lastStartedSeq < static_cast<int64_t>(work.seq_) &&
          work.isStarted()) {
        pgStatus_->lastStartedSeq = static_cast<int64_t>(work.seq_);
        pgStatus_->lastStartedWorkName = opTypeToString(work.opType_);
        pgStatus_->lastStartedNumelIn = work.numelIn_;
        pgStatus_->lastStartedNumelOut = work.numelOut_;
      }

      // Clean up completed work
      if (work.isCompleted()) {
        // Work status logging for desync debug
        desyncDebugger_.logWorkEnd(work);

        if (work.futureWorkResult_ && work.finishedGPUExecutionInternal() &&
            !work.futureWorkResult_->completed()) {
          work.futureWorkResult_->markCompleted(
              at::IValue(static_cast<uint8_t>(WorkResult::SUCCESS)));
        }
        {
          // Reset the timeout and first work if the work is completed.
          std::lock_guard<std::mutex> timeoutLock(mtxTimeoutExtension_);
          if (work.ownedEphermeralTimeout_.count() > 0) {
            ephemeralTimeoutActive_ -= work.ownedEphermeralTimeout_;
            ephemeralTimeoutInflight_ -= work.ownedEphermeralTimeout_;
          }
        }
        pgStatus_->lastCompletedSeq = static_cast<int64_t>(work.seq_);
        pgStatus_->lastCompletedWorkName = opTypeToString(work.opType_);
        pgStatus_->lastCompletedNumelIn = work.numelIn_;
        pgStatus_->lastCompletedNumelOut = work.numelOut_;
        FlightRecorder::get()->retire_id(work.trace_id_, true);
        if (onCompletionHook_) {
          // Move Work object to completedWorkList_ to be consumed by the hook
          // thread
          {
            const std::lock_guard<std::mutex> lock(completedWorkListMutex_);
            completedWorkList_.splice(
                completedWorkList_.end(), workMetaList_, it++);
          }
          completedWorkListCV_.notify_one();
        } else {
          it = workMetaList_.erase(it);
          lastWorkListUpdateTime_ = std::chrono::steady_clock::now();
        }
        at::cuda::CUDAGraph::dec_pending_event_queries();
      } else {
        // Increment the iterator if the current WorkNCCL object is not
        // completed.
        ++it;
      }
      // Increment heartbeat after each work processed,
      // in case processing is slowed down (but not hung) by cuda api contention
      heartbeat_++;
    }
    done = workMetaList_.empty();
  }
}

void ProcessGroupNCCL::runHookLoop() {
  c10::setThreadName("pt_nccl_runhook");

  bool done = false;
  while (!done || !terminateProcessGroup_.load()) {
    std::unique_lock<std::mutex> lock(completedWorkListMutex_);
    // We busy-poll the work vector every kWatchdogThreadSleepMillis
    // milliseconds as long as the atomic is True.
    completedWorkListCV_.wait_for(
        lock,
        std::chrono::milliseconds(kWatchdogThreadSleepMillis),
        [&]() -> bool {
          return !completedWorkList_.empty() || terminateProcessGroup_.load();
        });

    try {
      for (auto it = completedWorkList_.begin(); it != completedWorkList_.end();
           /* no increment */) {
        const WorkNCCL& work = *it;
        // Hook might grab GIL, unlock first to prevent deadlock
        lock.unlock();

        auto timeStarted =
            std::chrono::system_clock::now() +
            std::chrono::duration_cast<std::chrono::system_clock::duration>(
                work.workStartTime_ - std::chrono::steady_clock::now());
        onCompletionHook_(std::make_shared<WorkInfo>(
            work.retrieveOpType(), // OpType
            work.getSequencenumber(), // seq
            timeStarted, // timeStarted
            std::chrono::system_clock::now(), // timeFinished
            std::chrono::duration<float, std::milli>(
                work.getDuration()) // activeDuration
            ));

        lock.lock();
        it = completedWorkList_.erase(it);
      }
    } catch (std::exception& e) {
      if (std::string(e.what()).find("driver shutting down") !=
          std::string::npos) {
        LOG(INFO)
            << logPrefix()
            << "main process destroyed cuda before runHookLoop exited, terminating runHookLoop."
            << " (runHookLoop caught exception: " << e.what();

      } else {
        // PythonOnCompletionHook has already extracted Python exception message
        // and wrapped it with a cpp one. So we no longer need to acquire GIL
        // here.
        const auto errorStr = c10::str(
            "Caught exception on rank ",
            rank_,
            " while running onCompletion hook for ProcessGroupNCCL: ",
            e.what(),
            ". Aborting all communicators.");

        // No need to call abort() on WorkNCCL here as that collective has
        // already finished successfully at this point. We just need to abort
        // the process Abort all NCCL Communicators on this ProcessGroupNCCL
        // instance.
        abortComms(errorStr);
      }
    }

    // Lock is still acquired at this point
    done = completedWorkList_.empty();
  }
}

std::exception_ptr ProcessGroupNCCL::WorkNCCL::checkForNCCLErrors() {
  return checkForNCCLErrorsInternal(ncclComm_);
}

std::exception_ptr ProcessGroupNCCL::checkForNCCLErrors(
    std::shared_ptr<NCCLComm>& ncclComm) {
  return checkForNCCLErrorsInternal(ncclComm);
}

std::exception_ptr ProcessGroupNCCL::checkForNCCLErrorsInternal(
    std::shared_ptr<NCCLComm>& ncclComm) {
  // Prioritize commFailureReason over checkForNcclError() result if
  // commFailureReason is set.
  auto commFailureReason = ncclComm->getNcclCommFailureReason();
  if (commFailureReason != std::nullopt) {
    return std::make_exception_ptr(C10_BUILD_ERROR(
        DistBackendError,
        c10::str(
            "NCCL communicator encountered error set by ProcessGroupNCCL: ",
            *commFailureReason)));
  }
  ncclResult_t ncclAsyncErr = ncclComm->checkForNcclError();
  // When nonblocking mode is enabled by TORCH_NCCL_USE_COMM_NONBLOCKING,
  // ncclInProgress could be returned when there are pending NCCL calls.
  // In this case, no exception should be thrown
#ifdef NCCL_HAS_COMM_NONBLOCKING
  // ncclInProgress is defined only if NCCL_HAS_COMM_NONBLOCKING is defined
  if (ncclAsyncErr != ncclSuccess && ncclAsyncErr != ncclInProgress) {
#else
  if (ncclAsyncErr != ncclSuccess) {
#endif // NCCL_HAS_COMM_NONBLOCKING
    return std::make_exception_ptr(C10_BUILD_ERROR(
        DistBackendError,
        "NCCL error: " + ncclGetErrorWithVersion(ncclAsyncErr) + "\n" +
            getNcclErrorDetailStr(ncclAsyncErr)));
  }

  return nullptr;
}

void ProcessGroupNCCL::broadcastUniqueNCCLID(
    ncclUniqueId* ncclID,
    bool isSingleP2POp,
    const std::string& p2pKey,
    int p2pRank) {
  // For collective operations:
  // For every NCCL communicator that we create we need to broadcast
  // a unique ID from rank 0 to all other ranks. This broadcast is
  // done by rank 0 setting a key in the store and all other ranks
  // retrieving the contents of that key. A single process group
  // may create multiple NCCL communicators, so we use a sequence
  // number to differentiate between them.
  // For single point-to-point operations:
  // The sequence number will only be increased on 2 out of all the
  // processes in a Process Group. So all following collective
  // operations will see different sequence numbers which will cause
  // runtime errors. To avoid that, use the src:target pair instead
  // of sequence number for p2p communications.

  std::string storeKey;
  if (!isSingleP2POp) {
    storeKey = std::to_string(ncclCommCounter_++);
  } else {
    storeKey = p2pKey;
  }
  if (rank_ == 0 || (isSingleP2POp && p2pRank == 0)) {
    auto vec = std::vector<uint8_t>(
        reinterpret_cast<uint8_t*>(ncclID),
        reinterpret_cast<uint8_t*>(ncclID) + NCCL_UNIQUE_ID_BYTES);
    store_->set(storeKey, vec);
  } else {
    try {
      auto vec = store_->get(storeKey);
      TORCH_CHECK_WITH(
          DistBackendError,
          vec.size() == NCCL_UNIQUE_ID_BYTES,
          "Invalid size for ncclUniqueId");
      std::memcpy(ncclID, vec.data(), vec.size());
    } catch (const std::exception& e) {
      std::string exceptionMsg = c10::str(
          "[",
          rank_,
          "] is setting up NCCL communicator and "
          "retrieving ncclUniqueId from [0] via c10d key-value store by key '",
          storeKey,
          "', but store->get('",
          storeKey,
          "') got error: ");
      C10_THROW_ERROR(
          DistBackendError,
          exceptionMsg + e.what() +
              ". This may indicate a possible application crash on rank 0 or a network set up issue.");
    } catch (...) {
      C10_THROW_ERROR(
          DistBackendError,
          c10::str(
              "Unknown exception while [",
              rank_,
              "] is setting up NCCL communicator and "
              "retrieving ncclUniqueId from [0] via c10d key-value store by key '",
              storeKey,
              "'",
              ". This may indicate a possible application crash on rank 0 or a network set up issue."));
    }
  }
}

void ProcessGroupNCCL::destroyNCCLComms(const std::string& devNCCLCommMapKey) {
  std::lock_guard<std::mutex> lock(mutex_);
  if (devNCCLCommMap_.find(devNCCLCommMapKey) == devNCCLCommMap_.end()) {
    TORCH_INTERNAL_ASSERT(
        false,
        "Expected to find key ",
        devNCCLCommMapKey,
        " in NCCL communicator map.");
  }
  std::shared_ptr<NCCLComm>& ncclComm = devNCCLCommMap_[devNCCLCommMapKey];
  // ncclCommDestroy(comm->getNcclComm()) results in segfault when PG is being
  // destroyed, so using ncclCommAbort here.
  ncclComm->abort();
  // Remove communicators from the cache.
  devNCCLCommMap_.erase(devNCCLCommMapKey);
  // Clear used device indices.
  usedDeviceIdxs_.clear();

  ncclCommDevIdxMapMutex.lock();
  ncclCommDevIdxMap.erase(ncclComm);
  ncclCommDevIdxMapMutex.unlock();
}

std::shared_ptr<NCCLComm> ProcessGroupNCCL::initNCCLComm(
    const std::string& deviceKey,
    at::Device& device,
    OpType opType,
    int p2pRank,
    bool isSendRecvSelf) {
  // Sanity check
  if (deviceKey.empty()) {
    C10_THROW_ERROR(
        DistBackendError,
        "Not able to create/get the NCCL Communicator since "
        "the GPU devices are not known");
  }
  if (bound_device_id_) {
    if (*bound_device_id_ != device) {
      LOG(ERROR) << logPrefix() << "Tensor found on device " << device
                 << " but backend constrained to " << *bound_device_id_;
      C10_THROW_ERROR(
          DistBackendError,
          "Attempt to perform collective on tensor not on device passed to init_process_group");
    }
  }

  usedDeviceIdxs_.insert(device.index());

  // NCCL communicator not cached, create a new entry
  std::shared_ptr<NCCLComm> ncclComm;

  // Create the unique NCCL ID and broadcast it
  ncclUniqueId ncclID;

  // reset log prefix to include group_desc
  logPrefix_ = createLogPrefix();

#ifdef NCCL_COMM_DESCRIPTION
  // Pass process group name and description to NCCL communicator
  std::string commDesc = pg_desc_ + ':' + pg_uid_;
  options_->config.commDesc = strdup(commDesc.c_str());
#endif // NCCL_COMM_DESCRIPTION

  // For batch_isend_irecv, ncclGroupStart() would be called upfront
  bool batchP2P = ncclActiveGroupCounter_ > 0;
  bool singleP2POp = isP2POp(opType, batchP2P);

  // Get the device index
  auto deviceIndex = device.index();
  at::cuda::OptionalCUDAGuard gpuGuard(device);

  // [Group Start/End Note] This is used to ensure that nccl communicator will
  // be created before communication primitives are called. Let's look at this
  // example: Using the batch_isend_irecv to send a tensor to a target process.
  // On the sender side, the corresponding underlying NCCL calls will look like
  //   ncclGroupStart() // This is in batch_isend_irecv
  //   ncclCommInitRank() // Inside NCCLComm::create
  //   ncclSend()
  //   ncclGroupEnd() // This is in batch_isend_irecv
  // With this pattern, the nccl communicator will be created in the last
  // ncclGroupEnd which means when ncclSend is processed, the passed
  // communicator argument is NULL which will lead to runtime error. So we need
  // to "close" all active nccl groups to ensure nccl communicator is actually
  // created before encountering any communication calls. This is why we need
  // the following for loop.
  for (const auto i : c10::irange(ncclActiveGroupCounter_)) {
    (void)i;
    // comms have not been initiated yet, so can only check in blocking-way
    C10D_NCCL_CHECK(ncclGroupEnd(), std::nullopt);
  }

  // GPU world size and GPU rank
  int numRanks = -1, rank = -1;

  if (!singleP2POp) {
    // Collective, all-to-all, or batch P2P
    numRanks = getSize();
    rank = getRank();
  } else if (isSendRecvSelf) {
    // Same process send and recv.
    numRanks = 1;
    rank = 0;
  } else {
    // For single point-to-point operation, there are only 2 processes
    // involved so the GPU rank is either 0 or 1.
    numRanks = 2;
    rank = p2pRank;
  }

#ifdef NCCL_HAS_COMM_NONBLOCKING
  bool useNb = useNonblocking();
  options_->config.blocking = useNb ? 0 : 1;
#endif // NCCL_HAS_COMM_NONBLOCKING

#ifdef NCCL_HAS_COMM_SPLIT
  // Use split to create a new communicator only if:
  // 1. The parent comm is known; AND
  // 2. The new comm is not for a point-to-point operation.
  // ncclCommSplit() is a collective call, so it does not work for P2P
  // operations.
  if (options_->split_from && !singleP2POp) {
    // Find a valid, healthy communicator to split from if possible.
    std::lock_guard<std::mutex> lock(options_->split_from->mutex_);
    auto& other_comms = options_->split_from->devNCCLCommMap_;
    auto dit = other_comms.find(getKeyFromDevice(device));
    if (dit != other_comms.end()) {
      auto& parentComm = dit->second;
      if (parentComm != nullptr && !parentComm->isAborted()) {
        LOG(INFO) << logPrefix() << "Splitting NCCL communicator from "
                  << parentComm->repr();
        ncclComm = NCCLComm::split(
            parentComm.get(),
            options_->split_color,
            rank,
            options_->config,
            options_->global_ranks_in_group);
      }
    }
  }
#endif // NCCL_HAS_COMM_SPLIT

  // To simplify conditional nesting, just create the ncclComms[i]
  // entry if it hasn't been yet rather than untangling the
  // conditions that might have resulted in a split above.
  if (!ncclComm) {
    if (getCvarBool(TORCH_NCCL_BCAST_UNIQUEID, true) && !isSendRecvSelf) {
      // For point-to-point communication, lower rank of the two will get unique
      // id.
      if (rank_ == 0 || (singleP2POp && p2pRank == 0)) {
        C10D_NCCL_CHECK(ncclGetUniqueId(&ncclID), std::nullopt);
      }

      // Broadcast so that each process can have a unique NCCL ID
      auto timeStarted = std::chrono::steady_clock::now();
      broadcastUniqueNCCLID(&ncclID, singleP2POp, deviceKey, p2pRank);
      auto timerDeltaMs =
          std::chrono::duration_cast<std::chrono::duration<double>>(
              std::chrono::steady_clock::now() - timeStarted)
              .count() *
          1000;
      LOG(INFO) << logPrefix()
                << "ProcessGroupNCCL broadcast unique ID through store took "
                << timerDeltaMs << " ms";
    }

#ifdef NCCL_HAS_COMM_NONBLOCKING
    ncclComm =
        NCCLComm::create(numRanks, rank, ncclID, deviceIndex, options_->config);
#else
    ncclComm = NCCLComm::create(numRanks, rank, ncclID, deviceIndex);
#endif // NCCL_HAS_COMM_NONBLOCKING
  }

  // Creates the NCCL streams
  bool force_high = getCvarBool(TORCH_NCCL_HIGH_PRIORITY, false);
  auto streamVal = at::cuda::getStreamFromPool(
      options_->is_high_priority_stream || force_high);

  {
    std::lock_guard<std::mutex> lock(mutex_);
    inInitializationCommMap_.emplace(deviceKey, ncclComm);
  }

  FlightRecorder::get()->record_pg_ranks(
      std::make_tuple(pg_uid_, pg_desc_), groupRanks());

  RECORD_PARAM_COMMS(
      std::make_tuple(0, false), // seq
      std::make_tuple(pg_uid_, pg_desc_), // PG name tuple
      rank, // rank
      "init", // collective name
      0, // inNelems
      0, // outNelems
      at::kByte, // dType
      std::vector<int64_t>(), // inSplitSizes
      std::vector<int64_t>(), // outSplitSizes
      globalRankStart, // globalRankStart
      globalRankStride, // globalRankStride
      size_); // worldSize

  VLOG(2) << logPrefix() << "ProcessGroupNCCL created ncclComm_ "
          << ncclComm->repr()
          << " on CUDA device: " << static_cast<int>(deviceIndex);

  // At this point NCCL should have been initialized, hence we can accurately
  // get the env value even if NCCL sets it by reading from nccl.conf file
  LOG(INFO) << logPrefix()
            << "NCCL_DEBUG: " << getCvarString({"NCCL_DEBUG"}, "N/A");

  // See [Group Start/End Note]
  for (const auto i : c10::irange(ncclActiveGroupCounter_)) {
    (void)i;
    C10D_NCCL_CHECK(ncclGroupStart(), std::nullopt);
  }

  ncclStreams_.emplace(deviceKey, streamVal);

  // Note: these events are created with the (default) cudaEventDisableTiming
  // flag This flag provides the best performance when used with
  // cudaStreamWaitEvent() and cudaEventQuery(). Since we here don't measure the
  // performance using cudaEvent, this should be set.
  // TODO(kwen2501): is ncclEvents_ used anywhere else?
  ncclEvents_.emplace(deviceKey, at::cuda::CUDAEvent(cudaEventDisableTiming));

  // Move the NCCL resource to cache
  auto it = inInitializationCommMap_.find(deviceKey);
  // A previous thread could've already removed devicesKey from
  // inInitializationCommMap_ and added it to devNCCLCommMap_
  if (it != inInitializationCommMap_.end()) {
    devNCCLCommMap_.emplace(deviceKey, std::move(it->second));
    inInitializationCommMap_.erase(deviceKey);

    // Now ncclComms are fully initialized.
    // Register all active CUDA memory segments in cache allocator to
    // the new NCCL communicators
    if (useTensorRegisterAllocatorHook_) {
      auto snapshot = c10::cuda::CUDACachingAllocator::snapshot();
      // Register the segment to a new NCCL communicator if on the same device
      for (const auto& segmentInfo : snapshot.segments) {
        TORCH_INTERNAL_ASSERT(
            segmentInfo.device == device.index(),
            "Mismatch between CUDA memory segment device and current device");
        ncclComm->registerSegment(
            reinterpret_cast<void*>(segmentInfo.address),
            segmentInfo.total_size);
      }
    }
    // Record the mapping between ncclComm and device index so that later
    // register hook can register a newly allocated segment to communicators
    // on the same device.
    // NOTE: we need remove the communicator from this map when it is
    // destroyed, otherwise may register onto an invalid communicator.
    ncclCommDevIdxMapMutex.lock();
    ncclCommDevIdxMap.emplace(ncclComm, device.index());
    ncclCommDevIdxMapMutex.unlock();
  }

  it = devNCCLCommMap_.find(deviceKey);
  TORCH_INTERNAL_ASSERT(
      it != devNCCLCommMap_.end(), "Communicators not populated in cache!");
  return it->second;
}

std::shared_ptr<NCCLComm> ProcessGroupNCCL::getNCCLComm(
    const std::string& deviceKey) {
  std::lock_guard<std::mutex> lock(mutex_);
  if (devNCCLCommMap_.find(deviceKey) != devNCCLCommMap_.end()) {
    // Reuse the cached communicator if there is one.
    return devNCCLCommMap_[deviceKey];
  }
  return nullptr;
}

uint64_t ProcessGroupNCCL::getCommSplitCounter() const {
  uint64_t ret = 0;
  for (const auto& i : devNCCLCommMap_) {
    auto& ncclComm = i.second;
    ret += ncclComm->getCommSplitCounter();
  }
  return ret;
}

namespace {

// Check validity of tensor
void check_gpu_single_tensor(
    const at::Tensor& tensor,
    const bool p2p = false // whether operation is a P2P operation
) {
  if (!tensor.is_cuda() || tensor.is_sparse()) {
    C10_THROW_ERROR(ValueError, "Tensors must be CUDA and dense");
  }
  // Skip the following requirements for P2P operations
  if (!tensor.is_contiguous(tensor.suggest_memory_format())) {
    if (p2p) {
      TORCH_WARN_ONCE(
          "Detected non-contiguous tensor in P2P operations. It is user "
          "responsibility to guarantee that source and destination tensors have "
          "the same contiguity format.");
    } else {
      C10_THROW_ERROR(ValueError, "Tensors must be contiguous");
    }
  }
}

// Checks that all `tensors' have the same type and shape and reside on the same
// GPU.
// TODO: test_c10d_nccl.py should consider adding tests for the error conditions
// here, ie, that deliberately pass invalid tensors and check the right
// exception is thrown. The "Expected list of tensors on the same device"
// condition may be a challenge because the test would need to pass tensors on
// different devices in the same process.
int64_t check_gpu_tensors_same_device(const std::vector<at::Tensor>& tensors) {
  if (tensors.empty()) {
    C10_THROW_ERROR(ValueError, "Tensor list must be nonempty");
  }

  const auto& first = tensors.front();

  int64_t total_numel = 0;
  for (const auto& t : tensors) {
    if (!t.is_cuda() || t.is_sparse()) {
      C10_THROW_ERROR(ValueError, "Tensors must be CUDA and dense");
    }
    if (t.scalar_type() != first.scalar_type()) {
      C10_THROW_ERROR(TypeError, "Tensors must have identical type");
    }
    if (!t.is_non_overlapping_and_dense()) {
      C10_THROW_ERROR(ValueError, "Tensors must be non-overlapping and dense");
    }
    // If we're in this function, the user called a _coalesced collective
    // on a set of tensors with potentially different sizes and strides.
    // Therefore, we don't check for matching sizes and strides,
    // but we do double-check tensors are on the same device.
    TORCH_CHECK_WITH(
        ValueError,
        t.get_device() == tensors[0].get_device(),
        "Expected list of tensors on the same device");
    total_numel += t.numel();
  }

  return total_numel;
}

bool check_same_size(const std::vector<at::Tensor>& input_tensors) {
  for (const auto& input_tensor : input_tensors) {
    if (!input_tensors[0].is_same_size(input_tensor)) {
      return false;
    }
  }
  return true;
}

} // namespace

c10::intrusive_ptr<ProcessGroupNCCL::WorkNCCL> ProcessGroupNCCL::initWork(
    at::Device& device,
    int rank,
    OpType opType,
    bool isP2P,
    const char* profilingTitle,
    const std::vector<at::Tensor>& inputs,
    const std::vector<at::Tensor>& outputs, // TODO(kwen2501): necessary?
    bool record) {
  auto r = c10::make_intrusive<ProcessGroupNCCL::WorkNCCL>(
      pg_uid_,
      pg_desc_,
      device,
      rank,
      opType,
      isP2P ? seqP2P_ : seqCollective_,
      isP2P,
      profilingTitle,
      profilingTitle != nullptr ? std::optional<std::vector<at::Tensor>>(inputs)
                                : std::nullopt,
      desyncDebug_,
      enableTiming_.load(),
      cudaEventCacheEnabled_.load(),
      dist_debug_level_);
  if (record) {
    bool isP2P = isP2POp(opType);
    // Ideally record every work that we enqueue, rather than every work we
    // create.
    // - at the time of this PR we do not currently enqueue every created work
    // - but it is unsafe to steal refs to start/end cuda events from Works that
    //   may go out of scope before flight recorder has retired them,
    //   so we must ensure that any work that is initialized via initWork will
    //   be enqueued
    // - initially, moved record() into workEnqueue(), but found that makes it
    //   hard to get access to profilingTitle,
    //   inputs, and outputs for metadata recording, and we don't want to attach
    //   these objects to the Work becuase it has implications for keeping those
    //   tensors alive longer and adds overhead when copying Work objects
    //   between threads
    r->trace_id_ = FlightRecorder::get()->record(
        local_id_,
        std::make_tuple(pg_uid_, pg_desc_),
        seqCollective_,
        seqP2P_,
        op_id_,
        profilingTitle ? profilingTitle : "",
        inputs,
        outputs,
        r->ncclStartEvent_.get(),
        r->ncclEndEvent_.get(),
        options_->timeout,
        pgStatus_,
        isP2P);
  }
  return r;
}

// TODO(kwen2501): deprecate
std::vector<at::Tensor> ProcessGroupNCCL::WorkNCCL::result() {
  return *outputs_;
}

c10::intrusive_ptr<c10::ivalue::Future> ProcessGroupNCCL::WorkNCCL::
    getFuture() {
  return future_;
}

c10::intrusive_ptr<c10::ivalue::Future> ProcessGroupNCCL::WorkNCCL::
    getFutureResult() {
  return futureWorkResult_;
}

float ProcessGroupNCCL::WorkNCCL::getDuration() const {
  TORCH_CHECK(timingEnabled_, "getDuration only works if timing was enabled");
  TORCH_CHECK(
      ncclStartEvent_,
      "getDuration only works if ncclStartEvents_ is populated, true if timing enabled");
  TORCH_CHECK(
      ncclEndEvent_,
      "getDuration only works if ncclEndEvents_ is populated, which should always be true");
  return ncclStartEvent_->elapsed_time(*ncclEndEvent_);
}

uint64_t ProcessGroupNCCL::WorkNCCL::getSequencenumber() const {
  return seq_;
}

void ProcessGroupNCCL::assignTimeoutToWork(
    const c10::intrusive_ptr<ProcessGroupNCCL::WorkNCCL>& work,
    const c10::intrusive_ptr<ProcessGroupNCCL::Options>& option) {
  std::chrono::milliseconds timeout = option->timeout;
  std::lock_guard<std::mutex> timeoutLock(mtxTimeoutExtension_);
  if (ephemeralTimeoutActive_.count() > 0) {
    timeout += ephemeralTimeoutActive_;
  }
  work->opTimeout_ = timeout;
  work->ownedEphermeralTimeout_ =
      ephemeralTimeoutActive_ - ephemeralTimeoutInflight_;
  ephemeralTimeoutInflight_ = ephemeralTimeoutActive_;
}

void ProcessGroupNCCL::workEnqueue(
    const c10::intrusive_ptr<ProcessGroupNCCL::WorkNCCL>& work) {
  // in blockingWait_ mode, we don't need watchdog thread, so no need to enqueue
  // the work
  if (!terminateProcessGroup_.load() && !blockingWait_) {
    std::lock_guard<std::mutex> lock(workMetaListMutex_);
    // Avoid view tensors to be processed in cleanup thread.
    // View tensors' destruction invokes autograd_meta, which
    // needs to be destructed in user thread. Otherwise will
    // get deadlock. Here we enqueue work without outputs_.
    workMetaList_.emplace_back(*work);
    // update the PG status related to the last enqueued work
    pgStatus_->lastEnqueuedSeq = work->seq_;
    pgStatus_->lastEnqueuedWorkName = opTypeToString(work->opType_);
    pgStatus_->lastEnqueuedNumelIn = work->numelIn_;
    pgStatus_->lastEnqueuedNumelOut = work->numelOut_;
    lastWorkListUpdateTime_ = std::chrono::steady_clock::now();
  }
}

ProcessGroupNCCL::Options::Options(bool is_high_priority_stream)
    : Backend::Options(NCCL_BACKEND_NAME, kProcessGroupNCCLDefaultTimeout),
      is_high_priority_stream(is_high_priority_stream) {}

static constexpr int CoalActive = 0x01, CoalColl = 0x02, CoalP2P = 0x04;

void ProcessGroupNCCL::startCoalescing() {
  // Other collective ops bump seq_ before creating a work. Thus, if coalesced
  // ops bump seq_ only after initing a work they will collide with (reuse) the
  // seq_ of the last non-coalesced collective.  Previously, seq_ was bumped
  // inside endCoalescing, but before initWork. Since we now record individual
  // ops from a coalesce group into the flight recorder, we want to have the
  // same seq_ for those ops and its 'endCoalescing' op. Hence we bump during
  // start, which has one minor downside- we burn a seq_ if someone ever does a
  // 'start' and 'end' coalescing region without doing an operation inbetween.

  coalescedDevice_.set_index(-1);
  coalescedComm_ = nullptr;
  coalescing_state_ |= CoalActive;
  groupStart();
}

// `optype` is for specifying a composite optype, such as ALLGATHER and
// REDUCE_SCATTER
c10::intrusive_ptr<Work> ProcessGroupNCCL::endCoalescing(OpType optype) {
  if (coalescedComm_ == nullptr) {
    // There is no actual work being coalesced, return here
    groupEnd();
    coalescing_state_ = 0;
    return nullptr;
  }
  TORCH_CHECK(
      coalescedDevice_.index() >= 0,
      "Somthing went wrong. Did you call end_coalescing before start_coalescing?");

  // `coalescedComm_` should have same set of comms across collectives
  auto comm = coalescedComm_;
  // `coalescedDevice_` should have same set of devices across collectives
  auto device = coalescedDevice_;

  // `getKeyFromDevice` is how we get keys for both collectives and batch P2P
  const auto key = getKeyFromDevice(device);
  auto ncclStream = ncclStreams_.at(key);

  // Create Work object
  c10::cuda::CaptureStatus capture_status =
      c10::cuda::currentStreamCaptureStatusMayInitCtx();
  bool enqueue =
      (coalescing_state_) && capture_status == c10::cuda::CaptureStatus::None;
  auto work = initWork(
      device,
      rank_,
      optype,
      coalescing_state_ & CoalP2P,
      "nccl:coalesced",
      {},
      {},
      enqueue);
  work->ncclComm_ = comm;
  work->blockingWait_ = blockingWait_;
  work->avoidRecordStreams_ = avoidRecordStreams_;
  work->store_ = store_;
  assignTimeoutToWork(work, options_);

  // Record start before ncclGroupEnd
  if (work->timingEnabled_) {
    work->ncclStartEvent_->record(ncclStream);
  }

  if (useNonblocking()) {
    groupEndNonblocking(comm);
  } else {
    groupEnd();
  }

  // Record end after ncclGroupEnd
  // TODO(eqy): is this still necessary if avoidRecordStreams_ is set?
  work->ncclEndEvent_->record(ncclStream);

  if (avoidRecordStreams_) {
    // other functions expect an initialized ptr if avoidRecordStreams_ is set
    work->stashed_for_allocator_safety_ =
        std::make_shared<std::vector<at::Tensor>>();
  }

  // Notify graphs before we check the capture status preemptively
  at::cuda::CUDAGraph::inc_pending_event_queries();

  if (enqueue) {
    workEnqueue(work);
  } else {
    at::cuda::CUDAGraph::dec_pending_event_queries();
  }

  coalescing_state_ = 0;
  coalescedComm_ = nullptr;
  return work;
}

c10::intrusive_ptr<Work> ProcessGroupNCCL::endCoalescing() {
  // Default OpType to COALESCED if not specified
  return endCoalescing(OpType::COALESCED);
}

template <typename Fn, typename PreProcess, typename PostProcess>
c10::intrusive_ptr<Work> ProcessGroupNCCL::collective(
    std::vector<at::Tensor>& inputs,
    std::vector<at::Tensor>& outputs,
    Fn fn,
    PreProcess pre,
    PostProcess post,
    OpType opType,
    const char* profilingTitle,
    bool avoidRecordStreams,
    bool nanCheck) {
  // Environment setting by the user may add onto collective call's option
  avoidRecordStreams |= avoidRecordStreams_;
  nanCheck &= enableNanCheck_;

  auto device = getDevice(inputs[0]);
  // Guard must be created before `currentStreamCaptureStatusMayInitCtx`;
  // otherwise, extra CUDA context could be created on device 0.
  at::cuda::OptionalCUDAGuard gpuGuard(device);

  c10::cuda::CaptureStatus capture_status =
      c10::cuda::currentStreamCaptureStatusMayInitCtx();
  errorIfCapturingNonCapturableNCCL(capture_status);

  // Bump collective counter
  if (!coalescing_state_) {
    seqCollective_++;
  }
  op_id_++;

  const auto key = getKeyFromDevice(device);
  std::shared_ptr<NCCLComm> ncclComm = getNCCLComm(key);
  if (ncclComm == nullptr) {
    ncclComm = initNCCLComm(key, device, opType);
  }

  if (coalescing_state_ & CoalActive) {
    if ((coalescing_state_ & CoalColl) == 0) {
      // First op in coalesced operations
      seqCollective_++;
    }
    coalescing_state_ |= CoalColl;
    if (coalescedDevice_.index() < 0) {
      coalescedDevice_ = device;
    } else {
      TORCH_CHECK(
          coalescedDevice_.index() == device.index(), MULTI_DEVICE_ERROR_MSG);
    }
    if (coalescedComm_ == nullptr) {
      coalescedComm_ = ncclComm;
    } else {
      TORCH_CHECK(coalescedComm_ == ncclComm, MULTI_DEVICE_ERROR_MSG);
    }
  }

  // Used many times below, so we stash the unordered_map lookup
  auto ncclStream = ncclStreams_.at(key);

  // First let NCCL streams wait for input tensors allocation streams
  syncStream(device, ncclEvents_[key], ncclStream);

  bool enqueue =
      !coalescing_state_ && capture_status == c10::cuda::CaptureStatus::None;
  auto work = initWork(
      device, rank_, opType, false, profilingTitle, inputs, outputs, enqueue);

  // Store references to outputs to be used by WorkNCCL::result and operator<<.
  work->outputs_ = std::make_shared<std::vector<at::Tensor>>(outputs);

  if (avoidRecordStreams) {
    work->stashed_for_allocator_safety_ =
        std::make_shared<std::vector<at::Tensor>>(inputs);
  }

  if (nanCheck) {
    for (const auto& input : inputs) {
      checkForNan(input, ncclStream);
    }
  }

  // Start event should only be recorded before the ncclGroupStart()
  if (work->timingEnabled_) {
    work->ncclStartEvent_->record(ncclStream);
  }

  pre(ncclStream, work);

  ncclComm_t comm = ncclComm->getNcclComm();

  // Both `inputs' and `outputs' are created on a worker stream and used in
  // different ncclStreams.  Hence, both must record the ncclStream to
  // prevent being freed before the collective finishes.
  //
  // We only record `inputs' here, and leave recording `outputs' to `fn' for
  // operations where `inputs' and `outputs' are not the same.
  //
  // See [Sync Streams].
  if (!avoidRecordStreams) {
    for (const auto& input : inputs) {
      if (!input.is_sparse()) {
        c10::cuda::CUDACachingAllocator::recordStream(
            input.storage().data_ptr(), ncclStream);
      } else {
        // for sparse input case record streams on both index and value
        // tensors
        c10::cuda::CUDACachingAllocator::recordStream(
            input.values().storage().data_ptr(), ncclStream);
        c10::cuda::CUDACachingAllocator::recordStream(
            input.indices().storage().data_ptr(), ncclStream);
      }
    }
  }

// Not all collectives have the same signature, e.g, all-reduce take in a Tensor
// as the input and output while all-to-all take in a vector of Tensors as input
// and output. Because we define the signature of the fn to take only single
// tensor as input and output, we need to do a hack to get the first element in
// the vector and pass it to fn.
// TODO: we should clean up this in future (by either entirely removing lambda's
// or removing input and output from lambda's signature).
#ifndef NCCL_HAS_COMM_NONBLOCKING
  C10D_NCCL_CHECK(
      fn(inputs[0], outputs[0], comm, ncclStream),
      ncclComm->getNcclCommFailureReason());
#else
  C10D_NCCL_CHECK_TIMEOUT(
      fn(inputs[0], outputs[0], comm, ncclStream),
      comm,
      ncclComm->getNcclCommFailureReason());
#endif // NCCL_HAS_COMM_NONBLOCKING

  post(ncclStream, work);

  // End event should only be recorded after the ncclGroupEnd()
  if (!coalescing_state_) {
    work->ncclEndEvent_->record(ncclStream);
  }
  work->ncclComm_ = ncclComm;

  {
    c10::cuda::CUDAMultiStreamGuard streamGuard(ncclStream);
    std::vector<at::Device> devices{device};
    work->future_ = c10::make_intrusive<at::ivalue::Future>(
        c10::ListType::create(c10::TensorType::get()), devices);

    // Add a callback that runs profiling end callbacks. wrapCallback() in CUDA
    // future blocks the stream this callback runs on the corresponding
    // ncclEndEvents_ ensuring appropriate synchronization.
    if (work->recordFunctionEndCallback_) {
      work->future_->addCallback(
          [work](at::ivalue::Future& /* unused */) {
            work->recordFunctionEndCallback_();
          },
          // uses_future = false allows us to skip synchronization in
          // ivalue::Future, but is only valid as long as the lambda doesn't use
          // the "Future" argument.
          /*uses_future=*/false);
    }
    work->future_->markCompleted(at::IValue(*work->outputs_));
  }

  // Set appropriate work parameters.
  work->blockingWait_ = blockingWait_;
  work->avoidRecordStreams_ = avoidRecordStreams;
  work->store_ = store_;
  assignTimeoutToWork(work, options_);
  // Record size info for debug. We only record the size on the first device as
  // multi-device per process is deprecated
  work->numelIn_ = 0;
  work->numelOut_ = 0;
  for (const auto& input : inputs) {
    work->numelIn_ += input.numel();
  }
  for (const auto& output : outputs) {
    work->numelOut_ += output.numel();
  }

  // Notify graphs before we check the capture status preemptively
  at::cuda::CUDAGraph::inc_pending_event_queries();
  if (enqueue) {
    workEnqueue(work);
  } else {
    at::cuda::CUDAGraph::dec_pending_event_queries();
  }

  return work;
}

template <typename Fn>
c10::intrusive_ptr<Work> ProcessGroupNCCL::collectiveCoalesced(
    std::vector<at::Tensor>& inputs,
    std::vector<at::Tensor>& outputs,
    Fn fn,
    OpType opType,
    const char* profilingTitle,
    bool avoidRecordStreams) {
  // Environment setting by the user may add onto collective call's option
  avoidRecordStreams |= avoidRecordStreams_;

  // Currently, the API permits one scenario where inputs.size() and
  // outputs.size() are > 0.
  // 1. If the call was a _coalesced call, all inputs must be on the same
  // device.
  //    The group of nccl calls applies the collective separately to each input,
  //    but the group as a whole should be efficient, and might even execute as
  //    a single fused kernel.
  auto device = getDevice(inputs[0]);
  // Guard must be created before `currentStreamCaptureStatusMayInitCtx`;
  // otherwise, extra CUDA context could be created on device 0.
  at::cuda::OptionalCUDAGuard gpuGuard(device);

  c10::cuda::CaptureStatus capture_status =
      c10::cuda::currentStreamCaptureStatusMayInitCtx();
  errorIfCapturingNonCapturableNCCL(capture_status);

  // Bump collective counter
  seqCollective_++;

  // For coalescingManager collectives, there is no individual c++ call per
  // collective so there is no flight record and we increment seqCollective_ and
  // op_id_ together. Compare this to startCoalescing/endCoalescing flow where
  // we increment either seqP2P_ or seqCollective_ once per group and increment
  // op_id_ once per indvidual operation within the group
  op_id_++;

  const auto key = getKeyFromDevice(device);
  std::shared_ptr<NCCLComm> ncclComm = getNCCLComm(key);
  if (ncclComm == nullptr) {
    ncclComm = initNCCLComm(key, device, opType);
  }

  if (coalescing_state_ & CoalActive) {
    coalescing_state_ |= CoalColl;
    if (coalescedDevice_.index() < 0) {
      coalescedDevice_ = device;
    } else {
      TORCH_CHECK(
          coalescedDevice_.index() == device.index(), MULTI_DEVICE_ERROR_MSG);
    }
    if (coalescedComm_ == nullptr) {
      coalescedComm_ = ncclComm;
    } else {
      TORCH_CHECK(coalescedComm_ == ncclComm, MULTI_DEVICE_ERROR_MSG);
    }
  }

  // Used many times below, so we stash the unordered_map lookup
  auto ncclStream = ncclStreams_.at(key);

  // First let NCCL streams wait for input tensors allocation streams
  syncStream(device, ncclEvents_[key], ncclStream);

  auto work = initWork(
      device,
      rank_,
      opType,
      false,
      profilingTitle,
      inputs,
      outputs,
      /*record=*/true);

  // Store references to outputs to be used by WorkNCCL::result and operator<<.
  work->outputs_ = std::make_shared<std::vector<at::Tensor>>(outputs);

  if (avoidRecordStreams) {
    work->stashed_for_allocator_safety_ =
        std::make_shared<std::vector<at::Tensor>>(inputs);
  }

  // Start event should only be recorded before the ncclGroupStart() (which
  // happens inside AutoNcclGroup guard below)
  if (work->timingEnabled_) {
    work->ncclStartEvent_->record(ncclStream);
  }

  ncclComm_t comm = ncclComm->getNcclComm();

// TODO(kwen2501): this should be moved to c10d tests, to qualify a NCCL
// upgrade. Once a NCCL version is qualified, this code should not be needed at
// runtime.
#ifdef PGNCCL_ENABLE_HASH
  if (enableCollecticeHashDebug_.load()) {
    auto numel = getTensorsNumel(inputs);
    auto hashValue = hashTensors(inputs);
    PRINT_COLLECTIVE_HASH_SIGNATURE(
        "input", opTypeToString(opType), numel, hashValue);
  }
#endif // PGNCCL_ENABLE_HASH

  {
    torch::cuda::nccl::AutoNcclGroup nccl_group_guard(comm, useNonblocking());
    for (const auto i : c10::irange(inputs.size())) {
      // Both `inputs' and `outputs' are created on a worker stream and used in
      // different ncclStreams.  Hence, both must record the ncclStream to
      // prevent being freed before the collective finishes.
      //
      // We only record `inputs' here, and leave recording `outputs' to `fn' for
      // operations where `inputs' and `outputs' are not the same.
      //
      // See [Sync Streams].
      if (!avoidRecordStreams) {
        if (!inputs[i].is_sparse()) {
          c10::cuda::CUDACachingAllocator::recordStream(
              inputs[i].storage().data_ptr(), ncclStream);
        } else {
          // for sparse input case record streams on both index and value
          // tensors
          c10::cuda::CUDACachingAllocator::recordStream(
              inputs[i].values().storage().data_ptr(), ncclStream);
          c10::cuda::CUDACachingAllocator::recordStream(
              inputs[i].indices().storage().data_ptr(), ncclStream);
        }
      }
#ifndef NCCL_HAS_COMM_NONBLOCKING
      C10D_NCCL_CHECK(
          fn(inputs[i], outputs[i], comm, ncclStream),
          ncclComm->getNcclCommFailureReason());
#else
      C10D_NCCL_CHECK_TIMEOUT(
          fn(inputs[i], outputs[i], comm, ncclStream),
          comm,
          ncclComm->getNcclCommFailureReason());
#endif // NCCL_HAS_COMM_NONBLOCKING
    }
  }

  work->ncclEndEvent_->record(ncclStream);
  work->ncclComm_ = ncclComm;

  {
    c10::cuda::CUDAMultiStreamGuard streamGuard(ncclStream);
    std::vector<at::Device> devices{device};
    work->future_ = c10::make_intrusive<at::ivalue::Future>(
        c10::ListType::create(c10::TensorType::get()), devices);

    // Add a callback that runs profiling end callbacks. wrapCallback() in CUDA
    // future blocks the stream this callback runs on the corresponding
    // ncclEndEvents_ ensuring appropriate synchronization.
    if (work->recordFunctionEndCallback_) {
      work->future_->addCallback(
          [work](at::ivalue::Future& /* unused */) {
            work->recordFunctionEndCallback_();
          },
          // uses_future = false allows us to skip synchronization in
          // ivalue::Future, but is only valid as long as the lambda doesn't use
          // the "Future" argument.
          /*uses_future=*/false);
    }
    work->future_->markCompleted(at::IValue(*work->outputs_));
  }

  // Set appropriate work parameters.
  work->blockingWait_ = blockingWait_;
  work->avoidRecordStreams_ = avoidRecordStreams;
  work->store_ = store_;
  assignTimeoutToWork(work, options_);
  // Record size info for debug. We only record the size on the first device as
  // multi-device per process is deprecated
  work->numelIn_ = inputs[0].numel();
  work->numelOut_ = outputs[0].numel();

  /* Note [cuda graph capture and workEnqueue]

  Normal behavior of the C10D watchdog is to query cuda events on work objects
  periodically, but when cuda graph recording is active these event queries
  would crash or mess up the recording.

  To ensure we do not enqueue a work object to the watchdog when cuda graph
  capture is active, we use a one-way sync. We increment a flag pre-emptively,
  indicating our intent to enqueue a work object. Then we check capture_status
  to see if (a) capturing is already in progress (we cannot enqueue in this
  case), (b) capturing hasn't started yet, so we can trust that no capture will
  start (since a pre-condition of starting a capture is to check the event query
  count is 0).

  If we are not able to enqueue the work due to capture-in-progress, we finally
  decrement the counter.

  For this reason we cannot easily move the increment inside workEnqueue unless
  we also change the semantic of workEnqueue to 'maybeWorkEnqueue'.

  TODO:
   - Is our design for flight recorder safe in this context?  are we recording
  any FR events during cudagraph capture? if so, they won't be safe to poll for
  completion status.
  */
  at::cuda::CUDAGraph::inc_pending_event_queries();
  if (capture_status == c10::cuda::CaptureStatus::None) {
    workEnqueue(work);
  } else {
    at::cuda::CUDAGraph::dec_pending_event_queries();
  }
  // TODO(whc) if the work isn't enqueued, I don't feel great about returning
  // it, since interactions with it by usercode won't behave normally - they
  // won't observe work completion, for instance.  Will this lead to silent
  // problems during capture?
  return work;
}

template <typename Fn, typename PreProcess, typename PostProcess>
c10::intrusive_ptr<Work> ProcessGroupNCCL::pointToPoint(
    at::Tensor& tensor,
    Fn fn,
    int peer,
    OpType opType,
    PreProcess pre,
    PostProcess post,
    const char* profilingTitle) {
  // avoidRecordStreams_ note:
  // send, recv, and irecv should be ok with avoidRecordStreams,
  // However, for isend, I don't think the API requires the user
  // to wait() on the returned handle, so ProcessGroupNCCL can't know
  // when it's safe to release the input back to the allocator,
  // and the present call has no way to know it's not an isend.
  // Therefore, we warn and fall back to the typical recordStream logic:
  if (avoidRecordStreams_) {
    TORCH_WARN_ONCE(
        "TORCH_NCCL_AVOID_RECORD_STREAMS=1 has no effect for point-to-point "
        "collectives.");
  }

  auto device = getDevice(tensor);
  at::cuda::OptionalCUDAGuard gpuGuard(device);

  std::string key;
  int p2pRank = 0, p2pTargetRank = 0;
  bool isSendRecvSelf = false;
  // For batch_isend_irecv, ncclGroupStart() would be called upfront
  bool batchP2P = ncclActiveGroupCounter_ > 0;
  if (batchP2P) {
    // For batch P2P, we need to treat it like a collective when selecting
    // communicator, because other ranks can call into this batch other than my
    // rank and my peer
    key = getKeyFromDevice(device);
    p2pRank = rank_;
    p2pTargetRank = peer;
  } else {
    // For single P2P, preserve the old two-rank behavior (to avoid perf diff)
    key = getKeySendRecv(rank_, peer);
    p2pRank = rank_ <= peer ? 0 : 1;
    isSendRecvSelf = rank_ == peer;
    p2pTargetRank = isSendRecvSelf ? 0 : 1 - p2pRank;

    if (!coalescing_state_) {
      // Bump P2P sequence number.
      seqP2P_++;
    }
  }

  // Bump the logical operation counter regardless of whether this op is
  // coalesced or individual
  op_id_++;

  std::shared_ptr<NCCLComm> ncclComm = getNCCLComm(key);
  if (ncclComm == nullptr) {
    ncclComm = initNCCLComm(key, device, opType, p2pRank, isSendRecvSelf);
  }

  if (coalescing_state_ & CoalActive) {
    // Bump  seqP2P_ once per coalesced group, not once per individual op.
    if ((coalescing_state_ & CoalP2P) == 0) {
      seqP2P_++;
    }
    coalescing_state_ |= CoalP2P;
    if (coalescedDevice_.index() < 0) {
      coalescedDevice_ = device;
    } else {
      TORCH_CHECK(
          coalescedDevice_.index() == device.index(), MULTI_DEVICE_ERROR_MSG);
    }
    if (coalescedComm_ == nullptr) {
      coalescedComm_ = ncclComm;
    } else {
      TORCH_CHECK(coalescedComm_ == ncclComm, MULTI_DEVICE_ERROR_MSG);
    }
  }

  // Used many times below, so we stash the unordered_map lookup
  auto ncclStream = ncclStreams_.at(key);
  // First let NCCL streams wait for input tensors allocation streams
  syncStream(device, ncclEvents_[key], ncclStream);

  // Work itself will create the CUDA events on all GPUs of tensors
  c10::intrusive_ptr<ProcessGroupNCCL::WorkNCCL> work;
  if (coalescing_state_) {
    // When coalescing, we record events per op that lack timing/state
    // information becuase there is no 'work' associated with them, and then
    // later in endCoalescing we record a 'coalesced' Work which has
    // timing/state updates via watchdog thread, but lacks op metadata such as
    // input/output sizes and profilingTitle per-op in the group.
    auto trace_id = FlightRecorder::get()->record(
        local_id_,
        std::make_tuple(pg_uid_, pg_desc_),
        seqCollective_,
        seqP2P_,
        op_id_,
        profilingTitle,
        {tensor},
        {tensor},
        nullptr,
        nullptr,
        options_->timeout,
        pgStatus_,
        /*isP2P=*/true);
    // TODO(whc) if we want to make the per-p2p-op flightrecorder entries get
    // their timings/states updated by proxy when the Work obj representing the
    // coalesce group gets its update, we could accumulate these trace_ids
    // together and ask FlightRecorder to take the update from one Work and
    // apply it to multiple entries
    (void)trace_id;
  } else {
    // Store references to outputs to be used by WorkNCCL::result and
    // operator<<. Note that these outputs are only valid for recv(), as send()
    // does not modify the inputs but we still create these outputs for use
    // cases such as profiling.

    work = initWork(
        device,
        rank_,
        opType,
        true,
        profilingTitle,
        {tensor},
        {},
        /*record=*/false);
    // This bypasses something in Work() that crashes if {tensor} is given as
    // output, not sure what
    work->outputs_ = std::make_shared<std::vector<at::Tensor>>();
    work->outputs_->push_back(tensor);
    // TODO(whc) because we don't pass output {tensor} to initWork, we tell
    // initWork to not record, and then we manually call record passing all the
    // information it wants.
    work->trace_id_ = FlightRecorder::get()->record(
        local_id_,
        std::make_tuple(pg_uid_, pg_desc_),
        seqCollective_,
        seqP2P_,
        op_id_,
        profilingTitle,
        {tensor},
        {tensor},
        work->ncclStartEvent_.get(),
        work->ncclEndEvent_.get(),
        options_->timeout,
        pgStatus_,
        /*isP2P=*/true);
  }

  // Only check for NaN for send ops, for recv ops `tensor` can be a random
  // placeholder
  if (enableNanCheck_ && opType == OpType::SEND) {
    checkForNan(tensor, ncclStream);
  }

  if (!coalescing_state_) {
    // Start event should only be recorded before the ncclGroupStart()
    if (work->timingEnabled_) {
      work->ncclStartEvent_->record(ncclStream);
    }

    pre(ncclStream, work);
  }

  // Both send tensor and recv tensor are created on a worker stream and used
  // in different ncclStreams.  Hence, both must record the ncclStream to
  // prevent being freed before the collective finishes.
  //
  // See [Sync Streams].
  c10::cuda::CUDACachingAllocator::recordStream(
      tensor.storage().data_ptr(), ncclStream);

  // This part seems common to both p2p and coalesced-p2p usage?
  ncclComm_t comm_ = ncclComm->getNcclComm();

#ifndef NCCL_HAS_COMM_NONBLOCKING
  C10D_NCCL_CHECK(
      fn(tensor, comm_, ncclStream, p2pTargetRank),
      ncclComm->getNcclCommFailureReason());
#else
  // In non-blocking mode, we need to use ncclGroup semantics to ensure that the
  // kernel is enqueued for single-P2P ops.  Otherwise, the event record below
  // may not capture the kernel, leading to data corruption.
  ncclGroupStart();
  C10D_NCCL_CHECK_NONBLOCKING(
      fn(tensor, comm_, ncclStream, p2pTargetRank), std::nullopt);
  C10D_NCCL_CHECK_TIMEOUT_GROUPEND(
      ncclGroupEnd(), ncclComm, ncclComm->getNcclCommFailureReason());
#endif // NCCL_HAS_COMM_NONBLOCKING

  if (!coalescing_state_) {
    post(ncclStream);

    // End event should only be recorded after the ncclGroupEnd()
    work->ncclEndEvent_->record(ncclStream);
    work->ncclComm_ = ncclComm;
    work->blockingWait_ = blockingWait_;
    work->store_ = store_;
    assignTimeoutToWork(work, options_);
    // Record size info for debug. We only record the size on the first device
    // as multi-device per process is deprecated
    work->numelIn_ = work->numelOut_ = tensor.numel();

    // Future only needs to be created and marked completed with outputs for
    // recv(), but still create future for use cases such as profiling even for
    // send().
    {
      c10::cuda::CUDAMultiStreamGuard streamGuard(ncclStream);
      std::vector<at::Device> devices{device};
      work->future_ = c10::make_intrusive<at::ivalue::Future>(
          c10::ListType::create(c10::TensorType::get()), devices);
      work->future_->markCompleted(at::IValue(*work->outputs_));
    }

    // Add a callback that runs profiling end callbacks. wrapCallback() in CUDA
    // future blocks the stream this callback runs on the corresponding
    // ncclEndEvents_ ensuring appropriate synchronization.
    if (work->recordFunctionEndCallback_) {
      work->future_->addCallback(
          [work](at::ivalue::Future& /* unused */) {
            work->recordFunctionEndCallback_();
          },
          // uses_future = false allows us to skip synchronization in
          // ivalue::Future, but is only valid as long as the lambda doesn't use
          // the "Future" argument.
          /*uses_future=*/false);
    }
  }

  // Enqueue P2P op so that it can be cancelled by NCCL watchdog
  c10::cuda::CaptureStatus capture_status =
      c10::cuda::currentStreamCaptureStatusMayInitCtx();

  // Notify graphs before we check the capture status preemptively
  at::cuda::CUDAGraph::inc_pending_event_queries();

  if (!coalescing_state_ && capture_status == c10::cuda::CaptureStatus::None) {
    workEnqueue(work);
    return work;
  } else {
    at::cuda::CUDAGraph::dec_pending_event_queries();
    return nullptr;
  }
}

template <typename Fn, typename PreProcess, typename PostProcess>
c10::intrusive_ptr<Work> ProcessGroupNCCL::collective(
    at::Tensor& input,
    at::Tensor& output,
    Fn fn,
    PreProcess pre,
    PostProcess post,
    OpType opType,
    const char* profilingTitle,
    bool avoidRecordStreams,
    bool nanCheck) {
  auto inputs = std::vector<at::Tensor>{input};
  auto outputs = std::vector<at::Tensor>{output};
  return collective(
      inputs,
      outputs,
      fn,
      pre,
      post,
      opType,
      profilingTitle,
      avoidRecordStreams,
      nanCheck);
}

template <typename Fn>
c10::intrusive_ptr<Work> ProcessGroupNCCL::collective(
    at::Tensor& input,
    at::Tensor& output,
    Fn fn,
    OpType opType,
    const char* profilingTitle,
    bool avoidRecordStreams,
    bool nanCheck) {
  auto inputs = std::vector<at::Tensor>{input};
  auto outputs = std::vector<at::Tensor>{output};
  return collective(
      inputs,
      outputs,
      fn,
      [](at::cuda::CUDAStream&,
         c10::intrusive_ptr<ProcessGroupNCCL::WorkNCCL>& work) {},
      [](at::cuda::CUDAStream&,
         c10::intrusive_ptr<ProcessGroupNCCL::WorkNCCL>& work) {},
      opType,
      profilingTitle,
      avoidRecordStreams,
      nanCheck);
}

template <typename Fn>
c10::intrusive_ptr<Work> ProcessGroupNCCL::pointToPoint(
    at::Tensor& tensor,
    Fn fn,
    int peer,
    OpType opType,
    const char* profilingTitle) {
  return pointToPoint(
      tensor,
      fn,
      peer,
      opType,
      [](at::cuda::CUDAStream&,
         c10::intrusive_ptr<ProcessGroupNCCL::WorkNCCL>& work) {},
      [](at::cuda::CUDAStream&) {},
      profilingTitle);
}

c10::intrusive_ptr<Work> ProcessGroupNCCL::allreduce_sparse(
    std::vector<at::Tensor>& tensors,
    const AllreduceOptions& opts) {
  TORCH_CHECK(tensors.size() == 1, MULTI_DEVICE_ERROR_MSG);
  auto tensor = tensors.back();
  TORCH_CHECK(
      !isFloat8Type(tensor.scalar_type()),
      "Float8 dtypes are not currenlty supported for NCCL reductions");
#ifdef IS_NCCLX
  tensor = tensor.coalesce();
  at::Tensor outputTensor =
      torch::zeros(tensor.sizes(), tensor.options().layout(torch::kStrided));
  auto work = collective(
      tensor,
      outputTensor,
      [&](at::Tensor& input,
          at::Tensor& output,
          ncclComm_t comm,
          at::cuda::CUDAStream& stream) {
        auto ncclDataType = getNcclDataType(input.scalar_type());
        auto ncclReduceOp =
            getNcclReduceOp(opts.reduceOp, input, ncclDataType, comm);
        auto indices = input.indices();
        auto sizes = input.sizes();
        int colSize = sizes[1];
        auto rows = indices[0];
        size_t blockCount = rows.sizes()[0];
        auto recvIndices = indices[0] * colSize;

        // prevent output and recvIndices from being freed
        c10::cuda::CUDACachingAllocator::recordStream(
            output.storage().data_ptr(), stream);
        c10::cuda::CUDACachingAllocator::recordStream(
            recvIndices.storage().data_ptr(), stream);
        auto result = ncclAllReduceSparseBlock(
            input._values().data_ptr(), // sendbuff
            recvIndices.data_ptr<int64_t>(), // recv_indices
            blockCount, // block_count
            colSize, // block_length
            output.data_ptr(), // recvbuff
            output.numel(), // recv_count
            ncclDataType,
            ncclReduceOp,
            comm,
            stream.stream());
        return result;
      },
      [](at::cuda::CUDAStream& ncclStream,
         c10::intrusive_ptr<ProcessGroupNCCL::WorkNCCL>& work) {},
      [&](at::cuda::CUDAStream& ncclStream,
          c10::intrusive_ptr<ProcessGroupNCCL::WorkNCCL>& work) {
        // Convert output tensors to sparse and back into tensors.
        at::cuda::CUDAStreamGuard guard(ncclStream);
        if (opts.sparseIndices.has_value()) {
          tensor = at::sparse_coo_tensor(
              opts.sparseIndices.value(), outputTensor, tensor.sizes());
        } else {
          tensor = outputTensor.to_sparse();
        }
      },
      OpType::_ALLREDUCE_SPARSE,
      "nccl:all_reduce_sparse");
  return work;
#else
  // If the nccl branch is not "exp" then we just error
  C10_THROW_ERROR(
      Error,
      "NCCL does not support all_reduce with sparse tensors. Please use dense tensors instead.");
#endif // IS_NCCLX
}

c10::intrusive_ptr<Work> ProcessGroupNCCL::allreduce_impl(
    at::Tensor& tensor,
    const char* profilingTitle,
    const AllreduceOptions& opts) {
  return collective(
      tensor,
      tensor,
      [&](at::Tensor& input,
          at::Tensor& output,
          ncclComm_t comm,
          at::cuda::CUDAStream& stream) {
        auto ncclDataType = getNcclDataType(input.scalar_type());
        auto ncclReduceOp =
            getNcclReduceOp(opts.reduceOp, input, ncclDataType, comm);
        return ncclAllReduce(
            input.data_ptr(),
            output.data_ptr(),
            input.numel(),
            ncclDataType,
            ncclReduceOp,
            comm,
            stream.stream());
      },
      OpType::ALLREDUCE,
      profilingTitle);
}

c10::intrusive_ptr<Work> ProcessGroupNCCL::allreduce(
    std::vector<at::Tensor>& tensors,
    const AllreduceOptions& opts) {
  TORCH_CHECK(tensors.size() == 1, MULTI_DEVICE_ERROR_MSG);
  auto tensor = tensors.back();
  if (tensor.is_complex()) {
    TORCH_CHECK(
        complexViewAsRealAllowed(opts.reduceOp),
        "all_reduce does not support",
        opts.reduceOp,
        "on complex tensors");
    tensor = at::view_as_real(tensor);
  }
  check_gpu_single_tensor(tensor);

  if (intraNodeComm_ != nullptr && opts.reduceOp == ReduceOp::SUM) {
    using namespace intra_node_comm;
    auto algo = intraNodeComm_->selectAllReduceAlgo(tensor);
    if (algo != intra_node_comm::AllReduceAlgo::NONE) {
      intraNodeComm_->allReduce(tensor, algo);
      return c10::make_intrusive<IntraNodeCommWork>();
    }
  }
  TORCH_CHECK(
      !isFloat8Type(tensor.scalar_type()),
      "Float8 dtypes are not currenlty supported for NCCL reductions");
  // @lint-ignore CLANGTIDY
  RECORD_PARAM_COMMS_DATA(
      std::make_tuple(
          static_cast<int64_t>(seqCollective_) + 1,
          false), // seq + 1 to match collective
      std::make_tuple(pg_uid_, pg_desc_), // PG name tuple
      tensors, // inputTensors
      tensors, // outputTensors
      rank_, // rank
      "allreduce", // collective name
      tensor.numel(), // inNelems
      tensor.numel(), // outNelems
      tensor.scalar_type(), // dType
      std::vector<int64_t>(), // inSplitSizes
      std::vector<int64_t>(), // outSplitSizes
      globalRankStart, // globalRankStart
      globalRankStride, // globalRankStride
      this->getSize()); // worldSize

  // avoidRecordStreams_ note: collective() will stash tensors.
  return allreduce_impl(tensor, "nccl:all_reduce", opts);
}

c10::intrusive_ptr<Work> ProcessGroupNCCL::allreduce_coalesced(
    std::vector<at::Tensor>& tensors,
    const AllreduceCoalescedOptions& opts) {
  auto total_numel = check_gpu_tensors_same_device(tensors);
  TORCH_CHECK(
      !isFloat8Type(tensors.back().scalar_type()),
      "Float8 dtypes are not currenlty supported for NCCL reductions");

  // @lint-ignore CLANGTIDY
  RECORD_PARAM_COMMS_DATA(
      std::make_tuple(
          static_cast<int64_t>(seqCollective_) + 1,
          false), // seq + 1 to match collective and assume only one collective
                  // in coalesed range
      std::make_tuple(pg_uid_, pg_desc_), // PG name tuple
      tensors, // inputTensors
      tensors, // outputTensors
      rank_, // rank
      "allreduce_coalesced", // collective name
      total_numel, // inNelems
      total_numel, // outNelems
      tensors[0].scalar_type(), // dType
      // I'm not sure what in,outSplitSizes mean here.
      std::vector<int64_t>(), // inSplitSizes
      std::vector<int64_t>(), // outSplitSizes
      globalRankStart, // globalRankStart
      globalRankStride, // globalRankStride
      this->getSize()); // worldSize

  // avoidRecordStreams_ note: collective() will stash tensors.
  return collectiveCoalesced(
      tensors,
      tensors,
      [&](at::Tensor& input,
          at::Tensor& output,
          ncclComm_t comm,
          at::cuda::CUDAStream& stream) {
        auto ncclDataType = getNcclDataType(input.scalar_type());
        auto ncclReduceOp =
            getNcclReduceOp(opts.reduceOp, input, ncclDataType, comm);
        return ncclAllReduce(
            input.data_ptr(),
            output.data_ptr(),
            input.numel(),
            ncclDataType,
            ncclReduceOp,
            comm,
            stream.stream());
      },
      OpType::COALESCED,
      "nccl:allreduce_coalesced");
}

c10::intrusive_ptr<Work> ProcessGroupNCCL::broadcast(
    std::vector<at::Tensor>& tensors,
    const BroadcastOptions& opts) {
  TORCH_CHECK(tensors.size() == 1, MULTI_DEVICE_ERROR_MSG);
  auto tensor = tensors.back();
  if (tensor.is_complex()) {
    tensor = at::view_as_real(tensor);
  }
  check_gpu_single_tensor(tensor);

  // @lint-ignore CLANGTIDY
  RECORD_PARAM_COMMS_DATA(
      std::make_tuple(
          static_cast<int64_t>(seqCollective_) + 1,
          false), // seq + 1 to match collective
      std::make_tuple(pg_uid_, pg_desc_), // PG name tuple
      tensors, // inputTensors
      tensors, // outputTensors
      opts.rootRank, // root rank
      "broadcast", // collective name
      tensor.numel(), // inNelems
      tensor.numel(), // outNelems
      tensor.scalar_type(), // dType
      std::vector<int64_t>(), // inSplitSizes
      std::vector<int64_t>(), // outSplitSizes
      globalRankStart, // globalRankStart
      globalRankStride, // globalRankStride
      this->getSize()); // worldSize

  // avoidRecordStreams_ note: collective() will stash tensors.
  bool avoidRecordStreams = avoidRecordStreams_ || (!opts.asyncOp);

  const auto root = opts.rootRank + opts.rootTensor;
  bool nanCheck = (root == rank_);

  return collective(
      tensor,
      tensor,
      [&](at::Tensor& input,
          at::Tensor& output,
          ncclComm_t comm,
          at::cuda::CUDAStream& stream) {
        return ncclBcast(
            input.data_ptr(),
            input.numel(),
            getNcclDataType(input.scalar_type()),
            root,
            comm,
            stream.stream());
      },
      OpType::BROADCAST,
      "nccl:broadcast",
      avoidRecordStreams,
      nanCheck);
}

// _broadcast_oop adds an out-of-place broadcast in PGNCCL
// Custom collectives may be implemented by coalescing broadcast operations
// One use-case is implementing a vector all_gather (all_gather_v)
// where unevenly sized inputs are gathered among participating ranks
// Since all_gather provides an out-of-place API, an all_gather_v
// semantic implemented inside pg_nccl.all_gather also needs to support
// out-of-place, for which an out-of-place broadcast is required to be added
c10::intrusive_ptr<Work> ProcessGroupNCCL::_broadcast_oop(
    at::Tensor& outputTensor,
    at::Tensor& inputTensor,
    const BroadcastOptions& opts) {
  if (outputTensor.numel() != inputTensor.numel()) {
    C10_THROW_ERROR(
        ValueError,
        "Tensor input and output of _broadcast_oop must have the same number of elements ");
  }
  const auto root = opts.rootRank + opts.rootTensor;
  bool nanCheck = (root == rank_);
  return collective(
      inputTensor,
      outputTensor,
      [&](at::Tensor& input,
          at::Tensor& output,
          ncclComm_t comm,
          at::cuda::CUDAStream& stream) {
        return ncclBroadcast(
            input.data_ptr(),
            output.data_ptr(),
            input.numel(),
            getNcclDataType(input.scalar_type()),
            root,
            comm,
            stream.stream());
      },
      OpType::BROADCAST,
      "nccl:_broadcast_oop",
      /*avoidRecordStreams=*/false,
      nanCheck);
}

c10::intrusive_ptr<Work> ProcessGroupNCCL::reduce(
    std::vector<at::Tensor>& tensors,
    const ReduceOptions& opts) {
  TORCH_CHECK(tensors.size() == 1, MULTI_DEVICE_ERROR_MSG);
  // @lint-ignore CLANGTIDY
  auto tensor = tensors.back();
  if (tensor.is_complex()) {
    TORCH_CHECK(
        complexViewAsRealAllowed(opts.reduceOp),
        "reduce does not support",
        opts.reduceOp,
        "on complex tensors");
    tensor = at::view_as_real(tensor);
  }
  check_gpu_single_tensor(tensor);
  RECORD_PARAM_COMMS_DATA(
      std::make_tuple(
          static_cast<int64_t>(seqCollective_) + 1,
          false), // seq + 1 to match collective
      std::make_tuple(pg_uid_, pg_desc_), // PG name tuple
      tensors, // inputTensors
      tensors, // outputTensors
      opts.rootRank, // root rank
      "reduce", // collective name
      tensor.numel(), // inNelems
      tensor.numel(), // outNelems
      tensor.scalar_type(), // dType
      std::vector<int64_t>(), // inSplitSizes
      std::vector<int64_t>(), // outSplitSizes
      globalRankStart, // globalRankStart
      globalRankStride, // globalRankStride
      this->getSize()); // worldSize

  // avoidRecordStreams_ note: collective() will stash tensors.
  return collective(
      tensor,
      tensor,
      [&](at::Tensor& input,
          at::Tensor& output,
          ncclComm_t comm,
          at::cuda::CUDAStream& stream) {
        const auto root = opts.rootRank + opts.rootTensor;
        auto ncclDataType = getNcclDataType(input.scalar_type());
        auto ncclReduceOp =
            getNcclReduceOp(opts.reduceOp, input, ncclDataType, comm);
        return ncclReduce(
            input.data_ptr(),
            output.data_ptr(),
            input.numel(),
            ncclDataType,
            ncclReduceOp,
            root,
            comm,
            stream.stream());
      },
      OpType::REDUCE,
      "nccl:reduce");
}

// _reduce_oop exposes an out-of-place reduce from PGNCCL
// Custom collectives may be implemented by coalescing reduce operations
// One use-case is implementing a vector reduce_scatter (reduce_scatter_v)
// where inputs are reduced and scattered unevenly among participating ranks
// Since reduce_scatter provides an out-of-place API, a reduce_scatter_v
// semantic implemented inside pg_nccl.reduce_scatter also needs to support
// out-of-place, for which an out-of-place reduce is required to be added
c10::intrusive_ptr<Work> ProcessGroupNCCL::_reduce_oop(
    at::Tensor& outputTensor,
    at::Tensor& inputTensor,
    const ReduceOptions& opts) {
  if (outputTensor.numel() != inputTensor.numel()) {
    C10_THROW_ERROR(
        ValueError,
        "Tensor input and output of _reduce_oop must have the same number of elements ");
  }
  return collective(
      inputTensor,
      outputTensor,
      [&](at::Tensor& input,
          at::Tensor& output,
          ncclComm_t comm,
          at::cuda::CUDAStream& stream) {
        const auto root = opts.rootRank + opts.rootTensor;
        const auto ncclDataType = getNcclDataType(input.scalar_type());
        const auto ncclReduceOp =
            getNcclReduceOp(opts.reduceOp, input, ncclDataType, comm);
        return ncclReduce(
            input.data_ptr(),
            output.data_ptr(),
            input.numel(),
            ncclDataType,
            ncclReduceOp,
            (int)root,
            comm,
            stream.stream());
      },
      OpType::REDUCE,
      "nccl:_reduce_oop");
}

c10::intrusive_ptr<Work> ProcessGroupNCCL::allgather(
    std::vector<std::vector<at::Tensor>>& outputTensors,
    std::vector<at::Tensor>& inputTensors,
    const AllgatherOptions& opts) {
  TORCH_CHECK(inputTensors.size() == 1, MULTI_DEVICE_ERROR_MSG);
  // @lint-ignore CLANGTIDY
  auto inputTensor = inputTensors.back();
  check_gpu_single_tensor(inputTensor);
  // @lint-ignore CLANGTIDY
  auto outputTensors_ = outputTensors.back();

  RECORD_PARAM_COMMS_DATA(
      std::make_tuple(
          static_cast<int64_t>(seqCollective_) + 1,
          false), // seq + 1 to match collective
      std::make_tuple(pg_uid_, pg_desc_), // PG name tuple
      inputTensors, // inputTensors
      outputTensors, // outputTensors
      rank_, // rank
      "all_gather", // collective name
      inputTensor.numel(), // inNelems
      inputTensor.numel() * // outNelems
          this->getSize(),
      inputTensor.scalar_type(), // dType
      std::vector<int64_t>(), // inSplitSizes
      std::vector<int64_t>(), // outSplitSize
      globalRankStart, // globalRankStart
      globalRankStride, // globalRankStride
      this->getSize()); // worldSize

  bool same_size = check_same_size(outputTensors_);
  if (same_size) {
    // Flatten a vector of tensors into a single, stacked tensor.
    at::Tensor outputFlattened = newLikeFlat(outputTensors_);

    return collective(
        inputTensor,
        outputFlattened,
        [&](at::Tensor& input,
            at::Tensor& output,
            ncclComm_t comm,
            at::cuda::CUDAStream& stream) {
          if (!avoidRecordStreams_) {
            c10::cuda::CUDACachingAllocator::recordStream(
                output.storage().data_ptr(), stream);
          }
          return ncclAllGather(
              input.data_ptr(),
              output.data_ptr(),
              input.numel(),
              getNcclDataType(input.scalar_type()),
              comm,
              stream.stream());
        },
        [](at::cuda::CUDAStream& ncclStream,
           c10::intrusive_ptr<ProcessGroupNCCL::WorkNCCL>& work) {
          // avoidRecordStreams_ note: We actually don't need to stash anything
          // here.
          //  - inputTensors is stashed onto work->stashed_for_allocator_safety_
          //    in collective().
          //  - outputFlattened is stashed onto work->outputs_ in collective().
          //  - User-facing outputTensors should be held by the user until after
          //    waiting on work_, or the call makes no sense.
          // So all participating tensors are accounted for, and won't be
          // released back to their allocation streams until after work_ is
          // waited on.
        },
        [&](at::cuda::CUDAStream& ncclStream,
            c10::intrusive_ptr<ProcessGroupNCCL::WorkNCCL>& work) {
          // Copy the flattened output tensors to the outputs.
          at::cuda::CUDAStreamGuard guard(ncclStream);
          for (const auto j : c10::irange(outputTensors_.size())) {
            // See [Sync Streams].
            if (!avoidRecordStreams_) {
              c10::cuda::CUDACachingAllocator::recordStream(
                  outputTensors_[j].storage().data_ptr(), ncclStream);
            }
            outputTensors_[j].copy_(outputFlattened[j], true);
          }
        },
        OpType::ALLGATHER,
        "nccl:all_gather");
  } else {
    const auto num_reduces = outputTensors_.size();
    startCoalescing();
    for (const int i : c10::irange(num_reduces)) {
      auto& output = outputTensors_[i];
      auto& input = (i == rank_) ? inputTensor : output;
      auto broadcastOpts = BroadcastOptions{
          static_cast<int64_t>(i), static_cast<int64_t>(0), opts.timeout};
      _broadcast_oop(output, input, broadcastOpts);
    }
    auto work = endCoalescing(OpType::ALLGATHER);
    return work;
  }
}

c10::intrusive_ptr<Work> ProcessGroupNCCL::allgather_coalesced(
    std::vector<std::vector<at::Tensor>>& /* unused */,
    std::vector<at::Tensor>& /* unused */,
    const AllgatherOptions& /* unused */) {
  C10_THROW_ERROR(
      NotImplementedError,
      "ProcessGroupNCCL does not support allgather_coalesced");
}

c10::intrusive_ptr<Work> ProcessGroupNCCL::allgather_into_tensor_coalesced(
    std::vector<at::Tensor>& outputs,
    std::vector<at::Tensor>& inputs,
    const AllgatherOptions& opts) {
  // @lint-ignore CLANGTIDY
  RECORD_PARAM_COMMS_DATA(
      std::make_tuple(
          static_cast<int64_t>(seqCollective_) + 1,
          false), // seq + 1 to match collective and assume only one collective
                  // in coalesed range
      std::make_tuple(pg_uid_, pg_desc_), // PG name tuple
      inputs, // inputTensors
      outputs, // outputTensors
      rank_, // rank
      "allgather_into_tensor_coalesced", // collective name
      getTensorsNumel(inputs), // inNelems
      getTensorsNumel(outputs), // outNelems
      inputs[0].scalar_type(), // dType
      std::vector<int64_t>(), // inSplitSizes
      std::vector<int64_t>(), // outSplitSizes
      globalRankStart, // globalRankStart
      globalRankStride, // globalRankStride
      this->getSize()); // worldSize

  return collectiveCoalesced(
      inputs,
      outputs,
      [&](at::Tensor& input,
          at::Tensor& output,
          ncclComm_t comm,
          at::cuda::CUDAStream& stream) {
        return ncclAllGather(
            input.data_ptr(),
            output.data_ptr(),
            input.numel(),
            getNcclDataType(input.scalar_type()),
            comm,
            stream.stream());
      },
      OpType::COALESCED,
      "nccl:all_gather_into_tensor_coalesced");
}

c10::intrusive_ptr<Work> ProcessGroupNCCL::reduce_scatter(
    std::vector<at::Tensor>& outputTensors,
    std::vector<std::vector<at::Tensor>>& inputTensors,
    const ReduceScatterOptions& opts) {
  TORCH_CHECK(outputTensors.size() == 1, MULTI_DEVICE_ERROR_MSG);
  // @lint-ignore CLANGTIDY
  auto outputTensor = outputTensors.back();
  check_gpu_single_tensor(outputTensor);
  // @lint-ignore CLANGTIDY
  auto inputTensors_ = inputTensors.back();
  TORCH_CHECK(
      !isFloat8Type(outputTensor.scalar_type()),
      "Float8 dtypes are not currenlty supported for NCCL reductions");

  RECORD_PARAM_COMMS_DATA(
      std::make_tuple(
          static_cast<int64_t>(seqCollective_) + 1,
          false), // seq + 1 to match collective
      std::make_tuple(pg_uid_, pg_desc_), // PG name tuple
      inputTensors, // inputTensors
      outputTensors, // outputTensors
      rank_, // rank
      "reduce_scatter", // collective name
      outputTensor.numel() * this->getSize(), // inNelems
      outputTensor.numel(), // outNelems
      outputTensor.scalar_type(), // dType
      std::vector<int64_t>(), // inSplitSizes
      std::vector<int64_t>(), // outSplitSizes
      globalRankStart, // globalRankStart
      globalRankStride, // globalRankStride
      this->getSize()); // worldSize

  bool same_size = check_same_size(inputTensors_);
  if (same_size) {
    // Flatten a vector of tensors into a single, stacked tensor.
    at::Tensor inputFlattened = newLikeFlat(inputTensors_);

    return collective(
        inputFlattened,
        outputTensor,
        [&](at::Tensor& input,
            at::Tensor& output,
            ncclComm_t comm,
            at::cuda::CUDAStream& stream) {
          if (!avoidRecordStreams_) {
            c10::cuda::CUDACachingAllocator::recordStream(
                output.storage().data_ptr(), stream);
          }
          const auto ncclDataType = getNcclDataType(input.scalar_type());
          const auto ncclReduceOp =
              getNcclReduceOp(opts.reduceOp, input, ncclDataType, comm);
          return ncclReduceScatter(
              input.data_ptr(),
              output.data_ptr(),
              output.numel(),
              ncclDataType,
              ncclReduceOp,
              comm,
              stream.stream());
        },
        [&](at::cuda::CUDAStream& ncclStream,
            c10::intrusive_ptr<ProcessGroupNCCL::WorkNCCL>& work) {
          if (avoidRecordStreams_) {
            // We only need to stash inputTensors.
            //  - inputFlattened is stashed onto
            //  work->stashed_for_allocator_safety_
            //    in collective().
            //  - User-facing outputTensors is stashed onto work->outputs_ in
            //  collective(),
            //    and should also be held by the user until after waiting on
            //    work_.
            auto& v = work->stashed_for_allocator_safety_;
            v->insert(v->end(), inputTensors_.begin(), inputTensors_.end());
          }

          // Copy the input tensors to the flattened inputs.
          at::cuda::CUDAStreamGuard guard(ncclStream);
          for (const auto j : c10::irange(inputTensors_.size())) {
            // See [Sync Streams].
            if (!avoidRecordStreams_) {
              c10::cuda::CUDACachingAllocator::recordStream(
                  inputTensors_[j].storage().data_ptr(), ncclStream);
            }
            inputFlattened[j].copy_(inputTensors_[j], true);
          }
        },
        [&](at::cuda::CUDAStream&,
            c10::intrusive_ptr<ProcessGroupNCCL::WorkNCCL>& work) {},
        OpType::REDUCE_SCATTER,
        "nccl:reduce_scatter");
  } else {
    const auto num_reduces = inputTensors_.size();
    startCoalescing();
    for (const int i : c10::irange(num_reduces)) {
      auto& input = inputTensors_[i];
      auto& output = (i == rank_) ? outputTensor : input;
      auto reduceOpts = ReduceOptions{
          opts.reduceOp,
          static_cast<int64_t>(i),
          static_cast<int64_t>(0),
          opts.timeout};
      _reduce_oop(output, input, reduceOpts);
    }
    auto work = endCoalescing(OpType::REDUCE_SCATTER);
    return work;
  }
}

c10::intrusive_ptr<Work> ProcessGroupNCCL::_reduce_scatter_base(
    at::Tensor& outputTensor,
    at::Tensor& inputTensor,
    const ReduceScatterOptions& opts) {
  if (inputTensor.dtype() != outputTensor.dtype()) {
    C10_THROW_ERROR(
        TypeError, "input tensor must be the same type as the output tensor.");
  }

  if (inputTensor.numel() != outputTensor.numel() * size_) {
    C10_THROW_ERROR(
        ValueError,
        "input tensor must be the same size as output size times world size");
  }

  // @lint-ignore CLANGTIDY
  const auto& tensor = outputTensor;
  TORCH_CHECK(
      !isFloat8Type(tensor.scalar_type()),
      "Float8 dtypes are not currenlty supported for NCCL reductions");
  RECORD_PARAM_COMMS_DATA(
      std::make_tuple(
          static_cast<int64_t>(seqCollective_) + 1,
          false), // seq + 1 to match collective
      std::make_tuple(pg_uid_, pg_desc_), // PG name tuple
      inputTensor, // inputTensor
      outputTensor, // outputTensor
      rank_, // rank
      "_reduce_scatter_base", // collective name
      inputTensor.numel(), // inNelems
      tensor.numel(), // outNelems
      tensor.scalar_type(), // dtype
      std::vector<int64_t>(), // inSplitSizes
      std::vector<int64_t>(), // outSplitSizes
      globalRankStart, // globalRankStart
      globalRankStride, // globalRankStride
      this->getSize()); // worldSize

  // avoidRecordStreams_ note: collective() will stash inputs and outputs.
  // Note 2: for asyncOp = false, we don't want to record streams because we
  // know that the NCCL stream will join back to the "current" stream right
  // after this op. So we might just as well keep the stream ownership of the
  // input/output tensors unchanged. The benefit would be that the
  // allocation/free of the tensors would look deterministic to the "current"
  // stream so that the caching allocator can reuse memory pool for this stream
  // in a clever way. This setting is added for libraries like FSDP which uses
  // `reduce_scatter_tensor`.
  bool avoidRecordStreams = avoidRecordStreams_ || (!opts.asyncOp);

  return collective(
      inputTensor,
      outputTensor,
      [&](at::Tensor& input,
          at::Tensor& output,
          ncclComm_t comm,
          at::cuda::CUDAStream& stream) {
        if (!avoidRecordStreams) {
          c10::cuda::CUDACachingAllocator::recordStream(
              output.storage().data_ptr(), stream);
        }
        auto ncclDataType = getNcclDataType(input.scalar_type());
        auto ncclReduceOp =
            getNcclReduceOp(opts.reduceOp, input, ncclDataType, comm);
        return ncclReduceScatter(
            input.data_ptr(),
            output.data_ptr(),
            output.numel(),
            ncclDataType,
            ncclReduceOp,
            comm,
            stream.stream());
      },
      OpType::_REDUCE_SCATTER_BASE,
      "nccl:_reduce_scatter_base",
      avoidRecordStreams);
}

c10::intrusive_ptr<Work> ProcessGroupNCCL::reduce_scatter_tensor_coalesced(
    std::vector<at::Tensor>& outputs,
    std::vector<at::Tensor>& inputs,
    const ReduceScatterOptions& opts) {
  TORCH_CHECK(
      !isFloat8Type(inputs.back().scalar_type()),
      "Float8 dtypes are not currenlty supported for NCCL reductions");

  // @lint-ignore CLANGTIDY
  RECORD_PARAM_COMMS_DATA(
      std::make_tuple(
          static_cast<int64_t>(seqCollective_) + 1,
          false), // seq + 1 to match collective and assume only one collective
                  // in coalesed range
      std::make_tuple(pg_uid_, pg_desc_), // PG name tuple
      inputs, // inputTensors
      outputs, // outputTensors
      rank_, // rank
      "reduce_scatter_tensor_coalesced", // collective name
      getTensorsNumel(inputs), // inNelems
      getTensorsNumel(outputs), // outNelems
      inputs[0].scalar_type(), // dType
      std::vector<int64_t>(), // inSplitSizes
      std::vector<int64_t>(), // outSplitSizes
      globalRankStart, // globalRankStart
      globalRankStride, // globalRankStride
      this->getSize()); // worldSize

  return collectiveCoalesced(
      inputs,
      outputs,
      [&](at::Tensor& input,
          at::Tensor& output,
          ncclComm_t comm,
          at::cuda::CUDAStream& stream) {
        if (!avoidRecordStreams_) {
          c10::cuda::CUDACachingAllocator::recordStream(
              output.storage().data_ptr(), stream);
        }
        auto ncclDataType = getNcclDataType(input.scalar_type());
        auto ncclReduceOp =
            getNcclReduceOp(opts.reduceOp, input, ncclDataType, comm);
        return ncclReduceScatter(
            input.data_ptr(),
            output.data_ptr(),
            output.numel(),
            ncclDataType,
            ncclReduceOp,
            comm,
            stream.stream());
      },
      OpType::COALESCED,
      "nccl:reduce_scatter_tensor_coalesced");
}

c10::intrusive_ptr<Work> ProcessGroupNCCL::barrier(const BarrierOptions& opts) {
  RECORD_PARAM_COMMS(
      std::make_tuple(
          static_cast<int64_t>(seqCollective_) + 1,
          false), // seq + 1 to match collective
      std::make_tuple(pg_uid_, pg_desc_), // PG name tuple
      rank_, // rank
      "barrier", // collective name
      0, // inNelems
      0, // outNelems
      at::kByte, // dType
      std::vector<int64_t>(), // inSplitSizes
      std::vector<int64_t>(), // outSplitSizes
      globalRankStart, // globalRankStart
      globalRankStride, // globalRankStride
      this->getSize()); // worldSize

  // Device to use for barrier
  int barDevIdx = -1;

  // Select device to use for barrier
  // 1st choice: Use user defined GPU device ids if provided
  if (!opts.device_ids.empty()) {
    // Use the first device id because PG NCCL is single-device now
    barDevIdx = opts.device_ids[0];
  } else if (getBoundDeviceId()) {
    // 2nd choice: Use the bound GPU device id if available.
    // Bounded device id can be passed to `init_process_group`.
    barDevIdx = (*getBoundDeviceId()).index();
  } else if (!usedDeviceIdxs_.empty()) {
    // 3rd choice: infer the device id from the used device ids.
    barDevIdx = *usedDeviceIdxs_.begin();
  } else {
    // This means there is not yet a NCCL collective being called
    // Here we have to use the best guesses and will use a single GPU to call
    // allreduce to achieve barrier.
    // In case the multiple processes fall into the same node, we use rank to
    // ensure that each process is on a different GPU
    // Note: it is better to use global rank because the group-local rank can be
    // offset wrt the device id if intra-node GPUs are sharded into multiple
    // dimensions.
    barDevIdx = static_cast<int16_t>(globalRank() % localDeviceCount_);
    LOG(WARNING)
        << logPrefix()
        << c10::str(
               " using GPU ",
               barDevIdx,
               " to perform barrier as devices used by this process are currently unknown. ",
               "This can potentially cause a hang if this rank to GPU mapping is incorrect. ",
               "Specify device_ids in barrier() to force use of a particular device, ",
               "or call init_process_group() with a device_id.");
  }

  TORCH_CHECK_WITH(
      ValueError,
      barDevIdx >= 0,
      "Failed to infer a GPU device id to perform barrier. ");
  auto barDevice = at::Device(
      at::DeviceType::CUDA, static_cast<c10::DeviceIndex>(barDevIdx));

  // Create a dummy tensor on the device
  // Note: we use zeros() instead of empty() to prevent barrier from triggering
  // alarm when NaN checker is enabled.
  at::Tensor barrierTensor =
      at::zeros({1}, at::TensorOptions().device(barDevice).dtype(at::kFloat));

  // All reduce to achieve the barrier
  auto work = allreduce_impl(barrierTensor, "nccl:all_reduce_barrier");

  // Work will take over barrierTensors
  auto ncclWork = dynamic_cast<ProcessGroupNCCL::WorkNCCL*>(work.get());
  TORCH_CHECK(ncclWork);
  ncclWork->isBarrierOp_ = true;
  return work;
}

c10::intrusive_ptr<Work> ProcessGroupNCCL::alltoall_base(
    at::Tensor& outputTensor,
    at::Tensor& inputTensor,
    std::vector<int64_t>& outputSplitSizes,
    std::vector<int64_t>& inputSplitSizes,
    const AllToAllOptions& /* unused */) {
  check_gpu_single_tensor(outputTensor);
  check_gpu_single_tensor(inputTensor);
  if (outputSplitSizes.empty() && inputSplitSizes.empty()) {
    RECORD_PARAM_COMMS_DATA(
        std::make_tuple(
            static_cast<int64_t>(seqCollective_) + 1,
            false), // seq + 1 to match collective
        std::make_tuple(pg_uid_, pg_desc_), // PG name tuple
        inputTensor, // inputTensor
        outputTensor, // outputTensor
        rank_, // rank
        "all_to_all", // collective name
        inputTensor.numel(), // inNelems
        outputTensor.numel(), // outNelems
        inputTensor.scalar_type(), // dType
        std::vector<int64_t>(), // inSplitSizes
        std::vector<int64_t>(), // outSplitSizes
        globalRankStart, // globalRankStart
        globalRankStride, // globalRankStride
        this->getSize()); // worldSize

    // avoidRecordStreams_ note: collective() will stash inputTensors and
    // outputTensors.
    return collective(
        inputTensor,
        outputTensor,
        [&](at::Tensor& input,
            at::Tensor& output,
            ncclComm_t comm,
            at::cuda::CUDAStream& stream) {
          // See [Sync Streams].
          if (!avoidRecordStreams_) {
            c10::cuda::CUDACachingAllocator::recordStream(
                output.storage().data_ptr(), stream);
          }
          torch::cuda::nccl::all2all_single_equal_split(
              input, output, this->getSize(), comm, stream);
          return ncclSuccess;
        },
        OpType::ALLTOALL_BASE,
        "nccl:all_to_all");
  } else {
    c10d::checkSplitSizes(inputSplitSizes, inputTensor, size_);
    c10d::checkSplitSizes(outputSplitSizes, outputTensor, size_);

    RECORD_PARAM_COMMS_DATA(
        std::make_tuple(
            static_cast<int64_t>(seqCollective_) + 1,
            false), // seq + 1 to match collective
        std::make_tuple(pg_uid_, pg_desc_), // PG name tuple
        inputTensor, // inputTensor
        outputTensor, // outputTensor
        rank_, // rank
        "all_to_allv", // collective name
        inputTensor.numel(), // inNelems
        outputTensor.numel(), // outNelems
        inputTensor.scalar_type(), // dType
        inputSplitSizes, // inSplitSizes
        outputSplitSizes, // outSplitSizes
        globalRankStart, // globalRankStart
        globalRankStride, // globalRankStride
        this->getSize()); // worldSize

    // avoidRecordStreams_ note: collective() will stash inputTensors and
    // outputTensors.
    return collective(
        inputTensor,
        outputTensor,
        [&](at::Tensor& input,
            at::Tensor& output,
            ncclComm_t comm,
            at::cuda::CUDAStream& stream) {
          std::vector<size_t> send_lengths(size_);
          std::vector<size_t> recv_lengths(size_);
          std::vector<size_t> send_offsets(size_);
          std::vector<size_t> recv_offsets(size_);
          c10d::computeLengthsAndOffsets(
              inputSplitSizes, input, &send_lengths, &send_offsets);
          c10d::computeLengthsAndOffsets(
              outputSplitSizes, output, &recv_lengths, &recv_offsets);
          // See [Sync Streams].
          if (!avoidRecordStreams_) {
            c10::cuda::CUDACachingAllocator::recordStream(
                output.storage().data_ptr(), stream);
          }
          torch::cuda::nccl::all2all_single_unequal_split(
              input.data_ptr(),
              send_lengths.data(),
              send_offsets.data(),
              output.data_ptr(),
              recv_lengths.data(),
              recv_offsets.data(),
              input.element_size(),
              input.scalar_type(),
              comm,
              stream);
          return ncclSuccess;
        },
        OpType::ALLTOALL_BASE,
        "nccl:all_to_all");
  }
}

c10::intrusive_ptr<Work> ProcessGroupNCCL::alltoall(
    std::vector<at::Tensor>& outputTensors,
    std::vector<at::Tensor>& inputTensors,
    const AllToAllOptions& /* unused */) {
  std::vector<int64_t> inSplitSizes;
  std::vector<int64_t> outSplitSizes;
  int64_t total_numel = 0;

  auto device = outputTensors[0].device();
  for (const auto r : c10::irange(outputTensors.size())) {
    check_gpu_single_tensor(outputTensors[r]);
    check_gpu_single_tensor(inputTensors[r]);
    TORCH_CHECK(
        device == outputTensors[r].device() &&
            device == inputTensors[r].device(),
        "Tensors must be on the same device")
    inSplitSizes.push_back(inputTensors[r].numel());
    outSplitSizes.push_back(outputTensors[r].numel());
    total_numel += inputTensors[r].numel();
  }

  RECORD_PARAM_COMMS_DATA(
      std::make_tuple(
          static_cast<int64_t>(seqCollective_) + 1,
          false), // seq + 1 to match collective
      std::make_tuple(pg_uid_, pg_desc_), // PG name tuple
      inputTensors, // inputTensors
      outputTensors, // outputTensors
      rank_, // rank
      "all_to_all", // collective name
      total_numel, // inNelems
      total_numel, // outNelems
      inputTensors.front().scalar_type(), // dType
      inSplitSizes, // inSplitSizes
      outSplitSizes, // outSplitSizes
      globalRankStart, // globalRankStart
      globalRankStride, // globalRankStride
      this->getSize()); // worldSize

  return collective(
      inputTensors,
      outputTensors,
      [&](at::Tensor& /* unused */,
          at::Tensor& /* unused */,
          ncclComm_t comm,
          at::cuda::CUDAStream& stream) {
        torch::cuda::nccl::all2all(outputTensors, inputTensors, comm, stream);
        return ncclSuccess;
      },
      [&](at::cuda::CUDAStream&,
          c10::intrusive_ptr<ProcessGroupNCCL::WorkNCCL>& work) {
        if (avoidRecordStreams_) {
          // inputTensor0 and outputTensor0 are stashed redundantly by
          // collective(), but that's ok.
          auto& v = work->stashed_for_allocator_safety_;
          v->insert(v->end(), inputTensors.begin(), inputTensors.end());
          v->insert(v->end(), outputTensors.begin(), outputTensors.end());
        }
      },
      [](at::cuda::CUDAStream&,
         c10::intrusive_ptr<ProcessGroupNCCL::WorkNCCL>& work) {},
      OpType::ALLTOALL,
      "nccl:all_to_all");
}

c10::intrusive_ptr<Work> ProcessGroupNCCL::send(
    std::vector<at::Tensor>& tensors,
    int dstRank,
    int /* unused */) {
  TORCH_CHECK(tensors.size() == 1, MULTI_DEVICE_ERROR_MSG);
  // @lint-ignore CLANGTIDY
  auto tensor = tensors.back();
  check_gpu_single_tensor(tensor, true);

  RECORD_PARAM_COMMS_DATA(
      std::make_tuple(
          static_cast<int64_t>(seqP2P_) + (coalescing_state_ & CoalP2P ? 0 : 1),
          true), // the 1st p2p in coalesced range sets coalescing_state_ and
                 // bumps seqP2P_
      std::make_tuple(pg_uid_, pg_desc_), // PG name tuple
      tensors, // inputTensors
      tensors, // outputTensors
      dstRank, // dst rank
      "send", // collective name
      tensor.numel(), // inNelems
      tensor.numel(), // outNelems
      tensor.scalar_type(), // dType
      std::vector<int64_t>(), // inSplitSizes
      std::vector<int64_t>(), // outSplitSizes
      globalRankStart, // globalRankStart
      globalRankStride, // globalRankStride
      this->getSize()); // worldSize

  auto ret = pointToPoint(
      tensor,
      [&](at::Tensor& input,
          ncclComm_t comm,
          at::cuda::CUDAStream& stream,
          int dst) {
        auto ncclDataType = getNcclDataType(input.scalar_type());
        return ncclSend(
            input.data_ptr(),
            input.numel(),
            ncclDataType,
            dst,
            comm,
            stream.stream());
      },
      dstRank,
      OpType::SEND,
      c10::str("nccl:send ", rank_, "->", dstRank).c_str());
  return ret;
}

c10::intrusive_ptr<Work> ProcessGroupNCCL::recv(
    std::vector<at::Tensor>& tensors,
    int srcRank,
    int /* unused */) {
  TORCH_CHECK(tensors.size() == 1, MULTI_DEVICE_ERROR_MSG);
  // @lint-ignore CLANGTIDY
  auto tensor = tensors.back();
  check_gpu_single_tensor(tensor, true);

  RECORD_PARAM_COMMS_DATA(
      std::make_tuple(
          static_cast<int64_t>(seqP2P_) + (coalescing_state_ & CoalP2P ? 0 : 1),
          true), // the 1st p2p in coalesced range sets coalescing_state_ and
                 // bumps seqP2P_
      std::make_tuple(pg_uid_, pg_desc_), // PG name tuple
      tensors, // inputTensors
      tensors, // outputTensors
      srcRank, // src rank
      "recv", // collective name
      tensor.numel(), // inNelems
      tensor.numel(), // outNelems
      tensor.scalar_type(), // dType
      std::vector<int64_t>(), // inSplitSizes
      std::vector<int64_t>(), // outSplitSizes
      globalRankStart, // globalRankStart
      globalRankStride, // globalRankStride
      this->getSize()); // worldSize

  auto ret = pointToPoint(
      tensor,
      [&](at::Tensor& output,
          ncclComm_t comm,
          at::cuda::CUDAStream& stream,
          int src) {
        auto ncclDataType = getNcclDataType(output.scalar_type());
        return ncclRecv(
            output.data_ptr(),
            output.numel(),
            ncclDataType,
            src,
            comm,
            stream.stream());
      },
      srcRank,
      OpType::RECV,
      c10::str("nccl:recv ", rank_, "<-", srcRank).c_str());
  return ret;
}

void ProcessGroupNCCL::groupStart() {
  C10D_NCCL_CHECK(ncclGroupStart(), std::nullopt);
  ++ncclActiveGroupCounter_;
}

void ProcessGroupNCCL::groupEnd() {
  C10D_NCCL_CHECK(ncclGroupEnd(), std::nullopt);
  --ncclActiveGroupCounter_;
}

void ProcessGroupNCCL::groupEndNonblocking(
    const std::shared_ptr<NCCLComm>& comm) {
#ifndef NCCL_HAS_COMM_NONBLOCKING
  C10D_NCCL_CHECK(ncclGroupEnd(), std::nullopt);
#else
  if (!useNonblocking()) {
    C10D_NCCL_CHECK(ncclGroupEnd(), std::nullopt);
  } else {
    C10D_NCCL_CHECK_TIMEOUT_GROUPEND(ncclGroupEnd(), comm, std::nullopt);
  }
#endif // NCCL_HAS_COMM_NONBLOCKING
  --ncclActiveGroupCounter_;
}

c10::intrusive_ptr<Work> ProcessGroupNCCL::gather(
    std::vector<std::vector<at::Tensor>>& outputTensors,
    std::vector<at::Tensor>& inputTensors,
    const GatherOptions& opts) {
  static auto invalidArgument = [](const std::string& msg) {
    C10_THROW_ERROR(ValueError, "ProcessGroupNCCL::gather: " + msg);
  };

  assertRootRank(invalidArgument, opts.rootRank, size_);

  TORCH_CHECK(inputTensors.size() == 1, MULTI_DEVICE_ERROR_MSG);
  // @lint-ignore CLANGTIDY
  auto inputTensor = inputTensors.back();

  std::vector<at::Tensor> outputs;

  if (getRank() == opts.rootRank) {
    if (outputTensors.size() != 1) {
      std::stringstream ss;
      ss << "requires a single-element output list containing a list with "
         << getSize() << " tensors.";
      invalidArgument(ss.str());
    } else if (outputTensors[0].size() != static_cast<size_t>(getSize())) {
      std::stringstream ss;
      ss << "Incorrect output list size " << outputTensors[0].size()
         << ". Output list size should be " << getSize()
         << ", same as size of the process group.";
      invalidArgument(ss.str());
    }

    const auto& options = inputTensor.options();
    const auto& sizes = inputTensor.sizes();
    assertTypeAndSizesMatch(invalidArgument, outputTensors[0], options, sizes);
    outputs = outputTensors[0];
  } else {
    // if not in the root rank, initialize outputs as empty list
    if (!outputTensors.empty()) {
      invalidArgument("requires empty output on non-root");
    }
    outputs = {};
    // append a empty tensor to the list, we don't use it but the
    // `collective` template function requires it to invoke its function
    outputs.emplace_back();
  }

  RECORD_PARAM_COMMS_DATA(
      std::make_tuple(
          static_cast<int64_t>(seqCollective_) + 1,
          false), // seq + 1 to match collective
      std::make_tuple(pg_uid_, pg_desc_), // PG name tuple
      inputTensors, // inputTensors
      outputTensors, // outputTensors
      opts.rootRank, // root rank
      "gather", // collective name
      inputTensor.numel(), // inNelems
      inputTensor.numel() * this->getSize(), // outNelems
      inputTensor.scalar_type(), // dType
      std::vector<int64_t>(), // inSplitSizes
      std::vector<int64_t>(), // outSplitSize
      globalRankStart, // globalRankStart
      globalRankStride, // globalRankStride
      this->getSize()); // worldSize

  // avoidRecordStreams_ note: collective() will stash inputTensors and
  // outputs, which == outputTensors[0] on the root rank where it matters.

  auto inputs = std::vector<at::Tensor>{inputTensor};
  return collective(
      inputs,
      outputs, // just to fit the collective interface
      [&](at::Tensor& /* unused */,
          at::Tensor& /* unused */,
          ncclComm_t comm,
          at::cuda::CUDAStream& stream) {
        const auto root = opts.rootRank;
        if (getRank() == root) {
          if (!avoidRecordStreams_) {
            for (auto const& output : outputs) {
              c10::cuda::CUDACachingAllocator::recordStream(
                  output.storage().data_ptr(), stream);
            }
          }
        }
        torch::cuda::nccl::gather(
            inputTensor, outputs, comm, stream, static_cast<int32_t>(root));
        return ncclSuccess;
      },
      [](at::cuda::CUDAStream&,
         c10::intrusive_ptr<ProcessGroupNCCL::WorkNCCL>& work) {},
      [](at::cuda::CUDAStream&,
         c10::intrusive_ptr<ProcessGroupNCCL::WorkNCCL>& work) {},
      OpType::GATHER,
      "nccl:gather");
}

c10::intrusive_ptr<Work> ProcessGroupNCCL::scatter(
    std::vector<at::Tensor>& outputTensors,
    std::vector<std::vector<at::Tensor>>& inputTensors,
    const ScatterOptions& opts) {
  static auto invalidArgument = [](const std::string& msg) {
    C10_THROW_ERROR(ValueError, "ProcessGroupNCCL::scatter: " + msg);
  };

  assertRootRank(invalidArgument, opts.rootRank, size_);

  TORCH_CHECK(outputTensors.size() == 1, MULTI_DEVICE_ERROR_MSG);
  auto outputTensor = outputTensors.back();

  std::vector<at::Tensor> inputs;

  if (getRank() == opts.rootRank) {
    if (inputTensors.size() != 1) {
      std::stringstream ss;
      ss << "requires a single-element input list containing a list with "
         << getSize() << " tensors.";
      invalidArgument(ss.str());
    } else if (inputTensors[0].size() != static_cast<size_t>(getSize())) {
      std::stringstream ss;
      ss << "Incorrect input list size " << inputTensors[0].size()
         << ". Input list size should be " << getSize()
         << ", same as size of the process group.";
      invalidArgument(ss.str());
    }

    const auto& options = outputTensor.options();
    const auto& sizes = outputTensor.sizes();
    assertTypeAndSizesMatch(invalidArgument, inputTensors[0], options, sizes);
    inputs = inputTensors[0];
  } else {
    // if not in the root rank, initialize inputTensors as empty place holder
    // with an empty list
    if (!inputTensors.empty()) {
      invalidArgument("requires empty input on non-root");
    }
    inputs = {};
    // append a empty tensor to the list, we don't use it but the
    // `collective` template function requires it to invoke its function
    inputs.emplace_back();
  }

  RECORD_PARAM_COMMS_DATA(
      std::make_tuple(
          static_cast<int64_t>(seqCollective_) + 1,
          false), // seq + 1 to match collective
      std::make_tuple(pg_uid_, pg_desc_), // PG name tuple
      inputTensors, // inputTensors
      outputTensors, // outputTensors
      opts.rootRank, // root rank
      "scatter", // collective name
      outputTensor.numel() * this->getSize(), // inNelems
      outputTensor.numel(), // outNelems
      outputTensor.scalar_type(), // dType
      std::vector<int64_t>(), // inSplitSizes
      std::vector<int64_t>(), // outSplitSize
      globalRankStart, // globalRankStart
      globalRankStride, // globalRankStride
      this->getSize()); // worldSize

  // avoidRecordStreams_ note: collective() will stash outputTensors and
  // inputs, which == inputTensors[0] on the root rank where it matters.
  bool avoidRecordStreams = avoidRecordStreams_ || (!opts.asyncOp);

  const auto root = opts.rootRank;
  bool nanCheck = (rank_ == root);

  auto outputs = std::vector<at::Tensor>{outputTensor};
  return collective(
      outputs,
      inputs, // just to fit the collective interface
      [&](at::Tensor& /* unused */,
          at::Tensor& /* unused */,
          ncclComm_t comm,
          at::cuda::CUDAStream& stream) {
        if (getRank() == root) {
          if (!avoidRecordStreams) {
            for (auto const& input : inputs) {
              c10::cuda::CUDACachingAllocator::recordStream(
                  input.storage().data_ptr(), stream);
            }
          }
        }
        torch::cuda::nccl::scatter(
            inputs, outputTensor, comm, stream, static_cast<int32_t>(root));
        return ncclSuccess;
      },
      [](at::cuda::CUDAStream&,
         c10::intrusive_ptr<ProcessGroupNCCL::WorkNCCL>& work) {},
      [](at::cuda::CUDAStream&,
         c10::intrusive_ptr<ProcessGroupNCCL::WorkNCCL>& work) {},
      OpType::SCATTER,
      "nccl:scatter",
      avoidRecordStreams,
      nanCheck);
}

c10::intrusive_ptr<Work> ProcessGroupNCCL::recvAnysource(
    std::vector<at::Tensor>& /* unused */,
    int /* unused */) {
  C10_THROW_ERROR(
      NotImplementedError, "ProcessGroupNCCL does not support recvAnysource");
}

c10::intrusive_ptr<Work> ProcessGroupNCCL::_allgather_base(
    at::Tensor& output_tensor,
    at::Tensor& input_tensor,
    const AllgatherOptions& opts) {
  check_gpu_single_tensor(input_tensor);
  check_gpu_single_tensor(output_tensor);

  if (input_tensor.dtype() != output_tensor.dtype()) {
    C10_THROW_ERROR(
        TypeError, "output tensor must have the same type as input tensor");
  }

  if (input_tensor.numel() * size_ != output_tensor.numel()) {
    C10_THROW_ERROR(
        ValueError,
        "output tensor size must be equal to world_size times input tensor size");
  }

  RECORD_PARAM_COMMS_DATA(
      std::make_tuple(
          static_cast<int64_t>(seqCollective_) + 1,
          false), // seq + 1 to match collective
      std::make_tuple(pg_uid_, pg_desc_), // PG name tuple
      input_tensor, // inputTensors
      output_tensor, // outputTensors
      rank_, // rank
      "_allgather_base", // collective name
      input_tensor.numel(), // inNelems
      output_tensor.numel(), // outNelems
      output_tensor.scalar_type(), // dType
      std::vector<int64_t>(), // inSplitSizes
      std::vector<int64_t>(), // outSplitSize
      globalRankStart, // globalRankStart
      globalRankStride, // globalRankStride
      this->getSize()); // worldSize

  // avoidRecordStreams_ note: collective() will stash inputs and outputs.
  // Note 2: for asyncOp = false, we don't want to record streams because we
  // know that the NCCL stream will join back to the "current" stream right
  // after this op. So we might just as well keep the stream ownership of the
  // input/output tensors unchanged. The benefit would be that the
  // allocation/free of the tensors would look deterministic to the "current"
  // stream so that the caching allocator can reuse memory pool for this stream
  // in a clever way. This setting is added for libraries like FSDP which uses
  // `all_gather_into_tensor`.
  bool avoidRecordStreams = avoidRecordStreams_ || (!opts.asyncOp);

  return collective(
      input_tensor,
      output_tensor,
      [&](at::Tensor& input,
          at::Tensor& output,
          ncclComm_t comm,
          at::cuda::CUDAStream& stream) {
        if (!avoidRecordStreams) {
          c10::cuda::CUDACachingAllocator::recordStream(
              output.storage().data_ptr(), stream);
        }
        return ncclAllGather(
            input.data_ptr(),
            output.data_ptr(),
            input.numel(),
            getNcclDataType(input.scalar_type()),
            comm,
            stream.stream());
      },
      OpType::_ALLGATHER_BASE,
      "nccl:_all_gather_base",
      avoidRecordStreams);
}

} // namespace c10d

#endif // USE_C10D_NCCL<|MERGE_RESOLUTION|>--- conflicted
+++ resolved
@@ -976,8 +976,9 @@
   const std::string OFF = "OFF";
   std::string torch_distributed_debug =
       getCvarString({"TORCH_DISTRIBUTED_DEBUG"}, OFF.c_str());
-  LOG(INFO) << logPrefix() << "ProcessGroupNCCL initialization options: "
-            << "size: " << size << ", global rank: " << globalRank()
+  LOG(INFO) << logPrefix()
+            << "ProcessGroupNCCL initialization options: " << "size: " << size
+            << ", global rank: " << globalRank()
             << ", TIMEOUT(ms): " << options_->timeout.count()
             << ", USE_HIGH_PRIORITY_STREAM: "
             << options_->is_high_priority_stream
@@ -1688,13 +1689,9 @@
         bool checkExceptionDump = false;
         try {
           checkExceptionDump =
-<<<<<<< HEAD
               globalStore_->check({std::string(kStoreDumpKey)});
-=======
-              globalStore_->check({std::string(EXCEPTION_DUMP)});
         } catch (const c10::DistNetworkError& e) {
           handleError(e.msg());
->>>>>>> 9b1663d7
         } catch (const std::exception& e) {
           handleError(e.what());
         }
@@ -2137,8 +2134,7 @@
   } else if (status == std::future_status::ready) {
     auto end = std::chrono::steady_clock::now();
     LOG(INFO) << logPrefix() << "slept for " << computeDeltaMS(start, end)
-              << "ms"
-              << " giving time for flight recorder dumps to finish.";
+              << "ms" << " giving time for flight recorder dumps to finish.";
   }
 }
 
