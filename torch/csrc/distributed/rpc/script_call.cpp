#include <torch/csrc/distributed/rpc/rpc_agent.h>
#include <torch/csrc/distributed/rpc/script_call.h>
#include <torch/csrc/jit/serialization/pickle.h>

namespace torch::distributed::rpc {

const std::string ScriptCall::BUILTIN_OP_NAMESPACE_("torch.ops.aten.");
const std::string ScriptCall::ATEN_PREFIX_("aten::");

ScriptCall::ScriptCall(
    std::shared_ptr<Operator> op,
    // NOLINTNEXTLINE(cppcoreguidelines-rvalue-reference-param-not-moved)
    std::vector<at::IValue>&& stack)
    : op_(std::move(op)), stack_(stack), isAsyncExecution_(false) {}

ScriptCall::ScriptCall(
    const c10::QualifiedName& qualifiedName,
    // NOLINTNEXTLINE(cppcoreguidelines-rvalue-reference-param-not-moved)
    std::vector<at::IValue>&& stack,
    const bool isAsyncExecution)
    : qualifiedName_(qualifiedName),
      stack_(stack),
      isAsyncExecution_(isAsyncExecution) {}

bool ScriptCall::hasOp() const {
  return op_.has_value();
}

std::shared_ptr<Operator> ScriptCall::op() const {
<<<<<<< HEAD
  return *op_;
=======
  // NOLINTNEXTLINE(bugprone-unchecked-optional-access)
  return op_.value();
>>>>>>> fda43c98
}

bool ScriptCall::hasQualifiedName() const {
  return qualifiedName_.has_value();
}

const c10::QualifiedName& ScriptCall::qualifiedName() const {
  // NOLINTNEXTLINE(bugprone-unchecked-optional-access)
  return qualifiedName_.value();
}

const std::vector<at::IValue>& ScriptCall::stack() const {
  return stack_;
}

std::vector<at::IValue>& ScriptCall::stackRef() {
  return stack_;
}

void ScriptCall::toIValues(std::vector<at::IValue>& ivalues) const {
  for (auto& value : stack_) {
    ivalues.push_back(value);
  }

  if (op_.has_value()) {
    TORCH_CHECK(
        !hasQualifiedName(),
        "It is builtin operator call, qualifiedName_ should not be set.");
    // TODO: replace this with a real overload_name when FunctionSchema supports
    // that.
    ivalues.emplace_back(toString((*op_)->schema()));
    // insert qualified name
    auto opName = (*op_)->schema().name();
    TORCH_CHECK(
        opName.find("::") == opName.rfind("::") &&
            opName.rfind(ATEN_PREFIX_) == 0,
        "Unexpected operator name ",
        opName);
    // aten::add -> torch.ops.aten.add
    opName.replace(0, ATEN_PREFIX_.length(), BUILTIN_OP_NAMESPACE_);
    ivalues.emplace_back(std::move(opName));
  } else if (hasQualifiedName()) {
    ivalues.emplace_back(isAsyncExecution());
    TORCH_CHECK(
        !hasOp(),
        "It is TorchScript function call, operator should not be set.");
    ivalues.emplace_back(qualifiedName().qualifiedName());
  } else {
    TORCH_INTERNAL_ASSERT(
        false,
        "Either builtin operator or TorchScript function name should be set.");
  }
}

std::unique_ptr<ScriptCall> ScriptCall::fromIValues(
    std::vector<at::IValue>& ivalues) {
  TORCH_INTERNAL_ASSERT(
      ivalues.size() > 1,
      "At least 2 IValues are required to build a ScriptCall.");

  // Last element in the vector is always qualifiedName for both
  // builtin operator and TorchScript function
  // If the qualifiedName is not a builtin operator name, then treat it
  // as TorchScript function name
  std::string qualifiedName = ivalues.back().toStringRef();

  if (qualifiedName.rfind(BUILTIN_OP_NAMESPACE_) == 0) {
    ivalues.pop_back();
    const std::string& str_schema = ivalues.back().toStringRef();
    auto op = matchOperator(str_schema);

    ivalues.pop_back();
    // remove str_schema from ivalues
    return std::make_unique<ScriptCall>(op, std::move(ivalues));
  } else {
    ivalues.pop_back();
    bool isAsyncExecution = ivalues.back().toBool();
    ivalues.pop_back();
    return std::make_unique<ScriptCall>(
        c10::QualifiedName(qualifiedName),
        std::move(ivalues),
        isAsyncExecution);
  }
}

c10::intrusive_ptr<Message> ScriptCall::toMessageImpl() && {
  std::vector<IValue> ivalues;
  toIValues(ivalues);

  std::vector<torch::Tensor> tensor_table;
  auto payload = jit::pickle(
      c10::ivalue::Tuple::create(std::move(ivalues)), &tensor_table);

  return c10::make_intrusive<Message>(
      std::move(payload), std::move(tensor_table), MessageType::SCRIPT_CALL);
}

std::unique_ptr<ScriptCall> ScriptCall::fromMessage(const Message& message) {
  auto payload = static_cast<const char*>(message.payload().data());
  auto payload_size = message.payload().size();
  auto value = jit::unpickle(
      payload,
      payload_size,
      *RpcAgent::getCurrentRpcAgent()->getTypeResolver(),
      message.tensors());

  auto values = value.toTupleRef().elements().vec();
  return fromIValues(values);
}

std::shared_ptr<Operator> ScriptCall::matchOperator(
    const std::string& str_schema) {
  // TODO: This is a temporary solution. We should pass enough information to
  // allow deterministically matched to one operator.

  // extract symbol from the schema
  auto schema = torch::jit::parseSchema(str_schema);
  auto symbol = at::Symbol::fromQualString(schema.name());

  for (auto op : torch::jit::getAllOperatorsFor(symbol)) {
    if (toString(op->schema()) == str_schema) {
      return op;
    }
  }

  TORCH_CHECK(false, "Cannot find matching operator for schema ", str_schema);
}

} // namespace torch::distributed::rpc<|MERGE_RESOLUTION|>--- conflicted
+++ resolved
@@ -27,12 +27,8 @@
 }
 
 std::shared_ptr<Operator> ScriptCall::op() const {
-<<<<<<< HEAD
-  return *op_;
-=======
   // NOLINTNEXTLINE(bugprone-unchecked-optional-access)
   return op_.value();
->>>>>>> fda43c98
 }
 
 bool ScriptCall::hasQualifiedName() const {
