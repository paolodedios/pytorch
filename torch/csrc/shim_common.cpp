--- conflicted
+++ resolved
@@ -8,12 +8,8 @@
 #include <torch/csrc/stable/library.h>
 #include <torch/library.h>
 
-<<<<<<< HEAD
 #include <torch/csrc/stable/c/shim.h>
 
-using namespace torch::aot_inductor;
-=======
->>>>>>> 17a44e4e
 
 static StableIValue from_ivalue(
     const c10::TypePtr& type,
