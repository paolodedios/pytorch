--- conflicted
+++ resolved
@@ -953,7 +953,6 @@
         .attr("DTensorSpec"))
 
 DEFINE_CACHING_PYTHON_IMPORT_GETTER(
-<<<<<<< HEAD
     get_replicate_class,
     py::module::import("torch")
         .attr("distributed")
@@ -970,8 +969,6 @@
         .attr("TensorMeta"))
 
 DEFINE_CACHING_PYTHON_IMPORT_GETTER(
-=======
->>>>>>> 76c7f1ab
     get_dtensor_op_dispatcher,
     py::module::import("torch")
         .attr("distributed")
@@ -1320,6 +1317,26 @@
   py::handle cached_sharding;
   auto [args, kwargs] = parseIValuesToPyArgsKwargs(op, *stack);
 
+  const auto op_dispatcher = get_dtensor_op_dispatcher();
+  {
+    const auto custom_op_handlers =
+        op_dispatcher.attr(dtensor_interned_strings._custom_op_handlers);
+    TORCH_CHECK(
+        PyDict_Check(custom_op_handlers.ptr()),
+        "_custom_op_handlers must be a dict!");
+    PyObject* custom_op_handler =
+        PyDict_GetItemWithError(custom_op_handlers.ptr(), py_op.ptr());
+    if (custom_op_handler) {
+      auto result = checked_vectorcall(
+          custom_op_handler, py_op.ptr(), args.ptr(), kwargs.ptr());
+      stack->clear();
+      pushPyOutToStack(op, stack, std::move(result), "DTensor op dispatch");
+      return;
+    } else if (PyErr_Occurred()) {
+      throw py::error_already_set();
+    }
+  }
+
   NativeShardingPropagatorCache* native_sharding_propagator_cache = nullptr;
   if (opt_native_op_schema.has_value()) {
     native_sharding_propagator_cache =
@@ -1329,7 +1346,6 @@
   }
   // For now, Python OpInfo is needed even for the fast path;
   // we are in the middle of an incremental port.
-  const auto op_dispatcher = get_dtensor_op_dispatcher();
   py::object py_op_info = checked_vectorcall(
       op_dispatcher.attr(dtensor_interned_strings.unwrap_to_op_info).ptr(),
       py_op.ptr(),
@@ -1359,30 +1375,9 @@
   TORCH_INTERNAL_ASSERT_DEBUG_ONLY(
       !kwargs.is_none(),
       "Python op_dispatch implementation expects non-None kwargs");
-<<<<<<< HEAD
   const auto dispatch = get_dtensor_dispatch();
   auto result = checked_vectorcall(
       dispatch.ptr(), py_op.ptr(), args.ptr(), kwargs.ptr(), py_op_info.ptr());
-=======
-  const auto py_op = torch::detail::getTorchApiFunction(op);
-  const auto custom_op_handlers =
-      get_dtensor_op_dispatcher().attr(dtensor_interned_strings._custom_op_handlers);
-  TORCH_CHECK(
-      PyDict_Check(custom_op_handlers.ptr()),
-      "_custom_op_handlers must be a dict!");
-  PyObject* custom_op_handler =
-      PyDict_GetItemWithError(custom_op_handlers.ptr(), py_op.ptr());
-  py::object result;
-  if (custom_op_handler) {
-    result = checked_vectorcall(
-        custom_op_handler, py_op.ptr(), args.ptr(), kwargs.ptr());
-  } else if (PyErr_Occurred()) {
-    throw py::error_already_set();
-  } else {
-    result = checked_vectorcall(
-        dispatch.ptr(), py_op.ptr(), args.ptr(), kwargs.ptr());
-  }
->>>>>>> 76c7f1ab
   stack->clear();
   pushPyOutToStack(op, stack, std::move(result), "DTensor op dispatch");
 }
