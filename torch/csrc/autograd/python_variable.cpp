#include <ATen/DTensorState.h>
#include <ATen/NamedTensorUtils.h>
#include <c10/core/DeviceType.h>
#include <c10/core/SymIntArrayRef.h>
#include <c10/core/impl/GPUTrace.h>
#include <c10/core/impl/HermeticPyObjectTLS.h>
#include <c10/core/impl/PythonDispatcherTLS.h>
#include <c10/util/FbcodeMaps.h>
#include <c10/util/SmallVector.h>
#include <c10/util/irange.h>
#include <pybind11/pytypes.h>
#include <torch/csrc/Device.h>
#include <torch/csrc/DynamicTypes.h>
#include <torch/csrc/Exceptions.h>
#include <torch/csrc/PyInterpreter.h>
#include <torch/csrc/Size.h>
#include <torch/csrc/THP.h>
#include <torch/csrc/Types.h>
#include <torch/csrc/autograd/autograd.h>
#include <torch/csrc/autograd/edge.h>
#include <torch/csrc/autograd/function.h>
#include <torch/csrc/autograd/python_cpp_function.h>
#include <torch/csrc/autograd/python_hook.h>
#include <torch/csrc/autograd/python_torch_functions.h>
#include <torch/csrc/autograd/python_variable_indexing.h>
#include <torch/csrc/autograd/utils/error_messages.h>
#include <torch/csrc/autograd/utils/wrap_outputs.h>
#include <torch/csrc/autograd/variable.h>
#include <torch/csrc/distributed/Placement.h>
#include <torch/csrc/jit/frontend/tracer.h>
#include <torch/csrc/jit/python/pybind_utils.h>
#include <torch/csrc/tensor/python_tensor.h>
#include <torch/csrc/utils/pybind.h>
#include <torch/csrc/utils/pycfunction_helpers.h>
#include <torch/csrc/utils/pyobject_preservation.h>
#include <torch/csrc/utils/python_arg_parser.h>
#include <torch/csrc/utils/python_compat.h>
#include <torch/csrc/utils/python_dispatch.h>
#include <torch/csrc/utils/python_strings.h>
#include <torch/csrc/utils/tensor_new.h>
#include <torch/csrc/utils/tensor_numpy.h>

#include <torch/csrc/utils/torch_dispatch_mode.h>

#include <ATen/ATen.h>

#include <structmember.h>
#include <cstdint>
#include <memory>
#include <utility>
#include <vector>

using namespace at;
using namespace torch;
using namespace torch::autograd;

namespace {
class OperatorArgsKwargsView {
 public:
  OperatorArgsKwargsView(
      const c10::OperatorHandle& op,
      const std::vector<c10::IValue>& arguments);
  using args_iterator = const c10::IValue*;

  args_iterator args_begin() const {
    return arguments_.data();
  }

  args_iterator args_end() const {
    return arguments_.data() + positional_default_start_;
  }

  auto num_positional_args() const {
    return positional_default_start_;
  }

  auto kwarg_start_index() const {
    return first_non_default_kwarg_;
  }

  struct kwargs_iterator {
    kwargs_iterator() = default;
    kwargs_iterator(const OperatorArgsKwargsView* parent, size_t current)
        : parent_(parent), current_(current) {}

    kwargs_iterator(const kwargs_iterator&) = default;
    kwargs_iterator& operator=(const kwargs_iterator&) = default;

    kwargs_iterator& operator++() {
      do {
        current_++;
      } while (current_ < parent_->arguments_.size() &&
               parent_->is_default(current_));
      return *this;
    }

    kwargs_iterator operator++(int) {
      auto copy = *this;
      ++(*this);
      return copy;
    }

    const c10::IValue& operator*() const {
      return parent_->arguments_[current_];
    }

    const c10::IValue* operator->() const {
      return &operator*();
    }

    int64_t underlying_index() const {
      return current_;
    }

    bool operator==(const kwargs_iterator& rhs) const {
      return parent_ == rhs.parent_ && current_ == rhs.current_;
    }

    bool operator!=(const kwargs_iterator& rhs) {
      return !(*this == rhs);
    }

   private:
    const OperatorArgsKwargsView* parent_ = nullptr;
    size_t current_ = 0;
  };

  kwargs_iterator kwargs_begin() const {
    return kwargs_iterator(this, first_non_default_kwarg_);
  }

  kwargs_iterator kwargs_end() const {
    return kwargs_iterator(this, arguments_.size());
  }

 private:
  bool is_default(size_t idx) const {
    const auto& arg = op_.schema().arguments()[idx];
    if (!arg.default_value().has_value()) {
      return false;
    }
    const auto& default_ivalue = *arg.default_value();
    const auto& ivalue = arguments_[idx];
    if (default_ivalue != ivalue) {
      return false;
    }
    return true;
  }

  const c10::OperatorHandle& op_;
  c10::ArrayRef<c10::IValue> arguments_;
  // About all the pointers:
  //
  // f(int x, int y = 0, *, int z = 0)
  //                                  ^- arguments.size()
  //                        ^- kwarg_only_start
  //          ^- positional_default_start
  //   ^- 0
  int64_t positional_default_start_;
  int64_t first_non_default_kwarg_;
};

OperatorArgsKwargsView::OperatorArgsKwargsView(
    const c10::OperatorHandle& op,
    const std::vector<c10::IValue>& arguments)
    : op_(op), arguments_(arguments) {
  // Find the split point between kwarg-only and regular.  Since most functions
  // don't have kwarg-only arguments, it is more efficient to scan from the
  // right (but ideally, this would just be precomputed in FunctionSchema
  // itself).  (NB: minus one in the loop is because we're testing if the
  // *next* argument is kwarg-only before we advance the starting index)
  const int64_t signed_arguments_size = static_cast<int64_t>(arguments.size());
  int64_t kwarg_only_start = signed_arguments_size;
  for (; kwarg_only_start > 0; kwarg_only_start--) {
    const auto& arg = op.schema().arguments()[kwarg_only_start - 1];
    if (!arg.kwarg_only()) {
      break;
    }
  }

  // Find the first positional argument that isn't defaulted
  positional_default_start_ = kwarg_only_start;
  for (; positional_default_start_ > 0; positional_default_start_--) {
    if (!is_default(positional_default_start_ - 1)) {
      break;
    }
  }

  // kwargs_iterator will skip default kwargs when incremented, but we
  // need to skip any initial run of default kwargs ourselves.
  first_non_default_kwarg_ = kwarg_only_start;
  for (; first_non_default_kwarg_ < signed_arguments_size;
       ++first_non_default_kwarg_) {
    if (!is_default(first_non_default_kwarg_)) {
      break;
    }
  }
}
} // namespace

std::pair<py::object, py::dict> parseIValuesToPyArgsKwargs(
    const c10::OperatorHandle& op,
    const std::vector<c10::IValue>& arguments) {
  TORCH_CHECK(
      PyGILState_Check(),
      "GIL must be held before you call parseIValuesToPyArgsKwargs");
  const auto& schema = op.schema();
  py::dict kwargs;

  OperatorArgsKwargsView args_kwargs(op, arguments);
  auto args = py::reinterpret_steal<py::object>(
      PyTuple_New(args_kwargs.num_positional_args()));

  auto schemaAwareToPyObject =
      [&schema](size_t idx, const c10::IValue& argument) -> py::object {
    const auto& arg = schema.arguments()[idx];
    auto match = [&](c10::TypeKind kind) {
      const auto& t = arg.real_type();
      if (t->kind() == kind)
        return true;
      if (auto opt_t = t->cast<c10::OptionalType>()) {
        if (opt_t->getElementType()->kind() == kind)
          return true;
      }
      return false;
    };
    if (argument.isNone()) {
      return py::none();
    } else if (match(c10::ScalarTypeType::Kind)) {
      auto* obj = getTHPDtype(static_cast<c10::ScalarType>(argument.toInt()));
      return py::reinterpret_borrow<py::object>(
          reinterpret_cast<PyObject*>(obj));
    } else if (match(c10::LayoutType::Kind)) {
      auto* obj = getTHPLayout(static_cast<c10::Layout>(argument.toInt()));
      return py::reinterpret_borrow<py::object>(
          reinterpret_cast<PyObject*>(obj));
    } else if (match(c10::MemoryFormatType::Kind)) {
      return py::cast(static_cast<c10::MemoryFormat>(argument.toInt()));
    } else {
      return torch::jit::toPyObject(argument);
    }
  };

  // Populate positional arguments
  size_t idx = 0;
  for (auto argument_it = args_kwargs.args_begin();
       argument_it != args_kwargs.args_end();
       ++argument_it) {
    PyTuple_SET_ITEM(
        args.ptr(),
        idx,
        schemaAwareToPyObject(idx, *argument_it).release().ptr());
    idx++;
  }

  // Populate keyword arguments
  for (auto argument_it = args_kwargs.kwargs_begin();
       argument_it != args_kwargs.kwargs_end();
       ++argument_it) {
    const auto& arg = schema.arguments()[argument_it.underlying_index()];
    kwargs[py::cast(arg.name())] =
        schemaAwareToPyObject(argument_it.underlying_index(), *argument_it);
  }
  return std::make_pair(std::move(args), std::move(kwargs));
}

void pushPyOutToStack(
    const c10::OperatorHandle& op,
    torch::jit::Stack* stack,
    py::object out,
    const char* msg) {
  TORCH_CHECK(
      PyGILState_Check(), "GIL must be held before you call pushPyOutToStack");
  const auto& schema_returns = op.schema().returns();
  const auto num_returns = schema_returns.size();
  if (num_returns == 0) {
    // Check that we got a None return from Python. Anything else is an error.
    TORCH_CHECK(
        out.is_none(),
        "Expected ",
        msg,
        " for ",
        op.operator_name(),
        " to return None but it returned something else instead.");
  } else if (num_returns == 1) {
    torch::jit::push(
        stack, torch::jit::toIValue(out.ptr(), schema_returns[0].real_type()));
  } else {
    auto outs = py::cast<py::sequence>(out);
    for (const auto idx : c10::irange(outs.size())) {
      torch::jit::push(
          stack,
          torch::jit::toIValue(
              outs[idx].ptr(), schema_returns[idx].real_type()));
    }
  }
}

namespace {

c10::TensorImpl::SizesStridesPolicy parseSizesStridesPolicyArgument(
    std::string_view arg) {
  if (arg == "strides") {
    return c10::TensorImpl::SizesStridesPolicy::CustomStrides;
  }

  if (arg == "sizes") {
    return c10::TensorImpl::SizesStridesPolicy::CustomSizes;
  }

  TORCH_CHECK_VALUE(
      false,
      "Unknown sizes_strides_policy: ",
      arg,
      "; expected 'strides' or 'sizes'");
}
} // anonymous namespace

PyObject* THPVariableClass = nullptr;

PyObject* ParameterClass = nullptr;

static PyObject* THPVariable_NewWithVar(
    PyTypeObject* type,
    const at::TensorBase& _var,
    bool allow_preexisting_pyobj = false,
    std::optional<bool> has_torch_dispatch_if_known = std::nullopt);

// clang-tidy gets confused by static const
static constexpr const char* VOLATILE_WARNING =
    "volatile was removed and now has no effect. Use "
    "`with torch.no_grad():` instead.";

static bool check_has_torch_dispatch(PyObject* obj) {
  PyTypeObject* tp = Py_TYPE(obj);
  if (THPVariable_CheckTypeExact(tp)) {
    return false;
  }
  py::object attr = PyObject_FastGetAttrString(obj, "__torch_dispatch__");
  return (
      attr.ptr() != nullptr &&
      attr.ptr() != torch::disabled_torch_dispatch_impl());
}

// NOLINTNEXTLINE(*-c-arrays,cppcoreguidelines-avoid-non-const-global-variables)
static PyObject* device_to_py_class_[static_cast<size_t>(
    c10::DeviceType::COMPILE_TIME_MAX_DEVICE_TYPES)];

void registerPythonTensorClass(
    const std::string& device,
    PyObject* python_tensor_class) {
  c10::Device dev(device);

  TORCH_CHECK(
      dev.type() == kXLA, "Only the python class for XLA can be overridden");
  if (device_to_py_class_[static_cast<size_t>(dev.type())] != nullptr) {
    TORCH_WARN(
        "Overriding a previously registered python class for ", dev.str());
  }

  device_to_py_class_[static_cast<size_t>(dev.type())] = python_tensor_class;
}

static PyObject* getPythonTensorClass(c10::Device d) {
  return device_to_py_class_[static_cast<size_t>(d.type())];
}

void activateGPUTrace() {
  c10::impl::GPUTrace::set_trace(getPyInterpreter());
}

PyObject* THPVariable_Wrap(const at::TensorBase& var) {
  if (!var.defined()) {
    Py_RETURN_NONE;
  }

  if (c10::impl::HermeticPyObjectTLS::get_state()) {
    return THPVariable_NewWithVar((PyTypeObject*)THPVariableClass, var);
  }

  std::optional<PyObject*> mb_obj =
      var.unsafeGetTensorImpl()->pyobj_slot()->check_pyobj(
          /*ignore_hermetic_tls=*/false);
  if (mb_obj.has_value()) {
    auto obj = *mb_obj;
    if (obj) {
      if (var.unsafeGetTensorImpl()->pyobj_slot()->owns_pyobj()) {
        // C++ owns the Python object; this implies there weren't any other
        // owning references to the Python object.  Since we're making the
        // object "live" again on Python side, let's flip back the ownership
        // (Python owns C++) as it would now be unsound to deallocate the C++
        // object if all C++ references go to zero
        var.unsafeGetTensorImpl()->pyobj_slot()->set_owns_pyobj(false);
        reinterpret_cast<THPVariable*>(obj)->cdata =
            MaybeOwned<Variable>::owned(Variable(var));
        // NB: incref is not necessary, because we are "stealing" the previous
        // ownership from the Variable to return it here for the wrap
        return obj;
      }
      Py_INCREF(obj);
      return obj;
    }
    // TODO: a better invariant is that if we tagged, we MUST have a valid
    // PyObject.  That's PyObject preservation
    // (https://github.com/pytorch/pytorch/pull/56017).  Prior to this PR
    // being a thing, the PyObject field will get cleared when all references
    // to the Python object are removed.
  }

  if (C10_LIKELY(var.device().type() != c10::kXLA)) {
    return THPVariable_NewWithVar((PyTypeObject*)THPVariableClass, var);
  }

  if (auto clazz = getPythonTensorClass(var.device())) {
    return THPVariable_NewWithVar((PyTypeObject*)clazz, var);
  }

  return THPVariable_NewWithVar((PyTypeObject*)THPVariableClass, var);
}

static bool isResurrectable(THPVariable* self) {
  // We want to divide this check into 2 cases.

  // 1. C++ owns PyObject (in this case, self->cdata.unsafeIsBorrowed() is
  // true). You might think that in this case, it is impossible for tp_clear to
  // be called: surely the C++ reference to the PyObject is keeping it live? And
  // you'd be right! In fact, when C++ owns the PyObject, we have an invariant
  // that the refcount on the PyObject should be precisely one (because if you
  // take out another reference to the PyObject, we're supposed to flip the
  // ownership pointer back). In reality, you can violate this invariant
  // temporarily with weak references, so we don't test for it in asserts.

  // 2. PyObject owns C++ (in this case, self->cdata.unsafeIsBorrowed() is
  // false). In this case, tp_clear can get called if the PyObject is referenced
  // from a dead cycle, and nowhere else. But if resurrection did not occur,
  // then the reference to C++ from the PyObject must be the ONLY reference to
  // the C++ object.
  if (self->cdata.unsafeIsBorrowed()) {
    return false;
  }
  auto const& tensor = THPVariable_Unpack(self);
  if (!tensor.defined() || tensor.use_count() <= 1) {
    return false;
  }
  // Check if this is hermetic. If it is, no resurrection.
  if (tensor.unsafeGetTensorImpl()->pyobj_slot()->check_pyobj(
          /*ignore_hermetic_tls=*/false) != (PyObject*)self) {
    return false;
  }
  return true;
}

// returns true if successfully rezzed; if so, cancel the
// rest of deallocation
static bool THPVariable_tryResurrect(THPVariable* self) {
  const auto& tensor = THPVariable_Unpack(self);

  if (!isResurrectable(self)) {
    return false;
  }

  // At this point, we are definitely going to resurrect the tensor. So, the
  // tensor better be defined :)
  TORCH_INTERNAL_ASSERT(tensor.defined());

  // There are other C++ owners of the tensor.  Flip ownership
  // so that C++ owns this Python object, and cancel deallocation.
  TORCH_INTERNAL_ASSERT(
      !tensor.unsafeGetTensorImpl()->pyobj_slot()->owns_pyobj());

  c10::TensorImpl* tensor_impl = tensor.unsafeGetTensorImpl();
  auto maybe_pyobj = tensor_impl->pyobj_slot()->check_pyobj(
      /*ignore_hermetic_tls=*/false);

  TORCH_INTERNAL_ASSERT(
      maybe_pyobj.has_value(),
      "Trying to preserve a Python tensor whose PyObjectSlot does not have a PyObject");

  tensor_impl->pyobj_slot()->set_owns_pyobj(true);

  // Resurrect the Python object.  This is something CPython does
  // internally occasionally, see
  // https://github.com/python/cpython/blob/b98eba5bc2ffbe7a0ed49d540ebc4f756ae61985/Objects/object.c#L248-L259
  // so we just copy the pattern here.  Note that we don't have to worry
  // about saving and restoring the refcount (as the quoted code does)
  // because we actually DO need to reset the refcount to one here, we
  // can't assume that some other code has taken care of it.
  // NB: this will overreport _Py_RefTotal but based on inspection of object.c
  // there is no way to avoid this

  // When resurrecting, we MUST use _Py_NewReference and not Py_INCREF to
  // ensure the PyObject is in a valid state
  _Py_NewReference((PyObject*)self);

  // Flip THPVariable to be non-owning
  // (near use-after-free miss here: fresh MaybeOwned is created breaking
  // reference on Tensor in struct BEFORE we overwrite the old one)
  TORCH_INTERNAL_ASSERT(!c10::impl::HermeticPyObjectTLS::get_state());
  self->cdata = MaybeOwned<Variable>::borrowed(tensor);

  // NB: At this point, tensor *could* be dead (e.g., some other C++ thread
  // decrefed it.)  At this point, it is probably waiting on the GIL to
  // deallocate the Python object and will kill self, BUT NOT YET.

  return true;
}

static int THPFake_traverse(THPVariable* self, visitproc visit, void* arg) {
  TORCH_INTERNAL_ASSERT(
      false, "TensorBase tp_traverse function was not overridden properly");
  return 0;
}

static int THPFake_clear(THPVariable* self) {
  TORCH_INTERNAL_ASSERT(
      false, "TensorBase tp_clear function was not overridden properly");
  return 0;
}

static PyObject* THPVariable_pynew(
    PyTypeObject* type,
    PyObject* args,
    PyObject* kwargs);

static PyObject* THPVariable_fix_weakref(PyObject* self, PyObject* noargs) {
  const auto& var = THPVariable_Unpack(self);
  Py_DECREF(THPVariable_Wrap(var));
  Py_RETURN_NONE;
}

// Maps the given python callable over a vector of items, returning a vector
// of the same type of items.
template <typename T>
static std::vector<T> map_py_func(
    const py::function& func,
    const std::vector<T>& items) {
  std::vector<T> new_items;
  new_items.reserve(items.size());
  for (auto& item : items) {
    new_items.emplace_back(py::cast<T>(func(item)));
  }
  return new_items;
}

template <>
std::vector<at::Tensor> map_py_func(
    const py::function& func,
    const std::vector<at::Tensor>& items) {
  std::vector<at::Tensor> new_items;
  new_items.reserve(items.size());
  for (auto& item : items) {
    auto output = func(item);
    if (output.is(py::none())) {
      // treat None value as an undefined tensor
      new_items.emplace_back();
    } else {
      new_items.emplace_back(py::cast<at::Tensor>(output));
    }
  }
  return new_items;
}

static PyObject* view_func_impl(
    PyObject* _self,
    PyObject* args,
    PyObject* kwargs,
    bool check_has_same_meta) {
  HANDLE_TH_ERRORS
  const auto& self = THPVariable_Unpack(_self);

  static PythonArgParser parser({
      "_view_func(Tensor new_base, PyObject* symint_visitor_fn=None, PyObject* tensor_visitor_fn=None)",
  });
  ParsedArgs<3> parsed_args{};
  auto r = parser.parse(_self, args, kwargs, parsed_args);
  auto new_base = r.tensor(0);
  PyObject* symint_visitor_fn = r.pyobject(1);
  PyObject* tensor_visitor_fn = r.pyobject(2);

  // Ensure that self is indeed a backward differentiable view
  // If not, we return an undefined Tensor (None) and let the user handle it.
  auto diff_view_meta = torch::autograd::impl::get_view_autograd_meta(self);
  at::Tensor out;
  if (diff_view_meta && diff_view_meta->has_bw_view()) {
    const auto& view_info = diff_view_meta->get_backward_view();
    // Ensure that the newly provided base is similar to the original base
    if (!check_has_same_meta ||
        torch::autograd::utils::has_same_meta(new_base, view_info.base_)) {
      // Do the actual view replay
      if (view_info.has_view_fn()) {
        auto& view_func = view_info.view_fn();

        // Determine new SymInt / tensor state as needed.
        std::optional<std::vector<c10::SymInt>> new_symints = std::nullopt;
        if (symint_visitor_fn != Py_None) {
          new_symints = map_py_func(
              py::cast<py::function>(symint_visitor_fn),
              view_func.get_symints());
        }

        std::optional<std::vector<at::Tensor>> new_tensors = std::nullopt;
        if (tensor_visitor_fn != Py_None) {
          new_tensors = map_py_func(
              py::cast<py::function>(tensor_visitor_fn),
              view_func.get_tensors());
        }

        // call view func
        if (new_symints.has_value() || new_tensors.has_value()) {
          out = (*view_func.clone_and_set(new_symints, new_tensors))(new_base);
        } else {
          out = view_func(new_base);
        }
      } else {
        out = new_base.as_strided(
            self.sizes(), self.strides(), self.storage_offset());
      }
    }
  }
  return THPVariable_Wrap(out);
  END_HANDLE_TH_ERRORS
}

static PyObject* THPVariable_view_func(
    PyObject* self_,
    PyObject* args,
    PyObject* kwargs) {
  return view_func_impl(self_, args, kwargs, /*check_has_same_meta=*/true);
}

static PyObject* THPVariable_view_func_unsafe(
    PyObject* self_,
    PyObject* args,
    PyObject* kwargs) {
  return view_func_impl(self_, args, kwargs, /*check_has_same_meta=*/false);
}

static PyObject* rev_view_func_impl(PyObject* self_, PyObject* arg) {
  HANDLE_TH_ERRORS
  const auto& self = THPVariable_Unpack(self_);
  TORCH_CHECK(
      THPVariable_Check(arg),
      "_rev_view_func expect a single argument that is a Tensor");
  const auto& new_view = THPVariable_Unpack(arg);

  // Ensure that self is indeed a backward differentiable view
  // If not, we return an undefined Tensor (None) and let the user handle it.
  auto diff_view_meta = torch::autograd::impl::get_view_autograd_meta(self);
  at::Tensor out;
  if (diff_view_meta && diff_view_meta->has_bw_view()) {
    const auto& view_info = diff_view_meta->get_backward_view();
    // Do the actual view replay
    TORCH_CHECK(view_info.has_view_fn(), "No _rev_view_func() found");
    out = view_info.rev_view_fn()(new_view);
  }
  return THPVariable_Wrap(out);
  END_HANDLE_TH_ERRORS
}

static PyObject* THPVariable_rev_view_func_unsafe(
    PyObject* self_,
    PyObject* arg) {
  return rev_view_func_impl(self_, arg);
}

// Instantiates a subclass of self with the same data.
static PyObject* THPVariable_as_subclass(
    PyObject* _self,
    PyObject* args,
    PyObject* kwargs) {
  HANDLE_TH_ERRORS
  const auto& self = THPVariable_Unpack(_self);
  static PythonArgParser parser({
      "as_subclass(PyObject* cls)",
  });
  ParsedArgs<1> parsed_args{};
  auto r = parser.parse(_self, args, kwargs, parsed_args);
  PyObject* cls = r.pyobject(0);
  TORCH_CHECK_TYPE(
      PyType_Check(cls),
      "cls must be a type (got ",
      Py_TYPE(cls)->tp_name,
      ")");
  // guard completely turns off torch dispatch modes, doesn't just pop off the
  // stack
  torch_dispatch_mode::StashTorchDispatchStackGuard td_g;
  c10::impl::DisablePythonDispatcher dpd_g;
  return THPVariable_NewWithVar((PyTypeObject*)cls, self.alias());
  END_HANDLE_TH_ERRORS
}

static PyObject* THPVariable_make_subclass(
    PyObject* _ignored,
    PyObject* args,
    PyObject* kwargs) {
  HANDLE_TH_ERRORS
  static PythonArgParser parser({
      "_make_subclass(PyObject* cls, Tensor data, bool require_grad=False, *, std::string_view? dispatch_sizes_strides_policy=None, bool dispatch_device=False, bool dispatch_layout=False, Device? device_for_backend_keys=None)",
  });
  ParsedArgs<7> parsed_args{};
  auto r = parser.parse(args, kwargs, parsed_args);
  PyObject* cls = r.pyobject(0);
  TORCH_CHECK_TYPE(
      PyType_Check(cls),
      "cls must be a type (got ",
      Py_TYPE(cls)->tp_name,
      ")");
  // guard completely turns off torch dispatch modes, doesn't just pop off the
  // stack
  torch_dispatch_mode::StashTorchDispatchStackGuard td_g;
  c10::impl::DisablePythonDispatcher dpd_g;
  auto data =
      r.tensor(1).detach(); // creates a fresh Tensor (DEFINITELY_UNINITIALIZED)
  // We set `data`'s `allow_tensor_metadata_change` to true here, because we
  // want to allow the following use case for backward compatibility:
  //
  // ```python
  // rnn = torch.nn.RNN(100, 100, 2)
  // # The following calls `torch._cudnn_rnn_flatten_weight(rnn._flat_weights,
  // ...)`, # which changes storage of `rnn`'s weights in-place
  // rnn.flatten_parameters()
  // ```
  data.unsafeGetTensorImpl()->set_allow_tensor_metadata_change(true);
  data.set_requires_grad(r.toBool(2));
  const auto sizes_strides_policy = r.stringViewOptional(3);
  if (sizes_strides_policy.has_value()) {
    data.unsafeGetTensorImpl()->set_python_custom_sizes_strides(
        parseSizesStridesPolicyArgument(*sizes_strides_policy));
  }
  if (r.toBool(4)) {
    data.unsafeGetTensorImpl()->set_python_custom_device(true);
  }
  if (r.toBool(5)) {
    data.unsafeGetTensorImpl()->set_python_custom_layout(true);
  }
  if (!r.isNone(6)) {
    data.unsafeGetTensorImpl()->_change_backend_component_keys(r.device(6));
  }

  return THPVariable_NewWithVar((PyTypeObject*)cls, data);
  END_HANDLE_TH_ERRORS
}

// Shared code factored out of THPVariable_make_wrapper_subclass and
// THPVariable_dtensor__new__.
static Tensor make_tensor_for_subclass_helper(
    SymIntArrayRef sym_sizes,
    OptionalSymIntArrayRef sym_strides,
    const std::optional<c10::SymInt>& sym_storage_offset,
    const TensorOptions& options,
    const std::optional<c10::SymInt>& storage_size,
    std::optional<DispatchKeySet> extra_dispatch_keys) {
  AutoDispatchBelowADInplaceOrView guard{}; // TODO: Remove.
  tracer::impl::NoTracerDispatchMode tracer_guard{};

  c10::SymInt size_bytes;
  auto dtype_itemsize = static_cast<int64_t>(options.dtype().itemsize());

  if (storage_size.has_value()) {
    size_bytes = storage_size.value();
  } else if (sym_strides.has_value()) {
    size_bytes = at::detail::computeStorageNbytes(
        sym_sizes,
        sym_strides.value(),
        dtype_itemsize,
        sym_storage_offset.value_or(0));
  } else {
    size_bytes = at::detail::computeStorageNbytesContiguous(
        sym_sizes, dtype_itemsize, sym_storage_offset.value_or(0));
  }

  // We use storages **only** to track aliasing of subclasses during tracing.
  // The actual data pointers are not valid.
  Storage storage{
      Storage::use_byte_size_t{},
      size_bytes,
      at::DataPtr{nullptr, options.device()},
      /*allocator=*/c10::GetAllocator(c10::kMeta),
      /*resizable=*/true};

  auto keys = c10::DispatchKeySet({options.computeDispatchKey()});
  if (extra_dispatch_keys.has_value()) {
    keys = keys | *extra_dispatch_keys;
  }
  Tensor tensor = at::detail::make_tensor<TensorImpl>(
      std::move(storage), keys, options.dtype());

  TensorImpl* tensor_impl = tensor.unsafeGetTensorImpl();

  if (sym_strides.has_value()) {
    tensor_impl->set_sizes_and_strides(
        sym_sizes, sym_strides.value(), sym_storage_offset);
  } else {
    TORCH_CHECK(
        !sym_storage_offset.has_value(),
        "setting storage offset without stride not supported");
    tensor_impl->generic_set_sizes_contiguous(sym_sizes);
  }
  return tensor;
}

static py::handle get_dtensor_class();
static bool checked_issubclass(PyObject* cls, PyObject* cls2);

static PyObject* THPVariable_make_wrapper_subclass(
    PyObject* /*unused*/,
    PyObject* args,
    PyObject* kwargs) {
  HANDLE_TH_ERRORS
  // NB: pin_memory doesn't actually do anything
  // TODO: strides variant?

  // cls: Python subclass type
  // size, strides, storage_offset, memory_format, dtype: self-explanatory
  // layout: memory layout, e.g. for types of Nested Tensors or other sparse
  //         tensors
  // pin_memory, requires_grad: self-explanatory
  // dispatch_sizes_strides_policy: string - which sizes/strides we should
  //                                dispatch to a custom python implementation.
  // dispatch_device: whether to dispatch to a custom python implementation
  //                  for device
  // dispatch_layout: whether to dispatch to a custom python implementation
  //                  for layout
  // _extra_dispatch_keys: additional dispatch keys to add to the tensor
  // storage_size: if provided, skip storage size calculation and just use the
  //               value provided. One use case is for Nested Tensor, where the
  //               storage size cannot be calculated from the sizes/strides
  //               (because they contain a NestedInt).
  static PythonArgParser parser({
      "_make_wrapper_subclass(PyObject* cls, SymIntArrayRef size, SymIntArrayRef? strides=None, "
      "SymInt? storage_offset=None, MemoryFormat? memory_format=None, ScalarType dtype=None, "
      "Layout layout=torch.strided, Device device=None, bool pin_memory=False, bool requires_grad=False, "
      "std::string_view? dispatch_sizes_strides_policy=None, bool dispatch_device=False, bool dispatch_layout=False, "
      "DispatchKeySet _extra_dispatch_keys=None, SymInt? storage_size=None)",
  });
  ParsedArgs<15> parsed_args{};
  auto r = parser.parse(args, kwargs, parsed_args);
  PyObject* cls = r.pyobject(0);

  TORCH_CHECK_TYPE(
      PyType_Check(cls),
      "cls must be a type (got ",
      Py_TYPE(cls)->tp_name,
      ")");

  // This is an important safety check; without it, the default behavior will be
  // to continue on to the underlying CPU/CUDA kernel advertised by the dispatch
  // key, which will immediately segfault because the data pointer is null.  By
  // forcing users to define __torch_dispatch__ we ensure this does not happen
  // TODO: This check is not complete; because the user can disable torch
  // dispatch and then go again, triggering segfault.  TBH I'm thinking I want
  // to delete this function entirely

  // DTensor is known to have __torch_dispatch__ and we have to check
  // for it so that we correctly set up the DTensor dispatch key
  // anyway.
  const auto dtensor = get_dtensor_class();
  const bool is_dtensor =
      cls == dtensor.ptr() || checked_issubclass(cls, dtensor.ptr());
  if (!is_dtensor) {
    py::object attr = PyObject_FastGetAttrString(cls, "__torch_dispatch__");
    TORCH_CHECK_TYPE(
        attr.ptr() != nullptr &&
            attr.ptr() != torch::disabled_torch_dispatch_impl(),
        ((PyTypeObject*)cls)->tp_name,
        " must define __torch_dispatch__");
  }

  const auto options = TensorOptions()
                           .dtype(r.scalartype(5))
                           .device(r.device(7))
                           .layout(r.layoutOptional(6))
                           // NB: long standing issue, requires_grad is not
                           // respected here; you have to set it post facto, see
                           // https://github.com/pytorch/pytorch/issues/26428
                           // .requires_grad(r.toBool(7))
                           .pinned_memory(r.toBool(8));

  // don't bother releasing GIL here, as we are not allocating any nontrivial
  // data
  auto sym_sizes = r.symintlist(1);
  auto sym_strides_own = r.symintlistOptional(2);
  std::optional<DispatchKeySet> extra_dispatch_keys =
      r.toDispatchKeySetOptional(13);
  if (is_dtensor) {
    extra_dispatch_keys = extra_dispatch_keys.value_or(DispatchKeySet())
                              .add(c10::DispatchKey::DTensor);
  }
  Tensor tensor = make_tensor_for_subclass_helper(
      /*sym_sizes=*/r.symintlist(1),
      /*sym_strides=*/r.symintlistOptional(2),
      /*sym_storage_offset=*/r.toSymIntOptional(3),
      options,
      /*storage_size=*/r.toSymIntOptional(14),
      extra_dispatch_keys);

  const auto sizes_strides_policy = r.stringViewOptional(10);
  if (sizes_strides_policy.has_value()) {
    tensor.unsafeGetTensorImpl()->set_python_custom_sizes_strides(
        parseSizesStridesPolicyArgument(*sizes_strides_policy));
  }

  tensor.set_requires_grad(r.toBool(9));

  if (r.toBool(11)) {
    tensor.unsafeGetTensorImpl()->set_python_custom_device(true);
  }
  if (r.toBool(12)) {
    tensor.unsafeGetTensorImpl()->set_python_custom_layout(true);
  }

  return THPVariable_NewWithVar(
      (PyTypeObject*)cls,
      tensor,
      // false is the default
      /*allow_preexisting_pyobj=*/false,
      // we checked __torch_dispatch__ above; avoid checking again.
      /*has_torch_dispatch_if_known=*/true);
  END_HANDLE_TH_ERRORS
}

#if IS_PYBIND_2_13_PLUS
#define DEFINE_CACHING_PYTHON_IMPORT_GETTER(name, import_expr)             \
  static py::handle name() {                                               \
    PYBIND11_CONSTINIT static py::gil_safe_call_once_and_store<py::object> \
        storage;                                                           \
    return storage                                                         \
        .call_once_and_store_result(                                       \
            []() -> py::object { return import_expr; })                    \
        .get_stored();                                                     \
  }
#else
#define DEFINE_CACHING_PYTHON_IMPORT_GETTER(name, import_expr)     \
  static py::handle name() {                                       \
    static py::handle storage = py::object(import_expr).release(); \
    return storage;                                                \
  }
#endif

DEFINE_CACHING_PYTHON_IMPORT_GETTER(
    get_dtensor_class,
    py::module::import("torch")
        .attr("distributed")
        .attr("tensor")
        .attr("DTensor"))

DEFINE_CACHING_PYTHON_IMPORT_GETTER(
    get_dtensor_spec_class,
    py::module::import("torch")
        .attr("distributed")
        .attr("tensor")
        .attr("_dtensor_spec")
        .attr("DTensorSpec"))

DEFINE_CACHING_PYTHON_IMPORT_GETTER(
    get_replicate_class,
    py::module::import("torch")
        .attr("distributed")
        .attr("tensor")
        .attr("placement_types")
        .attr("Replicate"))

DEFINE_CACHING_PYTHON_IMPORT_GETTER(
    get_tensor_meta_class,
    py::module::import("torch")
        .attr("distributed")
        .attr("tensor")
        .attr("_dtensor_spec")
        .attr("TensorMeta"))

DEFINE_CACHING_PYTHON_IMPORT_GETTER(
    get_dtensor_op_dispatcher,
    py::module::import("torch")
        .attr("distributed")
        .attr("tensor")
        .attr("DTensor")
        .attr("_op_dispatcher"))

DEFINE_CACHING_PYTHON_IMPORT_GETTER(
    get_dtensor_custom_op_handler,
    py::module::import("torch")
        .attr("distributed")
        .attr("tensor")
        .attr("DTensor")
        .attr("_op_dispatcher")
        .attr("custom_op_handler"))

DEFINE_CACHING_PYTHON_IMPORT_GETTER(
    get_dtensor_dispatch,
    py::module::import("torch")
        .attr("distributed")
        .attr("tensor")
        .attr("DTensor")
        .attr("_op_dispatcher")
        .attr("_dispatch_fast_path_python_tail"))

DEFINE_CACHING_PYTHON_IMPORT_GETTER(
    get_output_sharding_class,
    py::module::import("torch")
        .attr("distributed")
        .attr("tensor")
        .attr("_op_schema")
        .attr("OutputSharding"))

static bool arg_type_tensor_or_tensor_list_like(py::handle arg) {
  const auto dtensor_spec_class = get_dtensor_spec_class();
  if (py::isinstance(arg, dtensor_spec_class)) {
    return true;
  }
  if (!PyList_Check(arg.ptr())) {
    return false;
  }
  py::list arg_list = py::reinterpret_borrow<py::list>(arg);
  for (const auto e : arg_list) {
    if (!e.is_none() && !py::isinstance(e, dtensor_spec_class)) {
      return false;
    }
  }
  return true;
}

#if IS_PYTHON_3_11_PLUS
#define MAYBE_FOR_EACH_PYTHON_3_10_MINUS_DTENSOR_INTERNED_STRING(_)
#else
#define MAYBE_FOR_EACH_PYTHON_3_10_MINUS_DTENSOR_INTERNED_STRING(_) _(__name__)
#endif

#define FOR_EACH_DTENSOR_INTERNED_STRING(_)                   \
  MAYBE_FOR_EACH_PYTHON_3_10_MINUS_DTENSOR_INTERNED_STRING(_) \
  _(_comparison_key)                                          \
  _(_local_tensor)                                            \
  _(_spec)                                                    \
  _(args_schema)                                              \
  _(device_mesh)                                              \
  _(dtype)                                                    \
  _(kwargs_schema)                                            \
  _(ndim)                                                     \
  _(needs_pytree)                                             \
  _(op)                                                       \
  _(op_to_schema_info)                                        \
  _(output_sharding)                                          \
  _(schema_info)                                              \
  _(shape)                                                    \
  _(sharding_propagator)                                      \
  _(size)                                                     \
  _(static_argnum)                                            \
  _(static_kwargkey)                                          \
  _(stride)                                                   \
  _(tensor_meta)                                              \
  _(unwrap_to_op_info)

struct DTensorInternedStrings {
#define DECLARE_INTERNED_STRING_VARIABLE(s) PyObject* s;
  FOR_EACH_DTENSOR_INTERNED_STRING(DECLARE_INTERNED_STRING_VARIABLE)
#undef DECLARE_INTERNED_STRING_VARIABLE
};

static DTensorInternedStrings dtensor_interned_strings;

static bool intern_dtensor_strings() {
#define INTERN_DTENSOR_STRING(s)                                           \
  TORCH_INTERNAL_ASSERT_DEBUG_ONLY(dtensor_interned_strings.s == nullptr); \
  dtensor_interned_strings.s = PyUnicode_InternFromString(#s);             \
  if (dtensor_interned_strings.s == nullptr) {                             \
    return false;                                                          \
  }

  FOR_EACH_DTENSOR_INTERNED_STRING(INTERN_DTENSOR_STRING);
#undef INTERN_DTENSOR_STRING
  return true;
}

static bool checked_issubclass(PyObject* cls, PyObject* cls2) {
  int result = PyObject_IsSubclass(cls, cls2);
  if (result == -1) {
    throw py::error_already_set();
  }
  return result;
}

static bool checked_not(PyObject* obj) {
  int result = PyObject_Not(obj);
  if (result == -1) {
    throw py::error_already_set();
  }
  return result;
}

static bool checked_istrue(PyObject* obj) {
  int result = PyObject_IsTrue(obj);
  if (result == -1) {
    throw py::error_already_set();
  }
  return result;
}

// pybind11 does not not use PyObject_Vectorcall currently; it seems
// to materialize a tuple of args instead.
template <std::size_t N>
static py::object checked_vectorcall(
    PyObject* obj,
    std::array<PyObject*, N> args) {
  PyObject* result = PyObject_Vectorcall(obj, args.data(), N, nullptr);
  if (!result) {
    throw py::error_already_set();
  }
  return py::reinterpret_steal<py::object>(result);
}

template <typename... Args>
static py::object checked_vectorcall(PyObject* obj, Args... args) {
  static_assert(
      (std::is_same_v<Args, PyObject*> && ...),
      "must pass PyObject* to checked_vectorcall!");
  std::array<PyObject*, sizeof...(Args)> arr = {args...};
  return checked_vectorcall(obj, arr);
}

static c10::SymDimVector tuple_to_symintlist(PyObject* obj) {
  TORCH_INTERNAL_ASSERT_DEBUG_ONLY(PyTuple_Check(obj));
  c10::SymDimVector res;
  const auto size = PyTuple_GET_SIZE(obj);
  res.reserve(size);
  for (const auto idx : c10::irange(size)) {
    PyObject* item = PyTuple_GET_ITEM(obj, idx);
    if (THPUtils_checkLongExact(item)) {
      res.emplace_back(THPUtils_unpackLong(item));
    } else if (torch::is_symint(py::handle(item))) {
      res.push_back(py::handle(item).cast<c10::SymInt>());
    } else {
      // N.B. torch.Tensor.__index__ exists, so this should handle
      // scalar Tensors fine.
      res.emplace_back(THPUtils_unpackIndex(item));
    }
  }
  return res;
}

static constexpr c10::DispatchKeySet after_Python_keyset =
    c10::DispatchKeySet(c10::DispatchKeySet::FULL) ^
    (c10::DispatchKeySet(
         c10::DispatchKeySet::FULL_AFTER,
         c10::DispatchKey::Python) |
     c10::DispatchKeySet(c10::DispatchKey::Python));

// This is much simpler than the __torch_function__ paths precisely
// because it doesn't have to worry about anything to do with dispatch
// or __torch_function__.
void callDTensorCustomOpHandler(
    const c10::OperatorHandle& op,
    torch::jit::Stack* stack) {
  // We're called from dispatch and the dispatcher drops the GIL.
  py::gil_scoped_acquire guard;
  // Match pythonFallback's dispatch key behavior.
  c10::impl::ExcludeDispatchKeyGuard exclude_guard(after_Python_keyset);
  const auto op_handler = get_dtensor_custom_op_handler();
  TORCH_INTERNAL_ASSERT_DEBUG_ONLY(
      op.schema().arguments().size() == stack->size());
  auto [args, kwargs] = parseIValuesToPyArgsKwargs(op, *stack);
  auto result = checked_vectorcall(
      op_handler.ptr(),
      torch::detail::getTorchApiFunction(op).ptr(),
      args.ptr(),
      kwargs.ptr());
  stack->clear();
  pushPyOutToStack(op, stack, std::move(result), "DTensor custom op handler");
}

// As a Python object, DTensorSpec can be stored directly within
// IValue, but doing so is inefficient -- it requires a
// heap-allocated, reference counted intermediate
// ivalue::PyObjectHolder.
// Representation options:
// 1) Add an IValue tag to represent a placeholder object.
// 2) Play representational tricks -- stuff information into an IValue
// payload, such as by creating impossible
// intrusive_ptr_target*. Problem: this would cause IValue copying and
// possibly destruction to crash and so would be horribly unsafe.
// 3) Represent DTensorSpec directly inside IValue despite the inefficiency.
// 4) Leave the actual DTensor in the list of IValues, but detect it efficiently
// and transparently replace.
// 5) Just use a 24-byte struct of IValue + extra py::object.
//
// Given the high blast radius of (1), the unsafety of (2), the likely
// poor performance of (3), and detection of (4) looking less
// efficient than (5), (5) seems like the best path forward.

// We can't safely steal bits from IValue, so we just use 24 bytes of
// space. If dtensor_spec is non-null (truthy) then it's the active
// member, otherwise it's iv.
struct IValueOrDTensorSpec {
  IValueOrDTensorSpec() = default;
  explicit IValueOrDTensorSpec(c10::IValue v) : iv(std::move(v)) {}
  explicit IValueOrDTensorSpec(py::object dts) : dtensor_spec(std::move(dts)) {}
  c10::IValue iv;
  py::object dtensor_spec;

  bool operator==(const IValueOrDTensorSpec& rhs) const {
    return dtensor_spec
        ? (rhs.dtensor_spec && dtensor_spec.equal(rhs.dtensor_spec))
        : (iv == rhs.iv);
  }
};

class NativeOpSchema {
 public:
  NativeOpSchema(
      const c10::OperatorHandle& op,
      c10::SmallVector<IValueOrDTensorSpec, 8> comparison_key,
      std::size_t comparison_key_hash)
      : op_(op),
        hash_(hash_combine(
            std::hash<c10::OperatorHandle>()(op),
            comparison_key_hash)),
        comparison_key_(std::move(comparison_key)) {}

  bool operator==(const NativeOpSchema& rhs) const {
    // If two NativeOpSchema are being compared, they are probably
    // equal, because comparison is occurring during a hash table
    // lookup and we know the hashes are already equal. Therefore, we
    // don't bother checking hash_ first.
    return op_ == rhs.op_ && comparison_key_ == rhs.comparison_key_;
  }

  std::size_t hash() const {
    return hash_;
  }

 private:
  const c10::OperatorHandle& op_;
  std::size_t hash_;
  // The core representation here is the comparison key, which is a
  // list of objects (probably 8 or fewer in total) which are either
  // 1) IValue-representable (i.e., boring Python objects) or 2)
  // DTensorSpecs or 3) lists of DTensorSpec. We also compare (and
  // therefore hash) on op_, of course. keyword arguments, if any,
  // need to be distinguished from non-keyword arguments during
  // comparison; rather than keeping them in an actual separate
  // container, we can place a separator in the main list.
  c10::SmallVector<IValueOrDTensorSpec, 8> comparison_key_;
};

namespace std {
template <>
struct hash<NativeOpSchema> {
  std::size_t operator()(const NativeOpSchema& schema) const {
    return schema.hash();
  }
};
} // namespace std

// Map from OpSchema to pyobject sharding propagation config.
class NativeShardingPropagatorCache {
 public:
  // Returns an invalid (falsey) py::handle if the lookup fails.
  py::handle find(const NativeOpSchema& op_schema) const {
    if (auto it = repr_.find(op_schema); it != repr_.end()) {
      return py::handle(it->second);
    }
    return py::handle();
  }

  void insert(const NativeOpSchema& op_schema, py::object output_sharding) {
    auto [it, inserted] = repr_.emplace(op_schema, std::move(output_sharding));
    TORCH_INTERNAL_ASSERT(
        inserted,
        "tried to insert already-present element in NativeShardingPropagatorCache!");
  }

 private:
  c10::FastMap<NativeOpSchema, py::object> repr_;
};

static std::optional<NativeOpSchema> create_native_op_schema(
    const c10::OperatorHandle& op,
    py::handle py_op,
    torch::jit::Stack* stack);

static std::mutex native_sharding_propagator_cache_cleanup_mutex;
static c10::
    FastMap<std::thread::id, std::optional<NativeShardingPropagatorCache>*>
        all_thread_caches;
thread_local std::optional<NativeShardingPropagatorCache>
    native_sharding_propagator_cache_DO_NOT_USE;

NativeShardingPropagatorCache&
get_thread_local_native_sharding_propagator_cache() {
  if (!native_sharding_propagator_cache_DO_NOT_USE.has_value()) {
    native_sharding_propagator_cache_DO_NOT_USE.emplace();
    std::lock_guard<std::mutex> lock(
        native_sharding_propagator_cache_cleanup_mutex);
    all_thread_caches[std::this_thread::get_id()] =
        &native_sharding_propagator_cache_DO_NOT_USE;
  }
  return native_sharding_propagator_cache_DO_NOT_USE.value();
}

void cleanup_thread_local_native_sharding_propagator_caches() {
  std::lock_guard<std::mutex> lock(
      native_sharding_propagator_cache_cleanup_mutex);
  for (auto& [_, popt_cache] : all_thread_caches) {
    popt_cache->reset();
  }
}

void callDTensorOpDispatch(
    const c10::OperatorHandle& op,
    torch::jit::Stack* stack) {
  // We're called from dispatch and the dispatcher drops the GIL.
  py::gil_scoped_acquire guard;
<<<<<<< HEAD
  const auto py_op = torch::detail::getTorchApiFunction(op);
  auto opt_native_op_schema = create_native_op_schema(op, py_op, stack);
  py::handle cached_sharding;
=======
  // Match pythonFallback's dispatch key behavior.
  c10::impl::ExcludeDispatchKeyGuard exclude_guard(after_Python_keyset);
  const auto dispatch = get_dtensor_dispatch();
>>>>>>> 9627f42c
  auto [args, kwargs] = parseIValuesToPyArgsKwargs(op, *stack);

  NativeShardingPropagatorCache* native_sharding_propagator_cache = nullptr;
  if (opt_native_op_schema.has_value()) {
    native_sharding_propagator_cache =
        &get_thread_local_native_sharding_propagator_cache();
    cached_sharding =
        native_sharding_propagator_cache->find(*opt_native_op_schema);
  }
  // For now, Python OpInfo is needed even for the fast path;
  // we are in the middle of an incremental port.
  const auto op_dispatcher = get_dtensor_op_dispatcher();
  py::object py_op_info = checked_vectorcall(
      op_dispatcher.attr(dtensor_interned_strings.unwrap_to_op_info).ptr(),
      py_op.ptr(),
      args.ptr(),
      kwargs.ptr());
  if (!cached_sharding) {
    py::object sharding = checked_vectorcall(
        op_dispatcher
            .attr("_propagate_op_sharding_non_cached_dispatch_slow_path")
            .ptr(),
        py_op.ptr(),
        args.ptr(),
        kwargs.ptr(),
        py_op_info.ptr());
    if (!py::isinstance(sharding, get_output_sharding_class())) {
      stack->clear();
      pushPyOutToStack(op, stack, std::move(sharding), "DTensor op dispatch");
      return;
    }
    cached_sharding = sharding;
    if (opt_native_op_schema.has_value()) {
      native_sharding_propagator_cache->insert(
          *opt_native_op_schema, std::move(sharding));
    }
  }
  py_op_info.attr(dtensor_interned_strings.output_sharding) = cached_sharding;
  TORCH_INTERNAL_ASSERT_DEBUG_ONLY(
      !kwargs.is_none(),
      "Python op_dispatch implementation expects non-None kwargs");
  const auto dispatch = get_dtensor_dispatch();
  auto result = checked_vectorcall(
      dispatch.ptr(), py_op.ptr(), args.ptr(), kwargs.ptr(), py_op_info.ptr());
  stack->clear();
  pushPyOutToStack(op, stack, std::move(result), "DTensor op dispatch");
}

// DTensor-specific variant of make_wrapper_subclass to minimize DTensor
// overhead.
static PyObject* THPVariable_dtensor_new(
    PyObject* /*unused*/,
    PyObject* args,
    PyObject* kwargs) {
  HANDLE_TH_ERRORS
  static PythonArgParser parser({
      "_dtensor__new__(PyObject* cls, Tensor local_tensor, PyObject* spec, bool requires_grad)",
  });
  ParsedArgs<4> parsed_args{};
  auto r = parser.parse(args, kwargs, parsed_args);
  PyObject* cls = r.pyobject(0);

  TORCH_CHECK_TYPE(
      PyType_Check(cls),
      "cls must be a type (got ",
      Py_TYPE(cls)->tp_name,
      ")");

#ifndef NDEBUG
  // This is specifically for making a DTensor, which we know defines
  // __torch_dispatch__. Check anyway in debug builds in case somebody
  // removes it.
  py::object attr = PyObject_FastGetAttrString(cls, "__torch_dispatch__");
  TORCH_CHECK_TYPE(
      attr.ptr() != nullptr &&
          attr.ptr() != torch::disabled_torch_dispatch_impl(),
      ((PyTypeObject*)cls)->tp_name,
      " must define __torch_dispatch__");
#endif

  const auto& local_tensor = r.tensor(1);
  const bool requires_grad = r.toBool(3);
  if (local_tensor.requires_grad() && !requires_grad) {
    TORCH_WARN(
        "To construct DTensor from torch.Tensor, it's recommended to use "
        "local_tensor.detach() and make requires_grad consistent.");
  }
  const auto options = TensorOptions()
                           .dtype(local_tensor.dtype())
                           .device(local_tensor.device())
                           .layout(local_tensor.layout());

  DispatchKeySet extra_dispatch_keys(c10::DispatchKey::DTensor);
  const auto tensor_keys = local_tensor.key_set();
  if (tensor_keys.has(c10::DispatchKey::Conjugate)) {
    extra_dispatch_keys = extra_dispatch_keys.add(c10::DispatchKey::Conjugate);
  }
  if (tensor_keys.has(c10::DispatchKey::Negative)) {
    extra_dispatch_keys = extra_dispatch_keys.add(c10::DispatchKey::Negative);
  }

  py::handle spec = py::handle(r.pyobject(2));
  const auto tensor_meta = spec.attr(dtensor_interned_strings.tensor_meta);
  TORCH_CHECK(!tensor_meta.is_none());
  const auto sizes = tensor_meta.attr(dtensor_interned_strings.shape);
  TORCH_CHECK(
      PyTuple_Check(sizes.ptr()), "spec.tensor_meta.shape must be a tuple");
  const auto stride = tensor_meta.attr(dtensor_interned_strings.stride);
  TORCH_CHECK(
      PyTuple_Check(stride.ptr()), "spec.tensor_meta.stride must be a tuple");

  Tensor tensor = make_tensor_for_subclass_helper(
      /*sym_sizes=*/tuple_to_symintlist(sizes.ptr()),
      /*sym_strides=*/tuple_to_symintlist(stride.ptr()),
      /*sym_storage_offset=*/std::nullopt,
      options,
      /*storage_size=*/std::nullopt,
      extra_dispatch_keys);
  tensor.set_requires_grad(requires_grad);
  py::object py_tensor =
      py::reinterpret_steal<py::object>(THPVariable_NewWithVar(
          (PyTypeObject*)cls,
          tensor,
          // false is the default
          /*allow_preexisting_pyobj=*/false,
          // we know DTensor has __torch_dispatch__; avoid checking again.
          /*has_torch_dispatch_if_known=*/true));
  py_tensor.attr(dtensor_interned_strings._spec) = spec;
  py_tensor.attr(dtensor_interned_strings._local_tensor) = local_tensor;
  return py_tensor.release().ptr();
  END_HANDLE_TH_ERRORS
}

struct NativeRuntimeSchemaInfo {
  py::object static_kwargkey;
  size_t static_argnum;
};

NativeRuntimeSchemaInfo unpack_runtime_schema_info(
    py::handle runtime_schema_info,
    size_t num_args) {
  NativeRuntimeSchemaInfo result;
  if (!runtime_schema_info) {
    result.static_argnum = num_args;
  } else {
    result.static_argnum = py::cast<size_t>(
        runtime_schema_info.attr(dtensor_interned_strings.static_argnum));
    result.static_kwargkey =
        runtime_schema_info.attr(dtensor_interned_strings.static_kwargkey);
    TORCH_CHECK(
        result.static_kwargkey.is_none() ||
            PyList_Check(result.static_kwargkey.ptr()),
        "RuntimeSchemaInfo.static_kwargkey must be a list!");
  }
  return result;
}

static bool DTensor_OpSchema_recompute_comparison_key_impl(
    PyObject* self,
    const py::tuple& args_schema) {
  const py::handle self_handle = py::handle(self);
  const py::handle schema_info =
      self_handle.attr(dtensor_interned_strings.schema_info);
  NativeRuntimeSchemaInfo native_info = unpack_runtime_schema_info(
      checked_not(schema_info.ptr()) ? py::handle() : schema_info,
      args_schema.size());
  c10::SmallVector<py::object, 8> args_to_hash;
  size_t idx = 0;
  for (const auto& e : args_schema) {
    if (idx >= native_info.static_argnum ||
        arg_type_tensor_or_tensor_list_like(e)) {
      if (PyList_Check(e.ptr())) {
        args_to_hash.push_back(
            py::reinterpret_steal<py::object>(PyList_AsTuple(e.ptr())));
      } else {
        args_to_hash.push_back(py::reinterpret_borrow<py::object>(e));
      }
    }
    idx++;
  }
  py::tuple args_to_hash_tup(args_to_hash.size());
  for (const auto idx : c10::irange(args_to_hash.size())) {
    args_to_hash_tup[idx] = std::move(args_to_hash[idx]);
  }
  PyObject* comparison_key = nullptr;
  if (native_info.static_kwargkey && !native_info.static_kwargkey.is_none()) {
    py::list static_kwargkey =
        py::reinterpret_borrow<py::list>(native_info.static_kwargkey);
    auto raw_kwargs_schema =
        self_handle.attr(dtensor_interned_strings.kwargs_schema);
    if (!PyDict_Check(raw_kwargs_schema.ptr())) {
      PyErr_SetString(PyExc_TypeError, "self.kwargs_schema must be a dict!");
      return false;
    }
    py::tuple kwargs_to_hash(static_kwargkey.size());
    int idx = 0;
    auto kwargs_schema = py::reinterpret_borrow<py::dict>(raw_kwargs_schema);
    for (const auto& k : static_kwargkey) {
      PyObject* item = PyDict_GetItemWithError(kwargs_schema.ptr(), k.ptr());
      if (item) {
        kwargs_to_hash[idx++] = py::reinterpret_borrow<py::object>(item);
      } else if (PyErr_Occurred()) {
        return false;
      } else {
        kwargs_to_hash[idx++] = py::none();
      }
    }
    comparison_key = PyTuple_Pack(
        3,
        self_handle.attr(dtensor_interned_strings.op).ptr(),
        args_to_hash_tup.ptr(),
        kwargs_to_hash.ptr());
  } else {
    comparison_key = PyTuple_Pack(
        2,
        self_handle.attr(dtensor_interned_strings.op).ptr(),
        args_to_hash_tup.release().ptr());
  }
  if (!comparison_key) {
    return false;
  }
  self_handle.attr(dtensor_interned_strings._comparison_key) =
      py::reinterpret_steal<py::object>(comparison_key);

  return true;
}

static PyObject* DTensor_OpSchema_recompute_comparison_key(
    PyObject* mod,
    PyObject* self) {
  HANDLE_TH_ERRORS
  const py::handle self_handle = py::handle(self);
  const py::handle raw_args_schema =
      self_handle.attr(dtensor_interned_strings.args_schema);
  if (!PyTuple_Check(raw_args_schema.ptr())) {
    PyErr_SetString(PyExc_TypeError, "DTensor.args_schema must be a tuple!");
    return nullptr;
  }
  py::tuple args_schema = py::reinterpret_borrow<py::tuple>(raw_args_schema);
  if (!DTensor_OpSchema_recompute_comparison_key_impl(self, args_schema)) {
    return nullptr;
  }
  Py_RETURN_NONE;
  END_HANDLE_TH_ERRORS
}

static PyObject* DTensor_OpSchema_post_init(PyObject* mod, PyObject* self) {
  HANDLE_TH_ERRORS
  const py::handle self_handle = py::handle(self);
  const py::handle raw_args_schema =
      self_handle.attr(dtensor_interned_strings.args_schema);
  if (!PyTuple_Check(raw_args_schema.ptr())) {
    PyErr_SetString(
        PyExc_TypeError,
        "DTensor_OpSchema_post_init requires self.args_schema to be a tuple!");
    return nullptr;
  }
  py::tuple args_schema = py::reinterpret_borrow<py::tuple>(raw_args_schema);
  if (!DTensor_OpSchema_recompute_comparison_key_impl(self, args_schema)) {
    return nullptr;
  }

  Py_RETURN_NONE;
  END_HANDLE_TH_ERRORS
}

static py::list symint_array_to_list(SymIntArrayRef arr) {
  py::list result(arr.size());
  for (const auto idx : c10::irange(arr.size())) {
    result[idx] = py::cast(arr[idx]);
  }
  return result;
}

static PyObject* DTensor_compute_global_tensor_info_impl(
    const Tensor& tensor,
    py::handle mesh,
    const py::sequence& placements) {
  Py_ssize_t idx = 0;
  c10::SymDimVector tensor_shape(
      tensor.sym_sizes().begin(), tensor.sym_sizes().end());
  c10::SymDimVector tensor_strides(
      tensor.sym_strides().begin(), tensor.sym_strides().end());
  // NOTE: if this is a py::handle then this code stops working;
  // apparently we can't rely on the bound method to stick around.
  py::object mesh_size;
  for (const auto& placement : placements) {
    // TODO: C++ify DeviceMesh somehow; profiling seems
    // to say that nearly all our remaining time spent is spent
    // calling back into Python.
    const auto& cpp_placement = placement.cast<const distributed::Placement&>();
    if (const auto* cpp_shard =
            dynamic_cast<const distributed::Shard*>(&cpp_placement)) {
      const auto shard_dim = cpp_shard->dim;
      TORCH_CHECK(
          shard_dim >= 0,
          "Shard placements should have negative dims normalized in the user-facing APIs: ",
          py::cast<std::string>(py::str(placement)));
      const auto tensor_ndim = tensor.dim();
      TORCH_CHECK(
          shard_dim < tensor_ndim,
          "Sharding dim ",
          shard_dim,
          " greater than tensor ndim ",
          tensor_ndim,
          " for placement number ",
          idx);

      if (!mesh_size) {
        mesh_size = mesh.attr(dtensor_interned_strings.size);
      }
      const auto mesh_dim_size = py::cast<int64_t>(mesh_size(idx));
      tensor_shape[shard_dim] *= mesh_dim_size;
      // recover tensor stride by modifying the strides that are
      // larger than the current stride on the shard_dim.
      for (const auto i : c10::irange(tensor_strides.size())) {
        if (static_cast<int64_t>(i) != shard_dim &&
            tensor_strides[i] >= tensor_strides[shard_dim]) {
          tensor_strides[i] *= mesh_dim_size;
        }
      }
    } else if (!cpp_placement.is_replicate() && !cpp_placement.is_partial()) {
#if IS_PYTHON_3_11_PLUS
      const auto placement_type_name =
          py::str(py::handle(PyType_GetName(Py_TYPE(placement.ptr()))));
#else
      const auto placement_type_name =
          py::str(py::handle((PyObject*)Py_TYPE(placement.ptr()))
                      .attr(dtensor_interned_strings.__name__));
#endif
      return PyErr_Format(
          PyExc_RuntimeError,
          "placement type %s not supported!",
          py::cast<std::string>(placement_type_name).c_str());
    }
    idx++;
  }
  return py::make_tuple(
             symint_array_to_list(tensor_shape),
             symint_array_to_list(tensor_strides))
      .release()
      .ptr();
}

// NOLINTNEXTLINE(modernize-avoid-c-arrays,cppcoreguidelines-avoid-c-arrays)
static constexpr const char compute_global_tensor_info_doc[] =
    "Compute the global size and stride of a DTensor from the given local tensor.\n"
    "The local size is multiplied by `world_size` per Sharding dim.\n"
    "The local stride is multiplied by `world_size` per Sharding dim, as long as the\n"
    "dimension is outside sharding dim.\n"
    "\n"
    "For example, if we have a local tensor with size (4, 8, 2) and stride (16, 1, 8).\n"
    "If the DTensor placements are [Shard(2)] and world_size is 2;\n"
    "then the global size is (4, 8, 4) and stride is (16 * 2, 1, 8).\n"
    "\n"
    "Args:\n"
    "    tensor (:class:`torch.Tensor`):\n"
    "        Local tensor which DTensor will be constructed from.\n"
    "    mesh (:class:`DeviceMesh`):\n"
    "        Object which describes the mesh topology\n"
    "        of devices for the DTensor.\n"
    "    placements (Sequence[:class:`Placement`]]):\n"
    "        The attribute of the DTensor that describes its layout\n"
    "        on the mesh topology.\n"
    "\n"
    "Return:\n"
    "    tensor_shape: A List of int which specifies the size of DTensor which build\n"
    "        on top of the local tensor.\n"
    "    tensor_stride: A List of int which specifies the stride of DTensor.\n";

static PyObject* DTensor_compute_global_tensor_info(
    PyObject* self,
    PyObject* const* args,
    Py_ssize_t nargs) {
  HANDLE_TH_ERRORS
  TORCH_CHECK_VALUE(
      nargs == 3,
      "compute_global_tensor_info expects 3 arguments, got ",
      nargs);
  TORCH_CHECK_TYPE(
      THPVariable_Check(args[0]),
      "compute_global_tensor_info 1st argument must be Tensor!");
  const auto& tensor = THPVariable_Unpack(args[0]);
  const py::handle mesh = args[1];
  TORCH_CHECK_TYPE(
      PySequence_Check(args[2]),
      "compute_global_tensor_info 3rd argument must be sequence!");
  const py::sequence placements = py::reinterpret_borrow<py::sequence>(args[2]);
  return DTensor_compute_global_tensor_info_impl(tensor, mesh, placements);
  END_HANDLE_TH_ERRORS
}

enum class TensorFlavor {
  NON_TENSOR,
  EXACTLY_DTENSOR,
  EXACTLY_TENSOR,
  DTENSOR_SUBCLASS,
  NON_DTENSOR_TENSOR_SUBCLASS,
};

static std::pair<TensorFlavor, py::object> check_for_dtensor_or_tensor(
    const c10::IValue& iv) {
  if (!iv.isTensor()) {
    return {TensorFlavor::NON_TENSOR, py::object()};
  }

  const auto& tensor = iv.toTensor();

  // I don't think we need to check for wrapped_number() tensors here;
  // the try_replicate_spec_for_scalar_tensor stuff in our caller
  // specifically handles 1-element tensors.

  torch::jit::guardAgainstNamedTensor<at::Tensor>(tensor);
  auto py_tensor = py::cast(tensor);

  const auto dtensor = get_dtensor_class();
  auto* const obj_type = Py_TYPE(py_tensor.ptr());
  if (obj_type == (PyTypeObject*)dtensor.ptr()) {
    return {TensorFlavor::EXACTLY_DTENSOR, std::move(py_tensor)};
  }
  // Fast path for plain old Tensors.
  if (THPVariable_CheckTypeExact(obj_type)) {
    return {TensorFlavor::EXACTLY_TENSOR, std::move(py_tensor)};
  }
  if (py::isinstance(py_tensor, dtensor)) {
    return {TensorFlavor::DTENSOR_SUBCLASS, std::move(py_tensor)};
  }
  TORCH_INTERNAL_ASSERT_DEBUG_ONLY(
      THPVariableClass && py::isinstance(py_tensor, THPVariableClass));
  return {TensorFlavor::NON_DTENSOR_TENSOR_SUBCLASS, std::move(py_tensor)};
}

static py::object try_find_mesh_from_args(
    const c10::OperatorHandle& op,
    const OperatorArgsKwargsView& args_kwargs) {
  for (auto argument_it = args_kwargs.args_begin();
       argument_it != args_kwargs.args_end();
       ++argument_it) {
    const auto [tensor_flavor, py_tensor] =
        check_for_dtensor_or_tensor(*argument_it);
    if (tensor_flavor == TensorFlavor::EXACTLY_DTENSOR ||
        tensor_flavor == TensorFlavor::DTENSOR_SUBCLASS) {
      return py::reinterpret_borrow<py::object>(
          py_tensor.attr(dtensor_interned_strings.device_mesh));
    }
  }
  TORCH_CHECK_VALUE(
      false, "Cannot find device mesh from args for op : ", op.operator_name());
}

static /*DTensorSpec*/ py::object try_replicate_spec_for_scalar_tensor(
    bool allow_implicit_replication,
    py::handle op_call,
    py::handle py_tensor,
    py::handle compute_mesh) {
  const Tensor& tensor_arg = THPVariable_Unpack(py_tensor.ptr());
  const bool numel_is_one = tensor_arg.numel() == 1;
  if (numel_is_one && tensor_arg.dim() == 1) {
    TORCH_WARN(
        "Found a non-scalar tensor with numel=1 and ndim!=0, "
        "we are implicitly creating a replicated DTensor for it. "
        "However, please consider changing it to a scalar tensor "
        "or explicitly create a DTensor under distributed environment.");
  }

  TORCH_CHECK(
      numel_is_one || allow_implicit_replication,
      py::str(op_call),
      "got mixed torch.Tensor and DTensor, need to convert all torch.Tensor to DTensor before calling distributed operators!");

  // scalar tensor can be safely treated as replicated.
  const auto num_placements =
      py::cast<ssize_t>(compute_mesh.attr(dtensor_interned_strings.ndim));
  py::tuple placements_tuple(num_placements);
  py::object replicate = get_replicate_class()();
  for (const auto idx : c10::irange(num_placements)) {
    PyTuple_SET_ITEM(
        placements_tuple.ptr(),
        idx,
        py::reinterpret_borrow<py::object>(replicate).release().ptr());
  }

  return checked_vectorcall(
      get_dtensor_spec_class().ptr(),
      compute_mesh.ptr(),
      placements_tuple.ptr(),
      checked_vectorcall(
          get_tensor_meta_class().ptr(),
          py_tensor.attr(dtensor_interned_strings.shape).ptr(),
          py_tensor.attr(dtensor_interned_strings.stride)().ptr(),
          py_tensor.attr(dtensor_interned_strings.dtype).ptr())
          .ptr());
}

// May return nullptr, in which case there was no runtime schema info.
static PyObject* get_runtime_schema_info_for_op(py::handle py_op) {
  const auto op_dispatcher = get_dtensor_op_dispatcher();
  const py::handle sharding_propagator =
      op_dispatcher.attr(dtensor_interned_strings.sharding_propagator);
  const py::dict op_to_schema_info = py::reinterpret_borrow<py::dict>(
      sharding_propagator.attr(dtensor_interned_strings.op_to_schema_info));

  PyObject* runtime_schema_info =
      PyDict_GetItemWithError(op_to_schema_info.ptr(), py_op.ptr());
  if (!runtime_schema_info && PyErr_Occurred()) {
    throw py::error_already_set();
  }
  return runtime_schema_info;
}

static std::optional<NativeOpSchema> create_native_op_schema(
    const c10::OperatorHandle& op,
    py::handle py_op,
    torch::jit::Stack* stack) {
  // fused schema part of unwrap_to_op_info + recompute_comparison_key,
  // operating on IValues instead of Python stuff.

  PyObject* runtime_schema_info = get_runtime_schema_info_for_op(py_op);
  if (runtime_schema_info &&
      checked_istrue(py::handle(runtime_schema_info)
                         .attr(dtensor_interned_strings.needs_pytree)
                         .ptr())) {
    // Punting on pytree flattening in the fast path on IValues for
    // now since only a minority of ops need it. REVIEW: should we
    // TORCH_WARN on this?
    return std::nullopt;
  }

  OperatorArgsKwargsView args_kwargs(op, *stack);
  auto native_info = unpack_runtime_schema_info(
      py::handle(runtime_schema_info), args_kwargs.num_positional_args());

  c10::SmallVector<IValueOrDTensorSpec, 8> comparison_key;
  std::size_t comparison_key_hash = 0;

  py::object compute_mesh = py::none();

  const auto handle_non_dtensor_arg =
      [&comparison_key, &comparison_key_hash, &native_info](
          size_t idx, c10::IValue arg) {
        if (idx >= native_info.static_argnum) {
          if (arg.isList()) {
            const auto& list = arg.toList();
            if (list.empty()) {
              arg = c10::ivalue::Tuple::create({});
            } else {
              // WARNING: here we rely on c10::List being represented
              // by a contiguous array of IValue for efficiency!
              arg = c10::ivalue::Tuple::create(c10::ArrayRef<c10::IValue>(
                  &(*list.begin()).get(), list.size()));
            }
          }
          comparison_key_hash =
              c10::hash_combine(comparison_key_hash, c10::IValue::hash(arg));
          comparison_key.emplace_back(std::move(arg));
        }
      };
  const auto handle_dtensor_arg = [&comparison_key,
                                   &comparison_key_hash](py::object arg) {
    comparison_key_hash = c10::hash_combine(
        comparison_key_hash, static_cast<size_t>(py::hash(arg)));
    comparison_key.emplace_back(std::move(arg));
  };

  Py_ssize_t idx = 0;
  const bool allow_implicit_replication =
      at::get_dtensor_allow_implicit_replication();
  for (auto argument_it = args_kwargs.args_begin();
       argument_it != args_kwargs.args_end();
       ++argument_it) {
    const auto& arg = *argument_it;
    const auto [tensor_flavor, py_tensor] = check_for_dtensor_or_tensor(arg);
    switch (tensor_flavor) {
      case TensorFlavor::EXACTLY_DTENSOR:
      case TensorFlavor::DTENSOR_SUBCLASS: {
        handle_dtensor_arg(py_tensor.attr(dtensor_interned_strings._spec));
        if (compute_mesh.is_none()) {
          compute_mesh = py::reinterpret_borrow<py::object>(
              py_tensor.attr(dtensor_interned_strings.device_mesh));
        }
        break;
      }
      case TensorFlavor::EXACTLY_TENSOR:
      case TensorFlavor::NON_DTENSOR_TENSOR_SUBCLASS: {
        if (compute_mesh.is_none()) {
          compute_mesh = try_find_mesh_from_args(op, args_kwargs);
        }
        handle_dtensor_arg(try_replicate_spec_for_scalar_tensor(
            allow_implicit_replication, py_op, py_tensor, compute_mesh));
        break;
      }
      case TensorFlavor::NON_TENSOR: {
        // non DTensor/Tensor args (i.e. int/float/bool), just add to
        // local_args
        handle_non_dtensor_arg(idx, arg);
        break;
      }
      default:
        TORCH_INTERNAL_ASSERT(false, "can't happen");
        break;
    }
    idx++;
  }

  TORCH_CHECK(
      !compute_mesh.is_none(),
      "found no DeviceMesh from dtensor args for ",
      op.operator_name());

  if (native_info.static_kwargkey && !native_info.static_kwargkey.is_none()) {
    // Separator to disambiguate kwargs from args in comparison and hashing.
    static constexpr int64_t kwargs_separator = 0x0011223344556677LL;
    comparison_key.emplace_back(static_cast<int64_t>(kwargs_separator));
    comparison_key_hash = hash_combine(comparison_key_hash, kwargs_separator);

    for (auto argument_it = args_kwargs.kwargs_begin();
         argument_it != args_kwargs.kwargs_end();
         ++argument_it) {
      // Rather than hash/compare the string key, we can just use the
      // index of the kwarg in the schema!
      const auto underlying_index = argument_it.underlying_index();
      comparison_key.emplace_back(c10::IValue(underlying_index));
      comparison_key_hash = hash_combine(
          comparison_key_hash, c10::IValue::hash(comparison_key.back().iv));
      const auto [tensor_flavor, py_tensor] =
          check_for_dtensor_or_tensor(*argument_it);
      switch (tensor_flavor) {
        case TensorFlavor::EXACTLY_DTENSOR:
        case TensorFlavor::DTENSOR_SUBCLASS: {
          handle_dtensor_arg(py_tensor.attr(dtensor_interned_strings._spec));
          break;
        }
        case TensorFlavor::EXACTLY_TENSOR:
        case TensorFlavor::NON_DTENSOR_TENSOR_SUBCLASS: {
          handle_dtensor_arg(try_replicate_spec_for_scalar_tensor(
              allow_implicit_replication, py_op, py_tensor, compute_mesh));
          break;
        }
        case TensorFlavor::NON_TENSOR: {
          handle_non_dtensor_arg(native_info.static_argnum, *argument_it);
          break;
        }
        default:
          TORCH_INTERNAL_ASSERT(false, "can't happen");
          break;
      }
    }
  }

  return NativeOpSchema(op, std::move(comparison_key), comparison_key_hash);
}

using getter = PyObject* (*)(PyObject*, void*);
using setter = int (*)(PyObject*, PyObject*, void*);

static PyObject* THPVariable_get_python_dispatch(
    THPVariable* self,
    void* unused) {
  HANDLE_TH_ERRORS
  const auto& var = THPVariable_Unpack(self);
  return torch::autograd::utils::wrap(
      var.unsafeGetTensorImpl()->is_python_dispatch());
  END_HANDLE_TH_ERRORS
}

// CRTP base class to implement the python bindings for a Tensor property in
// PyTorch A class that implements a property is expected to have:
// - static constexpr const char* name;
//   - This variable should hold the Python name of the property
// - static Tensor fn(const Tensor&);
//   - This function calls the relevant ATen on the tensor
template <typename T>
// NOLINTNEXTLINE(bugprone-crtp-constructor-accessibility)
struct GetterBase {
  static PyObject* getter(THPVariable* self, void* /*unused*/) {
    HANDLE_TH_ERRORS
    if (check_has_torch_function((PyObject*)self)) {
      return handle_torch_function_getter(self, T::name);
    }
    return THPVariable_Wrap(T::fn(THPVariable_Unpack(self)));
    END_HANDLE_TH_ERRORS
  }
};

struct PropertyT : GetterBase<PropertyT> {
  static constexpr const char* name = "T";
  static Tensor fn(const Tensor& t) {
    return t.numpy_T();
  }
};

struct PropertyH : GetterBase<PropertyH> {
  static constexpr const char* name = "H";
  static Tensor fn(const Tensor& t) {
    return t.matrix_H();
  }
};

struct PropertymT : GetterBase<PropertymT> {
  static constexpr const char* name = "mT";
  static Tensor fn(const Tensor& t) {
    return t.mT();
  }
};

struct PropertymH : GetterBase<PropertymH> {
  static constexpr const char* name = "mH";
  static Tensor fn(const Tensor& t) {
    return t.mH();
  }
};

struct PropertyData : GetterBase<PropertyData> {
  static constexpr const char* name = "data";
  static Tensor fn(const Tensor& t) {
    return t.variable_data();
  }
};

struct PropertyGrad : GetterBase<PropertyGrad> {
  static constexpr const char* name = "grad";
  static Tensor fn(const Tensor& t) {
    return t.grad();
  }
};

struct PropertyReal : GetterBase<PropertyReal> {
  static constexpr const char* name = "real";
  static Tensor fn(const Tensor& t) {
    return at::real(t);
  }
};

struct PropertyImag : GetterBase<PropertyImag> {
  static constexpr const char* name = "imag";
  static Tensor fn(const Tensor& t) {
    return at::imag(t);
  }
};

static PyObject* THPVariable_get_cdata(THPVariable* self, void* unused) {
  HANDLE_TH_ERRORS
  if (check_has_torch_function((PyObject*)self)) {
    return handle_torch_function_getter(self, "_cdata");
  }
  const auto& var = THPVariable_Unpack(self);
  return PyLong_FromVoidPtr(var.unsafeGetTensorImpl());
  END_HANDLE_TH_ERRORS
}

static PyObject* THPVariable_get_version(THPVariable* self, void* unused) {
  HANDLE_TH_ERRORS
  if (check_has_torch_function((PyObject*)self)) {
    return handle_torch_function_getter(self, "_version");
  }
  const auto& var = THPVariable_Unpack(self);
  return THPUtils_packInt64(var._version());
  END_HANDLE_TH_ERRORS
}

static PyObject* THPVariable_get_grad_fn(THPVariable* self, void* unused) {
  HANDLE_TH_ERRORS
  if (check_has_torch_function((PyObject*)self)) {
    return handle_torch_function_getter(self, "grad_fn");
  }
  const auto& var = THPVariable_Unpack(self);
  if (!var.grad_fn()) {
    Py_RETURN_NONE;
  }
  return functionToPyObject(var.grad_fn());
  END_HANDLE_TH_ERRORS
}

static int THPVariable_set_grad_fn(
    THPVariable* self,
    PyObject* obj,
    void* unused) {
  HANDLE_TH_ERRORS
  if (check_has_torch_function((PyObject*)self)) {
    return handle_torch_function_setter(self, "_grad_fn", obj);
  }
  TORCH_CHECK(obj, "Deletion of _grad_fn not allowed. Detach tensor instead!");
  TORCH_CHECK(obj == Py_None, "_grad_fn can be only set to None");
  THPVariable_Unpack(self).detach_();
  return 0;
  END_HANDLE_TH_ERRORS_RET(-1)
}

static PyObject* THPVariable_is_leaf(THPVariable* self, void* unused) {
  HANDLE_TH_ERRORS
  if (check_has_torch_function((PyObject*)self)) {
    return handle_torch_function_getter(self, "is_leaf");
  }
  return PyBool_FromLong(!THPVariable_Unpack(self).grad_fn());
  END_HANDLE_TH_ERRORS
}

static int THPVariable_set_data(
    THPVariable* self,
    PyObject* data,
    void* unused) {
  HANDLE_TH_ERRORS
  if (check_has_torch_function((PyObject*)self)) {
    return handle_torch_function_setter(self, "data", data);
  }
  TORCH_CHECK(
      data, "Deleting tensor data is not allowed. Delete tensor instead!");
  TORCH_CHECK_TYPE(
      THPVariable_Check(data),
      "Variable data has to be a tensor, but got ",
      Py_TYPE(data)->tp_name);

  THPVariable_Unpack(self).set_data(THPVariable_Unpack(data));
  return 0;
  END_HANDLE_TH_ERRORS_RET(-1)
}

static int THPVariable_set_grad(
    THPVariable* self,
    PyObject* py_grad,
    void* unused) {
  HANDLE_TH_ERRORS
  if (check_has_torch_function((PyObject*)self)) {
    return handle_torch_function_setter(self, "grad", py_grad);
  }
  const auto& var = THPVariable_Unpack(self);
  if (!py_grad || py_grad == Py_None) {
    var.mutable_grad().reset();
    return 0;
  }

  TORCH_CHECK_TYPE(
      THPVariable_Check(py_grad),
      "assigned grad expected to be a Tensor or None but got grad of type ",
      THPUtils_typename(py_grad));
  TORCH_CHECK(
      self != (THPVariable*)py_grad, "can't assign Variable as its own grad");

  const auto& grad = THPVariable_Unpack(py_grad);
  if (var.grad_dtype().has_value()) {
    TORCH_CHECK(
        grad.dtype() == var.grad_dtype().value(),
        "attempting to assign a gradient with dtype '",
        grad.dtype(),
        "' to a tensor with grad_dtype '",
        var.grad_dtype().value(),
        "'. The gradient must match the tensor's grad_dtype (defaults to the tensor's "
        "dtype). You can set the tensor's grad_dtype attribute with a specific dtype, or "
        "None to allow any dtype. Set grad_dtype with caution. Diverging the dtypes of "
        "a tensor and its gradient may break downstream systems that assume they match.");
  }
  TORCH_CHECK(
      var.device().type() == grad.device().type(),
      "attempting to assign a gradient with device type '",
      grad.device().type(),
      "' to a tensor with device type '",
      var.device().type(),
      "'. Please ensure that the gradient and the tensor are on the same device");
  if (grad.layout() != kSparse) {
    auto expected_options = var.options().dtype(
        var.grad_dtype().has_value() ? var.grad_dtype().value()
                                     : grad.scalar_type());
    TORCH_CHECK(
        grad.options().type_equal(expected_options),
        "attempting to assign a gradient to a tensor that has data of a different type");
  }
  TORCH_CHECK(
      grad.get_device() == var.get_device(),
      "attempting to assign a gradient located on device with index '",
      grad.get_device(),
      "' to a tensor located on device with index '",
      var.get_device(),
      "'. Please ensure that the gradient and the tensor are on the same device");
  TORCH_CHECK(
      grad.sym_sizes().equals(var.sym_sizes()),
      "attempting to assign a gradient of size '",
      grad.sym_sizes(),
      "' to a tensor of size '",
      var.sym_sizes(),
      "'. Please ensure that the gradient and the tensor are the same size");

  var.mutable_grad() = grad;
  return 0;
  END_HANDLE_TH_ERRORS_RET(-1)
}

static PyObject* THPVariable_get_volatile(THPVariable* self, void* unused) {
  HANDLE_TH_ERRORS
  if (check_has_torch_function((PyObject*)self)) {
    return handle_torch_function_getter(self, "volatile");
  }
  const char* msg = "volatile was removed (Variable.volatile is always False)";
  auto r = PyErr_WarnEx(PyExc_UserWarning, msg, 1);
  if (r != 0)
    throw python_error();
  Py_RETURN_FALSE;
  END_HANDLE_TH_ERRORS
}

static int THPVariable_set_volatile(
    THPVariable* self,
    PyObject* obj,
    void* unused) {
  HANDLE_TH_ERRORS
  if (check_has_torch_function((PyObject*)self)) {
    return handle_torch_function_setter(self, "volatile", obj);
  }
  auto r = PyErr_WarnEx(PyExc_UserWarning, VOLATILE_WARNING, 1);
  if (r != 0)
    throw python_error();
  return 0;
  END_HANDLE_TH_ERRORS_RET(-1)
}

static PyObject* THPVariable_get_output_nr(THPVariable* self, void* unused) {
  HANDLE_TH_ERRORS
  if (check_has_torch_function((PyObject*)self)) {
    return handle_torch_function_getter(self, "output_nr");
  }
  const auto output_nr = THPVariable_Unpack(self).output_nr();
  return THPUtils_packInt64(output_nr);
  END_HANDLE_TH_ERRORS
}

static PyObject* THPVariable_get_requires_grad(
    THPVariable* self,
    void* unused) {
  HANDLE_TH_ERRORS
  if (check_has_torch_function((PyObject*)self)) {
    return handle_torch_function_getter(self, "requires_grad");
  }
  if (THPVariable_Unpack(self).requires_grad()) {
    Py_RETURN_TRUE;
  } else {
    Py_RETURN_FALSE;
  }
  END_HANDLE_TH_ERRORS
}

static PyObject* THPVariable_retains_grad(THPVariable* self, void* unused) {
  HANDLE_TH_ERRORS
  if (check_has_torch_function((PyObject*)self)) {
    return handle_torch_function_getter(self, "retains_grad");
  }
  if (THPVariable_Unpack(self).retains_grad()) {
    Py_RETURN_TRUE;
  } else {
    Py_RETURN_FALSE;
  }
  END_HANDLE_TH_ERRORS
}

static PyObject* THPVariable_get_ndim(THPVariable* self, void* unused) {
  HANDLE_TH_ERRORS
  if (check_has_torch_function((PyObject*)self)) {
    return handle_torch_function_getter(self, "ndim");
  }
  return THPUtils_packInt64(THPVariable_Unpack(self).dim());
  END_HANDLE_TH_ERRORS
}

static PyObject* THPVariable_get_names(PyObject* self, void* unused) {
  HANDLE_TH_ERRORS
  if (check_has_torch_function(self)) {
    return handle_torch_function_getter((THPVariable*)self, "names");
  }
  // The long-term plan is to return a list of (python) torch.Dimname.
  // However, for now, return a list of string.
  const auto& tensor = THPVariable_Unpack(self);
  auto size = tensor.dim();
  THPObjectPtr tuple(PyTuple_New(size));
  if (!tuple)
    throw python_error();

  const auto dimnames = tensor.names();
  for (const auto i : c10::irange(size)) {
    PyObject* str = nullptr;
    if (dimnames[i].type() == at::NameType::WILDCARD) {
      // PyTuple_SET_ITEM steals a reference to the object. When the tuple is
      // deallocated, it'll decrement the refcount on Py_None, which is bad.
      // To avoid this, we "create" a new reference to Py_None by increasing
      // the refcount.
      // Sources:
      // - https://docs.python.org/3/c-api/tuple.html#c.PyTuple_SetItem
      // -
      // https://stackoverflow.com/questions/16400600/how-to-return-a-tuple-containing-a-none-value-from-the-c-api
      Py_INCREF(Py_None);
      str = Py_None;
    } else {
      str = THPUtils_packString(dimnames[i].symbol().toUnqualString());
      if (!str)
        throw python_error();
    }
    PyTuple_SET_ITEM(tuple.get(), i, str);
  }
  return tuple.release();
  END_HANDLE_TH_ERRORS
}

static int THPVariable_set_names(
    PyObject* self,
    PyObject* names,
    void* unused) {
  HANDLE_TH_ERRORS
  if (check_has_torch_function(self)) {
    return handle_torch_function_setter((THPVariable*)self, "names", names);
  }
  const auto& var = THPVariable_Unpack(self);
  if (names == Py_None) {
    at::internal_set_names_inplace(var, std::nullopt);
  } else {
    TORCH_CHECK(
        THPUtils_checkDimnameList(names),
        "names must either be None or a tuple of dim names");
    at::internal_set_names_inplace(var, torch::parseDimnameList(names));
  }
  return 0;
  END_HANDLE_TH_ERRORS_RET(-1)
}

static int THPVariable_set_requires_grad(
    THPVariable* self,
    PyObject* obj,
    void* unused) {
  HANDLE_TH_ERRORS
  if (check_has_torch_function((PyObject*)self)) {
    return handle_torch_function_setter(self, "requires_grad", obj);
  }
  TORCH_CHECK(obj && PyBool_Check(obj), "requires_grad must be a bool");
  const auto& var = THPVariable_Unpack(self);
  auto requires_grad = (obj == Py_True);
  if (!var.is_leaf()) {
    THPUtils_setError(
        autograd::utils::requires_grad_leaf_error(obj == Py_True).c_str());
    return -1;
  }
  if (requires_grad &&
      !isDifferentiableType(at::typeMetaToScalarType((var.dtype())))) {
    THPUtils_setError(
        "only Tensors of floating point and complex dtype can require gradients");
    return -1;
  }
  var.set_requires_grad(requires_grad);
  return 0;
  END_HANDLE_TH_ERRORS_RET(-1)
}

static PyObject* THPVariable_get_name(THPVariable* self, void* unused) {
  if (check_has_torch_function((PyObject*)self)) {
    HANDLE_TH_ERRORS
    return handle_torch_function_getter(self, "name");
    END_HANDLE_TH_ERRORS
  }
  const auto& tensor = THPVariable_Unpack(self);
  if (tensor.name().empty())
    Py_RETURN_NONE;
  return THPUtils_packString(tensor.name().c_str());
}

static PyObject* THPVariable_get_backwards_hooks(
    THPVariable* self,
    void* unused) {
  HANDLE_TH_ERRORS
  if (check_has_torch_function((PyObject*)self)) {
    return handle_torch_function_getter(self, "_backward_hooks");
  }
  if (self->backward_hooks) {
    Py_INCREF(self->backward_hooks);
    return self->backward_hooks;
  }
  Py_RETURN_NONE;
  END_HANDLE_TH_ERRORS
}

static int THPVariable_set_backwards_hooks(
    THPVariable* self,
    PyObject* obj,
    void* unused) {
  HANDLE_TH_ERRORS
  if (check_has_torch_function((PyObject*)self)) {
    return handle_torch_function_setter(self, "_backward_hooks", obj);
  }
  TORCH_CHECK(obj, "Deletion of _backwards_hooks not allowed!");
  if (obj == Py_None) {
    obj = nullptr;
  }
  Py_XINCREF(obj);
  Py_XDECREF(self->backward_hooks);
  self->backward_hooks = obj;
  const auto& tensor = THPVariable_Unpack(self);
  torch::autograd::impl::clear_hooks(tensor);
  if (obj) {
    torch::autograd::impl::add_hook(
        tensor, std::make_unique<PyFunctionTensorPreHook>(obj, 0));
  }
  return 0;
  END_HANDLE_TH_ERRORS_RET(-1)
}

static PyObject* THPVariable_get_post_accumulate_grad_hooks(
    THPVariable* self,
    void* unused) {
  HANDLE_TH_ERRORS
  if (check_has_torch_function((PyObject*)self)) {
    return handle_torch_function_getter(self, "_post_accumulate_grad_hooks");
  }
  if (self->post_accumulate_grad_hooks) {
    Py_INCREF(self->post_accumulate_grad_hooks);
    return self->post_accumulate_grad_hooks;
  }
  Py_RETURN_NONE;
  END_HANDLE_TH_ERRORS
}

static int THPVariable_set_post_accumulate_grad_hooks(
    THPVariable* self,
    PyObject* obj,
    void* unused) {
  HANDLE_TH_ERRORS
  if (check_has_torch_function((PyObject*)self)) {
    return handle_torch_function_setter(
        self, "_post_accumulate_grad_hooks", obj);
  }
  TORCH_CHECK(obj, "Deletion of _post_accumulate_grad_hooks not allowed!");
  if (obj == Py_None) {
    obj = nullptr;
  }
  Py_XINCREF(obj);
  Py_CLEAR(self->post_accumulate_grad_hooks);
  self->post_accumulate_grad_hooks = obj;
  const auto& tensor = THPVariable_Unpack(self);
  if (obj) {
    torch::autograd::impl::set_post_acc_grad_hooks(
        tensor, std::make_unique<PyFunctionTensorPostAccGradHooks>(obj));
  }
  return 0;
  END_HANDLE_TH_ERRORS_RET(-1)
}

static PyObject* THPVariable_get_base(THPVariable* self, void* unused) {
  HANDLE_TH_ERRORS
  if (check_has_torch_function((PyObject*)self)) {
    return handle_torch_function_getter(self, "_base");
  }
  const auto& tensor = THPVariable_Unpack(self);
  if (tensor.is_view()) {
    return THPVariable_Wrap(tensor._base());
  }
  Py_RETURN_NONE;
  END_HANDLE_TH_ERRORS
}

static PyObject* THPVariable_get_shape(THPVariable* self, void* unused) {
  HANDLE_TH_ERRORS
  if (check_has_torch_function((PyObject*)self)) {
    return handle_torch_function_getter(self, "shape");
  }
  return THPSize_NewFromSymSizes(THPVariable_Unpack(self));
  END_HANDLE_TH_ERRORS
}

static PyObject* THPVariable_is_cpu(THPVariable* self, void* unused) {
  HANDLE_TH_ERRORS
  if (check_has_torch_function((PyObject*)self)) {
    return handle_torch_function_getter(self, "is_cpu");
  }
  auto& self_ = THPVariable_Unpack(self);
  return torch::autograd::utils::wrap(self_.is_cpu());
  END_HANDLE_TH_ERRORS
}

static PyObject* THPVariable_is_cuda(THPVariable* self, void* unused) {
  HANDLE_TH_ERRORS
  if (check_has_torch_function((PyObject*)self)) {
    return handle_torch_function_getter(self, "is_cuda");
  }
  auto& self_ = THPVariable_Unpack(self);
  return torch::autograd::utils::wrap(self_.is_cuda());
  END_HANDLE_TH_ERRORS
}

static PyObject* THPVariable_is_mtia(THPVariable* self, void* unused) {
  HANDLE_TH_ERRORS
  if (check_has_torch_function((PyObject*)self)) {
    return handle_torch_function_getter(self, "is_mtia");
  }
  auto& self_ = THPVariable_Unpack(self);
  return torch::autograd::utils::wrap(self_.is_mtia());
  END_HANDLE_TH_ERRORS
}

static PyObject* THPVariable_is_xla(THPVariable* self, void* unused) {
  HANDLE_TH_ERRORS
  if (check_has_torch_function((PyObject*)self)) {
    return handle_torch_function_getter(self, "is_xla");
  }
  auto& self_ = THPVariable_Unpack(self);
  return torch::autograd::utils::wrap(self_.is_xla());
  END_HANDLE_TH_ERRORS
}

static PyObject* THPVariable_is_ipu(THPVariable* self, void* unused) {
  HANDLE_TH_ERRORS
  if (check_has_torch_function((PyObject*)self)) {
    return handle_torch_function_getter(self, "is_ipu");
  }
  auto& self_ = THPVariable_Unpack(self);
  return torch::autograd::utils::wrap(self_.is_ipu());
  END_HANDLE_TH_ERRORS
}

static PyObject* THPVariable_is_xpu(THPVariable* self, void* unused) {
  HANDLE_TH_ERRORS
  if (check_has_torch_function((PyObject*)self)) {
    return handle_torch_function_getter(self, "is_xpu");
  }
  auto& self_ = THPVariable_Unpack(self);
  return torch::autograd::utils::wrap(self_.is_xpu());
  END_HANDLE_TH_ERRORS
}

static PyObject* THPVariable_is_sparse(THPVariable* self, void* unused) {
  HANDLE_TH_ERRORS
  if (check_has_torch_function((PyObject*)self)) {
    return handle_torch_function_getter(self, "is_sparse");
  }
  auto& self_ = THPVariable_Unpack(self);
  return torch::autograd::utils::wrap(self_.is_sparse());
  END_HANDLE_TH_ERRORS
}

static PyObject* THPVariable_is_sparse_csr(THPVariable* self, void* unused) {
  HANDLE_TH_ERRORS
  if (check_has_torch_function((PyObject*)self)) {
    return handle_torch_function_getter(self, "is_sparse_csr");
  }
  auto& self_ = THPVariable_Unpack(self);
  return torch::autograd::utils::wrap(self_.is_sparse_csr());
  END_HANDLE_TH_ERRORS
}

static PyObject* THPVariable_is_mkldnn(THPVariable* self, void* unused) {
  HANDLE_TH_ERRORS
  if (check_has_torch_function((PyObject*)self)) {
    return handle_torch_function_getter(self, "is_mkldnn");
  }
  auto& self_ = THPVariable_Unpack(self);
  return torch::autograd::utils::wrap(self_.is_mkldnn());
  END_HANDLE_TH_ERRORS
}

static PyObject* THPVariable_is_mps(THPVariable* self, void* unused) {
  HANDLE_TH_ERRORS
  if (check_has_torch_function((PyObject*)self)) {
    return handle_torch_function_getter(self, "is_mps");
  }
  auto& self_ = THPVariable_Unpack(self);
  return torch::autograd::utils::wrap(self_.is_mps());
  END_HANDLE_TH_ERRORS
}

static PyObject* THPVariable_is_maia(THPVariable* self, void* unused) {
  HANDLE_TH_ERRORS
  if (check_has_torch_function((PyObject*)self)) {
    return handle_torch_function_getter(self, "is_maia");
  }
  auto& self_ = THPVariable_Unpack(self);
  return torch::autograd::utils::wrap(self_.is_maia());
  END_HANDLE_TH_ERRORS
}

static PyObject* THPVariable_is_vulkan(THPVariable* self, void* unused) {
  HANDLE_TH_ERRORS
  if (check_has_torch_function((PyObject*)self)) {
    return handle_torch_function_getter(self, "is_vulkan");
  }
  auto& self_ = THPVariable_Unpack(self);
  return torch::autograd::utils::wrap(self_.is_vulkan());
  END_HANDLE_TH_ERRORS
}

static PyObject* THPVariable_is_quantized(THPVariable* self, void* unused) {
  HANDLE_TH_ERRORS
  if (check_has_torch_function((PyObject*)self)) {
    return handle_torch_function_getter(self, "is_quantized");
  }
  auto& self_ = THPVariable_Unpack(self);
  return torch::autograd::utils::wrap(self_.is_quantized());
  END_HANDLE_TH_ERRORS
}

static PyObject* THPVariable_is_meta(THPVariable* self, void* unused) {
  HANDLE_TH_ERRORS
  if (check_has_torch_function((PyObject*)self)) {
    return handle_torch_function_getter(self, "is_meta");
  }
  auto& self_ = THPVariable_Unpack(self);
  return torch::autograd::utils::wrap(self_.is_meta());
  END_HANDLE_TH_ERRORS
}

static PyObject* THPVariable_is_complex(THPVariable* self, void* unused) {
  HANDLE_TH_ERRORS
  if (check_has_torch_function((PyObject*)self)) {
    return handle_torch_function_getter(self, "is_complex");
  }
  auto& self_ = THPVariable_Unpack(self);
  return torch::autograd::utils::wrap(self_.is_complex());
  END_HANDLE_TH_ERRORS
}

static PyObject* THPVariable_is_nested(THPVariable* self, void* unused) {
  HANDLE_TH_ERRORS
  if (check_has_torch_function((PyObject*)self)) {
    return handle_torch_function_getter(self, "is_nested");
  }
  auto& self_ = THPVariable_Unpack(self);
  return torch::autograd::utils::wrap(self_.is_nested());
  END_HANDLE_TH_ERRORS
}

static PyObject* THPVariable_has_symbolic_sizes_strides(
    THPVariable* self,
    void* unused) {
  HANDLE_TH_ERRORS
  auto& self_ = THPVariable_Unpack(self);
  return torch::autograd::utils::wrap(
      self_.unsafeGetTensorImpl()->has_symbolic_sizes_strides());
  END_HANDLE_TH_ERRORS
}

static PyObject* THPVariable_dtype(THPVariable* self, void* unused) {
  HANDLE_TH_ERRORS
  if (check_has_torch_function((PyObject*)self)) {
    return handle_torch_function_getter(self, "dtype");
  }
  auto& self_ = THPVariable_Unpack(self);
  return torch::autograd::utils::wrap(self_.scalar_type());
  END_HANDLE_TH_ERRORS
}

static PyObject* THPVariable_layout(THPVariable* self, void* unused) {
  HANDLE_TH_ERRORS
  if (check_has_torch_function((PyObject*)self)) {
    return handle_torch_function_getter(self, "layout");
  }
  auto& self_ = THPVariable_Unpack(self);
  return torch::autograd::utils::wrap(self_.layout());
  END_HANDLE_TH_ERRORS
}

static PyObject* THPVariable_device(THPVariable* self, void* unused) {
  HANDLE_TH_ERRORS
  if (check_has_torch_function((PyObject*)self)) {
    return handle_torch_function_getter(self, "device");
  }
  return THPDevice_New(THPVariable_Unpack(self).device());
  END_HANDLE_TH_ERRORS
}

static PyObject* THPVariable_get_nbytes(THPVariable* self, void* unused) {
  HANDLE_TH_ERRORS
  if (check_has_torch_function((PyObject*)self)) {
    return handle_torch_function_getter(self, "nbytes");
  }
  return PyLong_FromSize_t(THPVariable_Unpack(self).nbytes());
  END_HANDLE_TH_ERRORS
}

static PyObject* THPVariable_get_grad_dtype(THPVariable* self, void* unused) {
  HANDLE_TH_ERRORS
  if (check_has_torch_function((PyObject*)self)) {
    return handle_torch_function_getter(self, "grad_dtype");
  }
  const auto& var = THPVariable_Unpack(self);
  TORCH_CHECK(
      !var.grad_fn(), "grad_dtype can only be accessed on leaf tensors.");
  if (!var.grad_dtype().has_value()) {
    Py_RETURN_NONE;
  } else {
    return torch::autograd::utils::wrap(var.grad_dtype().value());
  }
  END_HANDLE_TH_ERRORS
}

static int THPVariable_set_grad_dtype(
    THPVariable* self,
    PyObject* obj,
    void* unused) {
  HANDLE_TH_ERRORS
  if (check_has_torch_function((PyObject*)self)) {
    return handle_torch_function_setter(self, "grad_dtype", obj);
  }
  const auto& var = THPVariable_Unpack(self);
  TORCH_CHECK(
      THPDtype_Check(obj) || obj == Py_None,
      "grad_dtype must be a torch.dtype or None, but got ",
      Py_TYPE(obj)->tp_name);
  if (var.grad().defined() && obj != Py_None) {
    auto new_dtype = reinterpret_cast<THPDtype*>(obj);
    TORCH_CHECK(
        var.grad().dtype() == new_dtype->scalar_type,
        "Cannot set grad_dtype to '",
        new_dtype->scalar_type,
        "' because there is already a gradient with dtype '",
        var.grad().dtype(),
        "'. Please clear the gradient (.grad = None) before changing grad_dtype, "
        "or ensure the new grad_dtype matches the existing gradient's dtype.");
  }
  std::optional<at::ScalarType> new_dtype;
  if (obj != Py_None) {
    auto* dtype = reinterpret_cast<THPDtype*>(obj);
    new_dtype = dtype->scalar_type;
  }
  var.set_grad_dtype(new_dtype);
  return 0;
  END_HANDLE_TH_ERRORS_RET(-1)
}

static PyObject* THPVariable_get_itemsize(THPVariable* self, void* unused) {
  HANDLE_TH_ERRORS
  if (check_has_torch_function((PyObject*)self)) {
    return handle_torch_function_getter(self, "itemsize");
  }
  return PyLong_FromSize_t(THPVariable_Unpack(self).itemsize());
  END_HANDLE_TH_ERRORS
}

static int THPVariable_set_real(PyObject* self, PyObject* real, void* unused) {
  HANDLE_TH_ERRORS
  auto& self_ = THPVariable_Unpack(self);
  auto self_real = at::real(self_);
  auto real_ = valueToTensor(self_real.options(), real, self_real.device());
  {
    pybind11::gil_scoped_release no_gil;
    self_real.copy_(real_);
    return 0;
  }
  END_HANDLE_TH_ERRORS_RET(-1)
}

static int THPVariable_set_imag(PyObject* self, PyObject* imag, void* unused) {
  HANDLE_TH_ERRORS
  auto& self_ = THPVariable_Unpack(self);
  auto self_imag = at::imag(self_);
  auto imag_ = valueToTensor(self_imag.options(), imag, self_imag.device());
  {
    pybind11::gil_scoped_release no_gil;
    self_imag.copy_(imag_);
    return 0;
  }
  END_HANDLE_TH_ERRORS_RET(-1)
}

static PyObject* THPVariable__use_count(PyObject* self, PyObject* noargs) {
  HANDLE_TH_ERRORS
  const auto& t = THPVariable_Unpack(self);
  return THPUtils_packUInt64(t.use_count());
  END_HANDLE_TH_ERRORS
}

// properties are registered here because we are currently only able to bind
// them manually. TODO: make declarable in native_functions
// NOLINTNEXTLINE(modernize-avoid-c-arrays,cppcoreguidelines-avoid-c-arrays,cppcoreguidelines-avoid-non-const-global-variables)
static struct PyGetSetDef THPVariable_properties[] = {
    {"_python_dispatch",
     (getter)THPVariable_get_python_dispatch,
     nullptr,
     nullptr,
     nullptr},
    {"T", (getter)PropertyT::getter, nullptr, nullptr, nullptr},
    {"H", (getter)PropertyH::getter, nullptr, nullptr, nullptr},
    {"mT", (getter)PropertymT::getter, nullptr, nullptr, nullptr},
    {"mH", (getter)PropertymH::getter, nullptr, nullptr, nullptr},
    {"_cdata", (getter)THPVariable_get_cdata, nullptr, nullptr, nullptr},
    {"_version", (getter)THPVariable_get_version, nullptr, nullptr, nullptr},
    {"grad_fn", (getter)THPVariable_get_grad_fn, nullptr, nullptr, nullptr},
    {"_grad_fn",
     (getter)THPVariable_get_grad_fn,
     (setter)THPVariable_set_grad_fn,
     nullptr,
     nullptr},
    {"is_leaf", (getter)THPVariable_is_leaf, nullptr, nullptr, nullptr},
    {"retains_grad",
     (getter)THPVariable_retains_grad,
     nullptr,
     nullptr,
     nullptr},
    {"data",
     (getter)PropertyData::getter,
     (setter)THPVariable_set_data,
     nullptr,
     nullptr},
    {"_grad",
     (getter)PropertyGrad::getter,
     (setter)THPVariable_set_grad,
     nullptr,
     nullptr}, // Allows the python class to override .grad
    {"grad",
     (getter)PropertyGrad::getter,
     (setter)THPVariable_set_grad,
     nullptr,
     nullptr},
    {"_base", (getter)THPVariable_get_base, nullptr, nullptr, nullptr},
    {"volatile",
     (getter)THPVariable_get_volatile,
     (setter)THPVariable_set_volatile,
     nullptr,
     nullptr},
    {"output_nr", (getter)THPVariable_get_output_nr, nullptr, nullptr, nullptr},
    {"requires_grad",
     (getter)THPVariable_get_requires_grad,
     (setter)THPVariable_set_requires_grad,
     nullptr,
     nullptr},
    {"_backward_hooks",
     (getter)THPVariable_get_backwards_hooks,
     (setter)THPVariable_set_backwards_hooks,
     nullptr,
     nullptr},
    {"_post_accumulate_grad_hooks",
     (getter)THPVariable_get_post_accumulate_grad_hooks,
     (setter)THPVariable_set_post_accumulate_grad_hooks,
     nullptr,
     nullptr},
    {"name", (getter)THPVariable_get_name, nullptr, nullptr, nullptr},
    {"shape", (getter)THPVariable_get_shape, nullptr, nullptr, nullptr},
    {"is_cuda", (getter)THPVariable_is_cuda, nullptr, nullptr, nullptr},
    {"is_mtia", (getter)THPVariable_is_mtia, nullptr, nullptr, nullptr},
    {"is_cpu", (getter)THPVariable_is_cpu, nullptr, nullptr, nullptr},
    {"is_xla", (getter)THPVariable_is_xla, nullptr, nullptr, nullptr},
    {"is_xpu", (getter)THPVariable_is_xpu, nullptr, nullptr, nullptr},
    {"is_ipu", (getter)THPVariable_is_ipu, nullptr, nullptr, nullptr},
    {"is_sparse", (getter)THPVariable_is_sparse, nullptr, nullptr, nullptr},
    {"is_sparse_csr",
     (getter)THPVariable_is_sparse_csr,
     nullptr,
     nullptr,
     nullptr},
    {"is_mkldnn", (getter)THPVariable_is_mkldnn, nullptr, nullptr, nullptr},
    {"is_mps", (getter)THPVariable_is_mps, nullptr, nullptr, nullptr},
    {"is_maia", (getter)THPVariable_is_maia, nullptr, nullptr, nullptr},
    {"is_vulkan", (getter)THPVariable_is_vulkan, nullptr, nullptr, nullptr},
    {"is_complex", (getter)THPVariable_is_complex, nullptr, nullptr, nullptr},
    {"is_quantized",
     (getter)THPVariable_is_quantized,
     nullptr,
     nullptr,
     nullptr},
    {"is_meta", (getter)THPVariable_is_meta, nullptr, nullptr, nullptr},
    {"is_nested", (getter)THPVariable_is_nested, nullptr, nullptr, nullptr},
    {"_has_symbolic_sizes_strides",
     (getter)THPVariable_has_symbolic_sizes_strides,
     nullptr,
     nullptr,
     nullptr},
    {"dtype", (getter)THPVariable_dtype, nullptr, nullptr, nullptr},
    {"layout", (getter)THPVariable_layout, nullptr, nullptr, nullptr},
    {"device", (getter)THPVariable_device, nullptr, nullptr, nullptr},
    {"ndim", (getter)THPVariable_get_ndim, nullptr, nullptr, nullptr},
    {"nbytes", (getter)THPVariable_get_nbytes, nullptr, nullptr, nullptr},
    {"itemsize", (getter)THPVariable_get_itemsize, nullptr, nullptr, nullptr},
    {"names",
     (getter)THPVariable_get_names,
     (setter)THPVariable_set_names,
     nullptr,
     nullptr},
    {"real",
     (getter)PropertyReal::getter,
     (setter)THPVariable_set_real,
     nullptr,
     nullptr},
    {"imag",
     (getter)PropertyImag::getter,
     (setter)THPVariable_set_imag,
     nullptr,
     nullptr},
    {"grad_dtype",
     (getter)THPVariable_get_grad_dtype,
     (setter)THPVariable_set_grad_dtype,
     nullptr,
     nullptr},
    {nullptr}};

static PyMappingMethods THPVariable_as_mapping = {
    THPVariable_length,
    THPVariable_getitem,
    THPVariable_setitem,
};

// NOLINTNEXTLINE(modernize-avoid-c-arrays,cppcoreguidelines-avoid-c-arrays,cppcoreguidelines-avoid-non-const-global-variables)
static PyMethodDef extra_methods[] = {
    {"as_subclass",
     castPyCFunctionWithKeywords(THPVariable_as_subclass),
     METH_VARARGS | METH_KEYWORDS,
     nullptr},
    {"_make_subclass",
     castPyCFunctionWithKeywords(THPVariable_make_subclass),
     METH_STATIC | METH_VARARGS | METH_KEYWORDS,
     nullptr},
    {"_make_wrapper_subclass",
     castPyCFunctionWithKeywords(THPVariable_make_wrapper_subclass),
     METH_STATIC | METH_VARARGS | METH_KEYWORDS,
     nullptr},
    {"_dtensor__new__",
     castPyCFunctionWithKeywords(THPVariable_dtensor_new),
     METH_STATIC | METH_VARARGS | METH_KEYWORDS,
     nullptr},
    {"_fix_weakref", THPVariable_fix_weakref, METH_NOARGS, nullptr},
    {"_view_func",
     castPyCFunctionWithKeywords(THPVariable_view_func),
     METH_VARARGS | METH_KEYWORDS,
     nullptr},
    {"_view_func_unsafe",
     castPyCFunctionWithKeywords(THPVariable_view_func_unsafe),
     METH_VARARGS | METH_KEYWORDS,
     nullptr},
    {"_rev_view_func_unsafe",
     THPVariable_rev_view_func_unsafe,
     METH_O,
     nullptr},
    {"_use_count", THPVariable__use_count, METH_NOARGS, nullptr},
    {nullptr}};

// NOLINTNEXTLINE(modernize-avoid-c-arrays,cppcoreguidelines-avoid-c-arrays,cppcoreguidelines-avoid-non-const-global-variables)
static PyMethodDef extra_functions[] = {
    {"_DTensor_OpSchema_post_init",
     DTensor_OpSchema_post_init,
     METH_O,
     nullptr},
    {"_DTensor_OpSchema_recompute_comparison_key",
     DTensor_OpSchema_recompute_comparison_key,
     METH_O,
     nullptr},
    {"_DTensor_compute_global_tensor_info",
     castPyCFunctionFast(DTensor_compute_global_tensor_info),
     METH_FASTCALL,
     compute_global_tensor_info_doc},
    {nullptr}};

struct THPVariableMeta {
  PyHeapTypeObject base;
};

static int THPVariableMetaType_init(
    PyObject* cls,
    PyObject* args,
    PyObject* kwargs);

static PyTypeObject THPVariableMetaType = {
    PyVarObject_HEAD_INIT(DEFERRED_ADDRESS(&PyType_Type), 0)
    "torch._C._TensorMeta", /* tp_name */
    sizeof(THPVariableMeta), /* tp_basicsize */
    0, /* tp_itemsize */
    nullptr, /* tp_dealloc */
    0, /* tp_vectorcall_offset */
    nullptr, /* tp_getattr */
    nullptr, /* tp_setattr */
    nullptr, /* tp_reserved */
    nullptr, /* tp_repr */
    nullptr, /* tp_as_number */
    nullptr, /* tp_as_sequence */
    nullptr, /* tp_as_mapping */
    nullptr, /* tp_hash  */
    nullptr, /* tp_call */
    nullptr, /* tp_str */
    nullptr, /* tp_getattro */
    nullptr, /* tp_setattro */
    nullptr, /* tp_as_buffer */
    // NOLINTNEXTLINE(misc-redundant-expression)
    Py_TPFLAGS_DEFAULT | Py_TPFLAGS_BASETYPE, /* tp_flags */
    nullptr, /* tp_doc */
    nullptr, /* tp_traverse */
    nullptr, /* tp_clear */
    nullptr, /* tp_richcompare */
    0, /* tp_weaklistoffset */
    nullptr, /* tp_iter */
    nullptr, /* tp_iternext */
    nullptr, /* tp_methods */
    nullptr, /* tp_members */
    nullptr, /* tp_getset */
    DEFERRED_ADDRESS(&PyType_Type), /* tp_base */
    nullptr, /* tp_dict */
    nullptr, /* tp_descr_get */
    nullptr, /* tp_descr_set */
    0, /* tp_dictoffset */
    THPVariableMetaType_init, /* tp_init */
    nullptr, /* tp_alloc */
    nullptr, /* tp_new */
};

static PyTypeObject THPVariableType = {
    PyVarObject_HEAD_INIT(&THPVariableMetaType, 0)
    "torch._C.TensorBase", /* tp_name */
    sizeof(THPVariable), /* tp_basicsize */
    0, /* tp_itemsize */
    // This is unspecified, because it is illegal to create a THPVariableType
    // directly.  Subclasses will have their tp_dealloc set appropriately
    // by the metaclass
    nullptr, /* tp_dealloc */
    0, /* tp_vectorcall_offset */
    nullptr, /* tp_getattr */
    nullptr, /* tp_setattr */
    nullptr, /* tp_reserved */
    nullptr, /* tp_repr */
    nullptr, /* tp_as_number */
    nullptr, /* tp_as_sequence */
    &THPVariable_as_mapping, /* tp_as_mapping */
    nullptr, /* tp_hash  */
    nullptr, /* tp_call */
    nullptr, /* tp_str */
    nullptr, /* tp_getattro */
    nullptr, /* tp_setattro */
    nullptr, /* tp_as_buffer */
    // NOLINTNEXTLINE(misc-redundant-expression)
    Py_TPFLAGS_DEFAULT | Py_TPFLAGS_BASETYPE |
        Py_TPFLAGS_HAVE_GC, /* tp_flags */
    nullptr, /* tp_doc */
    // Also set by metaclass
    (traverseproc)THPFake_traverse, /* tp_traverse */
    (inquiry)THPFake_clear, /* tp_clear */
    nullptr, /* tp_richcompare */
    0, /* tp_weaklistoffset */
    nullptr, /* tp_iter */
    nullptr, /* tp_iternext */
    nullptr, /* tp_methods */
    nullptr, /* tp_members */
    THPVariable_properties, /* tp_getset */
    nullptr, /* tp_base */
    nullptr, /* tp_dict */
    nullptr, /* tp_descr_get */
    nullptr, /* tp_descr_set */
    0, /* tp_dictoffset */
    nullptr, /* tp_init */
    nullptr, /* tp_alloc */
    // Although new is provided here, it is illegal to call this with cls ==
    // THPVariableMeta.  Instead, subclass it first and then construct it
    THPVariable_pynew, /* tp_new */
};

PyObject* THPVariable_pynew(
    PyTypeObject* type,
    PyObject* args,
    PyObject* kwargs) {
  HANDLE_TH_ERRORS
  TORCH_CHECK(
      type != &THPVariableType,
      "Cannot directly construct TensorBase; subclass it and then construct that");
  jit::tracer::warn("torch.Tensor", jit::tracer::WARN_CONSTRUCTOR);
  auto tensor = torch::utils::base_tensor_ctor(args, kwargs);
  // WARNING: tensor is NOT guaranteed to be a fresh tensor; e.g., if it was
  // given a raw pointer that will refcount bump
  // NB: base_tensor_ctor can call into dispatched ATen functions (e.g.,
  // alias(), lift_fresh()) which can return Tensor subclasses.  We allow
  // these to be passed on directly.
  return THPVariable_NewWithVar(
      type,
      tensor,
      /*allow_preexisting_pyobj=*/true);
  END_HANDLE_TH_ERRORS
}

static int THPVariable_subclass_clear(THPVariable* self) {
  // Is it OK for an object to still be live after running
  // tp_clear? Yes. When Python is breaking reference cycles, it can't assume
  // that an object will dealloc after it's cleared.  The source code explicitly
  // handles this case:
  // https://github.com/python/cpython/blob/4e661cd69164318c1f871faa476c68a04092ddc4/Modules/gcmodule.c#L1010-L1025

  // Note that we don't need to actually resurrect here. There are 2 cases:
  // 1. The PyObject is not part of a reference cycle. In this case, we don't
  // need to do anything. The GC will move on to try and break the reference
  // cycle on another object, which will eventually trigger tp_dealloc (and thus
  // resurrection).

  // 2. The PyObject is part of a reference cycle. This case should not actually
  // be possible, due to the logic in our tp_traverse
  // (THPVariable_subclass_traverse).

  // In fact, resurrecting here breaks the invariant that "C++ owns Python only
  // when PyObject's refcount would otherwise be 0". Most immediately, as we're
  // merely breaking reference cycles here, there can be other references to the
  // PyObject. *However*, if other objects in the refcycle resurrect, then we
  // will be in a state where the PyObject has multiple Python references, yet
  // C++ owns the PyObject.

  // See https://github.com/pytorch/pytorch/pull/75933 for more discussion.
  if (isResurrectable(self)) {
    return 0;
  }

  // First clear Tensor specific things

  Py_CLEAR(self->backward_hooks);
  Py_CLEAR(self->post_accumulate_grad_hooks);
  const auto& tensor = THPVariable_Unpack(self);
  if (tensor.defined()) {
    // Two situations to consider:
    //    PyObject -owns-> Tensor
    //        unsafeIsBorrowed() is FALSE.  We're obligated to look through
    //        Tensor to break references.  Clearing cdata must induce the
    //        destruction of the C++ Tensor.  If there were other references
    //        to C++ tensor, the Python object would have been resurrected
    //        by flipping the ownership.
    //    Tensor -owns-> PyObject
    //        unsafeIsBorrowed() is TRUE.  We're deallocating the PyObject
    //        because Tensor asked us to (it's already destructing).

    if (!self->cdata.unsafeIsBorrowed() &&
        tensor.unsafeGetTensorImpl()->pyobj_slot()->check_pyobj(
            /*ignore_hermetic_tls=*/false) == (PyObject*)self) {
      // TODO: empirically, on OS X this assert appears to be untrue
      // In test_py_tensors_multi_async_call - ProcessGroupRpcTestWithSpawn
      // distributed/rpc/test_process_group_agent.py
      //
      //  libc++abi.dylib: terminating with uncaught exception of type
      //  c10::Error:
      //  !tensor.unsafeGetTensorImpl()->pyobj_slot()->owns_pyobj()INTERNAL
      //  ASSERT FAILED at "../torch/csrc/autograd/python_variable.cpp":171,
      //  please report a bug to PyTorch. Exception raised from
      //  THPVariable_subclass_clear at
      //  ../torch/csrc/autograd/python_variable.cpp:171 (most recent call
      //  first): frame #0: c10::Error::Error(c10::SourceLocation,
      //  std::__1::basic_string<char, std::__1::char_traits<char>,
      //  std::__1::allocator<char> >) + 98 (0x1158a0442 in libc10.dylib) frame
      //  #1: c10::detail::torchCheckFail(char const*, char const*, unsigned
      //  int, char const*) + 205 (0x11589ed3d in libc10.dylib) frame #2:
      //  c10::detail::torchInternalAssertFail(char const*, char const*,
      //  unsigned int, char const*, c10::detail::CompileTimeEmptyString) + 9
      //  (0x1141e3f89 in libtorch_python.dylib) frame #3:
      //  THPVariable_subclass_clear(THPVariable*) + 412 (0x1148a547c in
      //  libtorch_python.dylib) frame #4:
      //  THPVariable_subclass_dealloc(_object*) + 453 (0x1148a5035 in
      //  libtorch_python.dylib) frame #5: (anonymous
      //  namespace)::concrete_decref_fn(c10::impl::PyInterpreter const*,
      //  _object*) + 53 (0x1148a5ea5 in libtorch_python.dylib) frame #6:
      //  c10::TensorImpl::release_resources() + 182 (0x11588c4a6 in
      //  libc10.dylib) frame #7:
      //  c10::MaybeOwned<at::Tensor>::operator=(c10::MaybeOwned<at::Tensor>&&)
      //  + 91 (0x11488c11b in libtorch_python.dylib) frame #8:
      //  THPVariable_subclass_dealloc(_object*) + 607 (0x1148a50cf in
      //  libtorch_python.dylib) <omitting python frames> frame #47: start + 1
      //  (0x7fff6ffc7cc9 in libdyld.dylib) frame #48: 0x0 + 4 (0x4 in ???)
      // TORCH_INTERNAL_ASSERT(!tensor.unsafeGetTensorImpl()->pyobj_slot()->owns_pyobj());
      if (auto grad_acc =
              torch::autograd::impl::try_get_grad_accumulator(tensor)) {
        grad_acc->pre_hooks().clear();
        grad_acc->tensor_pre_hooks().clear();
        grad_acc->retains_grad_hooks().clear();
      }
    }
  }
  TORCH_INTERNAL_ASSERT(!isResurrectable(self));
  {
    // MapAllocator can take significant time to release large tensors;
    // release the GIL here to avoid impacting main thread perf.
    pybind11::gil_scoped_release no_gil;
    self->cdata = MaybeOwned<Variable>();
  }
  // Since we override the basic subtype_clear from CPython, we need a crappy
  // version here just like for traverse and dealloc

  // Clear all slots until we get to the base Tensor class
  PyTypeObject* type = Py_TYPE((PyObject*)self);
  PyTypeObject* base = type;
  while (base != &THPVariableType) {
    if (Py_SIZE(base))
      clear_slots(base, (PyObject*)self);
    base = base->tp_base;
    TORCH_INTERNAL_ASSERT(base);
  }

  // Assume we never have managed dict for Tensors as we don't set the flag on
  // the base class
  if (C10_LIKELY(type->tp_dictoffset)) {
    PyObject** dictptr = _PyObject_GetDictPtr((PyObject*)self);
    if (dictptr && *dictptr)
      Py_CLEAR(*dictptr);
  }

  return 0;
}

// NB: this is not the tp_dealloc on THPVariable; instead, its the dealloc
// on subclasses.  It's never valid to construct a THPVariable so it's not
// necessary to implement the dealloc for that case
static void THPVariable_subclass_dealloc(PyObject* self) {
  if (THPVariable_tryResurrect((THPVariable*)self))
    return;

  // This is like a crappy version of subtype_dealloc.
  // Unfortunately, we cannot directly delegate to
  // subtype_dealloc as it will start walking the parent
  // chain *starting with* the type of self, which will cause
  // us to go back to our custom dealloc.
  //
  // We have to replicate the subtype_dealloc logic to ensure
  // that finalizers are handled correctly
  PyTypeObject* type = Py_TYPE(self);
  TORCH_INTERNAL_ASSERT(type->tp_flags & Py_TPFLAGS_HEAPTYPE);
  TORCH_INTERNAL_ASSERT(PyType_IS_GC(type), "GC types not implemented");

  PyObject_GC_UnTrack(self);
  // TODO: consider using trash can

  bool has_finalizer = type->tp_finalize || type->tp_del;

  if (type->tp_finalize) {
    PyObject_GC_Track(self);
    if (PyObject_CallFinalizerFromDealloc(self) < 0) {
      /* Resurrected */
      return;
    }
    PyObject_GC_UnTrack(self);
  }

  // base test is unnecessary as THPVariable does not set this
  if (type->tp_weaklistoffset) {
    PyObject_ClearWeakRefs(self);
  }

  if (type->tp_del) {
    PyObject_GC_Track(self);
    type->tp_del(self);
    if (Py_REFCNT(self) > 0) {
      /* Resurrected */
      return;
    }
    PyObject_GC_UnTrack(self);
  }

  if (has_finalizer) {
    /* New weakrefs could be created during the finalizer call.
       If this occurs, clear them out without calling their
       finalizers since they might rely on part of the object
       being finalized that has already been destroyed. */
    if (type->tp_weaklistoffset) {
      /* Modeled after GET_WEAKREFS_LISTPTR() */
      PyWeakReference** list =
          (PyWeakReference**)PyObject_GET_WEAKREFS_LISTPTR(self);
      while (*list)
        _PyWeakref_ClearRef(*list);
    }
  }

  // Clear all slots until we get to base class THPVariableType
  {
    PyTypeObject* base = type;
    while (base != &THPVariableType) {
      if (Py_SIZE(base)) {
        clear_slots(base, self);
      }
      base = base->tp_base;
      TORCH_INTERNAL_ASSERT(base);
    }
  }

  // All Python defined classes have __dict__
  if (C10_LIKELY(type->tp_dictoffset)) {
    PyObject** dictptr = _PyObject_GetDictPtr(self);
    if (dictptr != nullptr) {
      PyObject* dict = *dictptr;
      if (dict != nullptr) {
        Py_DECREF(dict);
        *dictptr = nullptr;
      }
    }
  }

  // subtype_dealloc allows for this but we don't
  TORCH_INTERNAL_ASSERT(Py_TYPE(self) == type);

  // Finally clear out the base THPVariable
  THPVariable_subclass_clear((THPVariable*)self);
  ((THPVariable*)self)->cdata.~MaybeOwned<Variable>();
  Py_TYPE(self)->tp_free(self);

  // Python defined subclasses should always be on the heap
  TORCH_INTERNAL_ASSERT(type->tp_flags & Py_TPFLAGS_HEAPTYPE);
  Py_DECREF(type);
}

// Creates a new Python object for a Variable.
static PyObject* THPVariable_NewWithVar(
    PyTypeObject* type,
    const at::TensorBase& _var,
    bool allow_preexisting_pyobj,
    std::optional<bool> has_torch_dispatch_if_known) {
  // Make sure that the reinterpret into a THPVariable* will be valid
  TORCH_CHECK(
      type == &THPVariableType || PyType_IsSubtype(type, &THPVariableType),
      "Creating a Tensor subclass from a class ",
      "that does not inherit from Tensor is not possible. Make sure your class inherits from Tensor.");

  // This function overwrite the Tensor's pyobj field without extra checks
  // Make sure it is not set otherwise we would leak memory
  auto mb_obj = _var.unsafeGetTensorImpl()->pyobj_slot()->check_pyobj(
      /*ignore_hermetic_tls=*/false);

  // Under some circumstances, we may attempt to create a new Python
  // object for a variable that already has a Python object.  The most common
  // situation this can occur is if you have a TorchDispatchMode active that
  // is returning a subclass from lift_fresh (which is invoked to
  // appropriately "wrap" a constant tensor into whatever ambient modes are
  // active.)
  //
  // In general, it is impossible to handle this case compositionally.
  // Suppose you have a user call ATensor([1, 2, 3]) when a mode is active
  // that is transforming all ops (including the internal lift_fresh call that
  // transforms [1, 2, 3] into a torch.tensor([1., 2., 3.])) to output
  // BTensor, where ATensor and BTensor are completely unrelated subclasses
  // and there is no way to compose them.  There is no way to satisfy the user
  // request here: in particular, you can't just try to re-invoke the ATensor
  // constructor on the returned BTensor, because (1) this could cause an
  // infinite loop--we are already in ATensor.__new__ and (2) there isn't any
  // guarantee that ATensor.__new__ supports a single element constructor
  // anyway.
  //
  // However, a more common case is a user just called torch.Tensor([1, 2, 3]),
  // and a fake tensor mode is active.  Really, all you want is to get back
  // a FakeTensor, in the same way torch.tensor([1, 2, 3]) or torch.arange(3)
  // would have returned a fake tensor (concretely, the way this happens
  // is we create a *real* tensor torch.tensor([1., 2., 3.]), and then it
  // turns into a FakeTensor when we call lift_fresh on this real tensor).
  // This case is compositional because FakeTensor is a subclass of Tensor, so
  // it's valid for us to return it in place of a Tensor.  So this is what we
  // do.

  if (mb_obj.has_value() && mb_obj.value()) {
    TORCH_CHECK(
        allow_preexisting_pyobj,
        "Creating a new Tensor subclass ",
        type->tp_name,
        " but the raw Tensor object is already associated to a python object ",
        "of type ",
        mb_obj.value()->ob_type->tp_name);
    // Even if we allow pre-existing PyObject, we don't allow completely
    // ignoring the requested type.  Check that we fulfilled a subtype
    // relation here.  In the common case the requested type is Tensor and
    // this always succeeds.
    PyObject* obj = *mb_obj;
    // Check if it's OK to just directly return the Python object without
    // allocating a new variable.  We just check that the existing Python
    // object is a subclass of the requested type.
    PyTypeObject* obj_type = Py_TYPE(obj);
    TORCH_CHECK(
        obj_type == type || PyType_IsSubtype(obj_type, type),
        "Creating a new Tensor subclass ",
        type->tp_name,
        " but the raw Tensor object is already associated to a python object ",
        "of type ",
        mb_obj.value()->ob_type->tp_name,
        " which is not a subclass of the "
        "requested type");
    // We may (in fact, we typically will) need to resurrect this
    return THPVariable_Wrap(_var);
  }

  PyObject* obj = type->tp_alloc(type, 0);
  if (obj) {
    auto v = (THPVariable*)obj;
    // TODO: named constructor to avoid default initialization
    new (&v->cdata) MaybeOwned<Variable>();
    if (c10::impl::HermeticPyObjectTLS::get_state()) {
      // Do NOT initialize pyobj field on the tensor, you own the C++
      v->cdata = MaybeOwned<Variable>::owned(Variable(_var));
      TORCH_INTERNAL_ASSERT(
          !check_has_torch_dispatch(obj),
          "While HermeticPyObject was enabled, we attempted to create a tensor "
          "subclass with __torch_dispatch__.  This violates the invariant that "
          "operations in HermeticPyObject have equivalent C++ implementations. "
          "If your operator registered from Python operator registration isn't "
          "doing anything strange, there may be an internal PyTorch bug involving "
          "not appropriately disabling TorchDispatchMode before executing "
          "Python op registration.");
    } else {
      // Normal codepath
      v->cdata = MaybeOwned<Variable>::owned(Variable(_var));
      const auto& var = THPVariable_Unpack(v);
      var.unsafeGetTensorImpl()->pyobj_slot()->init_pyobj(obj);
      if (has_torch_dispatch_if_known.has_value()
              ? *has_torch_dispatch_if_known
              : check_has_torch_dispatch(obj)) {
        var.unsafeGetTensorImpl()->set_python_dispatch(true);
      }
    }
  }
  return obj;
}

/// NOTE [ PyObject Traversal ]
///
/// PyObjects that are wrapping c++ objects can lead to non-trivial traverse
/// logic and it can be tricky to know what to traverse and when. This note
/// tries to clarify what is the danger here and a simple algorithm to choose
/// how to write the tp_traverse and tp_clear functions. If you're not already
/// familiar with how the CPython GC works, you should read this in-depth
/// description: https://devguide.python.org/garbage_collector/
///
/// The complexity for us comes from the fact that some c++ shared_ptr objects
/// own references to python objects and are also owned both by other python
/// objects and c++ objects. This means that to allow the GC to collect all
/// cycles, we need to properly implement the traverse/clear methods that take
/// into account these C++ ownership links.
///
/// The main danger here comes from the fact that, while all python-related code
/// is thread safe wrt the GC execution (thanks to the GIL), other threads might
/// be using our C++ objects arbitrarily which can lead to shared_ptr ref count
/// going up or down in between the different traverse/clear invocations. The
/// one constraint we add here that is not explicitly mentioned in the GC
/// description above is that for a given GC run (meaning while the GIL is
/// held), the traverse/clear pair should never report different ownership
/// relations: if traverse visited a given PyObject, then the clear within that
/// same GC run must still be the sole owner and clear that PyObject.
///
/// A more mechanical algorithm to know what to traverse/clear is as follows:
///   - Any field on this PyObject that contains a strong reference to another
///   PyObject
///     must be visited and cleared. An example of that is the "backward_hooks"
///     field of the THPVariable.
///   - Any field that contains a C++ object that is uniquely owned by this
///   PyObject (either
///     a unique_ptr or a shared_ptr with use_count==1) should have all the
///     PyObject it owns visited and cleared. An example would be here the
///     tensor hooks.
///   - If that uniquely owned C++ object also uniquely owns other C++ objects,
///   these should be
///     visited and cleared as well if they contain any PyObject.
///
/// Caveat: to avoid slow runtime, we limit the depth of this exploration of C++
/// objects in practice and we do not, for example, go through the whole
/// autograd graph, even if it is uniquely owned. This is a known place where
/// users can create noncollectable cycles as described in:
/// https://github.com/pytorch/pytorch/issues/7343
///

static int traverse_slots(
    PyTypeObject* type,
    PyObject* self,
    visitproc visit,
    void* arg) {
  auto n = Py_SIZE(type);
  auto mp = type->tp_members;
  for (Py_ssize_t i = 0; i < n; i++, mp++) {
    if (mp->type == T_OBJECT_EX) {
      char* addr = (char*)self + mp->offset;
      PyObject* obj = *(PyObject**)addr;
      if (obj != nullptr) {
        int err = visit(obj, arg);
        if (err)
          return err;
      }
    }
  }
  return 0;
}

static int THPVariable_subclass_traverse(
    PyObject* self,
    visitproc visit,
    void* arg) {
  // If the tensor is eligible to be resurrected, don't traverse it; instead
  // treat all of its references as a root (as they WOULD be a root since we
  // can treat the inbound C++ references as root owners).
  //
  // This works because unlike conventional GCs, Python's GC operates in two
  // phases: first it uses traverse to discover roots, and then it uses traverse
  // to do reachability.  Bypassing traverse during root discovery forces Python
  // to treat self as a root for everything it refers to.  For a full
  // explanation of the algorithm see
  // https://devguide.python.org/garbage_collector/
  //
  // NB: if we don't hold an owning reference to the underlying Tensor, it is
  // possible that the underlying Tensor has already gone dead.  In that case,
  // it's not safe to access it.  But it's also safe to traverse, because if
  // the underlying Tensor *is* live, then root discovery will determine that
  // self is live, and nothing will get GC'ed anyway (resurrection cannot happen
  // if the C++ objects owns the PyObject)
  THPVariable* var = reinterpret_cast<THPVariable*>(self);
  if (isResurrectable(var)) {
    return 0;
  }

  // Crappy version of subtype_traverse; same deal as
  // THPVariable_subclass_dealloc

  PyTypeObject* type = Py_TYPE(self);
  // Traverse slots until we get to base class THPVariableType
  {
    PyTypeObject* base = type;
    while (base != &THPVariableType) {
      if (Py_SIZE(base)) {
        int err = traverse_slots(base, self, visit, arg);
        if (err)
          return err;
      }
      base = base->tp_base;
      TORCH_INTERNAL_ASSERT(base);
    }
  }

  // All Python defined classes have __dict__
  if (C10_LIKELY(type->tp_dictoffset)) {
    PyObject** dictptr = _PyObject_GetDictPtr(self);
    if (dictptr && *dictptr)
      Py_VISIT(*dictptr);
  }

  TORCH_INTERNAL_ASSERT(type->tp_flags & Py_TPFLAGS_HEAPTYPE);
  Py_VISIT(type);

  // Finally traverse THPVariable special stuff
  Py_VISIT(var->backward_hooks);
  Py_VISIT(var->post_accumulate_grad_hooks);
  if (!var->cdata.unsafeIsBorrowed()) {
    const auto& tensor = THPVariable_Unpack(var);
    if (tensor.defined()) {
      // WARNING: The grad_fn traversal logic is very subtle, if you change
      // this, be very careful not to re-introduce this bug:
      // https://gist.github.com/zou3519/7ac92b84dd7d206dcc6eae55fee8372c

      // We ensure that we follow NOTE [ PyObject Traversal ] he by checking
      // that this python object is the sole owner of the underlying Tensor and
      // that this Tensor is the sole owner of its grad_fn. In this case, the
      // only way to get a new reference to the grad_fn is by using this python
      // object, which requires the GIL to be accessed. Note that this is only
      // valid as long as user don't share non-owning references across
      // different threads (which is crazy and should never be done).
      auto autograd_meta = torch::autograd::impl::get_autograd_meta(tensor);
      if (tensor.use_count() == 1) {
        if (autograd_meta) {
          // Do NOT call grad_fn() here as that might trigger a recompute
          const auto& grad_fn = autograd_meta->grad_fn_;
          if (grad_fn && grad_fn.use_count() == 1) {
            // All Node can have a pyobj (stored in "pyobj_")
            Py_VISIT(grad_fn->pyobj());
            // PyNode are special as they also have an "obj" field
            if (auto py_node_fn = dynamic_cast<PyNode*>(grad_fn.get())) {
              Py_VISIT(py_node_fn->obj);
            }
          }
        }
      }
      if (autograd_meta) {
        for (const auto& hook : torch::autograd::impl::hooks(tensor)) {
          if (auto pyhook =
                  dynamic_cast<PyFunctionTensorPreHook*>(hook.get())) {
            Py_VISIT(pyhook->dict);
          }
        }
      }
    }
  }

  return 0;
}

int THPVariableMetaType_init(PyObject* cls, PyObject* args, PyObject* kwargs) {
  if (PyType_Type.tp_init(cls, args, kwargs) < 0) {
    return -1;
  }
  // It is important for all three of these to be overridden correctly for the
  // resurrection checks to properly happen. In particular, an older version
  // was not overriding tp_clear here. This lead to the default subtype_clear
  // running on the Tensor object (as only TensorBase tp_clear was custom),
  // clearing the __dict__ field, before the TensorBase custom clear was called
  // and would properly detect the resurrect.
  // See https://github.com/pytorch/pytorch/issues/136358 for the exact behavior
  ((PyTypeObject*)cls)->tp_dealloc = (destructor)THPVariable_subclass_dealloc;
  ((PyTypeObject*)cls)->tp_traverse =
      (traverseproc)THPVariable_subclass_traverse;
  ((PyTypeObject*)cls)->tp_clear = (inquiry)THPVariable_subclass_clear;

  // Don't do anything for the base Tensor class
  if (!THPVariableClass) {
    return 0;
  }

  // Forbid subclassing _TensorBase directly
  py::tuple mro =
      py::reinterpret_borrow<py::tuple>(((PyTypeObject*)cls)->tp_mro);
  bool is_subclass_of_thpvariable = false;
  for (py::handle h : mro) {
    if (h.ptr() == THPVariableClass) {
      is_subclass_of_thpvariable = true;
      break;
    }
  }
  if (!is_subclass_of_thpvariable) {
    PyErr_SetString(PyExc_RuntimeError, "Cannot subclass _TensorBase directly");
    return -1;
  }

  // If the user provided a torch_dispatch implementation, disable
  // torch_function.
  py::object torch_dispatch_impl = py::reinterpret_steal<py::object>(
      PyObject_GetAttrString(cls, "__torch_dispatch__"));
  py::object torch_dispatch_default = py::reinterpret_steal<py::object>(
      PyObject_GetAttrString(THPVariableClass, "__torch_dispatch__"));
  if (torch_dispatch_impl.ptr() != torch_dispatch_default.ptr()) {
    py::object torch_function_impl = py::reinterpret_steal<py::object>(
        PyObject_GetAttrString(cls, "__torch_function__"));
    py::object torch_function_default_bound = py::reinterpret_steal<py::object>(
        PyObject_GetAttrString(THPVariableClass, "__torch_function__"));

    // Since our __torch_function__ is a classmethod, we need to "unbound" the
    // method to get the raw function
    py::object torch_function_default = py::reinterpret_steal<py::object>(
        PyObject_GetAttrString(torch_function_default_bound.ptr(), "__func__"));

    // User-defined __torch_function__ might not be a classmethod
    if (PyObject_HasAttrString(torch_function_impl.ptr(), "__func__")) {
      torch_function_impl = py::reinterpret_steal<py::object>(
          PyObject_GetAttrString(torch_function_impl.ptr(), "__func__"));
    }
    if (torch_function_impl.ptr() == torch_function_default.ptr()) {
      PyObject_SetAttrString(
          cls, "__torch_function__", torch::disabled_torch_function_impl());
    }
  }

  return 0;
}

namespace torch::autograd {

// NOLINTNEXTLINE(modernize-avoid-c-arrays,cppcoreguidelines-avoid-c-arrays,cppcoreguidelines-avoid-non-const-global-variables)
extern PyMethodDef variable_methods[];

static void initTensorImplConversion(PyObject* module) {
  auto m = py::handle(module).cast<py::module>();
  m.def("_wrap_tensor_impl", [](void* ptr) {
    auto p = c10::intrusive_ptr<c10::TensorImpl, at::UndefinedTensorImpl>::
        unsafe_reclaim_from_nonowning(static_cast<c10::TensorImpl*>(ptr));
    TORCH_CHECK(p.defined(), "Can't wrap undefined tensor");
    auto tensor = at::Tensor::wrap_tensor_impl(std::move(p));
    return py::cast(std::move(tensor));
  });
  // set on the module level to avoid mixing pybind and plain CPython extensions
  m.def("_tensor_impl_raw_handle", [](torch::autograd::Variable* t) -> void* {
    // We return a raw non-owning pointer here, we rely on surrounding
    // code to keep the original tensor alive
    return t->getIntrusivePtr().get();
  });
}
} // namespace torch::autograd

bool THPVariable_initModule(PyObject* module) {
  THPVariableMetaType.tp_base = &PyType_Type;
  if (PyType_Ready(&THPVariableMetaType) < 0)
    return false;
  Py_INCREF(&THPVariableMetaType);
  PyModule_AddObject(module, "_TensorMeta", (PyObject*)&THPVariableMetaType);

  static std::vector<PyMethodDef> methods;
  THPUtils_addPyMethodDefs(methods, torch::autograd::variable_methods);
  THPUtils_addPyMethodDefs(methods, extra_methods);
  THPVariableType.tp_methods = methods.data();
  if (PyType_Ready(&THPVariableType) < 0)
    return false;
  Py_INCREF(&THPVariableType);
  PyModule_AddObject(module, "TensorBase", (PyObject*)&THPVariableType);
  Py_INCREF(&THPVariableType);
  PyModule_AddObject(module, "_TensorBase", (PyObject*)&THPVariableType);
  PyModule_AddObject(
      module,
      "__DTensor_fastpath_cache_cleanup",
      py::capsule(
          []() { cleanup_thread_local_native_sharding_propagator_caches(); })
          .release()
          .ptr());
  torch::autograd::initTorchFunctions(module);
  torch::autograd::initTensorImplConversion(module);
  torch::utils::validate_numpy_for_dlpack_deleter_bug();

  if (!intern_dtensor_strings()) {
    return false;
  }
  PyModule_AddFunctions(module, extra_functions);
  return true;
}<|MERGE_RESOLUTION|>--- conflicted
+++ resolved
@@ -1308,15 +1308,12 @@
     torch::jit::Stack* stack) {
   // We're called from dispatch and the dispatcher drops the GIL.
   py::gil_scoped_acquire guard;
-<<<<<<< HEAD
+  // Match pythonFallback's dispatch key behavior.
+  c10::impl::ExcludeDispatchKeyGuard exclude_guard(after_Python_keyset);
+
   const auto py_op = torch::detail::getTorchApiFunction(op);
   auto opt_native_op_schema = create_native_op_schema(op, py_op, stack);
   py::handle cached_sharding;
-=======
-  // Match pythonFallback's dispatch key behavior.
-  c10::impl::ExcludeDispatchKeyGuard exclude_guard(after_Python_keyset);
-  const auto dispatch = get_dtensor_dispatch();
->>>>>>> 9627f42c
   auto [args, kwargs] = parseIValuesToPyArgsKwargs(op, *stack);
 
   NativeShardingPropagatorCache* native_sharding_propagator_cache = nullptr;
