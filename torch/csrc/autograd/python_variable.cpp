--- conflicted
+++ resolved
@@ -796,6 +796,9 @@
   return tensor;
 }
 
+static py::handle get_dtensor_class();
+static bool checked_issubclass(PyObject* cls, PyObject* cls2);
+
 static PyObject* THPVariable_make_wrapper_subclass(
     PyObject* /*unused*/,
     PyObject* args,
@@ -844,12 +847,21 @@
   // TODO: This check is not complete; because the user can disable torch
   // dispatch and then go again, triggering segfault.  TBH I'm thinking I want
   // to delete this function entirely
-  py::object attr = PyObject_FastGetAttrString(cls, "__torch_dispatch__");
-  TORCH_CHECK_TYPE(
-      attr.ptr() != nullptr &&
-          attr.ptr() != torch::disabled_torch_dispatch_impl(),
-      ((PyTypeObject*)cls)->tp_name,
-      " must define __torch_dispatch__");
+
+  // DTensor is known to have __torch_dispatch__ and we have to check
+  // for it so that we correctly set up the DTensor dispatch key
+  // anyway.
+  const auto dtensor = get_dtensor_class();
+  const bool is_dtensor =
+      cls == dtensor.ptr() || checked_issubclass(cls, dtensor.ptr());
+  if (!is_dtensor) {
+    py::object attr = PyObject_FastGetAttrString(cls, "__torch_dispatch__");
+    TORCH_CHECK_TYPE(
+        attr.ptr() != nullptr &&
+            attr.ptr() != torch::disabled_torch_dispatch_impl(),
+        ((PyTypeObject*)cls)->tp_name,
+        " must define __torch_dispatch__");
+  }
 
   const auto options = TensorOptions()
                            .dtype(r.scalartype(5))
@@ -865,13 +877,19 @@
   // data
   auto sym_sizes = r.symintlist(1);
   auto sym_strides_own = r.symintlistOptional(2);
+  std::optional<DispatchKeySet> extra_dispatch_keys =
+      r.toDispatchKeySetOptional(13);
+  if (is_dtensor) {
+    extra_dispatch_keys = extra_dispatch_keys.value_or(DispatchKeySet())
+                              .add(c10::DispatchKey::DTensor);
+  }
   Tensor tensor = make_tensor_for_subclass_helper(
       /*sym_sizes=*/r.symintlist(1),
       /*sym_strides=*/r.symintlistOptional(2),
       /*sym_storage_offset=*/r.toSymIntOptional(3),
       options,
       /*storage_size=*/r.toSymIntOptional(14),
-      r.toDispatchKeySetOptional(13));
+      extra_dispatch_keys);
 
   const auto sizes_strides_policy = r.stringViewOptional(10);
   if (sizes_strides_policy.has_value()) {
@@ -915,6 +933,13 @@
     return storage;                                                \
   }
 #endif
+
+DEFINE_CACHING_PYTHON_IMPORT_GETTER(
+    get_dtensor_class,
+    py::module::import("torch")
+        .attr("distributed")
+        .attr("tensor")
+        .attr("DTensor"))
 
 DEFINE_CACHING_PYTHON_IMPORT_GETTER(
     get_dtensor_spec_class,
@@ -1000,6 +1025,14 @@
   FOR_EACH_DTENSOR_INTERNED_STRING(INTERN_DTENSOR_STRING);
 #undef INTERN_DTENSOR_STRING
   return true;
+}
+
+static bool checked_issubclass(PyObject* cls, PyObject* cls2) {
+  int result = PyObject_IsSubclass(cls, cls2);
+  if (result == -1) {
+    throw py::error_already_set();
+  }
+  return result;
 }
 
 static bool checked_not(PyObject* obj) {
@@ -1345,11 +1378,8 @@
       }
       const auto mesh_dim_size = py::cast<int64_t>(mesh_size(idx));
       tensor_shape[shard_dim] *= mesh_dim_size;
-<<<<<<< HEAD
-=======
       // recover tensor stride by modifying the strides that are
       // larger than the current stride on the shard_dim.
->>>>>>> ad3a56ab
       for (const auto i : c10::irange(tensor_strides.size())) {
         if (static_cast<int64_t>(i) != shard_dim &&
             tensor_strides[i] >= tensor_strides[shard_dim]) {
