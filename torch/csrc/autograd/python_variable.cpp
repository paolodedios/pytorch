--- conflicted
+++ resolved
@@ -1296,7 +1296,6 @@
   all_thread_caches.clear();
 }
 
-<<<<<<< HEAD
 static void replace_dtensors_with_local_tensor(torch::jit::Stack& stack);
 
 static bool is_random_op(const c10::OperatorHandle& op) {
@@ -1424,10 +1423,7 @@
   return true;
 }
 
-void callDTensorOpDispatch(
-=======
 py::object dispatchDTensorOp(
->>>>>>> b3dd7921
     const c10::OperatorHandle& op,
     py::handle py_op,
     py::handle args,
@@ -1483,8 +1479,7 @@
     cached_sharding = sharding;
     if (opt_native_op_schema.has_value()) {
       native_sharding_propagator_cache->insert(
-<<<<<<< HEAD
-          opt_native_op_schema->first, std::move(sharding));
+          std::move(opt_native_op_schema->first), std::move(sharding));
     }
     py_op_info.attr(dtensor_interned_strings.output_sharding) = cached_sharding;
   }
@@ -1500,9 +1495,6 @@
           Py_False);
       py_op_info.attr(dtensor_interned_strings.output_sharding) =
           cached_sharding;
-=======
-          std::move(*opt_native_op_schema), std::move(sharding));
->>>>>>> b3dd7921
     }
   };
 
