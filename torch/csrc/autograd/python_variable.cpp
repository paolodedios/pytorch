#include <ATen/DTensorState.h>
#include <ATen/NamedTensorUtils.h>
#include <c10/core/DeviceType.h>
#include <c10/core/SymIntArrayRef.h>
#include <c10/core/impl/GPUTrace.h>
#include <c10/core/impl/HermeticPyObjectTLS.h>
#include <c10/core/impl/PythonDispatcherTLS.h>
#include <c10/util/FbcodeMaps.h>
#include <c10/util/SmallVector.h>
#include <c10/util/irange.h>
#include <pybind11/pytypes.h>
#include <torch/csrc/Device.h>
#include <torch/csrc/DynamicTypes.h>
#include <torch/csrc/Exceptions.h>
#include <torch/csrc/PyInterpreter.h>
#include <torch/csrc/Size.h>
#include <torch/csrc/THP.h>
#include <torch/csrc/Types.h>
#include <torch/csrc/autograd/autograd.h>
#include <torch/csrc/autograd/edge.h>
#include <torch/csrc/autograd/function.h>
#include <torch/csrc/autograd/python_cpp_function.h>
#include <torch/csrc/autograd/python_hook.h>
#include <torch/csrc/autograd/python_torch_functions.h>
#include <torch/csrc/autograd/python_variable_indexing.h>
#include <torch/csrc/autograd/utils/error_messages.h>
#include <torch/csrc/autograd/utils/wrap_outputs.h>
#include <torch/csrc/autograd/variable.h>
#include <torch/csrc/distributed/Placement.h>
#include <torch/csrc/jit/frontend/tracer.h>
#include <torch/csrc/jit/python/pybind_utils.h>
#include <torch/csrc/tensor/python_tensor.h>
#include <torch/csrc/utils/pybind.h>
#include <torch/csrc/utils/pycfunction_helpers.h>
#include <torch/csrc/utils/pyobject_preservation.h>
#include <torch/csrc/utils/python_arg_parser.h>
#include <torch/csrc/utils/python_compat.h>
#include <torch/csrc/utils/python_dispatch.h>
#include <torch/csrc/utils/python_strings.h>
#include <torch/csrc/utils/tensor_new.h>
#include <torch/csrc/utils/tensor_numpy.h>

#include <torch/csrc/utils/torch_dispatch_mode.h>

#include <ATen/ATen.h>

#include <structmember.h>
#include <cstdint>
#include <memory>
#include <utility>
#include <vector>

using namespace at;
using namespace torch;
using namespace torch::autograd;

namespace {
class OperatorArgsKwargsView {
 public:
  OperatorArgsKwargsView(
      const c10::OperatorHandle& op,
      const std::vector<c10::IValue>& arguments);
  using args_iterator = const c10::IValue*;

  args_iterator args_begin() const {
    return arguments_.data();
  }

  args_iterator args_end() const {
    return arguments_.data() + positional_default_start_;
  }

  auto num_positional_args() const {
    return positional_default_start_;
  }

  auto kwarg_start_index() const {
    return first_non_default_kwarg_;
  }

  struct kwargs_iterator {
    kwargs_iterator() = default;
    kwargs_iterator(const OperatorArgsKwargsView* parent, size_t current)
        : parent_(parent), current_(current) {}

    kwargs_iterator(const kwargs_iterator&) = default;
    kwargs_iterator& operator=(const kwargs_iterator&) = default;

    kwargs_iterator& operator++() {
      do {
        current_++;
      } while (current_ < parent_->arguments_.size() &&
               parent_->is_default(current_));
      return *this;
    }

    kwargs_iterator operator++(int) {
      auto copy = *this;
      ++(*this);
      return copy;
    }

    const c10::IValue& operator*() const {
      return parent_->arguments_[current_];
    }

    const c10::IValue* operator->() const {
      return &operator*();
    }

    int64_t underlying_index() const {
      return current_;
    }

    bool operator==(const kwargs_iterator& rhs) const {
      return parent_ == rhs.parent_ && current_ == rhs.current_;
    }

    bool operator!=(const kwargs_iterator& rhs) {
      return !(*this == rhs);
    }

   private:
    const OperatorArgsKwargsView* parent_ = nullptr;
    size_t current_ = 0;
  };

  kwargs_iterator kwargs_begin() const {
    return kwargs_iterator(this, first_non_default_kwarg_);
  }

  kwargs_iterator kwargs_end() const {
    return kwargs_iterator(this, arguments_.size());
  }

 private:
  bool is_default(size_t idx) const {
    const auto& arg = op_.schema().arguments()[idx];
    if (!arg.default_value().has_value()) {
      return false;
    }
    const auto& default_ivalue = *arg.default_value();
    const auto& ivalue = arguments_[idx];
    if (default_ivalue != ivalue) {
      return false;
    }
    return true;
  }

  const c10::OperatorHandle& op_;
  c10::ArrayRef<c10::IValue> arguments_;
  // About all the pointers:
  //
  // f(int x, int y = 0, *, int z = 0)
  //                                  ^- arguments.size()
  //                        ^- kwarg_only_start
  //          ^- positional_default_start
  //   ^- 0
  int64_t positional_default_start_;
  int64_t first_non_default_kwarg_;
};

OperatorArgsKwargsView::OperatorArgsKwargsView(
    const c10::OperatorHandle& op,
    const std::vector<c10::IValue>& arguments)
    : op_(op), arguments_(arguments) {
  // Find the split point between kwarg-only and regular.  Since most functions
  // don't have kwarg-only arguments, it is more efficient to scan from the
  // right (but ideally, this would just be precomputed in FunctionSchema
  // itself).  (NB: minus one in the loop is because we're testing if the
  // *next* argument is kwarg-only before we advance the starting index)
  const int64_t signed_arguments_size = static_cast<int64_t>(arguments.size());
  int64_t kwarg_only_start = signed_arguments_size;
  for (; kwarg_only_start > 0; kwarg_only_start--) {
    const auto& arg = op.schema().arguments()[kwarg_only_start - 1];
    if (!arg.kwarg_only()) {
      break;
    }
  }

  // Find the first positional argument that isn't defaulted
  positional_default_start_ = kwarg_only_start;
  for (; positional_default_start_ > 0; positional_default_start_--) {
    if (!is_default(positional_default_start_ - 1)) {
      break;
    }
  }

  // kwargs_iterator will skip default kwargs when incremented, but we
  // need to skip any initial run of default kwargs ourselves.
  first_non_default_kwarg_ = kwarg_only_start;
  for (; first_non_default_kwarg_ < signed_arguments_size;
       ++first_non_default_kwarg_) {
    if (!is_default(first_non_default_kwarg_)) {
      break;
    }
  }
}
} // namespace

std::pair<py::object, py::dict> parseIValuesToPyArgsKwargs(
    const c10::OperatorHandle& op,
    const std::vector<c10::IValue>& arguments) {
  TORCH_CHECK(
      PyGILState_Check(),
      "GIL must be held before you call parseIValuesToPyArgsKwargs");
  const auto& schema = op.schema();
  py::dict kwargs;

  OperatorArgsKwargsView args_kwargs(op, arguments);
  auto args = py::reinterpret_steal<py::object>(
      PyTuple_New(args_kwargs.num_positional_args()));

  auto schemaAwareToPyObject =
      [&schema](size_t idx, const c10::IValue& argument) -> py::object {
    const auto& arg = schema.arguments()[idx];
    auto match = [&](c10::TypeKind kind) {
      const auto& t = arg.real_type();
      if (t->kind() == kind)
        return true;
      if (auto opt_t = t->cast<c10::OptionalType>()) {
        if (opt_t->getElementType()->kind() == kind)
          return true;
      }
      return false;
    };
    if (argument.isNone()) {
      return py::none();
    } else if (match(c10::ScalarTypeType::Kind)) {
      auto* obj = getTHPDtype(static_cast<c10::ScalarType>(argument.toInt()));
      return py::reinterpret_borrow<py::object>(
          reinterpret_cast<PyObject*>(obj));
    } else if (match(c10::LayoutType::Kind)) {
      auto* obj = getTHPLayout(static_cast<c10::Layout>(argument.toInt()));
      return py::reinterpret_borrow<py::object>(
          reinterpret_cast<PyObject*>(obj));
    } else if (match(c10::MemoryFormatType::Kind)) {
      return py::cast(static_cast<c10::MemoryFormat>(argument.toInt()));
    } else {
      return torch::jit::toPyObject(argument);
    }
  };

  // Populate positional arguments
  size_t idx = 0;
  for (auto argument_it = args_kwargs.args_begin();
       argument_it != args_kwargs.args_end();
       ++argument_it) {
    PyTuple_SET_ITEM(
        args.ptr(),
        idx,
        schemaAwareToPyObject(idx, *argument_it).release().ptr());
    idx++;
  }

  // Populate keyword arguments
  for (auto argument_it = args_kwargs.kwargs_begin();
       argument_it != args_kwargs.kwargs_end();
       ++argument_it) {
    const auto& arg = schema.arguments()[argument_it.underlying_index()];
    kwargs[py::cast(arg.name())] =
        schemaAwareToPyObject(argument_it.underlying_index(), *argument_it);
  }
  return std::make_pair(std::move(args), std::move(kwargs));
}

void pushPyOutToStack(
    const c10::OperatorHandle& op,
    torch::jit::Stack* stack,
    py::object out,
    const char* msg) {
  TORCH_CHECK(
      PyGILState_Check(), "GIL must be held before you call pushPyOutToStack");
  const auto& schema_returns = op.schema().returns();
  const auto num_returns = schema_returns.size();
  if (num_returns == 0) {
    // Check that we got a None return from Python. Anything else is an error.
    TORCH_CHECK(
        out.is_none(),
        "Expected ",
        msg,
        " for ",
        op.operator_name(),
        " to return None but it returned something else instead.");
  } else if (num_returns == 1) {
    torch::jit::push(
        stack, torch::jit::toIValue(out.ptr(), schema_returns[0].real_type()));
  } else {
    auto outs = py::cast<py::sequence>(out);
    for (const auto idx : c10::irange(outs.size())) {
      torch::jit::push(
          stack,
          torch::jit::toIValue(
              outs[idx].ptr(), schema_returns[idx].real_type()));
    }
  }
}

namespace {

c10::TensorImpl::SizesStridesPolicy parseSizesStridesPolicyArgument(
    std::string_view arg) {
  if (arg == "strides") {
    return c10::TensorImpl::SizesStridesPolicy::CustomStrides;
  }

  if (arg == "sizes") {
    return c10::TensorImpl::SizesStridesPolicy::CustomSizes;
  }

  TORCH_CHECK_VALUE(
      false,
      "Unknown sizes_strides_policy: ",
      arg,
      "; expected 'strides' or 'sizes'");
}
} // anonymous namespace

PyObject* THPVariableClass = nullptr;

PyObject* ParameterClass = nullptr;

static PyObject* THPVariable_NewWithVar(
    PyTypeObject* type,
    const at::TensorBase& _var,
    bool allow_preexisting_pyobj = false,
    std::optional<bool> has_torch_dispatch_if_known = std::nullopt);

// clang-tidy gets confused by static const
static constexpr const char* VOLATILE_WARNING =
    "volatile was removed and now has no effect. Use "
    "`with torch.no_grad():` instead.";

static bool check_has_torch_dispatch(PyObject* obj) {
  PyTypeObject* tp = Py_TYPE(obj);
  if (THPVariable_CheckTypeExact(tp)) {
    return false;
  }
  py::object attr = PyObject_FastGetAttrString(obj, "__torch_dispatch__");
  return (
      attr.ptr() != nullptr &&
      attr.ptr() != torch::disabled_torch_dispatch_impl());
}

// NOLINTNEXTLINE(*-c-arrays,cppcoreguidelines-avoid-non-const-global-variables)
static PyObject* device_to_py_class_[static_cast<size_t>(
    c10::DeviceType::COMPILE_TIME_MAX_DEVICE_TYPES)];

void registerPythonTensorClass(
    const std::string& device,
    PyObject* python_tensor_class) {
  c10::Device dev(device);

  TORCH_CHECK(
      dev.type() == kXLA, "Only the python class for XLA can be overridden");
  if (device_to_py_class_[static_cast<size_t>(dev.type())] != nullptr) {
    TORCH_WARN(
        "Overriding a previously registered python class for ", dev.str());
  }

  device_to_py_class_[static_cast<size_t>(dev.type())] = python_tensor_class;
}

static PyObject* getPythonTensorClass(c10::Device d) {
  return device_to_py_class_[static_cast<size_t>(d.type())];
}

void activateGPUTrace() {
  c10::impl::GPUTrace::set_trace(getPyInterpreter());
}

PyObject* THPVariable_Wrap(const at::TensorBase& var) {
  if (!var.defined()) {
    Py_RETURN_NONE;
  }

  if (c10::impl::HermeticPyObjectTLS::get_state()) {
    return THPVariable_NewWithVar((PyTypeObject*)THPVariableClass, var);
  }

  std::optional<PyObject*> mb_obj =
      var.unsafeGetTensorImpl()->pyobj_slot()->check_pyobj(
          /*ignore_hermetic_tls=*/false);
  if (mb_obj.has_value()) {
    auto obj = *mb_obj;
    if (obj) {
      if (var.unsafeGetTensorImpl()->pyobj_slot()->owns_pyobj()) {
        // C++ owns the Python object; this implies there weren't any other
        // owning references to the Python object.  Since we're making the
        // object "live" again on Python side, let's flip back the ownership
        // (Python owns C++) as it would now be unsound to deallocate the C++
        // object if all C++ references go to zero
        var.unsafeGetTensorImpl()->pyobj_slot()->set_owns_pyobj(false);
        reinterpret_cast<THPVariable*>(obj)->cdata =
            MaybeOwned<Variable>::owned(Variable(var));
        // NB: incref is not necessary, because we are "stealing" the previous
        // ownership from the Variable to return it here for the wrap
        return obj;
      }
      Py_INCREF(obj);
      return obj;
    }
    // TODO: a better invariant is that if we tagged, we MUST have a valid
    // PyObject.  That's PyObject preservation
    // (https://github.com/pytorch/pytorch/pull/56017).  Prior to this PR
    // being a thing, the PyObject field will get cleared when all references
    // to the Python object are removed.
  }

  if (C10_LIKELY(var.device().type() != c10::kXLA)) {
    return THPVariable_NewWithVar((PyTypeObject*)THPVariableClass, var);
  }

  if (auto clazz = getPythonTensorClass(var.device())) {
    return THPVariable_NewWithVar((PyTypeObject*)clazz, var);
  }

  return THPVariable_NewWithVar((PyTypeObject*)THPVariableClass, var);
}

static bool isResurrectable(THPVariable* self) {
  // We want to divide this check into 2 cases.

  // 1. C++ owns PyObject (in this case, self->cdata.unsafeIsBorrowed() is
  // true). You might think that in this case, it is impossible for tp_clear to
  // be called: surely the C++ reference to the PyObject is keeping it live? And
  // you'd be right! In fact, when C++ owns the PyObject, we have an invariant
  // that the refcount on the PyObject should be precisely one (because if you
  // take out another reference to the PyObject, we're supposed to flip the
  // ownership pointer back). In reality, you can violate this invariant
  // temporarily with weak references, so we don't test for it in asserts.

  // 2. PyObject owns C++ (in this case, self->cdata.unsafeIsBorrowed() is
  // false). In this case, tp_clear can get called if the PyObject is referenced
  // from a dead cycle, and nowhere else. But if resurrection did not occur,
  // then the reference to C++ from the PyObject must be the ONLY reference to
  // the C++ object.
  if (self->cdata.unsafeIsBorrowed()) {
    return false;
  }
  auto const& tensor = THPVariable_Unpack(self);
  if (!tensor.defined() || tensor.use_count() <= 1) {
    return false;
  }
  // Check if this is hermetic. If it is, no resurrection.
  if (tensor.unsafeGetTensorImpl()->pyobj_slot()->check_pyobj(
          /*ignore_hermetic_tls=*/false) != (PyObject*)self) {
    return false;
  }
  return true;
}

// returns true if successfully rezzed; if so, cancel the
// rest of deallocation
static bool THPVariable_tryResurrect(THPVariable* self) {
  const auto& tensor = THPVariable_Unpack(self);

  if (!isResurrectable(self)) {
    return false;
  }

  // At this point, we are definitely going to resurrect the tensor. So, the
  // tensor better be defined :)
  TORCH_INTERNAL_ASSERT(tensor.defined());

  // There are other C++ owners of the tensor.  Flip ownership
  // so that C++ owns this Python object, and cancel deallocation.
  TORCH_INTERNAL_ASSERT(
      !tensor.unsafeGetTensorImpl()->pyobj_slot()->owns_pyobj());

  c10::TensorImpl* tensor_impl = tensor.unsafeGetTensorImpl();
  auto maybe_pyobj = tensor_impl->pyobj_slot()->check_pyobj(
      /*ignore_hermetic_tls=*/false);

  TORCH_INTERNAL_ASSERT(
      maybe_pyobj.has_value(),
      "Trying to preserve a Python tensor whose PyObjectSlot does not have a PyObject");

  tensor_impl->pyobj_slot()->set_owns_pyobj(true);

  // Resurrect the Python object.  This is something CPython does
  // internally occasionally, see
  // https://github.com/python/cpython/blob/b98eba5bc2ffbe7a0ed49d540ebc4f756ae61985/Objects/object.c#L248-L259
  // so we just copy the pattern here.  Note that we don't have to worry
  // about saving and restoring the refcount (as the quoted code does)
  // because we actually DO need to reset the refcount to one here, we
  // can't assume that some other code has taken care of it.
  // NB: this will overreport _Py_RefTotal but based on inspection of object.c
  // there is no way to avoid this

  // When resurrecting, we MUST use _Py_NewReference and not Py_INCREF to
  // ensure the PyObject is in a valid state
  _Py_NewReference((PyObject*)self);

  // Flip THPVariable to be non-owning
  // (near use-after-free miss here: fresh MaybeOwned is created breaking
  // reference on Tensor in struct BEFORE we overwrite the old one)
  TORCH_INTERNAL_ASSERT(!c10::impl::HermeticPyObjectTLS::get_state());
  self->cdata = MaybeOwned<Variable>::borrowed(tensor);

  // NB: At this point, tensor *could* be dead (e.g., some other C++ thread
  // decrefed it.)  At this point, it is probably waiting on the GIL to
  // deallocate the Python object and will kill self, BUT NOT YET.

  return true;
}

static int THPFake_traverse(THPVariable* self, visitproc visit, void* arg) {
  TORCH_INTERNAL_ASSERT(
      false, "TensorBase tp_traverse function was not overridden properly");
  return 0;
}

static int THPFake_clear(THPVariable* self) {
  TORCH_INTERNAL_ASSERT(
      false, "TensorBase tp_clear function was not overridden properly");
  return 0;
}

static PyObject* THPVariable_pynew(
    PyTypeObject* type,
    PyObject* args,
    PyObject* kwargs);

static PyObject* THPVariable_fix_weakref(PyObject* self, PyObject* noargs) {
  const auto& var = THPVariable_Unpack(self);
  Py_DECREF(THPVariable_Wrap(var));
  Py_RETURN_NONE;
}

// Maps the given python callable over a vector of items, returning a vector
// of the same type of items.
template <typename T>
static std::vector<T> map_py_func(
    const py::function& func,
    const std::vector<T>& items) {
  std::vector<T> new_items;
  new_items.reserve(items.size());
  for (auto& item : items) {
    new_items.emplace_back(py::cast<T>(func(item)));
  }
  return new_items;
}

template <>
std::vector<at::Tensor> map_py_func(
    const py::function& func,
    const std::vector<at::Tensor>& items) {
  std::vector<at::Tensor> new_items;
  new_items.reserve(items.size());
  for (auto& item : items) {
    auto output = func(item);
    if (output.is(py::none())) {
      // treat None value as an undefined tensor
      new_items.emplace_back();
    } else {
      new_items.emplace_back(py::cast<at::Tensor>(output));
    }
  }
  return new_items;
}

static PyObject* view_func_impl(
    PyObject* _self,
    PyObject* args,
    PyObject* kwargs,
    bool check_has_same_meta) {
  HANDLE_TH_ERRORS
  const auto& self = THPVariable_Unpack(_self);

  static PythonArgParser parser({
      "_view_func(Tensor new_base, PyObject* symint_visitor_fn=None, PyObject* tensor_visitor_fn=None)",
  });
  ParsedArgs<3> parsed_args{};
  auto r = parser.parse(_self, args, kwargs, parsed_args);
  auto new_base = r.tensor(0);
  PyObject* symint_visitor_fn = r.pyobject(1);
  PyObject* tensor_visitor_fn = r.pyobject(2);

  // Ensure that self is indeed a backward differentiable view
  // If not, we return an undefined Tensor (None) and let the user handle it.
  auto diff_view_meta = torch::autograd::impl::get_view_autograd_meta(self);
  at::Tensor out;
  if (diff_view_meta && diff_view_meta->has_bw_view()) {
    const auto& view_info = diff_view_meta->get_backward_view();
    // Ensure that the newly provided base is similar to the original base
    if (!check_has_same_meta ||
        torch::autograd::utils::has_same_meta(new_base, view_info.base_)) {
      // Do the actual view replay
      if (view_info.has_view_fn()) {
        auto& view_func = view_info.view_fn();

        // Determine new SymInt / tensor state as needed.
        std::optional<std::vector<c10::SymInt>> new_symints = std::nullopt;
        if (symint_visitor_fn != Py_None) {
          new_symints = map_py_func(
              py::cast<py::function>(symint_visitor_fn),
              view_func.get_symints());
        }

        std::optional<std::vector<at::Tensor>> new_tensors = std::nullopt;
        if (tensor_visitor_fn != Py_None) {
          new_tensors = map_py_func(
              py::cast<py::function>(tensor_visitor_fn),
              view_func.get_tensors());
        }

        // call view func
        if (new_symints.has_value() || new_tensors.has_value()) {
          out = (*view_func.clone_and_set(new_symints, new_tensors))(new_base);
        } else {
          out = view_func(new_base);
        }
      } else {
        out = new_base.as_strided(
            self.sizes(), self.strides(), self.storage_offset());
      }
    }
  }
  return THPVariable_Wrap(out);
  END_HANDLE_TH_ERRORS
}

static PyObject* THPVariable_view_func(
    PyObject* self_,
    PyObject* args,
    PyObject* kwargs) {
  return view_func_impl(self_, args, kwargs, /*check_has_same_meta=*/true);
}

static PyObject* THPVariable_view_func_unsafe(
    PyObject* self_,
    PyObject* args,
    PyObject* kwargs) {
  return view_func_impl(self_, args, kwargs, /*check_has_same_meta=*/false);
}

static PyObject* rev_view_func_impl(PyObject* self_, PyObject* arg) {
  HANDLE_TH_ERRORS
  const auto& self = THPVariable_Unpack(self_);
  TORCH_CHECK(
      THPVariable_Check(arg),
      "_rev_view_func expect a single argument that is a Tensor");
  const auto& new_view = THPVariable_Unpack(arg);

  // Ensure that self is indeed a backward differentiable view
  // If not, we return an undefined Tensor (None) and let the user handle it.
  auto diff_view_meta = torch::autograd::impl::get_view_autograd_meta(self);
  at::Tensor out;
  if (diff_view_meta && diff_view_meta->has_bw_view()) {
    const auto& view_info = diff_view_meta->get_backward_view();
    // Do the actual view replay
    TORCH_CHECK(view_info.has_view_fn(), "No _rev_view_func() found");
    out = view_info.rev_view_fn()(new_view);
  }
  return THPVariable_Wrap(out);
  END_HANDLE_TH_ERRORS
}

static PyObject* THPVariable_rev_view_func_unsafe(
    PyObject* self_,
    PyObject* arg) {
  return rev_view_func_impl(self_, arg);
}

// Instantiates a subclass of self with the same data.
static PyObject* THPVariable_as_subclass(
    PyObject* _self,
    PyObject* args,
    PyObject* kwargs) {
  HANDLE_TH_ERRORS
  const auto& self = THPVariable_Unpack(_self);
  static PythonArgParser parser({
      "as_subclass(PyObject* cls)",
  });
  ParsedArgs<1> parsed_args{};
  auto r = parser.parse(_self, args, kwargs, parsed_args);
  PyObject* cls = r.pyobject(0);
  TORCH_CHECK_TYPE(
      PyType_Check(cls),
      "cls must be a type (got ",
      Py_TYPE(cls)->tp_name,
      ")");
  // guard completely turns off torch dispatch modes, doesn't just pop off the
  // stack
  torch_dispatch_mode::StashTorchDispatchStackGuard td_g;
  c10::impl::DisablePythonDispatcher dpd_g;
  return THPVariable_NewWithVar((PyTypeObject*)cls, self.alias());
  END_HANDLE_TH_ERRORS
}

static PyObject* THPVariable_make_subclass(
    PyObject* _ignored,
    PyObject* args,
    PyObject* kwargs) {
  HANDLE_TH_ERRORS
  static PythonArgParser parser({
      "_make_subclass(PyObject* cls, Tensor data, bool require_grad=False, *, std::string_view? dispatch_sizes_strides_policy=None, bool dispatch_device=False, bool dispatch_layout=False, Device? device_for_backend_keys=None)",
  });
  ParsedArgs<7> parsed_args{};
  auto r = parser.parse(args, kwargs, parsed_args);
  PyObject* cls = r.pyobject(0);
  TORCH_CHECK_TYPE(
      PyType_Check(cls),
      "cls must be a type (got ",
      Py_TYPE(cls)->tp_name,
      ")");
  // guard completely turns off torch dispatch modes, doesn't just pop off the
  // stack
  torch_dispatch_mode::StashTorchDispatchStackGuard td_g;
  c10::impl::DisablePythonDispatcher dpd_g;
  auto data =
      r.tensor(1).detach(); // creates a fresh Tensor (DEFINITELY_UNINITIALIZED)
  // We set `data`'s `allow_tensor_metadata_change` to true here, because we
  // want to allow the following use case for backward compatibility:
  //
  // ```python
  // rnn = torch.nn.RNN(100, 100, 2)
  // # The following calls `torch._cudnn_rnn_flatten_weight(rnn._flat_weights,
  // ...)`, # which changes storage of `rnn`'s weights in-place
  // rnn.flatten_parameters()
  // ```
  data.unsafeGetTensorImpl()->set_allow_tensor_metadata_change(true);
  data.set_requires_grad(r.toBool(2));
  const auto sizes_strides_policy = r.stringViewOptional(3);
  if (sizes_strides_policy.has_value()) {
    data.unsafeGetTensorImpl()->set_python_custom_sizes_strides(
        parseSizesStridesPolicyArgument(*sizes_strides_policy));
  }
  if (r.toBool(4)) {
    data.unsafeGetTensorImpl()->set_python_custom_device(true);
  }
  if (r.toBool(5)) {
    data.unsafeGetTensorImpl()->set_python_custom_layout(true);
  }
  if (!r.isNone(6)) {
    data.unsafeGetTensorImpl()->_change_backend_component_keys(r.device(6));
  }

  return THPVariable_NewWithVar((PyTypeObject*)cls, data);
  END_HANDLE_TH_ERRORS
}

// Shared code factored out of THPVariable_make_wrapper_subclass and
// THPVariable_dtensor__new__.
static Tensor make_tensor_for_subclass_helper(
    SymIntArrayRef sym_sizes,
    OptionalSymIntArrayRef sym_strides,
    const std::optional<c10::SymInt>& sym_storage_offset,
    const TensorOptions& options,
    const std::optional<c10::SymInt>& storage_size,
    std::optional<DispatchKeySet> extra_dispatch_keys) {
  AutoDispatchBelowADInplaceOrView guard{}; // TODO: Remove.
  tracer::impl::NoTracerDispatchMode tracer_guard{};

  c10::SymInt size_bytes;
  auto dtype_itemsize = static_cast<int64_t>(options.dtype().itemsize());

  if (storage_size.has_value()) {
    size_bytes = storage_size.value();
  } else if (sym_strides.has_value()) {
    size_bytes = at::detail::computeStorageNbytes(
        sym_sizes,
        sym_strides.value(),
        dtype_itemsize,
        sym_storage_offset.value_or(0));
  } else {
    size_bytes = at::detail::computeStorageNbytesContiguous(
        sym_sizes, dtype_itemsize, sym_storage_offset.value_or(0));
  }

  // We use storages **only** to track aliasing of subclasses during tracing.
  // The actual data pointers are not valid.
  Storage storage{
      Storage::use_byte_size_t{},
      size_bytes,
      at::DataPtr{nullptr, options.device()},
      /*allocator=*/c10::GetAllocator(c10::kMeta),
      /*resizable=*/true};

  auto keys = c10::DispatchKeySet({options.computeDispatchKey()});
  if (extra_dispatch_keys.has_value()) {
    keys = keys | *extra_dispatch_keys;
  }
  Tensor tensor = at::detail::make_tensor<TensorImpl>(
      std::move(storage), keys, options.dtype());

  TensorImpl* tensor_impl = tensor.unsafeGetTensorImpl();

  if (sym_strides.has_value()) {
    tensor_impl->set_sizes_and_strides(
        sym_sizes, sym_strides.value(), sym_storage_offset);
  } else {
    TORCH_CHECK(
        !sym_storage_offset.has_value(),
        "setting storage offset without stride not supported");
    tensor_impl->generic_set_sizes_contiguous(sym_sizes);
  }
  return tensor;
}

static py::handle get_dtensor_class();
static bool checked_issubclass(PyObject* cls, PyObject* cls2);

static PyObject* THPVariable_make_wrapper_subclass(
    PyObject* /*unused*/,
    PyObject* args,
    PyObject* kwargs) {
  HANDLE_TH_ERRORS
  // NB: pin_memory doesn't actually do anything
  // TODO: strides variant?

  // cls: Python subclass type
  // size, strides, storage_offset, memory_format, dtype: self-explanatory
  // layout: memory layout, e.g. for types of Nested Tensors or other sparse
  //         tensors
  // pin_memory, requires_grad: self-explanatory
  // dispatch_sizes_strides_policy: string - which sizes/strides we should
  //                                dispatch to a custom python implementation.
  // dispatch_device: whether to dispatch to a custom python implementation
  //                  for device
  // dispatch_layout: whether to dispatch to a custom python implementation
  //                  for layout
  // _extra_dispatch_keys: additional dispatch keys to add to the tensor
  // storage_size: if provided, skip storage size calculation and just use the
  //               value provided. One use case is for Nested Tensor, where the
  //               storage size cannot be calculated from the sizes/strides
  //               (because they contain a NestedInt).
  static PythonArgParser parser({
      "_make_wrapper_subclass(PyObject* cls, SymIntArrayRef size, SymIntArrayRef? strides=None, "
      "SymInt? storage_offset=None, MemoryFormat? memory_format=None, ScalarType dtype=None, "
      "Layout layout=torch.strided, Device device=None, bool pin_memory=False, bool requires_grad=False, "
      "std::string_view? dispatch_sizes_strides_policy=None, bool dispatch_device=False, bool dispatch_layout=False, "
      "DispatchKeySet _extra_dispatch_keys=None, SymInt? storage_size=None)",
  });
  ParsedArgs<15> parsed_args{};
  auto r = parser.parse(args, kwargs, parsed_args);
  PyObject* cls = r.pyobject(0);

  TORCH_CHECK_TYPE(
      PyType_Check(cls),
      "cls must be a type (got ",
      Py_TYPE(cls)->tp_name,
      ")");

  // This is an important safety check; without it, the default behavior will be
  // to continue on to the underlying CPU/CUDA kernel advertised by the dispatch
  // key, which will immediately segfault because the data pointer is null.  By
  // forcing users to define __torch_dispatch__ we ensure this does not happen
  // TODO: This check is not complete; because the user can disable torch
  // dispatch and then go again, triggering segfault.  TBH I'm thinking I want
  // to delete this function entirely

  // DTensor is known to have __torch_dispatch__ and we have to check
  // for it so that we correctly set up the DTensor dispatch key
  // anyway.
  const auto dtensor = get_dtensor_class();
  const bool is_dtensor =
      cls == dtensor.ptr() || checked_issubclass(cls, dtensor.ptr());
  if (!is_dtensor) {
    py::object attr = PyObject_FastGetAttrString(cls, "__torch_dispatch__");
    TORCH_CHECK_TYPE(
        attr.ptr() != nullptr &&
            attr.ptr() != torch::disabled_torch_dispatch_impl(),
        ((PyTypeObject*)cls)->tp_name,
        " must define __torch_dispatch__");
  }

  const auto options = TensorOptions()
                           .dtype(r.scalartype(5))
                           .device(r.device(7))
                           .layout(r.layoutOptional(6))
                           // NB: long standing issue, requires_grad is not
                           // respected here; you have to set it post facto, see
                           // https://github.com/pytorch/pytorch/issues/26428
                           // .requires_grad(r.toBool(7))
                           .pinned_memory(r.toBool(8));

  // don't bother releasing GIL here, as we are not allocating any nontrivial
  // data
  auto sym_sizes = r.symintlist(1);
  auto sym_strides_own = r.symintlistOptional(2);
  std::optional<DispatchKeySet> extra_dispatch_keys =
      r.toDispatchKeySetOptional(13);
  if (is_dtensor) {
    extra_dispatch_keys = extra_dispatch_keys.value_or(DispatchKeySet())
                              .add(c10::DispatchKey::DTensor);
  }
  Tensor tensor = make_tensor_for_subclass_helper(
      /*sym_sizes=*/r.symintlist(1),
      /*sym_strides=*/r.symintlistOptional(2),
      /*sym_storage_offset=*/r.toSymIntOptional(3),
      options,
      /*storage_size=*/r.toSymIntOptional(14),
      extra_dispatch_keys);

  const auto sizes_strides_policy = r.stringViewOptional(10);
  if (sizes_strides_policy.has_value()) {
    tensor.unsafeGetTensorImpl()->set_python_custom_sizes_strides(
        parseSizesStridesPolicyArgument(*sizes_strides_policy));
  }

  tensor.set_requires_grad(r.toBool(9));

  if (r.toBool(11)) {
    tensor.unsafeGetTensorImpl()->set_python_custom_device(true);
  }
  if (r.toBool(12)) {
    tensor.unsafeGetTensorImpl()->set_python_custom_layout(true);
  }

  return THPVariable_NewWithVar(
      (PyTypeObject*)cls,
      tensor,
      // false is the default
      /*allow_preexisting_pyobj=*/false,
      // we checked __torch_dispatch__ above; avoid checking again.
      /*has_torch_dispatch_if_known=*/true);
  END_HANDLE_TH_ERRORS
}

#if IS_PYBIND_2_13_PLUS
#define DEFINE_CACHING_PYTHON_IMPORT_GETTER(name, import_expr)             \
  static py::handle name() {                                               \
    PYBIND11_CONSTINIT static py::gil_safe_call_once_and_store<py::object> \
        storage;                                                           \
    return storage                                                         \
        .call_once_and_store_result(                                       \
            []() -> py::object { return import_expr; })                    \
        .get_stored();                                                     \
  }
#else
#define DEFINE_CACHING_PYTHON_IMPORT_GETTER(name, import_expr)     \
  static py::handle name() {                                       \
    static py::handle storage = py::object(import_expr).release(); \
    return storage;                                                \
  }
#endif

DEFINE_CACHING_PYTHON_IMPORT_GETTER(
    get_dtensor_class,
    py::module::import("torch")
        .attr("distributed")
        .attr("tensor")
        .attr("DTensor"))

DEFINE_CACHING_PYTHON_IMPORT_GETTER(
    get_dtensor_spec_class,
    py::module::import("torch")
        .attr("distributed")
        .attr("tensor")
        .attr("_dtensor_spec")
        .attr("DTensorSpec"))

DEFINE_CACHING_PYTHON_IMPORT_GETTER(
    get_replicate_class,
    py::module::import("torch")
        .attr("distributed")
        .attr("tensor")
        .attr("placement_types")
        .attr("Replicate"))

DEFINE_CACHING_PYTHON_IMPORT_GETTER(
    get_tensor_meta_class,
    py::module::import("torch")
        .attr("distributed")
        .attr("tensor")
        .attr("_dtensor_spec")
        .attr("TensorMeta"))

DEFINE_CACHING_PYTHON_IMPORT_GETTER(
    get_dtensor_op_dispatcher,
    py::module::import("torch")
        .attr("distributed")
        .attr("tensor")
        .attr("DTensor")
        .attr("_op_dispatcher"))

DEFINE_CACHING_PYTHON_IMPORT_GETTER(
    get_dtensor_custom_op_handler,
    py::module::import("torch")
        .attr("distributed")
        .attr("tensor")
        .attr("DTensor")
        .attr("_op_dispatcher")
        .attr("custom_op_handler"))

DEFINE_CACHING_PYTHON_IMPORT_GETTER(
    get_dtensor_dispatch,
    py::module::import("torch")
        .attr("distributed")
        .attr("tensor")
        .attr("DTensor")
        .attr("_op_dispatcher")
        .attr("_dispatch_fast_path_python_tail"))

DEFINE_CACHING_PYTHON_IMPORT_GETTER(
    get_dtensor_get_local_results_slow_path,
    py::module::import("torch")
        .attr("distributed")
        .attr("tensor")
        .attr("DTensor")
        .attr("_op_dispatcher")
        .attr("_dispatch_get_local_results_slow_path"))

DEFINE_CACHING_PYTHON_IMPORT_GETTER(
    get_output_sharding_class,
    py::module::import("torch")
        .attr("distributed")
        .attr("tensor")
        .attr("_op_schema")
        .attr("OutputSharding"))

static bool arg_type_tensor_or_tensor_list_like(py::handle arg) {
  const auto dtensor_spec_class = get_dtensor_spec_class();
  if (py::isinstance(arg, dtensor_spec_class)) {
    return true;
  }
  if (!PyList_Check(arg.ptr())) {
    return false;
  }
  py::list arg_list = py::reinterpret_borrow<py::list>(arg);
  for (const auto e : arg_list) {
    if (!e.is_none() && !py::isinstance(e, dtensor_spec_class)) {
      return false;
    }
  }
  return true;
}

#if IS_PYTHON_3_11_PLUS
#define MAYBE_FOR_EACH_PYTHON_3_10_MINUS_DTENSOR_INTERNED_STRING(_)
#else
#define MAYBE_FOR_EACH_PYTHON_3_10_MINUS_DTENSOR_INTERNED_STRING(_) _(__name__)
#endif

#define FOR_EACH_DTENSOR_INTERNED_STRING(_)                   \
  MAYBE_FOR_EACH_PYTHON_3_10_MINUS_DTENSOR_INTERNED_STRING(_) \
  _(_comparison_key)                                          \
  _(_custom_op_handlers)                                      \
  _(_local_tensor)                                            \
  _(_spec)                                                    \
  _(_unwrap_to_op_info_impl)                                  \
  _(args_schema)                                              \
  _(compute_mesh)                                             \
  _(device_mesh)                                              \
  _(dtype)                                                    \
  _(get_coordinate)                                           \
  _(kwargs_schema)                                            \
  _(ndim)                                                     \
  _(needs_pytree)                                             \
  _(needs_redistribute)                                       \
  _(op)                                                       \
  _(op_to_schema_info)                                        \
  _(output_sharding)                                          \
  _(output_spec)                                              \
  _(schema_info)                                              \
  _(shape)                                                    \
  _(sharding_propagator)                                      \
  _(size)                                                     \
  _(static_argnum)                                            \
  _(static_kwargkey)                                          \
  _(stride)                                                   \
  _(tensor_meta)

struct DTensorInternedStrings {
#define DECLARE_INTERNED_STRING_VARIABLE(s) PyObject* s;
  FOR_EACH_DTENSOR_INTERNED_STRING(DECLARE_INTERNED_STRING_VARIABLE)
#undef DECLARE_INTERNED_STRING_VARIABLE
};

static DTensorInternedStrings dtensor_interned_strings;

static bool intern_dtensor_strings() {
#define INTERN_DTENSOR_STRING(s)                                           \
  TORCH_INTERNAL_ASSERT_DEBUG_ONLY(dtensor_interned_strings.s == nullptr); \
  dtensor_interned_strings.s = PyUnicode_InternFromString(#s);             \
  if (dtensor_interned_strings.s == nullptr) {                             \
    return false;                                                          \
  }

  FOR_EACH_DTENSOR_INTERNED_STRING(INTERN_DTENSOR_STRING);
#undef INTERN_DTENSOR_STRING
  return true;
}

static bool checked_issubclass(PyObject* cls, PyObject* cls2) {
  int result = PyObject_IsSubclass(cls, cls2);
  if (result == -1) {
    throw py::error_already_set();
  }
  return result;
}

static bool checked_not(PyObject* obj) {
  int result = PyObject_Not(obj);
  if (result == -1) {
    throw py::error_already_set();
  }
  return result;
}

static bool checked_istrue(PyObject* obj) {
  int result = PyObject_IsTrue(obj);
  if (result == -1) {
    throw py::error_already_set();
  }
  return result;
}

// pybind11 does not not use PyObject_Vectorcall currently; it seems
// to materialize a tuple of args instead.
template <std::size_t N>
static py::object checked_vectorcall(
    PyObject* obj,
    std::array<PyObject*, N> args) {
  PyObject* result = PyObject_Vectorcall(obj, args.data(), N, nullptr);
  if (!result) {
    throw py::error_already_set();
  }
  return py::reinterpret_steal<py::object>(result);
}

template <typename... Args>
static py::object checked_vectorcall(PyObject* obj, Args... args) {
  static_assert(
      (std::is_same_v<Args, PyObject*> && ...),
      "must pass PyObject* to checked_vectorcall!");
  std::array<PyObject*, sizeof...(Args)> arr = {args...};
  return checked_vectorcall(obj, arr);
}

static c10::SymDimVector tuple_to_symintlist(PyObject* obj) {
  TORCH_INTERNAL_ASSERT_DEBUG_ONLY(PyTuple_Check(obj));
  c10::SymDimVector res;
  const auto size = PyTuple_GET_SIZE(obj);
  res.reserve(size);
  for (const auto idx : c10::irange(size)) {
    PyObject* item = PyTuple_GET_ITEM(obj, idx);
    if (THPUtils_checkLongExact(item)) {
      res.emplace_back(THPUtils_unpackLong(item));
    } else if (torch::is_symint(py::handle(item))) {
      res.push_back(py::handle(item).cast<c10::SymInt>());
    } else {
      // N.B. torch.Tensor.__index__ exists, so this should handle
      // scalar Tensors fine.
      res.emplace_back(THPUtils_unpackIndex(item));
    }
  }
  return res;
}

static constexpr c10::DispatchKeySet after_Python_keyset =
    c10::DispatchKeySet(c10::DispatchKeySet::FULL) ^
    (c10::DispatchKeySet(
         c10::DispatchKeySet::FULL_AFTER,
         c10::DispatchKey::Python) |
     c10::DispatchKeySet(c10::DispatchKey::Python));

// This is much simpler than the __torch_function__ paths precisely
// because it doesn't have to worry about anything to do with dispatch
// or __torch_function__.
void callDTensorCustomOpHandler(
    const c10::OperatorHandle& op,
    torch::jit::Stack* stack) {
  // We're called from dispatch and the dispatcher drops the GIL.
  py::gil_scoped_acquire guard;
  // Match pythonFallback's dispatch key behavior.
  c10::impl::ExcludeDispatchKeyGuard exclude_guard(after_Python_keyset);
  const auto op_handler = get_dtensor_custom_op_handler();
  TORCH_INTERNAL_ASSERT_DEBUG_ONLY(
      op.schema().arguments().size() == stack->size());
  auto [args, kwargs] = parseIValuesToPyArgsKwargs(op, *stack);
  auto result = checked_vectorcall(
      op_handler.ptr(),
      torch::detail::getTorchApiFunction(op).ptr(),
      args.ptr(),
      kwargs.ptr());
  stack->clear();
  pushPyOutToStack(op, stack, std::move(result), "DTensor custom op handler");
}

// As a Python object, DTensorSpec can be stored directly within
// IValue, but doing so is inefficient -- it requires a
// heap-allocated, reference counted intermediate
// ivalue::PyObjectHolder.
// Representation options:
// 1) Add an IValue tag to represent a placeholder object.
// 2) Play representational tricks -- stuff information into an IValue
// payload, such as by creating impossible
// intrusive_ptr_target*. Problem: this would cause IValue copying and
// possibly destruction to crash and so would be horribly unsafe.
// 3) Represent DTensorSpec directly inside IValue despite the inefficiency.
// 4) Leave the actual DTensor in the list of IValues, but detect it efficiently
// and transparently replace.
// 5) Just use a 24-byte struct of IValue + extra py::object.
//
// Given the high blast radius of (1), the unsafety of (2), the likely
// poor performance of (3), and detection of (4) looking less
// efficient than (5), (5) seems like the best path forward.

// We can't safely steal bits from IValue, so we just use 24 bytes of
// space. If dtensor_spec is non-null (truthy) then it's the active
// member, otherwise it's iv.
struct IValueOrDTensorSpec {
  IValueOrDTensorSpec() = default;
  explicit IValueOrDTensorSpec(c10::IValue v) : iv(std::move(v)) {}
  explicit IValueOrDTensorSpec(py::object dts) : dtensor_spec(std::move(dts)) {}
  c10::IValue iv;
  py::object dtensor_spec;

  bool operator==(const IValueOrDTensorSpec& rhs) const {
    return dtensor_spec
        ? (rhs.dtensor_spec && dtensor_spec.equal(rhs.dtensor_spec))
        : (iv == rhs.iv);
  }
};

class NativeOpSchema {
 public:
  NativeOpSchema(
      const c10::OperatorHandle& op,
      c10::SmallVector<IValueOrDTensorSpec, 8> comparison_key,
      std::size_t comparison_key_hash)
      : op_(op),
        hash_(hash_combine(
            std::hash<c10::OperatorHandle>()(op),
            comparison_key_hash)),
        comparison_key_(std::move(comparison_key)) {}

  bool operator==(const NativeOpSchema& rhs) const {
    // If two NativeOpSchema are being compared, they are probably
    // equal, because comparison is occurring during a hash table
    // lookup and we know the hashes are already equal. Therefore, we
    // don't bother checking hash_ first.
    return op_ == rhs.op_ && comparison_key_ == rhs.comparison_key_;
  }

  std::size_t hash() const {
    return hash_;
  }

 private:
  const c10::OperatorHandle& op_;
  std::size_t hash_;
  c10::SmallVector<IValueOrDTensorSpec, 8> comparison_key_;
};

namespace std {
template <>
struct hash<NativeOpSchema> {
  std::size_t operator()(const NativeOpSchema& schema) const {
    return schema.hash();
  }
};
} // namespace std

// Map from OpSchema to pyobject sharding propagation config.
class NativeShardingPropagatorCache {
 public:
  // Returns an invalid (falsey) py::object if the lookup fails.
  py::object find(const NativeOpSchema& op_schema) const {
    if (auto it = repr_.find(op_schema); it != repr_.end()) {
      return py::object(it->second);
    }
    return py::object();
  }

  void insert(const NativeOpSchema& op_schema, py::object output_sharding) {
    auto [it, inserted] = repr_.emplace(op_schema, std::move(output_sharding));
    TORCH_INTERNAL_ASSERT(
        inserted,
        "tried to insert already-present element in NativeShardingPropagatorCache!");
  }

 private:
  c10::FastMap<NativeOpSchema, py::object> repr_;
};

static std::optional<std::pair<NativeOpSchema, /*ComputeMesh*/ py::object>>
create_native_op_schema(
    const c10::OperatorHandle& op,
    py::handle py_op,
    torch::jit::Stack* stack);

static std::mutex native_sharding_propagator_cache_cleanup_mutex;
static c10::
    FastMap<std::thread::id, std::optional<NativeShardingPropagatorCache>*>
        all_thread_caches;
thread_local std::optional<NativeShardingPropagatorCache>
    native_sharding_propagator_cache_DO_NOT_USE;

NativeShardingPropagatorCache&
get_thread_local_native_sharding_propagator_cache() {
  if (!native_sharding_propagator_cache_DO_NOT_USE.has_value()) {
    native_sharding_propagator_cache_DO_NOT_USE.emplace();
    std::lock_guard<std::mutex> lock(
        native_sharding_propagator_cache_cleanup_mutex);
    const auto this_thread_id = std::this_thread::get_id();
    all_thread_caches[this_thread_id] =
        &native_sharding_propagator_cache_DO_NOT_USE;
    py::dict thread_dict =
        py::reinterpret_borrow<py::dict>(PyThreadState_GetDict());
    // We need to clean up before Python detaches from the thread if
    // the thread is being destroyed. Note that optional::reset() is
    // idempotent!
    thread_dict["__DTensor_fastpath_thread_cache_cleanup"] =
        py::capsule(&native_sharding_propagator_cache_DO_NOT_USE, [](void* p) {
          auto* popt_cache =
              reinterpret_cast<std::optional<NativeShardingPropagatorCache>*>(
                  p);
          popt_cache->reset();
        });
  }
  return native_sharding_propagator_cache_DO_NOT_USE.value();
}

// We need to clean up all thread_locals if our module is getting
// unloaded. Note that optional::reset() is idempotent!
void cleanup_thread_local_native_sharding_propagator_caches() {
  std::lock_guard<std::mutex> lock(
      native_sharding_propagator_cache_cleanup_mutex);
  for (auto& [_, popt_cache] : all_thread_caches) {
    popt_cache->reset();
  }
}

static void replace_dtensors_with_local_tensor(torch::jit::Stack& stack);

static bool is_random_op(const c10::OperatorHandle& op) {
  const auto& op_name = op.operator_name();
  if (op_name.name.size() <= 6 ||
      memcmp(op_name.name.data(), "aten::", 6) != 0) {
    return false;
  }
  static constexpr std::array<std::string_view, 6> random_names = {{
      "native_dropout",
      "normal_",
      "rand_like",
      "randn_like",
      "uniform_",
      "bernoulli",
  }};
  std::string_view name_without_namespace(
      op_name.name.c_str() + 6, op_name.name.size() - 6);
  if (name_without_namespace == "bernoulli_") {
    return op_name.overload_name == "float";
  }
  if (name_without_namespace == "randint_like") {
    return op_name.overload_name == "default" ||
        op_name.overload_name == "low_dtype" ||
        op_name.overload_name == "low_dtype_out";
  }
  const auto it = std::find(
      random_names.begin(), random_names.end(), name_without_namespace);
  if (it == random_names.end()) {
    return false;
  }
  return op_name.overload_name == "default";
}

// Puts local results on the stack. Return true for success, false for bailout
// to slow path.
static bool get_local_results(
    const c10::OperatorHandle& op,
    py::handle output_sharding,
    py::handle compute_mesh,
    bool participating,
    torch::jit::Stack* stack) {
  if (participating) {
    // computation that happens in the current rank of the mesh, normal case
    if (checked_istrue(
            output_sharding.attr(dtensor_interned_strings.needs_redistribute)
                .ptr()) ||
        is_random_op(op)) {
      // Bail out to slow path.
      return false;
    }
    // normal case, run local sharded op computation.

    // It is slightly inefficient that we take another pass over
    // arguments here when we just did one in create_native_op_schema to
    // create the comparison key. However, we have a crucial difference:
    // in the NativeOpSchema, we don't want to waste time dealing with
    // defaulted args. Here, we need to provide defaulted args because
    // we are going to make a local op call.
    replace_dtensors_with_local_tensor(*stack);
    op.callBoxed(*stack);
  } else {
    // For a non-participating device (happens on rank that does not
    // belong to the device mesh), we do:
    //
    //   1. if the return type is scalar, set the local result to
    //   None.
    //   2. if the return type is Tensor or List[Tensor], return
    //   empty tensor(s) with correct dtype.
    auto spec = output_sharding.attr(dtensor_interned_strings.output_spec);
    if (spec.is_none()) {
      stack->clear();
      stack->emplace_back(); // Return None.
      return true;
    }

    const auto default_tensor = [](py::handle spec) -> Tensor {
      auto tensor_meta = spec.attr(dtensor_interned_strings.tensor_meta);
      TORCH_CHECK(
          !tensor_meta.is_none(), py::str(spec), " has no tensor metadata.");
      const auto sizes = tensor_meta.attr(dtensor_interned_strings.shape);
      TORCH_CHECK(
          PyTuple_Check(sizes.ptr()), "spec.tensor_meta.shape must be a tuple");
      const auto dtype = tensor_meta.attr(dtensor_interned_strings.dtype);
      TORCH_CHECK(
          THPDtype_Check(dtype.ptr()),
          "spec.tensor_meta.dtype must be a torch.dtype");
      const auto scalar_type =
          reinterpret_cast<THPDtype*>(dtype.ptr())->scalar_type;
      if (py::reinterpret_steal<py::tuple>(py::object(sizes)).empty()) {
        // scalar tensor
        return torch::zeros({}, scalar_type);
      } else {
        // non-scalar tensor
        return torch::empty({0}, scalar_type);
      }
    };
    auto handle_sequence = [&default_tensor, &op, stack](auto sequence) {
      stack->clear();
      for (const auto& item : sequence) {
        TORCH_CHECK(
            !item.is_none(),
            "return type ",
            op.schema().returns().at(0).type(),
            " in DTensor op is not supported");
        stack->push_back(default_tensor(item));
      }
    };

    if (py::isinstance(spec, get_dtensor_spec_class())) {
      stack->clear();
      stack->push_back(default_tensor(spec));
    } else if (PyList_Check(spec.ptr())) {
      handle_sequence(py::reinterpret_borrow<py::list>(spec));
    } else if (PyTuple_Check(spec.ptr())) {
      handle_sequence(py::reinterpret_borrow<py::tuple>(spec));
    } else if (PySequence_Check(spec.ptr())) {
      handle_sequence(py::reinterpret_borrow<py::sequence>(spec));
    } else {
      // return None.
      stack->clear();
      stack->emplace_back();
    }
  }
  return true;
}

void callDTensorOpDispatch(
    const c10::OperatorHandle& op,
    torch::jit::Stack* stack) {
  // We're called from dispatch and the dispatcher drops the GIL.
  py::gil_scoped_acquire guard;
  // Match pythonFallback's dispatch key behavior.
  c10::impl::ExcludeDispatchKeyGuard exclude_guard(after_Python_keyset);

  const auto py_op = torch::detail::getTorchApiFunction(op);
  py::object cached_sharding;
  auto [args, kwargs] = parseIValuesToPyArgsKwargs(op, *stack);

  const auto op_dispatcher = get_dtensor_op_dispatcher();
  {
    const auto custom_op_handlers =
        op_dispatcher.attr(dtensor_interned_strings._custom_op_handlers);
    TORCH_CHECK(
        PyDict_Check(custom_op_handlers.ptr()),
        "_custom_op_handlers must be a dict!");
    PyObject* custom_op_handler =
        PyDict_GetItemWithError(custom_op_handlers.ptr(), py_op.ptr());
    if (custom_op_handler) {
      auto result = checked_vectorcall(
          custom_op_handler, py_op.ptr(), args.ptr(), kwargs.ptr());
      stack->clear();
      pushPyOutToStack(op, stack, std::move(result), "DTensor op dispatch");
      return;
    } else if (PyErr_Occurred()) {
      throw py::error_already_set();
    }
  }

  NativeShardingPropagatorCache* native_sharding_propagator_cache = nullptr;
  auto opt_native_op_schema = create_native_op_schema(op, py_op, stack);
  if (opt_native_op_schema.has_value()) {
    native_sharding_propagator_cache =
        &get_thread_local_native_sharding_propagator_cache();
    cached_sharding =
        native_sharding_propagator_cache->find(opt_native_op_schema->first);
  }
  py::object py_op_info;
  if (!cached_sharding) {
    py_op_info = checked_vectorcall(
        op_dispatcher.attr("unwrap_to_op_info").ptr(),
        py_op.ptr(),
        args.ptr(),
        kwargs.ptr());
    py::object sharding = checked_vectorcall(
        op_dispatcher
            .attr("_propagate_op_sharding_non_cached_dispatch_slow_path")
            .ptr(),
        py_op.ptr(),
        args.ptr(),
        kwargs.ptr(),
        py_op_info.ptr());
    if (!py::isinstance(sharding, get_output_sharding_class())) {
      stack->clear();
      pushPyOutToStack(op, stack, std::move(sharding), "DTensor op dispatch");
      return;
    }
    cached_sharding = sharding;
    if (opt_native_op_schema.has_value()) {
      native_sharding_propagator_cache->insert(
          opt_native_op_schema->first, std::move(sharding));
    }
    py_op_info.attr(dtensor_interned_strings.output_sharding) = cached_sharding;
  }

  const auto get_py_op_info_if_needed = [&, &args = args, &kwargs = kwargs]() {
    if (!py_op_info) {
      py_op_info = checked_vectorcall(
          op_dispatcher.attr(dtensor_interned_strings._unwrap_to_op_info_impl)
              .ptr(),
          py_op.ptr(),
          args.ptr(),
          kwargs.ptr(),
          Py_False);
      py_op_info.attr(dtensor_interned_strings.output_sharding) =
          cached_sharding;
    }
  };

  TORCH_INTERNAL_ASSERT_DEBUG_ONLY(
      !kwargs.is_none(),
      "Python op_dispatch implementation expects non-None kwargs");

  py::object compute_mesh;
  if (opt_native_op_schema.has_value()) {
    compute_mesh = std::move(opt_native_op_schema->second);
  } else {
    get_py_op_info_if_needed();
    compute_mesh = py_op_info.attr(dtensor_interned_strings.compute_mesh);
  }

  const bool participating =
      !checked_vectorcall(
           compute_mesh.attr(dtensor_interned_strings.get_coordinate).ptr())
           .is_none();
  const bool local_results_success = get_local_results(
      op, cached_sharding, compute_mesh, participating, stack);
  py::object py_local_results;
  if (local_results_success) {
    py_local_results = torch::jit::createPyObjectForStack(std::move(*stack));
  } else {
    get_py_op_info_if_needed();
    py_local_results = checked_vectorcall(
        get_dtensor_get_local_results_slow_path().ptr(),
        py_op.ptr(),
        args.ptr(),
        py_op_info.ptr());
  }

  const auto dispatch = get_dtensor_dispatch();
  auto result = checked_vectorcall(
      dispatch.ptr(),
      py_op.ptr(),
      args.ptr(),
      kwargs.ptr(),
      compute_mesh.ptr(),
      cached_sharding.ptr(),
      py_local_results.ptr(),
      participating ? Py_True : Py_False);
  stack->clear();
  pushPyOutToStack(op, stack, std::move(result), "DTensor op dispatch");
}

// DTensor-specific variant of make_wrapper_subclass to minimize DTensor
// overhead.
static PyObject* THPVariable_dtensor_new(
    PyObject* /*unused*/,
    PyObject* args,
    PyObject* kwargs) {
  HANDLE_TH_ERRORS
  static PythonArgParser parser({
      "_dtensor__new__(PyObject* cls, Tensor local_tensor, PyObject* spec, bool requires_grad)",
  });
  ParsedArgs<4> parsed_args{};
  auto r = parser.parse(args, kwargs, parsed_args);
  PyObject* cls = r.pyobject(0);

  TORCH_CHECK_TYPE(
      PyType_Check(cls),
      "cls must be a type (got ",
      Py_TYPE(cls)->tp_name,
      ")");

#ifndef NDEBUG
  // This is specifically for making a DTensor, which we know defines
  // __torch_dispatch__. Check anyway in debug builds in case somebody
  // removes it.
  py::object attr = PyObject_FastGetAttrString(cls, "__torch_dispatch__");
  TORCH_CHECK_TYPE(
      attr.ptr() != nullptr &&
          attr.ptr() != torch::disabled_torch_dispatch_impl(),
      ((PyTypeObject*)cls)->tp_name,
      " must define __torch_dispatch__");
#endif

  const auto& local_tensor = r.tensor(1);
  const bool requires_grad = r.toBool(3);
  if (local_tensor.requires_grad() && !requires_grad) {
    TORCH_WARN(
        "To construct DTensor from torch.Tensor, it's recommended to use "
        "local_tensor.detach() and make requires_grad consistent.");
  }
  const auto options = TensorOptions()
                           .dtype(local_tensor.dtype())
                           .device(local_tensor.device())
                           .layout(local_tensor.layout());

  DispatchKeySet extra_dispatch_keys(c10::DispatchKey::DTensor);
  const auto tensor_keys = local_tensor.key_set();
  if (tensor_keys.has(c10::DispatchKey::Conjugate)) {
    extra_dispatch_keys = extra_dispatch_keys.add(c10::DispatchKey::Conjugate);
  }
  if (tensor_keys.has(c10::DispatchKey::Negative)) {
    extra_dispatch_keys = extra_dispatch_keys.add(c10::DispatchKey::Negative);
  }

  py::handle spec = py::handle(r.pyobject(2));
  const auto tensor_meta = spec.attr(dtensor_interned_strings.tensor_meta);
  TORCH_CHECK(!tensor_meta.is_none());
  const auto sizes = tensor_meta.attr(dtensor_interned_strings.shape);
  TORCH_CHECK(
      PyTuple_Check(sizes.ptr()), "spec.tensor_meta.shape must be a tuple");
  const auto stride = tensor_meta.attr(dtensor_interned_strings.stride);
  TORCH_CHECK(
      PyTuple_Check(stride.ptr()), "spec.tensor_meta.stride must be a tuple");

  Tensor tensor = make_tensor_for_subclass_helper(
      /*sym_sizes=*/tuple_to_symintlist(sizes.ptr()),
      /*sym_strides=*/tuple_to_symintlist(stride.ptr()),
      /*sym_storage_offset=*/std::nullopt,
      options,
      /*storage_size=*/std::nullopt,
      extra_dispatch_keys);
  tensor.set_requires_grad(requires_grad);
  py::object py_tensor =
      py::reinterpret_steal<py::object>(THPVariable_NewWithVar(
          (PyTypeObject*)cls,
          tensor,
          // false is the default
          /*allow_preexisting_pyobj=*/false,
          // we know DTensor has __torch_dispatch__; avoid checking again.
          /*has_torch_dispatch_if_known=*/true));
  py_tensor.attr(dtensor_interned_strings._spec) = spec;
  py_tensor.attr(dtensor_interned_strings._local_tensor) = local_tensor;
  return py_tensor.release().ptr();
  END_HANDLE_TH_ERRORS
}

struct NativeRuntimeSchemaInfo {
  py::object static_kwargkey;
  size_t static_argnum;
};

NativeRuntimeSchemaInfo unpack_runtime_schema_info(
    py::handle runtime_schema_info,
    size_t num_args) {
  NativeRuntimeSchemaInfo result;
  if (!runtime_schema_info) {
    result.static_argnum = num_args;
  } else {
    result.static_argnum = py::cast<size_t>(
        runtime_schema_info.attr(dtensor_interned_strings.static_argnum));
    result.static_kwargkey =
        runtime_schema_info.attr(dtensor_interned_strings.static_kwargkey);
    TORCH_CHECK(
        result.static_kwargkey.is_none() ||
            PyList_Check(result.static_kwargkey.ptr()),
        "RuntimeSchemaInfo.static_kwargkey must be a list!");
  }
  return result;
}

static bool DTensor_OpSchema_recompute_comparison_key_impl(
    PyObject* self,
    const py::tuple& args_schema) {
  const py::handle self_handle = py::handle(self);
  const py::handle schema_info =
      self_handle.attr(dtensor_interned_strings.schema_info);
  NativeRuntimeSchemaInfo native_info = unpack_runtime_schema_info(
      checked_not(schema_info.ptr()) ? py::handle() : schema_info,
      args_schema.size());
  c10::SmallVector<py::object, 8> args_to_hash;
  size_t idx = 0;
  for (const auto& e : args_schema) {
    if (idx >= native_info.static_argnum ||
        arg_type_tensor_or_tensor_list_like(e)) {
      if (PyList_Check(e.ptr())) {
        args_to_hash.push_back(
            py::reinterpret_steal<py::object>(PyList_AsTuple(e.ptr())));
      } else {
        args_to_hash.push_back(py::reinterpret_borrow<py::object>(e));
      }
    }
    idx++;
  }
  py::tuple args_to_hash_tup(args_to_hash.size());
  for (const auto idx : c10::irange(args_to_hash.size())) {
    args_to_hash_tup[idx] = std::move(args_to_hash[idx]);
  }
  PyObject* comparison_key = nullptr;
  if (native_info.static_kwargkey && !native_info.static_kwargkey.is_none()) {
    py::list static_kwargkey =
        py::reinterpret_borrow<py::list>(native_info.static_kwargkey);
    auto raw_kwargs_schema =
        self_handle.attr(dtensor_interned_strings.kwargs_schema);
    if (!PyDict_Check(raw_kwargs_schema.ptr())) {
      PyErr_SetString(PyExc_TypeError, "self.kwargs_schema must be a dict!");
      return false;
    }
    py::tuple kwargs_to_hash(static_kwargkey.size());
    int idx = 0;
    auto kwargs_schema = py::reinterpret_borrow<py::dict>(raw_kwargs_schema);
    for (const auto& k : static_kwargkey) {
      PyObject* item = PyDict_GetItemWithError(kwargs_schema.ptr(), k.ptr());
      if (item) {
        kwargs_to_hash[idx++] = py::reinterpret_borrow<py::object>(item);
      } else if (PyErr_Occurred()) {
        return false;
      } else {
        kwargs_to_hash[idx++] = py::none();
      }
    }
    comparison_key = PyTuple_Pack(
        3,
        self_handle.attr(dtensor_interned_strings.op).ptr(),
        args_to_hash_tup.ptr(),
        kwargs_to_hash.ptr());
  } else {
    comparison_key = PyTuple_Pack(
        2,
        self_handle.attr(dtensor_interned_strings.op).ptr(),
        args_to_hash_tup.release().ptr());
  }
  if (!comparison_key) {
    return false;
  }
  self_handle.attr(dtensor_interned_strings._comparison_key) =
      py::reinterpret_steal<py::object>(comparison_key);

  return true;
}

static PyObject* DTensor_OpSchema_recompute_comparison_key(
    PyObject* mod,
    PyObject* self) {
  HANDLE_TH_ERRORS
  const py::handle self_handle = py::handle(self);
  const py::handle raw_args_schema =
      self_handle.attr(dtensor_interned_strings.args_schema);
  if (!PyTuple_Check(raw_args_schema.ptr())) {
    PyErr_SetString(PyExc_TypeError, "DTensor.args_schema must be a tuple!");
    return nullptr;
  }
  py::tuple args_schema = py::reinterpret_borrow<py::tuple>(raw_args_schema);
  if (!DTensor_OpSchema_recompute_comparison_key_impl(self, args_schema)) {
    return nullptr;
  }
  Py_RETURN_NONE;
  END_HANDLE_TH_ERRORS
}

static PyObject* DTensor_OpSchema_post_init(PyObject* mod, PyObject* self) {
  HANDLE_TH_ERRORS
  const py::handle self_handle = py::handle(self);
  const py::handle raw_args_schema =
      self_handle.attr(dtensor_interned_strings.args_schema);
  if (!PyTuple_Check(raw_args_schema.ptr())) {
    PyErr_SetString(
        PyExc_TypeError,
        "DTensor_OpSchema_post_init requires self.args_schema to be a tuple!");
    return nullptr;
  }
  py::tuple args_schema = py::reinterpret_borrow<py::tuple>(raw_args_schema);
  if (!DTensor_OpSchema_recompute_comparison_key_impl(self, args_schema)) {
    return nullptr;
  }

  Py_RETURN_NONE;
  END_HANDLE_TH_ERRORS
}

static py::list symint_array_to_list(SymIntArrayRef arr) {
  py::list result(arr.size());
  for (const auto idx : c10::irange(arr.size())) {
    result[idx] = py::cast(arr[idx]);
  }
  return result;
}

static PyObject* DTensor_compute_global_tensor_info_impl(
    const Tensor& tensor,
    py::handle mesh,
    const py::sequence& placements) {
  Py_ssize_t idx = 0;
  c10::SymDimVector tensor_shape(
      tensor.sym_sizes().begin(), tensor.sym_sizes().end());
  c10::SymDimVector tensor_strides(
      tensor.sym_strides().begin(), tensor.sym_strides().end());
  // NOTE: if this is a py::handle then this code stops working;
  // apparently we can't rely on the bound method to stick around.
  py::object mesh_size;
  for (const auto& placement : placements) {
    // TODO: C++ify DeviceMesh somehow; profiling seems
    // to say that nearly all our remaining time spent is spent
    // calling back into Python.
    const auto& cpp_placement = placement.cast<const distributed::Placement&>();
    if (const auto* cpp_shard =
            dynamic_cast<const distributed::Shard*>(&cpp_placement)) {
      const auto shard_dim = cpp_shard->dim;
      TORCH_CHECK(
          shard_dim >= 0,
          "Shard placements should have negative dims normalized in the user-facing APIs: ",
          py::cast<std::string>(py::str(placement)));
      const auto tensor_ndim = tensor.dim();
      TORCH_CHECK(
          shard_dim < tensor_ndim,
          "Sharding dim ",
          shard_dim,
          " greater than tensor ndim ",
          tensor_ndim,
          " for placement number ",
          idx);

      if (!mesh_size) {
        mesh_size = mesh.attr(dtensor_interned_strings.size);
      }
      const auto mesh_dim_size = py::cast<int64_t>(mesh_size(idx));
      tensor_shape[shard_dim] *= mesh_dim_size;
      // recover tensor stride by modifying the strides that are
      // larger than the current stride on the shard_dim.
      for (const auto i : c10::irange(tensor_strides.size())) {
        if (static_cast<int64_t>(i) != shard_dim &&
            tensor_strides[i] >= tensor_strides[shard_dim]) {
          tensor_strides[i] *= mesh_dim_size;
        }
      }
    } else if (!cpp_placement.is_replicate() && !cpp_placement.is_partial()) {
#if IS_PYTHON_3_11_PLUS
      const auto placement_type_name =
          py::str(py::handle(PyType_GetName(Py_TYPE(placement.ptr()))));
#else
      const auto placement_type_name =
          py::str(py::handle((PyObject*)Py_TYPE(placement.ptr()))
                      .attr(dtensor_interned_strings.__name__));
#endif
      return PyErr_Format(
          PyExc_RuntimeError,
          "placement type %s not supported!",
          py::cast<std::string>(placement_type_name).c_str());
    }
    idx++;
  }
  return py::make_tuple(
             symint_array_to_list(tensor_shape),
             symint_array_to_list(tensor_strides))
      .release()
      .ptr();
}

// NOLINTNEXTLINE(modernize-avoid-c-arrays,cppcoreguidelines-avoid-c-arrays)
static constexpr const char compute_global_tensor_info_doc[] =
    "Compute the global size and stride of a DTensor from the given local tensor.\n"
    "The local size is multiplied by `world_size` per Sharding dim.\n"
    "The local stride is multiplied by `world_size` per Sharding dim, as long as the\n"
    "dimension is outside sharding dim.\n"
    "\n"
    "For example, if we have a local tensor with size (4, 8, 2) and stride (16, 1, 8).\n"
    "If the DTensor placements are [Shard(2)] and world_size is 2;\n"
    "then the global size is (4, 8, 4) and stride is (16 * 2, 1, 8).\n"
    "\n"
    "Args:\n"
    "    tensor (:class:`torch.Tensor`):\n"
    "        Local tensor which DTensor will be constructed from.\n"
    "    mesh (:class:`DeviceMesh`):\n"
    "        Object which describes the mesh topology\n"
    "        of devices for the DTensor.\n"
    "    placements (Sequence[:class:`Placement`]]):\n"
    "        The attribute of the DTensor that describes its layout\n"
    "        on the mesh topology.\n"
    "\n"
    "Return:\n"
    "    tensor_shape: A List of int which specifies the size of DTensor which build\n"
    "        on top of the local tensor.\n"
    "    tensor_stride: A List of int which specifies the stride of DTensor.\n";

static PyObject* DTensor_compute_global_tensor_info(
    PyObject* self,
    PyObject* const* args,
    Py_ssize_t nargs) {
  HANDLE_TH_ERRORS
  TORCH_CHECK_VALUE(
      nargs == 3,
      "compute_global_tensor_info expects 3 arguments, got ",
      nargs);
  TORCH_CHECK_TYPE(
      THPVariable_Check(args[0]),
      "compute_global_tensor_info 1st argument must be Tensor!");
  const auto& tensor = THPVariable_Unpack(args[0]);
  const py::handle mesh = args[1];
  TORCH_CHECK_TYPE(
      PySequence_Check(args[2]),
      "compute_global_tensor_info 3rd argument must be sequence!");
  const py::sequence placements = py::reinterpret_borrow<py::sequence>(args[2]);
  return DTensor_compute_global_tensor_info_impl(tensor, mesh, placements);
  END_HANDLE_TH_ERRORS
}

enum class TensorFlavor {
  NON_TENSOR,
  EXACTLY_DTENSOR,
  EXACTLY_TENSOR,
  DTENSOR_SUBCLASS,
  NON_DTENSOR_TENSOR_SUBCLASS,
};

static std::pair<TensorFlavor, py::object> check_for_dtensor_or_tensor(
    const c10::IValue& iv) {
  if (!iv.isTensor()) {
    return {TensorFlavor::NON_TENSOR, py::object()};
  }

  const auto& tensor = iv.toTensor();

  // I don't think we need to check for wrapped_number() tensors here;
  // the try_replicate_spec_for_scalar_tensor stuff in our caller
  // specifically handles 1-element tensors.

  torch::jit::guardAgainstNamedTensor<at::Tensor>(tensor);
  auto py_tensor = py::cast(tensor);

  const auto dtensor = get_dtensor_class();
  auto* const obj_type = Py_TYPE(py_tensor.ptr());
  if (obj_type == (PyTypeObject*)dtensor.ptr()) {
    return {TensorFlavor::EXACTLY_DTENSOR, std::move(py_tensor)};
  }
  // Fast path for plain old Tensors.
  if (THPVariable_CheckTypeExact(obj_type)) {
    return {TensorFlavor::EXACTLY_TENSOR, std::move(py_tensor)};
  }
  if (py::isinstance(py_tensor, dtensor)) {
    return {TensorFlavor::DTENSOR_SUBCLASS, std::move(py_tensor)};
  }
  TORCH_INTERNAL_ASSERT_DEBUG_ONLY(
      THPVariableClass && py::isinstance(py_tensor, THPVariableClass));
  return {TensorFlavor::NON_DTENSOR_TENSOR_SUBCLASS, std::move(py_tensor)};
}

static void replace_dtensors_with_local_tensor(torch::jit::Stack& stack) {
  for (auto& arg : stack) {
    const auto [tensor_flavor, py_tensor] = check_for_dtensor_or_tensor(arg);
    if (tensor_flavor == TensorFlavor::EXACTLY_DTENSOR ||
        tensor_flavor == TensorFlavor::DTENSOR_SUBCLASS) {
      arg = THPVariable_Unpack(
          py_tensor.attr(dtensor_interned_strings._local_tensor).ptr());
    }
  }
}

static py::object try_find_mesh_from_args(
    const c10::OperatorHandle& op,
    const OperatorArgsKwargsView& args_kwargs) {
  for (auto argument_it = args_kwargs.args_begin();
       argument_it != args_kwargs.args_end();
       ++argument_it) {
    const auto [tensor_flavor, py_tensor] =
        check_for_dtensor_or_tensor(*argument_it);
    if (tensor_flavor == TensorFlavor::EXACTLY_DTENSOR ||
        tensor_flavor == TensorFlavor::DTENSOR_SUBCLASS) {
      return py::reinterpret_borrow<py::object>(
          py_tensor.attr(dtensor_interned_strings.device_mesh));
    }
  }
  TORCH_CHECK_VALUE(
      false, "Cannot find device mesh from args for op : ", op.operator_name());
}

static /*DTensorSpec*/ py::object try_replicate_spec_for_scalar_tensor(
    bool allow_implicit_replication,
    py::handle op_call,
    py::handle py_tensor,
    py::handle compute_mesh) {
  const Tensor& tensor_arg = THPVariable_Unpack(py_tensor.ptr());
  const bool numel_is_one = tensor_arg.numel() == 1;
  if (numel_is_one && tensor_arg.dim() == 1) {
    TORCH_WARN(
        "Found a non-scalar tensor with numel=1 and ndim!=0, "
        "we are implicitly creating a replicated DTensor for it. "
        "However, please consider changing it to a scalar tensor "
        "or explicitly create a DTensor under distributed environment.");
  }

  TORCH_CHECK(
      numel_is_one || allow_implicit_replication,
      py::str(op_call),
      "got mixed torch.Tensor and DTensor, need to convert all torch.Tensor to DTensor before calling distributed operators!");

  // scalar tensor can be safely treated as replicated.
  const auto num_placements =
      py::cast<ssize_t>(compute_mesh.attr(dtensor_interned_strings.ndim));
  py::tuple placements_tuple(num_placements);
  py::object replicate = get_replicate_class()();
  for (const auto idx : c10::irange(num_placements)) {
    PyTuple_SET_ITEM(
        placements_tuple.ptr(),
        idx,
        py::reinterpret_borrow<py::object>(replicate).release().ptr());
  }

  return checked_vectorcall(
      get_dtensor_spec_class().ptr(),
      compute_mesh.ptr(),
      placements_tuple.ptr(),
      checked_vectorcall(
          get_tensor_meta_class().ptr(),
          py_tensor.attr(dtensor_interned_strings.shape).ptr(),
          py_tensor.attr(dtensor_interned_strings.stride)().ptr(),
          py_tensor.attr(dtensor_interned_strings.dtype).ptr())
          .ptr());
}

// May return nullptr, in which case there was no runtime schema info.
static PyObject* get_runtime_schema_info_for_op(py::handle py_op) {
  const auto op_dispatcher = get_dtensor_op_dispatcher();
  const py::handle sharding_propagator =
      op_dispatcher.attr(dtensor_interned_strings.sharding_propagator);
  const py::dict op_to_schema_info = py::reinterpret_borrow<py::dict>(
      sharding_propagator.attr(dtensor_interned_strings.op_to_schema_info));

  PyObject* runtime_schema_info =
      PyDict_GetItemWithError(op_to_schema_info.ptr(), py_op.ptr());
  if (!runtime_schema_info && PyErr_Occurred()) {
    throw py::error_already_set();
  }
  return runtime_schema_info;
}

<<<<<<< HEAD
static std::optional<std::pair<NativeOpSchema, /*ComputeMesh*/ py::object>>
create_native_op_schema(
=======
static bool contains_any_symint(const py::tuple& tup) {
  for (const auto& s : tup) {
    if (THPUtils_checkLong(s.ptr())) {
      continue;
    }
    if (torch::is_symint(s)) {
      return true;
    }
  }
  return false;
}

static bool dtensor_spec_has_symints(py::handle spec) {
  const auto tensor_meta = spec.attr(dtensor_interned_strings.tensor_meta);
  if (tensor_meta.is_none()) {
    return false;
  }
  py::object raw_shape = tensor_meta.attr(dtensor_interned_strings.shape);
  if (!PyTuple_Check(raw_shape.ptr())) {
    PyErr_SetString(PyExc_TypeError, "TensorMeta.shape must be a tuple!");
    throw py::error_already_set();
  }
  const auto shape = py::reinterpret_steal<py::tuple>(raw_shape.release());
  return contains_any_symint(shape);
}

static std::optional<NativeOpSchema> create_native_op_schema(
>>>>>>> cc186e29
    const c10::OperatorHandle& op,
    py::handle py_op,
    torch::jit::Stack* stack) {
  // fused schema part of unwrap_to_op_info + recompute_comparison_key,
  // operating on IValues instead of Python stuff.

  PyObject* runtime_schema_info = get_runtime_schema_info_for_op(py_op);
  if (runtime_schema_info &&
      checked_istrue(py::handle(runtime_schema_info)
                         .attr(dtensor_interned_strings.needs_pytree)
                         .ptr())) {
    // Punting on pytree flattening in the fast path on IValues for
    // now since only a minority of ops need it. REVIEW: should we
    // TORCH_WARN on this?
    return std::nullopt;
  }

  OperatorArgsKwargsView args_kwargs(op, *stack);
  auto native_info = unpack_runtime_schema_info(
      py::handle(runtime_schema_info), args_kwargs.num_positional_args());

  c10::SmallVector<IValueOrDTensorSpec, 8> comparison_key;
  std::size_t comparison_key_hash = 0;

  py::object compute_mesh = py::none();

  const auto handle_non_dtensor_arg =
      [&comparison_key, &comparison_key_hash, &native_info](
          size_t idx, c10::IValue arg) {
        if (idx >= native_info.static_argnum) {
          if (arg.isList()) {
            const auto& list = arg.toList();
            if (list.empty()) {
              arg = c10::ivalue::Tuple::create({});
            } else {
              // WARNING: here we rely on c10::List being represented
              // by a contiguous array of IValue for efficiency!
              arg = c10::ivalue::Tuple::create(c10::ArrayRef<c10::IValue>(
                  &(*list.begin()).get(), list.size()));
            }
          }
          comparison_key_hash =
              c10::hash_combine(comparison_key_hash, c10::IValue::hash(arg));
          comparison_key.emplace_back(std::move(arg));
        }
      };
  const auto handle_dtensor_arg = [&comparison_key,
                                   &comparison_key_hash](py::object arg) {
    comparison_key_hash = c10::hash_combine(
        comparison_key_hash, static_cast<size_t>(py::hash(arg)));
    comparison_key.emplace_back(std::move(arg));
  };

  Py_ssize_t idx = 0;
  const bool allow_implicit_replication =
      at::get_dtensor_allow_implicit_replication();
  for (auto argument_it = args_kwargs.args_begin();
       argument_it != args_kwargs.args_end();
       ++argument_it) {
    const auto& arg = *argument_it;
    const auto [tensor_flavor, py_tensor] = check_for_dtensor_or_tensor(arg);
    switch (tensor_flavor) {
      case TensorFlavor::EXACTLY_DTENSOR:
      case TensorFlavor::DTENSOR_SUBCLASS: {
        py::object spec = py_tensor.attr(dtensor_interned_strings._spec);
        if (dtensor_spec_has_symints(spec)) {
          // Symints are unhashable, so we can't use the cache for
          // sharding propagation. bail out to slow path.
          return std::nullopt;
        }
        handle_dtensor_arg(std::move(spec));
        if (compute_mesh.is_none()) {
          compute_mesh = py::reinterpret_borrow<py::object>(
              py_tensor.attr(dtensor_interned_strings.device_mesh));
        }
        break;
      }
      case TensorFlavor::EXACTLY_TENSOR:
      case TensorFlavor::NON_DTENSOR_TENSOR_SUBCLASS: {
        if (compute_mesh.is_none()) {
          compute_mesh = try_find_mesh_from_args(op, args_kwargs);
        }
        handle_dtensor_arg(try_replicate_spec_for_scalar_tensor(
            allow_implicit_replication, py_op, py_tensor, compute_mesh));
        break;
      }
      case TensorFlavor::NON_TENSOR: {
        // non DTensor/Tensor args (i.e. int/float/bool), just add to
        // local_args
        handle_non_dtensor_arg(idx, arg);
        break;
      }
      default:
        TORCH_INTERNAL_ASSERT(false, "can't happen");
        break;
    }
    idx++;
  }

  TORCH_CHECK(
      !compute_mesh.is_none(),
      "found no DeviceMesh from dtensor args for ",
      op.operator_name());

  if (native_info.static_kwargkey && !native_info.static_kwargkey.is_none()) {
    // Separator to disambiguate kwargs from args in comparison and hashing.
    static constexpr int64_t kwargs_separator = 0x0011223344556677LL;
    comparison_key.emplace_back(static_cast<int64_t>(kwargs_separator));
    comparison_key_hash = hash_combine(comparison_key_hash, kwargs_separator);

    for (auto argument_it = args_kwargs.kwargs_begin();
         argument_it != args_kwargs.kwargs_end();
         ++argument_it) {
      // Rather than hash/compare the string key, we can just use the
      // index of the kwarg in the schema!
      const auto underlying_index = argument_it.underlying_index();
      comparison_key.emplace_back(c10::IValue(underlying_index));
      comparison_key_hash = hash_combine(
          comparison_key_hash, c10::IValue::hash(comparison_key.back().iv));
      const auto [tensor_flavor, py_tensor] =
          check_for_dtensor_or_tensor(*argument_it);
      switch (tensor_flavor) {
        case TensorFlavor::EXACTLY_DTENSOR:
        case TensorFlavor::DTENSOR_SUBCLASS: {
          handle_dtensor_arg(py_tensor.attr(dtensor_interned_strings._spec));
          break;
        }
        case TensorFlavor::EXACTLY_TENSOR:
        case TensorFlavor::NON_DTENSOR_TENSOR_SUBCLASS: {
          handle_dtensor_arg(try_replicate_spec_for_scalar_tensor(
              allow_implicit_replication, py_op, py_tensor, compute_mesh));
          break;
        }
        case TensorFlavor::NON_TENSOR: {
          handle_non_dtensor_arg(native_info.static_argnum, *argument_it);
          break;
        }
        default:
          TORCH_INTERNAL_ASSERT(false, "can't happen");
          break;
      }
    }
  }

  return std::make_pair(
      NativeOpSchema(op, std::move(comparison_key), comparison_key_hash),
      std::move(compute_mesh));
}

using getter = PyObject* (*)(PyObject*, void*);
using setter = int (*)(PyObject*, PyObject*, void*);

static PyObject* THPVariable_get_python_dispatch(
    THPVariable* self,
    void* unused) {
  HANDLE_TH_ERRORS
  const auto& var = THPVariable_Unpack(self);
  return torch::autograd::utils::wrap(
      var.unsafeGetTensorImpl()->is_python_dispatch());
  END_HANDLE_TH_ERRORS
}

// CRTP base class to implement the python bindings for a Tensor property in
// PyTorch A class that implements a property is expected to have:
// - static constexpr const char* name;
//   - This variable should hold the Python name of the property
// - static Tensor fn(const Tensor&);
//   - This function calls the relevant ATen on the tensor
template <typename T>
// NOLINTNEXTLINE(bugprone-crtp-constructor-accessibility)
struct GetterBase {
  static PyObject* getter(THPVariable* self, void* /*unused*/) {
    HANDLE_TH_ERRORS
    if (check_has_torch_function((PyObject*)self)) {
      return handle_torch_function_getter(self, T::name);
    }
    return THPVariable_Wrap(T::fn(THPVariable_Unpack(self)));
    END_HANDLE_TH_ERRORS
  }
};

struct PropertyT : GetterBase<PropertyT> {
  static constexpr const char* name = "T";
  static Tensor fn(const Tensor& t) {
    return t.numpy_T();
  }
};

struct PropertyH : GetterBase<PropertyH> {
  static constexpr const char* name = "H";
  static Tensor fn(const Tensor& t) {
    return t.matrix_H();
  }
};

struct PropertymT : GetterBase<PropertymT> {
  static constexpr const char* name = "mT";
  static Tensor fn(const Tensor& t) {
    return t.mT();
  }
};

struct PropertymH : GetterBase<PropertymH> {
  static constexpr const char* name = "mH";
  static Tensor fn(const Tensor& t) {
    return t.mH();
  }
};

struct PropertyData : GetterBase<PropertyData> {
  static constexpr const char* name = "data";
  static Tensor fn(const Tensor& t) {
    return t.variable_data();
  }
};

struct PropertyGrad : GetterBase<PropertyGrad> {
  static constexpr const char* name = "grad";
  static Tensor fn(const Tensor& t) {
    return t.grad();
  }
};

struct PropertyReal : GetterBase<PropertyReal> {
  static constexpr const char* name = "real";
  static Tensor fn(const Tensor& t) {
    return at::real(t);
  }
};

struct PropertyImag : GetterBase<PropertyImag> {
  static constexpr const char* name = "imag";
  static Tensor fn(const Tensor& t) {
    return at::imag(t);
  }
};

static PyObject* THPVariable_get_cdata(THPVariable* self, void* unused) {
  HANDLE_TH_ERRORS
  if (check_has_torch_function((PyObject*)self)) {
    return handle_torch_function_getter(self, "_cdata");
  }
  const auto& var = THPVariable_Unpack(self);
  return PyLong_FromVoidPtr(var.unsafeGetTensorImpl());
  END_HANDLE_TH_ERRORS
}

static PyObject* THPVariable_get_version(THPVariable* self, void* unused) {
  HANDLE_TH_ERRORS
  if (check_has_torch_function((PyObject*)self)) {
    return handle_torch_function_getter(self, "_version");
  }
  const auto& var = THPVariable_Unpack(self);
  return THPUtils_packInt64(var._version());
  END_HANDLE_TH_ERRORS
}

static PyObject* THPVariable_get_grad_fn(THPVariable* self, void* unused) {
  HANDLE_TH_ERRORS
  if (check_has_torch_function((PyObject*)self)) {
    return handle_torch_function_getter(self, "grad_fn");
  }
  const auto& var = THPVariable_Unpack(self);
  if (!var.grad_fn()) {
    Py_RETURN_NONE;
  }
  return functionToPyObject(var.grad_fn());
  END_HANDLE_TH_ERRORS
}

static int THPVariable_set_grad_fn(
    THPVariable* self,
    PyObject* obj,
    void* unused) {
  HANDLE_TH_ERRORS
  if (check_has_torch_function((PyObject*)self)) {
    return handle_torch_function_setter(self, "_grad_fn", obj);
  }
  TORCH_CHECK(obj, "Deletion of _grad_fn not allowed. Detach tensor instead!");
  TORCH_CHECK(obj == Py_None, "_grad_fn can be only set to None");
  THPVariable_Unpack(self).detach_();
  return 0;
  END_HANDLE_TH_ERRORS_RET(-1)
}

static PyObject* THPVariable_is_leaf(THPVariable* self, void* unused) {
  HANDLE_TH_ERRORS
  if (check_has_torch_function((PyObject*)self)) {
    return handle_torch_function_getter(self, "is_leaf");
  }
  return PyBool_FromLong(!THPVariable_Unpack(self).grad_fn());
  END_HANDLE_TH_ERRORS
}

static int THPVariable_set_data(
    THPVariable* self,
    PyObject* data,
    void* unused) {
  HANDLE_TH_ERRORS
  if (check_has_torch_function((PyObject*)self)) {
    return handle_torch_function_setter(self, "data", data);
  }
  TORCH_CHECK(
      data, "Deleting tensor data is not allowed. Delete tensor instead!");
  TORCH_CHECK_TYPE(
      THPVariable_Check(data),
      "Variable data has to be a tensor, but got ",
      Py_TYPE(data)->tp_name);

  THPVariable_Unpack(self).set_data(THPVariable_Unpack(data));
  return 0;
  END_HANDLE_TH_ERRORS_RET(-1)
}

static int THPVariable_set_grad(
    THPVariable* self,
    PyObject* py_grad,
    void* unused) {
  HANDLE_TH_ERRORS
  if (check_has_torch_function((PyObject*)self)) {
    return handle_torch_function_setter(self, "grad", py_grad);
  }
  const auto& var = THPVariable_Unpack(self);
  if (!py_grad || py_grad == Py_None) {
    var.mutable_grad().reset();
    return 0;
  }

  TORCH_CHECK_TYPE(
      THPVariable_Check(py_grad),
      "assigned grad expected to be a Tensor or None but got grad of type ",
      THPUtils_typename(py_grad));
  TORCH_CHECK(
      self != (THPVariable*)py_grad, "can't assign Variable as its own grad");

  const auto& grad = THPVariable_Unpack(py_grad);
  if (var.grad_dtype().has_value()) {
    TORCH_CHECK(
        grad.dtype() == var.grad_dtype().value(),
        "attempting to assign a gradient with dtype '",
        grad.dtype(),
        "' to a tensor with grad_dtype '",
        var.grad_dtype().value(),
        "'. The gradient must match the tensor's grad_dtype (defaults to the tensor's "
        "dtype). You can set the tensor's grad_dtype attribute with a specific dtype, or "
        "None to allow any dtype. Set grad_dtype with caution. Diverging the dtypes of "
        "a tensor and its gradient may break downstream systems that assume they match.");
  }
  TORCH_CHECK(
      var.device().type() == grad.device().type(),
      "attempting to assign a gradient with device type '",
      grad.device().type(),
      "' to a tensor with device type '",
      var.device().type(),
      "'. Please ensure that the gradient and the tensor are on the same device");
  if (grad.layout() != kSparse) {
    auto expected_options = var.options().dtype(
        var.grad_dtype().has_value() ? var.grad_dtype().value()
                                     : grad.scalar_type());
    TORCH_CHECK(
        grad.options().type_equal(expected_options),
        "attempting to assign a gradient to a tensor that has data of a different type");
  }
  TORCH_CHECK(
      grad.get_device() == var.get_device(),
      "attempting to assign a gradient located on device with index '",
      grad.get_device(),
      "' to a tensor located on device with index '",
      var.get_device(),
      "'. Please ensure that the gradient and the tensor are on the same device");
  TORCH_CHECK(
      grad.sym_sizes().equals(var.sym_sizes()),
      "attempting to assign a gradient of size '",
      grad.sym_sizes(),
      "' to a tensor of size '",
      var.sym_sizes(),
      "'. Please ensure that the gradient and the tensor are the same size");

  var.mutable_grad() = grad;
  return 0;
  END_HANDLE_TH_ERRORS_RET(-1)
}

static PyObject* THPVariable_get_volatile(THPVariable* self, void* unused) {
  HANDLE_TH_ERRORS
  if (check_has_torch_function((PyObject*)self)) {
    return handle_torch_function_getter(self, "volatile");
  }
  const char* msg = "volatile was removed (Variable.volatile is always False)";
  auto r = PyErr_WarnEx(PyExc_UserWarning, msg, 1);
  if (r != 0)
    throw python_error();
  Py_RETURN_FALSE;
  END_HANDLE_TH_ERRORS
}

static int THPVariable_set_volatile(
    THPVariable* self,
    PyObject* obj,
    void* unused) {
  HANDLE_TH_ERRORS
  if (check_has_torch_function((PyObject*)self)) {
    return handle_torch_function_setter(self, "volatile", obj);
  }
  auto r = PyErr_WarnEx(PyExc_UserWarning, VOLATILE_WARNING, 1);
  if (r != 0)
    throw python_error();
  return 0;
  END_HANDLE_TH_ERRORS_RET(-1)
}

static PyObject* THPVariable_get_output_nr(THPVariable* self, void* unused) {
  HANDLE_TH_ERRORS
  if (check_has_torch_function((PyObject*)self)) {
    return handle_torch_function_getter(self, "output_nr");
  }
  const auto output_nr = THPVariable_Unpack(self).output_nr();
  return THPUtils_packInt64(output_nr);
  END_HANDLE_TH_ERRORS
}

static PyObject* THPVariable_get_requires_grad(
    THPVariable* self,
    void* unused) {
  HANDLE_TH_ERRORS
  if (check_has_torch_function((PyObject*)self)) {
    return handle_torch_function_getter(self, "requires_grad");
  }
  if (THPVariable_Unpack(self).requires_grad()) {
    Py_RETURN_TRUE;
  } else {
    Py_RETURN_FALSE;
  }
  END_HANDLE_TH_ERRORS
}

static PyObject* THPVariable_retains_grad(THPVariable* self, void* unused) {
  HANDLE_TH_ERRORS
  if (check_has_torch_function((PyObject*)self)) {
    return handle_torch_function_getter(self, "retains_grad");
  }
  if (THPVariable_Unpack(self).retains_grad()) {
    Py_RETURN_TRUE;
  } else {
    Py_RETURN_FALSE;
  }
  END_HANDLE_TH_ERRORS
}

static PyObject* THPVariable_get_ndim(THPVariable* self, void* unused) {
  HANDLE_TH_ERRORS
  if (check_has_torch_function((PyObject*)self)) {
    return handle_torch_function_getter(self, "ndim");
  }
  return THPUtils_packInt64(THPVariable_Unpack(self).dim());
  END_HANDLE_TH_ERRORS
}

static PyObject* THPVariable_get_names(PyObject* self, void* unused) {
  HANDLE_TH_ERRORS
  if (check_has_torch_function(self)) {
    return handle_torch_function_getter((THPVariable*)self, "names");
  }
  // The long-term plan is to return a list of (python) torch.Dimname.
  // However, for now, return a list of string.
  const auto& tensor = THPVariable_Unpack(self);
  auto size = tensor.dim();
  THPObjectPtr tuple(PyTuple_New(size));
  if (!tuple)
    throw python_error();

  const auto dimnames = tensor.names();
  for (const auto i : c10::irange(size)) {
    PyObject* str = nullptr;
    if (dimnames[i].type() == at::NameType::WILDCARD) {
      // PyTuple_SET_ITEM steals a reference to the object. When the tuple is
      // deallocated, it'll decrement the refcount on Py_None, which is bad.
      // To avoid this, we "create" a new reference to Py_None by increasing
      // the refcount.
      // Sources:
      // - https://docs.python.org/3/c-api/tuple.html#c.PyTuple_SetItem
      // -
      // https://stackoverflow.com/questions/16400600/how-to-return-a-tuple-containing-a-none-value-from-the-c-api
      Py_INCREF(Py_None);
      str = Py_None;
    } else {
      str = THPUtils_packString(dimnames[i].symbol().toUnqualString());
      if (!str)
        throw python_error();
    }
    PyTuple_SET_ITEM(tuple.get(), i, str);
  }
  return tuple.release();
  END_HANDLE_TH_ERRORS
}

static int THPVariable_set_names(
    PyObject* self,
    PyObject* names,
    void* unused) {
  HANDLE_TH_ERRORS
  if (check_has_torch_function(self)) {
    return handle_torch_function_setter((THPVariable*)self, "names", names);
  }
  const auto& var = THPVariable_Unpack(self);
  if (names == Py_None) {
    at::internal_set_names_inplace(var, std::nullopt);
  } else {
    TORCH_CHECK(
        THPUtils_checkDimnameList(names),
        "names must either be None or a tuple of dim names");
    at::internal_set_names_inplace(var, torch::parseDimnameList(names));
  }
  return 0;
  END_HANDLE_TH_ERRORS_RET(-1)
}

static int THPVariable_set_requires_grad(
    THPVariable* self,
    PyObject* obj,
    void* unused) {
  HANDLE_TH_ERRORS
  if (check_has_torch_function((PyObject*)self)) {
    return handle_torch_function_setter(self, "requires_grad", obj);
  }
  TORCH_CHECK(obj && PyBool_Check(obj), "requires_grad must be a bool");
  const auto& var = THPVariable_Unpack(self);
  auto requires_grad = (obj == Py_True);
  if (!var.is_leaf()) {
    THPUtils_setError(
        autograd::utils::requires_grad_leaf_error(obj == Py_True).c_str());
    return -1;
  }
  if (requires_grad &&
      !isDifferentiableType(at::typeMetaToScalarType((var.dtype())))) {
    THPUtils_setError(
        "only Tensors of floating point and complex dtype can require gradients");
    return -1;
  }
  var.set_requires_grad(requires_grad);
  return 0;
  END_HANDLE_TH_ERRORS_RET(-1)
}

static PyObject* THPVariable_get_name(THPVariable* self, void* unused) {
  if (check_has_torch_function((PyObject*)self)) {
    HANDLE_TH_ERRORS
    return handle_torch_function_getter(self, "name");
    END_HANDLE_TH_ERRORS
  }
  const auto& tensor = THPVariable_Unpack(self);
  if (tensor.name().empty())
    Py_RETURN_NONE;
  return THPUtils_packString(tensor.name().c_str());
}

static PyObject* THPVariable_get_backwards_hooks(
    THPVariable* self,
    void* unused) {
  HANDLE_TH_ERRORS
  if (check_has_torch_function((PyObject*)self)) {
    return handle_torch_function_getter(self, "_backward_hooks");
  }
  if (self->backward_hooks) {
    Py_INCREF(self->backward_hooks);
    return self->backward_hooks;
  }
  Py_RETURN_NONE;
  END_HANDLE_TH_ERRORS
}

static int THPVariable_set_backwards_hooks(
    THPVariable* self,
    PyObject* obj,
    void* unused) {
  HANDLE_TH_ERRORS
  if (check_has_torch_function((PyObject*)self)) {
    return handle_torch_function_setter(self, "_backward_hooks", obj);
  }
  TORCH_CHECK(obj, "Deletion of _backwards_hooks not allowed!");
  if (obj == Py_None) {
    obj = nullptr;
  }
  Py_XINCREF(obj);
  Py_XDECREF(self->backward_hooks);
  self->backward_hooks = obj;
  const auto& tensor = THPVariable_Unpack(self);
  torch::autograd::impl::clear_hooks(tensor);
  if (obj) {
    torch::autograd::impl::add_hook(
        tensor, std::make_unique<PyFunctionTensorPreHook>(obj, 0));
  }
  return 0;
  END_HANDLE_TH_ERRORS_RET(-1)
}

static PyObject* THPVariable_get_post_accumulate_grad_hooks(
    THPVariable* self,
    void* unused) {
  HANDLE_TH_ERRORS
  if (check_has_torch_function((PyObject*)self)) {
    return handle_torch_function_getter(self, "_post_accumulate_grad_hooks");
  }
  if (self->post_accumulate_grad_hooks) {
    Py_INCREF(self->post_accumulate_grad_hooks);
    return self->post_accumulate_grad_hooks;
  }
  Py_RETURN_NONE;
  END_HANDLE_TH_ERRORS
}

static int THPVariable_set_post_accumulate_grad_hooks(
    THPVariable* self,
    PyObject* obj,
    void* unused) {
  HANDLE_TH_ERRORS
  if (check_has_torch_function((PyObject*)self)) {
    return handle_torch_function_setter(
        self, "_post_accumulate_grad_hooks", obj);
  }
  TORCH_CHECK(obj, "Deletion of _post_accumulate_grad_hooks not allowed!");
  if (obj == Py_None) {
    obj = nullptr;
  }
  Py_XINCREF(obj);
  Py_CLEAR(self->post_accumulate_grad_hooks);
  self->post_accumulate_grad_hooks = obj;
  const auto& tensor = THPVariable_Unpack(self);
  if (obj) {
    torch::autograd::impl::set_post_acc_grad_hooks(
        tensor, std::make_unique<PyFunctionTensorPostAccGradHooks>(obj));
  }
  return 0;
  END_HANDLE_TH_ERRORS_RET(-1)
}

static PyObject* THPVariable_get_base(THPVariable* self, void* unused) {
  HANDLE_TH_ERRORS
  if (check_has_torch_function((PyObject*)self)) {
    return handle_torch_function_getter(self, "_base");
  }
  const auto& tensor = THPVariable_Unpack(self);
  if (tensor.is_view()) {
    return THPVariable_Wrap(tensor._base());
  }
  Py_RETURN_NONE;
  END_HANDLE_TH_ERRORS
}

static PyObject* THPVariable_get_shape(THPVariable* self, void* unused) {
  HANDLE_TH_ERRORS
  if (check_has_torch_function((PyObject*)self)) {
    return handle_torch_function_getter(self, "shape");
  }
  return THPSize_NewFromSymSizes(THPVariable_Unpack(self));
  END_HANDLE_TH_ERRORS
}

static PyObject* THPVariable_is_cpu(THPVariable* self, void* unused) {
  HANDLE_TH_ERRORS
  if (check_has_torch_function((PyObject*)self)) {
    return handle_torch_function_getter(self, "is_cpu");
  }
  auto& self_ = THPVariable_Unpack(self);
  return torch::autograd::utils::wrap(self_.is_cpu());
  END_HANDLE_TH_ERRORS
}

static PyObject* THPVariable_is_cuda(THPVariable* self, void* unused) {
  HANDLE_TH_ERRORS
  if (check_has_torch_function((PyObject*)self)) {
    return handle_torch_function_getter(self, "is_cuda");
  }
  auto& self_ = THPVariable_Unpack(self);
  return torch::autograd::utils::wrap(self_.is_cuda());
  END_HANDLE_TH_ERRORS
}

static PyObject* THPVariable_is_mtia(THPVariable* self, void* unused) {
  HANDLE_TH_ERRORS
  if (check_has_torch_function((PyObject*)self)) {
    return handle_torch_function_getter(self, "is_mtia");
  }
  auto& self_ = THPVariable_Unpack(self);
  return torch::autograd::utils::wrap(self_.is_mtia());
  END_HANDLE_TH_ERRORS
}

static PyObject* THPVariable_is_xla(THPVariable* self, void* unused) {
  HANDLE_TH_ERRORS
  if (check_has_torch_function((PyObject*)self)) {
    return handle_torch_function_getter(self, "is_xla");
  }
  auto& self_ = THPVariable_Unpack(self);
  return torch::autograd::utils::wrap(self_.is_xla());
  END_HANDLE_TH_ERRORS
}

static PyObject* THPVariable_is_ipu(THPVariable* self, void* unused) {
  HANDLE_TH_ERRORS
  if (check_has_torch_function((PyObject*)self)) {
    return handle_torch_function_getter(self, "is_ipu");
  }
  auto& self_ = THPVariable_Unpack(self);
  return torch::autograd::utils::wrap(self_.is_ipu());
  END_HANDLE_TH_ERRORS
}

static PyObject* THPVariable_is_xpu(THPVariable* self, void* unused) {
  HANDLE_TH_ERRORS
  if (check_has_torch_function((PyObject*)self)) {
    return handle_torch_function_getter(self, "is_xpu");
  }
  auto& self_ = THPVariable_Unpack(self);
  return torch::autograd::utils::wrap(self_.is_xpu());
  END_HANDLE_TH_ERRORS
}

static PyObject* THPVariable_is_sparse(THPVariable* self, void* unused) {
  HANDLE_TH_ERRORS
  if (check_has_torch_function((PyObject*)self)) {
    return handle_torch_function_getter(self, "is_sparse");
  }
  auto& self_ = THPVariable_Unpack(self);
  return torch::autograd::utils::wrap(self_.is_sparse());
  END_HANDLE_TH_ERRORS
}

static PyObject* THPVariable_is_sparse_csr(THPVariable* self, void* unused) {
  HANDLE_TH_ERRORS
  if (check_has_torch_function((PyObject*)self)) {
    return handle_torch_function_getter(self, "is_sparse_csr");
  }
  auto& self_ = THPVariable_Unpack(self);
  return torch::autograd::utils::wrap(self_.is_sparse_csr());
  END_HANDLE_TH_ERRORS
}

static PyObject* THPVariable_is_mkldnn(THPVariable* self, void* unused) {
  HANDLE_TH_ERRORS
  if (check_has_torch_function((PyObject*)self)) {
    return handle_torch_function_getter(self, "is_mkldnn");
  }
  auto& self_ = THPVariable_Unpack(self);
  return torch::autograd::utils::wrap(self_.is_mkldnn());
  END_HANDLE_TH_ERRORS
}

static PyObject* THPVariable_is_mps(THPVariable* self, void* unused) {
  HANDLE_TH_ERRORS
  if (check_has_torch_function((PyObject*)self)) {
    return handle_torch_function_getter(self, "is_mps");
  }
  auto& self_ = THPVariable_Unpack(self);
  return torch::autograd::utils::wrap(self_.is_mps());
  END_HANDLE_TH_ERRORS
}

static PyObject* THPVariable_is_maia(THPVariable* self, void* unused) {
  HANDLE_TH_ERRORS
  if (check_has_torch_function((PyObject*)self)) {
    return handle_torch_function_getter(self, "is_maia");
  }
  auto& self_ = THPVariable_Unpack(self);
  return torch::autograd::utils::wrap(self_.is_maia());
  END_HANDLE_TH_ERRORS
}

static PyObject* THPVariable_is_vulkan(THPVariable* self, void* unused) {
  HANDLE_TH_ERRORS
  if (check_has_torch_function((PyObject*)self)) {
    return handle_torch_function_getter(self, "is_vulkan");
  }
  auto& self_ = THPVariable_Unpack(self);
  return torch::autograd::utils::wrap(self_.is_vulkan());
  END_HANDLE_TH_ERRORS
}

static PyObject* THPVariable_is_quantized(THPVariable* self, void* unused) {
  HANDLE_TH_ERRORS
  if (check_has_torch_function((PyObject*)self)) {
    return handle_torch_function_getter(self, "is_quantized");
  }
  auto& self_ = THPVariable_Unpack(self);
  return torch::autograd::utils::wrap(self_.is_quantized());
  END_HANDLE_TH_ERRORS
}

static PyObject* THPVariable_is_meta(THPVariable* self, void* unused) {
  HANDLE_TH_ERRORS
  if (check_has_torch_function((PyObject*)self)) {
    return handle_torch_function_getter(self, "is_meta");
  }
  auto& self_ = THPVariable_Unpack(self);
  return torch::autograd::utils::wrap(self_.is_meta());
  END_HANDLE_TH_ERRORS
}

static PyObject* THPVariable_is_complex(THPVariable* self, void* unused) {
  HANDLE_TH_ERRORS
  if (check_has_torch_function((PyObject*)self)) {
    return handle_torch_function_getter(self, "is_complex");
  }
  auto& self_ = THPVariable_Unpack(self);
  return torch::autograd::utils::wrap(self_.is_complex());
  END_HANDLE_TH_ERRORS
}

static PyObject* THPVariable_is_nested(THPVariable* self, void* unused) {
  HANDLE_TH_ERRORS
  if (check_has_torch_function((PyObject*)self)) {
    return handle_torch_function_getter(self, "is_nested");
  }
  auto& self_ = THPVariable_Unpack(self);
  return torch::autograd::utils::wrap(self_.is_nested());
  END_HANDLE_TH_ERRORS
}

static PyObject* THPVariable_has_symbolic_sizes_strides(
    THPVariable* self,
    void* unused) {
  HANDLE_TH_ERRORS
  auto& self_ = THPVariable_Unpack(self);
  return torch::autograd::utils::wrap(
      self_.unsafeGetTensorImpl()->has_symbolic_sizes_strides());
  END_HANDLE_TH_ERRORS
}

static PyObject* THPVariable_dtype(THPVariable* self, void* unused) {
  HANDLE_TH_ERRORS
  if (check_has_torch_function((PyObject*)self)) {
    return handle_torch_function_getter(self, "dtype");
  }
  auto& self_ = THPVariable_Unpack(self);
  return torch::autograd::utils::wrap(self_.scalar_type());
  END_HANDLE_TH_ERRORS
}

static PyObject* THPVariable_layout(THPVariable* self, void* unused) {
  HANDLE_TH_ERRORS
  if (check_has_torch_function((PyObject*)self)) {
    return handle_torch_function_getter(self, "layout");
  }
  auto& self_ = THPVariable_Unpack(self);
  return torch::autograd::utils::wrap(self_.layout());
  END_HANDLE_TH_ERRORS
}

static PyObject* THPVariable_device(THPVariable* self, void* unused) {
  HANDLE_TH_ERRORS
  if (check_has_torch_function((PyObject*)self)) {
    return handle_torch_function_getter(self, "device");
  }
  return THPDevice_New(THPVariable_Unpack(self).device());
  END_HANDLE_TH_ERRORS
}

static PyObject* THPVariable_get_nbytes(THPVariable* self, void* unused) {
  HANDLE_TH_ERRORS
  if (check_has_torch_function((PyObject*)self)) {
    return handle_torch_function_getter(self, "nbytes");
  }
  return PyLong_FromSize_t(THPVariable_Unpack(self).nbytes());
  END_HANDLE_TH_ERRORS
}

static PyObject* THPVariable_get_grad_dtype(THPVariable* self, void* unused) {
  HANDLE_TH_ERRORS
  if (check_has_torch_function((PyObject*)self)) {
    return handle_torch_function_getter(self, "grad_dtype");
  }
  const auto& var = THPVariable_Unpack(self);
  TORCH_CHECK(
      !var.grad_fn(), "grad_dtype can only be accessed on leaf tensors.");
  if (!var.grad_dtype().has_value()) {
    Py_RETURN_NONE;
  } else {
    return torch::autograd::utils::wrap(var.grad_dtype().value());
  }
  END_HANDLE_TH_ERRORS
}

static int THPVariable_set_grad_dtype(
    THPVariable* self,
    PyObject* obj,
    void* unused) {
  HANDLE_TH_ERRORS
  if (check_has_torch_function((PyObject*)self)) {
    return handle_torch_function_setter(self, "grad_dtype", obj);
  }
  const auto& var = THPVariable_Unpack(self);
  TORCH_CHECK(
      THPDtype_Check(obj) || obj == Py_None,
      "grad_dtype must be a torch.dtype or None, but got ",
      Py_TYPE(obj)->tp_name);
  if (var.grad().defined() && obj != Py_None) {
    auto new_dtype = reinterpret_cast<THPDtype*>(obj);
    TORCH_CHECK(
        var.grad().dtype() == new_dtype->scalar_type,
        "Cannot set grad_dtype to '",
        new_dtype->scalar_type,
        "' because there is already a gradient with dtype '",
        var.grad().dtype(),
        "'. Please clear the gradient (.grad = None) before changing grad_dtype, "
        "or ensure the new grad_dtype matches the existing gradient's dtype.");
  }
  std::optional<at::ScalarType> new_dtype;
  if (obj != Py_None) {
    auto* dtype = reinterpret_cast<THPDtype*>(obj);
    new_dtype = dtype->scalar_type;
  }
  var.set_grad_dtype(new_dtype);
  return 0;
  END_HANDLE_TH_ERRORS_RET(-1)
}

static PyObject* THPVariable_get_itemsize(THPVariable* self, void* unused) {
  HANDLE_TH_ERRORS
  if (check_has_torch_function((PyObject*)self)) {
    return handle_torch_function_getter(self, "itemsize");
  }
  return PyLong_FromSize_t(THPVariable_Unpack(self).itemsize());
  END_HANDLE_TH_ERRORS
}

static int THPVariable_set_real(PyObject* self, PyObject* real, void* unused) {
  HANDLE_TH_ERRORS
  auto& self_ = THPVariable_Unpack(self);
  auto self_real = at::real(self_);
  auto real_ = valueToTensor(self_real.options(), real, self_real.device());
  {
    pybind11::gil_scoped_release no_gil;
    self_real.copy_(real_);
    return 0;
  }
  END_HANDLE_TH_ERRORS_RET(-1)
}

static int THPVariable_set_imag(PyObject* self, PyObject* imag, void* unused) {
  HANDLE_TH_ERRORS
  auto& self_ = THPVariable_Unpack(self);
  auto self_imag = at::imag(self_);
  auto imag_ = valueToTensor(self_imag.options(), imag, self_imag.device());
  {
    pybind11::gil_scoped_release no_gil;
    self_imag.copy_(imag_);
    return 0;
  }
  END_HANDLE_TH_ERRORS_RET(-1)
}

static PyObject* THPVariable__use_count(PyObject* self, PyObject* noargs) {
  HANDLE_TH_ERRORS
  const auto& t = THPVariable_Unpack(self);
  return THPUtils_packUInt64(t.use_count());
  END_HANDLE_TH_ERRORS
}

// properties are registered here because we are currently only able to bind
// them manually. TODO: make declarable in native_functions
// NOLINTNEXTLINE(modernize-avoid-c-arrays,cppcoreguidelines-avoid-c-arrays,cppcoreguidelines-avoid-non-const-global-variables)
static struct PyGetSetDef THPVariable_properties[] = {
    {"_python_dispatch",
     (getter)THPVariable_get_python_dispatch,
     nullptr,
     nullptr,
     nullptr},
    {"T", (getter)PropertyT::getter, nullptr, nullptr, nullptr},
    {"H", (getter)PropertyH::getter, nullptr, nullptr, nullptr},
    {"mT", (getter)PropertymT::getter, nullptr, nullptr, nullptr},
    {"mH", (getter)PropertymH::getter, nullptr, nullptr, nullptr},
    {"_cdata", (getter)THPVariable_get_cdata, nullptr, nullptr, nullptr},
    {"_version", (getter)THPVariable_get_version, nullptr, nullptr, nullptr},
    {"grad_fn", (getter)THPVariable_get_grad_fn, nullptr, nullptr, nullptr},
    {"_grad_fn",
     (getter)THPVariable_get_grad_fn,
     (setter)THPVariable_set_grad_fn,
     nullptr,
     nullptr},
    {"is_leaf", (getter)THPVariable_is_leaf, nullptr, nullptr, nullptr},
    {"retains_grad",
     (getter)THPVariable_retains_grad,
     nullptr,
     nullptr,
     nullptr},
    {"data",
     (getter)PropertyData::getter,
     (setter)THPVariable_set_data,
     nullptr,
     nullptr},
    {"_grad",
     (getter)PropertyGrad::getter,
     (setter)THPVariable_set_grad,
     nullptr,
     nullptr}, // Allows the python class to override .grad
    {"grad",
     (getter)PropertyGrad::getter,
     (setter)THPVariable_set_grad,
     nullptr,
     nullptr},
    {"_base", (getter)THPVariable_get_base, nullptr, nullptr, nullptr},
    {"volatile",
     (getter)THPVariable_get_volatile,
     (setter)THPVariable_set_volatile,
     nullptr,
     nullptr},
    {"output_nr", (getter)THPVariable_get_output_nr, nullptr, nullptr, nullptr},
    {"requires_grad",
     (getter)THPVariable_get_requires_grad,
     (setter)THPVariable_set_requires_grad,
     nullptr,
     nullptr},
    {"_backward_hooks",
     (getter)THPVariable_get_backwards_hooks,
     (setter)THPVariable_set_backwards_hooks,
     nullptr,
     nullptr},
    {"_post_accumulate_grad_hooks",
     (getter)THPVariable_get_post_accumulate_grad_hooks,
     (setter)THPVariable_set_post_accumulate_grad_hooks,
     nullptr,
     nullptr},
    {"name", (getter)THPVariable_get_name, nullptr, nullptr, nullptr},
    {"shape", (getter)THPVariable_get_shape, nullptr, nullptr, nullptr},
    {"is_cuda", (getter)THPVariable_is_cuda, nullptr, nullptr, nullptr},
    {"is_mtia", (getter)THPVariable_is_mtia, nullptr, nullptr, nullptr},
    {"is_cpu", (getter)THPVariable_is_cpu, nullptr, nullptr, nullptr},
    {"is_xla", (getter)THPVariable_is_xla, nullptr, nullptr, nullptr},
    {"is_xpu", (getter)THPVariable_is_xpu, nullptr, nullptr, nullptr},
    {"is_ipu", (getter)THPVariable_is_ipu, nullptr, nullptr, nullptr},
    {"is_sparse", (getter)THPVariable_is_sparse, nullptr, nullptr, nullptr},
    {"is_sparse_csr",
     (getter)THPVariable_is_sparse_csr,
     nullptr,
     nullptr,
     nullptr},
    {"is_mkldnn", (getter)THPVariable_is_mkldnn, nullptr, nullptr, nullptr},
    {"is_mps", (getter)THPVariable_is_mps, nullptr, nullptr, nullptr},
    {"is_maia", (getter)THPVariable_is_maia, nullptr, nullptr, nullptr},
    {"is_vulkan", (getter)THPVariable_is_vulkan, nullptr, nullptr, nullptr},
    {"is_complex", (getter)THPVariable_is_complex, nullptr, nullptr, nullptr},
    {"is_quantized",
     (getter)THPVariable_is_quantized,
     nullptr,
     nullptr,
     nullptr},
    {"is_meta", (getter)THPVariable_is_meta, nullptr, nullptr, nullptr},
    {"is_nested", (getter)THPVariable_is_nested, nullptr, nullptr, nullptr},
    {"_has_symbolic_sizes_strides",
     (getter)THPVariable_has_symbolic_sizes_strides,
     nullptr,
     nullptr,
     nullptr},
    {"dtype", (getter)THPVariable_dtype, nullptr, nullptr, nullptr},
    {"layout", (getter)THPVariable_layout, nullptr, nullptr, nullptr},
    {"device", (getter)THPVariable_device, nullptr, nullptr, nullptr},
    {"ndim", (getter)THPVariable_get_ndim, nullptr, nullptr, nullptr},
    {"nbytes", (getter)THPVariable_get_nbytes, nullptr, nullptr, nullptr},
    {"itemsize", (getter)THPVariable_get_itemsize, nullptr, nullptr, nullptr},
    {"names",
     (getter)THPVariable_get_names,
     (setter)THPVariable_set_names,
     nullptr,
     nullptr},
    {"real",
     (getter)PropertyReal::getter,
     (setter)THPVariable_set_real,
     nullptr,
     nullptr},
    {"imag",
     (getter)PropertyImag::getter,
     (setter)THPVariable_set_imag,
     nullptr,
     nullptr},
    {"grad_dtype",
     (getter)THPVariable_get_grad_dtype,
     (setter)THPVariable_set_grad_dtype,
     nullptr,
     nullptr},
    {nullptr}};

static PyMappingMethods THPVariable_as_mapping = {
    THPVariable_length,
    THPVariable_getitem,
    THPVariable_setitem,
};

// NOLINTNEXTLINE(modernize-avoid-c-arrays,cppcoreguidelines-avoid-c-arrays,cppcoreguidelines-avoid-non-const-global-variables)
static PyMethodDef extra_methods[] = {
    {"as_subclass",
     castPyCFunctionWithKeywords(THPVariable_as_subclass),
     METH_VARARGS | METH_KEYWORDS,
     nullptr},
    {"_make_subclass",
     castPyCFunctionWithKeywords(THPVariable_make_subclass),
     METH_STATIC | METH_VARARGS | METH_KEYWORDS,
     nullptr},
    {"_make_wrapper_subclass",
     castPyCFunctionWithKeywords(THPVariable_make_wrapper_subclass),
     METH_STATIC | METH_VARARGS | METH_KEYWORDS,
     nullptr},
    {"_dtensor__new__",
     castPyCFunctionWithKeywords(THPVariable_dtensor_new),
     METH_STATIC | METH_VARARGS | METH_KEYWORDS,
     nullptr},
    {"_fix_weakref", THPVariable_fix_weakref, METH_NOARGS, nullptr},
    {"_view_func",
     castPyCFunctionWithKeywords(THPVariable_view_func),
     METH_VARARGS | METH_KEYWORDS,
     nullptr},
    {"_view_func_unsafe",
     castPyCFunctionWithKeywords(THPVariable_view_func_unsafe),
     METH_VARARGS | METH_KEYWORDS,
     nullptr},
    {"_rev_view_func_unsafe",
     THPVariable_rev_view_func_unsafe,
     METH_O,
     nullptr},
    {"_use_count", THPVariable__use_count, METH_NOARGS, nullptr},
    {nullptr}};

// NOLINTNEXTLINE(modernize-avoid-c-arrays,cppcoreguidelines-avoid-c-arrays,cppcoreguidelines-avoid-non-const-global-variables)
static PyMethodDef extra_functions[] = {
    {"_DTensor_OpSchema_post_init",
     DTensor_OpSchema_post_init,
     METH_O,
     nullptr},
    {"_DTensor_OpSchema_recompute_comparison_key",
     DTensor_OpSchema_recompute_comparison_key,
     METH_O,
     nullptr},
    {"_DTensor_compute_global_tensor_info",
     castPyCFunctionFast(DTensor_compute_global_tensor_info),
     METH_FASTCALL,
     compute_global_tensor_info_doc},
    {nullptr}};

struct THPVariableMeta {
  PyHeapTypeObject base;
};

static int THPVariableMetaType_init(
    PyObject* cls,
    PyObject* args,
    PyObject* kwargs);

static PyTypeObject THPVariableMetaType = {
    PyVarObject_HEAD_INIT(DEFERRED_ADDRESS(&PyType_Type), 0)
    "torch._C._TensorMeta", /* tp_name */
    sizeof(THPVariableMeta), /* tp_basicsize */
    0, /* tp_itemsize */
    nullptr, /* tp_dealloc */
    0, /* tp_vectorcall_offset */
    nullptr, /* tp_getattr */
    nullptr, /* tp_setattr */
    nullptr, /* tp_reserved */
    nullptr, /* tp_repr */
    nullptr, /* tp_as_number */
    nullptr, /* tp_as_sequence */
    nullptr, /* tp_as_mapping */
    nullptr, /* tp_hash  */
    nullptr, /* tp_call */
    nullptr, /* tp_str */
    nullptr, /* tp_getattro */
    nullptr, /* tp_setattro */
    nullptr, /* tp_as_buffer */
    // NOLINTNEXTLINE(misc-redundant-expression)
    Py_TPFLAGS_DEFAULT | Py_TPFLAGS_BASETYPE, /* tp_flags */
    nullptr, /* tp_doc */
    nullptr, /* tp_traverse */
    nullptr, /* tp_clear */
    nullptr, /* tp_richcompare */
    0, /* tp_weaklistoffset */
    nullptr, /* tp_iter */
    nullptr, /* tp_iternext */
    nullptr, /* tp_methods */
    nullptr, /* tp_members */
    nullptr, /* tp_getset */
    DEFERRED_ADDRESS(&PyType_Type), /* tp_base */
    nullptr, /* tp_dict */
    nullptr, /* tp_descr_get */
    nullptr, /* tp_descr_set */
    0, /* tp_dictoffset */
    THPVariableMetaType_init, /* tp_init */
    nullptr, /* tp_alloc */
    nullptr, /* tp_new */
};

static PyTypeObject THPVariableType = {
    PyVarObject_HEAD_INIT(&THPVariableMetaType, 0)
    "torch._C.TensorBase", /* tp_name */
    sizeof(THPVariable), /* tp_basicsize */
    0, /* tp_itemsize */
    // This is unspecified, because it is illegal to create a THPVariableType
    // directly.  Subclasses will have their tp_dealloc set appropriately
    // by the metaclass
    nullptr, /* tp_dealloc */
    0, /* tp_vectorcall_offset */
    nullptr, /* tp_getattr */
    nullptr, /* tp_setattr */
    nullptr, /* tp_reserved */
    nullptr, /* tp_repr */
    nullptr, /* tp_as_number */
    nullptr, /* tp_as_sequence */
    &THPVariable_as_mapping, /* tp_as_mapping */
    nullptr, /* tp_hash  */
    nullptr, /* tp_call */
    nullptr, /* tp_str */
    nullptr, /* tp_getattro */
    nullptr, /* tp_setattro */
    nullptr, /* tp_as_buffer */
    // NOLINTNEXTLINE(misc-redundant-expression)
    Py_TPFLAGS_DEFAULT | Py_TPFLAGS_BASETYPE |
        Py_TPFLAGS_HAVE_GC, /* tp_flags */
    nullptr, /* tp_doc */
    // Also set by metaclass
    (traverseproc)THPFake_traverse, /* tp_traverse */
    (inquiry)THPFake_clear, /* tp_clear */
    nullptr, /* tp_richcompare */
    0, /* tp_weaklistoffset */
    nullptr, /* tp_iter */
    nullptr, /* tp_iternext */
    nullptr, /* tp_methods */
    nullptr, /* tp_members */
    THPVariable_properties, /* tp_getset */
    nullptr, /* tp_base */
    nullptr, /* tp_dict */
    nullptr, /* tp_descr_get */
    nullptr, /* tp_descr_set */
    0, /* tp_dictoffset */
    nullptr, /* tp_init */
    nullptr, /* tp_alloc */
    // Although new is provided here, it is illegal to call this with cls ==
    // THPVariableMeta.  Instead, subclass it first and then construct it
    THPVariable_pynew, /* tp_new */
};

PyObject* THPVariable_pynew(
    PyTypeObject* type,
    PyObject* args,
    PyObject* kwargs) {
  HANDLE_TH_ERRORS
  TORCH_CHECK(
      type != &THPVariableType,
      "Cannot directly construct TensorBase; subclass it and then construct that");
  jit::tracer::warn("torch.Tensor", jit::tracer::WARN_CONSTRUCTOR);
  auto tensor = torch::utils::base_tensor_ctor(args, kwargs);
  // WARNING: tensor is NOT guaranteed to be a fresh tensor; e.g., if it was
  // given a raw pointer that will refcount bump
  // NB: base_tensor_ctor can call into dispatched ATen functions (e.g.,
  // alias(), lift_fresh()) which can return Tensor subclasses.  We allow
  // these to be passed on directly.
  return THPVariable_NewWithVar(
      type,
      tensor,
      /*allow_preexisting_pyobj=*/true);
  END_HANDLE_TH_ERRORS
}

static int THPVariable_subclass_clear(THPVariable* self) {
  // Is it OK for an object to still be live after running
  // tp_clear? Yes. When Python is breaking reference cycles, it can't assume
  // that an object will dealloc after it's cleared.  The source code explicitly
  // handles this case:
  // https://github.com/python/cpython/blob/4e661cd69164318c1f871faa476c68a04092ddc4/Modules/gcmodule.c#L1010-L1025

  // Note that we don't need to actually resurrect here. There are 2 cases:
  // 1. The PyObject is not part of a reference cycle. In this case, we don't
  // need to do anything. The GC will move on to try and break the reference
  // cycle on another object, which will eventually trigger tp_dealloc (and thus
  // resurrection).

  // 2. The PyObject is part of a reference cycle. This case should not actually
  // be possible, due to the logic in our tp_traverse
  // (THPVariable_subclass_traverse).

  // In fact, resurrecting here breaks the invariant that "C++ owns Python only
  // when PyObject's refcount would otherwise be 0". Most immediately, as we're
  // merely breaking reference cycles here, there can be other references to the
  // PyObject. *However*, if other objects in the refcycle resurrect, then we
  // will be in a state where the PyObject has multiple Python references, yet
  // C++ owns the PyObject.

  // See https://github.com/pytorch/pytorch/pull/75933 for more discussion.
  if (isResurrectable(self)) {
    return 0;
  }

  // First clear Tensor specific things

  Py_CLEAR(self->backward_hooks);
  Py_CLEAR(self->post_accumulate_grad_hooks);
  const auto& tensor = THPVariable_Unpack(self);
  if (tensor.defined()) {
    // Two situations to consider:
    //    PyObject -owns-> Tensor
    //        unsafeIsBorrowed() is FALSE.  We're obligated to look through
    //        Tensor to break references.  Clearing cdata must induce the
    //        destruction of the C++ Tensor.  If there were other references
    //        to C++ tensor, the Python object would have been resurrected
    //        by flipping the ownership.
    //    Tensor -owns-> PyObject
    //        unsafeIsBorrowed() is TRUE.  We're deallocating the PyObject
    //        because Tensor asked us to (it's already destructing).

    if (!self->cdata.unsafeIsBorrowed() &&
        tensor.unsafeGetTensorImpl()->pyobj_slot()->check_pyobj(
            /*ignore_hermetic_tls=*/false) == (PyObject*)self) {
      // TODO: empirically, on OS X this assert appears to be untrue
      // In test_py_tensors_multi_async_call - ProcessGroupRpcTestWithSpawn
      // distributed/rpc/test_process_group_agent.py
      //
      //  libc++abi.dylib: terminating with uncaught exception of type
      //  c10::Error:
      //  !tensor.unsafeGetTensorImpl()->pyobj_slot()->owns_pyobj()INTERNAL
      //  ASSERT FAILED at "../torch/csrc/autograd/python_variable.cpp":171,
      //  please report a bug to PyTorch. Exception raised from
      //  THPVariable_subclass_clear at
      //  ../torch/csrc/autograd/python_variable.cpp:171 (most recent call
      //  first): frame #0: c10::Error::Error(c10::SourceLocation,
      //  std::__1::basic_string<char, std::__1::char_traits<char>,
      //  std::__1::allocator<char> >) + 98 (0x1158a0442 in libc10.dylib) frame
      //  #1: c10::detail::torchCheckFail(char const*, char const*, unsigned
      //  int, char const*) + 205 (0x11589ed3d in libc10.dylib) frame #2:
      //  c10::detail::torchInternalAssertFail(char const*, char const*,
      //  unsigned int, char const*, c10::detail::CompileTimeEmptyString) + 9
      //  (0x1141e3f89 in libtorch_python.dylib) frame #3:
      //  THPVariable_subclass_clear(THPVariable*) + 412 (0x1148a547c in
      //  libtorch_python.dylib) frame #4:
      //  THPVariable_subclass_dealloc(_object*) + 453 (0x1148a5035 in
      //  libtorch_python.dylib) frame #5: (anonymous
      //  namespace)::concrete_decref_fn(c10::impl::PyInterpreter const*,
      //  _object*) + 53 (0x1148a5ea5 in libtorch_python.dylib) frame #6:
      //  c10::TensorImpl::release_resources() + 182 (0x11588c4a6 in
      //  libc10.dylib) frame #7:
      //  c10::MaybeOwned<at::Tensor>::operator=(c10::MaybeOwned<at::Tensor>&&)
      //  + 91 (0x11488c11b in libtorch_python.dylib) frame #8:
      //  THPVariable_subclass_dealloc(_object*) + 607 (0x1148a50cf in
      //  libtorch_python.dylib) <omitting python frames> frame #47: start + 1
      //  (0x7fff6ffc7cc9 in libdyld.dylib) frame #48: 0x0 + 4 (0x4 in ???)
      // TORCH_INTERNAL_ASSERT(!tensor.unsafeGetTensorImpl()->pyobj_slot()->owns_pyobj());
      if (auto grad_acc =
              torch::autograd::impl::try_get_grad_accumulator(tensor)) {
        grad_acc->pre_hooks().clear();
        grad_acc->tensor_pre_hooks().clear();
        grad_acc->retains_grad_hooks().clear();
      }
    }
  }
  TORCH_INTERNAL_ASSERT(!isResurrectable(self));
  {
    // MapAllocator can take significant time to release large tensors;
    // release the GIL here to avoid impacting main thread perf.
    pybind11::gil_scoped_release no_gil;
    self->cdata = MaybeOwned<Variable>();
  }
  // Since we override the basic subtype_clear from CPython, we need a crappy
  // version here just like for traverse and dealloc

  // Clear all slots until we get to the base Tensor class
  PyTypeObject* type = Py_TYPE((PyObject*)self);
  PyTypeObject* base = type;
  while (base != &THPVariableType) {
    if (Py_SIZE(base))
      clear_slots(base, (PyObject*)self);
    base = base->tp_base;
    TORCH_INTERNAL_ASSERT(base);
  }

  // Assume we never have managed dict for Tensors as we don't set the flag on
  // the base class
  if (C10_LIKELY(type->tp_dictoffset)) {
    PyObject** dictptr = _PyObject_GetDictPtr((PyObject*)self);
    if (dictptr && *dictptr)
      Py_CLEAR(*dictptr);
  }

  return 0;
}

// NB: this is not the tp_dealloc on THPVariable; instead, its the dealloc
// on subclasses.  It's never valid to construct a THPVariable so it's not
// necessary to implement the dealloc for that case
static void THPVariable_subclass_dealloc(PyObject* self) {
  if (THPVariable_tryResurrect((THPVariable*)self))
    return;

  // This is like a crappy version of subtype_dealloc.
  // Unfortunately, we cannot directly delegate to
  // subtype_dealloc as it will start walking the parent
  // chain *starting with* the type of self, which will cause
  // us to go back to our custom dealloc.
  //
  // We have to replicate the subtype_dealloc logic to ensure
  // that finalizers are handled correctly
  PyTypeObject* type = Py_TYPE(self);
  TORCH_INTERNAL_ASSERT(type->tp_flags & Py_TPFLAGS_HEAPTYPE);
  TORCH_INTERNAL_ASSERT(PyType_IS_GC(type), "GC types not implemented");

  PyObject_GC_UnTrack(self);
  // TODO: consider using trash can

  bool has_finalizer = type->tp_finalize || type->tp_del;

  if (type->tp_finalize) {
    PyObject_GC_Track(self);
    if (PyObject_CallFinalizerFromDealloc(self) < 0) {
      /* Resurrected */
      return;
    }
    PyObject_GC_UnTrack(self);
  }

  // base test is unnecessary as THPVariable does not set this
  if (type->tp_weaklistoffset) {
    PyObject_ClearWeakRefs(self);
  }

  if (type->tp_del) {
    PyObject_GC_Track(self);
    type->tp_del(self);
    if (Py_REFCNT(self) > 0) {
      /* Resurrected */
      return;
    }
    PyObject_GC_UnTrack(self);
  }

  if (has_finalizer) {
    /* New weakrefs could be created during the finalizer call.
       If this occurs, clear them out without calling their
       finalizers since they might rely on part of the object
       being finalized that has already been destroyed. */
    if (type->tp_weaklistoffset) {
      /* Modeled after GET_WEAKREFS_LISTPTR() */
      PyWeakReference** list =
          (PyWeakReference**)PyObject_GET_WEAKREFS_LISTPTR(self);
      while (*list)
        _PyWeakref_ClearRef(*list);
    }
  }

  // Clear all slots until we get to base class THPVariableType
  {
    PyTypeObject* base = type;
    while (base != &THPVariableType) {
      if (Py_SIZE(base)) {
        clear_slots(base, self);
      }
      base = base->tp_base;
      TORCH_INTERNAL_ASSERT(base);
    }
  }

  // All Python defined classes have __dict__
  if (C10_LIKELY(type->tp_dictoffset)) {
    PyObject** dictptr = _PyObject_GetDictPtr(self);
    if (dictptr != nullptr) {
      PyObject* dict = *dictptr;
      if (dict != nullptr) {
        Py_DECREF(dict);
        *dictptr = nullptr;
      }
    }
  }

  // subtype_dealloc allows for this but we don't
  TORCH_INTERNAL_ASSERT(Py_TYPE(self) == type);

  // Finally clear out the base THPVariable
  THPVariable_subclass_clear((THPVariable*)self);
  ((THPVariable*)self)->cdata.~MaybeOwned<Variable>();
  Py_TYPE(self)->tp_free(self);

  // Python defined subclasses should always be on the heap
  TORCH_INTERNAL_ASSERT(type->tp_flags & Py_TPFLAGS_HEAPTYPE);
  Py_DECREF(type);
}

// Creates a new Python object for a Variable.
static PyObject* THPVariable_NewWithVar(
    PyTypeObject* type,
    const at::TensorBase& _var,
    bool allow_preexisting_pyobj,
    std::optional<bool> has_torch_dispatch_if_known) {
  // Make sure that the reinterpret into a THPVariable* will be valid
  TORCH_CHECK(
      type == &THPVariableType || PyType_IsSubtype(type, &THPVariableType),
      "Creating a Tensor subclass from a class ",
      "that does not inherit from Tensor is not possible. Make sure your class inherits from Tensor.");

  // This function overwrite the Tensor's pyobj field without extra checks
  // Make sure it is not set otherwise we would leak memory
  auto mb_obj = _var.unsafeGetTensorImpl()->pyobj_slot()->check_pyobj(
      /*ignore_hermetic_tls=*/false);

  // Under some circumstances, we may attempt to create a new Python
  // object for a variable that already has a Python object.  The most common
  // situation this can occur is if you have a TorchDispatchMode active that
  // is returning a subclass from lift_fresh (which is invoked to
  // appropriately "wrap" a constant tensor into whatever ambient modes are
  // active.)
  //
  // In general, it is impossible to handle this case compositionally.
  // Suppose you have a user call ATensor([1, 2, 3]) when a mode is active
  // that is transforming all ops (including the internal lift_fresh call that
  // transforms [1, 2, 3] into a torch.tensor([1., 2., 3.])) to output
  // BTensor, where ATensor and BTensor are completely unrelated subclasses
  // and there is no way to compose them.  There is no way to satisfy the user
  // request here: in particular, you can't just try to re-invoke the ATensor
  // constructor on the returned BTensor, because (1) this could cause an
  // infinite loop--we are already in ATensor.__new__ and (2) there isn't any
  // guarantee that ATensor.__new__ supports a single element constructor
  // anyway.
  //
  // However, a more common case is a user just called torch.Tensor([1, 2, 3]),
  // and a fake tensor mode is active.  Really, all you want is to get back
  // a FakeTensor, in the same way torch.tensor([1, 2, 3]) or torch.arange(3)
  // would have returned a fake tensor (concretely, the way this happens
  // is we create a *real* tensor torch.tensor([1., 2., 3.]), and then it
  // turns into a FakeTensor when we call lift_fresh on this real tensor).
  // This case is compositional because FakeTensor is a subclass of Tensor, so
  // it's valid for us to return it in place of a Tensor.  So this is what we
  // do.

  if (mb_obj.has_value() && mb_obj.value()) {
    TORCH_CHECK(
        allow_preexisting_pyobj,
        "Creating a new Tensor subclass ",
        type->tp_name,
        " but the raw Tensor object is already associated to a python object ",
        "of type ",
        mb_obj.value()->ob_type->tp_name);
    // Even if we allow pre-existing PyObject, we don't allow completely
    // ignoring the requested type.  Check that we fulfilled a subtype
    // relation here.  In the common case the requested type is Tensor and
    // this always succeeds.
    PyObject* obj = *mb_obj;
    // Check if it's OK to just directly return the Python object without
    // allocating a new variable.  We just check that the existing Python
    // object is a subclass of the requested type.
    PyTypeObject* obj_type = Py_TYPE(obj);
    TORCH_CHECK(
        obj_type == type || PyType_IsSubtype(obj_type, type),
        "Creating a new Tensor subclass ",
        type->tp_name,
        " but the raw Tensor object is already associated to a python object ",
        "of type ",
        mb_obj.value()->ob_type->tp_name,
        " which is not a subclass of the "
        "requested type");
    // We may (in fact, we typically will) need to resurrect this
    return THPVariable_Wrap(_var);
  }

  PyObject* obj = type->tp_alloc(type, 0);
  if (obj) {
    auto v = (THPVariable*)obj;
    // TODO: named constructor to avoid default initialization
    new (&v->cdata) MaybeOwned<Variable>();
    if (c10::impl::HermeticPyObjectTLS::get_state()) {
      // Do NOT initialize pyobj field on the tensor, you own the C++
      v->cdata = MaybeOwned<Variable>::owned(Variable(_var));
      TORCH_INTERNAL_ASSERT(
          !check_has_torch_dispatch(obj),
          "While HermeticPyObject was enabled, we attempted to create a tensor "
          "subclass with __torch_dispatch__.  This violates the invariant that "
          "operations in HermeticPyObject have equivalent C++ implementations. "
          "If your operator registered from Python operator registration isn't "
          "doing anything strange, there may be an internal PyTorch bug involving "
          "not appropriately disabling TorchDispatchMode before executing "
          "Python op registration.");
    } else {
      // Normal codepath
      v->cdata = MaybeOwned<Variable>::owned(Variable(_var));
      const auto& var = THPVariable_Unpack(v);
      var.unsafeGetTensorImpl()->pyobj_slot()->init_pyobj(obj);
      if (has_torch_dispatch_if_known.has_value()
              ? *has_torch_dispatch_if_known
              : check_has_torch_dispatch(obj)) {
        var.unsafeGetTensorImpl()->set_python_dispatch(true);
      }
    }
  }
  return obj;
}

/// NOTE [ PyObject Traversal ]
///
/// PyObjects that are wrapping c++ objects can lead to non-trivial traverse
/// logic and it can be tricky to know what to traverse and when. This note
/// tries to clarify what is the danger here and a simple algorithm to choose
/// how to write the tp_traverse and tp_clear functions. If you're not already
/// familiar with how the CPython GC works, you should read this in-depth
/// description: https://devguide.python.org/garbage_collector/
///
/// The complexity for us comes from the fact that some c++ shared_ptr objects
/// own references to python objects and are also owned both by other python
/// objects and c++ objects. This means that to allow the GC to collect all
/// cycles, we need to properly implement the traverse/clear methods that take
/// into account these C++ ownership links.
///
/// The main danger here comes from the fact that, while all python-related code
/// is thread safe wrt the GC execution (thanks to the GIL), other threads might
/// be using our C++ objects arbitrarily which can lead to shared_ptr ref count
/// going up or down in between the different traverse/clear invocations. The
/// one constraint we add here that is not explicitly mentioned in the GC
/// description above is that for a given GC run (meaning while the GIL is
/// held), the traverse/clear pair should never report different ownership
/// relations: if traverse visited a given PyObject, then the clear within that
/// same GC run must still be the sole owner and clear that PyObject.
///
/// A more mechanical algorithm to know what to traverse/clear is as follows:
///   - Any field on this PyObject that contains a strong reference to another
///   PyObject
///     must be visited and cleared. An example of that is the "backward_hooks"
///     field of the THPVariable.
///   - Any field that contains a C++ object that is uniquely owned by this
///   PyObject (either
///     a unique_ptr or a shared_ptr with use_count==1) should have all the
///     PyObject it owns visited and cleared. An example would be here the
///     tensor hooks.
///   - If that uniquely owned C++ object also uniquely owns other C++ objects,
///   these should be
///     visited and cleared as well if they contain any PyObject.
///
/// Caveat: to avoid slow runtime, we limit the depth of this exploration of C++
/// objects in practice and we do not, for example, go through the whole
/// autograd graph, even if it is uniquely owned. This is a known place where
/// users can create noncollectable cycles as described in:
/// https://github.com/pytorch/pytorch/issues/7343
///

static int traverse_slots(
    PyTypeObject* type,
    PyObject* self,
    visitproc visit,
    void* arg) {
  auto n = Py_SIZE(type);
  auto mp = type->tp_members;
  for (Py_ssize_t i = 0; i < n; i++, mp++) {
    if (mp->type == T_OBJECT_EX) {
      char* addr = (char*)self + mp->offset;
      PyObject* obj = *(PyObject**)addr;
      if (obj != nullptr) {
        int err = visit(obj, arg);
        if (err)
          return err;
      }
    }
  }
  return 0;
}

static int THPVariable_subclass_traverse(
    PyObject* self,
    visitproc visit,
    void* arg) {
  // If the tensor is eligible to be resurrected, don't traverse it; instead
  // treat all of its references as a root (as they WOULD be a root since we
  // can treat the inbound C++ references as root owners).
  //
  // This works because unlike conventional GCs, Python's GC operates in two
  // phases: first it uses traverse to discover roots, and then it uses traverse
  // to do reachability.  Bypassing traverse during root discovery forces Python
  // to treat self as a root for everything it refers to.  For a full
  // explanation of the algorithm see
  // https://devguide.python.org/garbage_collector/
  //
  // NB: if we don't hold an owning reference to the underlying Tensor, it is
  // possible that the underlying Tensor has already gone dead.  In that case,
  // it's not safe to access it.  But it's also safe to traverse, because if
  // the underlying Tensor *is* live, then root discovery will determine that
  // self is live, and nothing will get GC'ed anyway (resurrection cannot happen
  // if the C++ objects owns the PyObject)
  THPVariable* var = reinterpret_cast<THPVariable*>(self);
  if (isResurrectable(var)) {
    return 0;
  }

  // Crappy version of subtype_traverse; same deal as
  // THPVariable_subclass_dealloc

  PyTypeObject* type = Py_TYPE(self);
  // Traverse slots until we get to base class THPVariableType
  {
    PyTypeObject* base = type;
    while (base != &THPVariableType) {
      if (Py_SIZE(base)) {
        int err = traverse_slots(base, self, visit, arg);
        if (err)
          return err;
      }
      base = base->tp_base;
      TORCH_INTERNAL_ASSERT(base);
    }
  }

  // All Python defined classes have __dict__
  if (C10_LIKELY(type->tp_dictoffset)) {
    PyObject** dictptr = _PyObject_GetDictPtr(self);
    if (dictptr && *dictptr)
      Py_VISIT(*dictptr);
  }

  TORCH_INTERNAL_ASSERT(type->tp_flags & Py_TPFLAGS_HEAPTYPE);
  Py_VISIT(type);

  // Finally traverse THPVariable special stuff
  Py_VISIT(var->backward_hooks);
  Py_VISIT(var->post_accumulate_grad_hooks);
  if (!var->cdata.unsafeIsBorrowed()) {
    const auto& tensor = THPVariable_Unpack(var);
    if (tensor.defined()) {
      // WARNING: The grad_fn traversal logic is very subtle, if you change
      // this, be very careful not to re-introduce this bug:
      // https://gist.github.com/zou3519/7ac92b84dd7d206dcc6eae55fee8372c

      // We ensure that we follow NOTE [ PyObject Traversal ] he by checking
      // that this python object is the sole owner of the underlying Tensor and
      // that this Tensor is the sole owner of its grad_fn. In this case, the
      // only way to get a new reference to the grad_fn is by using this python
      // object, which requires the GIL to be accessed. Note that this is only
      // valid as long as user don't share non-owning references across
      // different threads (which is crazy and should never be done).
      auto autograd_meta = torch::autograd::impl::get_autograd_meta(tensor);
      if (tensor.use_count() == 1) {
        if (autograd_meta) {
          // Do NOT call grad_fn() here as that might trigger a recompute
          const auto& grad_fn = autograd_meta->grad_fn_;
          if (grad_fn && grad_fn.use_count() == 1) {
            // All Node can have a pyobj (stored in "pyobj_")
            Py_VISIT(grad_fn->pyobj());
            // PyNode are special as they also have an "obj" field
            if (auto py_node_fn = dynamic_cast<PyNode*>(grad_fn.get())) {
              Py_VISIT(py_node_fn->obj);
            }
          }
        }
      }
      if (autograd_meta) {
        for (const auto& hook : torch::autograd::impl::hooks(tensor)) {
          if (auto pyhook =
                  dynamic_cast<PyFunctionTensorPreHook*>(hook.get())) {
            Py_VISIT(pyhook->dict);
          }
        }
      }
    }
  }

  return 0;
}

int THPVariableMetaType_init(PyObject* cls, PyObject* args, PyObject* kwargs) {
  if (PyType_Type.tp_init(cls, args, kwargs) < 0) {
    return -1;
  }
  // It is important for all three of these to be overridden correctly for the
  // resurrection checks to properly happen. In particular, an older version
  // was not overriding tp_clear here. This lead to the default subtype_clear
  // running on the Tensor object (as only TensorBase tp_clear was custom),
  // clearing the __dict__ field, before the TensorBase custom clear was called
  // and would properly detect the resurrect.
  // See https://github.com/pytorch/pytorch/issues/136358 for the exact behavior
  ((PyTypeObject*)cls)->tp_dealloc = (destructor)THPVariable_subclass_dealloc;
  ((PyTypeObject*)cls)->tp_traverse =
      (traverseproc)THPVariable_subclass_traverse;
  ((PyTypeObject*)cls)->tp_clear = (inquiry)THPVariable_subclass_clear;

  // Don't do anything for the base Tensor class
  if (!THPVariableClass) {
    return 0;
  }

  // Forbid subclassing _TensorBase directly
  py::tuple mro =
      py::reinterpret_borrow<py::tuple>(((PyTypeObject*)cls)->tp_mro);
  bool is_subclass_of_thpvariable = false;
  for (py::handle h : mro) {
    if (h.ptr() == THPVariableClass) {
      is_subclass_of_thpvariable = true;
      break;
    }
  }
  if (!is_subclass_of_thpvariable) {
    PyErr_SetString(PyExc_RuntimeError, "Cannot subclass _TensorBase directly");
    return -1;
  }

  // If the user provided a torch_dispatch implementation, disable
  // torch_function.
  py::object torch_dispatch_impl = py::reinterpret_steal<py::object>(
      PyObject_GetAttrString(cls, "__torch_dispatch__"));
  py::object torch_dispatch_default = py::reinterpret_steal<py::object>(
      PyObject_GetAttrString(THPVariableClass, "__torch_dispatch__"));
  if (torch_dispatch_impl.ptr() != torch_dispatch_default.ptr()) {
    py::object torch_function_impl = py::reinterpret_steal<py::object>(
        PyObject_GetAttrString(cls, "__torch_function__"));
    py::object torch_function_default_bound = py::reinterpret_steal<py::object>(
        PyObject_GetAttrString(THPVariableClass, "__torch_function__"));

    // Since our __torch_function__ is a classmethod, we need to "unbound" the
    // method to get the raw function
    py::object torch_function_default = py::reinterpret_steal<py::object>(
        PyObject_GetAttrString(torch_function_default_bound.ptr(), "__func__"));

    // User-defined __torch_function__ might not be a classmethod
    if (PyObject_HasAttrString(torch_function_impl.ptr(), "__func__")) {
      torch_function_impl = py::reinterpret_steal<py::object>(
          PyObject_GetAttrString(torch_function_impl.ptr(), "__func__"));
    }
    if (torch_function_impl.ptr() == torch_function_default.ptr()) {
      PyObject_SetAttrString(
          cls, "__torch_function__", torch::disabled_torch_function_impl());
    }
  }

  return 0;
}

namespace torch::autograd {

// NOLINTNEXTLINE(modernize-avoid-c-arrays,cppcoreguidelines-avoid-c-arrays,cppcoreguidelines-avoid-non-const-global-variables)
extern PyMethodDef variable_methods[];

static void initTensorImplConversion(PyObject* module) {
  auto m = py::handle(module).cast<py::module>();
  m.def("_wrap_tensor_impl", [](void* ptr) {
    auto p = c10::intrusive_ptr<c10::TensorImpl, at::UndefinedTensorImpl>::
        unsafe_reclaim_from_nonowning(static_cast<c10::TensorImpl*>(ptr));
    TORCH_CHECK(p.defined(), "Can't wrap undefined tensor");
    auto tensor = at::Tensor::wrap_tensor_impl(std::move(p));
    return py::cast(std::move(tensor));
  });
  // set on the module level to avoid mixing pybind and plain CPython extensions
  m.def("_tensor_impl_raw_handle", [](torch::autograd::Variable* t) -> void* {
    // We return a raw non-owning pointer here, we rely on surrounding
    // code to keep the original tensor alive
    return t->getIntrusivePtr().get();
  });
}
} // namespace torch::autograd

bool THPVariable_initModule(PyObject* module) {
  THPVariableMetaType.tp_base = &PyType_Type;
  if (PyType_Ready(&THPVariableMetaType) < 0)
    return false;
  Py_INCREF(&THPVariableMetaType);
  PyModule_AddObject(module, "_TensorMeta", (PyObject*)&THPVariableMetaType);

  static std::vector<PyMethodDef> methods;
  THPUtils_addPyMethodDefs(methods, torch::autograd::variable_methods);
  THPUtils_addPyMethodDefs(methods, extra_methods);
  THPVariableType.tp_methods = methods.data();
  if (PyType_Ready(&THPVariableType) < 0)
    return false;
  Py_INCREF(&THPVariableType);
  PyModule_AddObject(module, "TensorBase", (PyObject*)&THPVariableType);
  Py_INCREF(&THPVariableType);
  PyModule_AddObject(module, "_TensorBase", (PyObject*)&THPVariableType);
  PyModule_AddObject(
      module,
      "__DTensor_fastpath_cache_cleanup",
      py::capsule(
          []() { cleanup_thread_local_native_sharding_propagator_caches(); })
          .release()
          .ptr());
  torch::autograd::initTorchFunctions(module);
  torch::autograd::initTensorImplConversion(module);
  torch::utils::validate_numpy_for_dlpack_deleter_bug();

  if (!intern_dtensor_strings()) {
    return false;
  }
  PyModule_AddFunctions(module, extra_functions);
  return true;
}<|MERGE_RESOLUTION|>--- conflicted
+++ resolved
@@ -2051,10 +2051,6 @@
   return runtime_schema_info;
 }
 
-<<<<<<< HEAD
-static std::optional<std::pair<NativeOpSchema, /*ComputeMesh*/ py::object>>
-create_native_op_schema(
-=======
 static bool contains_any_symint(const py::tuple& tup) {
   for (const auto& s : tup) {
     if (THPUtils_checkLong(s.ptr())) {
@@ -2081,8 +2077,8 @@
   return contains_any_symint(shape);
 }
 
-static std::optional<NativeOpSchema> create_native_op_schema(
->>>>>>> cc186e29
+static std::optional<std::pair<NativeOpSchema, /*ComputeMesh*/ py::object>>
+create_native_op_schema(
     const c10::OperatorHandle& op,
     py::handle py_op,
     torch::jit::Stack* stack) {
