--- conflicted
+++ resolved
@@ -5,6 +5,7 @@
 #include <torch/csrc/autograd/functions/utils.h>
 #include <torch/csrc/autograd/grad_mode.h>
 #include <torch/csrc/autograd/variable.h>
+#include <torch/csrc/dynamo/compiled_autograd.h>
 
 #include <cstdint>
 #include <stdexcept>
@@ -64,8 +65,6 @@
   return variable_list();
 }
 
-<<<<<<< HEAD
-=======
 void AccumulateGrad::compiled_args(CompiledNodeArgs& args) {
   if (args.cond(variable.defined() && variable.requires_grad())) {
     args.collect(variable);
@@ -98,6 +97,5 @@
   return variable_list();
 }
 
->>>>>>> 256fed02
 } // namespace autograd
 } // namespace torch