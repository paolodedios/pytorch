--- conflicted
+++ resolved
@@ -3,6 +3,10 @@
 #include <torch/csrc/autograd/function_hook.h>
 #include <torch/csrc/python_headers.h>
 #include <torch/csrc/utils/object_ptr.h>
+
+namespace torch::dynamo::autograd {
+class SwapSavedVariables;
+} // namespace torch::dynamo::autograd
 
 namespace torch {
 namespace autograd {
@@ -42,14 +46,10 @@
   PyFunctionTensorPostAccGradHooks(PyObject* dict);
   ~PyFunctionTensorPostAccGradHooks() override;
   void operator()(const Variable& tensor) override;
-<<<<<<< HEAD
-  // fall back to the compiled_args of PostAccumulateGradHook superclass
-=======
   void compiled_args(torch::dynamo::autograd::CompiledNodeArgs& args) override;
   void apply_with_saved(
       Variable& tensor,
       torch::dynamo::autograd::SwapSavedVariables& saved) override;
->>>>>>> 7a183761
   PyObject* dict;
 };
 
