--- conflicted
+++ resolved
@@ -79,22 +79,6 @@
   return thp_layout;
 }
 
-<<<<<<< HEAD
-PyObject* createPyObject(
-    const at::Storage& storage,
-    bool always_create_python_storage) {
-  if (!always_create_python_storage &&
-      storage.device_type() != at::DeviceType::Meta &&
-      storage.data() == nullptr && storage.sym_nbytes() != 0 &&
-      // Grabbing storage() from FunctionalTensorWrapper is allowed.
-      // This is useful for checking aliasing info from python
-      dynamic_cast<at::functionalization::FunctionalStorageImpl*>(
-          storage.unsafeGetStorageImpl()) == nullptr) {
-    TORCH_CHECK_NOT_IMPLEMENTED(
-        false,
-        "python bindings to nullptr storage (e.g., from torch.Tensor._make_wrapper_subclass) are currently unsafe and thus disabled.  See https://github.com/pytorch/pytorch/issues/61669 for more details");
-  }
-=======
 PyObject* createPyObject(const at::Storage& storage) {
   // Note [Invalid Python Storages]
   // When a user creates a python tensor wrapper subclass, the subclass
@@ -104,7 +88,6 @@
   // information about storages from python). However, any accesses to the
   // data_ptr is not allowed, through methods like
   // x.untyped_storage().data_ptr()
->>>>>>> 256fed02
   PyTypeObject* type = reinterpret_cast<PyTypeObject*>(THPStorageClass);
   auto obj = THPObjectPtr(type->tp_alloc(type, 0));
   if (!obj)
