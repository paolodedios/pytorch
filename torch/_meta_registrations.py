import math
from typing import List, Optional, Sequence, Tuple, Union

import torch
import torch._prims_common as utils
from torch import Tensor
from torch._decomp import (
    _add_op_to_registry,
    _convert_out_params,
    global_decomposition_table,
    meta_table,
)
from torch._decomp.decompositions import Reduction
from torch._ops import OpOverload
from torch._prims import _elementwise_meta, ELEMENTWISE_PRIM_TYPE_PROMOTION_KIND
from torch._prims_common import (
    corresponding_complex_dtype,
    corresponding_real_dtype,
    elementwise_dtypes,
    ELEMENTWISE_TYPE_PROMOTION_KIND,
    IntLike,
    make_contiguous_strides_for,
    TensorLike,
)

from torch._prims_common.wrappers import (
    _maybe_resize_out,
    _resize_output_check,
    _safe_copy_out,
    out_wrapper,
)
from torch._refs import _broadcast_shapes
from torch.fx.experimental.symbolic_shapes import constrain_range
from torch.utils._pytree import tree_map


aten = torch.ops.aten

_meta_lib_dont_use_me_use_register_meta = torch.library.Library("aten", "IMPL", "Meta")


def register_meta(op):
    def wrapper(fn):
        fn = _convert_out_params(fn)

        def register(op):
            _add_op_to_registry(meta_table, op, fn)

        tree_map(register, op)
        return fn

    return wrapper


def toRealValueType(dtype):
    from_complex = {
        torch.complex32: torch.half,
        torch.cfloat: torch.float,
        torch.cdouble: torch.double,
    }
    return from_complex.get(dtype, dtype)


def check_inplace_broadcast(self_shape, *args_shape):
    broadcasted_shape = tuple(_broadcast_shapes(self_shape, *args_shape))
    torch._check(
        broadcasted_shape == self_shape,
        lambda: f"output with shape {self_shape} doesn't match the broadcast shape {broadcasted_shape}",
    )


@register_meta([aten.take.default, aten.take.out])
@out_wrapper()
def meta_take(self, index):
    # Type and device checks
    torch._check(
        index.dtype == torch.long,
        lambda: f"take(): Expected a long tensor for index, but got {index.dtype}",
    )
    # Index checks
    torch._check_index(
        not (self.numel() == 0 and index.numel() != 0),
        lambda: "take(): tried to take from an empty tensor",
    )
    return self.new_empty(index.shape)


@register_meta([aten.linalg_cross.default, aten.linalg_cross.out])
@out_wrapper()
def linalg_cross(self, other, *, dim=-1):
    x_d = self.ndim
    y_d = other.ndim
    torch._check(
        x_d == y_d,
        lambda: "linalg.cross: inputs must have the same number of dimensions.",
    )
    torch._check(
        self.size(dim) == 3 and other.size(dim) == 3,
        lambda: (
            f"linalg.cross: inputs dimension {dim} must have length 3. "
            f"Got {self.size(dim)} and {other.size(dim)}"
        ),
    )
    out_shape = _broadcast_shapes(self.shape, other.shape)
    return self.new_empty(out_shape)


@register_meta(aten.linalg_matrix_exp)
@out_wrapper()
def linalg_matrix_exp(self):
    squareCheckInputs(self, "linalg.matrix_exp")
    checkFloatingOrComplex(self, "matrix_exp")
    return torch.empty_like(self)


@register_meta(
    [aten.cummax.default, aten.cummax.out, aten.cummin.default, aten.cummin.out]
)
@out_wrapper("values", "indices")
def cummaxmin(self, dim):
    values = torch.empty(self.shape, device=self.device, dtype=self.dtype)
    indices = torch.empty(self.shape, device=self.device, dtype=torch.int64)
    if self.numel() != 0 and self.ndim != 0:
        # Checks that dim is within bounds
        maybe_wrap_dim(dim, self.ndim)
    return values, indices


@register_meta([aten.logcumsumexp.default, aten.logcumsumexp.out])
@out_wrapper()
def logcumsumexp(self, dim):
    # Checks that dim is within bounds
    maybe_wrap_dim(dim, self.ndim)
    return torch.empty_like(self).contiguous()


# Stride-related code from _exec_fft in aten/src/ATen/native/cuda/SpectralOps.cpp
def _exec_fft(out, self, out_sizes, dim, forward):
    ndim = self.ndim
    signal_ndim = len(dim)
    batch_dims = ndim - signal_ndim

    # Permute dimensions so batch dimensions come first, and in stride order
    dim_permute = list(range(ndim))

    is_transformed_dim = [False for _ in range(ndim)]
    for d in dim:
        is_transformed_dim[d] = True

    # std::partition
    left, right = [], []
    for d in dim_permute:
        if not is_transformed_dim[d]:
            left.append(d)
        else:
            right.append(d)
    dim_permute = left + right
    batch_end = len(left)

    self_strides = self.stride()
    tmp = dim_permute[:batch_end]
    tmp.sort(key=lambda x: self_strides[x], reverse=True)
    dim_permute = tmp + dim_permute[batch_end:]
    input = self.permute(dim_permute)

    # Collapse batch dimensions into a single dimension
    batched_sizes = [-1] + list(input.shape[batch_dims:])
    input = input.reshape(batched_sizes)

    batch_size = input.size(0)
    batched_sizes[0] = batch_size
    batched_out_sizes = batched_sizes
    for i in range(len(dim)):
        batched_out_sizes[i + 1] = out_sizes[dim[i]]
    out = out.reshape(batched_out_sizes)

    # Reshaping to original batch shape and inverting the dimension permutation
    out_strides = [0 for _ in range(ndim)]
    batch_numel = 1
    i = batch_dims - 1
    while i >= 0:
        out_strides[dim_permute[i]] = batch_numel * out.stride(0)
        batch_numel *= out_sizes[dim_permute[i]]
        i -= 1
    for i in range(batch_dims, ndim):
        out_strides[dim_permute[i]] = out.stride(1 + (i - batch_dims))
    return out.as_strided(out_sizes, out_strides, out.storage_offset())


# See _fft_c2c_cufft in aten/src/ATen/native/cuda/SpectralOps.cpp
# and _fft_c2c_mkl in aten/src/ATen/native/mkl/SpectralOps.cpp
@register_meta([aten._fft_c2c.default, aten._fft_c2c.out])
@out_wrapper()
def meta_fft_c2c(self, dim, normalization, forward):
    assert self.dtype.is_complex

    out_sizes = self.shape
    output = self.new_empty(out_sizes)

    if not dim:
        return output

    sorted_dims = dim[:]
    self_strides = self.stride()
    sorted_dims.sort(key=lambda x: self_strides[x], reverse=True)
    output = _exec_fft(output, self, out_sizes, sorted_dims, forward)

    return output


@register_meta([aten._fft_r2c.default, aten._fft_r2c.out])
@out_wrapper()
def meta_fft_r2c(self, dim, normalization, onesided):
    assert self.dtype.is_floating_point
    output_sizes = list(self.size())

    if onesided:
        last_dim = dim[-1]
        last_dim_halfsize = (output_sizes[last_dim] // 2) + 1
        output_sizes[last_dim] = last_dim_halfsize

    return self.new_empty(
        output_sizes, dtype=utils.corresponding_complex_dtype(self.dtype)
    )


@register_meta(aten.randperm.generator_out)
def meta_randperm(n, *, generator=None, out):
    assert out.ndim == 1 and out.size(0) == n
    return out


@register_meta(aten.randperm.default)
def meta_randperm_default(
    n, *, dtype=torch.long, layout=None, device=None, pin_memory=None
):
    return torch.empty(
        n, dtype=dtype, layout=layout, device=device, pin_memory=pin_memory
    )


@register_meta(aten.randint.default)
def meta_randint(
    high, size, *, dtype=torch.long, layout=None, device=None, pin_memory=None
):
    return torch.empty(
        size, dtype=dtype, layout=layout, device=device, pin_memory=pin_memory
    )


@register_meta(aten.randint.low)
def meta_randint_low(
    low,
    high,
    size,
    *,
    dtype=torch.long,
    layout=None,
    device=None,
    pin_memory=None,
):
    return torch.empty(
        size, dtype=dtype, layout=layout, device=device, pin_memory=pin_memory
    )


@register_meta(aten.rand.default)
def meta_rand_default(size, *, dtype=None, layout=None, device=None, pin_memory=None):
    return torch.empty(
        size, dtype=dtype, layout=layout, device=device, pin_memory=pin_memory
    )


@register_meta([aten._fft_c2r.default, aten._fft_c2r.out])
@out_wrapper()
def meta_fft_c2r(self, dim, normalization, lastdim):
    assert self.dtype.is_complex
    output_sizes = list(self.size())
    output_sizes[dim[-1]] = lastdim
    return self.new_empty(output_sizes, dtype=toRealValueType(self.dtype))


@register_meta(aten.copy_.default)
def meta_copy_(self, src, non_blocking=False):
    return self


def inferUnsqueezeGeometry(tensor, dim):
    result_sizes = list(tensor.size())
    result_strides = list(tensor.stride())
    new_stride = 1 if dim >= tensor.dim() else result_sizes[dim] * result_strides[dim]
    result_sizes.insert(dim, 1)
    result_strides.insert(dim, new_stride)
    return result_sizes, result_strides


@register_meta(aten.unsqueeze_.default)
def meta_unsqueeze_(self, dim):
    dim = maybe_wrap_dim(dim, self.dim() + 1)
    g_sizes, g_strides = inferUnsqueezeGeometry(self, dim)
    self.as_strided_(g_sizes, g_strides)
    return self


# Implementations below are taken from https://github.com/albanD/subclass_zoo/blob/main/python_meta_tensor.py
@register_meta(aten.index_select.default)
def meta_index_select(self, dim, index):
    result_size = list(self.size())
    if self.dim() > 0:
        result_size[dim] = index.numel()
    return self.new_empty(result_size)


@register_meta(aten.index_select.out)
def meta_index_select_out(self, dim, index, out):
    torch._resize_output_(out, self.size(), self.device)
    return out.copy_(torch.index_select(self, dim, index))


<<<<<<< HEAD
=======
def _multi_margin_loss_shape_check(ndims, input, target, weight):
    torch._check(
        (ndims == 2 and input.size(1) != 0)
        or (ndims == 1 and input.size(0) != 0)
        or ndims == 0,
        lambda: f"Expected non-empty vector or matrix with optional 0-dim batch size, but got: {input.shape}",
    )

    if ndims <= 1:
        nframe = 1
        dim = 1 if ndims == 0 else input.size(0)
    else:
        nframe = input.size(0)
        dim = input.size(1)

    torch._check(
        target.dim() <= 1 and target.numel() == nframe,
        lambda: f"inconsistent target size, expected {nframe} but got {target.shape}",
    )
    if weight is not None:
        torch._check(
            weight.ndim <= 1 and weight.numel() == dim,
            lambda: f"inconsistent weight size, expected {dim} but got {weight.shape}",
        )

    return nframe, dim


@register_meta(aten.multi_margin_loss)
@out_wrapper()
def meta_multi_margin_loss(
    input: Tensor,
    target: Tensor,
    p: NumberType = 1,
    margin: NumberType = 1,
    weight: Optional[Tensor] = None,
    reduction: int = Reduction.MEAN.value,
) -> Tensor:
    ndims = input.ndim
    torch._check(p == 1 or p == 2, lambda: "only p == 1 and p == 2 supported")
    nframe, _ = _multi_margin_loss_shape_check(ndims, input, target, weight)
    if reduction == Reduction.NONE.value and target.ndim > 0:
        return input.new_empty(nframe)
    else:
        return input.new_empty(())


@register_meta(aten.multi_margin_loss_backward)
@out_wrapper()
def meta_multi_margin_loss_backward(
    grad_output: Tensor,
    input: Tensor,
    target: Tensor,
    p: NumberType,
    margin: NumberType,
    weight: Optional[Tensor] = None,
    reduction: int = Reduction.MEAN.value,
) -> Tensor:
    ndims = input.ndim
    torch._check(p == 1 or p == 2, lambda: "only p == 1 and p == 2 supported")
    _multi_margin_loss_shape_check(ndims, input, target, weight)
    return input.new_empty(input.shape)


>>>>>>> f55e523a
def _multilabel_margin_loss_shape_check(ndims, target_arg, input, target):
    valid_inputs = (
        (ndims == 2 and input.size(1) != 0)
        or (ndims == 1 and input.size(0) != 0)
        or ndims == 0
    )
    torch._check(
        valid_inputs,
        lambda: f"Expected non-empty vector or matrix with optional 0-dim batch size, but got: {input.shape}",
    )
    if ndims <= 1:
        nframe = 1
        dim = 1 if ndims == 0 else input.size(0)
        torch._check(
            valid_inputs and target.ndim <= 1 and target.numel() == dim,
            lambda: f"inconsistent size {target.shape} for {target_arg}",
        )
    else:
        nframe = input.size(0)
        dim = input.size(1)
        torch._check(
            valid_inputs
            and target.ndim == 2
            and target.size(0) == nframe
            and target.size(1) == dim,
            lambda: f"inconsistent size {target.shape} for {target_arg}",
        )
    return nframe, dim


@register_meta(aten.multilabel_margin_loss_forward)
@out_wrapper("output", "is_target")
def meta_multilabel_margin_loss_forward(
    input: Tensor,
    target: Tensor,
    reduction: int,
) -> Tuple[Tensor, Tensor]:
    target_arg = "argument #2 'target'"
    ndims = input.ndim
    nframe, _ = _multilabel_margin_loss_shape_check(ndims, target_arg, input, target)
    if reduction != Reduction.NONE.value or target.ndim <= 1:
        output = input.new_empty(())
    else:
        output = input.new_empty(nframe)
    is_target = input.new_empty(target.shape)
    return output, is_target


@register_meta(aten.multilabel_margin_loss_backward)
@out_wrapper()
def meta_multilabel_margin_loss_backward(
    grad_output: Tensor,
    input: Tensor,
    target: Tensor,
    reduction: int,
    is_target: Tensor,
) -> Tensor:
    target_arg = "argument #3 'target'"
    is_target_arg = "argument #5 'is_target'"
    ndims = input.ndim
    _multilabel_margin_loss_shape_check(ndims, target_arg, input, target)
    torch._check(
        target.shape == is_target.shape,
        lambda: (
            f"Expected tensor for {target_arg} to have same size as tensor for {is_target_arg}"
            f"; but {target.shape} does not equal {is_target.shape}"
            f" (while checking arguments for multilabel_margin_loss_backward)"
        ),
    )
    return input.new_empty(input.shape)


@register_meta([aten.max.default, aten.max.unary_out])
@out_wrapper()
def meta_max(self):
    return self.new_empty(())


@register_meta(aten.max.dim)
def meta_max_dim(self, dim, keepdim=False):
    dim = utils.reduction_dims(self.shape, (dim,))
    output_shape = _compute_reduction_shape(self, dim, keepdim)
    return (
        self.new_empty(output_shape),
        self.new_empty(output_shape, dtype=torch.long),
    )


@register_meta([aten.min.default, aten.min.unary_out])
@out_wrapper()
def meta_min(self):
    return self.new_empty(())


@register_meta(aten.min.dim)
def meta_min_dim(self, dim, keepdim=False):
    dim = utils.reduction_dims(self.shape, (dim,))
    output_shape = _compute_reduction_shape(self, dim, keepdim)
    return (
        self.new_empty(output_shape),
        self.new_empty(output_shape, dtype=torch.long),
    )


@register_meta(aten.angle.default)
def meta_angle(self):
    if self.is_complex():
        result_dtype = corresponding_real_dtype(self.dtype)
    else:
        _, result_dtype = elementwise_dtypes(
            self,
            type_promotion_kind=ELEMENTWISE_TYPE_PROMOTION_KIND.INT_TO_FLOAT,
        )
    return torch.empty_like(self, dtype=result_dtype)


@register_meta(aten.angle.out)
def meta_angle_out(self, out):
    torch._resize_output_(out, self.size(), self.device)
    return out.copy_(torch.angle(self))


@register_meta(aten._assert_async.default)
def assert_async(val):
    return


@register_meta(aten._assert_async.msg)
def assert_async_meta(val, assert_msg):
    return


@register_meta(aten._make_dep_token.default)
def make_dep_token(
    *,
    dtype=None,
    layout=None,
    device=None,
    pin_memory=None,
    memory_format=None,
):
    return torch.empty([], device="meta")


@register_meta(aten.sym_constrain_range.default)
def sym_constrain_range(size, min, max):
    constrain_range(size, min=min, max=max)


@register_meta(aten._functional_sym_constrain_range.default)
def functional_sym_constrain_range(size, min, max, dep_token):
    aten.sym_constrain_range(size, min=min, max=max)
    return dep_token


@register_meta(aten._functional_assert_async.msg)
def functional_assert_async_meta(val, assert_msg, dep_token):
    return dep_token


# From aten/src/ATen/native/LinearAlgebraUtils.h
def squareCheckInputs(self: Tensor, f_name: str):
    assert (
        self.dim() >= 2
    ), f"{f_name}: The input tensor must have at least 2 dimensions."
    assert self.size(-1) == self.size(
        -2
    ), f"{f_name}: A must be batches of square matrices, but they are {self.size(-2)} by {self.size(-1)} matrices"


# Validates input shapes and devices
# for linear solve methods (solve, cholesky_solve, lu_solve, triangular_solve)
# From aten/src/ATen/native/LinearAlgebraUtils.h
def linearSolveCheckInputs(
    self: Tensor,
    A: Tensor,
    name: str,
):
    torch._check(
        self.device == A.device,
        lambda: (
            f"Expected b and A to be on the same device, but found b on "
            f"{self.device} and A on {A.device} instead."
        ),
    )

    torch._check(
        self.dtype == A.dtype,
        lambda: (
            f"Expected b and A to have the same dtype, but found b of type "
            f"{self.dtype} and A of type {A.dtype} instead."
        ),
    )

    torch._check(
        A.size(-1) == A.size(-2),
        lambda: (
            f"A must be batches of square matrices, "
            f"but they are {A.size(-2)} by {A.size(-1)} matrices"
        ),
    )

    torch._check(
        A.size(-1) == self.size(-2),
        lambda: (
            f"Incompatible matrix sizes for {name}: each A "
            f"matrix is {A.size(-1)} by {A.size(-1)}"
            f" but each b matrix is {self.size(-2)} by {self.size(-1)}"
        ),
    )


# From aten/src/ATen/native/LinearAlgebraUtils.h
def checkFloatingOrComplex(
    t: Tensor, f_name: str, allow_low_precision_dtypes: bool = True
):
    dtype = t.dtype
    torch._check(
        t.is_floating_point() or t.is_complex(),
        lambda: f"{f_name}: Expected a floating point or complex tensor as input. Got {dtype}",
    )
    if not allow_low_precision_dtypes:
        torch._check(
            dtype in (torch.float, torch.double, torch.cfloat, torch.cdouble),
            lambda: f"{f_name}: Low precision dtypes not supported. Got {dtype}",
        )


# From aten/src/ATen/native/LinearAlgebraUtils.h
def checkIsMatrix(A: Tensor, f_name: str, arg_name: str = "A"):
    torch._check(
        A.dim() >= 2,
        lambda: f"{f_name}: The input tensor {arg_name} must have at least 2 dimensions.",
    )


def checkInputsSolver(
    A: Tensor,
    B: Tensor,
    left: bool,
    f_name: str,
):
    squareCheckInputs(A, f_name)
    checkIsMatrix(B, f_name)
    torch._check(
        A.size(-2) == B.size(-2) if left else A.size(-1) == B.size(-1),
        lambda: (
            f"{f_name}: Incompatible shapes of A and B for the equation "
            f"{'AX = B' if left else 'XA = B'}"
            f" ({A.size(-2)}x{A.size(-1)} and {B.size(-2)}x{B.size(-1)})"
        ),
    )


def checkSameDevice(
    fn_name: str, result: Tensor, input: Tensor, result_name: str = "result"
):
    torch._check(
        result.device == input.device,
        lambda: (
            f"{fn_name}: Expected {result_name} and input tensors to be on the same device, but got "
            f"{result_name} on {result.device} and input on {input.device}"
        ),
    )


def checkUplo(UPLO: str):
    UPLO_uppercase = UPLO.upper()
    torch._check(
        len(UPLO) == 1 and (UPLO_uppercase == "U" or UPLO_uppercase == "L"),
        lambda: f"Expected UPLO argument to be 'L' or 'U', but got {UPLO}",
    )


@register_meta([aten._linalg_eigh.default, aten._linalg_eigh.eigenvalues])
@out_wrapper("eigenvalues", "eigenvectors")
def meta__linalg_eigh(
    A: Tensor,
    UPLO: str = "L",
    compute_v: bool = True,
):
    squareCheckInputs(A, "linalg.eigh")
    checkUplo(UPLO)

    shape = list(A.shape)
    if compute_v:
        vecs = A.new_empty(shape)
        vecs.as_strided_(shape, make_contiguous_strides_for(shape, row_major=False))
    else:
        vecs = A.new_empty([0])

    shape.pop()
    vals = A.new_empty(shape, dtype=toRealValueType(A.dtype))

    return vals, vecs


# From aten/src/ATen/native/BatchLinearAlgebra.cpp
@register_meta(aten.linalg_cholesky_ex.default)
def linalg_cholesky_ex(A: Tensor, upper: bool = False, check_errors: bool = False):
    squareCheckInputs(A, "linalg.cholesky")
    checkFloatingOrComplex(A, "linalg.cholesky")

    A_shape = A.shape
    ndim = len(A_shape)

    # L
    L_strides = make_contiguous_strides_for(A_shape, False)
    L = A.new_empty(A_shape)
    L.as_strided_(A_shape, L_strides)

    # infos
    infos = A.new_empty(A_shape[0 : ndim - 2], dtype=torch.int32)
    return L, infos


@register_meta(
    [aten.linalg_householder_product.default, aten.linalg_householder_product.out]
)
@out_wrapper()
def linalg_householder_product(input: Tensor, tau: Tensor) -> Tensor:
    torch._check(
        input.ndim >= 2,
        lambda: "torch.linalg.householder_product: input must have at least 2 dimensions.",
    )
    torch._check(
        input.size(-2) >= input.size(-1),
        lambda: "torch.linalg.householder_product: input.shape[-2] must be greater than or equal to input.shape[-1]",
    )
    torch._check(
        input.size(-1) >= tau.size(-1),
        lambda: "torch.linalg.householder_product: input.shape[-1] must be greater than or equal to tau.shape[-1]",
    )

    torch._check(
        input.ndim - tau.ndim == 1,
        lambda: (
            f"torch.linalg.householder_product: Expected tau to have one dimension less than input, "
            f"but got tau.ndim equal to {tau.ndim} and input.ndim is equal to {input.ndim}"
        ),
    )
    if input.ndim > 2:
        expected_batch_tau_shape = input.shape[:-2]
        actual_batch_tau_shape = tau.shape[:-1]
        torch._check(
            actual_batch_tau_shape == expected_batch_tau_shape,
            lambda: (
                f"torch.linalg.householder_product: Expected batch dimensions of tau to be "
                f"equal to input.shape[:-2], but got {actual_batch_tau_shape}"
            ),
        )

    torch._check(
        tau.dtype == input.dtype,
        lambda: (
            f"torch.linalg.householder_product: tau dtype {tau.dtype}"
            f" does not match input dtype {input.dtype}"
        ),
    )
    checkSameDevice("torch.linalg.householder_product", tau, input, "tau")

    return torch.empty_strided(
        size=input.shape,
        stride=make_contiguous_strides_for(input.shape, row_major=False),
        dtype=input.dtype,
        device=input.device,
    )


# From aten/src/ATen/native/BatchLinearAlgebra.cpp
@register_meta(aten.linalg_inv_ex.default)
def linalg_inv_ex_meta(A: Tensor, check_errors: bool = False):
    squareCheckInputs(A, "linalg.inv_ex")
    checkFloatingOrComplex(A, "linalg.inv_ex", allow_low_precision_dtypes=False)

    L = A.new_empty(A.shape)
    L.as_strided_(A.shape, make_contiguous_strides_for(A.shape, row_major=False))

    infos = A.new_empty(A.shape[:-2], dtype=torch.int32)
    return L, infos


@register_meta([aten.linalg_ldl_factor_ex.default, aten.linalg_ldl_factor_ex.out])
@out_wrapper("LD", "pivots", "info")
def linalg_ldl_factor_ex_meta(
    self: Tensor,
    *,
    hermitian: bool = False,
    check_errors: bool = False,
) -> Tuple[Tensor, Tensor, Tensor]:
    squareCheckInputs(self, "torch.linalg.ldl_factor_ex")
    checkFloatingOrComplex(self, "torch.linalg.ldl_factor_ex")
    LD = torch.empty_strided(
        size=self.shape,
        stride=make_contiguous_strides_for(self.shape, row_major=False),
        dtype=self.dtype,
        device=self.device,
    )
    pivots = self.new_empty(self.shape[:-1], dtype=torch.int)
    info = self.new_empty(self.shape[:-2], dtype=torch.int)
    return LD, pivots, info


@register_meta([aten.linalg_ldl_solve.default, aten.linalg_ldl_solve.out])
@out_wrapper()
def linalg_ldl_solve_meta(
    LD: Tensor, pivots: Tensor, B: Tensor, *, hermitian: bool = False
) -> Tensor:
    squareCheckInputs(LD, "torch.linalg.ldl_solve")
    checkFloatingOrComplex(LD, "torch.linalg.ldl_solve")
    linearSolveCheckInputs(B, LD, "torch.linalg.ldl_solve")
    torch._check(
        B.ndim >= 2,
        lambda: (
            f"torch.linalg.ldl_solve: Expected B to have at least 2 dimensions, "
            f"but it has {B.ndim} dimensions instead"
        ),
    )
    expected_pivots_shape = LD.shape[:-1]
    torch._check(
        expected_pivots_shape == pivots.shape,
        lambda: (
            f"torch.linalg.ldl_solve: Expected LD.shape[:-1] and pivots.shape to be the same, "
            f"but got pivots with shape {pivots.shape} instead"
        ),
    )
    torch._check(
        utils.is_integer_dtype(pivots.dtype),
        lambda: f"torch.linalg.ldl_solve: Expected pivots to be integers. Got {pivots.dtype}",
    )
    torch._check(
        LD.dtype == B.dtype,
        lambda: f"torch.linalg.ldl_solve: LD dtype {LD.dtype} does not match b dtype {B.dtype}",
    )
    B_broadcast_size, _ = _linalg_broadcast_batch_dims(B, LD)
    return torch.empty_strided(
        size=B_broadcast_size,
        stride=make_contiguous_strides_for(B_broadcast_size, row_major=False),
        dtype=B.dtype,
        device=B.device,
    )


@register_meta([aten.linalg_lu.default, aten.linalg_lu.out])
@out_wrapper("P", "L", "U")
def linalg_lu_meta(A: Tensor, *, pivot: bool = True) -> Tuple[Tensor, Tensor, Tensor]:
    torch._check(
        A.ndim >= 2,
        lambda: f"linalg.lu: Expected tensor with 2 or more dimensions. Got size: {A.shape} instead",
    )

    sizes = list(A.shape)
    m = sizes[-2]
    n = sizes[-1]
    k = min(m, n)

    sizes[-1] = m
    if pivot:
        P = A.new_empty(sizes)
    else:
        P = A.new_empty([0])

    sizes[-1] = k
    L = A.new_empty(sizes)

    sizes[-2] = k
    sizes[-1] = n
    U = A.new_empty(sizes)
    return P, L, U


@register_meta([aten.linalg_lu_factor_ex.default, aten.linalg_lu_factor_ex.out])
@out_wrapper("LU", "pivots", "info")
def linalg_lu_factor_ex_meta(
    A: Tensor, *, pivot: bool = True, check_errors: bool = False
) -> Tuple[Tensor, Tensor, Tensor]:
    torch._check(
        A.ndim >= 2,
        lambda: f"torch.lu_factor: Expected tensor with 2 or more dimensions. Got size: {A.shape} instead",
    )

    sizes = list(A.shape)
    m = sizes[-2]
    n = sizes[-1]

    LU = torch.empty_strided(
        size=sizes,
        stride=make_contiguous_strides_for(sizes, row_major=False),
        dtype=A.dtype,
        device=A.device,
    )

    # Sets sizes to the size of pivots
    sizes.pop()
    sizes[-1] = min(m, n)
    pivots = A.new_empty(sizes, dtype=torch.int)

    # Sets sizes to the size of info
    sizes.pop()
    info = A.new_empty(sizes, dtype=torch.int)

    return LU, pivots, info


@register_meta([aten.linalg_lu_solve.default, aten.linalg_lu_solve.out])
@out_wrapper()
def linalg_lu_solve_meta(
    LU: Tensor,
    pivots: Tensor,
    B: Tensor,
    *,
    left: bool = True,
    adjoint: bool = False,
) -> Tensor:
    # dtype
    checkFloatingOrComplex(LU, "torch.linalg.lu_solve")
    torch._check(
        LU.dtype == B.dtype,
        lambda: (
            f"linalg.lu_solve: Expected LU and B to have the same dtype, "
            f"but found LU of type {LU.dtype} and B of type {B.dtype} instead"
        ),
    )
    torch._check(
        pivots.dtype == torch.int,
        lambda: "linalg.lu_solve: pivots should be a Tensor of scalar type torch.int32",
    )

    # matrix shapes
    squareCheckInputs(LU, "torch.linalg.lu_solve")
    checkInputsSolver(LU, B, left, "linalg.lu_solve")
    torch._check(
        LU.size(-1) == pivots.size(-1),
        lambda: "linalg.lu_solve: Number of pivots per batch should be same as the dimension of the matrix",
    )

    # batches
    torch._check(
        LU.shape[:-1] == pivots.shape,
        lambda: (
            f"linalg.lu_solve: Expected LU.shape[:-1] and pivots.shape to be the same, "
            f"but got pivots with shape {pivots.shape} instead"
        ),
    )

    B_broadcast_size, _ = _linalg_broadcast_batch_dims(B, LU)

    result = torch.empty_strided(
        size=B_broadcast_size,
        stride=make_contiguous_strides_for(B_broadcast_size, row_major=not left),
        dtype=B.dtype,
        device=B.device,
    )

    if result.numel() != 0 and not left:
        if result.is_complex():
            result = result.conj()

    return result


@register_meta(aten.lu_unpack)
@out_wrapper("P", "L", "U")
def lu_unpack_meta(
    LU: Tensor,
    pivots: Tensor,
    unpack_data: bool = True,
    unpack_pivots: bool = True,
) -> Tuple[Tensor, Tensor, Tensor]:
    torch._check(
        LU.ndim >= 2,
        lambda: f"torch.lu_unpack: Expected tensor with 2 or more dimensions. Got size: {LU.shape} instead",
    )
    if unpack_pivots:
        torch._check(
            pivots.dtype == torch.int32,
            lambda: (
                "torch.lu_unpack: LU_pivots is expected to be a contiguous tensor of torch.int32 dtype.\n"
                "Note: this function is intended to be used with the output produced by torch.linalg.lu_factor"
            ),
        )
    sizes = list(LU.shape)
    m = sizes[-2]
    n = sizes[-1]
    k = min(m, n)
    sizes[-1] = m
    if unpack_pivots:
        P = LU.new_empty(sizes)
    else:
        P = LU.new_empty([0])
    if unpack_data:
        sizes[-1] = k
        L = LU.new_empty(sizes)
        sizes[-2] = k
        sizes[-1] = n
        U = LU.new_empty(sizes)
    else:
        L = LU.new_empty([0])
        U = LU.new_empty([0])
    return P, L, U


# parse the "mode" param in linalg_qr: return a tuple of bools (compute_q, reduced)
def _parse_qr_mode(mode: str) -> Tuple[bool, bool]:
    if mode == "reduced":
        compute_q = True
        reduced = True
    elif mode == "complete":
        compute_q = True
        reduced = False
    elif mode == "r":
        compute_q = False
        reduced = True  # this is actually irrelevant in this mode
    else:
        torch._check(
            False,
            lambda: (
                f"qr received unrecognized mode '{mode}' "
                f"but expected one of 'reduced' (default), 'r', or 'complete'"
            ),
        )
    return compute_q, reduced


@register_meta([aten.linalg_qr.default, aten.linalg_qr.out])
@out_wrapper("Q", "R")
def linalg_qr_meta(
    A: Tensor,
    mode: str = "reduced",
) -> Tuple[Tensor, Tensor]:
    checkIsMatrix(A, "linalg.qr")
    checkFloatingOrComplex(A, "linalg.qr")

    compute_q, reduced_mode = _parse_qr_mode(mode)

    m = A.shape[-2]
    n = A.shape[-1]
    k = min(m, n)

    if compute_q:
        Q_shape = list(A.shape)
        Q_shape[-1] = k if reduced_mode else m
        Q = A.new_empty(Q_shape)
        Q.as_strided_(Q_shape, make_contiguous_strides_for(Q_shape, row_major=False))
    else:
        Q = A.new_empty([0])

    # For readability
    R_shape = list(A.shape)
    R_shape[-2] = k if reduced_mode or not compute_q else m
    R = A.new_empty(R_shape)
    R.as_strided_(R_shape, make_contiguous_strides_for(R_shape, row_major=False))
    return Q, R


@register_meta([aten._linalg_slogdet.default, aten._linalg_slogdet.sign])
@out_wrapper("sign", "logabsdet", "LU", "pivots")
def _linalg_slogdet(A: Tensor) -> Tuple[Tensor, Tensor, Tensor, Tensor]:
    squareCheckInputs(A, "linalg.slogdet")
    checkFloatingOrComplex(A, "linalg.slogdet", False)
    shape = A.shape
    sign = A.new_empty(shape[:-2])
    logabsdet = A.new_empty(shape[:-2], dtype=toRealValueType(A.dtype))
    LU = torch.empty_strided(
        size=shape,
        stride=make_contiguous_strides_for(shape, False),
        dtype=A.dtype,
        device=A.device,
    )
    pivots = A.new_empty(shape[:-1], dtype=torch.int32)
    return sign, logabsdet, LU, pivots


# From aten/src/ATen/native/BatchLinearAlgebra.cpp
# NOTE: matching defaults in aten/src/ATen/native/native_functions.yaml
@register_meta(aten._linalg_svd.default)
def _linalg_svd_meta(
    A: Tensor,
    full_matrices: bool = False,
    compute_uv: bool = True,
    driver: Optional[str] = None,
):
    checkIsMatrix(A, "linalg.svd")
    checkFloatingOrComplex(A, "linalg.svd")

    batch_dims = list(A.shape[:-2])
    m = A.shape[-2]
    n = A.shape[-1]
    k = min(m, n)

    if compute_uv:
        U_shape = batch_dims + [m, m if full_matrices else k]
        U = A.new_empty(U_shape)
        U.as_strided_(U_shape, make_contiguous_strides_for(U_shape, row_major=False))

        V_shape = batch_dims + [n if full_matrices else k, n]
        V = A.new_empty(V_shape)
        # NB: This checks for CUDA since there is no way to check for cuSolver.
        # Also, this might not work correctly on CPU when fake_device is not
        # available as device_hint just defaults to CUDA in that case. See
        # _linalg_svd meta in core.
        is_cuda = device_hint(A) == "cuda"
        V.as_strided_(V_shape, make_contiguous_strides_for(V_shape, row_major=is_cuda))
    else:
        # doesn't matter
        U = A.new_empty([0])
        V = A.new_empty([0])

    # S is always real, even when A is complex.
    S = A.new_empty(batch_dims + [k], dtype=toRealValueType(A.dtype))
    return U, S, V


def _linalg_broadcast_batch_dims(
    arg1: Tensor, arg2: Tensor
) -> Tuple[List[int], List[int]]:
    # broadcast the batch dimensions of arg1 and arg2.
    arg1_batch_sizes = arg1.shape[:-2]
    arg2_batch_sizes = arg2.shape[:-2]
    expand_batch_portion = _broadcast_shapes(arg1_batch_sizes, arg2_batch_sizes)

    arg1_expand_size = list(expand_batch_portion)
    arg1_expand_size += [arg1.size(-2), arg1.size(-1)]

    arg2_expand_size = list(expand_batch_portion)
    arg2_expand_size += [arg2.size(-2), arg2.size(-1)]
    return arg1_expand_size, arg2_expand_size


def _linalg_broadcast_batch_dims_name(
    arg1: Tensor, arg2: Tensor, name: Optional[str]
) -> Tuple[Tensor, Tensor]:
    # If there's no name we assume we don't want to check the errors
    if name:
        linearSolveCheckInputs(arg1, arg2, name)

    arg1_expand_size, arg2_expand_size = _linalg_broadcast_batch_dims(arg1, arg2)

    arg1_broadcasted = (
        arg1 if arg1_expand_size == arg1.shape else arg1.expand(arg1_expand_size)
    )
    arg2_broadcasted = (
        arg2 if arg2_expand_size == arg2.shape else arg2.expand(arg2_expand_size)
    )
    return arg1_broadcasted, arg2_broadcasted


def linalg_solve_is_vector_rhs(input: Tensor, other: Tensor) -> bool:
    expected_batched_rhs_shape = input.shape[:-1]
    vector_case = other.ndim == 1 or (
        input.ndim - 1 == other.ndim and other.shape == expected_batched_rhs_shape
    )
    return vector_case


@register_meta(aten._linalg_solve_ex)
def _linalg_solve_ex(
    A: Tensor,
    B: Tensor,
    *,
    left: bool = True,
    check_errors: bool = False,
    result: Optional[Tensor] = None,
    LU: Optional[Tensor] = None,
    pivots: Optional[Tensor] = None,
    info: Optional[Tensor] = None,
) -> Tuple[Tensor, Tensor, Tensor, Tensor]:
    checkFloatingOrComplex(A, "linalg.solve")
    torch._check(
        A.dtype == B.dtype,
        lambda: (
            f"linalg.solve: Expected A and B to have the same dtype, but found A of type "
            f"{A.dtype} and B of type {B.dtype} instead"
        ),
    )
    vector_case = linalg_solve_is_vector_rhs(A, B)
    B_ = B.unsqueeze(-1) if vector_case else B
    checkInputsSolver(A, B_, left, "linalg.solve")
    B_broad_shape, _ = _linalg_broadcast_batch_dims(B_, A)
    torch._check(
        left or not vector_case,
        lambda: (
            "linalg.solve: Vector broadcasting of the left hand side is not supported for left=False. "
            "In this case linalg.solve is equivalent to B / A.squeeze(-1)"
        ),
    )
    result_shape = B_broad_shape[:-1] if vector_case else B_broad_shape
    result_ = torch.empty_strided(
        size=result_shape,
        stride=make_contiguous_strides_for(result_shape, not left),
        dtype=B.dtype,
        device=B.device,
    )
    shape = A.shape
    ndim = A.ndim
    LU_ = torch.empty_strided(
        size=shape,
        stride=make_contiguous_strides_for(shape, False),
        dtype=A.dtype,
        device=A.device,
    )
    pivots_ = A.new_empty(shape[:-1], dtype=torch.int32)
    info_ = A.new_empty(shape[:-2], dtype=torch.int32)
    out = (result, LU, pivots, info)
    res = (result_, LU_, pivots_, info_)
    if all(x is not None for x in out):
        for r, o in zip(res, out):
            # resize and copy operations are done in-place
            _maybe_resize_out(o, r.shape)  # type: ignore[arg-type]
            # strides are not copied in out_wrapper
            o.as_strided_(r.shape, r.stride())  # type: ignore[union-attr]
            _safe_copy_out(copy_from=r, copy_to=o, exact_dtype=False)  # type: ignore[arg-type]
    return res


@register_meta([aten.linalg_solve_triangular.default, aten.linalg_solve_triangular.out])
def linalg_solve_triangular_meta(
    A: Tensor,
    B: Tensor,
    *,
    upper: bool,
    left: bool = True,
    unitriangular: bool = False,
    out: Optional[Tensor] = None,
) -> Tensor:
    if out is None:
        out = A.new_empty([0])
    assert isinstance(out, TensorLike)
    checkInputsSolver(A, B, left, "linalg.solve_triangular")
    B_, A_ = _linalg_broadcast_batch_dims_name(B, A, None)
    avoid_copy_A = A_.transpose(-2, -1).is_contiguous() and A_.is_conj()
    if avoid_copy_A:
        out = _maybe_resize_out(out, B_.shape)
    else:
        # reimplementation of resize_output with result F-contig
        if _resize_output_check(out, B_.shape):
            out.resize_(B_.transpose(-2, -1).shape)
            out.transpose_(-2, -1)
    return out  # type: ignore[return-value]


# From aten/src/ATen/native/LinearAlgebra.cpp
@register_meta(aten._linalg_det.default)
def _linalg_det_meta(A):
    squareCheckInputs(A, "linalg.det")
    checkFloatingOrComplex(A, "linalg.det")

    det = A.new_empty(A.shape[:-2])

    LU = A.new_empty(A.shape)
    LU.as_strided_(A.shape, make_contiguous_strides_for(A.shape, row_major=False))

    pivots = A.new_empty(A.shape[:-1], dtype=torch.int32)
    return det, LU, pivots


def _padding_check_valid_input(input, padding, *, dim):
    torch._check(
        len(padding) == 2 * dim,
        lambda: f"padding size is expected to be {2 * dim}, but got: {len(padding)}",
    )

    input_dim = input.ndim

    is_batch_mode = input_dim == (dim + 2)

    valid_batch_mode = is_batch_mode
    valid_non_batch_mode = not is_batch_mode

    if is_batch_mode:
        # allow batch size of 0-dim.
        for d in range(1, input_dim):
            valid_batch_mode = valid_batch_mode and input.size(d) != 0
    else:
        for d in range(0, input_dim):
            valid_non_batch_mode = valid_non_batch_mode and input.size(d) != 0

    # allow empty batch size but not other dimensions.
    torch._check(
        valid_batch_mode or valid_non_batch_mode,
        lambda: (
            f"Expected {dim + 1}D or {dim + 2}D (batch mode) tensor with possibly 0 batch size "
            f"and other non-zero dimensions for input, but got: {input.shape}"
        ),
    )


def _pad1d_common(input, padding, *, is_reflection):
    dim_plane = 0
    dim_w = 1
    nbatch = 1

    if input.ndim == 3:
        nbatch = input.size(0)
        dim_w += 1
        dim_plane += 1

    _padding_check_valid_input(input, padding, dim=1)

    pad_l, pad_r = padding

    nplane = input.size(dim_plane)
    input_w = input.size(dim_w)
    output_w = input_w + pad_l + pad_r

    if is_reflection:
        torch._check(
            pad_l < input_w and pad_r < input_w,
            lambda: (
                f"Argument #4: Padding size should be less than the corresponding input dimension, "
                f"but got: padding ({pad_l}, {pad_r}) at dimension {dim_w} of input {input.shape}"
            ),
        )

    torch._check(
        output_w >= 1,
        lambda: f"input (W: {input_w}) is too small. Calculated output W: {output_w}",
    )

    if input.ndim == 2:
        return input.new_empty((nplane, output_w))
    else:
        return input.new_empty((nbatch, nplane, output_w))


@register_meta(aten.reflection_pad1d)
@out_wrapper()
def meta_reflection_pad1d(input, padding):
    return _pad1d_common(input, padding, is_reflection=True)


@register_meta(aten.replication_pad1d)
@out_wrapper()
def meta_replication_pad1d(input, padding):
    return _pad1d_common(input, padding, is_reflection=False)


def _pad1d_backward_common(grad_output, input, padding, *, is_reflection):
    dim_w = 1
    if not is_reflection:
        torch._check(len(padding) == 2, lambda: "padding size is expected to be 2")

    if input.ndim == 3:
        dim_w += 1

    pad_l, pad_r = padding

    input_w = input.size(dim_w)
    output_w = input_w + pad_l + pad_r

    if is_reflection:
        torch._check(
            pad_l < input_w and pad_r < input_w,
            lambda: (
                f"Argument #4: Padding size should be less than the corresponding input dimension, "
                f"but got: padding ({pad_l}, {pad_r}) at dimension {dim_w} of input {input.shape}"
            ),
        )

    torch._check(
        output_w == grad_output.size(dim_w),
        lambda: f"grad_output width unexpected. Expected: {output_w}, Got: {grad_output.size(dim_w)}",
    )

    return input.new_empty(input.shape)


@register_meta(aten.reflection_pad1d_backward)
@out_wrapper()
def meta_reflection_pad1d_backward(grad_output, input, padding):
    return _pad1d_backward_common(grad_output, input, padding, is_reflection=True)


@register_meta(aten.replication_pad1d_backward)
@out_wrapper()
def meta_replication_pad1d_backward(grad_output, input, padding):
    return _pad1d_backward_common(grad_output, input, padding, is_reflection=False)


def _pad2d_common(input, padding, *, is_reflection):
    dim_w = 2
    dim_h = 1
    dim_slices = 0
    nbatch = 1

    _padding_check_valid_input(input, padding, dim=2)

    ndim = input.ndim
    if ndim == 4:
        nbatch = input.size(0)
        dim_w += 1
        dim_h += 1
        dim_slices += 1

    pad_l, pad_r, pad_t, pad_b = padding

    nplane = input.size(dim_slices)
    input_h = input.size(dim_h)
    input_w = input.size(dim_w)
    output_h = input_h + pad_t + pad_b
    output_w = input_w + pad_l + pad_r

    if is_reflection:
        torch._check(
            pad_l < input_w and pad_r < input_w,
            lambda: (
                f"Argument #4: Padding size should be less than the corresponding input dimension, "
                f"but got: padding ({pad_l}, {pad_r}) at dimension {dim_w} of input {input.shape}"
            ),
        )
        torch._check(
            pad_t < input_h and pad_b < input_h,
            lambda: (
                f"Argument #6: Padding size should be less than the corresponding input dimension, "
                f"but got: padding ({pad_t}, {pad_b}) at dimension {dim_h} of input {input.shape}"
            ),
        )

    torch._check(
        output_w >= 1 or output_h >= 1,
        lambda: (
            f"input (H: {input_h} W: {input_w}) is too small. "
            f"Calculated output H: {output_h} W: {output_w}"
        ),
    )

    if input.ndim == 3:
        return input.new_empty((nplane, output_h, output_w))
    else:
        return input.new_empty((nbatch, nplane, output_h, output_w))


@register_meta(aten.reflection_pad2d)
@out_wrapper()
def meta_reflection_pad2d(input, padding):
    return _pad2d_common(input, padding, is_reflection=True)


@register_meta(aten.replication_pad2d)
@out_wrapper()
def meta_replication_pad2d(input, padding):
    return _pad2d_common(input, padding, is_reflection=False)


@register_meta(
    [
        aten.reflection_pad2d_backward.default,
        aten.reflection_pad2d_backward.grad_input,
        aten.replication_pad2d_backward.default,
        aten.replication_pad2d_backward.grad_input,
    ]
)
@out_wrapper()
def meta_pad2d_backward(grad_output, self, padding):
    dim_w = 2
    dim_h = 1
    dim_plane = 0
    nbatch = 1

    self_shape = self.shape
    if self.dim() == 4:
        nbatch = self_shape[0]
        dim_w += 1
        dim_h += 1
        dim_plane += 1

    pad_l, pad_r, pad_t, pad_b = padding

    nplane = self_shape[dim_plane]
    input_h = self_shape[dim_h]
    input_w = self_shape[dim_w]
    output_h = input_h + pad_t + pad_b
    output_w = input_w + pad_l + pad_r

    torch._check(
        output_w == grad_output.size(dim_w),
        lambda: f"grad_output width unexpected. Expected: {output_w}, Got: {grad_output.size(dim_w)}",
    )
    torch._check(
        output_h == grad_output.size(dim_h),
        lambda: f"grad_output height unexpected. Expected: {output_h}, Got: {grad_output.size(dim_h)}",
    )
    return self.new_empty(self.shape)


def _pad3d_common(input, padding, *, is_reflection):
    dim_w = 3
    dim_h = 2
    dim_d = 1
    dim_plane = 0

    _padding_check_valid_input(input, padding, dim=3)

    batch_mode = input.ndim == 5
    if batch_mode:
        nbatch = input.size(0)
        dim_w += 1
        dim_h += 1
        dim_d += 1
        dim_plane += 1

    pad_l, pad_r, pad_t, pad_b, pad_f, pad_bk = padding

    nplane = input.size(dim_plane)
    input_d = input.size(dim_d)
    input_h = input.size(dim_h)
    input_w = input.size(dim_w)
    output_d = input_d + pad_f + pad_bk
    output_h = input_h + pad_t + pad_b
    output_w = input_w + pad_l + pad_r

    if is_reflection:
        torch._check(
            pad_l < input_w and pad_r < input_w,
            lambda: (
                f"Argument #4: Padding size should be less than the corresponding input dimension, "
                f"but got: padding ({pad_l}, {pad_r}) at dimension {dim_w} of input {input.shape}"
            ),
        )
        torch._check(
            pad_t < input_h and pad_b < input_h,
            lambda: (
                f"Argument #6: Padding size should be less than the corresponding input dimension, "
                f"but got: padding ({pad_t}, {pad_b}) at dimension {dim_h} of input {input.shape}"
            ),
        )
        torch._check(
            pad_f < input_d and pad_bk < input_d,
            lambda: (
                f"Argument #8: Padding size should be less than the corresponding input dimension, "
                f"but got: padding ({pad_f}, {pad_bk}) at dimension {dim_d} of input {input.shape}"
            ),
        )

    torch._check(
        output_w >= 1 or output_h >= 1 or output_d >= 1,
        lambda: (
            f"input (D: {input_d} H: {input_h} W: {input_w}) is too small. "
            f"Calculated output D: {output_d} H: {output_h} W: {output_w}"
        ),
    )

    if batch_mode:
        return input.new_empty((nbatch, nplane, output_d, output_h, output_w))
    else:
        return input.new_empty((nplane, output_d, output_h, output_w))


@register_meta(aten.reflection_pad3d)
@out_wrapper()
def meta_reflection_pad3d(input, padding):
    return _pad3d_common(input, padding, is_reflection=True)


@register_meta(aten.replication_pad3d)
@out_wrapper()
def meta_replication_pad3d(input, padding):
    return _pad3d_common(input, padding, is_reflection=False)


@register_meta(
    [
        aten.reflection_pad3d_backward.default,
        aten.reflection_pad3d_backward.grad_input,
        aten.replication_pad3d_backward.default,
        aten.replication_pad3d_backward.grad_input,
    ]
)
@out_wrapper()
def meta_pad3d_backward(grad_output, input, padding):
    torch._check(len(padding) == 6, lambda: "padding size is expected to be 6")
    assert input.ndim > 3
    assert grad_output.ndim == input.ndim

    dim_w = 3
    dim_h = 2
    dim_d = 1

    if input.ndim == 5:
        dim_w += 1
        dim_h += 1
        dim_d += 1

    pad_l, pad_r, pad_t, pad_b, pad_f, pad_bk = padding

    input_d = input.size(dim_d)
    input_h = input.size(dim_h)
    input_w = input.size(dim_w)
    output_d = input_d + pad_f + pad_bk
    output_h = input_h + pad_t + pad_b
    output_w = input_w + pad_l + pad_r

    torch._check(
        output_w == grad_output.size(dim_w),
        lambda: f"grad_output width unexpected. Expected: {output_w}, Got: {grad_output.size(dim_w)}",
    )
    torch._check(
        output_h == grad_output.size(dim_h),
        lambda: f"grad_output height unexpected. Expected: {output_h}, Got: {grad_output.size(dim_h)}",
    )
    torch._check(
        output_d == grad_output.size(dim_d),
        lambda: f"grad_output depth unexpected. Expected: {output_d}, Got: {grad_output.size(dim_d)}",
    )

    return input.new_empty(input.shape)


@register_meta(aten._pdist_forward)
@out_wrapper()
def meta__pdist_forward(self: Tensor, p: float = 2) -> Tensor:
    torch._check(
        self.is_contiguous(), lambda: "_pdist_forward requires contiguous input"
    )
    n = self.size(0)
    if n <= 1:
        return self.new_empty([0]).to(memory_format=torch.legacy_contiguous_format)  # type: ignore[call-overload]
    else:
        return self.new_empty((n * (n - 1) // 2,)).to(
            memory_format=torch.legacy_contiguous_format
        )  # type: ignore[call-overload]


@register_meta(aten._pdist_backward)
@out_wrapper()
def meta__pdist_backward(grad: Tensor, self: Tensor, p: float, pdist: Tensor) -> Tensor:
    torch._check(
        self.is_contiguous(), lambda: "_pdist_backward requires self to be contiguous"
    )
    torch._check(
        pdist.is_contiguous(), lambda: "_pdist_backward requires pdist to be contiguous"
    )
    return torch.empty_like(self, memory_format=torch.legacy_contiguous_format)


@register_meta([aten.baddbmm.default, aten.baddbmm.out])
@out_wrapper()
def meta_baddbmm(self, batch1, batch2, *, beta=1, alpha=1):
    dim1 = batch1.size(0)
    dim2 = batch1.size(1)
    dim3 = batch2.size(2)
    self = self.expand((dim1, dim2, dim3))
    torch._check(batch1.dim() == 3, lambda: "batch1 must be a 3D tensor")
    torch._check(batch2.dim() == 3, lambda: "batch2 must be a 3D tensor")
    torch._check(
        self.dtype == batch1.dtype == batch2.dtype,
        lambda: f"Input dtypes must be the same, got: input: {self.dtype}, batch1: {batch1.dtype}, batch2: {batch2.dtype}",
    )
    batch1_sizes = batch1.shape
    batch2_sizes = batch2.shape
    bs = batch1_sizes[0]
    contraction_size = batch1_sizes[2]
    torch._check(
        batch2_sizes[0] == bs and batch2_sizes[1] == contraction_size,
        lambda: (
            f"Expected size for first two dimensions of batch2 tensor to be: "
            f"[{bs}, {contraction_size}] but got: [{batch2_sizes[0]}, {batch2_sizes[1]}]."
        ),
    )
    return self.new_empty(self.size())


@register_meta([aten.bernoulli.default, aten.bernoulli.out])
@out_wrapper()
def meta_bernoulli(self, *, generator=None):
    # https://github.com/pytorch/pytorch/issues/88612
    return torch.empty_like(self).contiguous()


@register_meta(aten.bernoulli_.float)
def meta_bernoulli_(self, p=0.5, generator=None):
    return self


@register_meta(aten.bernoulli.p)
def meta_bernoulli_p(self, p=0.5, generator=None):
    # https://github.com/pytorch/pytorch/issues/88612
    return torch.empty_like(self).contiguous()


@register_meta(aten._fused_moving_avg_obs_fq_helper.default)
def meta__fused_moving_avg_obs_fq_helper(
    self,
    observer_on,
    fake_quant_on,
    running_min,
    running_max,
    scale,
    zero_point,
    averaging_const,
    quant_min,
    quant_max,
    ch_axis,
    per_row_fake_quant=False,
    symmetric_quant=False,
):
    torch._check(
        ch_axis < self.dim(),
        lambda: "Error in fused_moving_avg_obs_fake_quant_cpu: ch_axis must be < self.dim()",
    )
    mask = torch.empty_like(self, dtype=torch.bool)
    return (torch.empty_like(self), mask)


def dot_check(self, other):
    torch._check(
        self.dim() == 1 and other.dim() == 1,
        lambda: f"1D tensors expected, but got {self.dim()}D and {other.dim()}D tensors",
    )


@register_meta(aten.dot.default)
def meta_dot(self, tensor):
    dot_check(self, tensor)
    return self.new_empty(())


@register_meta([aten.mm.default])
def meta_mm(a, b):
    torch._check(a.dim() == 2, lambda: "a must be 2D")
    torch._check(b.dim() == 2, lambda: "b must be 2D")
    N, M1 = a.shape
    M2, P = b.shape
    torch._check(
        M1 == M2,
        lambda: f"a and b must have same reduction dim, but got [{N}, {M1}] X [{M2}, {P}].",
    )
    return a.new_empty(N, P)


def _compute_reduction_shape(self, dims, keepdim):
    if keepdim:
        return tuple(self.shape[i] if i not in dims else 1 for i in range(self.ndim))

    return utils.compute_reduction_output_shape(self.shape, dims)


# FakeTensors (meta tensors with a device) will report device as meta
# when running meta kernels. Here, access the "fake device" of FakeTensor if it
# exists so meta kernels which have diverge per device will be more
# accurate when run with FakeTensors
def device_hint(tensor) -> "str":
    if isinstance(tensor, torch._subclasses.FakeTensor):
        return tensor.fake_device.type
    else:
        return "cuda"  # default to cuda


def calc_conv_nd_return_shape(
    input_tensor: torch.Tensor,
    weight: torch.Tensor,
    stride: Union[List[int], int],
    padding: Union[List[int], int],
    dilation: Union[List[int], int],
    is_transposed: bool,
    groups: int,
    output_padding: Optional[Union[List[int], int]] = None,
):
    def _formula(ln: int, p: int, d: int, k: int, s: int) -> int:
        """
        Formula to apply to calculate the length of some dimension of the output

        See: https://pytorch.org/docs/stable/generated/torch.nn.Conv2d.html

        Args:
            ln: length of the dimension
            p: padding in that dim
            d: dilation in that dim
            k: kernel size in that dim
            s: stride in that dim
        Returns:
            The output length
        """
        return (ln + 2 * p - d * (k - 1) - 1) // s + 1

    def _formula_transposed(ln: int, p: int, d: int, k: int, s: int, op: int) -> int:
        """
        Formula to apply to calculate the length of some dimension of the output
        if transposed convolution is used.
        See: https://pytorch.org/docs/stable/generated/torch.nn.ConvTranspose2d.html

        Args:
            ln: length of the dimension
            p: padding in that dim
            d: dilation in that dim
            k: kernel size in that dim
            s: stride in that dim
            op: output padding in that dim

        Returns:
            The output length
        """
        return (ln - 1) * s - 2 * p + d * (k - 1) + op + 1

    kernel_size = weight.shape[2:]
    dims = input_tensor.shape[2:]
    if is_transposed:
        out_channels = groups * weight.shape[1]
    else:
        out_channels = weight.shape[0]
        if weight.shape[1] * groups != input_tensor.shape[1]:
            raise RuntimeError("Invalid channel dimensions")

    ret_shape = [input_tensor.shape[0], out_channels]
    if isinstance(stride, IntLike):
        stride = [stride] * len(dims)
    elif len(stride) == 1:
        stride = [stride[0]] * len(dims)

    if isinstance(padding, IntLike):
        padding = [padding] * len(dims)
    elif len(padding) == 1:
        padding = [padding[0]] * len(dims)

    if isinstance(dilation, IntLike):
        dilation = [dilation] * len(dims)
    elif len(dilation) == 1:
        dilation = [dilation[0]] * len(dims)

    output_padding_list: Optional[List[int]] = None
    if output_padding:
        if isinstance(output_padding, IntLike):
            output_padding_list = [output_padding] * len(dims)
        elif len(output_padding) == 1:
            output_padding_list = [output_padding[0]] * len(dims)
        else:
            output_padding_list = output_padding

    for i in range(len(dims)):
        # If output_padding is present, we are dealing with a transposed convolution
        if output_padding_list:
            ret_shape.append(
                _formula_transposed(
                    dims[i],
                    padding[i],
                    dilation[i],
                    kernel_size[i],
                    stride[i],
                    output_padding_list[i],
                )
            )
        else:
            ret_shape.append(
                _formula(dims[i], padding[i], dilation[i], kernel_size[i], stride[i])
            )

    return ret_shape


def is_channels_last(ten):
    return torch._prims_common.suggest_memory_format(ten) == torch.channels_last


@register_meta(aten.convolution.default)
def meta_conv(
    input_tensor: torch.Tensor,
    weight: torch.Tensor,
    bias: torch.Tensor,
    stride: List[int],
    padding: List[int],
    dilation: List[int],
    is_transposed: bool,
    output_padding: List[int],
    groups: int,
):
    def pick_memory_format():
        if device_hint(input_tensor) == "cuda":
            if is_channels_last(input_tensor) or is_channels_last(weight):
                return torch.channels_last
        else:
            if is_channels_last(input_tensor):
                return torch.channels_last
        if input_tensor.is_contiguous(memory_format=torch.contiguous_format):
            return torch.contiguous_format
        elif input_tensor.is_contiguous(memory_format=torch.preserve_format):
            return torch.preserve_format

    shape_out = calc_conv_nd_return_shape(
        input_tensor,
        weight,
        stride,
        padding,
        dilation,
        is_transposed,
        groups,
        output_padding if is_transposed else None,
    )

    out = input_tensor.new_empty(shape_out)
    out = out.to(memory_format=pick_memory_format())  # type: ignore[call-overload]
    return out


if torch._C._has_mkldnn:
    _meta_lib_dont_use_me_use_register_meta_for_mkldnn = torch.library.Library(
        "mkldnn", "IMPL", "Meta"
    )

    @register_meta(torch.ops.mkldnn._convolution_pointwise.default)
    def meta_mkldnn_convolution_default(
        input_tensor,
        weight,
        bias,
        padding,
        stride,
        dilation,
        groups,
        attr,
        scalars,
        algorithm,
    ):
        shape_out = calc_conv_nd_return_shape(
            input_tensor, weight, stride, padding, dilation, False, groups, []
        )
        out = input_tensor.new_empty(shape_out)
        out_memory_format = torch.channels_last
        out = out.to(memory_format=out_memory_format)  # type: ignore[call-overload]
        return out

    @register_meta(torch.ops.mkldnn._linear_pointwise.default)
    def meta_linear_pointwise_default(
        input_tensor, weight, bias, attr, scalars, algorithm
    ):
        return input_tensor.new_empty((*input_tensor.shape[:-1], weight.shape[0]))

    if torch._C.has_mkl:
        _meta_lib_dont_use_me_use_register_meta_for_mkl = torch.library.Library(
            "mkl", "IMPL", "Meta"
        )

        @register_meta(torch.ops.mkl._mkl_linear)
        def meta_mkl_linear(
            input_tensor,
            packed_weight,
            orig_weight,
            bias,
            batch_size,
        ):
            return input_tensor.new_empty(
                (*input_tensor.shape[:-1], orig_weight.shape[0])
            )


# from check_dim_size() in aten/src/ATen/TensorUtils.cpp.
def check_dim_size(tensor, dim, dim_size, size):
    torch._check(
        tensor.dim() == dim and tensor.shape[dim_size] == size,
        lambda: f"Expected a tensor of dimension {dim} and tensor.size[{dim_size}] == {size}, "
        + f"but got : dimension {tensor.dim()} and tensor.size[{dim_size}] = {tensor.shape[dim_size]}",
    )


@register_meta(aten.avg_pool2d.default)
def meta_avg_pool2d(
    input,
    kernel_size,
    stride=(),
    padding=(0,),
    ceil_mode=False,
    count_include_pad=True,
    divisor_override=None,
):
    def unpack(name, val):
        torch._check(
            len(val) in [1, 2],
            lambda: f"avg_pool2d: {name} must either be a single int, or a tuple of two ints",
        )
        H = val[0]
        W = H if len(val) == 1 else val[1]
        return H, W

    kH, kW = unpack("kernel_size", kernel_size)
    torch._check(
        len(stride) in [0, 1, 2],
        lambda: "avg_pool2d: stride must either be omitted, a single int, or a tuple of two ints",
    )
    if len(stride) == 0:
        dH, dW = kH, kW
    elif len(stride) == 1:
        dH, dW = stride[0], stride[0]
    else:
        dH, dW = unpack("stride", stride)

    padH, padW = unpack("padding", padding)

    torch._check(
        divisor_override is None or divisor_override != 0,
        lambda: "divisor must be not zero",
    )

    nbatch = input.size(-4) if input.dim() == 4 else 1
    nInputPlane = input.size(-3)
    inputHeight = input.size(-2)
    inputWidth = input.size(-1)

    outputHeight = pooling_output_shape(inputHeight, kH, padH, dH, 1, ceil_mode)
    outputWidth = pooling_output_shape(inputWidth, kW, padW, dW, 1, ceil_mode)

    memory_format = utils.suggest_memory_format(input)
    pool2d_shape_check(
        input,
        kH,
        kW,
        dH,
        dW,
        padH,
        padW,
        1,
        1,
        nInputPlane,
        inputHeight,
        inputWidth,
        outputHeight,
        outputWidth,
        memory_format,
    )

    if input.dim() == 3:
        size = [nInputPlane, outputHeight, outputWidth]
    else:
        size = [nbatch, nInputPlane, outputHeight, outputWidth]
    return torch.empty(
        size,
        dtype=input.dtype,
        device=input.device,
        memory_format=memory_format,
    )


# from avg_pool2d_backward_shape_check() in aten/src/ATen/native/Pool.h.
def avg_pool2d_backward_shape_check(
    input,
    gradOutput,
    nbatch,
    kH,
    kW,
    dH,
    dW,
    padH,
    padW,
    nInputPlane,
    inputHeight,
    inputWidth,
    outputHeight,
    outputWidth,
    mem_format,
):
    pool2d_shape_check(
        input,
        kH,
        kW,
        dH,
        dW,
        padH,
        padW,
        1,
        1,
        nInputPlane,
        inputHeight,
        inputWidth,
        outputHeight,
        outputWidth,
        mem_format,
    )

    ndim = input.dim()
    nOutputPlane = nInputPlane

    check_dim_size(gradOutput, ndim, ndim - 3, nOutputPlane)
    check_dim_size(gradOutput, ndim, ndim - 2, outputHeight)
    check_dim_size(gradOutput, ndim, ndim - 1, outputWidth)


# Don't override the C++ registration.
@register_meta(aten.avg_pool2d_backward.default)
def meta_avg_pool2d_backward(
    gradOutput_,
    input,
    kernel_size,
    stride,
    padding,
    ceil_mode,
    count_include_pad,
    divisor_override,
):
    # From aten/src/ATen/native/AveragePool2d.cpp structured kernel meta func.
    torch._check(
        len(kernel_size) == 1 or len(kernel_size) == 2,
        lambda: "avg_pool2d: kernel_size must either be a single int, or a tuple of two ints",
    )
    kH = kernel_size[0]
    kW = kH if len(kernel_size) == 1 else kernel_size[1]
    torch._check(
        len(stride) == 0 or len(stride) == 1 or len(stride) == 2,
        lambda: "avg_pool2d: stride must either be omitted, a single int, or a tuple of two ints",
    )
    dH = kH if len(stride) == 0 else stride[0]
    dW = kW if len(stride) == 0 else dH if len(stride) == 1 else stride[1]
    torch._check(
        len(padding) == 1 or len(padding) == 2,
        lambda: "avg_pool2d: padding must either be a single int, or a tuple of two ints",
    )
    padH = padding[0]
    padW = padH if len(padding) == 1 else padding[1]

    torch._check(
        divisor_override is None or divisor_override != 0,
        lambda: "divisor must be not zero",
    )

    input_size = input.shape
    nbatch = input_size[-4] if input.dim() == 4 else 1
    nInputPlane = input_size[-3]
    inputHeight = input_size[-2]
    inputWidth = input_size[-1]

    outputHeight = pooling_output_shape(inputHeight, kH, padH, dH, 1, ceil_mode)
    outputWidth = pooling_output_shape(inputWidth, kW, padW, dW, 1, ceil_mode)

    mem_format = utils.suggest_memory_format(input)

    avg_pool2d_backward_shape_check(
        input,
        gradOutput_,
        nbatch,
        kH,
        kW,
        dH,
        dW,
        padH,
        padW,
        nInputPlane,
        inputHeight,
        inputWidth,
        outputHeight,
        outputWidth,
        mem_format,
    )

    return torch.empty(
        input_size,
        dtype=input.dtype,
        device=input.device,
        memory_format=mem_format,
    )


@register_meta(aten.avg_pool3d)
@out_wrapper()
def meta_avg_pool3d(
    input,
    kernel_size,
    stride=(),
    padding=(0,),
    ceil_mode=False,
    count_include_pad=True,
    divisor_override=None,
):
    torch._check(
        len(kernel_size) in (1, 3),
        lambda: "avg_pool3d: kernel_size must be a single int, or a tuple of three ints",
    )
    kT = kernel_size[0]
    kH = kT if len(kernel_size) == 1 else kernel_size[1]
    kW = kT if len(kernel_size) == 1 else kernel_size[2]

    torch._check(
        not stride or len(stride) in (1, 3),
        lambda: "avg_pool3d: stride must be omitted, a single int, or a tuple of three ints",
    )
    dT = kT if not stride else stride[0]
    dH = kH if not stride else (dT if len(stride) == 1 else stride[1])
    dW = kW if not stride else (dT if len(stride) == 1 else stride[2])

    torch._check(
        len(padding) in (1, 3),
        lambda: "avg_pool3d: padding must be a single int, or a tuple of three ints",
    )
    padT = padding[0]
    padH = padT if len(padding) == 1 else padding[1]
    padW = padT if len(padding) == 1 else padding[2]

    torch._check(
        input.ndim in (4, 5),
        lambda: "non-empty 4D or 5D (batch mode) tensor expected for input",
    )

    torch._check(
        not divisor_override or divisor_override != 0,
        lambda: "divisor must be not zero",
    )

    nbatch = input.size(0)
    nslices = input.size(-4)
    itime = input.size(-3)
    iheight = input.size(-2)
    iwidth = input.size(-1)

    otime = pooling_output_shape(itime, kT, padT, dT, 1, ceil_mode)
    oheight = pooling_output_shape(iheight, kH, padH, dH, 1, ceil_mode)
    owidth = pooling_output_shape(iwidth, kW, padW, dW, 1, ceil_mode)

    pool3d_shape_check(
        input,
        nslices,
        kT,
        kH,
        kW,
        dT,
        dH,
        dW,
        padT,
        padH,
        padW,
        1,
        1,
        1,
        itime,
        iheight,
        iwidth,
        otime,
        oheight,
        owidth,
        "avg_pool3d()",
        check_input_size=True,
    )

    if input.ndim == 4:
        return input.new_empty((nslices, otime, oheight, owidth))
    else:
        return input.new_empty((nbatch, nslices, otime, oheight, owidth))


@register_meta(aten.avg_pool3d_backward)
@out_wrapper()
def meta_avg_pool3d_backward(
    grad_output,
    input,
    kernel_size,
    stride,
    padding,
    ceil_mode,
    count_include_pad,
    divisor_override,
):
    torch._check(
        len(kernel_size) in (1, 3),
        lambda: "avg_pool3d: kernel_size must be a single int, or a tuple of three ints",
    )
    kT = kernel_size[0]
    kH = kT if len(kernel_size) == 1 else kernel_size[1]
    kW = kT if len(kernel_size) == 1 else kernel_size[2]

    torch._check(
        not stride or len(stride) in (1, 3),
        lambda: "avg_pool3d: stride must be omitted, a single int, or a tuple of three ints",
    )
    dT = kT if not stride else stride[0]
    dH = kH if not stride else (dT if len(stride) == 1 else stride[1])
    dW = kW if not stride else (dT if len(stride) == 1 else stride[2])

    torch._check(
        len(padding) in (1, 3),
        lambda: "avg_pool3d: padding must be a single int, or a tuple of three ints",
    )
    padT = padding[0]
    padH = padT if len(padding) == 1 else padding[1]
    padW = padT if len(padding) == 1 else padding[2]

    torch._check(
        input.ndim in (4, 5),
        lambda: "non-empty 4D or 5D (batch mode) tensor expected for input",
    )

    torch._check(
        not divisor_override or divisor_override != 0,
        lambda: "divisor must be not zero",
    )

    nslices = input.size(-4)
    itime = input.size(-3)
    iheight = input.size(-2)
    iwidth = input.size(-1)

    otime_for_shape_check = pooling_output_shape(itime, kT, padT, dT, 1, ceil_mode)
    oheight_for_shape_check = pooling_output_shape(iheight, kH, padH, dH, 1, ceil_mode)
    owidth_for_shape_check = pooling_output_shape(iwidth, kW, padW, dW, 1, ceil_mode)

    avg_pool3d_backward_shape_check(
        input,
        grad_output,
        nslices,
        kT,
        kH,
        kW,
        dT,
        dH,
        dW,
        padT,
        padH,
        padW,
        itime,
        iheight,
        iwidth,
        otime_for_shape_check,
        oheight_for_shape_check,
        owidth_for_shape_check,
        "avg_pool3d_backward()",
    )

    return input.new_empty(input.shape)


@register_meta(aten._adaptive_avg_pool2d.default)
def meta_adaptive_avg_pool2d(self, output_size):
    torch._check(
        self.ndim == 3 or self.ndim == 4,
        lambda: f"Expected 3D or 4D tensor, but got {self.shape}",
    )
    output_shape = self.shape[:-2] + tuple(output_size)
    memory_format = utils.suggest_memory_format(self)
    # need to set memory_format to preserve the memory format of the input
    # channel last input should have channel last output
    return torch.empty(
        output_shape,
        dtype=self.dtype,
        device=self.device,
        memory_format=memory_format,
    )


@register_meta(aten._adaptive_avg_pool3d.default)
def meta_adaptive_avg_pool3d(self, output_size):
    torch._check(
        self.ndim == 4 or self.ndim == 5,
        lambda: f"Expected 4D or 5D tensor, but got {self.shape}",
    )
    return self.new_empty(self.shape[:-3] + tuple(output_size))


@register_meta(aten._adaptive_avg_pool2d_backward.default)
def meta__adaptive_avg_pool2d_backward(grad_out, self):
    ndim = grad_out.ndim
    for i in range(1, ndim):
        torch._check(
            grad_out.size(i) > 0,
            lambda: f"adaptive_avg_pool2d_backward(): Expected grad_output to have non-zero \
                      size for non-batch dimensions, {grad_out.shape} with dimension {i} being empty",
        )
    torch._check(
        ndim == 3 or ndim == 4,
        lambda: f"adaptive_avg_pool2d_backward(): Expected 3D or 4D tensor, but got {self.shape}",
    )
    torch._check(
        self.dtype == grad_out.dtype,
        lambda: f"expected dtype {self.dtype} for `grad_output` but got dtype {grad_out.dtype}",
    )
    memory_format = torch.contiguous_format
    if is_channels_last(self):
        memory_format = torch.channels_last
    return self.new_empty(self.shape).to(memory_format=memory_format)


def _adaptive_pool_empty_output_check(grad_output: Tensor, arg_name: str):
    ndim = grad_output.ndim
    for i in range(1, ndim):
        torch._check(
            grad_output.size(i) > 0,
            lambda: (
                f"{arg_name}(): Expected grad_output to have non-zero size for non-batch dimensions, "
                f"but grad_output has sizes {grad_output.shape} with dimension {i} being empty"
            ),
        )


@register_meta(aten.adaptive_max_pool2d)
@out_wrapper("out", "indices")
def meta_adaptive_max_pool2d(input, output_size):
    ndim = input.ndim
    torch._check(
        ndim in (3, 4),
        lambda: f"adaptive_max_pool2d(): Expected 3D or 4D tensor, but got: {input.shape}",
    )
    for i in range(1, ndim):
        torch._check(
            input.size(i) > 0,
            lambda: (
                f"adaptive_max_pool2d(): Expected input to have non-zero size for non-batch dimensions, "
                f"but input has sizes {input.shape} with dimension {i} being empty"
            ),
        )

    torch._check(
        len(output_size) == 2,
        lambda: "adaptive_max_pool2d(): internal error: output_size.size() must be 2",
    )

    dimH = 1
    sizeB = 1
    sizeD = 0

    if input.ndim == 4:
        sizeB = input.size(0)
        dimH += 1

    sizeD = input.size(dimH - 1)
    osizeH, osizeW = output_size

    if input.ndim == 3:
        out_shape = (sizeD, osizeH, osizeW)
        out = input.new_empty(out_shape)
        indices = input.new_empty(out_shape, dtype=torch.int64)
        return out, indices
    else:
        out_shape = (sizeB, sizeD, osizeH, osizeW)  # type: ignore[assignment]
        memory_format = utils.suggest_memory_format(input)
        out = input.new_empty(out_shape).to(memory_format=memory_format)
        indices = input.new_empty(out_shape, dtype=torch.int64).to(
            memory_format=memory_format
        )
        return out, indices


@register_meta(aten.adaptive_max_pool2d_backward)
@out_wrapper()
def meta_adaptive_max_pool2d_backward(grad_output, input, indices):
    ndim = grad_output.ndim
    torch._check(
        ndim in (3, 4),
        lambda: f"adaptive_max_pooling2d_backward(): Expected 3D or 4D grad_output, but got: {grad_output.shape}",
    )

    _adaptive_pool_empty_output_check(grad_output, "adaptive_max_pool2d_backward")

    torch._check(
        input.dtype == grad_output.dtype,
        lambda: f"expected dtype {input.dtype} for `grad_output` but got dtype {grad_output.dtype}",
    )

    memory_format = utils.suggest_memory_format(input)
    return input.new_empty(input.shape).to(memory_format=memory_format)


@register_meta(aten.adaptive_max_pool3d)
@out_wrapper("out", "indices")
def meta_adaptive_max_pool3d(input, output_size):
    ndim = input.ndim
    torch._check(
        ndim in (4, 5),
        lambda: f"adaptive_max_pool3d(): Expected 4D or 5D tensor, but got: {input.shape}",
    )
    for i in range(1, ndim):
        torch._check(
            input.size(i) > 0,
            lambda: (
                f"adaptive_max_pool3d(): Expected input to have non-zero size for non-batch dimensions, "
                f"but input has sizes {input.shape} with dimension {i} being empty"
            ),
        )

    torch._check(
        len(output_size) == 3,
        lambda: "adaptive_max_pool3d(): internal error: output_size.size() must be 3",
    )

    dimD = 0
    sizeB = 1
    sizeD = 0

    if ndim == 5:
        sizeB = input.size(0)
        dimD += 1

    sizeD = input.size(dimD)
    osizeT, osizeH, osizeW = output_size

    if ndim == 4:
        out_shape = (sizeD, osizeT, osizeH, osizeW)
    else:
        out_shape = (sizeB, sizeD, osizeT, osizeH, osizeW)  # type: ignore[assignment]

    out = input.new_empty(out_shape)
    indices = input.new_empty(out_shape, dtype=torch.int64)

    return out, indices


@register_meta(aten.adaptive_max_pool3d_backward)
@out_wrapper()
def meta_adaptive_max_pool3d_backward(grad_output, input, indices):
    _adaptive_pool_empty_output_check(grad_output, "adaptive_max_pool3d_backward")
    return input.new_empty(input.shape)


@register_meta(aten.repeat_interleave.Tensor)
def meta_repeat_interleave_Tensor(repeats, output_size=None):
    if output_size is None:
        raise RuntimeError("cannot repeat_interleave a meta tensor without output_size")
    return repeats.new_empty(output_size)


@register_meta([aten.complex.default, aten.complex.out])
@out_wrapper()
def meta_complex(real, imag):
    assert real.dtype.is_floating_point
    assert imag.dtype.is_floating_point
    out_shape = _broadcast_shapes(real.shape, imag.shape)
    return real.new_empty(out_shape, dtype=corresponding_complex_dtype(real.dtype))


@register_meta(aten.view.dtype)
def view_dtype(self, dtype):
    return utils.clone_preserve_strides(self).to(dtype)


@register_meta(aten.vdot.default)
def vdot(self, other):
    if not self.is_complex:
        return torch.dot(self, other)

    if self.is_conj():
        if other.is_conj():
            return torch.vdot(other.conj(), self.conj())
        else:
            return torch.dot(self.conj(), other)
    elif other.is_conj():
        return torch.dot(self, other.conj()).conj()

    dot_check(self, other)
    return self.new_empty(())


@register_meta([aten.nonzero_static.default, aten.nonzero_static.out])
def nonzero_static(self, *, size: int, fill_value: int = -1):
    return self.new_empty((size, self.dim()), dtype=torch.long)


@register_meta([aten.index.Tensor, aten._unsafe_index.Tensor])
def meta_index_Tensor(self, indices):
    torch._check(bool(indices), lambda: "at least one index must be provided")
    # aten::index is the internal advanced indexing implementation
    # checkIndexTensorTypes and expandTensors
    result: List[Optional[Tensor]] = []
    for i, index in enumerate(indices):
        if index is not None:
            torch._check(
                index.dtype in [torch.long, torch.int, torch.int8, torch.bool],
                lambda: "tensors used as indices must be long, int, byte or bool tensors",
            )
            if index.dtype in [torch.int8, torch.bool]:
                nonzero = index.nonzero()
                k = len(result)
                torch._check_index(
                    k + index.ndim <= self.ndim,
                    lambda: f"too many indices for tensor of dimension {self.ndim}",
                )
                for j in range(index.ndim):
                    torch._check_index(
                        index.shape[j] == self.shape[k + j],
                        lambda: f"The shape of the mask {index.shape} at index {i} "
                        f"does not match the shape of the indexed tensor {self.shape} at index {k + j}",
                    )
                    result.append(nonzero.select(1, j))
            else:
                result.append(index)
        else:
            result.append(index)
    indices = result
    torch._check(
        len(indices) <= self.ndim,
        lambda: f"too many indices for tensor of dimension {self.ndim} (got {len(indices)})",
    )
    # expand_outplace
    import torch._refs as refs  # avoid import cycle in mypy

    indices = list(refs._maybe_broadcast(*indices))
    # add missing null tensors
    while len(indices) < self.ndim:
        indices.append(None)

    # hasContiguousSubspace
    #   true if all non-null tensors are adjacent
    # See:
    # https://numpy.org/doc/stable/user/basics.indexing.html#combining-advanced-and-basic-indexing
    # https://stackoverflow.com/questions/53841497/why-does-numpy-mixed-basic-advanced-indexing-depend-on-slice-adjacency
    state = 0
    has_contiguous_subspace = False
    for index in indices:
        if state == 0:
            if index is not None:
                state = 1
        elif state == 1:
            if index is None:
                state = 2
        else:
            if index is not None:
                break
    else:
        has_contiguous_subspace = True

    # transposeToFront
    # This is the logic that causes the newly inserted dimensions to show up
    # at the beginning of the tensor, if they're not contiguous
    if not has_contiguous_subspace:
        dims = []
        transposed_indices = []
        for i, index in enumerate(indices):
            if index is not None:
                dims.append(i)
                transposed_indices.append(index)
        for i, index in enumerate(indices):
            if index is None:
                dims.append(i)
                transposed_indices.append(index)
        self = self.permute(dims)
        indices = transposed_indices

    # AdvancedIndex::AdvancedIndex
    # Now we can assume the indices have contiguous subspace
    # This is simplified from AdvancedIndex which goes to more effort
    # to put the input and indices in a form so that TensorIterator can
    # take them.  If we write a ref for this, probably that logic should
    # get implemented
    before_shape: List[int] = []
    after_shape: List[int] = []
    replacement_shape: List[int] = []
    for dim, index in enumerate(indices):
        if index is None:
            if replacement_shape:
                after_shape.append(self.shape[dim])
            else:
                before_shape.append(self.shape[dim])
        else:
            replacement_shape = list(index.shape)
    return self.new_empty(before_shape + replacement_shape + after_shape)


@register_meta([aten.convolution_backward.default])
def meta_convolution_backward(
    grad_output_,
    input_,
    weight_,
    bias_sizes_opt,
    stride,
    padding,
    dilation,
    transposed,
    output_padding,
    groups,
    output_mask,
):
    # High level logic taken from slow_conv3d_backward_cpu which should
    # be representative of all convolution_backward impls
    backend_grad_input = None
    backend_grad_weight = None
    backend_grad_bias = None

    if output_mask[0]:
        backend_grad_input = grad_output_.new_empty(input_.size())
    if output_mask[1]:
        backend_grad_weight = grad_output_.new_empty(weight_.size())
    if output_mask[2]:
        backend_grad_bias = grad_output_.new_empty(bias_sizes_opt)

    return (backend_grad_input, backend_grad_weight, backend_grad_bias)


@register_meta([aten.addbmm.default, aten.addbmm.out])
@out_wrapper()
def meta_addbmm(self, batch1, batch2, *, beta=1, alpha=1):
    dim1 = batch1.size(1)
    dim2 = batch2.size(2)
    self = self.expand((dim1, dim2))
    torch._check(batch1.dim() == 3, lambda: "batch1 must be a 3D tensor")
    torch._check(batch2.dim() == 3, lambda: "batch2 must be a 3D tensor")
    torch._check(
        batch1.size(0) == batch2.size(0),
        lambda: f"batch1 and batch2 must have same number of batches, got {batch1.size(0)} and {batch2.size(0)}",
    )
    torch._check(
        batch1.size(2) == batch2.size(1),
        lambda: (
            f"Incompatible matrix sizes for bmm ({batch1.size(1)}x{batch1.size(2)} "
            f"and {batch2.size(1)}x{batch2.size(2)})"
        ),
    )
    torch._check(
        self.size(0) == dim1 and self.size(1) == dim2,
        lambda: "self tensor does not match matmul output shape",
    )
    return self.new_empty(self.size())


@register_meta(
    [
        aten._foreach_neg_.default,
        aten._foreach_reciprocal_.default,
        aten._foreach_sqrt_.default,
    ]
)
def meta__foreach_unaop_(self):
    torch._check(
        isinstance(self, List),
        lambda: f"Expect List[Tensor] but got {type(self)}",
    )


@register_meta(
    [
        aten._foreach_neg.default,
        aten._foreach_reciprocal.default,
        aten._foreach_sqrt.default,
    ]
)
def meta__foreach_unaop(self):
    torch._check(
        isinstance(self, List),
        lambda: f"Expect List[Tensor] but got {type(self)}",
    )
    return [torch.empty_like(s) for s in self]


def _check_foreach_binop_tensor_lists(self, other):
    torch._check(
        isinstance(self, List) and isinstance(other, List),
        lambda: (
            "The first two arguments of must be List[Tensor], "
            f"but got {type(self)} and {type(other)}."
        ),
    )
    torch._check(
        len(self) > 0 and len(self) == len(other),
        lambda: (
            "self and other must be non-empty and match in length, "
            f"but got {len(self)} and {len(other)}."
        ),
    )


@register_meta([aten._foreach_add.List])
def meta__foreach_add(self, other, alpha=1):
    _check_foreach_binop_tensor_lists(self, other)
    return [torch.empty_like(s) for s in self]


@register_meta([aten._foreach_sub.List])
def meta__foreach_sub(self, other, alpha=1):
    _check_foreach_binop_tensor_lists(self, other)
    return [torch.empty_like(s) for s in self]


@register_meta([aten._foreach_add_.List])
def meta__foreach_add__list(self, other, alpha=1):
    _check_foreach_binop_tensor_lists(self, other)


@register_meta([aten._foreach_div_.List])
def meta__foreach_binop__list(self, other):
    _check_foreach_binop_tensor_lists(self, other)


@register_meta([aten._foreach_maximum.List])
def meta__foreach_maximum__list(self, other, alpha=1):
    _check_foreach_binop_tensor_lists(self, other)
    return [torch.empty_like(s) for s in self]


@register_meta(
    [
        aten._foreach_div.List,
        aten._foreach_mul.List,
    ]
)
def meta__foreach_binop_list(self, other):
    _check_foreach_binop_tensor_lists(self, other)
    return [torch.empty_like(s) for s in self]


@register_meta(
    [
        aten._foreach_add_.Scalar,
        aten._foreach_mul_.Scalar,
        aten._foreach_sub_.Scalar,
        aten._foreach_div_.Scalar,
    ]
)
def meta__foreach_binop__scalar(self, scalar=1):
    torch._check(
        isinstance(self, List),
        lambda: f"The first argument of must be List[Tensor], but got {type(self)}.",
    )


@register_meta(
    [
        aten._foreach_add.Scalar,
        aten._foreach_div.Scalar,
        aten._foreach_mul.Scalar,
        aten._foreach_sub.Scalar,
    ]
)
def meta__foreach_binop_scalar(self, scalar=1):
    torch._check(
        isinstance(self, List),
        lambda: f"The first argument of must be List[Tensor], but got {type(self)}.",
    )
    return [torch.empty_like(s) for s in self]


@register_meta(
    [
        aten._foreach_addcdiv_.Scalar,
        aten._foreach_addcmul_.Scalar,
    ]
)
def meta__foreach_addcop__scalar(self, tensor1, tensor2, scalar=1):
    torch._check(
        all(isinstance(l, List) for l in [self, tensor1, tensor2]),
        lambda: (
            "All arguments of _foreach_addc*_ must be List[Tensor], "
            f"but got {type(self)}, {type(tensor1)}, and {type(tensor2)}"
        ),
    )
    torch._check(len(self) > 0, lambda: "input tensor list must not be empty.")
    torch._check(
        len(self) == len(tensor1) and len(self) == len(tensor2),
        lambda: "All input tensor lists must have the same length",
    )


@register_meta(
    [
        aten._foreach_lerp_.Scalar,
    ]
)
def meta__foreach_lerp__scalar(self, other, scalar=1):
    _check_foreach_binop_tensor_lists(self, other)


@register_meta(
    [
        aten._foreach_addcdiv.Scalar,
        aten._foreach_addcmul.Scalar,
    ]
)
def meta__foreach_addcop_scalar(self, tensor1, tensor2, scalar=1):
    torch._check(
        all(isinstance(l, List) for l in [self, tensor1, tensor2]),
        lambda: (
            "All arguments must be List[Tensor], "
            f"but got {type(self)}, {type(tensor1)}, and {type(tensor2)}"
        ),
    )
    torch._check(len(self) > 0, lambda: "input tensor list must not be empty.")
    torch._check(
        len(self) == len(tensor1) and len(self) == len(tensor2),
        lambda: "All input tensor lists must have the same length",
    )

    return [torch.empty_like(s) for s in self]


@register_meta([aten._foreach_pow.ScalarAndTensor])
def meta__foreach_pow_scalar_and_tensor(self, exponent):
    torch._check(
        isinstance(exponent, List),
        lambda: f"exponent must be a tensor list but got {type(exponent)}",
    )
    return [torch.empty_like(e) for e in exponent]


@register_meta([aten._foreach_addcdiv_.Tensor, aten._foreach_addcmul_.Tensor])
def meta__foreach_addcop_tensor(self, tensor1, tensor2, scalars):
    torch._check(
        all(isinstance(l, List) for l in [self, tensor1, tensor2])
        and isinstance(scalars, torch.Tensor),
        lambda: (
            "_foreach_addc*_ op expects arguments of type: List[Tensor], List[Tensor], List[Tensor], tensor, "
            f"but got: {type(self)}, {type(tensor1)}, {type(tensor2)}, and {type(scalars)}"
        ),
    )
    torch._check(len(self) > 0, lambda: "input tensor list must not be empty.")
    torch._check(
        len(self) == len(tensor1) and len(self) == len(tensor2),
        lambda: "All input tensor lists must have the same length",
    )


@register_meta([aten._fused_adam_.default])
def meta__fused_adam_(
    self,
    grads,
    exp_avgs,
    exp_avg_sqs,
    max_exp_avg_sqs,
    state_steps,
    *,
    lr,
    beta1,
    beta2,
    weight_decay,
    eps,
    amsgrad,
    maximize,
    grad_scale=None,
    found_inf=None,
):
    for l in [self, grads, exp_avgs, exp_avg_sqs, max_exp_avg_sqs, state_steps]:
        torch._check(
            isinstance(l, List),
            lambda: f"exponent must be a tensor list but got {type(l)}",
        )


@register_meta([aten._fused_adam.default])
def meta__fused_adam(
    self,
    grads,
    exp_avgs,
    exp_avg_sqs,
    max_exp_avg_sqs,
    state_steps,
    *,
    lr,
    beta1,
    beta2,
    weight_decay,
    eps,
    amsgrad,
    maximize,
    grad_scale=None,
    found_inf=None,
):
    for l in [self, grads, exp_avgs, exp_avg_sqs, max_exp_avg_sqs, state_steps]:
        torch._check(
            isinstance(l, List),
            lambda: f"exponent must be a tensor list but got {type(l)}",
        )

    def empty_like_list(tensor_list):
        return [torch.empty_like(t) for t in tensor_list]

    return (
        empty_like_list(self),
        empty_like_list(grads),
        empty_like_list(exp_avgs),
        empty_like_list(exp_avg_sqs),
        empty_like_list(max_exp_avg_sqs),
    )


@register_meta([aten._int_mm])
@out_wrapper()
def meta__int_mm(a, b):
    torch._check(a.dim() == 2, lambda: "a must be a 2D tensor")
    torch._check(b.dim() == 2, lambda: "b must be a 2D tensor")
    torch._check(
        a.dtype is torch.int8,
        lambda: f"expected self to be int8, got {a.dtype}",
    )
    torch._check(
        b.dtype is torch.int8,
        lambda: f"expected mat2 to be int8, got {b.dtype}",
    )
    torch._check(
        a.size(1) == b.size(0),
        lambda: (
            f"Incompatible matrix sizes for _int_mm ({a.size(0)}x{a.size(1)} "
            f"and {b.size(0)}x{b.size(1)})"
        ),
    )
    return a.new_empty((a.size(0), b.size(1)), dtype=torch.int32)


@register_meta(aten._cdist_forward.default)
def meta_cdist_forward(x1, x2, p, compute_mode):
    torch._check(
        x1.dim() >= 2,
        lambda: f"cdist only supports at least 2D tensors, X1 got: {x1.dim()}D",
    )
    torch._check(
        x2.dim() >= 2,
        lambda: f"cdist only supports at least 2D tensors, X2 got: {x2.dim()}D",
    )
    torch._check(
        x1.size(-1) == x2.size(-1),
        lambda: f"X1 and X2 must have the same number of columns. X1: {x1.size(-1)} X2: {x2.size(-1)}",
    )
    torch._check(
        utils.is_float_dtype(x1.dtype),
        lambda: "cdist only supports floating-point dtypes, X1 got: {x1.dtype}",
    )
    torch._check(
        utils.is_float_dtype(x2.dtype),
        lambda: "cdist only supports floating-point dtypes, X2 got: {x2.dtype}",
    )
    torch._check(p >= 0, lambda: "cdist only supports non-negative p values")
    torch._check(
        compute_mode in (None, 1, 2),
        lambda: f"possible modes: None, 1, 2, but was: {compute_mode}",
    )
    r1 = x1.size(-2)
    r2 = x2.size(-2)
    batch_tensor1 = x1.shape[:-2]
    batch_tensor2 = x2.shape[:-2]
    output_shape = list(torch.broadcast_shapes(batch_tensor1, batch_tensor2))
    output_shape.extend([r1, r2])
    return x1.new_empty(output_shape)


@register_meta(aten._embedding_bag.default)
def meta_embedding_bag(
    weight,
    indices,
    offsets,
    scale_grad_by_freq=False,
    mode=0,
    sparse=False,
    per_sample_weights=None,
    include_last_offset=False,
    padding_idx=-1,
):
    torch._check(
        indices.dtype in (torch.long, torch.int),
        lambda: f"expected indices to be long or int, got {indices.dtype}",
    )
    torch._check(
        offsets.dtype in (torch.long, torch.int),
        lambda: f"expected offsets to be long or int, got {offsets.dtype}",
    )
    torch._check(
        utils.is_float_dtype(weight.dtype),
        lambda: f"expected weight to be floating point type, got {weight.dtype}",
    )

    num_bags = offsets.size(0)
    if include_last_offset:
        torch._check(
            num_bags >= 1,
            lambda: "include_last_offset: numBags should be at least 1",
        )
        num_bags -= 1

    output = weight.new_empty(num_bags, weight.size(1))
    MODE_SUM, MODE_MEAN, MODE_MAX = range(3)

    if per_sample_weights is not None:
        torch._check(
            mode == MODE_SUM,
            lambda: "embedding_bag: per_sample_weights only supported with mode='sum'",
        )
        torch._check(
            per_sample_weights.dtype == weight.dtype,
            lambda: f"expected weight ({weight.dtype}) and per_sample_weights ({per_sample_weights.dtype}) to have same dtype",
        )
        torch._check(
            per_sample_weights.ndim == 1,
            lambda: f"expected per_sample_weights to be 1D tensor, got {per_sample_weights.ndim}D",
        )
        torch._check(
            per_sample_weights.numel() == indices.numel(),
            lambda: (
                f"expected per_sample_weights.numel() ({per_sample_weights.numel()} "
                f"to be the same as indices.numel() ({indices.numel()})"
            ),
        )

    def is_fast_path_index_select_scale(src, scale, output, padding_idx):
        return (
            is_fast_path_index_select(src, output, padding_idx) and scale.stride(0) == 1
        )

    def is_fast_path_index_select(src, output, padding_idx):
        return (
            (src.dtype == torch.float or src.dtype == torch.half)
            and src.stride(1) == 1
            and output.stride(1) == 1
            and padding_idx < 0
        )

    def is_fast_path(src, scale, output, padding_idx):
        if scale is not None:
            return is_fast_path_index_select_scale(src, scale, output, padding_idx)
        else:
            return is_fast_path_index_select(src, output, padding_idx)

    if device_hint(offsets) != "cpu":
        offset2bag = indices.new_empty(indices.size(0))
        bag_size = indices.new_empty(offsets.size())
        if mode == MODE_MAX:
            max_indices = indices.new_empty(num_bags, weight.size(1))
        else:
            max_indices = indices.new_empty(0)
    else:
        fast_path_sum = is_fast_path(weight, per_sample_weights, output, padding_idx)
        if mode in (MODE_MEAN, MODE_MAX) or not fast_path_sum:
            offset2bag = offsets.new_empty(indices.size(0))
        else:
            offset2bag = offsets.new_empty(0)
        bag_size = offsets.new_empty(num_bags)
        # This part of the logic comes from make_max_indices_out in EmbeddingBag.cpp
        numBags = offsets.shape[0]
        if mode == MODE_MAX:
            if include_last_offset:
                torch._check(
                    numBags >= 1,
                    lambda: "include_last_offset: numBags should be at least 1",
                )
                numBags -= 1
            max_indices = offsets.new_empty(numBags, weight.shape[1])
        else:
            max_indices = offsets.new_empty(bag_size.size())
    return output, offset2bag, bag_size, max_indices


@register_meta(aten._embedding_bag_forward_only.default)
def meta_embedding_bag_forward_only(weight, indices, offsets, *args):
    output, offset2bag, bag_size, max_indices = meta_embedding_bag(
        weight, indices, offsets, *args
    )
    if device_hint(offsets) == "cpu":
        bag_size = offsets.new_empty(offsets.size())
    return output, offset2bag, bag_size, max_indices


def _get_reduction_dtype(input, dtype, promote_int_to_long=True):
    # if specified, dtype takes precedence
    if dtype:
        return dtype

    if input.dtype.is_floating_point or input.dtype.is_complex:
        return input.dtype
    elif promote_int_to_long:
        return torch.long

    return input.dtype


@register_meta([aten.nansum.default, aten.nansum.out])
@out_wrapper()
def meta_nansum(input, dims=None, keepdim=False, *, dtype=None):
    output_dtype = _get_reduction_dtype(input, dtype, promote_int_to_long=True)
    dims = utils.reduction_dims(input.shape, dims)
    output_shape = _compute_reduction_shape(input, dims, keepdim)
    return input.new_empty(output_shape, dtype=output_dtype)


@register_meta(aten.nanmedian.default)
def meta_nanmedian(input):
    output_shape = utils.compute_reduction_output_shape(
        input.shape, tuple(range(input.dim()))
    )
    return input.new_empty(output_shape)


@register_meta([aten.nanmedian.dim, aten.nanmedian.dim_values])
@out_wrapper("values", "indices")
def meta_nanmedian_dim(input, dim=-1, keepdim=False):
    dim = utils.reduction_dims(input.shape, (dim,))
    output_shape = _compute_reduction_shape(input, dim, keepdim)
    return (
        input.new_empty(output_shape),
        input.new_empty(output_shape, dtype=torch.long),
    )


@register_meta(aten.logical_not_.default)
def meta_logical_not_(self):
    return self


@register_meta(aten.repeat.default)
def meta_repeat(self, repeats):
    torch._check(
        len(repeats) >= self.dim(),
        lambda: "Number of dimensions of repeat dims can not be smaller than number of dimensions of tensor",
    )
    # Add new leading dimensions to the tensor if the
    # number of target dimensions is larger than the
    # number of source dimensions.
    num_new_dimensions = len(repeats) - self.dim()
    padded_size = (1,) * num_new_dimensions + tuple(self.shape)
    target_size = [padded_size[i] * repeats[i] for i in range(len(repeats))]
    return self.new_empty(target_size)


@register_meta(aten.zero_.default)
def meta_zero_(self):
    return self


@register_meta(
    [
        aten.mul_.Scalar,
        aten.div_.Scalar,
        aten.mul_.Tensor,
        aten.div_.Tensor,
        aten.logical_and_.default,
        aten.logical_or_.default,
        aten.logical_xor_.default,
    ],
)
def meta_binop_inplace(self, other):
    if isinstance(other, torch.Tensor):
        check_inplace_broadcast(self.shape, other.shape)
    return self


@register_meta(
    [
        aten.add_.Scalar,
        aten.sub_.Scalar,
        aten.add_.Tensor,
        aten.sub_.Tensor,
    ],
)
def meta_binop_inplace_alpha(self, other, alpha=1):
    if isinstance(other, torch.Tensor):
        check_inplace_broadcast(self.shape, other.shape)
    return self


@register_meta([aten.round.default, aten.round.decimals])
def meta_round(self, **kwargs):
    return _elementwise_meta(
        self, type_promotion=ELEMENTWISE_PRIM_TYPE_PROMOTION_KIND.DEFAULT
    )


def shift_dtype_check(fn_name, self, val):
    torch._check(
        utils.is_integer_dtype(self.dtype),
        lambda: f"{fn_name}: Expected input tensor to have an integral dtype. Got {self.dtype}",
    )
    if isinstance(val, torch.Tensor):
        torch._check(
            utils.is_integer_dtype(val.dtype),
            lambda: f"{fn_name}: Expected shift value to have an integral dtype. Got {val.dtype}",
        )
    else:
        torch._check(
            isinstance(val, IntLike),
            lambda: f"{fn_name}: Expected shift value to be an int. Got {val}",
        )


@register_meta([aten.__rshift__.Tensor, aten.__rshift__.Scalar])
def meta_rshifts(self, other):
    shift_dtype_check("rshift", self, other)
    element_wise = _elementwise_meta(
        self, type_promotion=ELEMENTWISE_PRIM_TYPE_PROMOTION_KIND.DEFAULT
    )
    # Annoying edgecase
    if self.dim() == 0 and isinstance(other, torch.Tensor):
        return torch.empty(
            other.shape, device=element_wise.device, dtype=element_wise.dtype
        )
    return element_wise


@register_meta([aten.__lshift__.Tensor, aten.__lshift__.Scalar])
def meta_lshifts(self, other):
    shift_dtype_check("lshift", self, other)
    element_wise = _elementwise_meta(
        self, type_promotion=ELEMENTWISE_PRIM_TYPE_PROMOTION_KIND.DEFAULT
    )
    # Annoying edgecase
    if self.dim() == 0 and isinstance(other, torch.Tensor):
        return torch.empty(
            other.shape, device=element_wise.device, dtype=element_wise.dtype
        )
    return element_wise


@register_meta(aten.zero.default)
def meta_zero(self):
    return self.new_empty(self.shape)


@register_meta([aten.fill_.Tensor, aten.fill_.Scalar])
def meta_fill_(self, val):
    return self


@register_meta([aten.fill.Tensor, aten.fill.Scalar])
def meta_fill(self, val):
    return torch.empty_like(self)


@register_meta(aten.relu_.default)
def meta_relu_(self):
    return self


@register_meta([aten.index_put.default, aten._unsafe_index_put.default])
def meta_index_put(self, indices, values, accumulate=False):
    return torch.empty_like(self)


@register_meta(aten.masked_fill_.Scalar)
def meta_masked_fill_(self, mask, value):
    check_inplace_broadcast(self.shape, mask.shape)
    return self


@register_meta(aten.index_put_.default)
def meta_index_put_(self, indices, values, accumulate=False):
    return self


@register_meta(aten.alias.default)
def meta_alias(self):
    return self.view(self.shape)


def common_meta_baddbmm_bmm(batch1, batch2, is_bmm, self_baddbmm=None):
    torch._check(batch1.dim() == 3, lambda: "batch1 must be a 3D tensor")
    torch._check(batch2.dim() == 3, lambda: "batch2 must be a 3D tensor")

    batch1_sizes = batch1.size()
    batch2_sizes = batch2.size()

    bs = batch1_sizes[0]
    contraction_size = batch1_sizes[2]
    res_rows = batch1_sizes[1]
    res_cols = batch2_sizes[2]
    output_size = (bs, res_rows, res_cols)

    torch._check(
        batch2_sizes[0] == bs and batch2_sizes[1] == contraction_size,
        lambda: f"Expected size for first two dimensions of batch2 tensor to be: [{bs}"
        f", {contraction_size}] but got: [{batch2_sizes[0]}, {batch2_sizes[1]}].",
    )

    # TODO: handle out

    output = batch2.new_empty(output_size)

    if not is_bmm and self_baddbmm is not None:
        torch._check(self_baddbmm.dim() == 3, lambda: "self must be a 3D tensor")
        torch._check(
            self_baddbmm.size() == output_size,
            lambda: f"Expected an input tensor shape with shape {output_size} but got shape: {self_baddbmm.size()}",
        )

    return output


@register_meta(aten.bmm.default)
def meta_bmm(self, mat2):
    return common_meta_baddbmm_bmm(self, mat2, True)


def div_rtn(x, y):
    q = x // y
    r = x % y
    # WARNING: explicit bool conversion here is necessary;
    # would be fixed by SymBool
    if r != 0 and (bool(r < 0) != bool(y < 0)):
        q -= 1
    return q


def pooling_output_shape_pad_lr(
    inputSize, kernelSize, pad_l, pad_r, stride, dilation, ceil_mode
):
    outputSize = (
        div_rtn(
            inputSize
            + pad_l
            + pad_r
            - dilation * (kernelSize - 1)
            - 1
            + (stride - 1 if ceil_mode else 0),
            stride,
        )
        + 1
    )
    if ceil_mode:
        if (outputSize - 1) * stride >= inputSize + pad_l:
            outputSize -= 1
    return outputSize


def pooling_output_shape(inputSize, kernelSize, pad, stride, dilation, ceil_mode):
    torch._check(stride != 0, lambda: "stride should not be zero")
    torch._check(pad >= 0, lambda: f"pad must be non-negative, but got pad: {pad}")
    torch._check(
        pad <= kernelSize // 2,
        lambda: f"pad should be at most half of kernel size, but got pad={pad} and kernel_size={kernelSize}",
    )
    return pooling_output_shape_pad_lr(
        inputSize, kernelSize, pad, pad, stride, dilation, ceil_mode
    )


def pool2d_shape_check(
    input,
    kH,
    kW,
    dH,
    dW,
    padH,
    padW,
    dilationH,
    dilationW,
    nInputPlane,
    inputHeight,
    inputWidth,
    outputHeight,
    outputWidth,
    memory_format,
):
    ndim = input.dim()
    nOutputPlane = nInputPlane

    torch._check(
        kW > 0 and kH > 0,
        lambda: "kernel size should be greater than zero, but got kH: {kH}, kW: {kW}",
    )
    torch._check(
        dW > 0 and dH > 0,
        lambda: "stride should be greater than zero, but got dH: {dH}, dW: {dW}",
    )
    torch._check(
        dilationH > 0 and dilationW > 0,
        lambda: "dilation should be greater than zero, but got dilationH: {dilationH}, dilationW: {dilationW}",
    )

    valid_dims = input.size(1) != 0 and input.size(2) != 0

    if memory_format == torch.channels_last:
        torch._check(
            ndim == 4 and valid_dims and input.size(3) != 0,
            lambda: "Expected 4D (batch mode) tensor expected for input with channels_last layout"
            " with optional 0 dim batch size for input, but got: {input.size()}",
        )
    else:
        torch._check(
            (ndim == 3 and input.size(0) != 0 and valid_dims)
            or (ndim == 4 and valid_dims and input.size(3) != 0),
            lambda: f"Expected 3D or 4D (batch mode) tensor with optional 0 dim batch size for input, but got: {input.size()}",
        )

    torch._check(
        kW // 2 >= padW and kH // 2 >= padH,
        lambda: "pad should be smaller than or equal to half of kernel size, but got "
        f"padW = {padW}, padH = {padH}, kW = {kW}, kH = {kH}",
    )

    torch._check(
        outputWidth >= 1 and outputHeight >= 1,
        lambda: f"Given input size: ({nInputPlane}x{inputHeight}x{inputWidth}). "
        f"Calculated output size: ({nOutputPlane}x{outputHeight}x{outputWidth}). "
        "Output size is too small",
    )


def pool3d_shape_check(
    input: Tensor,
    nslices: int,
    kT: int,
    kH: int,
    kW: int,
    dT: int,
    dH: int,
    dW: int,
    pT: int,
    pH: int,
    pW: int,
    dilationT: int,
    dilationH: int,
    dilationW: int,
    itime: int,
    iheight: int,
    iwidth: int,
    otime: int,
    oheight: int,
    owidth: int,
    fn_name: str,
    check_input_size: bool = False,
):
    ndim = input.ndim

    torch._check(
        kT > 0 and kW > 0 and kH > 0,
        lambda: (
            f"kernel size should be greater than zero, but got "
            f"kT: {kT}, kH: {kH}, kW: {kW}"
        ),
    )
    torch._check(
        dT > 0 and dW > 0 and dH > 0,
        lambda: (
            f"stride should be greater than zero, but got "
            f"dT: {dT}, dH: {dH}, dW: {dW}"
        ),
    )
    torch._check(
        dilationT > 0 and dilationW > 0 and dilationH > 0,
        lambda: (
            f"dilation should be greater than zero, but got "
            f"dilationT: {dilationT}, dilationH: {dilationH}, dilationW: {dilationW}"
        ),
    )

    torch._check(
        ndim in (4, 5),
        lambda: f"{fn_name}: Expected 4D or 5D tensor for input, but got: {input.shape}",
    )

    for i in range(ndim):
        if ndim == 5 and i == 0:
            # size of batch-dim can be 0.
            continue
        torch._check(
            input.size(i) > 0,
            lambda: (
                f"{fn_name}: Expected input's non-batch dimensions to have positive length,"
                f" but input has a shape of {input.shape}"
                f" and non-batch dimension {input.size(i)} has length zero!"
            ),
        )

    if check_input_size:  # AveragePool3d
        torch._check(
            itime >= kT and iheight >= kH and iwidth >= kW,
            lambda: (
                f"input image (T: {itime} H: {iheight} W: {iwidth}) smaller than "
                f"kernel size (kT: {kT} kH: {kH} kW: {kW})"
            ),
        )

    torch._check(
        kT / 2 >= pT and kW / 2 >= pW and kH / 2 >= pH,
        lambda: (
            f"pad should be smaller than or equal to half of kernel size, but got "
            f"kT: {kT} kW: {kW} kH: {kH} padT: {pT} padW: {pW} padH: {pH}"
        ),
    )

    torch._check(
        otime >= 1 and owidth >= 1 and oheight >= 1,
        lambda: (
            f"Given input size: ({nslices}x{itime}x{iheight}x{iwidth}). "
            f"Calculated output size: ({nslices}x{otime}x{oheight}x{owidth}). "
            f"Output size is too small"
        ),
    )


def max_pool3d_backward_shape_check(
    input,
    grad_output,
    indices,
    nslices,
    kT,
    kH,
    kW,
    dT,
    dH,
    dW,
    pT,
    pH,
    pW,
    dilationT,
    dilationH,
    dilationW,
    itime,
    iheight,
    iwidth,
    otime,
    oheight,
    owidth,
    fn_name,
):
    ndim = input.ndim

    pool3d_shape_check(
        input,
        nslices,
        kT,
        kH,
        kW,
        dT,
        dH,
        dW,
        pT,
        pH,
        pW,
        dilationT,
        dilationH,
        dilationW,
        itime,
        iheight,
        iwidth,
        otime,
        oheight,
        owidth,
        fn_name,
    )

    check_dim_size(grad_output, ndim, ndim - 4, nslices)
    check_dim_size(grad_output, ndim, ndim - 3, otime)
    check_dim_size(grad_output, ndim, ndim - 2, oheight)
    check_dim_size(grad_output, ndim, ndim - 1, owidth)

    check_dim_size(indices, ndim, ndim - 4, nslices)
    check_dim_size(indices, ndim, ndim - 3, otime)
    check_dim_size(indices, ndim, ndim - 2, oheight)
    check_dim_size(indices, ndim, ndim - 1, owidth)


def avg_pool3d_backward_shape_check(
    input: Tensor,
    grad_output: Tensor,
    nslices: int,
    kT: int,
    kH: int,
    kW: int,
    dT: int,
    dH: int,
    dW: int,
    pT: int,
    pH: int,
    pW: int,
    itime: int,
    iheight: int,
    iwidth: int,
    otime: int,
    oheight: int,
    owidth: int,
    fn_name: str,
):
    ndim = input.ndim

    pool3d_shape_check(
        input,
        nslices,
        kT,
        kH,
        kW,
        dT,
        dH,
        dW,
        pT,
        pH,
        pW,
        1,
        1,
        1,
        itime,
        iheight,
        iwidth,
        otime,
        oheight,
        owidth,
        fn_name,
        True,
    )

    check_dim_size(grad_output, ndim, ndim - 4, nslices)
    check_dim_size(grad_output, ndim, ndim - 3, otime)
    check_dim_size(grad_output, ndim, ndim - 2, oheight)
    check_dim_size(grad_output, ndim, ndim - 1, owidth)


def max_pool2d_checks_and_compute_shape(
    input, kernel_size, stride, padding, dilation, ceil_mode
):
    # Reference: aten/src/ATen/native/DilatedMaxPool2d.cpp
    def unpack(name, val):
        torch._check(
            len(val) in [1, 2],
            lambda: f"max_pool2d: {name} must either be a single int, or a tuple of two ints",
        )
        H = val[0]
        W = H if len(val) == 1 else val[1]
        return H, W

    kH, kW = unpack("kernel_size", kernel_size)

    torch._check(
        len(stride) in [0, 1, 2],
        lambda: "max_pool2d: stride must either be omitted, a single int, or a tuple of two ints",
    )
    if len(stride) == 0:
        dH, dW = kH, kW
    else:
        dH, dW = unpack("stride", stride)

    padH, padW = unpack("padding", padding)
    dilationH, dilationW = unpack("dilation", dilation)
    nInputPlane = input.size(-3)
    inputHeight = input.size(-2)
    inputWidth = input.size(-1)

    memory_format = utils.suggest_memory_format(input)
    if memory_format == torch.channels_last:
        torch._check(
            input.dim() == 4,
            lambda: "non-empty 4D (batch mode) tensor expected for input with channels_last layout",
        )
    elif memory_format == torch.contiguous_format:
        torch._check(
            input.dim() in [3, 4],
            lambda: "non-empty 3D or 4D (batch mode) tensor expected for input",
        )
    else:
        torch._check(
            False,
            lambda: "Unsupport memory format. Supports only ChannelsLast, Contiguous",
        )

    outputHeight = pooling_output_shape(inputHeight, kH, padH, dH, dilationH, ceil_mode)
    outputWidth = pooling_output_shape(inputWidth, kW, padW, dW, dilationW, ceil_mode)

    pool2d_shape_check(
        input,
        kH,
        kW,
        dH,
        dW,
        padH,
        padW,
        dilationH,
        dilationW,
        nInputPlane,
        inputHeight,
        inputWidth,
        outputHeight,
        outputWidth,
        memory_format,
    )

    return nInputPlane, outputHeight, outputWidth


@register_meta(aten.max_pool2d_with_indices_backward.default)
def meta_max_pool2d_with_indices_backward(
    grad_output,
    self,
    kernel_size,
    stride,
    padding,
    dilation,
    ceil_mode,
    indices,
):
    (
        nInputPlane,
        outputHeight,
        outputWidth,
    ) = max_pool2d_checks_and_compute_shape(
        self, kernel_size, stride, padding, dilation, ceil_mode
    )

    torch._check(
        self.dtype == grad_output.dtype,
        lambda: f"Expected dtype {self.dtype} for `gradOutput` but got dtype {grad_output.dtype}",
    )

    nOutputPlane = nInputPlane
    ndim = self.ndim

    def _check_dim_size(t):
        check_dim_size(t, ndim, ndim - 3, nOutputPlane)
        check_dim_size(t, ndim, ndim - 2, outputHeight)
        check_dim_size(t, ndim, ndim - 1, outputWidth)

    _check_dim_size(grad_output)
    _check_dim_size(indices)

    memory_format = utils.suggest_memory_format(self)
    return torch.empty(
        self.shape,
        dtype=self.dtype,
        device=self.device,
        memory_format=memory_format,
    )


@register_meta(aten.max_pool2d_with_indices.default)
def meta_max_pool2d_with_indices(
    input, kernel_size, stride=(), padding=(0,), dilation=(1,), ceil_mode=False
):
    (
        nInputPlane,
        outputHeight,
        outputWidth,
    ) = max_pool2d_checks_and_compute_shape(
        input, kernel_size, stride, padding, dilation, ceil_mode
    )

    nbatch = input.size(-4) if input.dim() == 4 else 1
    memory_format = utils.suggest_memory_format(input)
    if input.dim() == 3:
        size = [nInputPlane, outputHeight, outputWidth]
    else:
        size = [nbatch, nInputPlane, outputHeight, outputWidth]
    return (
        torch.empty(
            size,
            dtype=input.dtype,
            device=input.device,
            memory_format=memory_format,
        ),
        torch.empty(
            size,
            dtype=torch.int64,
            device=input.device,
            memory_format=memory_format,
        ),
    )


@register_meta(aten.max_unpool2d)
@out_wrapper()
def meta_max_unpool2d(self_, indices, output_size):
    utils.alert_not_deterministic("max_unpooling2d_forward_out")

    torch._check(
        indices.dtype == torch.int64,
        lambda: f"elements in indices should be type int64 but got: {indices.dtype}",
    )
    torch._check(
        len(output_size) == 2,
        lambda: (
            f"There should be exactly two elements (height, width) in output_size, "
            f"but got {len(output_size)} elements."
        ),
    )

    oheight, owidth = output_size

    torch._check(
        self_.ndim in (3, 4),
        lambda: (
            f"Input to max_unpooling2d should be a 3d or 4d Tensor, "
            f"but got a tensor with {self_.ndim} dimensions."
        ),
    )
    torch._check(
        self_.shape == indices.shape,
        lambda: (
            f"Expected shape of indices to be same as that of the input tensor ({self_.shape}) "
            f"but got indices tensor with shape: {indices.shape}"
        ),
    )

    for i in range(1, self_.ndim):
        torch._check(
            self_.size(i) > 0,
            lambda: (
                f"max_unpooling2d(): "
                f"Expected input to have non-zero size for non-batch dimensions, "
                f"but got {self_.shape} with dimension {i} being empty."
            ),
        )

    self = self_.contiguous()

    if self_.ndim == 3:
        nchannels = self.size(0)
        result = self.new_empty((nchannels, oheight, owidth))
    else:
        nbatch = self.size(0)
        nchannels = self.size(1)
        result = self.new_empty((nbatch, nchannels, oheight, owidth))

    return result


def _max_unpooling3d_shape_check(input, indices, output_size, stride, padding, fn_name):
    torch._check(
        indices.dtype == torch.int64, lambda: "elements in indices should be type int64"
    )
    torch._check(
        input.ndim in (4, 5),
        lambda: f"Input to max_unpooling3d should be a 4d or 5d Tensor, but got a tensor with {input.ndim} dimensions.",
    )
    torch._check(
        len(output_size) == 3,
        lambda: (
            f"There should be exactly three elements (depth, height, width) in output_size, "
            f"but got {len(output_size)} elements."
        ),
    )
    torch._check(
        len(stride) == 3,
        lambda: f"There should be exactly three elements (depth, height, width) in stride, but got: {len(stride)} elements.",
    )
    torch._check(
        len(padding) == 3,
        lambda: f"There should be exactly three elements (depth, height, width) in padding, but got: {len(padding)} elements.",
    )
    torch._check(
        input.shape == indices.shape,
        lambda: (
            f"Expected shape of indices to be same as that of the input tensor ({input.shape}) "
            f"but got indices tensor with shape: {indices.shape}"
        ),
    )

    for i in range(1, input.ndim):
        torch._check(
            input.size(i) > 0,
            lambda: (
                f"{fn_name}: "
                f"Expected input to have non-zero size for non-batch dimensions, "
                f"but got {input.shape} with dimension {i} being empty."
            ),
        )

    torch._check(
        stride[0] > 0 and stride[1] > 0 and stride[2] > 0,
        lambda: f"strides should be greater than zero, but got stride: {stride}",
    )


@register_meta(aten.max_unpool3d)
@out_wrapper()
def meta_max_unpool3d(self_, indices, output_size, stride, padding):
    utils.alert_not_deterministic("max_unpooling3d_forward_out")

    _max_unpooling3d_shape_check(
        self_, indices, output_size, stride, padding, "max_unpooling3d()"
    )

    self = self_.contiguous()

    odepth, oheight, owidth = output_size

    if self_.ndim == 4:
        nchannels = self.size(0)
        result = self.new_empty((nchannels, odepth, oheight, owidth))
    else:
        nbatch = self.size(0)
        nchannels = self.size(1)
        result = self.new_empty((nbatch, nchannels, odepth, oheight, owidth))

    return result


@register_meta(aten.max_pool3d_with_indices)
@out_wrapper("out", "indices")
def meta_max_pool3d_with_indices(
    input,
    kernel_size,
    stride=(),
    padding=(0,),
    dilation=(1,),
    ceil_mode=False,
):
    torch._check(
        len(kernel_size) in (1, 3),
        lambda: "max_pool3d: kernel_size must either be a single int, or a tuple of three ints",
    )
    kT = kernel_size[0]
    kH = kT if len(kernel_size) == 1 else kernel_size[1]
    kW = kT if len(kernel_size) == 1 else kernel_size[2]

    torch._check(
        not stride or len(stride) in (1, 3),
        lambda: "max_pool3d: stride must either be omitted, a single int, or a tuple of three ints",
    )
    dT = kT if not stride else stride[0]
    dH = kH if not stride else (dT if len(stride) == 1 else stride[1])
    dW = kW if not stride else (dT if len(stride) == 1 else stride[2])

    torch._check(
        len(padding) in (1, 3),
        lambda: "max_pool3d: padding must either be a single int, or a tuple of three ints",
    )
    pT = padding[0]
    pH = pT if len(padding) == 1 else padding[1]
    pW = pT if len(padding) == 1 else padding[2]

    torch._check(
        len(dilation) in (1, 3),
        lambda: "max_pool3d: dilation must be either a single int, or a tuple of three ints",
    )
    dilationT = dilation[0]
    dilationH = dilationT if len(dilation) == 1 else dilation[1]
    dilationW = dilationT if len(dilation) == 1 else dilation[2]

    torch._check(
        input.ndim in (4, 5),
        lambda: "non-empty 4D or 5D (batch mode) tensor expected for input",
    )

    nbatch = input.size(-5) if input.ndim == 5 else 1
    nslices = input.size(-4)
    itime = input.size(-3)
    iheight = input.size(-2)
    iwidth = input.size(-1)

    otime = pooling_output_shape(itime, kT, pT, dT, dilationT, ceil_mode)
    oheight = pooling_output_shape(iheight, kH, pH, dH, dilationH, ceil_mode)
    owidth = pooling_output_shape(iwidth, kW, pW, dW, dilationW, ceil_mode)

    pool3d_shape_check(
        input,
        nslices,
        kT,
        kH,
        kW,
        dT,
        dH,
        dW,
        pT,
        pH,
        pW,
        dilationT,
        dilationH,
        dilationW,
        itime,
        iheight,
        iwidth,
        otime,
        oheight,
        owidth,
        "max_pool3d_with_indices()",
    )

    channels_last = (
        input.ndim == 5 and utils.suggest_memory_format(input) == torch.channels_last_3d
    )
    if input.ndim == 4:
        input_channels_last_check = input.unsqueeze(0)
        channels_last = (
            not input_channels_last_check.is_contiguous()
        ) and input_channels_last_check.is_contiguous(
            memory_format=torch.channels_last_3d
        )
        out_shape = (nslices, otime, oheight, owidth)
    else:
        out_shape = (nbatch, nslices, otime, oheight, owidth)  # type: ignore[assignment]

    out = input.new_empty(out_shape)
    indices = input.new_empty(out_shape, dtype=torch.int64)

    if channels_last:
        out = out.to(memory_format=torch.channels_last_3d)
        indices = indices.to(memory_format=torch.channels_last_3d)

    return out, indices


@register_meta(aten.max_pool3d_with_indices_backward)
@out_wrapper()
def meta_max_pool3d_with_indices_backward(
    grad_output,
    input,
    kernel_size,
    stride,
    padding,
    dilation,
    ceil_mode,
    indices,
):
    torch._check(
        len(kernel_size) in (1, 3),
        lambda: "max_pool3d: kernel_size must either be a single int, or a tuple of three ints",
    )
    kT = kernel_size[0]
    kH = kT if len(kernel_size) == 1 else kernel_size[1]
    kW = kT if len(kernel_size) == 1 else kernel_size[2]

    torch._check(
        not stride or len(stride) in (1, 3),
        lambda: "max_pool3d: stride must either be omitted, a single int, or a tuple of three ints",
    )
    dT = kT if not stride else stride[0]
    dH = kH if not stride else (dT if len(stride) == 1 else stride[1])
    dW = kW if not stride else (dT if len(stride) == 1 else stride[2])

    torch._check(
        len(padding) in (1, 3),
        lambda: "max_pool3d: padding must either be a single int, or a tuple of three ints",
    )
    pT = padding[0]
    pH = pT if len(padding) == 1 else padding[1]
    pW = pT if len(padding) == 1 else padding[2]

    torch._check(
        len(dilation) in (1, 3),
        lambda: "max_pool3d: dilation must be either a single int, or a tuple of three ints",
    )
    dilationT = dilation[0]
    dilationH = dilationT if len(dilation) == 1 else dilation[1]
    dilationW = dilationT if len(dilation) == 1 else dilation[2]

    torch._check(
        input.ndim in (4, 5),
        lambda: "non-empty 4D or 5D (batch mode) tensor expected for input",
    )

    nslices = input.size(-4)
    itime = input.size(-3)
    iheight = input.size(-2)
    iwidth = input.size(-1)

    otime = grad_output.size(-3)
    oheight = grad_output.size(-2)
    owidth = grad_output.size(-1)

    max_pool3d_backward_shape_check(
        input,
        grad_output,
        indices,
        nslices,
        kT,
        kH,
        kW,
        dT,
        dH,
        dW,
        pT,
        pH,
        pW,
        dilationT,
        dilationH,
        dilationW,
        itime,
        iheight,
        iwidth,
        otime,
        oheight,
        owidth,
        "max_pool3d_with_indices_backward()",
    )

    channels_last = (
        input.ndim == 5 and utils.suggest_memory_format(input) == torch.channels_last_3d
    )
    if input.ndim == 4:
        input_channels_last_check = input.unsqueeze(0)
        channels_last = (
            not input_channels_last_check.is_contiguous()
        ) and input_channels_last_check.is_contiguous(
            memory_format=torch.channels_last_3d
        )

    grad_input = input.new_empty(input.shape)

    if channels_last:
        grad_input = grad_input.to(memory_format=torch.channels_last_3d)

    return grad_input


@register_meta(aten.grid_sampler_2d_backward.default)
def grid_sampler_2d_backward_meta(
    grad_output,
    input,
    grid,
    interpolation_mode,
    padding_mode,
    align_corners,
    output_mask,
):
    input_requires_grad = output_mask[0]
    if input_requires_grad:
        grad_input = torch.zeros_like(input, memory_format=torch.contiguous_format)
    else:
        grad_input = None
    grad_grid = torch.empty_like(grid, memory_format=torch.contiguous_format)
    return (grad_input, grad_grid)


@register_meta([aten.full.default])
def full(size, fill_value, *args, **kwargs):
    dtype = kwargs.get("dtype", None)
    if not dtype:
        dtype = utils.get_dtype(fill_value)
    kwargs["dtype"] = dtype
    return torch.empty(size, *args, **kwargs)


# zeros_like is special cased to work for sparse
@register_meta(aten.zeros_like.default)
def zeros_like(
    self,
    dtype=None,
    layout=None,
    device=None,
    pin_memory=None,
    memory_format=None,
):
    if layout == torch.sparse_coo:
        torch._check(
            memory_format is None,
            lambda: "memory format option is only supported by strided tensors",
        )

        res = torch.empty(
            0,
            dtype=self.dtype if dtype is None else dtype,
            layout=layout,
            device=self.device if device is None else device,
            pin_memory=pin_memory,
        )

        if self.is_sparse:
            res.sparse_resize_and_clear_(
                self.size(), self.sparse_dim(), self.dense_dim()
            )
        else:
            res.sparse_resize_and_clear_(self.size(), self.dim(), 0)

        res._coalesced_(True)
        return res
    res = aten.empty_like.default(
        self,
        dtype=dtype,
        layout=layout,
        device=device,
        pin_memory=pin_memory,
        memory_format=memory_format,
    )
    # device can be not "meta"
    res.fill_(0)
    return res


@register_meta(aten.select.int)
def meta_select(self, dim, index):
    ndim = self.dim()
    torch._check_index(
        ndim != 0,
        lambda: "select() cannot be applied to a 0-dim tensor.",
    )

    dim = dim if dim >= 0 else dim + ndim
    size = self.size(dim)

    torch._check_index(
        not (-index > size or index >= size),
        lambda: f"select(): index {index} out of range for tensor of size "
        f"{self.size()} at dimension {dim}",
    )

    index = index if index >= 0 else index + size

    new_size = list(self.size())
    new_stride = list(self.stride())

    new_storage_offset = self.storage_offset() + index * new_stride[dim]
    del new_size[dim]
    del new_stride[dim]

    return self.as_strided(new_size, new_stride, new_storage_offset)


@register_meta(aten.select_scatter.default)
def meta_select_scatter(self, src, dim, index):
    return utils.clone_preserve_strides(self)


@register_meta(aten.slice_scatter.default)
def meta_slice_scatter(self, src, dim=0, start=None, end=None, step=1):
    return utils.clone_preserve_strides(self)


# TODO: Deduplicate this with canonicalize_dim
def maybe_wrap_dim(dim: int, dim_post_expr: int, wrap_scalar: bool = True):
    if dim_post_expr <= 0:
        assert wrap_scalar
        dim_post_expr = 1
    min = -dim_post_expr
    max = dim_post_expr - 1
    assert not (dim < min or dim > max), f"dim {dim} out of bounds ({min}, {max})"
    if dim < 0:
        dim += dim_post_expr
    return dim


def ensure_nonempty_size(t, dim):
    return 1 if t.dim() == 0 else t.shape[dim]


# From aten/src/ATen/native/ScatterGatherChecks.h
def gather_shape_check(self, dim, index):
    self_dims = max(self.dim(), 1)
    index_dims = max(index.dim(), 1)
    torch._check(
        self_dims == index_dims,
        lambda: "Index tensor must have the same number of dimensions as input tensor",
    )
    for i in range(self_dims):
        if i != dim:
            torch._check(
                ensure_nonempty_size(index, i) <= ensure_nonempty_size(self, i),
                lambda: f"Size does not match at dimension {i} expected index {index.shape}"
                + f" to be smaller than self {self.shape} apart from dimension {dim}",
            )


@register_meta(aten.gather.default)
def meta_gather(self, dim, index, sparse_grad=False):
    wrapped_dim = maybe_wrap_dim(dim, self.dim())
    is_index_empty = index.numel() == 0
    if not is_index_empty:
        torch._check(
            index.dtype == torch.long,
            lambda: f"gather(): Expected dtype int64 for index, but got {index.dtype}",
        )
        gather_shape_check(self, wrapped_dim, index)
    return self.new_empty(index.shape)


# From aten/src/ATen/native/TensorAdvancedIndexing.cpp
def get_operator_enum(reduce_, use_new_options=False):
    if use_new_options:
        if reduce_ == "sum":
            return "REDUCE_ADD"
        elif reduce_ == "prod":
            return "REDUCE_MULTIPLY"
        elif reduce_ == "mean":
            return "REDUCE_MEAN"
        elif reduce_ == "amax":
            return "REDUCE_MAXIMUM"
        elif reduce_ == "amin":
            return "REDUCE_MINIMUM"
        torch._check(
            False,
            lambda: "reduce argument must be either sum, prod, mean, amax or amin.",
        )
        return
    else:
        if reduce_ == "add":
            return "REDUCE_ADD"
        elif reduce_ == "multiply":
            return "REDUCE_MULTIPLY"
        torch._check(False, lambda: "reduce argument must be either add or multiply.")
        return


# From aten/src/ATen/native/ScatterGatherChecks.h
def scatter_gather_dtype_check(method_name, self, index, src_opt=None):
    if index.numel() != 0:
        torch._check(
            index.dtype == torch.long,
            lambda: f"{method_name}(): Expected dtype int64 for index",
        )

    if src_opt is not None:
        torch._check(
            self.dtype == src_opt.dtype,
            lambda: f"{method_name}(): Expected self.dtype to be equal to src.dtype",
        )


def ensure_nonempty_dim(dim):
    return max(dim, 1)


# From aten/src/ATen/native/ScatterGatherChecks.h
def scatter_shape_check(self, dim, index, src_opt=None):
    if index.numel() == 0:
        return
    torch._check(
        ensure_nonempty_dim(self.dim()) == ensure_nonempty_dim(index.dim()),
        lambda: "Index tensor must have the same number of dimensions as self tensor",
    )

    is_wrong_shape = False
    self_dims = ensure_nonempty_dim(self.dim())

    # Check: index.size(d) <= self.size(d) for all d != dim
    for d in range(self_dims):
        index_d_size = ensure_nonempty_size(index, d)
        if d == dim:
            continue
        if index_d_size > ensure_nonempty_size(self, d):
            is_wrong_shape = True
            break

    # Check: index.size(d) <= src.size(d) for all d if src is Tensor
    if not is_wrong_shape and src_opt is not None:
        for d in range(self_dims):
            index_d_size = ensure_nonempty_size(index, d)
            if index_d_size > ensure_nonempty_size(src_opt, d):
                is_wrong_shape = True
                break

    if src_opt is not None:
        torch._check(
            ensure_nonempty_dim(self.dim()) == ensure_nonempty_dim(index.dim()),
            lambda: "Index tensor must have the same number of dimensions as self tensor",
        )
        torch._check(
            not is_wrong_shape,
            lambda: f"Expected index {index.shape} to be smaller than self {self.shape}"
            + f" apart from dimension {dim} and to be smaller than src {src_opt.shape}",
        )
    else:
        torch._check(
            not is_wrong_shape,
            lambda: f"Expected index {index.shape} to be smaller than self {self.shape}"
            + f" apart from dimension {dim}",
        )


# From aten/src/ATen/native/TensorAdvancedIndexing.cpp
def scatter_meta_impl(self, dim, index, src=None, reduce_=None, use_new_options=False):
    wrapped_dim = maybe_wrap_dim(dim, self.dim())
    scatter_gather_dtype_check("scatter", self, index, src)
    scatter_shape_check(self, wrapped_dim, index, src)
    if reduce_ is not None:
        # Check if we have a valid reduce operator.
        get_operator_enum(reduce_, use_new_options)


@register_meta(aten.scatter_add.default)
def meta_scatter_add(self, dim, index, src):
    scatter_meta_impl(self, dim, index, src, "add")
    return self.new_empty(self.shape)


@register_meta(aten.scatter_add_)
def meta_scatter_add_(self, dim, index, src):
    scatter_meta_impl(self, dim, index, src, "add")
    return self


@register_meta(
    [
        aten.scatter.src,
        aten.scatter.value,
        aten.scatter.reduce,
        aten.scatter.value_reduce,
    ]
)
@out_wrapper()
def meta_scatter(self, dim, index, src_or_value, reduce=None):
    src = src_or_value if isinstance(src_or_value, torch.Tensor) else None
    scatter_meta_impl(self, dim, index, src, reduce)
    return self.new_empty(self.shape)


@register_meta(
    [
        aten.scatter_.src,
        aten.scatter_.value,
        aten.scatter_.reduce,
        aten.scatter_.value_reduce,
    ]
)
def meta_scatter_(self, dim, index, src_or_value, reduce=None):
    src = src_or_value if isinstance(src_or_value, torch.Tensor) else None
    scatter_meta_impl(self, dim, index, src, reduce)
    return self


@register_meta(
    [
        aten._scaled_dot_product_flash_attention,
    ]
)
def meta__scaled_dot_product_flash(
    query: Tensor,
    key: Tensor,
    value: Tensor,
    dropout_p: float = 0.0,
    is_causal: bool = False,
    return_debug_mask: bool = False,
    scale: Optional[float] = None,
):
    batch_size = query.size(0)
    num_heads = query.size(1)
    max_seqlen_batch_q = query.size(2)
    head_dim = query.size(3)

    max_seqlen_batch_k = key.size(2)

    query = query.transpose(1, 2)
    key = key.transpose(1, 2)
    value = value.transpose(1, 2)

    Nnz_q = batch_size * max_seqlen_batch_q

    output = torch.empty(
        (Nnz_q, num_heads, head_dim), dtype=query.dtype, device=query.device
    )
    output = output.view(batch_size, max_seqlen_batch_q, num_heads, head_dim).transpose(
        1, 2
    )
    max_seqlen_q = math.ceil(max_seqlen_batch_q / 16) * 16
    logsumexp = torch.empty(
        (batch_size, num_heads, max_seqlen_q),
        dtype=torch.float,
        device=query.device,
    )
    cumulative_sequence_length_q = torch.empty(
        batch_size + 1, dtype=torch.int32, device="meta"
    )
    cumulative_sequence_length_k = torch.empty(
        batch_size + 1, dtype=torch.int32, device="meta"
    )

    if return_debug_mask:
        blocksize_c = 128 if head_dim > 64 else 256
        max_seqlen_k = math.ceil(max_seqlen_batch_q / blocksize_c)
        if max_seqlen_batch_k <= 128:
            max_seqlen_k = 128
        elif max_seqlen_batch_k <= 256:
            max_seqlen_k = 256
        debug_mask = torch.empty(
            (batch_size, num_heads, max_seqlen_q, max_seqlen_k),
            dtype=query.dtype,
            device=query.device,
        )
    else:
        debug_mask = torch.empty(0, dtype=query.dtype, device=query.device)

    # Note [Seed and Offset]: device for seed and offset below depends on whether we are
    # capturing or not, but at the time of tracing we don't know if we
    # are going to use cudagraphs or not, so we return meta tensors here
    # it's possible we'll need to have some special handling in inductor for sdpa

    return (
        output,
        logsumexp,
        cumulative_sequence_length_q,
        cumulative_sequence_length_k,
        max_seqlen_batch_q,
        max_seqlen_batch_k,
        torch.empty((), dtype=torch.long, device="meta"),
        torch.empty((), dtype=torch.long, device="meta"),
        debug_mask,
    )


@register_meta(
    [
        aten._scaled_dot_product_flash_attention_backward,
    ]
)
def meta__scaled_dot_product_flash_backward(
    grad_out: Tensor,
    query: Tensor,
    key: Tensor,
    value: Tensor,
    out: Tensor,
    logsumexp: Tensor,
    cum_seq_q: Tensor,
    cum_seq_k: Tensor,
    max_q: int,
    max_k: int,
    dropout_p: float,
    is_causal: bool,
    philox_seed: Tensor,
    philox_offset: Tensor,
    scale: Optional[float] = None,
):
    batch_size = query.size(0)
    num_heads = query.size(1)
    head_dim = query.size(3)

    grad_q = torch.empty_permuted(
        (batch_size, num_heads, max_q, head_dim),
        (0, 2, 1, 3),
        dtype=query.dtype,
        device=query.device,
    )
    grad_k = torch.empty_permuted(
        (batch_size, num_heads, max_k, head_dim),
        (0, 2, 1, 3),
        dtype=key.dtype,
        device=key.device,
    )
    grad_v = torch.empty_permuted(
        (batch_size, num_heads, max_k, head_dim),
        (0, 2, 1, 3),
        dtype=value.dtype,
        device=value.device,
    )

    return grad_q, grad_k, grad_v


@register_meta(
    [
        aten._scaled_dot_product_efficient_attention,
    ]
)
def meta__scaled_dot_product_efficient(
    query: Tensor,
    key: Tensor,
    value: Tensor,
    compute_log_sumexp: bool,
    dropout_p=0.0,
    is_causal: bool = False,
    scale: Optional[float] = None,
):
    query = query.transpose(1, 2)
    key = key.transpose(1, 2)
    value = value.transpose(1, 2)

    B = query.size(0)
    M = query.size(1)
    N = key.size(1)
    num_heads = query.size(-2)
    K = query.size(-1)
    Kv = value.size(-1)

    res = torch.empty(B, M, num_heads, Kv, dtype=query.dtype, device=query.device)

    logsumexp_dim = math.ceil(M / 32) * 32 if compute_log_sumexp else 0
    logsum_exp = torch.empty(
        (B, num_heads, logsumexp_dim),
        dtype=torch.float,
        device=query.device,
    )

    res = res.transpose(1, 2)

    # See Note [Seed and Offset]:
    seed = torch.empty((), dtype=torch.long, device="meta")
    offset = torch.empty((), dtype=torch.long, device="meta")

    return res, logsum_exp, seed, offset


@register_meta(
    [
        aten._scaled_dot_product_efficient_attention_backward,
    ]
)
def meta__scaled_dot_product_efficient_backward(
    grad_out: Tensor,
    query: Tensor,
    key: Tensor,
    value: Tensor,
    out: Tensor,
    logsumexp: Tensor,
    philox_seed: Tensor,
    philox_offset: Tensor,
    dropout_p: float,
    is_causal: bool = False,
    scale: Optional[float] = None,
):
    batch_size = query.size(0)
    num_heads = query.size(1)
    max_q = query.size(2)
    head_dim = query.size(3)

    max_k = key.size(2)

    grad_q = torch.empty_permuted(
        (batch_size, num_heads, max_q, head_dim),
        (0, 2, 1, 3),
        dtype=query.dtype,
        device=query.device,
    )
    grad_k = torch.empty_permuted(
        (batch_size, num_heads, max_k, head_dim),
        (0, 2, 1, 3),
        dtype=key.dtype,
        device=key.device,
    )
    grad_v = torch.empty_permuted(
        (batch_size, num_heads, max_k, head_dim),
        (0, 2, 1, 3),
        dtype=value.dtype,
        device=value.device,
    )

    return grad_q, grad_k, grad_v


@register_meta([aten.scatter_reduce.two, aten.scatter_reduce.two_out])
@out_wrapper()
def meta_scatter_reduce_two(self, dim, index, src, reduce, include_self=True):
    scatter_meta_impl(self, dim, index, src, reduce, use_new_options=True)
    return self.new_empty(self.shape)


@register_meta(aten.scatter_reduce_.two)
def meta_scatter_reduce__two(self, dim, index, src, reduce, include_self=True):
    scatter_meta_impl(self, dim, index, src, reduce, use_new_options=True)
    return self


@register_meta([aten.multinomial.default, aten.multinomial.out])
@out_wrapper()
def meta_multinomial(input, num_samples, replacement=False, *, generator=None):
    torch._check(
        0 < input.dim() <= 2,
        lambda: f"The probabilty distributions dimensions must be 1 or 2, but got {input.dim()}",
    )
    if input.dim() == 1:
        return torch.empty(num_samples, dtype=torch.long, device=input.device)
    return torch.empty(
        input.size(0), num_samples, dtype=torch.long, device=input.device
    )


def multiply_integers(vs):
    r = 1
    for v in vs:
        r *= v
    return r


def upsample_common_check(input_size, output_size, num_spatial_dims):
    torch._check(
        len(output_size) == num_spatial_dims,
        lambda: f"It is expected output_size equals to {num_spatial_dims}, but got size {len(output_size)}",
    )
    expected_input_dims = num_spatial_dims + 2  # N, C, ...
    torch._check(
        len(input_size) == expected_input_dims,
        lambda: f"It is expected input_size equals to {expected_input_dims}, but got size {len(input_size)}",
    )

    torch._check(
        all(s > 0 for s in input_size[2:]) and all(s > 0 for s in output_size),
        lambda: f"Input and output sizes should be greater than 0, but got "
        f"input size {input_size} and output size {output_size}",
    )

    nbatch, channels = input_size[:2]
    return (nbatch, channels, *output_size)


@register_meta(aten.upsample_nearest1d.default)
def upsample_nearest1d(input, output_size, scales=None):
    torch._check(
        input.numel() != 0 or multiply_integers(input.size()[1:]),
        lambda: f"Non-empty 3D data tensor expected but got a tensor with sizes {input.size()}",
    )
    full_output_size = upsample_common_check(
        input.size(), output_size, num_spatial_dims=1
    )
    return input.new_empty(full_output_size).to(
        memory_format=utils.suggest_memory_format(input)
    )


@register_meta(aten.upsample_nearest2d.default)
def upsample_nearest2d(input, output_size, scales_h=None, scales_w=None):
    torch._check(
        input.numel() != 0 or multiply_integers(input.size()[1:]),
        lambda: f"Non-empty 4D data tensor expected but got a tensor with sizes {input.size()}",
    )
    full_output_size = upsample_common_check(
        input.size(), output_size, num_spatial_dims=2
    )
    output = input.new_empty(full_output_size)

    # convert output to correct memory format, if necessary
    memory_format = utils.suggest_memory_format(input)

    # following "heuristic: only use channels_last path when it's faster than the contiguous path"
    _, n_channels, _, _ = input.shape
    if input.device.type == "cuda" and n_channels < 4:
        memory_format = torch.contiguous_format

    output = output.contiguous(memory_format=memory_format)

    return output


@register_meta(aten.upsample_nearest2d_backward.default)
def upsample_nearest2d_backward(
    grad_output: Tensor,
    output_size: Sequence[Union[int, torch.types.SymInt]],
    input_size: Sequence[Union[int, torch.types.SymInt]],
    scales_h: Optional[float] = None,
    scales_w: Optional[float] = None,
):
    full_output_size = upsample_common_check(
        input_size, output_size, num_spatial_dims=2
    )
    torch._check(
        grad_output.ndim == 4,
        lambda: f"Expected grad_output to be a tensor of dimension 4 but got: dimension {grad_output.ndim}",
    )
    for i in range(4):
        torch._check(
            grad_output.size(i) == full_output_size[i],
            lambda: (
                f"Expected grad_output to have the same shape as output;"
                f" output.size({i}) = {full_output_size[i]}"
                f" but got grad_output.size({i}) = {grad_output.size(i)}"
            ),
        )

    return grad_output.new_empty(input_size).to(
        memory_format=utils.suggest_memory_format(grad_output)
    )  # type: ignore[call-overload]


@register_meta(aten.upsample_nearest3d.default)
def upsample_nearest3d(input, output_size, scales_d=None, scales_h=None, scales_w=None):
    torch._check(
        input.numel() != 0 or multiply_integers(input.size()[1:]),
        lambda: f"Non-empty 5D data tensor expected but got a tensor with sizes {input.size()}",
    )
    full_output_size = upsample_common_check(
        input.size(), output_size, num_spatial_dims=3
    )
    return input.new_empty(full_output_size).to(
        memory_format=utils.suggest_memory_format(input)
    )


@register_meta(
    [
        aten.sort.default,
        aten.sort.stable,
        aten.sort.values,
        aten.sort.values_stable,
    ]
)
def meta_sort(self, stable=None, dim=-1, descending=False, values=None, indices=None):
    v, i = torch.empty_like(self), torch.empty_like(self, dtype=torch.int64)
    if values is not None and indices is not None:
        assert isinstance(values, TensorLike)
        assert isinstance(indices, TensorLike)
        # Makes sure values and indices have the same strides. For cases where
        # these have different shapes, like (5, 10, 5) and (0) in msort.
        out_shape = v.shape
        out_stride = v.stride()
        values = _maybe_resize_out(values, out_shape)
        indices = _maybe_resize_out(indices, out_shape)
        values.as_strided_(out_shape, out_stride)
        indices.as_strided_(out_shape, out_stride)
        _safe_copy_out(copy_from=v, copy_to=values)  # type: ignore[arg-type]
        _safe_copy_out(copy_from=i, copy_to=indices)  # type: ignore[arg-type]
        return values, indices
    return v, i


def rnn_cell_checkSizes(
    input_gates, hidden_gates, input_bias, hidden_bias, factor, prev_hidden
):
    torch._check(input_gates.ndim == 2, lambda: f"{input_gates.ndim} != 2")
    torch._check(
        input_gates.shape == hidden_gates.shape,
        lambda: f"{input_gates.shape} != {hidden_gates.shape}",
    )
    gates_size = input_gates.size(1)
    if input_bias is not None:
        torch._check(input_bias.ndim == 1, lambda: f"{input_bias.ndim} != 1")
        torch._check(
            input_bias.numel() == gates_size,
            lambda: f"{input_bias.numel()} != {gates_size}",
        )
        torch._check(
            input_bias.shape == hidden_bias.shape,
            lambda: f"{input_bias.shape} != {hidden_bias.shape}",
        )
    torch._check(prev_hidden.ndim == 2, lambda: f"{prev_hidden.ndim} != 2")
    expected_prev_hidden_numel = input_gates.size(0) * gates_size // factor
    torch._check(
        prev_hidden.numel() == expected_prev_hidden_numel,
        lambda: f"{prev_hidden.numel()} != {input_gates.size(0)} * {gates_size} // {factor} (aka {expected_prev_hidden_numel})",
    )
    torch._check(
        all(
            x.device == input_gates.device
            for x in [hidden_gates, input_bias, hidden_bias, prev_hidden]
        ),
        lambda: "expected all inputs to be same device",
    )


@register_meta(aten._thnn_fused_lstm_cell.default)
def _thnn_fused_lstm_cell_meta(
    input_gates, hidden_gates, cx, input_bias=None, hidden_bias=None
):
    rnn_cell_checkSizes(input_gates, hidden_gates, input_bias, hidden_bias, 4, cx)
    workspace = torch.empty_like(input_gates, memory_format=torch.contiguous_format)
    hy = torch.empty_like(cx, memory_format=torch.contiguous_format)
    cy = torch.empty_like(cx, memory_format=torch.contiguous_format)
    return (hy, cy, workspace)


@register_meta(aten._cudnn_rnn.default)
def _cudnn_rnn(
    input,
    weight,
    weight_stride0,
    weight_buf,
    hx,
    cx,
    mode,
    hidden_size,
    proj_size,
    num_layers,
    batch_first,
    dropout,
    train,
    bidirectional,
    batch_sizes,
    dropout_state,
):
    is_input_packed = len(batch_sizes) != 0
    if is_input_packed:
        seq_length = len(batch_sizes)
        mini_batch = batch_sizes[0]
        batch_sizes_sum = input.shape[0]
    else:
        seq_length = input.shape[1] if batch_first else input.shape[0]
        mini_batch = input.shape[0] if batch_first else input.shape[1]
        batch_sizes_sum = -1

    num_directions = 2 if bidirectional else 1
    out_size = proj_size if proj_size != 0 else hidden_size
    if is_input_packed:
        out_shape = [batch_sizes_sum, out_size * num_directions]
    else:
        out_shape = (
            [mini_batch, seq_length, out_size * num_directions]
            if batch_first
            else [seq_length, mini_batch, out_size * num_directions]
        )
    output = input.new_empty(out_shape)

    cell_shape = [num_layers * num_directions, mini_batch, hidden_size]
    if cx is None:
        cy = torch.empty(0, device=input.device)
    else:
        cy = cx.new_empty(cell_shape)

    hy = hx.new_empty([num_layers * num_directions, mini_batch, out_size])

    # TODO: Query cudnnGetRNNTrainingReserveSize (expose to python)
    reserve_shape = 0 if train else 0
    reserve = input.new_empty(reserve_shape, dtype=torch.uint8)

    return output, hy, cy, reserve, weight_buf


@register_meta(aten.mkldnn_rnn_layer.default)
def mkldnn_rnn_layer(
    input,
    w0,
    w1,
    w2,
    w3,
    hx_,
    cx_,
    reverse,
    batch_sizes,
    mode,
    hidden_size,
    num_layers,
    has_biases,
    bidirectional,
    batch_first,
    train,
):
    seq_length = input.shape[1] if batch_first else input.shape[0]
    mini_batch = input.shape[0] if batch_first else input.shape[1]
    output_chanels = hidden_size
    out_shape = (
        [mini_batch, seq_length, output_chanels]
        if batch_first
        else [seq_length, mini_batch, output_chanels]
    )
    output = input.new_empty(out_shape)
    if hx_ is None:
        hy = torch.empty(0, device=input.device)
    else:
        hy = hx_.new_empty(hx_.shape)
    if cx_ is None:
        cy = torch.empty(0, device=input.device)
    else:
        cy = cx_.new_empty(cx_.shape)
    workspace = torch.empty(0, device=input.device, dtype=torch.uint8)
    return output, hy, cy, workspace


def zero_numel_check_dims(self, dim, fn_name):
    if self.ndim == 0:
        torch._check_index(
            dim == 0 or dim == -1,
            lambda: f"{fn_name}: Expected reduction dim -1 or 0 for scalar but got {dim}",
        )
    else:
        torch._check_index(
            self.size(dim) != 0,
            lambda: f"{fn_name}: Expected reduction dim {dim} to have non-zero size.",
        )


# From aten/src/ATen/native/ReduceOps.cpp
def check_argmax_argmin(name, self, dim):
    if dim is not None:
        dim = maybe_wrap_dim(dim, self.dim())
        zero_numel_check_dims(self, dim, name)
    else:
        torch._check(
            self.numel() != 0,
            lambda: f"{name}: Expected reduction dim to be specified for input.numel() == 0.",
        )


@register_meta([aten.argmax.default, aten.argmin.default])
def argmax_argmin_meta(self, dim=None, keepdim=False):
    check_argmax_argmin("argmax", self, dim)
    dims = utils.reduction_dims(self.shape, (dim,) if dim is not None else None)
    shape = _compute_reduction_shape(self, dims, keepdim)
    return self.new_empty(shape, dtype=torch.int64)


@register_meta(aten.scalar_tensor.default)
def scalar_tensor(s, dtype=None, layout=None, device=None, pin_memory=None):
    return torch.empty(
        (), dtype=dtype, layout=layout, device=device, pin_memory=pin_memory
    )


@register_meta(aten.topk.default)
def topk_meta(self, k, dim=-1, largest=True, sorted=True):
    # From aten/src/ATen/native/Sorting.cpp
    dim = maybe_wrap_dim(dim, self.dim(), wrap_scalar=True)
    torch._check(
        k >= 0 and k <= (self.size(dim) if self.dim() > 0 else 1),
        lambda: "selected index k out of range",
    )
    sliceSize = 1 if self.dim() == 0 else self.size(dim)
    torch._check(k >= 0 and k <= sliceSize, lambda: "k not in range for dimension")

    topKSize = list(self.shape)
    if len(topKSize) > 0:
        topKSize[dim] = k
    return self.new_empty(topKSize), self.new_empty(topKSize, dtype=torch.int64)


legacy_contiguous_memory_format = torch.contiguous_format


# From aten/src/ATen/native/cuda/RNN.cu
def checkLSTMBackwardSizes(grad_hy, grad_cy, cx, cy, workspace):
    defined_grad = grad_hy if grad_hy is not None else grad_cy
    torch._check(defined_grad.dim() == 2, lambda: "")
    exp_size = defined_grad.size()
    if grad_hy is not None:
        torch._check(grad_hy.size() == exp_size, lambda: "")
    if grad_cy is not None:
        torch._check(grad_cy.size() == exp_size, lambda: "")
    torch._check(cx.size() == exp_size, lambda: "")
    torch._check(cy.size() == exp_size, lambda: "")
    torch._check(workspace.dim() == 2, lambda: "")
    torch._check(workspace.numel() == exp_size[0] * exp_size[1] * 4, lambda: "")


# From aten/src/ATen/native/cuda/RNN.cu
@register_meta(aten._thnn_fused_lstm_cell_backward_impl.default)
def _thnn_fused_lstm_cell_backward_impl(grad_hy, grad_cy, cx, cy, workspace, has_bias):
    if grad_hy is None and grad_cy is None:
        return None, None, None
    checkLSTMBackwardSizes(grad_hy, grad_cy, cx, cy, workspace)
    grad_gates = torch.empty_like(
        workspace, memory_format=legacy_contiguous_memory_format
    )
    grad_cx = torch.empty_like(cx, memory_format=legacy_contiguous_memory_format)
    grad_bias = grad_gates.sum(0, keepdim=False) if has_bias else None
    return grad_gates, grad_cx, grad_bias


@register_meta(aten.pixel_shuffle.default)
def meta_pixel_shuffle(self, upscale_factor):
    assert (
        len(self.shape) > 2 and self.shape[-3] % (upscale_factor * upscale_factor) == 0
    ), f"Invalid input shape for pixel_shuffle: {self.shape} with upscale_factor = {upscale_factor}"

    def is_channels_last(ten):
        return torch._prims_common.suggest_memory_format(ten) == torch.channels_last

    def pick_memory_format():
        if is_channels_last(self):
            if device_hint(self) == "cuda":
                return torch.contiguous_format
            else:
                return torch.channels_last
        elif self.is_contiguous(memory_format=torch.contiguous_format):
            return torch.contiguous_format
        elif self.is_contiguous(memory_format=torch.preserve_format):
            return torch.preserve_format

    C = self.shape[-3] // (upscale_factor * upscale_factor)
    Hr = self.shape[-2] * upscale_factor
    Wr = self.shape[-1] * upscale_factor
    out_shape = (*self.shape[:-3], C, Hr, Wr)

    out = self.new_empty(out_shape)
    out = out.to(memory_format=pick_memory_format())  # type: ignore[call-overload]
    return out


@register_meta(aten.mkldnn_rnn_layer_backward.default)
def mkldnn_rnn_layer_backward(
    input,
    weight0,
    weight1,
    weight2,
    weight3,
    hx_,
    cx_tmp,
    output,
    hy_,
    cy_,
    grad_output_r_opt,
    grad_hy_r_opt,
    grad_cy_r_opt,
    reverse,
    mode,
    hidden_size,
    num_layers,
    has_biases,
    train,
    bidirectional,
    batch_sizes,
    batch_first,
    workspace,
):
    diff_x = input.new_empty(input.shape)
    diff_hx = hx_.new_empty(hx_.shape)
    diff_cx = cx_tmp.new_empty(cx_tmp.shape)
    diff_w1 = weight0.new_empty(weight0.shape)
    diff_w2 = weight1.new_empty(weight1.shape)
    diff_b = weight2.new_empty(weight2.shape)
    return diff_x, diff_w1, diff_w2, diff_b, diff_b, diff_hx, diff_cx


@register_meta([aten.bucketize.Tensor, aten.bucketize.Tensor_out])
@out_wrapper()
def meta_bucketize(self, boundaries, *, out_int32=False, right=False):
    return torch.empty_like(
        self, dtype=torch.int32 if out_int32 else torch.int64
    ).contiguous()


@register_meta(aten._upsample_bilinear2d_aa.default)
def meta_upsample_bilinear2d_aa(
    input, output_size, align_corners, scales_h=None, scales_w=None
):
    full_output_size = upsample_common_check(
        input.size(), output_size, num_spatial_dims=2
    )
    torch._check(
        input.numel() != 0 or all(size > 0 for size in input.size()[1:]),
        lambda: f"Non-empty 4D data tensor expected but got a tensor with sizes {input.size()}",
    )
    return input.new_empty(full_output_size).to(
        memory_format=utils.suggest_memory_format(input)
    )


# From aten/src/ATen/native/cuda/AmpKernels.cu
@register_meta(aten._amp_foreach_non_finite_check_and_unscale_.default)
def _amp_foreach_non_finite_check_and_unscale_(self, found_inf, inv_scale):
    torch._check(
        found_inf.numel() == 1, lambda: "found_inf must be a 1-element tensor."
    )
    torch._check(
        inv_scale.numel() == 1, lambda: "inv_scale must be a 1-element tensor."
    )
    torch._check(
        found_inf.dtype.is_floating_point,
        lambda: "found_inf must be a float tensor.",
    )
    torch._check(
        inv_scale.dtype.is_floating_point,
        lambda: "inv_scale must be a float tensor.",
    )


# From aten/src/ATen/native/UnaryOps.cpp
@register_meta([aten.nan_to_num.default, aten.nan_to_num.out])
@out_wrapper()
def nan_to_num(self, nan=None, posinf=None, neginf=None):
    result_size = list(self.size())
    return self.new_empty(result_size)


@register_meta(torch.ops.aten.transpose_)
def transpose_(self, dim0, dim1):
    assert self.layout not in {
        torch.sparse_csr,
        torch.sparse_csc,
        torch.sparse_bsr,
        torch.sparse_bsc,
    }, f"torch.transpose_: in-place transposition is not supported for {self.layout} layout"

    ndims = self.ndim

    dim0 = maybe_wrap_dim(dim0, ndims)
    dim1 = maybe_wrap_dim(dim1, ndims)

    if dim0 == dim1:
        return self

    size = list(self.size())
    stride = list(self.stride())

    stride[dim0], stride[dim1] = stride[dim1], stride[dim0]
    size[dim0], size[dim1] = size[dim1], size[dim0]

    self.as_strided_(size, stride)
    return self


@register_meta(torch.ops.aten.t_)
def t_(self):
    ndims = self.ndim

    if self.is_sparse:
        sparse_dim = self.sparse_dim()
        dense_dim = self.dense_dim()
        assert (
            sparse_dim <= 2 and dense_dim == 0
        ), f"t_ expects a tensor with <= 2 sparse and 0 dense dimensions, but got {sparse_dim} sparse and {dense_dim} dense dimensions"  # noqa: B950
    else:
        assert (
            self.dim() <= 2
        ), f"t_ expects a tensor with <= 2 dimensions, but self is {ndims}D"

    return transpose_(self, 0, 0 if ndims < 2 else 1)


@register_meta([aten.searchsorted.Tensor, aten.searchsorted.Tensor_out])
@out_wrapper()
def meta_searchsorted(
    sorted_sequence, self, *, out_int32=False, right=False, side=None, sorter=None
):
    dtype = torch.int32 if out_int32 else torch.int64
    return torch.empty_like(self, dtype=dtype).contiguous()


# We must also trigger meta registrations from PrimTorch ref
# decompositions
import torch._refs
import torch._refs.nn.functional
import torch._refs.special


def activate_meta():
    activate_meta_table = {}

    # For a given op, we pick the most specific decomp function from
    # global_decomp_table in the precedence order of meta > post_autograd > pre_autograd
    for type in ["meta", "post_autograd", "pre_autograd"]:
        registry = global_decomposition_table[type]

        for opo in registry:
            if opo not in activate_meta_table:
                activate_meta_table[opo] = registry[opo]

    for op_overload, fn in activate_meta_table.items():
        assert isinstance(op_overload, OpOverload)

        op_overload.py_impl(torch._C.DispatchKey.Meta)(fn)

        if torch._C._dispatch_has_kernel_for_dispatch_key(
            op_overload.name(), "CompositeImplicitAutograd"
        ):
            # Internally, we shouldn't be registering meta kernels for any operators that
            # have CompositeImplicitAutograd kernels.
            # Instead, we should be letting those decompositions run, and writing meta kernels
            # only for the base operators.
            if op_overload in global_decomposition_table["meta"]:
                raise RuntimeError(
                    f"{op_overload} is a CompositeImplicitAutograd op, we shouldn't "
                    "register meta function for it. Instead, we should let the decomposition run and write "
                    "meta kernels for the base operators."
                )
            pass
        elif op_overload.is_view:
            # Attempting to register a python meta kernel for a view operator.
            # We shouldn't do this, because the output will report as not having aliased storages.
            # All view ops have meta kernels in C++ today, so we should use those instead.
            pass
        elif op_overload.name() in {
            "aten::empty_strided",  # causing infinite recursion, test_meta.py
            "aten::clone",  # causing infinite recursion
            "aten::_to_copy",  # causing infinite recursion, test_serialization.py -k test_tensor_subclass_getstate_overwrite  # noqa: B950
            "aten::copy_",  # Exception not raised, test_torch.py -k test_storage_meta_errors_cpu_int64  # noqa: B950
            "aten::constant_pad_nd",  # requires_grad mismatch, test_ops.py -k test_fake_crossref_backward_amp_istft_cuda_float32  # noqa: B950
            "aten::rot90",  # requires_grad mismatch! test_ops.py -k test_fake_crossref_backward_amp_rot90_cuda_float32  # noqa: B950
            "aten::as_strided_scatter",  # requires_grad mismatch, test_ops.py -k test_fake_crossref_backward_no_amp_as_strided_scatter_cuda_float32  # noqa: B950
        }:
            pass
        else:
            if "mkldnn::" in op_overload.name():
                _meta_lib_dont_use_me_use_register_meta_for_mkldnn.impl(op_overload, fn)
            elif "mkl::" in op_overload.name():
                _meta_lib_dont_use_me_use_register_meta_for_mkl.impl(op_overload, fn)
            else:
                _meta_lib_dont_use_me_use_register_meta.impl(op_overload, fn)


activate_meta()<|MERGE_RESOLUTION|>--- conflicted
+++ resolved
@@ -317,73 +317,6 @@
     return out.copy_(torch.index_select(self, dim, index))
 
 
-<<<<<<< HEAD
-=======
-def _multi_margin_loss_shape_check(ndims, input, target, weight):
-    torch._check(
-        (ndims == 2 and input.size(1) != 0)
-        or (ndims == 1 and input.size(0) != 0)
-        or ndims == 0,
-        lambda: f"Expected non-empty vector or matrix with optional 0-dim batch size, but got: {input.shape}",
-    )
-
-    if ndims <= 1:
-        nframe = 1
-        dim = 1 if ndims == 0 else input.size(0)
-    else:
-        nframe = input.size(0)
-        dim = input.size(1)
-
-    torch._check(
-        target.dim() <= 1 and target.numel() == nframe,
-        lambda: f"inconsistent target size, expected {nframe} but got {target.shape}",
-    )
-    if weight is not None:
-        torch._check(
-            weight.ndim <= 1 and weight.numel() == dim,
-            lambda: f"inconsistent weight size, expected {dim} but got {weight.shape}",
-        )
-
-    return nframe, dim
-
-
-@register_meta(aten.multi_margin_loss)
-@out_wrapper()
-def meta_multi_margin_loss(
-    input: Tensor,
-    target: Tensor,
-    p: NumberType = 1,
-    margin: NumberType = 1,
-    weight: Optional[Tensor] = None,
-    reduction: int = Reduction.MEAN.value,
-) -> Tensor:
-    ndims = input.ndim
-    torch._check(p == 1 or p == 2, lambda: "only p == 1 and p == 2 supported")
-    nframe, _ = _multi_margin_loss_shape_check(ndims, input, target, weight)
-    if reduction == Reduction.NONE.value and target.ndim > 0:
-        return input.new_empty(nframe)
-    else:
-        return input.new_empty(())
-
-
-@register_meta(aten.multi_margin_loss_backward)
-@out_wrapper()
-def meta_multi_margin_loss_backward(
-    grad_output: Tensor,
-    input: Tensor,
-    target: Tensor,
-    p: NumberType,
-    margin: NumberType,
-    weight: Optional[Tensor] = None,
-    reduction: int = Reduction.MEAN.value,
-) -> Tensor:
-    ndims = input.ndim
-    torch._check(p == 1 or p == 2, lambda: "only p == 1 and p == 2 supported")
-    _multi_margin_loss_shape_check(ndims, input, target, weight)
-    return input.new_empty(input.shape)
-
-
->>>>>>> f55e523a
 def _multilabel_margin_loss_shape_check(ndims, target_arg, input, target):
     valid_inputs = (
         (ndims == 2 and input.size(1) != 0)
