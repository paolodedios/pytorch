# mypy: allow-untyped-defs
import dataclasses
import inspect
import sys
from collections.abc import Callable, Iterable, Iterator
from typing import Any, Literal, Optional, overload, Union

import torch
import torch.utils._pytree as pytree
import torchgen
from torch import _C, _utils_internal
from torch._ops import OpOverload


@dataclasses.dataclass
class Kernel:
    """Models a (function, source location)"""

    func: Callable
    source: str

    def __call__(self, *args, **kwargs):
        return self.func(*args, **kwargs)


class RegistrationHandle:
    """Does something when someone calls .destroy() on it"""

    def __init__(self, on_destroy: Callable):
        self._on_destroy = on_destroy

    def destroy(self) -> None:
        self._on_destroy()


def get_source(stacklevel: int) -> str:
    """Get a string that represents the caller.

    Example: "/path/to/foo.py:42"

    Use stacklevel=1 to get the caller's source
    Use stacklevel=2 to get the caller's caller's source
    etc.
    """
    frame = inspect.getframeinfo(sys._getframe(stacklevel))
    source = f"{frame.filename}:{frame.lineno}"
    return source


def parse_namespace(qualname: str) -> tuple[str, str]:
    splits = qualname.split("::")
    if len(splits) != 2:
        raise ValueError(
            f"Expected `qualname` to be of the form "
            f'"namespace::name", but got {qualname}. '
            f"The qualname passed to the torch.library APIs must consist "
            f"of a namespace and a name, e.g. aten::sin"
        )
    return splits[0], splits[1]


def lookup_op(qualname: str) -> OpOverload:
    namespace, name = parse_namespace(qualname)
    if "." in name:
        name, overload = name.split(".")
    else:
        overload = "default"
    ns = getattr(torch.ops, namespace)
    packet = getattr(ns, name)
    return getattr(packet, overload)


def is_builtin(op: OpOverload) -> bool:
    assert isinstance(op, OpOverload)
    return op.namespace in {"aten", "prim", "prims"}


def is_functional_schema(schema: Any, *, view_ok: bool = False) -> bool:
    """Check if the schema is functional.

    An operator is functional if:
    - it does not mutate any of its inputs
    - it does not return a view on any of its inputs
    - it has at least one return
    """

    def is_functional(schema):
        if schema.is_mutable:
            return False
        rets = schema.returns
        is_non_mutating_view = len(rets) > 0 and any(
            r.alias_info is not None and not r.alias_info.is_write for r in rets
        )

        num_tensor_inputs = 0
<<<<<<< HEAD
        for arg in schema.arguments:
            if isinstance(arg.type, torch.TensorType):
                num_tensor_inputs += 1

        num_tensor_outputs = 0
        for ret in schema.returns:
            if isinstance(ret.type, torch.TensorType):
                num_tensor_outputs += 1
=======
        num_tensor_outputs = 0

        if isinstance(schema, torch.FunctionSchema):
            for arg in schema.arguments:
                if isinstance(arg.type, torch.TensorType):
                    num_tensor_inputs += 1

            for ret in schema.returns:
                if isinstance(ret.type, torch.TensorType):
                    num_tensor_outputs += 1

        elif isinstance(schema, torchgen.model.FunctionSchema):
            for arg in schema.arguments.flat_non_out:
                if arg.type.is_tensor_like():
                    num_tensor_inputs += 1

            for ret in schema.returns:
                if ret.type.is_tensor_like():
                    num_tensor_outputs += 1
>>>>>>> 8e5c3c27

        if is_non_mutating_view:
            return view_ok and (num_tensor_inputs == 1 and num_tensor_outputs == 1)
        if not schema.returns:
            return False
        return True

    if isinstance(schema, torch._C.FunctionSchema):
        return is_functional(schema)

    # Lazy import because not all PyTorch builds have torchgen
    from torchgen.model import FunctionSchema

    if isinstance(schema, str):
        schema = FunctionSchema.parse(schema)
    assert isinstance(schema, FunctionSchema)
    return is_functional(schema)


# should be torch._C.JitType but that annotation is busted
def is_tensorlist_like_type(typ: Any) -> bool:
    return (
        typ == _C.ListType(_C.TensorType.get())
        or typ == _C.ListType(_C.OptionalType(_C.TensorType.get()))
        or typ == _C.OptionalType(_C.ListType(_C.TensorType.get()))
        or typ == _C.OptionalType(_C.ListType(_C.OptionalType(_C.TensorType.get())))
    )


# should be torch._C.JitType but that annotation is busted
def is_tensor_like_type(typ: Any) -> bool:
    return typ == _C.TensorType.get() or typ == _C.OptionalType(_C.TensorType.get())


def mutates_and_returns_first_arg(op: OpOverload):
    """Check if an op is an inplace aten op, i.e. it mutates and returns the first arg.

    TODO: torchgen/model.py's FunctionSchema.parse is the source of truth for this,
    but not all PyTorch builds have torchgen (due to the yaml dependency being weird).
    Figure this out.

    Example: add_(Tensor(a!) x, Tensor y) -> Tensor(a)
    """
    if op.namespace != "aten":
        return False
    schema = op._schema
    if not len(schema.returns) == 1:
        return False
    if schema.returns[0].alias_info is None:
        return False
    alias_set = schema.returns[0].alias_info.after_set
    if len(alias_set) != 1:
        return False
    loc = next(iter(alias_set))
    if len(schema.arguments) < 1:
        return False
    first_arg = schema.arguments[0]
    if first_arg.alias_info is None:
        return False
    if not first_arg.alias_info.is_write:
        return False
    alias_set = first_arg.alias_info.after_set
    if len(alias_set) != 1:
        return False
    if loc != next(iter(alias_set)):
        return False
    for arg in schema.arguments[1:]:
        if arg.alias_info is not None:
            return False
    return True


def fill_defaults(schema, args, kwargs):
    new_args = []
    new_kwargs = {}
    for i in range(len(schema.arguments)):
        info = schema.arguments[i]
        if info.kwarg_only:
            if info.name in kwargs:
                new_kwargs[info.name] = kwargs[info.name]
            else:
                new_kwargs[info.name] = info.default_value
        else:
            if i < len(args):
                new_args.append(args[i])
            else:
                new_args.append(info.default_value)
    return tuple(new_args), new_kwargs


def zip_schema(
    schema: _C.FunctionSchema, args: tuple[Any, ...], kwargs: dict[str, Any]
) -> Iterable[tuple[_C.Argument, Any]]:
    """zips schema.arguments and (args, kwargs) together.

    Assumes that (args, kwargs) were the inputs to some torch._ops.OpOverload:
    that is, (args, kwargs) must be bindable to the schema (args, kwargs).
    """
    assert len(schema.arguments) >= len(args) + len(kwargs)
    for i in range(len(schema.arguments)):
        info = schema.arguments[i]
        if info.kwarg_only:
            if info.name in kwargs:
                yield info, kwargs[info.name]
            continue
        if i >= len(args):
            if not info.kwarg_only and info.name in kwargs:
                yield info, kwargs[info.name]
            # args that are equal to their default values are not populated
            # if they are followed by args that are equal to their defaults.
            # Skip these.
            continue
        yield info, args[i]
    return


def hop_schema_from_fx_node(node):
    from torchgen.gen_schema_utils import FunctionSchemaGen

    hop = node.target
    if not isinstance(hop, torch._ops.HigherOrderOperator):
        raise RuntimeError("fx_node's target must be a hop.")

    def _collect_example_val(node):
        meta_val = node.meta.get("val", None)
        if meta_val is None:
            assert node.op == "get_attr"
            meta_val = getattr(node.graph.owning_module, node.target)
        return meta_val

    example_inputs = []
    for arg in node.args:
        if isinstance(arg, (torch.fx.Node, torch.fx.node.Node)):
            example_inputs.append(_collect_example_val(arg))
        elif isinstance(
            arg, (torch.fx.immutable_collections.immutable_list, list, tuple)
        ):
            example_inputs.append([_collect_example_val(x) for x in arg])
        else:
            raise RuntimeError(f"Unsupported arg type {type(arg)}")

    # Bound the arguments to make sure number of inputs are correct
    bound_args: inspect.BoundArguments = inspect.signature(hop.__call__).bind(
        *example_inputs
    )

    # We treat example_output as a single value in return. This is to differentiate 1. return a single val
    # vs 2. return a tuple with one element.
    example_output = _collect_example_val(node)
    return FunctionSchemaGen.from_example(
        hop._name, tuple(bound_args.arguments.items()), (list(example_output),)
    )


def can_generate_trivial_fake_impl(op: OpOverload) -> bool:
    assert isinstance(op, OpOverload)
    if is_builtin(op):
        # We control the built-ins. These may (in rare cases)
        # do input metadata mutation (which we have banned on custom ops)
        return False
    schema = op._schema
    # It's suspicious if the op is not mutable but returns nothing, so we return False out of an abundance of caution
    if not schema.is_mutable:
        return False
    if len(schema.returns) > 0:
        return False
    # If the op returns nothing, then it has a trivial fake impl.
    return True


def requires_set_python_module() -> bool:
    """If an op was defined in C++ and extended from Python using the
    torch.library APIs, returns if we require that there have been a
    m.set_python_module("mylib.ops") call from C++ that associates
    the C++ op with a python module.
    """
    return getattr(_utils_internal, "REQUIRES_SET_PYTHON_MODULE", True)


def handle_dispatch_mode(curr_mode, op_overload, *args, **kwargs):
    assert isinstance(curr_mode, torch.utils._python_dispatch.TorchDispatchMode)
    args_flattened, _ = torch.utils._pytree.tree_flatten((args, kwargs.values()))
    # TODO: need to double check the semantics of the "types" argument to torch_dispatch.
    # It's generated in PyInterpreter.cpp, but seems to be generated in two places,
    # where in one case we only include tensors with the python key, and in another
    # we include **all** tensors.
    overload_types = [
        type(a)
        for a in args_flattened
        if isinstance(a, torch.Tensor)
        and torch._C._dispatch_keys(a).has(torch._C.DispatchKey.Python)
    ]
    # TODO: check that I got these args correct (in C++, we pass in "0000"??)

    return curr_mode.__torch_dispatch__(op_overload, overload_types, args, kwargs)


def has_kwarg_only_args(schema: _C.FunctionSchema):
    return any(a.kwarg_only for a in schema.arguments)


def has_kwarg_only_tensors(schema: _C.FunctionSchema):
    for a in schema.arguments:
        if not (is_tensor_like_type(a.type) or is_tensorlist_like_type(a.type)):
            continue
        if not a.kwarg_only:
            continue
        return True
    return False


def has_tensor_arg(schema: _C.FunctionSchema) -> bool:
    """
    Given a schema, returns True if the schema has a Tensor arg.
    A Tensor arg is any arg with a type annotation that might involve Tensor.
    """
    return any(
        (is_tensor_like_type(a.type) or is_tensorlist_like_type(a.type))
        for a in schema.arguments
    )


def get_device_arg_index(schema: _C.FunctionSchema) -> Union[int, None]:
    """
    Given a schema, returns the id of the `device: torch.device` argument.
    If it does not exist, returns None.
    """
    for index, arg in enumerate(schema.arguments):
        if arg.type is _C.DeviceObjType.get() and arg.name == "device":
            return index
    return None


def iter_tensors(
    args: tuple[Any], kwargs: dict[str, Any], allowed_nesting: int = 1
) -> Iterator[torch.Tensor]:
    def check(arg):
        if isinstance(arg, torch.Tensor):
            yield arg
        elif allowed_nesting > 0 and isinstance(arg, (tuple, list)):
            yield from iter_tensors(tuple(arg), {}, allowed_nesting - 1)

    for arg in args:
        yield from check(arg)
    for kwarg in kwargs.values():
        yield from check(kwarg)


def check_aliasing_constraint(name, prev, result, get_module=lambda: "???"):
    """
    custom operators' outputs must not alias any inputs or other outputs.
    """
    storages = {t.untyped_storage()._cdata for t in prev if isinstance(t, torch.Tensor)}
    tuple_result = result
    if not isinstance(result, tuple):
        tuple_result = (result,)
    for tensor in iter_tensors(tuple_result, {}):
        key = tensor.untyped_storage()._cdata
        if tensor.untyped_storage()._cdata in storages:
            raise RuntimeError(
                f"{name} (with implementation in {get_module()}): "
                f"The output of this custom operator (1) must not "
                f"also be an input to this custom operator and "
                f"(2) may not alias any inputs to this custom operator "
                f"or other returns. "
                f"The most common way to trigger this error is if "
                f"we have y = custom_op(x) and y and x are the same Tensor. "
                f"Please instead return a clone of the offending output "
                f"tensor(s) (e.g. return x.clone()) or refactor the custom "
                f"operator to not return y."
            )
        storages.add(key)


def _c_check_aliasing_constraint(name, args, kwargs, result, get_module=lambda: "???"):
    """
    custom operators' outputs must not have any aliases
    This version uses C++ implementation for perf.
    Only List container is supported.
    Tensors in Lists with not only Tensors are checked.
    """
    tuple_result = result
    if not isinstance(result, tuple):
        tuple_result = (result,)
    if _C._any_output_is_alias_to_input_or_output(args, kwargs, tuple_result):
        raise RuntimeError(
            f"{name} (with implementation in {get_module()}): "
            f"The output of this custom operator (1) must not "
            f"also be an input to this custom operator and "
            f"(2) may not alias any inputs to this custom operator "
            f"or other returns. "
            f"The most common way to trigger this error is if "
            f"we have y = custom_op(x) and y and x are the same Tensor. "
            f"Please instead return a clone of the offending output "
            f"tensor(s) (e.g. return x.clone()) or refactor the custom "
            f"operator to not return y."
        )


class MutationChecker:
    """
    Check if an operator mutated its arguments.
    Usage:

    checker = MutationChecker(op, flat_args, args_spec)
    op(*args, **kwargs)
    checker.check()
    """

    def __init__(self, op, flat_args, args_spec):
        self.op = op
        self.args_spec = args_spec
        self.flat_args = flat_args
        self.real_pre_hashes = [
            hash_tensor(a) if isinstance(a, torch.Tensor) else None for a in flat_args
        ]

    def check(self):
        real_post_hashes = [
            hash_tensor(a) if isinstance(a, torch.Tensor) else None
            for a in self.flat_args
        ]
        was_mutated = [
            not torch.equal(pre, post)
            and not (pre.isnan().all() and post.isnan().all())
            if isinstance(pre, torch.Tensor) and isinstance(post, torch.Tensor)
            else None
            for pre, post in zip(self.real_pre_hashes, real_post_hashes)
        ]
        was_mutated_args, was_mutated_kwargs = pytree.tree_unflatten(
            was_mutated, self.args_spec
        )
        for info, was_mutated in zip_schema(
            self.op._schema, was_mutated_args, was_mutated_kwargs
        ):

            def check_one(info, was_mutated):
                if info.is_write == was_mutated:
                    return
                raise RuntimeError(
                    f"{self.op._name}: for argument '{info.name}': the operator's schema "
                    f"{self.op._schema} specified that "
                    f"the operator {'mutates' if info.is_write else 'does not mutate'} "
                    f"the argument, but this seems to be empirically wrong. "
                    f"Please make the schema and operator behavior consistent. "
                    f"You can specify that an operator mutates a Tensor by "
                    f"e.g. changing its schema type from 'Tensor name' to 'Tensor(a!) name'"
                    f"(use different identifiers (a, b, c, ...) for different Tensors)"
                )

            if is_tensor_like_type(info.type):
                check_one(info, was_mutated)
            elif is_tensorlist_like_type(info.type):
                was_any_mutated = False if was_mutated is None else any(was_mutated)
                check_one(info, was_any_mutated)


def hash_tensor(t: torch.Tensor) -> torch.Tensor:
    """Some inexpensive hash. Used as a quick and dirty indicator for tensor mutation"""
    return t.detach().float().mean()


def has_fake_kernel(op: torch._ops.OpOverload) -> bool:
    """If an operator (that stays alive until FakeTensorMode) has a Fake kernel.
    Don't use this if the operator decomposes before FakeTensorMode.
    """
    if can_generate_trivial_fake_impl(op):
        return True
    name = op._name
    if torch._C._dispatch_has_kernel_for_dispatch_key(
        name, "CompositeImplicitAutograd"
    ):
        return True
    opdef = torch._library.custom_ops._maybe_get_opdef(name)
    if opdef is None:
        # the non-torch.library.custom_op path
        if torch._C._dispatch_has_kernel_for_dispatch_key(
            name, "CompositeExplicitAutograd"
        ):
            return True
        entry = torch._library.simple_registry.singleton.find(name)
        if entry.fake_impl.kernel is not None:
            return True
        if torch._C._dispatch_has_kernel_for_dispatch_key(name, "Meta"):
            return True
    else:
        # the torch.library.custom_op path
        if opdef._abstract_fn is not None:
            return True
    return False


def mutated_args_kwargs(schema: _C.FunctionSchema) -> tuple[list[int], list[str]]:
    idxs = []
    keys = []
    for i, info in enumerate(schema.arguments):
        if info.alias_info is not None and info.alias_info.is_write:
            if info.kwarg_only:
                keys.append(info.name)
            else:
                idxs.append(i)
    return idxs, keys


tags_by_priority = [
    _C.Tag.needs_exact_strides,
    _C.Tag.needs_contiguous_strides,
    _C.Tag.needs_fixed_stride_order,
    _C.Tag.flexible_layout,
]


# Case 1: with_default=True (or omitted). Return type is guaranteed to be a Tag.
@overload
def get_layout_constraint_tag(
    fn: Any, *, with_default: Literal[True] = True
) -> _C.Tag: ...


# Case 2: with_default=False. Return type can be a Tag or None.
@overload
def get_layout_constraint_tag(
    fn: Any, *, with_default: Literal[False]
) -> Optional[_C.Tag]: ...


def get_layout_constraint_tag(fn, *, with_default=True):
    for tag in tags_by_priority:
        if tag in fn.tags:
            return tag
    if with_default:
        if is_builtin(fn):
            return _C.Tag.flexible_layout
        import torch._functorch
        from torch._functorch import config

        return getattr(torch._C.Tag, config.custom_op_default_layout_constraint)
    return None<|MERGE_RESOLUTION|>--- conflicted
+++ resolved
@@ -93,16 +93,6 @@
         )
 
         num_tensor_inputs = 0
-<<<<<<< HEAD
-        for arg in schema.arguments:
-            if isinstance(arg.type, torch.TensorType):
-                num_tensor_inputs += 1
-
-        num_tensor_outputs = 0
-        for ret in schema.returns:
-            if isinstance(ret.type, torch.TensorType):
-                num_tensor_outputs += 1
-=======
         num_tensor_outputs = 0
 
         if isinstance(schema, torch.FunctionSchema):
@@ -122,7 +112,6 @@
             for ret in schema.returns:
                 if ret.type.is_tensor_like():
                     num_tensor_outputs += 1
->>>>>>> 8e5c3c27
 
         if is_non_mutating_view:
             return view_ok and (num_tensor_inputs == 1 and num_tensor_outputs == 1)
