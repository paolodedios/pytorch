--- conflicted
+++ resolved
@@ -249,13 +249,7 @@
         ns, name = parse_namespace(qualname)
 
         # This also checks whether the refered torch::class_ exists.
-<<<<<<< HEAD
-        torchbind_class = torch._C._get_custom_class_python_wrapper(  # noqa: F841
-            ns, name
-        )
-=======
         torch._C._get_custom_class_python_wrapper(ns, name)
->>>>>>> 04bb82f0
 
         from_method = getattr(fake_class, _CONVERT_FROM_REAL_NAME, None)
         if not from_method:
@@ -298,10 +292,7 @@
 # Return the namespace and class name from fully qualified name.
 def _ns_and_class_name(full_qualname: str) -> Tuple[str, str]:
     splits = full_qualname.split(".")
-<<<<<<< HEAD
-=======
     assert len(splits) == 5, f"Could not split {full_qualname=}"
->>>>>>> 04bb82f0
     _torch, _torch_ns, _classes, ns, class_name = splits
     return ns, class_name
 
