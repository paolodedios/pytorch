--- conflicted
+++ resolved
@@ -149,43 +149,4 @@
         raise ValueError(
             f"Tried to get the payload from a non-OpaqueObject of type `{type_}`"
         )
-<<<<<<< HEAD
-    torch._C._set_opaque_object_payload(opaque_object, payload)
-
-
-_OPAQUE_TYPES: dict[Any, str] = {}
-
-
-def register_opaque_type(cls: Any, name: Optional[str] = None) -> None:
-    """
-    Registers the given type as an opaque type which allows this to be consumed
-    by a custom operator.
-
-    Args:
-        cls (type): The class to register as an opaque type.
-        name (str): A unique qualified name of the type.
-    """
-    if name is None:
-        name = cls.__name__
-
-    if "." in name:
-        # The schema_type_parser will break up types with periods
-        raise ValueError(
-            f"Unable to accept name, {name}, for this opaque type as it contains a '.'"
-        )
-    _OPAQUE_TYPES[cls] = name
-    # pyrefly: ignore  # missing-attribute
-    torch._C._register_opaque_type(name)  # type: ignore[attr-defined]
-
-
-def is_opaque_type(cls: Any) -> bool:
-    """
-    Checks if the given type is an opaque type.
-    """
-    if cls not in _OPAQUE_TYPES:
-        return False
-    # pyrefly: ignore  # missing-attribute
-    return torch._C._is_opaque_type_registered(_OPAQUE_TYPES[cls])  # type: ignore[attr-defined]
-=======
-    torch._C._set_opaque_object_payload(opaque_object, payload)
->>>>>>> ecb53078
+    torch._C._set_opaque_object_payload(opaque_object, payload)