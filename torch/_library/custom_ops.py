# mypy: allow-untyped-defs
import collections
import inspect
import logging
import weakref
from collections.abc import Iterable, Sequence
from contextlib import contextmanager
from typing import Any, Callable, Literal, Optional, overload, Union

import torch
from torch import _C, _ops, Tensor
from torch.types import _dtype
from torch.utils._exposed_in import exposed_in

from . import autograd, utils


device_types_t = Optional[Union[str, Sequence[str]]]
log = logging.getLogger(__name__)


@overload
def custom_op(
    name: str,
    fn: Literal[None] = None,
    /,
    *,
    mutates_args: Union[str, Iterable[str]],
    device_types: device_types_t = None,
    schema: Optional[str] = None,
) -> Callable[[Callable[..., object]], "CustomOpDef"]:
    ...


@overload
def custom_op(
    name: str,
    fn: Callable[..., object],
    /,
    *,
    mutates_args: Union[str, Iterable[str]],
    device_types: device_types_t = None,
    schema: Optional[str] = None,
) -> "CustomOpDef":
    ...


@exposed_in("torch.library")
def custom_op(
    name: str,
    fn: Optional[Callable] = None,
    /,
    *,
    mutates_args: Union[str, Iterable[str]],
    device_types: device_types_t = None,
    schema: Optional[str] = None,
    tags: Optional[Sequence[_C.Tag]] = None,
) -> Union[Callable[[Callable[..., object]], "CustomOpDef"], "CustomOpDef"]:
    """Wraps a function into custom operator.

    Reasons why you may want to create a custom op include:
    - Wrapping a third-party library or custom kernel to work with PyTorch
    subsystems like Autograd.
    - Preventing torch.compile/export/FX tracing from peeking inside your function.

    This API is used as a decorator around a function (please see examples).
    The provided function must have type hints; these are needed to interface
    with PyTorch's various subsystems.

    Args:
        name (str): A name for the custom op that looks like "{namespace}::{name}",
            e.g. "mylib::my_linear". The name is used as the op's stable identifier
            in PyTorch subsystems (e.g. torch.export, FX graphs).
            To avoid name collisions, please use your project name as the namespace;
            e.g. all custom ops in pytorch/fbgemm use "fbgemm" as the namespace.
        mutates_args (Iterable[str] or "unknown"): The names of args that the function mutates.
            This MUST be accurate, otherwise, the behavior is undefined. If "unknown",
            it pessimistically assumes that all inputs to the operator are being mutated.
        device_types (None | str | Sequence[str]): The device type(s) the function
            is valid for. If no device type is provided, then the function
            is used as the default implementation for all device types.
            Examples: "cpu", "cuda".
            When registering a device-specific implementation for an operator that accepts no Tensors,
            we require the operator to have a "device: torch.device argument".
        schema (None | str): A schema string for the operator. If None
            (recommended) we'll infer a schema for the operator from its type
            annotations. We recommend letting us infer a schema unless you
            have a specific reason not to.
            Example: "(Tensor x, int y) -> (Tensor, Tensor)".

    .. note::
        We recommend not passing in a ``schema`` arg and instead letting us infer
        it from the type annotations. It is error-prone to write your own schema.
        You may wish to provide your own schema if our interpretation of
        the type annotation is not what you want.
        For more info on how to write a schema string, see
        `here <https://github.com/pytorch/pytorch/blob/main/aten/src/ATen/native/README.md#func>`_

    Examples::
        >>> import torch
        >>> from torch import Tensor
        >>> from torch.library import custom_op
        >>> import numpy as np
        >>>
        >>> @custom_op("mylib::numpy_sin", mutates_args=())
        >>> def numpy_sin(x: Tensor) -> Tensor:
        >>>     x_np = x.cpu().numpy()
        >>>     y_np = np.sin(x_np)
        >>>     return torch.from_numpy(y_np).to(device=x.device)
        >>>
        >>> x = torch.randn(3)
        >>> y = numpy_sin(x)
        >>> assert torch.allclose(y, x.sin())
        >>>
        >>> # Example of a custom op that only works for one device type.
        >>> @custom_op("mylib::numpy_sin_cpu", mutates_args=(), device_types="cpu")
        >>> def numpy_sin_cpu(x: Tensor) -> Tensor:
        >>>     x_np = x.numpy()
        >>>     y_np = np.sin(x_np)
        >>>     return torch.from_numpy(y_np)
        >>>
        >>> x = torch.randn(3)
        >>> y = numpy_sin_cpu(x)
        >>> assert torch.allclose(y, x.sin())
        >>>
        >>> # Example of a custom op that mutates an input
        >>> @custom_op("mylib::numpy_sin_inplace", mutates_args={"x"}, device_types="cpu")
        >>> def numpy_sin_inplace(x: Tensor) -> None:
        >>>     x_np = x.numpy()
        >>>     np.sin(x_np, out=x_np)
        >>>
        >>> x = torch.randn(3)
        >>> expected = x.sin()
        >>> numpy_sin_inplace(x)
        >>> assert torch.allclose(x, expected)
        >>>
        >>> # Example of a factory function
        >>> @torch.library.custom_op("mylib::bar", mutates_args={}, device_types="cpu")
        >>> def bar(device: torch.device) -> Tensor:
        >>>     return torch.ones(3)
        >>>
        >>> bar("cpu")

    """

    def inner(fn: Callable[..., object]) -> CustomOpDef:
        import torch

        if schema is None:
            schema_str = torch.library.infer_schema(fn, mutates_args=mutates_args)
        else:
            schema_str = schema

        namespace, opname = name.split("::")
        result = CustomOpDef(namespace, opname, schema_str, fn, tags)
        if schema is not None:
            # Check that schema's alias annotations match those of `mutates_args`.
            expected = set()
            for arg in result._opoverload._schema.arguments:
                if arg.alias_info is not None and arg.alias_info.is_write:
                    expected.add(arg.name)
            if expected != set(mutates_args):
                raise ValueError(
                    f"Attempted to create a custom op with `mutates_args={mutates_args}` "
                    f"and `schema={schema}. The schema suggests that the op mutates {expected}"
                    f"which is different from what was provided to us in `mutates_args`. "
                    f"Please make these consistent."
                )
        result.register_kernel(device_types)(fn)
        return result

    if fn is None:
        return inner
    return inner(fn)


class CustomOpDef:
    """CustomOpDef is a wrapper around a function that turns it into a custom op.

    It has various methods for registering additional behavior for this
    custom op.

    You should not instantiate CustomOpDef directly; instead, use the
    :func:`torch.library.custom_op` API.
    """

    def __init__(
        self,
        namespace: str,
        name: str,
        schema: str,
        fn: Callable,
        tags: Optional[Sequence[_C.Tag]] = None,
    ) -> None:
        # Fields used to interface with the PyTorch dispatcher
        self._namespace = namespace
        self._name = name
        self._schema = schema
        self._tags = tags if tags is not None else []

        self._init_fn = fn

        self._backend_fns: dict[Union[str, None], Callable] = {}
        self._abstract_fn: Optional[Callable] = None
        self._setup_context_fn: Optional[Callable] = None
        self._backward_fn: Optional[Callable] = None
        self._torch_dispatch_fns: dict[type, Callable] = {}
        self._vmap_fn: Optional[Callable] = None
        self._autocast_cuda_dtype: Optional[_dtype] = None
        self._autocast_cpu_dtype: Optional[_dtype] = None

        self._lib = get_library_allowing_overwrite(self._namespace, self._name)
        self._register_to_dispatcher(self._tags)
        self._disabled_kernel: set = set()
        OPDEFS[self._qualname] = self

    @property
    def _qualname(self) -> str:
        return f"{self._namespace}::{self._name}"

    def __repr__(self) -> str:
        return f"<CustomOpDef({self._qualname})>"

    @contextmanager
    def set_kernel_enabled(self, device_type: str, enabled: bool = True):
        """
        Disable or re-enable an already registered kernel for this custom operator.

        If the kernel is already disabled/enabled, this is a no-op.

        Note:
            If a kernel is first disabled and then registered, it is disabled until enabled again.

        Args:
            device_type (str): The device type to disable/enable the kernel for.
            disable (bool): Whether to disable or enable the kernel.

        Example:
            >>> inp = torch.randn(1)
            >>>
            >>> # define custom op `f`.
            >>> @custom_op("mylib::f", mutates_args=())
            >>> def f(x: Tensor) -> Tensor:
            >>>     return torch.zeros(1)
            >>>
            >>> print(f(inp))  # tensor([0.]), default kernel
            >>>
            >>> @f.register_kernel("cpu")
            >>> def _(x):
            >>>     return torch.ones(1)
            >>>
            >>> print(f(inp))  # tensor([1.]), CPU kernel
            >>>
            >>> # temporarily disable the CPU kernel
            >>> with f.set_kernel_enabled("cpu", enabled = False):
            >>>     print(f(inp))  # tensor([0.]) with CPU kernel disabled

        """
        action = "enable" if enabled else "disable"
        originally_disabled = device_type in self._disabled_kernel
        if device_type not in self._backend_fns:
            log.warning(
                "Attempted to %s kernel for %s but no kernel was registered for this device type.",
                action,
                device_type,
            )

        if not enabled:
            if originally_disabled:
                log.warning(
                    "Attempted to disable kernel for %s but it was already disabled.",
                    device_type,
                )
            else:
                self._disabled_kernel.add(device_type)
        else:  # enable the kernel
            if not originally_disabled:
                log.warning(
                    "Attempted to enable kernel for  %s but it was already enabled.",
                    device_type,
                )
            else:
                self._disabled_kernel.remove(device_type)

        try:
            yield
        finally:
            # restore original state
            if originally_disabled:
                self._disabled_kernel.add(device_type)
            else:
                self._disabled_kernel.discard(device_type)

    def register_kernel(
        self, device_types: device_types_t, fn: Optional[Callable] = None, /
    ) -> Callable:
        """Register an implementation for a device type for this operator.

        Some valid device_types are: "cpu", "cuda", "xla", "mps", "ipu", "xpu".
        This API may be used as a decorator.

        Args:
            fn (Callable): The function to register as the implementation for
                the given device types.
            device_types (str | Sequence[str]): The device device_types to register an impl to.

        Examples::
            >>> # xdoctest: +REQUIRES(env:TORCH_DOCTEST_CUDA)
            >>> import torch
            >>> from torch import Tensor
            >>> from torch.library import custom_op
            >>> import numpy as np
            >>>
            >>> # Create a custom op that works on cpu
            >>> @custom_op("mylib::numpy_sin", mutates_args=(), device_types="cpu")
            >>> def numpy_sin(x: Tensor) -> Tensor:
            >>>     x_np = x.numpy()
            >>>     y_np = np.sin(x_np)
            >>>     return torch.from_numpy(y_np)
            >>>
            >>> # Add implementations for the cuda device
            >>> @numpy_sin.register_kernel("cuda")
            >>> def _(x):
            >>>     x_np = x.cpu().numpy()
            >>>     y_np = np.sin(x_np)
            >>>     return torch.from_numpy(y_np).to(device=x.device)
            >>>
            >>> x_cpu = torch.randn(3)
            >>> x_cuda = x_cpu.cuda()
            >>> assert torch.allclose(numpy_sin(x_cpu), x_cpu.sin())
            >>> assert torch.allclose(numpy_sin(x_cuda), x_cuda.sin())

        """

        def inner(fn):
            if device_types is None or isinstance(device_types, str):
                dtypes: list[Union[str, None]] = [device_types]
            else:
                dtypes = list(device_types)
            for device_type in dtypes:
                if device_type not in self._backend_fns:

                    def backend_impl(*args, **kwargs):
                        result = self._backend_fns[device_type](*args, **kwargs)

                        def get_module():
                            fn = self._backend_fns[device_type]
                            return inspect.getmodule(fn)

                        utils._c_check_aliasing_constraint(
                            self._name,
                            args,
                            kwargs,
                            result,
                            get_module,
                        )
                        return result

                    if device_type is None:
                        self._lib.impl(
                            self._name, backend_impl, "CompositeExplicitAutograd"
                        )
                    else:
                        self._lib.impl(
                            self._name,
                            backend_impl,
                            _C._dispatch_key_for_device(device_type),
                        )

                # Wrap function to choose between the default implementation or the device-specific
                # implementation depending on if the kernel is disabled.
                @torch._disable_dynamo
                def wrapped_fn(*args, **kwargs):
                    if device_type in self._disabled_kernel:
                        return self._init_fn(*args, **kwargs)
                    else:
                        return fn(*args, **kwargs)

                self._backend_fns[device_type] = wrapped_fn
            return fn

        if device_types is not None and not utils.has_tensor_arg(
            self._opoverload._schema
        ):
            device_arg_index = utils.get_device_arg_index(self._opoverload._schema)
            if device_arg_index is None:
                raise ValueError(
                    "Functions without tensor inputs are required to have a `device: torch.device` argument"
                )
            self._register_backend_select_dispatcher(device_arg_index)

        # See NOTE: [Supporting decorator and non-decorator usage]
        if fn is None:
            return inner
        return inner(fn)

    def register_fake(self, fn: Callable, /) -> Callable:
        r"""Register a FakeTensor implementation for this custom op.

        This is necessary to get the operator to work efficiently with torch.compile.

        The Fake impl (sometimes also known as a meta kernel or abstract impl)
        specifies the behavior of this operator on Tensors that carry no data.
        Given some input Tensors with certain properties
        (sizes/strides/storage_offset/device), it specifies what the properties of
        the output Tensors are.

        Please see :func:`torch.library.impl_abstract` for more details.

        Args:
            fn (Callable): The function to register as the FakeTensor
                implementation.

        Examples:
            >>> import torch
            >>> import numpy as np
            >>> from torch import Tensor
            >>>
            >>> # Example 1: an operator without data-dependent output shape
            >>> @torch.library.custom_op("mylib::linear", mutates_args=())
            >>> def linear(x: Tensor, weight: Tensor, bias: Tensor) -> Tensor:
            >>>     return (x @ weight.t()) + bias
            >>>
            >>> @linear.register_fake
            >>> def _(x, weight, bias):
            >>>     assert x.dim() == 2
            >>>     assert weight.dim() == 2
            >>>     assert bias.dim() == 1
            >>>     assert x.shape[1] == weight.shape[1]
            >>>     assert weight.shape[0] == bias.shape[0]
            >>>     assert x.device == weight.device
            >>>     return x.new_empty(x.size(0), weight.size(0))
            >>>
            >>> x = torch.randn(2, 2)
            >>> weight = torch.randn(2, 2)
            >>> bias = torch.randn(2)
            >>> # xdoctest: +SKIP("Requires Python <= 3.11")
            >>> out = torch.compile(linear, fullgraph=True)(x, weight, bias)
            >>> # xdoctest: +SKIP("Requires Python <= 3.11")
            >>> assert torch.allclose(out, torch.nn.functional.linear(x, weight, bias))
            >>>
            >>> # Example 2: an operator with data-dependent output shape
            >>> @torch.library.custom_op("mylib::nonzero", mutates_args=())
            >>> def nonzero(x: Tensor) -> Tensor:
            >>>     x_np = x.cpu().numpy()
            >>>     res = np.stack(np.nonzero(x_np), axis=1)
            >>>     return torch.tensor(res, device=x.device)
            >>>
            >>> @nonzero.register_fake
            >>> def _(x):
            >>>     # Number of nonzero-elements is data-dependent.
            >>>     # Since we cannot peek at the data in an abstract impl,
            >>>     # we use the ctx object to construct a new symint that
            >>>     # represents the data-dependent size.
            >>>     ctx = torch.library.get_ctx()
            >>>     nnz = ctx.new_dynamic_size()
            >>>     shape = [nnz, x.dim()]
            >>>     result = x.new_empty(shape, dtype=torch.int64)
            >>>     return result
            >>>
            >>> x = torch.tensor([0, 1, 2, 0, 0, 1])
            >>> # xdoctest: +SKIP("Requires Python <= 3.11")
            >>> out = torch.compile(nonzero, fullgraph=True)(x)
            >>> # xdoctest: +SKIP("Requires Python <= 3.11")
            >>> assert torch.allclose(out, x.nonzero())

        """
        self._abstract_fn = fn
        return fn

    def register_torch_dispatch(
        self, torch_dispatch_class: Any, fn: Optional[Callable] = None, /
    ) -> Callable:
        r"""Registers a torch_dispatch rule for the given operator and ``torch_dispatch_class``.

        This allows for open registration to specify the behavior between the operator
        and the ``torch_dispatch_class`` without needing to modify the ``torch_dispatch_class``
        or the operator directly.

        Please see :func:`torch.library.register_torch_dispatch` for examples and more details.
        """

        def register(fn):
            if torch_dispatch_class not in self._torch_dispatch_fns:

                def inner(*args, **kwargs):
                    return self._torch_dispatch_fns[torch_dispatch_class](
                        *args, **kwargs
                    )

                self._lib._register_torch_dispatch_rule(
                    self._name, torch_dispatch_class, inner
                )
            self._torch_dispatch_fns[torch_dispatch_class] = fn
            return fn

        if fn is None:
            return register
        else:
            return register(fn)

    def register_autograd(
        self,
        backward: Callable,
        /,
        *,
        setup_context: Optional[Callable] = None,
    ) -> None:
        r"""Register a backward formula for this custom op.

        In order for an operator to work with autograd, you need to register
        a backward formula:
        1. You must tell us how to compute gradients during the backward pass
        by providing us a "backward" function.
        2. If you need any values from the forward to compute gradients, you can
        use `setup_context` to save values for backward.

        ``backward_fn`` runs during the backward pass. It accepts ``(ctx, *grads)``:
        - ``grads`` is one or more gradients. The number of gradients matches
        the number of outputs of the operator.
        The ``ctx`` object is `the same ctx object <context_method_mixins>`_ used by
        :class:`torch.autograd.Function`. The semantics of ``backward_fn`` are the
        same as :meth:`torch.autograd.Function.backward`.

        ``setup_context(ctx, inputs, output)`` runs during the forward pass.
        Please save quantities needed for backward onto the ``ctx`` object via
        either :meth:`torch.autograd.function.FunctionCtx.save_for_backward`
        or assigning them as attributes of ``ctx``. If your custom op has
        kwarg-only arguments, we expect the signature of ``setup_context``
        to be ``setup_context(ctx, inputs, keyword_only_inputs, output)``.

        Both ``setup_context_fn`` and ``backward_fn`` must be traceable. That is,
        they may not directly access :meth:`torch.Tensor.data_ptr` and they must
        not depend on or mutate global state. If you need a non-traceable backward,
        you can make it a separate custom_op that you call inside ``backward_fn``.

        If you need different autograd behavior on different devices, then we
        recommend creating two different custom operators, one for each device
        that needs different behavior, and switching between them at runtime.

        Examples:
            >>> import torch
            >>> import numpy as np
            >>> from torch import Tensor
            >>>
            >>> @torch.library.custom_op("mylib::numpy_sin", mutates_args=())
            >>> def numpy_sin(x: Tensor) -> Tensor:
            >>>     x_np = x.cpu().numpy()
            >>>     y_np = np.sin(x_np)
            >>>     return torch.from_numpy(y_np).to(device=x.device)
            >>>
            >>> def setup_context(ctx, inputs, output) -> Tensor:
            >>>     x, = inputs
            >>>     ctx.save_for_backward(x)
            >>>
            >>> def backward(ctx, grad):
            >>>     x, = ctx.saved_tensors
            >>>     return grad * x.cos()
            >>>
            >>> numpy_sin.register_autograd(backward, setup_context=setup_context)
            >>>
            >>> x = torch.randn(3, requires_grad=True)
            >>> y = numpy_sin(x)
            >>> grad_x, = torch.autograd.grad(y, x, torch.ones_like(y))
            >>> assert torch.allclose(grad_x, x.cos())
            >>>
            >>> # Example with a keyword-only arg
            >>> @torch.library.custom_op("mylib::numpy_mul", mutates_args=())
            >>> def numpy_mul(x: Tensor, *, val: float) -> Tensor:
            >>>     x_np = x.cpu().numpy()
            >>>     y_np = x_np * val
            >>>     return torch.from_numpy(y_np).to(device=x.device)
            >>>
            >>> def setup_context(ctx, inputs, keyword_only_inputs, output) -> Tensor:
            >>>     ctx.val = keyword_only_inputs["val"]
            >>>
            >>> def backward(ctx, grad):
            >>>     return grad * ctx.val
            >>>
            >>> numpy_mul.register_autograd(backward, setup_context=setup_context)
            >>>
            >>> x = torch.randn(3, requires_grad=True)
            >>> y = numpy_mul(x, val=3.14)
            >>> grad_x, = torch.autograd.grad(y, x, torch.ones_like(y))
            >>> assert torch.allclose(grad_x, torch.full_like(x, 3.14))

        """
        schema = self._opoverload._schema
        if not utils.is_functional_schema(schema):
            raise RuntimeError(
                f"Cannot register autograd formula for non-functional operator "
                f"{self} with schema {schema}. Please create "
                f"a functional operator and register an autograd formula for that."
            )

        self._backward_fn = backward
        self._setup_context_fn = setup_context

    def _register_to_dispatcher(self, tags: Sequence[_C.Tag]) -> None:
        if torch._running_with_deploy():
            utils.warn_deploy(stacklevel=5)
            return

        lib = self._lib
        schema_str = self._name + self._schema
        cpp_schema = _C.parse_schema(schema_str)
        if utils.has_kwarg_only_tensors(cpp_schema):
            # If you want to support this, the progression is:
            # - supporting kwarg-only Tensors that are non-differentiable
            # - supporting kwarg-only Tensors (regardless of differentiability)
            raise NotImplementedError(
                f"custom_op with kwarg-only Tensor args. Please make your "
                f"tensors not kwarg-only. Got: {schema_str}"
            )

        lib.define(
            schema_str,
<<<<<<< HEAD
            tags=[_C.Tag.pt2_compliant_tag, _C.Tag.needs_exact_strides],
=======
            tags=[_C.Tag.pt2_compliant_tag, _C.Tag.needs_fixed_stride_order, *tags],
>>>>>>> 9a72e475
        )
        self._opoverload = utils.lookup_op(self._qualname)

        def fake_impl(*args, **kwargs):
            if self._abstract_fn is None:
                if utils.can_generate_trivial_fake_impl(self._opoverload):
                    return None
                raise RuntimeError(
                    f"There was no fake impl registered for {self}. "
                    f"This is necessary for torch.compile/export/fx tracing to work. "
                    f"Please use `{self._init_fn.__name__}.register_fake` to add an "
                    f"fake impl."
                )
            return self._abstract_fn(*args, **kwargs)

        lib._register_fake(self._name, fake_impl, _stacklevel=4)

        autograd_impl = autograd.make_autograd_impl(self._opoverload, self)
        lib.impl(self._name, autograd_impl, "Autograd", with_keyset=True)

        schema = self._opoverload._schema
        if schema.is_mutable:
            mutated_idxs, mutated_keys = utils.mutated_args_kwargs(schema)

            def adinplaceorview_impl(keyset, *args, **kwargs):
                for idx in mutated_idxs:
                    increment_version(args[idx])
                for key in mutated_keys:
                    increment_version(kwargs[key])
                with _C._AutoDispatchBelowADInplaceOrView():
                    return self._opoverload.redispatch(
                        keyset & _C._after_ADInplaceOrView_keyset, *args, **kwargs
                    )

            lib.impl(
                self._name,
                adinplaceorview_impl,
                "ADInplaceOrView",
                with_keyset=True,
            )

    def _register_backend_select_dispatcher(self, device_arg_index: int):
        """
        Switch on the device argument to select the correct backend to dispatch to.
        """

        def backend_select(keyset, *args, **kwargs):
            device = args[device_arg_index].type
            if device not in self._backend_fns:
                raise RuntimeError(
                    f"{self._name} does not have a kernel registered for {device}. "
                    "Please use register_kernel to do so."
                )
            dispatch_key = _C._dispatch_key_for_device(device)
            dispatch_key = getattr(_C.DispatchKey, dispatch_key)
            return self._opoverload.redispatch(
                _C.DispatchKeySet(dispatch_key), *args, **kwargs
            )

        self._lib.impl(self._name, backend_select, "BackendSelect", with_keyset=True)

    def __call__(self, *args, **kwargs):
        return self._opoverload(*args, **kwargs)

    def register_vmap(
        self,
        func: Optional[Callable] = None,
    ):
        r"""Register a vmap implementation to support :func:`torch.vmap` for this custom op.

        This API may be used as a decorator.

        In order for an operator to work with :func:`torch.vmap`, you may need to register a
        vmap implementation in the following signature:

            ``vmap_func(info, in_dims: Tuple[Optional[int]], *args, **kwargs)``,

        where ``*args`` and ``**kwargs`` are the arguments and kwargs for ``op``.

        It specifies how do we compute the batched version of ``op`` given inputs with an additional
        dimension (specified by ``in_dims``).

        For each arg in ``args``, ``in_dims`` has a corresponding ``Optional[int]``. It is ``None``
        if the arg is not a Tensor or if the arg is not being vmapped over, otherwise, it is an integer
        specifying what dimension of the Tensor is being vmapped over.

        ``info`` is a collection of additional metadata that may be helpful:
        ``info.batch_size`` specifies the size of the dimension being vmapped over, while
        ``info.randomness`` is the ``randomness`` option that was passed to :func:`torch.vmap`.

        The return of the function ``func`` is a tuple of ``(output, out_dims)``. Similar to ``in_dims``,
        ``out_dims`` should be of the same structure as ``output`` and contain one ``out_dim``
        per output that specifies if the output has the vmapped dimension and what index it is in.

        Examples:
            >>> import torch
            >>> import numpy as np
            >>> from torch import Tensor
            >>> from typing import Tuple
            >>>
            >>> def to_numpy(tensor):
            >>>     return tensor.cpu().numpy()
            >>>
            >>> lib = torch.library.Library("mylib", "FRAGMENT")
            >>> @torch.library.custom_op("mylib::numpy_cube", mutates_args=())
            >>> def numpy_cube(x: Tensor) -> Tuple[Tensor, Tensor]:
            >>>     x_np = to_numpy(x)
            >>>     dx = torch.tensor(3 * x_np ** 2, device=x.device)
            >>>     return torch.tensor(x_np ** 3, device=x.device), dx
            >>>
            >>> def numpy_cube_vmap(info, in_dims, x):
            >>>     result = numpy_cube(x)
            >>>     return result, (in_dims[0], in_dims[0])
            >>>
            >>> numpy_cube.register_vmap(numpy_cube_vmap)
            >>>
            >>> x = torch.randn(3)
            >>> torch.vmap(numpy_cube)(x)
            >>>
            >>> @torch.library.custom_op("mylib::numpy_mul", mutates_args=())
            >>> def numpy_mul(x: Tensor, y: Tensor) -> Tensor:
            >>>     return torch.tensor(to_numpy(x) * to_numpy(y), device=x.device)
            >>>
            >>> @numpy_mul.register_vmap
            >>> def numpy_mul_vmap(info, in_dims, x, y):
            >>>     x_bdim, y_bdim = in_dims
            >>>     x = x.movedim(x_bdim, -1) if x_bdim is not None else x.unsqueeze(-1)
            >>>     y = y.movedim(y_bdim, -1) if y_bdim is not None else y.unsqueeze(-1)
            >>>     result = x * y
            >>>     result = result.movedim(-1, 0)
            >>>     return result, 0
            >>>
            >>>
            >>> x = torch.randn(3)
            >>> y = torch.randn(3)
            >>> torch.vmap(numpy_mul)(x, y)
        """
        from torch._functorch.autograd_function import custom_function_call_vmap_helper
        from torch._functorch.pyfunctorch import retrieve_current_functorch_interpreter

        def register(func):
            need_register = self._vmap_fn is None
            self._vmap_fn = func

            if need_register:

                def wrapped_func(keyset, *args, **kwargs):
                    interpreter = retrieve_current_functorch_interpreter()
                    return custom_function_call_vmap_helper(
                        interpreter, self._vmap_fn, self._opoverload, *args, **kwargs
                    )

                self._lib.impl(
                    self._name, wrapped_func, "FuncTorchBatched", with_keyset=True
                )

        if func is None:
            return register
        else:
            return register(func)

    def register_autocast(
        self,
        device_type: str,
        cast_inputs: _dtype,
    ):
        r"""Register an autocast dispatch rule for this custom op.

        Valid `device_type` include: "cpu" and "cuda".

        Args:
            op (str | OpOverload): The operator to register an autocast dispatch rule to.
            device_type(str):  Device type to use. 'cuda' or 'cpu'.
                The type is the same as the `type` attribute of a :class:`torch.device`.
                Thus, you may obtain the device type of a tensor using `Tensor.device.type`.
            cast_inputs (:class:`torch.dtype`): When custom op runs in an autocast-enabled region,
                casts incoming floating-point Tensors to the target dtype (non-floating-point Tensors
                are not affected), then executes custom op with autocast disabled.
            lib (Optional[Library]): If provided, the lifetime of this registration

        Examples::
            >>> # xdoctest: +REQUIRES(env:TORCH_DOCTEST_CUDA)
            >>> import torch
            >>> from torch import Tensor
            >>> from torch.library import custom_op
            >>>
            >>> # Create a custom op that works on cuda
            >>> @torch.library.custom_op("mylib::my_sin", mutates_args=())
            >>> def my_sin(x: Tensor) -> Tensor:
            >>>     return torch.sin(x)
            >>>
            >>> # Register autocast dispatch rule for the cuda device
            >>> torch.library.register_autocast("mylib::my_sin", "cuda", torch.float16)
            >>>
            >>> x = torch.randn(3, dtype=torch.float32, device="cuda")
            >>> with torch.autocast("cuda", dtype=torch.float16):
            >>>     y = torch.ops.mylib.my_sin(x)
            >>> assert y.dtype == torch.float16

        """
        if not isinstance(device_type, str):
            raise ValueError(
                f"Expected `device_type` of type `str`, got: `{type(device_type)}`"
            )
        if device_type not in ["cpu", "cuda"]:
            raise ValueError(f"Unknown device type: {device_type}")

        need_register_cuda = self._autocast_cuda_dtype is None
        need_register_cpu = self._autocast_cpu_dtype is None
        if device_type == "cuda":
            self._autocast_cuda_dtype = cast_inputs
        else:
            self._autocast_cpu_dtype = cast_inputs

        def kernel(_, *args, **kwargs):
            assert len(kwargs) == 0, "Custom ops do not support kwargs yet."
            autocast_keyset = torch._C.DispatchKeySet(
                torch._C.DispatchKey.AutocastCPU
            ) | torch._C.DispatchKeySet(torch._C.DispatchKey.AutocastCUDA)
            with torch._C._ExcludeDispatchKeyGuard(autocast_keyset):
                return self._opoverload(*_cast(args, device_type, cast_inputs))

        if need_register_cuda and self._autocast_cuda_dtype:
            self._lib.impl(self._name, kernel, "AutocastCUDA", with_keyset=True)
        elif need_register_cpu and self._autocast_cpu_dtype:
            self._lib.impl(self._name, kernel, "AutocastCPU", with_keyset=True)

        return kernel


# TODO: Merge this function with torch.amp.autocast_mode._cast, and refactor it
# into a utility function once custom ops support arbitrary input types.
def _cast(value, device_type: str, dtype: _dtype):
    if isinstance(value, torch.Tensor):
        is_eligible = (
            value.is_floating_point()
            and value.device.type == device_type
            and (value.dtype is not torch.float64)
        )
        return value.to(dtype) if is_eligible else value
    elif isinstance(value, (str, bytes)):
        return value
    elif isinstance(value, collections.abc.Iterable):
        iterable = (_cast(v, device_type, dtype) for v in value)
        if isinstance(value, (list, tuple)):
            return type(value)(iterable)
        else:
            return iterable
    else:
        return value


def increment_version(val: Any) -> None:
    if isinstance(val, Tensor):
        torch.autograd.graph.increment_version(val)
    elif isinstance(val, (tuple, list)):
        for v in val:
            if isinstance(v, Tensor):
                torch.autograd.graph.increment_version(v)


# NOTE: [Supporting decorator and non-decorator usage]
#
# Some APIs may be both used as a decorator and not as a decorator.
# For example:
#
# >>> def fn(x):
# >>>     return x.sin()
# >>>
# >>> # Usage 1: not as a decorator
# >>> numpy_sin.register_kernel("cuda", fn)
# >>>
# >>> # Usage 2: as a decorator
# >>> @numpy_sin.register_kernel("cuda")
# >>> def fn2(x):
# >>>     return x.sin
#
# The way we support this is that `register_kernel` accepts an optional `fn`.
# If `fn` is provided (Usage 1), then we know that the user is using it not
# as a decorator.
# If `fn` is not provided (Usage 2), then `register_kernel` needs to return a
# decorator.


OPDEF_TO_LIB: dict[str, "torch.library.Library"] = {}
OPDEFS: weakref.WeakValueDictionary = weakref.WeakValueDictionary()


def get_library_allowing_overwrite(
    namespace: str, name: str
) -> "torch.library.Library":
    qualname = f"{namespace}::{name}"

    if qualname in OPDEF_TO_LIB:
        OPDEF_TO_LIB[qualname]._destroy()
        del OPDEF_TO_LIB[qualname]

    lib = torch.library.Library(namespace, "FRAGMENT")  # noqa: TOR901
    OPDEF_TO_LIB[qualname] = lib
    return lib


def _maybe_get_opdef(
    op: Union[CustomOpDef, _ops.OpOverload, str]
) -> Optional[CustomOpDef]:
    if isinstance(op, CustomOpDef):
        return op
    if isinstance(op, _ops.OpOverload):
        op = op._name
    assert isinstance(op, str)
    if op in OPDEFS:
        return OPDEFS[op]
    return None<|MERGE_RESOLUTION|>--- conflicted
+++ resolved
@@ -615,11 +615,7 @@
 
         lib.define(
             schema_str,
-<<<<<<< HEAD
-            tags=[_C.Tag.pt2_compliant_tag, _C.Tag.needs_exact_strides],
-=======
-            tags=[_C.Tag.pt2_compliant_tag, _C.Tag.needs_fixed_stride_order, *tags],
->>>>>>> 9a72e475
+            tags=[_C.Tag.pt2_compliant_tag, *tags],
         )
         self._opoverload = utils.lookup_op(self._qualname)
 
