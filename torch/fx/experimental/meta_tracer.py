--- conflicted
+++ resolved
@@ -261,15 +261,11 @@
         try:
             return super().path_of_module(mod)
         except NameError:
-<<<<<<< HEAD
-            if self.allow_insert_stateless_mods and len(list(mod.parameters())) == 0 and len(list(mod.buffers())) == 0:
-=======
             if (
                 self.allow_insert_stateless_mods
                 and len(list(mod.parameters())) == 0
                 and len(list(mod.buffers())) == 0
             ):
->>>>>>> 04bb82f0
                 path = self._insert_module_as_submodule(mod)
                 self.prev_module = path
                 return path
