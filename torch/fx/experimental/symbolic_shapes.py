--- conflicted
+++ resolved
@@ -447,9 +447,6 @@
         if x.is_Integer:
             return x / factor
         elif x.is_Mul:
-<<<<<<< HEAD
-            return sympy.Mul._from_args((x.args[0] / factor, *x.args[1:]), is_commutative=x.is_commutative)
-=======
             if x.args[0] != factor:
                 args = (x.args[0] / factor, *x.args[1:])
             else:
@@ -457,18 +454,13 @@
                 # so we remove the first arg (x.args[0] / factor) if it was 1
                 args = x.args[1:]
             return sympy.Mul._from_args(args, is_commutative=x.is_commutative)
->>>>>>> d2207c57
 
     if expr.is_Add:
         atoms = expr.args
         factor = functools.reduce(math.gcd, map(integer_coefficient, atoms))
         if factor == 1:
             return expr
-<<<<<<< HEAD
-        atoms = [x / factor for x in atoms]
-=======
         atoms = [div_by_factor(x, factor) for x in atoms]
->>>>>>> d2207c57
         return sympy.Add._from_args(atoms)
     elif expr.is_Integer:
         return sympy.One
@@ -1452,7 +1444,7 @@
 
     if expr.is_Pow:
         base, exp = expr.args
-        if exp.is_Integer:
+        if exp.is_Integer and base.is_Add:
             if exp > 1:
                 return sympy.expand_multinomial(expr, deep=False)
             elif exp < 0:
@@ -4658,14 +4650,10 @@
             # assumption queries if expr has a relational node.
             if not r.is_Symbol or r != s:
                 replacements[s] = r
-<<<<<<< HEAD
-        return safe_expand(expr.xreplace(replacements))
-=======
         if replacements:
             return safe_expand(expr.xreplace(replacements))
         else:
             return expr
->>>>>>> d2207c57
 
     @_lru_cache
     def _update_divisible(self):
