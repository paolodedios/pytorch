from __future__ import annotations

import sympy
from sympy import Add, S


"""
``torch.fx.experimental.symbolic_shapes`` provides interfaces for interacting with
our symbolic shapes reasoning system that is used heavily in torch.compile.  Although
this is not generally considered public API, when writing framework code in PyTorch
as well as extensions to PyTorch (e.g., in custom operator implementations), you may
need to make use of these APIs to setup dynamic shapes support appropriately.
"""

import abc
import atexit
import collections
import contextlib
import dis
import functools
import hashlib
import inspect
import itertools
import logging
import math
import operator
import os
import re
import sys
import threading
import traceback
from collections import Counter, defaultdict
from collections.abc import Generator, Iterator, Mapping, Sequence
from contextlib import _GeneratorContextManager, contextmanager
from dataclasses import asdict, dataclass, field
from enum import Enum
from typing import (
    Any,
    Callable,
    cast,
    NamedTuple,
    NoReturn,
    Optional,
    TYPE_CHECKING,
    TypeVar,
    Union,
)
from typing_extensions import deprecated, TypeAlias, TypeGuard

import torch
import torch.fx
import torch.fx.traceback as fx_traceback
import torch.utils._pytree as pytree

# NB: The sym_* functions are used via getattr() and must be imported here.
from torch import SymBool, SymFloat, SymInt
from torch._guards import ShapeGuard, SLoc, Source, TracingContext
from torch._logging import dtrace_structured, LazyString, structured, trace_structured
from torch._subclasses.meta_utils import is_sparse_any
from torch._utils_internal import signpost_event
from torch.fx.experimental import _config as config
from torch.fx.experimental.recording import (
    FakeTensorMeta,
    record_shapeenv_event,
    replay_shape_env_events,
    shape_env_check_state_equal,
    ShapeEnvEvent,
)
from torch.fx.experimental.sym_node import SymNode, SymTypes
from torch.utils._ordered_set import OrderedSet
from torch.utils._python_dispatch import is_traceable_wrapper_subclass
from torch.utils._sympy.functions import (
    Application,
    CeilToInt,
    CleanDiv,
    FloorDiv,
    FloorToInt,
    IsNonOverlappingAndDenseIndicator,
    Max,
    Mod,
    PythonMod,
)
from torch.utils._sympy.numbers import int_oo
from torch.utils._sympy.printers import CppPrinter, PythonPrinter
from torch.utils._sympy.singleton_int import SingletonInt
from torch.utils._sympy.solve import try_solve
from torch.utils._sympy.symbol import make_symbol, symbol_is_type, SymT
from torch.utils._sympy.value_ranges import (
    bound_sympy,
    SymPyValueRangeAnalysis,
    ValueRangeError,
    ValueRanges,
)
from torch.utils._traceback import CapturedTraceback, format_frame


if TYPE_CHECKING:
    import types

    from torch import Tensor
    from torch._subclasses.fake_tensor import FakeTensor
    from torch.types import BoolLikeType


InputList = list
DimList = list

log = logging.getLogger(__name__)


class GuardOnDataDependentSymNode(RuntimeError):
    cond: sympy.Basic

    def __init__(self, cond: sympy.Basic, *args: Any) -> None:
        super().__init__(*args)
        self.cond = cond


class PendingUnbackedSymbolNotFound(RuntimeError):
    pass


aten = torch._ops.ops.aten  # type: ignore[has-type]

__all__ = [
    "guard_or_false",
    "guard_or_true",
    "has_symbolic_sizes_strides",
    "create_contiguous",
    "ShapeEnv",
    "is_concrete_int",
    "is_concrete_float",
    "guard_int",
    "guard_float",
    "guard_scalar",
    "canonicalize_bool_expr",
    "hint_int",
    "SYMPY_INTERP",
    "free_symbols",
    "is_symbol_binding_fx_node",
    "is_concrete_bool",
    "is_nested_int",
    "SHAPEENV_EVENT_KEY",
    "CURRENT_NODE_KEY",
    "has_free_symbols",
    "has_free_unbacked_symbols",
    "sym_and",
    "sym_eq",
    "sym_or",
    "SymbolicContext",
    "StatelessSymbolicContext",
    "StatefulSymbolicContext",
    "SubclassSymbolicContext",
    "SymIntSymbolicContext",
    "statically_known_true",
    "guard_size_oblivious",
    "check_consistent",
    "compute_unbacked_bindings",
    "ConvertIntKey",
    "rebind_unbacked",
    "resolve_unbacked_bindings",
    "is_accessor_node",
    "ValueRangesSLoc",
    "SymIntEqByExpr",
]

# FX node metadata keys for symbolic shape FX graph.
SHAPEENV_EVENT_KEY = "shapeenv_event"
CURRENT_NODE_KEY = "current_node"


def log_lru_cache_stats(wrapped_f: functools._lru_cache_wrapper[object]) -> None:
    log.debug(
        "lru_cache_stats %s: %s", wrapped_f.__name__, wrapped_f.cumulative_cache_info()  # type: ignore[attr-defined]
    )


# Note about Sympy Expr/SympyBoolean/Basic typing: the Sympy hierarchy is
#
#   Basic
#       Expr
#       SympyBoolean
#           Relational
#
# Notably, Expr and SympyBoolean are not related.  So use Basic when the
# expression could denote int, float OR bool, and otherwise use the more
# specific Expr for int/float and SympyBoolean for bool.
#
# In obscure Meta only situations, sympy.logic.boolalg doesn't exist at runtime.
# So make sure only type checker evaluates this alias.
# Xref: https://www.internalfb.com/diff/D53324783
SympyBoolean: TypeAlias = "sympy.logic.boolalg.Boolean"


_T = TypeVar("_T")
_SympyT = TypeVar("_SympyT", sympy.Expr, SympyBoolean, sympy.Basic)


class SymIntEqByExpr:
    """
    This is a wrapper around SymInt which has alternative semantics for
    equality.  Specifically, instead of erroring or guarding, we
    instead will hash/compare equality based on the underlying sympy
    expression; e.g., s0 and s1 will always compare as False.

    NB: This does NOT do fancy analysis that maybe_evaluate_static does;
    we can only reason through equalities that occur because to expressions
    canonicalize to the same expression via regular simplification.
    """

    val: Union[torch.SymInt, int]

    def __init__(self, val: Union[torch.SymInt, int]) -> None:
        self.val = val

    def __repr__(self) -> str:
        return repr(self.val)

    def _extract(self) -> sympy.Expr:
        if isinstance(self.val, torch.SymInt):
            return self.val.node.expr
        else:
            return sympy.Integer(self.val)

    def __eq__(self, other: object) -> bool:
        assert isinstance(other, SymIntEqByExpr)

        # int equality fastpath
        if type(self.val) is int and type(other.val) is int:
            return self.val == other.val

        return self._extract() == other._extract()

    def __hash__(self) -> int:
        return hash(self._extract())


def _nested_int_aware_sort(
    tup: tuple[Union[SymInt, int], int]
) -> tuple[int, Union[SymInt, int], int]:
    return (
        # Order nested ints by their coefficients.
        # 1 here to order nested ints after non-nested-ints.
        (1, tup[0].node.nested_int_coeff(), tup[1])
        if is_nested_int(tup[0])
        else (0, *tup)
    )


# Wrapper on lru_cache that reports statistics at process end
def lru_cache(
    maxsize: Optional[int],
) -> Callable[[Callable[..., _T]], functools._lru_cache_wrapper[_T]]:
    def inner(f: Callable[..., _T]) -> functools._lru_cache_wrapper[_T]:
        wrapped_f = functools.lru_cache(maxsize)(f)
        old_cache_clear = wrapped_f.cache_clear
        prev_hits = 0
        prev_misses = 0

        # TODO: There's a ref-cycle here (wrapped_f -> cumulative_cache_info
        # -> wrapped_f) but cannot be solved with weakref as wrapped_f is not
        # weakref'able on some versions of Python

        def cumulative_cache_info() -> functools._CacheInfo:
            cur = wrapped_f.cache_info()
            return functools._CacheInfo(
                prev_hits + cur.hits,
                prev_misses + cur.misses,
                cur.maxsize,
                cur.currsize,
            )

        def new_cache_clear() -> None:
            nonlocal prev_hits, prev_misses
            cur = wrapped_f.cache_info()
            prev_hits += cur.hits
            prev_misses += cur.misses
            old_cache_clear()

        wrapped_f.cache_clear = new_cache_clear  # type: ignore[attr-defined, method-assign]
        wrapped_f.cumulative_cache_info = cumulative_cache_info  # type: ignore[attr-defined, method-assign]
        if log.isEnabledFor(logging.DEBUG):
            atexit.register(log_lru_cache_stats, wrapped_f)  # type: ignore[arg-type]
        return wrapped_f

    return inner


# These are modules that contain generic code for interacting with ShapeEnv
# which are unlikely to identify a particular interesting guard statement
@lru_cache(None)
def uninteresting_files() -> set[str]:
    import torch._compile
    import torch._dynamo.eval_frame
    import torch._inductor.sizevars
    import torch._library.custom_ops
    import torch._library.fake_impl
    import torch._logging
    import torch._subclasses.fake_tensor
    import torch._subclasses.meta_utils

    mods = [
        sys.modules[__name__],
        torch.fx.experimental.recording,
        torch.fx.experimental.sym_node,
        torch.fx.interpreter,
        torch,
        torch._compile,
        torch._dynamo.eval_frame,
        torch._inductor.sizevars,
        torch._library.custom_ops,
        torch._library.fake_impl,
        torch._subclasses.meta_utils,
        torch._subclasses.fake_tensor,
        torch._logging._internal,
        torch._logging.structured,
    ]
    import torch._dynamo.guards

    return (
        {inspect.getfile(m) for m in mods}
        | torch._dynamo.guards.uninteresting_files()
        | {"<string>"}
    )


class ConstraintViolationError(RuntimeError):
    pass


def has_symbolic_sizes_strides(elem: torch.Tensor) -> bool:
    return elem._has_symbolic_sizes_strides


Int: TypeAlias = Union[torch.SymInt, int]


def create_contiguous(shape: Sequence[Int]) -> list[Int]:
    strides: list[Int] = [1]
    for dim in reversed(shape[:-1]):
        strides.append(dim * strides[-1])  # type: ignore[operator]
    return list(reversed(strides))


def hint_int(a: Union[torch.SymInt, int], fallback: Optional[int] = None) -> int:
    """
    Retrieve the hint for an int (based on the underlying real values as observed
    at runtime).  If no hint is available (e.g., because data dependent shapes),
    if fallback is not None, use that instead (otherwise raise an error).
    """
    if isinstance(a, torch.SymInt):
        return a.node.require_hint(fallback)
    assert type(a) is int, a
    return a


Scalar: TypeAlias = Union[torch.SymInt, torch.SymFloat, torch.SymBool, int, float, bool]


def has_hint(a: Scalar) -> bool:
    if isinstance(a, SymTypes):
        return a.node.has_hint()
    return True


def is_concrete_int(a: Union[int, SymInt]) -> bool:
    """
    Utility to check if underlying object
    in SymInt is concrete value. Also returns
    true if integer is passed in.

    Args:
        a (SymInt or int): Object to test if it int
    """
    assert isinstance(a, (SymInt, int))

    if isinstance(a, int):
        return True

    if isinstance(a.node.expr, sympy.core.numbers.Integer):
        return True

    return False


def is_concrete_float(a: Union[float, SymFloat]) -> bool:
    r"""Utility to check if underlying object
    in SymInt is concrete value. Also returns
    true if integer is passed in.

    Args:
        a (SymInt or float): Object to test if it float
    """
    assert isinstance(a, (SymFloat, float))

    if isinstance(a, float):
        return True

    if isinstance(a.node.expr, sympy.core.numbers.Float):
        return True

    return False


def guard_size_oblivious(expr: Union[torch.SymBool, bool]) -> bool:
    """
    Perform a guard on a symbolic boolean expression in a size oblivious way.
    This is typically used when a non-oblivious test would result in a guard
    on a data dependent value of which we don't know the value of at compile time.
    When a guard is tested this way, we may diverge in behavior from how regular
    PyTorch semantics would treat it.  For more information, see
    https://github.com/pytorch/pytorch/pull/118579
    """
    if isinstance(expr, torch.SymBool):
        return expr.node.guard_size_oblivious("", 0)
    else:
        assert isinstance(expr, bool), expr
        return expr


def _guard_sizes_oblivious(
    lhs_sizes: Sequence[Union[torch.SymInt, bool]],
    rhs_sizes: Sequence[Union[torch.SymInt, bool]],
) -> bool:
    """
    Leverage guard_size_oblivious to compare if two lists of int/symint are equal.
    Useful to compare sizes, strides etc.
    """

    return len(lhs_sizes) == len(rhs_sizes) and all(
        guard_size_oblivious(lhs_item == rhs_item)
        for lhs_item, rhs_item in zip(lhs_sizes, rhs_sizes)
    )


def check_consistent(new: _T, old: _T) -> None:
    """
    Test that two "meta" values (typically either Tensor or SymInt) have
    the same values, e.g., after retracing.  If we don't understand the
    quantities in question, we'll just skip the consistency check.
    """
    # TODO: do boolean equality test too, see
    # https://github.com/pytorch/pytorch/issues/124110
    scalar_types = (torch.SymInt, torch.SymFloat, int, float)

    if isinstance(new, torch.Tensor):
        assert isinstance(old, torch.Tensor)
        torch._check(
            old.dim() == new.dim(), lambda: f"{old.shape} != {new.shape} (old != new)"
        )
        # Do this manually so that each individual test is irrefutable
        # (TODO: should be a helper for this, maybe sym_eq?  That
        # gives us a compound expression and I'm not sure it
        # simplifies right now)
        for i, j in zip(old.shape, new.shape):
            torch._check(i == j, lambda: f"{old.shape} != {new.shape} (old != new)")
    # NB: bool is subclass of int
    elif isinstance(new, scalar_types) and not isinstance(new, bool):
        assert isinstance(old, scalar_types) and not isinstance(
            old, bool
        ), f"{old} != {new}"
        torch._check(old == new, lambda: f"{old} != {new} (old != new)")


def resolve_unbacked_bindings(
    shape_env: Optional[ShapeEnv],
    bindings: Optional[dict[sympy.Symbol, pytree.KeyPath]],
) -> Optional[dict[sympy.Symbol, pytree.KeyPath]]:
    if bindings is None:
        return None
    assert shape_env is not None
    return {shape_env.unbacked_renamings.get(k, k): v for k, v in bindings.items()}


Result: TypeAlias = Union[torch.Tensor, tuple[torch.Tensor, ...]]


def rebind_unbacked(
    shape_env: Optional[ShapeEnv], n: torch.fx.Node, result: Result
) -> None:
    """
    Suppose we are retracing a pre-existing FX graph that previously had
    fake tensor propagation (and therefore unbacked SymInts).  When we retrace,
    we re-propagate fake tensors, which results in new unbacked SymInts.
    When this happens, we need to tell the shape environment about the equivalence
    of the old and new unbacked SymInts.  Pass us the old torch.fx.Node (which
    has the old binding information) and the new result (which we can extract the
    new unbacked SymInts out from).
    """

    # Inputs never need rebinding
    if n.op == "placeholder":
        return

    if bindings := resolve_unbacked_bindings(
        shape_env, n.meta.get("unbacked_bindings")
    ):
        assert shape_env is not None
        for raw_u0, path in bindings.items():
            u1 = pytree.key_get(result, path)
            # Sometimes, things were previously unbacked bindings become constants.
            # There are two situations this can happen.
            #
            # First, you might have a runtime assert that causes the
            # constant-ification.  In this case, the /binding/ itself will
            # still be an unbacked symbol (because we will only force it
            # to be a constant later in fake tensor propagation).  In this
            # case, u1 is a SymInt and we still do all our work as normal.
            #
            # But second, it might be that fake tensor propagation DIRECTLY
            # converted the unbacked SymInt into a constant.  This happens
            # more rarely, but we have identified two situations it can
            # validly occur:
            #
            # - If you have a tensor_version operator, these are initially
            #   allocated as unbacked SymInts, but after AOTAutograd they
            #   get forced specialized to specific values.  In this case,
            #   there is no reason to do runtime asserts on them, this is
            #   just a hack to properly keep track of them to start.
            #
            # - If you have an item() call on a constant tensor, the result
            #   of the item() call is constant and we do not need runtime
            #   asserts on this symbol.  In
            #   https://github.com/pytorch/pytorch/issues/140625 we have a
            #   case where in the initial trace of the program we are unable
            #   to determine that torch.tensor is constant, but then
            #   subsequent passes cause torch.tensor to become a constant and
            #   then the unbacked symbol goes poof.
            #
            # In all of these cases, it is no longer necessary to generate
            # deferred runtime asserts, since other subsystems (e.g., the
            # constant-ification pass) ensure that the quantity is now truly
            # static and cannot change at runtime.  So it's OK to discard
            # in these situations.
            #
            # There is one more hazard (re
            # https://github.com/pytorch/pytorch/issues/141248), the problem
            # is that you can end up with "dangling" unbacked symbols that
            # exist in the ShapeEnv but are never bound anywhere.  You might
            # like an invariant that unbacked symbols never get lost.  But
            # we do not have this invariant, so do not try to enforce it.
            if isinstance(u1, int):
                log.info(
                    "rebind_unbacked: discard %s %s %s -> %s",
                    n.target,
                    raw_u0,
                    path,
                    u1,
                )
                continue

            # We only care about rebinding unbacked things
            if u1.node.hint is not None:
                continue

            raw_u1 = u1.node.expr
            # Simplify SymBool binding
            if (
                isinstance(raw_u1, sympy.Piecewise)
                and len(raw_u1.args) == 2
                and (
                    raw_u1_args0 := cast(
                        tuple[sympy.Basic, sympy.Basic], raw_u1.args[0]
                    )
                )
                and raw_u1_args0[0] == 1
                and isinstance(eq := raw_u1_args0[1], sympy.Eq)
                and isinstance(new_raw_u1 := eq.lhs, sympy.Symbol)
                and shape_env.var_to_range[new_raw_u1].issubset(ValueRanges(0, 1))
                and eq.rhs == 1
                and cast(tuple[sympy.Basic, sympy.Basic], raw_u1.args[1]) == (0, True)
            ):
                # This is what the pattern match above is testing
                repacked = _sympy_cast_symbool_to_symint_guardless(
                    sympy.Eq(new_raw_u1, 1)
                )
                assert repacked == raw_u1, f"{repacked} != {raw_u1}"
                # Cancel the to_int(to_bool(x)). This is sound because x in
                # [0, 1]
                raw_u1 = new_raw_u1

            if not isinstance(raw_u1, sympy.Symbol):
                assert (
                    not raw_u1.free_symbols
                ), f"should have been constant, but got {raw_u1}"
                continue

            # The old and new could be the same if you improperly hit the memo
            # while retracing.  Make sure you updated FakeTensorMode.epoch
            assert raw_u0 != raw_u1, f"{raw_u0} possible memo disaster"
            # Reuse the OLD symbol name
            shape_env._rename_unbacked_to(raw_u1, raw_u0)


# NB: You could try to expand this to cover more cases by simply
# detecting whenever you have an int output, but this is a bit
# dangerous in case someone adds a function that returns an int but is
# mutating.  So manually whitelist for now.
def is_accessor_node(node: torch.fx.Node) -> bool:
    # Dynamo only exercised condition
    if (
        node.op == "call_method"
        and isinstance(node.args[0], torch.fx.Node)
        and isinstance(node.args[0].meta.get("example_value"), torch.Tensor)
        and node.target in ["size", "stride", "storage_offset", "item"]
    ):
        return True
    if node.op == "call_function" and node.target in [
        torch.ops.aten.sym_size,
        torch.ops.aten.sym_size.default,
        torch.ops.aten.sym_size.int,
        torch.ops.aten.sym_stride,
        torch.ops.aten.sym_stride.default,
        torch.ops.aten.sym_stride.int,
        torch.ops.aten.sym_storage_offset,
        torch.ops.aten.sym_storage_offset.default,
        torch.ops.aten.sym_numel.default,
    ]:
        return True
    return False


def canonicalize_bool_expr(expr: _T) -> _T:
    """
    Canonicalize a boolean expression by transforming it into a lt / le
    inequality and moving all the non-constant terms to the rhs.
    We canonicalize And / Ors / Not via cnf and then canonicalize their subexpr
    recursively
    nb. sympy.Rel.canonical is not good enough https://github.com/sympy/sympy/issues/25924

    Args:
        expr (sympy.Expr): Expression to canonicalize
    """
    # Canonicalise an inequality by transforming it into a lt / le
    # inequality and moving all the non-constant terms to the rhs
    # We canonicalise And / Ors / Not via cnf
    # nb. Relational.canonical in sympy is broken
    # https://github.com/sympy/sympy/issues/25924

    if not isinstance(
        expr, (sympy.Rel, sympy.And, sympy.Or, sympy.Not, sympy.Eq, sympy.Ne)
    ):
        return expr

    if isinstance(expr, (sympy.And, sympy.Or, sympy.Not)):
        expr = sympy.logic.boolalg.to_cnf(expr)
    return _canonicalize_bool_expr_impl(expr)  # type: ignore[arg-type, return-value]


def _sympy_from_args(
    cls: type[Union[sympy.Add, sympy.Mul]],
    args: list[sympy.Expr],
    sort: bool = True,
    is_commutative: Optional[bool] = None,
) -> sympy.Expr:
    if not args:
        return cls.identity  # type: ignore[union-attr]
    # These args are already in canonical form, so we avoid calling
    # Add(*args) to avoid expensive Add.flatten operation
    if sort:
        if cls is sympy.Add:
            sort_fn = sympy.core.add._addsort
        elif cls is sympy.Mul:
            sort_fn = sympy.core.mul._mulsort
        else:
            raise ValueError(f"Unknown cls: {cls}")

        # we don't support non commutative with sort
        assert is_commutative is True
        if args[0].is_Number:
            rest = args[1:]
            sort_fn(rest)
            return cls._from_args([args[0]] + rest, is_commutative=is_commutative)  # type: ignore[attr-defined]
        else:
            args = args.copy()
            sort_fn(args)
            return cls._from_args(args, is_commutative=is_commutative)  # type: ignore[attr-defined]
    else:
        # if the args are already sorted, we create directly
        return cls._from_args(args, is_commutative=is_commutative)  # type: ignore[attr-defined]


def _canonicalize_bool_expr_impl(expr: SympyBoolean) -> SympyBoolean:
    """
    After canonicalization, we are guaranteed to have eliminated Ge/Gt relations
    (rewriting them to Le/Lt, respectively).
    """
    if isinstance(expr, (sympy.And, sympy.Or)):
        return type(expr)(*map(canonicalize_bool_expr, expr.args))

    opposite = {sympy.Gt: sympy.Lt, sympy.Ge: sympy.Le}
    t: Union[type[Any]]
    if isinstance(expr, tuple(opposite.keys())):
        rhs = expr.lhs - expr.rhs  # type: ignore[attr-defined]
        t = opposite[type(expr)]  # type: ignore[index]
    else:
        assert isinstance(expr, (sympy.Lt, sympy.Le, sympy.Eq, sympy.Ne))
        rhs = expr.rhs - expr.lhs
        t = type(expr)

    def is_neg(t: sympy.Expr) -> bool:
        return (t.is_Number and t.is_negative) or (
            isinstance(t, sympy.Mul) and t.args[0].is_Number and t.args[0].is_negative
        )

    lhs = S.Zero
    rhs = _reduce_to_lowest_terms(rhs)
    if isinstance(rhs, sympy.Add):
        pos = []
        neg = []
        for term in rhs.args:
            if is_neg(term):
                neg.append(-term)
            else:
                pos.append(term)
        # these are already sorted
        rhs = _sympy_from_args(sympy.Add, pos, sort=False, is_commutative=True)
        # the terms were changed, so needs a sorting
        lhs = _sympy_from_args(sympy.Add, neg, sort=True, is_commutative=True)
    elif is_neg(rhs):
        # lhs == 0
        lhs, rhs = -rhs, S.Zero
    # We don't have to evaluate here because lhs, rhs came from a Boolean
    # and it was already simplified
    return t(lhs, rhs, evaluate=False)


def _reduce_to_lowest_terms(expr: sympy.Expr) -> sympy.Expr:
    """
    Eliminates any integer factor from a given expression.
    E.g., 6x + 4y reduces to 3x + 2y.

    Useful when an expression is == or != to 0.
    """

    def integer_coefficient(x: sympy.Expr) -> int:
        if x.is_Integer:
            return abs(int(x))
        elif x.is_Mul:
            # If one of the args of a Mul is an Integer, it is the
            # first arg. eg: args(2*x*3*y) == (6, x, y)
            return abs(int(x.args[0])) if x.args[0].is_Integer else 1  # type: ignore[call-overload]
        else:
            return 1

    def div_by_factor(x: sympy.Expr, factor: int) -> sympy.Expr:
        if x.is_Integer:
            return x / factor
        elif x.is_Mul:
            if x.args[0] != factor:
                args = [x.args[0] / sympy.Integer(factor), *x.args[1:]]
            else:
                # Mul._from_args require a canonical list of args
                # so we remove the first arg (x.args[0] / factor) if it was 1
                args = list(x.args[1:])
            return _sympy_from_args(sympy.Mul, args, is_commutative=x.is_commutative)
        else:
            raise AssertionError(f"illegal arg to div_by_factor: {x}")

    if expr.is_Add:
        atoms = cast(Sequence[sympy.Expr], expr.args)
        factor = functools.reduce(math.gcd, map(integer_coefficient, atoms))
        if factor == 1:
            return expr
        atoms = [div_by_factor(x, factor) for x in atoms]
        return _sympy_from_args(
            sympy.Add, atoms, sort=True, is_commutative=expr.is_commutative
        )
    elif expr.is_Integer:
        return S.One
    elif expr.is_Mul:
        return div_by_factor(expr, integer_coefficient(expr))
    return expr


def is_concrete_bool(a: Union[bool, SymBool]) -> bool:
    """
    Utility to check if underlying object
    in SymBool is concrete value. Also returns
    true if integer is passed in.

    Args:
        a (SymBool or bool): Object to test if it bool
    """
    assert isinstance(a, (SymBool, bool))

    if isinstance(a, bool):
        return True

    if isinstance(
        a.node.expr, (sympy.logic.boolalg.BooleanTrue, sympy.logic.boolalg.BooleanFalse)
    ):
        return True

    return False


def is_nested_int(s: Union[int, SymInt]) -> TypeGuard[SymInt]:
    return isinstance(s, torch.SymInt) and s.node.is_nested_int()


IterateExprsAtom: TypeAlias = Union[
    SymInt, SymFloat, SymBool, int, float, bool, sympy.Basic, torch.Tensor
]
IterateExprs: TypeAlias = Union[IterateExprsAtom, Sequence[IterateExprsAtom]]


def _iterate_exprs(val: IterateExprs) -> Iterator[sympy.Basic]:
    if isinstance(val, SymTypes):
        # This allow applies to the jagged layout NestedTensor case as
        # nested ints are not symbolic
        if is_symbolic(val):
            yield val.node.expr
    elif isinstance(val, sympy.Basic):
        yield val
    elif isinstance(val, (int, float, bool)):
        pass
    elif isinstance(val, (tuple, list)):
        for s in val:
            yield from _iterate_exprs(s)
    elif is_sparse_any(val):
        yield from _iterate_exprs(val.size())
    elif isinstance(val, torch.Tensor):
        yield from _iterate_exprs(val.size())
        yield from _iterate_exprs(val.stride())
        yield from _iterate_exprs(val.storage_offset())
    elif val is None:
        pass
    # see Note: [Generator arguments in AOTDispatcher]
    elif isinstance(val, torch.Generator):
        pass
    else:
        raise AssertionError(f"cannot extract sympy expressions from {val} {type(val)}")


def free_symbols(val: IterateExprs) -> OrderedSet[sympy.Symbol]:
    if val is None:
        return OrderedSet()
    itr = _iterate_exprs(val)
    # we need at least 1 to call union, so we hand code the identity
    try:
        first_expr = next(itr)
    except StopIteration:
        return OrderedSet()

    # TODO: Apparently, returning an OrderedSet here breaks
    # python test/distributed/tensor/test_dtensor_compile.py TestDTensorCompile.test_dtensor_dynamic
    return first_expr.free_symbols.union(*(e.free_symbols for e in itr))  # type: ignore[return-value]


def has_free_symbols(val: IterateExprs) -> bool:
    """Faster version of bool(free_symbols(val))"""
    return not all((e.is_number or e.is_Boolean) for e in _iterate_exprs(val))


def has_free_unbacked_symbols(x: IterateExprs) -> bool:
    """Faster version of bool(free_unbacked_symbols(val))"""
    from sympy.core.traversal import iterargs

    for s in _iterate_exprs(x):
        for arg in iterargs(s):
            if arg.is_Symbol and symbol_is_type(
                arg, (SymT.UNBACKED_INT, SymT.UNBACKED_FLOAT)
            ):
                return True
    return False


# Like free_symbols, but filtered to only report unbacked symbols
def free_unbacked_symbols(x: IterateExprs) -> OrderedSet[sympy.Symbol]:
    # NB: keep synced with is_unbacked_symint
    return OrderedSet(
        s
        for s in free_symbols(x)
        if symbol_is_type(s, (SymT.UNBACKED_INT, SymT.UNBACKED_FLOAT))
    )


# WARNING: Don't use this on Dynamo produced graphs, they don't have meta
# setup!
def is_symbol_binding_fx_node(node: torch.fx.Node) -> Optional[sympy.Symbol]:
    if (
        "val" in node.meta
        and isinstance(node.meta["val"], torch.SymInt)
        and isinstance(node.meta["val"].node.expr, sympy.Symbol)
        and (
            node.op == "placeholder"
            or free_unbacked_symbols(node.meta["val"].node.expr)
        )
    ):
        return node.meta["val"].node.expr
    return None


def find_symbol_binding_fx_nodes(
    graph: torch.fx.Graph,
) -> dict[sympy.Symbol, torch.fx.Node]:
    r = {}
    # NB: Prefer first occurrence of symbol
    for node in graph.nodes:
        if (s := is_symbol_binding_fx_node(node)) is not None and s not in r:
            r[s] = node
    return r


# Analogous to ConvertIntSource
@dataclass(frozen=True)
class ConvertIntKey:
    def __str__(self) -> str:
        return ".cast_symbool_to_symint_guardless()"

    def get(self, b: bool) -> Union[int, SymInt]:
        """Get the int value from bool"""
        return cast_symbool_to_symint_guardless(b)


@dataclass(frozen=True)
class CallMethodKey:
    name: str

    def __str__(self) -> str:
        return f".{self.name}()"

    def get(self, o: Any) -> Any:
        """Call the method on object"""
        return getattr(o, self.name)()


@dataclass(frozen=True)
class InnerTensorKey:
    inner_name: str

    def __str__(self) -> str:
        return f".{self.inner_name}"

    def get(self, o: Any) -> Any:
        """Get the inner tensor attribute"""
        return getattr(o, self.inner_name)


@dataclass(frozen=True)
class DivideByKey:
    divisor: Union[int, SymInt]

    def __str__(self) -> str:
        return f".__floordiv__({self.divisor})"

    def get(self, o: int) -> int:
        """Divide object by divisor"""
        return o // self.divisor


def _free_unbacked_symbols_with_path(
    a: object,
    path: pytree.KeyPath,
    real: Optional[object] = None,
    shape_env: Optional[ShapeEnv] = None,
    pending: Optional[set[sympy.Symbol]] = None,
    simplify: bool = False,
) -> dict[sympy.Symbol, pytree.KeyPath]:
    go = functools.partial(
        _free_unbacked_symbols_with_path,
        shape_env=shape_env,
        pending=pending,
        simplify=simplify,
    )

    def expr(s: Union[SymInt, SymFloat, SymBool]) -> sympy.Expr:
        if simplify:
            return s.node.expr
        # (When called from compute_unbacked_bindings)
        # NB: Intentionally access _expr, not expr, do not want
        # simplification!
        return s.node._expr

    if pending is None:
        pending = set()
    r = {}
    if isinstance(a, (tuple, list)):
        # NB: real is apparently not always a tuple/list here
        # python test/inductor/test_torchinductor.py CpuTests.test_index_propagation_nested_indirect_indexing_cpu
        for i in range(len(a)):
            r.update(
                go(
                    a[i],
                    path + (pytree.SequenceKey(i),),
                    real=real[i] if real is not None else None,  # type: ignore[index]
                )
            )
    elif is_traceable_wrapper_subclass(a):
        # TODO: Determine if this is correct
        attrs, _ = a.__tensor_flatten__()
        for attr in attrs:
            sub = getattr(a, attr)
            r.update(go(sub, path + (InnerTensorKey(attr),)))
    elif isinstance(a, torch.Tensor):
        from torch._subclasses.fake_tensor import FakeTensor

        assert isinstance(a, FakeTensor)
        r.update(
            go(
                a.size(),
                path + (CallMethodKey("size"),),
                real=a.real_tensor.size() if a.real_tensor is not None else None,
            )
        )
        if a.layout not in [
            torch.sparse_csr,
            torch.sparse_csc,
            torch.sparse_bsr,
            torch.sparse_bsc,
        ]:
            r.update(
                go(
                    a.stride(),
                    path + (CallMethodKey("stride"),),
                    real=a.real_tensor.stride() if a.real_tensor is not None else None,
                )
            )
        r.update(
            go(
                a.storage_offset(),
                path + (CallMethodKey("storage_offset"),),
                real=(
                    a.real_tensor.storage_offset()
                    if a.real_tensor is not None
                    else None
                ),
            )
        )

    elif (
        isinstance(a, (torch.SymInt, torch.SymFloat))
        and isinstance(s := expr(a), sympy.Symbol)
        and s in pending
    ):
        r[s] = path
        if shape_env and real is not None:
            assert isinstance(real, (int, float))
            shape_env.set_unbacked_var_to_val(s, real)
        pending.remove(s)
    # When an unbacked SymInt is perfectly divisible by an integer
    # constant, we replace it with the integer constant to improve
    # reasoning capabilities.  However, in synthetic examples, it is
    # then possible that the factor never is explicitly allocated.
    # Fortunately, we can compute it by division.
    elif (
        isinstance(a, torch.SymInt)
        and isinstance(s := expr(a), sympy.Mul)
        and len(s.args) == 2
        and isinstance(lhs := s.args[0], (sympy.Integer, sympy.Symbol))
        and isinstance(rhs := s.args[1], sympy.Symbol)
        # support exactly one unbacked for now
        and ((rhs in pending) ^ (lhs in pending))
        # support constant coefficient or backed symbolic coefficient
        and (
            isinstance(coeff := lhs if lhs not in pending else rhs, sympy.Integer)
            or shape_env
            and coeff in shape_env.var_to_val
        )
    ):

        def _symint_wrap(s: sympy.Symbol) -> SymInt:
            return shape_env.create_symintnode(  # type: ignore[union-attr]
                s,
                hint=int(shape_env.var_to_val[s]),  # type: ignore[union-attr]
                source=shape_env.var_to_sources.get(s, [None])[0],  # type: ignore[union-attr]
            )

        unbacked = lhs if lhs in pending else rhs
        divisor: Union[int, SymInt] = (
            int(coeff)
            if shape_env and isinstance(coeff, sympy.Integer)
            else _symint_wrap(coeff)
        )
        # TODO: DivideByKey needs to test divisibility at runtime!
        r[unbacked] = path + (DivideByKey(divisor),)
        if real is not None:
            assert isinstance(real, int)
            val = (
                real // int(coeff)
                if isinstance(coeff, sympy.Integer)
                else CleanDiv(real, coeff)
            )
            if shape_env:
                shape_env.set_unbacked_var_to_val(unbacked, val)
        pending.remove(unbacked)
    # The annoyance here arises from the fact that SymBool is
    # allocated by allocating a SymInt and then testing if it's equal
    # to one.  So you have a complicated binding site logic for this.
    elif (
        isinstance(a, torch.SymBool)
        and isinstance(s := expr(a), sympy.Eq)
        # This must match create_unbacked_symbool EXACTLY
        and isinstance(s.lhs, sympy.Symbol)
        and s.rhs == 1
        and s.lhs in pending
    ):
        r[s.lhs] = path + (ConvertIntKey(),)
        if real is not None:
            assert type(real) is bool
            if shape_env:
                shape_env.set_unbacked_var_to_val(s, int(real))
        pending.remove(s.lhs)

    return r


def compute_unbacked_bindings(
    shape_env: Optional[ShapeEnv],
    example_value: object,
    old_example_value: Optional[object] = None,
    peek: bool = False,
) -> Optional[dict[sympy.Symbol, pytree.KeyPath]]:
    """
    After having run fake tensor propagation and producing example_value
    result, traverse example_value looking for freshly bound unbacked
    symbols and record their paths for later.  It is an error if
    we have allocated an unbacked SymInt but it cannot be found in
    example_value.  (NB: this means if you have a multi-output
    function, you must call this on the tuple of tensor output, you
    cannot wait!)

    The peek parameter lets you check out what the bindings are without
    changing the affected list.  This is primarily useful for ensuring
    unbacked_var_to_val is promptly populated when propagate_real_tensors is on.
    """
    if shape_env is None:
        return None

    fs = shape_env.pending_fresh_unbacked_symbols
    pending = set(fs)
    if not pending:
        return None

    if not peek:
        log.info("compute_unbacked_bindings %s", fs)
        fs.clear()

    symbol_to_path = _free_unbacked_symbols_with_path(
        example_value, (), shape_env=shape_env, pending=pending, simplify=False
    )
    if not peek and pending:
        extra = (
            repr((example_value.stride(), example_value.storage_offset()))
            if isinstance(example_value, torch.Tensor)
            else ""
        )
        raise PendingUnbackedSymbolNotFound(
            f"Pending unbacked symbols {pending} not in returned outputs {example_value} {extra}.\n"
            "Did you accidentally call new_dynamic_size() or item() more times "
            "than you needed to in your fake implementation?\n"
            "For more help, see https://docs.google.com/document/d/1RWrH-3wLEpzR9kCS6gGBNen_-Fs-8PVbWWFE5AcgeWE/edit"
        )

    # Why do we have to do some rebinding here?  If the original FX node
    # wasn't a binding site because you had a memo hit, but post
    # translation you aren't a memo hit anymore, there's now a new binding
    # site... but we know (because it's the same FX node) that the value
    # is actually the same, they're just not obviously equal anymore.
    #
    # The logic here is written carefully, because unlike the
    # bind_unbacked case, we are not guaranteed to have a symbol for
    # old_sym.  If we have a symbol, do regular rename unbacked to; but if
    # we don't, we need to specially eliminate the fresh unbacked symbol
    # (NB: we are /trusting/ that the memoization is correct, and that we
    # don't need to generate a new runtime assert.  This is load bearing,
    # as repropagation can happen after we've frozen runtime asserts.)
    if old_example_value is not None:
        for keypath in symbol_to_path.values():
            old_sym = pytree.key_get(old_example_value, keypath)
            new_sym = pytree.key_get(example_value, keypath)
            if isinstance(new_sym, SymTypes) and isinstance(
                new_s := new_sym.node.expr, sympy.Symbol
            ):
                if (
                    isinstance(old_sym, SymTypes)
                    and (old_s := old_sym.node.expr) != new_s
                ):
                    if isinstance(old_s, sympy.Symbol):
                        shape_env._rename_unbacked_to(new_s, old_s)
                    else:
                        shape_env._eliminate_unbacked(new_s, old_s)
                elif not isinstance(old_sym, SymTypes):
                    shape_env._eliminate_unbacked(new_s, sympy.sympify(old_sym))

    return symbol_to_path


# The following two functions are common utilities used while defining unbacked semantics
# of various framework code. Those would be used in situations you prefer to guard and know
# the result of the expression over not guarding, but in case you hit a data dependent error
# you are ok with just returning true or false.
# Some reasons you might be ok with returning true/false instead could be:
#  (1) It's an optimization/additional check I do not want to fail for not performing it.
#  (2) I am willing to deviate from the normal semantics when I have unbacked for the
#      benefit of not failing.
def guard_or_false(a: BoolLikeType) -> bool:
    """
    Try to guard a, if data dependent error encountered just return false.
    """
<<<<<<< HEAD
    if not isinstance(a, SymBool):
        assert isinstance(a, bool)
        return a

    with a.node.shape_env.dde_suppressed():
        if torch.fx.experimental._config.backed_size_oblivious:
            return statically_known_true(a)
        else:
            try:
                return bool(guard_bool(a))
            except GuardOnDataDependentSymNode:
                return False
=======
    if torch.fx.experimental._config.backed_size_oblivious:
        return statically_known_true(a)
    else:
        try:
            return bool(guard_bool(a))
        except GuardOnDataDependentSymNode:
            return False
>>>>>>> 0f8613bf


def guard_or_true(a: BoolLikeType) -> bool:
    """
    Try to guard a, if data dependent error encountered just return true.
    """
<<<<<<< HEAD
    if not isinstance(a, SymBool):
        assert isinstance(a, bool)
        return a

    with a.node.shape_env.dde_suppressed():
        if torch.fx.experimental._config.backed_size_oblivious:
            result = _static_eval_sym_bool(a)
            if result is not None:
                return result
            return True
        else:
            try:
                return bool(guard_bool(a))
            except GuardOnDataDependentSymNode:
                return True
=======
    if torch.fx.experimental._config.backed_size_oblivious:
        result = _static_eval(a)
        if result is not None:
            return result
        else:
            return True
    else:
        try:
            return bool(guard_bool(a))
        except GuardOnDataDependentSymNode:
            return True
>>>>>>> 0f8613bf


def definitely_true(a: BoolLikeType) -> bool:
    """
    Returns True only if we can tell that a is True, possibly introducing
    a guard in the process.  If a depends on some unbacked SymInt, we may
    return False even though there may exist a possible value of the SymInt
    that would cause the expression to return True.

    When is it appropriate to use definitely_true?  First, if you can use
    a higher level combinator prefer using those instead, they are definitely
    safe (modulo short-circuiting).
    Second, it can be used if the program would behave equivalently if
    definitely_true always returned False. Finally, it even
    be OK if the program wouldn't behave equivalently, so long as the
    change is semantics preserving.  It can be semantics preserving if
    the program errors in more cases than it did previously (but otherwise
    behaves identically), or if it changes some quantity in a way that
    doesn't matter (e.g., strides often fall in this bucket.)
    """
    if isinstance(a, SymBool):
        if a.node.has_hint():
            return guard_bool(a)
        else:
            return False
    return bool(a)


def definitely_false(a: BoolLikeType) -> bool:
    """
    Returns True only if we can tell that a is False, possibly introducing
    a guard in the process.  If a depends on some unbacked SymInt, we may
    return False even though there may exist a possible value of the SymInt
    that would cause the expression a to be False.  See definitely_true
    for more usage guidance.
    """
    if isinstance(a, SymBool):
        if a.node.has_hint():
            return not guard_bool(a)
        else:
            return False
    return not bool(a)


<<<<<<< HEAD
def _static_eval_sym_bool(x: SymBool) -> Optional[bool]:
    assert isinstance(x, SymBool)
    expr = x.node.expr
    shape_env = x.node.shape_env
    try:
        simplified = shape_env._maybe_evaluate_static(expr)
        if simplified is not None:
            return bool(simplified)
        else:
            return None
    except Exception:
        log.debug("Could not simplify %s", expr)
        return None
=======
def _static_eval(x: Union[bool, SymBool]) -> Optional[bool]:
    if isinstance(x, SymBool):
        expr = x.node.expr
        shape_env = x.node.shape_env
        try:
            simplified = shape_env._maybe_evaluate_static(expr)
            if simplified is not None:
                return bool(simplified)
            else:
                return None
        except Exception:
            log.debug("Could not simplify %s", expr)
            return None
    assert isinstance(x, bool)
    return x
>>>>>>> 0f8613bf


def statically_known_true(x: Union[bool, SymBool]) -> bool:
    """
    Returns True if x can be simplified to a constant and is true.

    .. note::
        This function doesn't introduce new guards, so the expression may end
        up evaluating to true at runtime even if this function returns False.

    Args:
        x (bool, SymBool): The expression to try statically evaluating
    """
<<<<<<< HEAD
    if not isinstance(x, SymBool):
        assert isinstance(x, bool)
        return x

    result = _static_eval_sym_bool(x)
    if result is None:
        return False

    return result
=======
    result = _static_eval(x)
    if result is None:
        return False
    else:
        return result


def sym_and(
    x: Union[bool, SymBool], *others: Union[bool, SymBool]
) -> Union[bool, SymBool]:
    """
    and, but for symbolic expressions, without bool casting.
    """
    assert isinstance(x, (bool, SymBool))
    if len(others) == 0:
        return x
    for y in others:
        assert isinstance(y, (bool, SymBool))
        x = operator.and_(x, y)
    return x
>>>>>>> 0f8613bf


def sym_eq(x: _T, y: _T) -> Union[bool, SymBool]:
    """
    Like ==, but when run on list/tuple, it will recursively test equality
    and use sym_and to join the results together, without guarding.
    """
    if (isinstance(x, tuple) and isinstance(y, tuple)) or (
        isinstance(x, list) and isinstance(y, list)
    ):
        if len(x) != len(y):
            return False
        return functools.reduce(operator.and_, map(sym_eq, x, y), True)
    elif isinstance(x, (int, torch.SymInt)) and isinstance(y, (int, torch.SymInt)):
        return x == y
    else:
        raise AssertionError(f"unexpected sym_eq between {type(x)} {type(y)}")


def sym_or(
    x: Union[bool, SymBool], *others: Union[bool, SymBool]
) -> Union[bool, SymBool]:
    """
    or, but for symbolic expressions, without bool casting.
    """
    assert isinstance(x, (bool, SymBool))
    if len(others) == 0:
        return x
    for y in others:
        assert isinstance(y, (bool, SymBool))
        x = operator.or_(x, y)
    return x


def guard_scalar(
    a: Union[SymBool, SymInt, SymFloat, int, bool, float]
) -> Union[bool, int, float]:
    if isinstance(a, (SymBool, bool)):
        return guard_bool(a)
    elif isinstance(a, (SymInt, int)):
        return guard_int(a)
    elif isinstance(a, (SymFloat, float)):
        return guard_float(a)
    else:
        raise AssertionError(f"unrecognized scalar {a}")


def _constrain_symbol_range(
    shape_env: ShapeEnv, s: sympy.Symbol, compiler_min: int, compiler_max: int
) -> None:
    shape_env.constrain_symbol_range(s, compiler_min, compiler_max)


def _advise_is_size(a: SymInt) -> None:
    """
    Don't use this directly; use torch._check_is_size instead.

    This is a softer version of _constrain_range_for_size (with min=0,
    max=Inf).  Instead of forcibly constraining a variable (and erroring if we
    failed to constrain it), it will simply advise us that a size is
    constrained in some way.  We will always defer a runtime assert for this
    constraint if we cannot prove it at compile-time, but we we only
    *sometimes* learn useful extra information at compile-time with this
    information.  This is in contrast to constrain_range_for_size, where if
    you don't call that on a fresh unbacked symint, chances are we will choke.

    TODO: Make Dynamo handle this appropriately if this is seen in Dynamo-ed
    code.  Right now this is only really used in code with AOTAutograd trace
    through, so it is not a big problem that this isn't supported, but in
    principle all of this code should be Dynamo'able too.

    TODO: I didn't support min/max because I didn't have a use case where this
    actually helped.  In principle we can support it, it just makes the
    implementation below more complicated.
    """

    # This must always succeed, because the sole allowed caller _check_is_size
    # was responsible for expect_true'ing this
    # This assert triggers expensive sym compute, do not do it until its cheap.
    # assert a >= 0

    # NB: it's important not to constrain range for size for *hinted* SymInts,
    # because it is not only unsound, it will immediately trip our asserts
    # that hints have to be consistent with static analysis!  If you somehow
    # have an unbounded SymInt that later constrains to 1, this will be
    # inconsistent with the range
    if (
        isinstance(a, SymInt)
        and isinstance(a.node, SymNode)
        and isinstance(a.node.expr, sympy.Symbol)
        and a.node.shape_env.is_unbacked_symint(a.node.expr)
    ):
        _constrain_range_for_size(a)


def _advise_is_bounded(a: SymInt, upper_bound: Union[int, SymInt]) -> None:
    if (
        isinstance(a, SymInt)
        and isinstance(a.node, SymNode)
        and isinstance(a.node.expr, sympy.Symbol)
        and a.node.shape_env.is_unbacked_symint(a.node.expr)
        and isinstance(upper_bound, int)  # TODO: relax
    ):
        a.node.shape_env._constrain_is_bounded(a.node.expr, upper_bound)


def _constrain_range_for_size(
    a: SymInt, min: Optional[int] = None, max: Optional[int] = None
) -> None:
    """
    This function is NOT INTENDED to be used by itself.
    """

    if isinstance(a, (SymFloat, SymBool)):
        raise ValueError("Constraining SymFloat/SymBool is nyi")

    assert isinstance(a, SymInt), "can only constrain range for SymInt"
    assert isinstance(a.node.expr, sympy.Symbol), f"constraining non-Symbols NYI: {a}"

    a.node.shape_env._constrain_range_for_size(a.node.expr, min, max)


# inclusive both ways
def constrain_range(
    a: SymInt, *, min: Optional[int], max: Optional[int] = None
) -> None:
    """
    Applies a constraint that the passed in SymInt must lie between min-max
    inclusive-inclusive, WITHOUT introducing a guard on the SymInt (meaning
    that it can be used on unbacked SymInts).  If min/max are None, we assume
    that the dimension is unbounded in that direction.  Repeated application
    of constrain_range intersects the ranges.  This is a fairly low level API
    that doesn't have a lot of safety guarantees (TODO: provide higher level
    APIs).

    Currently, we use this API in the following circumstance: when we allocate
    an unbacked SymInt, denoting an integer quantity which is data dependent,
    we ordinarily do not know anything about what values it may take.  This
    means that any sort of guard on it will immediately fail.  However, in
    many cases, we know something about the unbacked SymInt: for example, we
    know that nonzero(x).size(0) must be >= 0.  We use constrain_range to
    narrow the possible range, declaring that negative symbols are impossible.
    This permits to definitely answer True to queries like 'nnz >= 0', even if
    we don't know what the actual (hinted) value of 'nnz' is.  In fact, we
    actually use constrain_range to unsoundly discharge common guards: for an
    unbacked SymInt produced by nonzero, we will also assume that it is not
    equal to 0/1 (even though these are perfectly possible values at runtime),
    because we generally expect graphs that are valid for N=2 to also be valid
    for N=1.
    """
    if min is None:
        min = -int_oo
    if max is None:
        max = int_oo

    if max < min:
        raise ValueError(
            "Maximum value to constrain_as_size can't be less than the specified min value, "
            "received min={min} and max={max}"
        )

    if isinstance(a, int):
        if not (min <= a <= max):
            raise ValueError(f"Invalid value {a} for range [{min}:{max}]")
        return

    a.node.shape_env._constrain_range(a.node.expr, min, max)


def constrain_unify(a: torch.SymInt, b: torch.SymInt) -> None:
    """
    Given two SymInts, constrain them so that they must be equal.  NB:
    this will not work with SymInts that represent nontrivial expressions
    (yet!)
    """
    if not isinstance(a, SymInt):
        if not isinstance(b, SymInt):
            assert a == b
            return
        else:
            shape_env = b.node.shape_env
    else:
        shape_env = a.node.shape_env

    shape_env._constrain_unify(a, b)


# Assume that a boolean is true for the purposes of subsequent symbolic
# reasoning.  This will keep track of corresponding runtime checks to verify
# that the result is upheld: either as a regular guard, or as a special set
# of asserts which are triggered when an unbacked SymInt is allocated.
#
# DO NOT use this function for these cases:
#
#  - This is inappropriate for "branching" conditions (where both
#    true and false result in valid programs).  We will always assume
#    the condition evaluates true, and so it will never be possible
#    to trace the false condition when you use it.  For true branching
#    on unbacked SymInts, you must use torch.cond; if you incorrectly
#    use expect_true in this case, you will make the false branch
#    unreachable (as we will simply assume that only the true branch
#    is ever exercised).
#
#  - This is inappropriate for situations where you know some other system
#    invariant guarantees that this property holds, since you don't
#    really need to insert a runtime check in that case.  Use something
#    like constrain_range in that case.
#
# This API has a hitch.  To avoid having to reimplement error reporting
# capabilities, this function CAN return False.  The invariant is that
# the surrounding code must raise an error when this function returns
# False.  This is quite low level, so we recommend using other functions
# like check() which enforce this in a more intuitive way.
#
# By the way, this name is a nod to the __builtin_expect macro,
# which is used similarly (but unlike __builtin_expect, you MUST fail
# in the unlikely branch.)  (I think expect is a good name; in recent
# versions of C++, this is replaced with [[likely]], which is weaker
# and not accurate for this function!)
def expect_true(a: Union[SymBool, bool], skip: int = 0) -> bool:
    if isinstance(a, SymBool):
        # TODO: check perf implications of this
        frame = inspect.currentframe()
        for _ in range(skip + 1):  # always run this loop at least once
            if frame is None:
                break
            frame = frame.f_back
        return a.node.expect_true(
            frame.f_code.co_filename if frame else "", frame.f_lineno if frame else 0
        )
    assert type(a) is bool, a
    return a


def guard_bool(a: Union[SymBool, bool]) -> bool:
    if isinstance(a, SymBool):
        return a.node.guard_bool("", 0)  # NB: uses Python backtrace
    assert type(a) is bool, a
    return a


def guard_int(a: Union[SymInt, int]) -> int:
    if isinstance(a, SymInt):
        return a.node.guard_int("", 0)  # NB: uses Python backtrace
    assert type(a) is int, a
    return a


def guard_float(a: Union[SymFloat, float]) -> float:
    if isinstance(a, SymFloat):
        return a.node.guard_float("", 0)  # NB: uses Python backtrace
    assert isinstance(a, float), a
    return a


# Given a GraphModule, return all the FakeTensors for all the placeholders
def fx_placeholder_vals(gm: torch.fx.GraphModule) -> list[object]:
    return [n.meta["val"] for n in gm.graph.nodes if n.op == "placeholder"]


def fx_placeholder_targets(gm: torch.fx.GraphModule) -> list[str]:
    return [n.target for n in gm.graph.nodes if n.op == "placeholder"]


# Given a GraphModule and arguments to run it with, evaluate that the guards
# for its associated ShapeEnv are satisfied by the passed arguments.  This
# WILL check for duck sizing.
def eval_guards(
    gm: torch.fx.GraphModule, *args: Tensor, ignore_static: bool = True
) -> bool:
    return gm.shape_env.evaluate_guards_for_args(  # type: ignore[operator, union-attr]
        fx_placeholder_vals(gm), args, ignore_static=ignore_static
    )


def bind_symbols(gm: torch.fx.GraphModule, *args: Tensor) -> dict[sympy.Symbol, int]:
    return gm.shape_env.bind_symbols(fx_placeholder_vals(gm), args)  # type: ignore[operator, union-attr]


class DimDynamic(Enum):
    """
    Controls how to perform symbol allocation for a dimension.  It is always
    sound to default this to DYNAMIC, but the policies DUCK and STATIC can
    result in better trace-time and compile-time performance, as they reduce
    the number of allocated symbols and generally make your graph more static.

    NB: If we notice you've applied a constraint to the dimension, we will
    force it to DYNAMIC for simplicity.

    DimDynamic is controlled by a variety of higher level UX features.
    Currently:

    - In eager mode, the default policy is DUCK.
        - The default is changed to STATIC with assume_static_by_default.
        - An individual dim is marked DYNAMIC if you mark_dynamic_dim.
    - In export mode, the default policy is STATIC.
        - An individual dim is marked DYNAMIC if you specify it in
          dynamic_shapes passed to export.
    """

    # Treat the dimension symbolically
    DYNAMIC = 0
    # Treat the dimension symbolically, but if its hint matches another
    # dynamic dimension, unify the two symbols ("duck sizing")
    DUCK = 1
    # Treat the dimension statically based on its hint
    STATIC = 2
    # Treat the dimension as a size-like unbacked
    SIZE_LIKE_UNBACKED = 3
    # Infer the strides from stride. If size is static, strides will be static as well.
    INFER_STRIDE = 4
    # Like SIZE_LIKE_UNBACKED, but there's a hint
    OBLIVIOUS_SIZE = 5


# NB: These constraints affect both clients and backends: given some
# constraint C, the client must pass inputs that satisfy the constraint,
# while a backend must not introduce guards BEYOND this constraint.
# For clarity, we document the implications on both sides for both the client
# and the backend.
#
# NB: These constraints are on a *single* dimension.  In principle, we could
# also have multi-dimension constraints, but our guess is that this is not
# actually useful and so we are not supporting it right now.
#
# NB: Strict constraints are typically only suitable for export, as in eager
# a backend like inductor may validly introduce extra, discretionary guards
# to improve performance of code.  A StrictMinMaxConstraint would be brittle
# under future optimizations performed by inductor; we don't guarantee
# eager code with StrictMinMaxConstraint will keep working in the future!


@dataclass(frozen=True)
class Constraint:
    warn_only: bool


@dataclass(frozen=True)
class StrictMinMaxConstraint(Constraint):
    """
    For clients: the size at this dimension must be within 'vr' (which
    specifies a lower and upper bound, inclusive-inclusive) AND it
    must be non-negative and should not be 0 or 1 (but see NB below).

    For backends: there must not be any guards on this dimension which
    are not implied by the given lower and upper bound.  Regardless of
    the lower bound, the backend can assume the size is non-negative
    and that it is not 0 or 1.

    An unbounded StrictMinMaxConstraint can be thought of as a strict version
    of "RelaxedUnspecConstraint".

    NB: Export will often unsoundly assume that a graph works for 0/1, even
    though at trace time we assumed size is not 0 or 1.  The idea is that
    if we produce a graph that works for a range of values, it will be OK
    for N=0/1 too.
    """

    vr: ValueRanges

    def render(self, source: Source) -> str:
        """Format the constrain equation"""
        # TODO: better printing for -oo and oo
        return f"{self.vr.lower} <= {source.name()} <= {self.vr.upper}"


@dataclass(frozen=True)
class RelaxedUnspecConstraint(Constraint):
    """
    For clients: no explicit constraint; constraint is whatever is implicitly
    inferred by guards from tracing.

    For backends: there must exist at least TWO possible values for the
    size at this dimension which satisfy the guards for this dimension.

    In other words, this constraint helps us distinguish between "we don't
    care if this dimension specializes or not" versus "this dimension must be
    unspecialized."  However, this constraint doesn't say very much about what
    specialization is permitted; for example, if we guard on a size being
    even, this would still be acceptable under an unspec constraint.  This
    makes RelaxedUnspecConstraint useful for eager mode, where your backend compiler
    may add constraints to otherwise dynamic dimensions; we can't assert that
    there are NO guards as this is brittle because compilers should be able to
    add extra constraints.  If you want to assert that there are no guards,
    use StrictMinMaxConstraint with an unbounded ValueRanges.
    """

    def render(self, source: Source) -> str:
        return f"RelaxedUnspecConstraint({source.name()})"


# NB: None here indicates the client constraint is whatever is implicitly
# inferred by guards from tracing, and that a backend can add whatever guards
# it wants (including fully specializing the value).
DimConstraint = Union[StrictMinMaxConstraint, RelaxedUnspecConstraint, None]


@dataclass(frozen=True)
class EqualityConstraint(Constraint):
    """
    Represent and decide various kinds of equality constraints between input sources.

    A "source pair" is a pair of input sources for dynamic dimensions that
    are specified equal. We represent `source_pairs` in a union-find forest
    so that we can efficiently check whether two such sources are transitively equal.

    A "derived equality" relates an input source to an expression over a root.
    The root can be another input source, corresponding to some dynamic dimension,
    or a phantom symbol that does not directly represent any dynamic dimension. We
    represent `derived_equalities` involving input sources in a transitively-closed map
    so that we can efficiently check whether an input source is transitively equal to
    a given expression over another input source.
    (NOTE: In contrast, it is easy to decide whether an input source is transitively equal
    to a given expression over a phantom symbol; such expressions are already in canonical
    form and so the problem reduces to symbolic expression equality.)
    """

    source_pairs: list[tuple[Source, Source]]
    derived_equalities: list[
        tuple[Source, Union[Source, sympy.Symbol], Callable[[sympy.Expr], sympy.Expr]]
    ]
    phantom_symbols: list[sympy.Symbol]
    relaxed_sources: set[Source]

    _parents: dict[Source, Source] = field(init=False)
    _defs: dict[Source, sympy.Expr] = field(init=False)

    def __post_init__(self) -> None:
        """
        Pre-processing to answer queries `is_equal` and `is_derived` below.

        Example: Suppose we are given:
          source_pairs [a = b, b = c]
          derived_equalities [d = c + 1, e = d - 1]
        We first construct a union find with source_pairs:
          _parents = {a: a, b: a, c: a}
        Then we compute canonical symbolic expressions, recursively applying derived_equalities
        until we bottom out:
          _defs = {d: c + 1, e: (c + 1) - 1 aka c}
        """

        # self._parents is a map from input sources to input sources where, conceptually,
        # these are directed edges in a union-find forest
        _parents: dict[Source, Source] = {}
        object.__setattr__(self, "_parents", _parents)
        # self._defs is a map from input sources to "canonical" symbolic expressions,
        # i.e., unary expressions with symbols that corresponds to regular Dims (i.e.,
        # not derived Dims)
        _defs: dict[Source, sympy.Expr] = {}
        object.__setattr__(self, "_defs", _defs)

        for source1, source2 in self.source_pairs:
            # preprocess into a union-find forest
            self._union(self._find(source1), self._find(source2))
        for source, root, fn in self.derived_equalities:
            # preprocess into a transitively-closed map
            # NOTE(avik): we reuse the union-find forest for canonicalizing input sources
            if isinstance(root, sympy.Symbol):
                self._defs[self._find(source)] = fn(root)
            else:
                self._defs[self._find(source)] = fn(self._rewrite(root))

    def _find(self, source: Source) -> Source:
        # chase edges to find the root of this equivalence class
        if source in self._parents:
            return self._find(self._parents[source])
        else:
            return source

    def _union(self, root1: Source, root2: Source) -> None:
        # merge two equivalence classes by adding an edge from one root to the other
        if root1 != root2:
            self._parents[root1] = root2

    def _rewrite(self, src: Source) -> sympy.Expr:
        # always represent the given source by the root of its equivalence class
        src = self._find(src)
        if src in self._defs:
            # simply look up the definition if it exists
            # NOTE(avik): This works because definitions are always transitively-closed;
            # otherwise we would have to do recursive rewriting.
            return self._defs[src]
        else:
            # otherwise, create a symbol representing the source
            return sympy.Symbol(src.name())

    def is_equal(self, source1: Source, source2: Source) -> bool:
        return (
            # check whether source1 and source2 have the same root
            # or are relaxed
            (src1 := self._find(source1)) in self.relaxed_sources
            or (src2 := self._find(source2)) in self.relaxed_sources
            or src1 == src2
            # check whether source1 is derived equal to source2
            or self.is_derived(source1, source2, lambda x: x)
        )

    def is_derived(
        self, src: Source, symbol_src: Source, fn: Callable[[sympy.Expr], sympy.Expr]
    ) -> bool:
        # check whether both src and symbol_src have the same definition
        return self._rewrite(src) == fn(self._rewrite(symbol_src))


def _assert_symbol_context(symbolic_context: object) -> TypeGuard[SymbolicContext]:
    assert isinstance(
        symbolic_context, SymbolicContext
    ), "Invalid symbolic_context object"
    assert (
        type(symbolic_context) is not SymbolicContext
    ), "Illegal usage of symbolic_context ABC"
    return True


def _is_supported_equivalence(expr: sympy.Expr) -> bool:
    # Currently supported Dim ops are linear expressions with integer coefficients.
    # So check that expr only contains +, *, ints, and a single occurrence of a symbol.
    # (See also documentation of dynamic_shapes._DerivedDim.)
    if isinstance(expr, (sympy.Add, sympy.Mul)):
        if len(expr.args) > 2:
            return False
        lhs, rhs = expr.args
        return (_is_supported_equivalence(lhs) and isinstance(rhs, sympy.Integer)) or (
            isinstance(lhs, sympy.Integer) and _is_supported_equivalence(rhs)
        )
    return isinstance(expr, sympy.Symbol)


def _has_uninterpretable_sympy_function(expr: sympy.Basic) -> bool:
    """
    Add functions that our sympy interpreter can't reify into FX nodes
    """
    return expr.has(
        torch.utils._sympy.functions.ToFloat,
        torch.utils._sympy.functions.TruncToInt,
        torch.utils._sympy.functions.CeilToInt,
    )


@dataclass(frozen=True)
class SymbolicContext:
    """
    Data structure specifying how we should create symbols in
    ``create_symbolic_sizes_strides_storage_offset``; e.g., should
    they be static or dynamic.

    This is an abstract base class because we are probably going to add
    another version of this that says "use exactly these SymInts, don't
    allocate fresh symbols."
    """


@dataclass(frozen=True)
class SymIntSymbolicContext(SymbolicContext):
    """
    Data structure specifying any constraints on a SymInt input
    """

    constraint: DimConstraint


@dataclass(frozen=True)
class StatelessSymbolicContext(SymbolicContext):
    """
    Create symbols in ``create_symbolic_sizes_strides_storage_offset`` via
    a symbolic_context determination as given by ``DimDynamic`` and ``DimConstraint``.
    This will cause fresh symbols to be allocated
    """

    dynamic_sizes: DimList[DimDynamic]
    dynamic_strides: DimList[DimDynamic] = None  # type: ignore[assignment]
    constraint_sizes: DimList[DimConstraint] = None  # type: ignore[assignment]
    constraint_strides: DimList[DimConstraint] = None  # type: ignore[assignment]
    # If the tensor is a view, this should be populated for the base. It contains
    # information on how to allocate symbols when recursively fakeifying the base
    # during view fake-ification.
    view_base_context: Optional[SymbolicContext] = None
    # TODO: add storage offset and stride symbolic_context

    def __post_init__(self) -> None:
        if self.dynamic_strides is None:
            object.__setattr__(
                self,
                "dynamic_strides",
                [DimDynamic.INFER_STRIDE] * len(self.dynamic_sizes),
            )
        if self.constraint_sizes is None:
            object.__setattr__(
                self, "constraint_sizes", [None] * len(self.dynamic_sizes)
            )
        if self.constraint_strides is None:
            object.__setattr__(
                self, "constraint_strides", [None] * len(self.dynamic_sizes)
            )
        assert all(
            stride in (DimDynamic.INFER_STRIDE, DimDynamic.DYNAMIC, DimDynamic.DUCK)
            for stride in self.dynamic_strides
        )


# note [Tensor Fakification and Symbol Caching]
#
# As of the time of this note, dynamo creates a fresh fake tensor mode for backends.
# The reason we do this is because there are certain classes of operations, namely,
# metadata mutations, that change tensor size, stride, etc. This means that the fake tensor
# state at the end of a dynamo trace is different than the fake tensor state at the beginning
# of a trace. Backends like aot_autograd need a fresh fake tensor to correctly track metadata mutation,
# view relationships, etc.
#
# As we create a new fake mode, we also lose the memoization that comes with it. Rather than
# transfer the memoization cache, we instead transfer the shape env. However, with this
# comes nuance - as dynamo is selective in how it makes symbolic shapes. Due to strategies in
# automatic dynamic and constraints, the policy for which dims are dynamic is nuanced and varies across
# recompilations.
#
# In order to preserve the symbolic decisions made during dynamo tensor fakification, we pass
# a StatefulSymbolicContext at creation time. This object is tracked, per tensor, on the TracingContext.
# The lifecycle of this object should match the lifecycle of the original dynamo tracked tensor, and it is
# safe to reuse this object as many times as necessary to create a fake tensor. Fake tensors
# created with new fake modes should produce the same exact symbols as the original, providing the same shape_env
# is used.
# TODO(voz): Shape env validation
@dataclass(frozen=True)
class StatefulSymbolicContext(StatelessSymbolicContext):
    """
    Create symbols in ``create_symbolic_sizes_strides_storage_offset`` via
    a symbolic_context determination as given by a cache of Source:Symbol. A cache hit
    will reuse a stored symbol, and a cache miss will write to this cache.

    This behaves like StatelessSymbolicContext, except the cache supersedes the
    other values - dynamic_sizes and constraint_sizes will not be read if we cache
    hit.

    It is the cache owners responsibility to maintain the lifecycle of the cache
    w/r/t different shape_envs, clearing, etc.
    """

    tensor_source: Source = None  # type: ignore[assignment]
    # Why is this keyd on int first?
    # That integer is actually the id of the shape_env. This cache short-circuits symbol
    # creation, and we must store it per shape env. Now, while tracing invariants are a single
    # shape env per tracing context, and every new frame gets a new shape_env. So where would we have
    # multiple shape envs? The answer lies in recording. When we are replaying, replay_shape_env_events
    # is invoked, and creates a new shape_env. Replaying events against this new shape_env will
    # cause it to fail with unknown symbols, as the symbols cached here will skip creation, and never
    # get recorded in var_to_val, etc.
    # TODO(voz): consider a weakref to the shape_env here
    shape_env_to_source_to_symbol_cache: dict[int, dict[str, sympy.Expr]] = None  # type: ignore[assignment]

    def __post_init__(self) -> None:
        super().__post_init__()
        # The None default is annoying, but required because of dataclass limitations
        assert self.tensor_source is not None
        if not self.shape_env_to_source_to_symbol_cache:
            object.__setattr__(self, "shape_env_to_source_to_symbol_cache", {})


@dataclass(frozen=True)
class SubclassSymbolicContext(StatefulSymbolicContext):
    """
    The correct symbolic context for a given inner tensor of a traceable tensor subclass
    may differ from that of the outer symbolic context. This structure allows for this
    flexibility, with inner symbolic contexts mapped via attr -> symbolic context.
    """

    inner_contexts: dict[str, SymbolicContext] = None  # type: ignore[assignment]

    def __post_init__(self) -> None:
        super().__post_init__()
        if self.inner_contexts is None:
            self.inner_contexts = {}


def is_symbolic(
    val: Union[int, SymInt, float, SymFloat, bool, SymBool]
) -> TypeGuard[Union[SymInt, SymFloat, SymBool]]:
    if isinstance(val, (int, float, bool)):
        return False
    return val.node.is_symbolic()


IndicatorTypes = (IsNonOverlappingAndDenseIndicator,)


def _expandsums(args: list[sympy.Expr]) -> tuple[sympy.Expr, bool]:
    adds, other = [], []
    for arg in args:
        if arg.is_Add:
            adds.append(arg)
        else:
            other.append(arg)

    result = [sympy.Mul(*other)]
    for add in adds:
        result = [a * b for a, b in itertools.product(result, add.args)]

    result = sympy.Add(*result)
    return result, len(adds) > 1 or (len(adds) > 0 and len(other) > 0)


def _fast_expand(expr: _SympyT) -> _SympyT:
    # The expand algorithm in sympy is slow due to all the features is supports
    # For eg: e^(-x)*(x-1)/(x+1) is expanded to (x-1)/(e^x + e^x*x) if x is
    # positive and (e^(-x)*x-e^(-x))/(x+1) if x is negative. We do not implement
    # such features here to avoid expensive checks. We also make sure that we
    # only re-create the objects if any of the args changed to avoid expensive
    # checks when re-creating objects.
    new_args = [_fast_expand(arg) for arg in expr.args]  # type: ignore[arg-type]
    if any(arg is not new_arg for arg, new_arg in zip(expr.args, new_args)):
        return _fast_expand(expr.func(*new_args))

    if expr.is_Pow:
        base: sympy.Expr
        exp: sympy.Expr
        base, exp = expr.args  # type: ignore[assignment]
        if exp.is_Integer and base.is_Add:
            if exp > 1:
                return sympy.expand_multinomial(expr, deep=False)
            elif exp < 0:
                return S.One / sympy.expand_multinomial(S.One / expr, deep=False)
    elif expr.is_Mul:
        num: list[sympy.Expr] = []
        den: list[sympy.Expr] = []
        for arg in expr.args:
            if arg.is_Pow and arg.args[1] == -1:
                den.append(S.One / arg)  # type: ignore[operator, arg-type]
            else:
                num.append(arg)  # type: ignore[arg-type]

        num, num_changed = _expandsums(num)
        den, den_changed = _expandsums(den)
        if num_changed or den_changed:
            return num / den

    return expr


@lru_cache(256)
def safe_expand(r: _SympyT) -> _SympyT:
    """
    Expand the given symbolic expression by recursively rewriting product of
    sums into sum of products (with the product being either a multiplication or
    exponentiation).

    NOTE: using this on an intermediate expression may prevent simplification
    down the line, e.g., if we eagerly expand `(a + b)^2` into `a^2 + 2ab + b^2`,
    we won't be able to simplify `(a^2 + 2ab + b^2) / (a + b)` as easily.
    """
    if hasattr(r, "expand"):
        try:
            return _fast_expand(r)
        except RecursionError:
            log.warning("RecursionError in _fast_expand(%s)", r)
            return r
    else:
        return r


class _SymbolInfo(NamedTuple):
    k: sympy.Symbol
    vr: Optional[ValueRanges]
    val: Optional[sympy.Integer]
    is_size_like: bool


@lru_cache(None)
def _maybe_evaluate_static_worker(
    expr: _SympyT,
    # NB: this is a tuple to ensure it can be LRU cached
    symbol_info: tuple[_SymbolInfo, ...],
    unbacked_only: bool,
    size_oblivious: bool,
) -> Optional[_SympyT]:
    """
    This variant of ShapeEnv._maybe_evaluate_static has no dependence on
    ShapeEnv and thus can be cached indefinitely.  It does the "heavy" lifting
    for static evaluation, including nontrivial reliance on Sympy simplification
    that occurs when we reallocate the symbols
    """

    # Simplify making use of value range lower bound
    new_shape_env = {}
    new_range_env = {}
    for idx, sinfo in enumerate(symbol_info):
        k, vr, val, is_size_like = sinfo
        if isinstance(val, SingletonInt):
            # Skip var_ranges logic for SingletonInt which is only used
            # for jagged layout NestedTensors today
            continue
        assert vr is not None
        if size_oblivious and is_size_like:
            lower = max(2, vr.lower)
            # Clamping size-oblivious to some quantity below sys.maxsize
            # helps us determine that f(u0) != sys.maxsize, which is a
            # test that is looking for sys.maxsize as a sentinel, but you
            # don't really want to worry about it for unbacked SymInts.
            # This is similar to the flavor where size oblivious omits
            # 0/1, it changes semantics but in a benign way.
            upper = min(2**48, vr.upper)
            # Excluding the very upper bound can be helpful
            if upper > lower:
                upper = upper - 1
            # This is a bit dodgy: what this means is that there was a
            # size-like unbacked symbol whose upper bound < 2.  This
            # causes... problems.
            if lower <= upper:
                vr = ValueRanges(lower, upper)
        else:
            lower = vr.lower
        # Don't do anything if we don't have a nontrivial lower bound
        # Also don't do anything if we asked only to simplify unbacked
        # SymInt
        if lower is -int_oo or (unbacked_only and val is not None) or not vr.is_int:
            new_range_env[k] = vr
            continue
        # The goal is to take our symbols which have various lower bounds
        # and reallocate them into new symbols which are exactly positive;
        # e.g., if we have s0 in [2, inf], we want to turn it into ess0 in
        # [1, inf], where s0 = ess0 + 1.  This gives the most information
        # to sympy for subsequent simplifications.
        #
        # Positive means >= 1
        # Positive - 1 means >= 0
        # Positive + lower - 1 means >= lower
        # The new symbol 's' is "too low", so when we substitute it in
        # we have to increase it by offset (and conversely, the new
        # variables have to have their value range bounds adjusted as
        # well)
        s = sympy.Symbol(f"evaluate_static_shape_{idx}", positive=True, integer=True)

        # Note:
        #   Offset might be a fraction(e.g. aten.split.Tensor), but shapes are always integers.
        #   Sympy might give unexepected results when comparing an integer with a non-integer
        #   Therefore, we cast offset to int here.
        #   For example:
        #       shape_0 = sympy.Symbol("shape_0", positive=True, integer=True)
        #       expr = sympy.Eq(shape_0 - 1/3, 4)
        #       expr.xreplace({}) # False
        offset = int(lower - 1)
        new_shape_env[k] = s + offset
        new_range_env[s] = SymPyValueRangeAnalysis.add(vr, -offset)

    # TODO: remove this try catch (esp for unbacked_only)
    try:
        new_expr = expr.xreplace(new_shape_env)
    except RecursionError:
        log.warning("RecursionError in sympy.xreplace(%s, %s)", expr, new_shape_env)
        return None

    # We need to canonicalize, as after expand we may have something like `a + b = a` and
    # sympy will not simplify the a. The two appeareances of the a will then make value ranges
    # analysis give lose bounds
    new_expr = canonicalize_bool_expr(safe_expand(new_expr))
    if new_expr.is_number:
        return new_expr

    # Check if the range can solve it statically
    out = bound_sympy(new_expr, new_range_env)
    if out.is_singleton():
        return out.lower

    return new_expr if unbacked_only else None


def error() -> NoReturn:
    raise AssertionError("shouldn't be hit")


# TODO: Deduplicate this with torch/_prims_common/__init__.py
def eval_is_non_overlapping_and_dense(
    sizes: Sequence[int], strides: Sequence[int]
) -> int:
    return int(guard_bool(_eval_is_non_overlapping_and_dense(sizes, strides)))


def _eval_is_non_overlapping_and_dense(
    sizes: Sequence[int], strides: Sequence[int]
) -> bool:
    dim = len(sizes)

    # Short-circuits for tensors of rank one, which are
    # non-overlapping and "dense" if their stride is one
    # or it is a 0/1 element tensor
    if dim == 1:
        return strides[0] == 1 or sizes[0] < 2

    # Checks that there exists a permutation of the strides s.t. the tensor would be contiguous
    # Sorts (length, stride) pairs by stride
    lengths_and_strides = sorted(zip(sizes, strides), key=operator.itemgetter(1))

    # Unlike the C++ code, we don't move the 0/1 size dimensions to the
    # end.  So we have to keep going for this code.
    expected_stride = 1
    for length, stride in lengths_and_strides:
        if length == 1:
            continue

        if stride != expected_stride:
            return False

        expected_stride *= length

    return True


def _sympy_cast_symbool_to_symint_guardless(x: SympyBoolean) -> sympy.Expr:
    return sympy.Piecewise((1, x), (0, True))


def cast_symbool_to_symint_guardless(
    symbool: Union[bool, torch.SymBool]
) -> Union[int, torch.SymInt]:
    if isinstance(symbool, bool):
        return 1 if symbool else 0
    int_sym = _sympy_cast_symbool_to_symint_guardless(symbool.node.expr)
    return symbool.node.shape_env.create_symintnode(
        int_sym, hint=int(symbool.node.require_hint()) if has_hint(symbool) else None
    )


SYMPY_INTERP = {
    "IsNonOverlappingAndDenseIndicator": eval_is_non_overlapping_and_dense,
    "cast_symbool_to_symint_guardless": cast_symbool_to_symint_guardless,
    "math": math,
    "torch": torch,
}


def _lru_cache(
    fn: Callable[..., _T], maxsize: Optional[int] = None
) -> functools._lru_cache_wrapper[_T]:
    """
    Wrapper around lru_cache that clears when new info about shapes has been
    updated.

    Use lru_cache if the output is always the same, regardless of the
    constraints we know now (i.e. evaluate_expr)

    Use _lru_cache otherwise.

    Also note that this depends on _update_version_counter being called on the
    shape environment whenever the constraints are updated, otherwise the cache
    will not be cleared.
    """
    fn_cache = lru_cache(maxsize)(fn)
    prior_version = 0

    if config.validate_shape_env_version_key:
        prior_key = None

        @functools.wraps(fn)
        def wrapper(self: ShapeEnv, *args: Any, **kwargs: Any) -> _T:
            nonlocal prior_version, prior_key
            if prior_key is None:
                prior_key = self._get_key()

            if prior_version != self._version_counter:
                fn_cache.cache_clear()
                prior_version = self._version_counter
                prior_key = self._get_key()
            else:
                assert (
                    prior_key == self._get_key()
                ), "ShapeEnv cache key changed without version being updated!"

            return fn_cache(self, *args, **kwargs)

    else:

        @functools.wraps(fn)
        def wrapper(self: ShapeEnv, *args: Any, **kwargs: Any) -> _T:  # type: ignore[misc]
            nonlocal prior_version
            if prior_version != self._version_counter:
                fn_cache.cache_clear()
                prior_version = self._version_counter

            return fn_cache(self, *args, **kwargs)

    wrapper.cache_clear = fn_cache.cache_clear  # type: ignore[attr-defined]
    wrapper.cache_info = fn_cache.cache_info  # type: ignore[attr-defined]
    return wrapper  # type: ignore[return-value]


# This is pretty similar to ShapeGuard but it also comes with a message,
# and is exclusively used for things that MUST be true (unlike guards,
# which can evaluate False, in which case you just choose not to use
# a particular specialization)
@dataclass(frozen=True)
class RuntimeAssert:
    expr: SympyBoolean
    msg: str = field(repr=False)
    stack: CapturedTraceback = field(repr=False)


# Used for printing SymExprs in compile_fx
class SymExprPrinter(PythonPrinter):
    def _print_Float(self, expr: sympy.Float) -> str:
        return str(float(expr))


class _ShapeGuardPrinter(abc.ABC):
    def __init__(
        self,
        symbol_to_source: Mapping[sympy.Symbol, list[Source]],
        source_ref: Callable[[Source], str],
        var_to_sources: Mapping[sympy.Symbol, list[Source]],
    ) -> None:
        self.symbol_to_source = symbol_to_source
        self.source_ref = source_ref
        self.var_to_sources = var_to_sources
        super().__init__()

    def _print_Float(self, expr: sympy.Float) -> str:
        return str(float(expr))

    def _print_Symbol(self, expr: sympy.Symbol) -> str:
        assert isinstance(expr, sympy.Symbol), str(type(expr))

        def repr_symbol_to_source() -> str:
            return repr(
                {
                    symbol: [s.name() for s in sources]
                    for symbol, sources in self.symbol_to_source.items()
                }
            )

        assert self.symbol_to_source.get(expr), (
            f"{expr} (could be from {[s.name() for s in self.var_to_sources[expr]]}) "
            f"not in {repr_symbol_to_source()}.  If this assert is failing, it could be "
            "due to the issue described in https://github.com/pytorch/pytorch/pull/90665"
        )
        return self.print_source(self.symbol_to_source[expr][0])

    @abc.abstractmethod
    def print_source(self, source: Source) -> str:
        ...

    @abc.abstractmethod
    def doprint(self, expr: sympy.Expr) -> str:
        ...


class ShapeGuardPythonPrinter(_ShapeGuardPrinter, PythonPrinter):
    def __init__(self, *args: Any) -> None:
        super().__init__(*args)
        self._print_cache: dict[sympy.Expr, str] = {}

    def print_source(self, source: Source) -> str:
        return self.source_ref(source)

    def doprint(self, expr: sympy.Expr) -> str:
        val = self._print_cache.get(expr, None)
        if val is not None:
            return val
        else:
            res = PythonPrinter.doprint(self, expr)
            self._print_cache[expr] = res
            return res


@deprecated(
    "`torch.fx.experimental.symbolic_shapes.ShapeGuardPrinter` is deprecated, "
    "please use `torch.fx.experimental.symbolic_shapes.ShapeGuardPythonPrinter` instead.",
    category=FutureWarning,
)
class ShapeGuardPrinter(ShapeGuardPythonPrinter):
    pass


class _ShapeGuardCppPrinter(_ShapeGuardPrinter, CppPrinter):
    def __init__(self, *args: Any) -> None:
        self.all_symbols: set[str] = set()
        self.source_to_symbol: dict[Source, sympy.Symbol] = {}
        super().__init__(*args)

    def print_source(self, source: Source) -> str:
        if source in self.source_to_symbol:
            return self.source_to_symbol[source].name

        source_name = source.name()
        mangled_name = re.sub("[^0-9a-zA-Z_]+", "_", source_name)
        old_mangled_name = mangled_name
        count = 0
        while mangled_name in self.all_symbols:
            mangled_name = f"{old_mangled_name}_{count}"
            count += 1
        self.source_to_symbol[source] = sympy.Symbol(mangled_name)
        self.all_symbols.add(mangled_name)
        return mangled_name

    def doprint(self, expr: sympy.Expr) -> str:
        return CppPrinter.doprint(self, expr)


# A dataclass for storing shape guards
@dataclass(frozen=True)
class _ShapeGuardsHelper:
    exprs: list[str]


# A dataclass for storing C++ expressions and helper variables
@dataclass(frozen=True)
class _CppShapeGuardsHelper(_ShapeGuardsHelper):
    source_to_symbol: dict[Source, sympy.Symbol]


class LoggingShapeGuardPrinter(ShapeGuardPythonPrinter):
    def __init__(self, var_to_sources: Mapping[sympy.Symbol, list[Source]]):
        super().__init__(var_to_sources, lambda n: n.name(), var_to_sources)


class DynamicDimConstraintPrinter(PythonPrinter):
    """
    Printer for dynamic dim constraints.
    - Instead of symbol s_k it prints its source t.size()[i]
    - Instead of Eq(_, _), Mod(_, _), etc. it prints _ == _, _ % _, etc.

    We use this to suggest code for specifying dynamic dim constraints.
    """

    def __init__(
        self,
        symbol_to_source: dict[sympy.Symbol, list[Source]],
        source_name_to_debug_name: Mapping[str, str],
    ):
        super().__init__()
        self.symbol_to_source = symbol_to_source
        self.source_name_to_debug_name = source_name_to_debug_name

    def _print_Symbol(self, expr: sympy.Symbol) -> str:
        assert isinstance(expr, sympy.Symbol), str(type(expr))
        assert self.symbol_to_source.get(
            expr
        ), f"Unknown symbol {expr} created by constraints solver"
        return self.symbol_to_source[expr][0].name()


class DimConstraints:
    """
    Custom solver for a system of constraints on symbolic dimensions.
    Solutions are "static" values or simplified "dynamic" constraints.
    """

    def __init__(
        self,
        symbol_to_source: dict[sympy.Symbol, list[Source]],
        var_to_val: Mapping[sympy.Symbol, sympy.Integer],
        marked_dynamic: set[sympy.Symbol],
        source_name_to_debug_name: Mapping[str, str],
    ) -> None:
        # We try to solve systems of inequalities with 1 free variable.
        self._univariate_inequalities: dict[
            sympy.Symbol, set[SympyBoolean]
        ] = defaultdict(set)
        # Among them, we prioritize solving for a free variable that has equalities.
        # NOTE: _symbols_with_equalities is always a subset of _univariate_inequalities.keys()
        # and removing a symbol from the former => removing it from the latter.
        self._symbols_with_equalities: set[sympy.Symbol] = set()
        # A solution of a free variable with equalities becomes a substitution.
        # We use these substitutions to simplify other constraints.
        # NOTE: removing a symbol from _symbols_with_equalities => adding it to _substitutions.
        self._substitutions: dict[sympy.Symbol, sympy.Integer] = {}

        # In general, constraints may have // and % operations.
        # Of course, // can be expressed in terms of / and %.
        # Our inequality solver can handle / but not %. So we need to transform them away.
        # We do so by using the values of variables as hints to evaluate %.
        # For soundness we record additional congruence guards and solve them separately.
        self._var_to_val: Mapping[sympy.Symbol, sympy.Integer] = var_to_val
        self._congruences: defaultdict[sympy.Symbol, set[sympy.Expr]] = defaultdict(set)

        # We do not try to (directly) solve inequalities with > 1 free variables.
        # NOTE: free variables in these inequalities cannot also be in _substitutions.
        self._multivariate_inequalities: set[SympyBoolean] = set()

        # We park external equalities between free variables here.
        self._symbolic_equivalences: list[tuple[Source, sympy.Expr]] = []

        # Solutions come in two forms:
        # - (static) specializations
        # - (dynamic) inequalities / congruences
        self._static_results: set[str] = set()
        self._dynamic_results: set[str] = set()

        # printer for solutions
        self._dcp = DynamicDimConstraintPrinter(
            symbol_to_source, source_name_to_debug_name
        )

        # inconsistencies found on substituting with concrete values / static solutions
        self._inconsistencies: list[str] = []

        # symbols that are marked dynamic
        self._marked_dynamic = marked_dynamic

        # track supported sympy functions and subtract from list of all sympy functions
        self._supported_sympy_functions: set[sympy.Function] = {
            Application,
            Mod,
            PythonMod,
            FloorDiv,
        }
        self._enumerate_sympy_functions()

    def rewrite_with_congruences(self, s: sympy.Symbol, expr: _SympyT) -> _SympyT:
        """
        Eliminate expressions of the form b // d and b % d while adding congruences of the form b % d == k.
        This leaves rational operators (in particular of the form b / d) that our inequality solver can handle.
        We solve the added congruences separately (using our congruence solver, see below).
        """

        def mod_handler(*args: sympy.Expr) -> sympy.Expr:
            # Suppose that we have an expression of the form b % d with free variable s.
            # Using the value of s as a "hint," we can evaluate b % d to a value k.
            # Then we can rewrite b % d to k while adding the guard b % d == k.

            # NOTE(avik): This abstraction is provably sound but, in general, incomplete. It is complete IFF
            # the original expression always evaluates to a constant value (i.e., it does not vary with s).
            # In other words,
            # - solutions of s with the rewritten expression are guaranteed to also be solutions of s with
            #   the original expression;
            # - while it may be possible to find solutions of s with the original expression that are not
            #   solutions with the rewritten expression, in that case the original expression cannot evaluate
            #   to the same value for all solutions of s.
            #
            # Should we be worried about this incompleteness? No, because of the following reasons:
            # 1. It unblocks dramatic simplification that would not be otherwise possible with current tech
            #    (i.e., "don't let perfect be the enemy of the good").
            # 2. We already have a tradition of using hints to add guards in the compiler for making progress.
            # 3. We have not yet seen a counterexample arise in practice! In particular, any congruence guards
            #    we generate (or simplify to) seem to be of the form b % d == k where k is a constant.
            #
            # Here's a theoretical counterexample: 3*s % (s + 1) == s - 2, that is satisfied by all s >= 2.
            # With any hint (say) s = k, we'd rewrite this to: 3*s % (s + 1) == k - 2. But, substituting, we
            # would then get k - 2 == s - 2, and thus s = k as the (only, constant) solution!
            base, divisor = args
            base, divisor = self.rewrite_with_congruences(
                s, base
            ), self.rewrite_with_congruences(s, divisor)
            mod_reduced = base.xreplace(self._var_to_val) % divisor.xreplace(
                self._var_to_val
            )
            congruence = (base - mod_reduced) % divisor
            if congruence != 0:
                self._congruences[s].add(congruence)
            return mod_reduced

        def floor_div_handler(*args: sympy.Expr) -> sympy.Expr:
            # Suppose that we have an expression of the form b // d with free variable s.
            # Using the value of s, we can evaluate b % d to a value k.
            # Then we can rewrite b // d to (b - k) / d, while adding the guard b % d == k.

            # NOTE(avik): This is exactly equivalent to rewriting b // d as (b - (b % d)) / d
            # and eliminating b % d as above.
            base, divisor = args
            base, divisor = self.rewrite_with_congruences(
                s, base
            ), self.rewrite_with_congruences(s, divisor)
            mod_reduced = base.xreplace(self._var_to_val) % divisor.xreplace(
                self._var_to_val
            )
            congruence = (base - mod_reduced) % divisor
            if congruence != 0:
                self._congruences[s].add(congruence)
            # NB: Must not be CleanDiv, it needs to be regular sympy division
            # so inequality solver works.  This is sort of problematic for
            # is_integer tests though haha
            return (base - mod_reduced) / divisor

        if expr.has(Mod):
            expr = expr.replace(Mod, mod_handler)
        # 7 // -3 is -3, 7 % -3 is -2, and 7 - (-2) / -3 is -3.0 so negative
        # arguments should be OK.
        if expr.has(PythonMod):
            expr = expr.replace(PythonMod, mod_handler)
        if expr.has(FloorDiv):
            expr = expr.replace(FloorDiv, floor_div_handler)
        return expr

    def _enumerate_sympy_functions(self) -> None:
        module = torch.utils._sympy.functions
        all_functions = set()
        for attr in dir(module):
            if isinstance(func := getattr(module, attr), sympy.FunctionClass):
                all_functions.add(func)
        self._unsupported_sympy_functions = all_functions.difference(
            self._supported_sympy_functions
        )

    def _has_unsupported_sympy_function(self, expr: sympy.Basic) -> bool:
        """
        Tracks list of sympy.Functions the export solver doesn't know how to handle.
        """
        return expr.has(*self._unsupported_sympy_functions)

    def add(self, expr: SympyBoolean) -> bool:
        """Add an expression to the set of constraints.

        Return whether the expression is a trivial constraint (i.e., an obvious tautology).
        """
        if expr == sympy.true:
            return True
        orig_expr = expr
        orig_reduced = orig_expr.xreplace(self._var_to_val)
        # TODO(avik): https://github.com/pytorch/pytorch/issues/101093
        # It is possible that `expr` will fail the consistency check because of
        # precision errors. Specifically, on substituting its free symbols with
        # their concrete values, we might end up comparing floats. Until we have
        # a fix for this issue, we delay raising such failures. See solve().
        if orig_reduced == sympy.false:
            self._inconsistencies.append(f"{orig_expr} is inconsistent!")
        if isinstance(expr, sympy.Ne) or self._has_unsupported_sympy_function(expr):
            # we're not going to do anything useful with these, so drop them
            return False
        free_symbols = expr.free_symbols
        assert free_symbols, f"Did not expect constraint with no free variables: {expr}"
        if len(free_symbols) > 1:
            # multivariate: record and move on
            self._multivariate_inequalities.add(expr)
        else:
            # univariate: can solve these immediately
            s = next(iter(free_symbols))
            # eliminate // and % (see documentation of `rewrite_with_congruences` above)
            old_n_congruences = len(self._congruences[s])
            expr = self.rewrite_with_congruences(s, expr)
            new_n_congruences = len(self._congruences[s])
            if expr == sympy.true:
                return old_n_congruences == new_n_congruences
            reduced = expr.xreplace(self._var_to_val)
            if reduced == sympy.false:
                self._inconsistencies.append(
                    f"{expr}, obtained by rewriting {orig_expr} with congruences, "
                    "is inconsistent!"
                )
            if isinstance(expr, sympy.Eq):
                # special status for symbols that have equalities (see `solve` below)
                self._symbols_with_equalities.add(s)
            self._univariate_inequalities[s].add(expr)
        return False

    def add_equality(self, source: Source, expr: sympy.Expr) -> None:
        """Add an equality constraint"""
        if expr.is_number:
            # specialization, right here
            self._static_results.add(f"{source.name()} == {expr}")
        else:
            # these will resolve to either specializations or dynamic equality constraints
            self._symbolic_equivalences.append((source, expr))

    def _reduce_congruences(self) -> dict[sympy.Symbol, set[sympy.Expr]]:
        reduced_congruences: dict[sympy.Symbol, set[sympy.Expr]] = {}
        for s, congruences in self._congruences.items():
            remainder_modulus_pairs = []
            congruences_to_check = set()
            for congruence in congruences:
                base, divisor = congruence.args
                # We are given a congruence of the form base % divisor == 0 with a free variable s. So:
                # - we transform this into an equation of the form base = divisor * tmp;
                # - we solve this equation for s to get a linear solution with free variable tmp.
                tmp = sympy.Symbol("reduce_congruences_tmp", integer=True)
                symbol, solution = sympy.solve_linear(base - divisor * tmp, symbols=[s])
                # See https://docs.sympy.org/latest/modules/solvers/solvers.html#sympy.solvers.solvers.solve_linear
                # for how to interpret the results.
                if s == symbol:
                    # This means the solution is of the form s = modulus*tmp + remainder.
                    modulus, remainder = sympy.polys.polytools.div(solution, tmp)
                    if isinstance(modulus, sympy.Integer) and isinstance(
                        remainder, sympy.Integer
                    ):
                        # Make sure 0 <= remainder <= modulus.
                        remainder = remainder % modulus
                        remainder_modulus_pairs.append((remainder, modulus))
                        continue
                # This means that we did not get a unique solution to the equation.
                # No problem, we will check it.
                congruences_to_check.add(congruence)
            # Finally we solve for a congruence s such that s = r_i mod m_i for each (r_i, m_i).
            # The solution will be a congruence of the form s = r mod m.
            # NOTE(avik): Since the given m_i may not be pairwise coprime, we can't just use CRT.
            if remainder_modulus_pairs:
                remainder, modulus = sympy.ntheory.modular.solve_congruence(
                    *remainder_modulus_pairs
                )
                reduced_congruences[s] = {(s - remainder) % modulus}
                substitution = {
                    s: modulus * sympy.Symbol("tmp", integer=True) + remainder
                }
                reduced_congruences[s].update(
                    congruence
                    for congruence in congruences_to_check
                    if not sympy.checksol(congruence, substitution)
                )
            else:
                reduced_congruences[s] = congruences_to_check

        return reduced_congruences

    def _raise_inconsistencies(self) -> None:
        if self._inconsistencies:
            msg = "\n".join(self._inconsistencies)
            self._inconsistencies.clear()
            raise ValueError(f"The following inconsistencies were found:\n{msg}")

    def solve(self) -> None:
        """Solve the system of constraint equations to find simplified constraints"""
        self._raise_inconsistencies()
        # as long as there are symbols with equalities, solve for them
        # NOTE(avik): this is guaranteed to terminate (#iterations <= #symbols)
        while self._symbols_with_equalities:
            s = self._symbols_with_equalities.pop()
            exprs = self._univariate_inequalities.pop(s)
            solution = sympy.solvers.inequalities.reduce_inequalities(exprs, s)
            if isinstance(solution, sympy.And):
                solution = next(
                    (arg for arg in solution.args if isinstance(arg, sympy.Eq)),
                    solution,
                )
            assert isinstance(
                solution, sympy.Eq
            ), f"Expected an equality constraint for {s}, got {solution}"
            symbol, val = solution.args
            assert symbol == s, f"Expected a constraint on {s} instead of on {symbol}"
            # because this is univariate, the solution is a specialization
            self._static_results.add(
                f"{self._dcp.symbol_to_source[s][0].name()} == {val}"
            )
            # add this as a substitution to simplify other constraints
            self._substitutions[s] = val  # type: ignore[assignment]

            # simplify multivariate inequalities: some of them will now become univariate!
            multivariate_inequalities = self._multivariate_inequalities
            self._multivariate_inequalities = set()
            for expr in multivariate_inequalities:
                self.add(expr.xreplace({s: self._substitutions[s]}))
            self._raise_inconsistencies()

        # solve linear congruences
        # NOTE(avik): We do not need to solve them for symbols that have already been specialized.
        reduced_congruences = self._reduce_congruences()
        for s, congruences in reduced_congruences.items():
            for congruence in congruences:
                # any congruence that cannot be checked becomes a dynamic constraint as well
                if s not in self._substitutions or not sympy.checksol(
                    congruence, {s: self._substitutions[s]}
                ):
                    if self._is_supported_congruence(congruence):
                        base, divisor = congruence.args
                        tmp_name = "_" + str(
                            self._dcp.source_name_to_debug_name.get(
                                self._dcp.symbol_to_source[s][0].name(),
                                self._dcp.symbol_to_source[s][0].name(),
                            )
                        )
                        tmp = sympy.Symbol(tmp_name, integer=True)
                        from torch._dynamo.source import ConstantSource

                        self._dcp.symbol_to_source[tmp] = [ConstantSource(tmp_name)]
                        r = try_solve(sympy.Eq(base, divisor * tmp), s)
                        assert r is not None
                        self._dynamic_results.add(self._dcp.doprint(sympy.Eq(s, r[1])))

        # remaining symbols have only pure inequalities (no equalities)
        for s, exprs in self._univariate_inequalities.items():
            try:
                solution = sympy.solvers.inequalities.reduce_inequalities(exprs, s)
                # because this is univariate, the solution is a dynamic (range) constraint
                if isinstance(solution, sympy.Or):
                    solution = next(
                        iter(
                            arg
                            for arg in solution.args
                            if arg.xreplace(self._var_to_val)
                        )
                    )
                if isinstance(solution, sympy.And):
                    for arg in solution.args:
                        self._dynamic_results.add(self._dcp.doprint(arg))
                else:
                    self._dynamic_results.add(self._dcp.doprint(solution))
            except (NotImplementedError, AssertionError) as e:
                log.warning("Failed to reduce inequalities: %s", e)
                for expr2 in exprs:
                    self._dynamic_results.add(self._dcp.doprint(expr2))

        # simplify symbolic equivalences: some of them will now become specializations!
        symbolic_equivalences = self._symbolic_equivalences
        self._symbolic_equivalences = []
        for source, expr3 in symbolic_equivalences:
            self.add_equality(source, expr3.xreplace(self._substitutions))

        # remaining symbolic equivalences become dynamic equality constraints
        for source, expr3 in self._symbolic_equivalences:
            self._dynamic_results.add(f"{source.name()} == {self._dcp.doprint(expr3)}")

    @classmethod
    def _is_supported_congruence(cls, congruence: sympy.Expr) -> bool:
        base, divisor = congruence.args
        # Congruences that can be currently expressed with supported Dim ops are
        # of the form (x + a) % b == 0, where x is a Dim and a and b are constants.
        # This allows us to derive x as b*y - a for some Dim y.
        # (See also documentation of dynamic_shapes._DerivedDim.)
        if isinstance(base, sympy.Add):
            lhs, rhs = base.args
            cond = (
                isinstance(lhs, sympy.Symbol) and isinstance(rhs, sympy.Integer)
            ) or (isinstance(lhs, sympy.Integer) and isinstance(rhs, sympy.Symbol))
        else:
            cond = isinstance(base, sympy.Symbol)
        cond = cond and isinstance(divisor, sympy.Integer)
        return cond

    def forced_specializations(self) -> dict[str, sympy.Expr]:
        """Returns a dictionary of the names of symbols to their specialized value"""

        def debug_name(src: Source) -> str:
            name = src.name()
            if self._dcp.source_name_to_debug_name:
                return f"{self._dcp.source_name_to_debug_name[name]} = {name}"
            else:
                return name

        return {
            debug_name(self._dcp.symbol_to_source[s][0]): val
            for s, val in self._substitutions.items()
            if s in self._marked_dynamic
        }

    def _is_derived_dim(
        self, dim: object
    ) -> TypeGuard[torch.export.dynamic_shapes._DerivedDim]:
        return isinstance(dim, torch.export.dynamic_shapes._DerivedDim)

    def _is_dim(self, dim: object) -> TypeGuard[torch.export.dynamic_shapes.Dim]:
        return isinstance(dim, torch.export.dynamic_shapes.Dim) and not isinstance(
            dim, torch.export.dynamic_shapes._DerivedDim
        )

    def _process_derived_dim_roots(
        self,
        results: dict[str, dict[str, Any]],
        name_to_dim: dict[str, Any],
    ) -> None:
        """
        Here we resolve 2 concerns with derived dims suggested fixes: 1) newly introduced roots,
        and 2) root swapping.

        1) Newly introduced roots appear with modulo guards, e.g. Mod(dx, 2) = 0 suggests
        dx is a derived dim equal to 2 * _dx, introducing a new root _dx. Currently the final
        suggested fixes handle this correctly, but we can get intermediate results that look like
        {"dy": {"eq": "dx + 1"}, "dx": {"eq": "2 * _dx + 1, "min": 3, "max": 15}}
        and this routine prettifies this by unifying to a single root, and making each suggestion
        either a derived dim or min/max range, not both.

        2) With suggested fixes for derived dims, roots can be swapped,
        e.g. dx, dx - 1 -> dy + 1, dy. Here we don't want to print out the attached name,
        since this leads to messages like "dx - 1 = Dim("dx - 1", ...)".
        Instead we evaluate the new root value, and remove results for its derivations.

        First we find all the original roots (specified in dynamic_shapes), that are found in the
        values of results (i.e. used for computing suggesting fix values). These original roots
        (suppose `dx`) are either specialized, unchanged, refined, or swapped
        (expressed as a derived dim). If any of the first 3 cases happen, we suggest `dx`'s value
        in results, and remove suggestions for derivations of `dx`, assuming the derived relation
        is valid. If swapped, we find the new root, and use the fix to evaluate `dx`'s new value,
        and then do the same with `dx`'s derivations.

        Assuming the originally specified derived relations are correct is valid, because:
            1) if the relations are plain wrong (e.g. input shape = (6, 4) with spec (dx, dx - 1))
               produce_guards() will catch this and crash before hand.
            2) if the relations are numerically correct but do not match the emitted guard,
               for example:

                    def forward(self, x, y):
                        return x.reshape([-1]) + y  # guard: s0 * 2 = s1
                    inputs = (torch.randn(6, 2), torch.randn(12))
                    dx = Dim("dx", min=2, max=32)
                    dynamic_shapes={"x": (dx, 2), "y": (dx + 6, )}  # this matches values but not op

               then this leads to 2 linear equations, and a) produce_guards() is able to solve for
               the unique solution of dx = 6 and specialize, and b) the export constraint solver will
               raise an issue due to range constraints (a unique solution means not all values in a
               range satisfy a guard) and also force specializations.
        """
        from torch.export.dynamic_shapes import Dim

        def _check_same_range(c: Mapping[str, int], dim: object) -> bool:
            # returns True if c & dim are both min/max ranges with same values
            return (
                self._is_dim(dim)
                and ("min" in c or "max" in c)
                and (
                    (dim.min < 2 and c.get("min", 2) == 2) or dim.min == c.get("min", 2)  # type: ignore[attr-defined]
                )  # let pass if analysis min = 2 and specified min = 0/1
                and dim.max == c.get("max", int_oo)  # type: ignore[attr-defined]
            )

        # 1) newly introduced roots
        # this part we handle adding newly introduced roots
        # these arise from guards like "x.shape[0] % 3 == 0"
        # leading to suggested fixes like "dx = 3*_dx"
        # extract _dx, and find appropriate min/max values
        #
        # before, we have something like:
        # {"dx": {"eq": 3*_dx+1, "min": 4, "max": 10}, "dy": dx+1, "dz": dx+2}
        # we want instead:
        # {"_dx": {"min": 1, "max": 4}, "dx": 3*_dx+1, "dy": 3*_dx+2, "dz": 3*_dx+3}
        introduced_roots: dict[str, str] = {}  # map new root -> old root
        for k, c in list(results.items()):
            if "eq" in c and isinstance(c["eq"], sympy.Expr):  # derived dim
                root = next(iter(c["eq"].free_symbols))
                if str(root) not in name_to_dim:
                    introduced_roots[str(root)] = k
                    # calculate necessary min & max
                    modulus, remainder = sympy.polys.polytools.div(c["eq"], root)
                    c_min = c.get("min", 2)
                    min_ = math.ceil((c_min - remainder) / modulus)
                    c_max = c.get("max", int_oo)
                    max_ = math.floor((c_max - remainder) / modulus)
                    # create result & dim
                    results[str(root)] = {"min": min_, "max": max_}
                    name_to_dim[str(root)] = Dim(str(root), min=min_, max=max_)
                    # remove old root min/max bounds
                    c.pop("min", None)
                    c.pop("max", None)

        # alter derivations that depend on old root, to unify to new root
        # e.g. dx=3*_dx+1, dy=dx+1 -> dy=3*_dx+2
        for old_root in introduced_roots.values():
            for k, c in list(results.items()):
                if (
                    "eq" in c
                    and isinstance(c["eq"], sympy.Expr)
                    and str(symbol := next(iter(c["eq"].free_symbols))) == old_root
                ):  # derived dim with root = old_root
                    new_root_expr = results[str(old_root)]["eq"]  # dx=3*_dx+1
                    new_expr = c["eq"].subs({symbol: new_root_expr})  # dy=(3*_dx+1)+1
                    c["eq"] = new_expr

        # 2) root swapping
        # collect all the original roots that are used for calculating values of suggested fixes
        # this consists of:
        # 1) {"dx": {"min": ..., "max": ...}} -> dx: refined root dim
        # 2) {"dy": "dx + 1"} -> dx: root for suggested fix
        modified_roots: set[str] = set()
        for k, c in results.items():
            if k not in name_to_dim:  # _dynamo.export() may handle source directly
                continue
            if self._is_dim(name_to_dim[k]) and ("min" in c or "max" in c):  # case 1)
                modified_roots.add(k)
            elif "eq" in c and isinstance(c["eq"], sympy.Expr):  # case 2)
                root = next(iter(c["eq"].free_symbols))
                assert root is not None
                modified_roots.add(str(root))

        # exclude newly introduced roots, we've already processed these
        modified_roots = modified_roots.difference(introduced_roots)

        # evaluate the new value for each root
        # this is now either 1) unchanged, 2) refined with a new range,
        # or 3) specialized to a concrete value
        modified_root_values: dict[str, dict[str, Any]] = {}
        for mroot in modified_roots:
            swapped_root = True
            if mroot in results:
                c = results[mroot]
                if ("min" in c or "max" in c) or isinstance(  # range
                    c["eq"], int
                ):  # specialized
                    # here, the original root is a root Dim or concrete value in results.
                    # if it is a derived dim, it is swapped, and we handle that below.
                    if not _check_same_range(
                        c, name_to_dim[mroot]
                    ):  # ignore if unchanged
                        modified_root_values[mroot] = c
                    swapped_root = False

            if swapped_root:
                # if the original root has been swapped in results, that means the new root
                # is a range (if it had specialized, the original root would have too).
                # find this new root, and solve for the original root's range.
                for k, c in results.items():
                    if k not in name_to_dim:
                        continue
                    dim = name_to_dim[k]
                    if (
                        dim.__class__.__name__ == "_DerivedDim"
                        and dim.root.__name__ == mroot
                    ):
                        # only look for min/max root, otherwise root would have specialized
                        if "min" in c or "max" in c:
                            expr = sympy.sympify(k)
                            s = next(iter(expr.free_symbols))
                            result = {
                                "min": try_solve(sympy.Eq(expr, c["min"]), s)[1],  # type: ignore[arg-type, index]
                                "max": try_solve(sympy.Eq(expr, c["max"]), s)[1],  # type: ignore[arg-type, index]
                            }
                            if not _check_same_range(
                                result, name_to_dim[mroot]  # type: ignore[index, arg-type]
                            ):  # ignore if unchanged
                                modified_root_values[mroot] = result  # type: ignore[index]
                                break

        # filter out results where the key is a derived dim (e.g. {"dx - 1" : 4})
        # we only want to suggest fixes for the root, to avoid derived names.
        # also, remove anything in modified_roots, since we either add new modified values after this,
        # or have decided they are unchanged.
        for k in list(results.keys()):
            if k not in name_to_dim:
                continue
            if self._is_derived_dim(name_to_dim[k]) or k in modified_roots:
                del results[k]

        # update results with modified root values
        # now results has the following properties:
        # - only contains original roots as keys
        # - each root is now either specialized, refined, or derived from another original root
        results.update(modified_root_values)

    def prettify_results(
        self,
        original_signature: inspect.Signature,
        dynamic_shapes: Union[dict[str, Any], tuple[Any], list[Any]],
        constraint_violation_error: object,
        forced_specializations: dict[str, str],
    ) -> str:
        """Format a message for constraint violation erros"""
        from torch.export.dynamic_shapes import _get_dim_name_mapping

        if not self._dcp.source_name_to_debug_name:
            # nothing to do
            return ""

        def transform(s: str, inverse: bool = False) -> str:
            for k, v in self._dcp.source_name_to_debug_name.items():
                s = s.replace(k, v) if not inverse else s.replace(v, k)
            return s

        results: defaultdict[str, dict[str, Any]] = defaultdict(dict)
        if dynamic_shapes is None:
            dynamic_shapes = {}

        def flip(op: str) -> str:
            if op == "<=":
                return ">="
            if op == ">=":
                return "<="
            if op == "<":
                return ">"
            if op == ">":
                return "<"
            assert op == "=="
            return op

        def relation_with_digit(expr: str, op: str, digit: int) -> None:
            if op == "<=":
                results[expr]["max"] = digit
            elif op == "<":
                results[expr]["max"] = digit - 1
            elif op == ">=":
                results[expr]["min"] = digit
            elif op == ">":
                results[expr]["min"] = digit + 1
            else:
                assert op == "=="
                results[expr]["eq"] = digit

        # retrieve dynamic shapes
        name_to_dim = _get_dim_name_mapping(dynamic_shapes)

        for s in self._static_results.union(self._dynamic_results):
            t = transform(s)
            if t == s:
                continue
            left, op, right = re.split(r"( == | <= | >= | < | > )", t)
            op = op.strip()
            if op == "==" and left == right:
                continue
            if right.isdigit():
                relation_with_digit(left, op, int(right))
            elif left.isdigit():
                relation_with_digit(right, flip(op), int(left))
            else:
                assert op == "==", t
                try:
                    results[left]["eq"] = sympy.sympify(right)
                except TypeError:  # rhs source is not linked to Dim name
                    pass

        # order forced specializations based on name
        forced_specializations = {
            k: forced_specializations[k]
            for k in sorted(
                forced_specializations.keys(),
                key=lambda x: x.split(" = ")[1],
            )
        }

        buf = ""
        if forced_specializations:
            debug_names = set()
            for k in forced_specializations:
                dim = name_to_dim[k.split(" = ")[0]]
                if self._is_derived_dim(dim):
                    debug_names.add(dim.root.__name__)  # type: ignore[attr-defined]
                else:
                    debug_names.add(dim.__name__)

            buf += (
                f"Specializations unexpectedly required ({', '.join(sorted(debug_names))})! "
                'For more information, run with TORCH_LOGS="+dynamic".\n'
            )
            for s, val in forced_specializations.items():
                buf += f"  - solving the guards generated for {s} resulted in a specialized value of {val}.\n"

        self._process_derived_dim_roots(results, name_to_dim)

        dims = []
        others = []

        # order results by source name
        results2 = {
            k: results[k]
            for k in sorted(
                results.keys(),
                key=lambda x: transform(x, inverse=True),
            )
        }
        for k, c in results2.items():
            if "eq" in c:
                other = c["eq"]
                if isinstance(other, int):
                    others.append(f"{k} = {other}")
                elif _is_supported_equivalence(other):
                    others.append(f"{k} = {other}")
            else:
                min_ = c.get("min", None)
                if min_ == 2:
                    min_ = None
                max_ = c.get("max", None)
                if min_ is not None and max_ is not None:
                    dims.append(f"{k} = Dim('{k}', min={min_}, max={max_})")
                elif min_ is not None:
                    dims.append(f"{k} = Dim('{k}', min={min_})")
                elif max_ is not None:
                    dims.append(f"{k} = Dim('{k}', max={max_})")
                else:
                    dims.append(f"{k} = Dim('{k}')")

        # results2 will get filtered out if no new suggestions,
        # this can happen if guards are too complex.
        # in that case don't suggest fix
        if dims or others:
            buf += "\nSuggested fixes:\n  "
            buf += "\n  ".join(dims + others)

        return buf


TLS = threading.local()


@dataclass(frozen=True)
class ShapeEnvSettings:
    """
    Encapsulates all shape env settings that could potentially affect
    FakeTensor dispatch. Used when creating dispatch cache keys.
    """

    allow_scalar_outputs: bool
    allow_dynamic_output_shape_ops: bool
    assume_static_by_default: bool
    specialize_zero_one: bool
    duck_shape: bool
    prefer_deferred_runtime_asserts_over_guards: bool
    allow_complex_guards_as_runtime_asserts: bool
    trace_asserts: bool


@dataclass
class ValueRangesSLoc:
    """
    Locations of the guards that triggered lower and upper bound.
    """

    lower: SLoc
    upper: SLoc


@contextmanager
def _suppress_guards(shape_env: ShapeEnv) -> Iterator[None]:
    shape_env._suppress_guards_enter()
    try:
        yield
    finally:
        shape_env._suppress_guards_exit()


@dataclass
class _FrameLocalResult:
    loc: Optional[str] = None
    locals: dict[str, Any] = field(default_factory=dict)
    symbols: dict[str, str] = field(default_factory=dict)


class ShapeEnv:
    # This is a wrapper over the actual __init__ function.
    #
    # Where to add a new constructor parameter to ShapeEnv?
    # =====================================================
    # This __init__ function should be used only for parameters related to event recording.
    # These are parameters that we don't wish to pass down the road to new ShapeEnv instances
    # created from replaying events.
    #
    # If you wish to add a parameter to the constructor of ShapeEnv, unrelated to event
    # recording, do so in the _init function.
    def __init__(
        self,
        *,
        should_record_events: Optional[bool] = None,
        tracked_fakes: Optional[list[Any]] = None,
        **kwargs: Any,
    ) -> None:
        self._init(**kwargs)

        # Disable event recording when replaying.
        kwargs["should_record_events"] = False

        from torch.fx.experimental.validator import translation_validation_enabled

        self._translation_validation_enabled = translation_validation_enabled()

        # If not specified, enable event recording if both:
        #   - Translation validation is on
        #   - Translation validation bisection is not disabled
        self.should_record_events = (
            should_record_events
            if should_record_events is not None
            else (
                self._translation_validation_enabled
                and not config.translation_validation_no_bisect
            )
        )

        # Enable event recording check if both:
        #   - It should record events
        #   - The recording check is enabled
        self.check_recorded_events = (
            self.should_record_events and config.check_shape_env_recorded_events
        )

        # This will make sure we only record the top-level function call.
        self.is_recording = False
        # Keep track of the list of tracked fakes.
        self.tracked_fakes = tracked_fakes
        # List of events for reconstructing ShapeEnv at arbitrary points in time.
        self.events: list[ShapeEnvEvent] = (
            [ShapeEnvEvent(ShapeEnv, kwargs=kwargs)]
            if self.should_record_events
            else []
        )

        # Set true when data dependent errors are handled by caller side and not thrown. Ex: guard_or_false
        # and guard_or_true. When its true, a different error message is produced.
        self._dde_suppressed = False

        # FakeTensor per-ShapeEnv operation cache. This is used for caching
        # operations that contain symbolic shapes which have guards on the
        # ShapeEnv (so are ShapeEnv-dependent).
        #
        # NOTE: It's important that SymNodes in this cache have their ShapeEnv
        # stripped otherwise you end up with cycles which can only be cleaned
        # with the GC.
        self.fake_tensor_cache: dict[
            torch._subclasses.fake_tensor._DispatchCacheKey,
            torch._subclasses.fake_tensor._DispatchCacheEntry,
        ] = {}

    @contextlib.contextmanager
    def dde_suppressed(self) -> Iterator[None]:
        # We do not expect this to be called recursively.
        assert not self._dde_suppressed, "not expected value for _dde_suppressed"
        self._dde_suppressed = True
        try:
            yield
        finally:
            self._dde_suppressed = False

    # Pro-tip: if you add new field to ShapeEnv, this affects some accept
    # tests.  Accept their output with:
    #
    #   EXPECTTEST_ACCEPT=1 python test/dynamo/test_dynamic_shapes.py -k test_shape_env_equal
    #
    def _init(
        self,
        *,
        allow_scalar_outputs: bool = True,
        allow_dynamic_output_shape_ops: bool = True,
        # NB: These are legacy configuration that help us make good choices
        # when the constraint/dynamic dims are not explicitly passed to us.
        # Ideally we will fix all call sites to be explicit and not have
        # implicit choices, but this apparently was pretty involved.
        assume_static_by_default: bool = False,
        # Note - On 0/1 specialization
        #
        # The following options affect decisions we make about eager
        # specialization.  Disabling them will increase trace time (as we do
        # more symbolic reasoning) and can also harm the quality of generated
        # code (because inductor may not be able to specialize for bounds
        # being equal--although if we later respecialize because of a guard,
        # your code may be just as good as it was before.)
        #
        # When True, eagerly specialize input sizes which have 0/1.
        specialize_zero_one: bool = True,
        # When True, assume input sizes which have the same size are
        # symbolically equal.
        duck_shape: Optional[bool] = None,
        # For debugging
        co_fields: Optional[dict[str, str]] = None,
        # When True, whenever safe, we will generate a deferred runtime assert
        # instead of a guard whenever we know that an expression must be True,
        # otherwise it would be an error, even for backed SymInts (where we
        # could ostensibly unconditionally generate guards).  This is useful
        # for export, where preventing "error checking" sizes from showing up
        # in guards is helpful, since these guards in some sense are overly
        # pedantic.  See also https://github.com/pytorch/pytorch/issues/121749
        prefer_deferred_runtime_asserts_over_guards: bool = False,
        # When True, does not emit or raise constraint violation errors on
        # implicit guards generated by ops, and defers to runtime assertions
        # in the graph instead. For export.
        allow_complex_guards_as_runtime_asserts: bool = False,
        # XXX Add any new settings that could affect FakeTensor evaluation
        # to: torch._subclasses.fake_tensor._ShapeEnvSettings
        trace_asserts: bool = False,
    ) -> None:
        if duck_shape is None:
            duck_shape = config.use_duck_shape

        self.settings = ShapeEnvSettings(
            # Not directly used by ShapeEnv; indirectly used by FakeTensor
            allow_scalar_outputs=allow_scalar_outputs,
            allow_dynamic_output_shape_ops=allow_dynamic_output_shape_ops,
            # End
            assume_static_by_default=assume_static_by_default,
            specialize_zero_one=specialize_zero_one,
            duck_shape=duck_shape,
            prefer_deferred_runtime_asserts_over_guards=prefer_deferred_runtime_asserts_over_guards,
            allow_complex_guards_as_runtime_asserts=allow_complex_guards_as_runtime_asserts,
            trace_asserts=trace_asserts,
        )

        self.guards: list[ShapeGuard] = []
        self.axioms: dict[sympy.Expr, sympy.Expr] = {}

        # A set of ids that have already been allocated. This is used
        # for when we allocate symbol ids using the hash of the source
        # names to ensure we don't have collisions via linear probing
        self.unique_ids: set[int] = set()
        # Maps symbolic ints to their original concrete values
        # Currently populated from tensors
        self.var_to_val: dict[sympy.Symbol, sympy.Integer] = {}
        # Like var_to_val, but only set when propagate_real_tensors is on.
        # Used as last resort to avoid GuardOnDataDependent error
        self.unbacked_var_to_val: dict[sympy.Symbol, sympy.Integer] = {}
        # Like above, but used exclusively for OBLIVIOUS_SIZE.  These
        # potentially could be put together but I am not sure, writing out
        # the logic individually before abstracting.
        self.oblivious_var_to_val: dict[sympy.Symbol, sympy.Integer] = {}
        # Maps symbolic ints to their min/max range.  These ranges
        # are conservative: the int MUST fall in the range, but the
        # range may contain ints which may not actually appear in
        # practice
        self.var_to_range: dict[sympy.Symbol, ValueRanges] = {}
        self.var_to_range_sloc: dict[sympy.Symbol, ValueRangesSLoc] = {}
        self.source_name_to_debug_name: dict[str, str] = {}
        self.var_to_sources: dict[sympy.Symbol, list[Source]] = {}
        self.var_to_stack: dict[sympy.Symbol, CapturedTraceback] = {}
        # Maps a source to the *original* symbol that was assigned to it
        self.source_to_var: dict[str, sympy.Symbol] = {}
        # Maps from sympy ints to expressions representing them
        # Populated from equality guards (i.e. a.shape[0] == b.shape[0])
        self.replacements: dict[sympy.Symbol, sympy.Expr] = {}
        # The sloc of the guard that triggered this replacement to be added
        self.replacements_slocs: dict[sympy.Symbol, SLoc] = {}
        self.unbacked_renamings: dict[sympy.Symbol, sympy.Symbol] = {}
        # Set holds a % b expressions that evaluate to 0.
        self.divisible: set[sympy.Expr] = set()
        # Set that holds "size-like" symbols.  When we perform
        # "size-oblivious" tests, these can be assumed to be >= 2.
        self.size_like: set[sympy.Symbol] = set()
        # Duck-shaping says that if two input tensors have the same size,
        # they get assigned the same symbolic variable
        self.val_to_var: dict[int, sympy.Symbol] = {}
        self.unbacked_symfloat_counter = itertools.count()
        self.unbacked_symint_counter = itertools.count()
        # Similar to guards, but these MUST evaluate to true and can
        # only be evaluated at runtime midway through (i.e., they always
        # involve unbacked symints)
        #
        # For efficiency reasons, we index in the following way.  Suppose you have
        # a runtime assert i0 + i1 <= s1.  We pick the most recently allocated
        # symbol in the source expression and add the assert to the list for
        # that symbol e.g., {i1: [i0 + i1 <= s1]}.
        #
        # We access the runtime asserts in two situations:
        #
        #   - When we are guarding on an expression, we will attempt to
        #     statically evaluate it, in case the unbacked SymInts can
        #     simplify away.  If we have a runtime assert, we may be able
        #     to discharge the guard entirely.  We only need to attempt
        #     runtime asserts that mention freevars of the expression in
        #     question.
        #
        #   - When we are performing codegen (in Inductor for eager, or
        #     when finalizing the export FX graph), we need to know what
        #     extra runtime asserts to insert.  Whenever an unbacked
        #     SymInt comes into scope, all runtime asserts involving it
        #     become eligible for insertion (so long as all of their other
        #     free unbacked symbols are also in scope).  We technically
        #     can handle any choice of key by kicking inexpressible asserts
        #     to the next unbacked symbol to wait on, but if we choose the
        #     latest key, an assert will only show up at the moment when
        #     we can actually codegen it.
        self.deferred_runtime_asserts: dict[
            Optional[sympy.Symbol], list[RuntimeAssert]
        ] = {}
        # This exists so we can efficiently invalidate the cache (it's used as
        # part of the cache key); otherwise we'd have to iterate through
        # deferred_runtime_asserts to compute its length
        self.num_deferred_runtime_asserts = 0
        self.log = log
        self.log.info("create_env")
        self.frozen = False
        self.runtime_asserts_frozen = False
        self.dim_constraints: Optional[DimConstraints] = None
        self.counter: Counter[str] = collections.Counter()
        # Mapping from sympy.Symbol to the number of guards which mention this
        # symbol
        self.symbol_guard_counter: Counter[sympy.Symbol] = collections.Counter()
        # A selection of important fields on co_field; solely used for
        # signpost_event
        self.co_fields = co_fields if co_fields else {}

        # Whenever we allocate a fresh unbacked Symbol, we add it to this
        # pending list.  Unbacked symbol allocation can occur at unpredictable
        # points during meta tensor propagation, but at some point, we
        # have to know what the binding site for an unbacked symbol is, and
        # this is computed when we actually place the node in the graph. The
        # important thing is that we always actually handle every unaccounted
        # for unbacked symbol, so this list helps us keep track of them and
        # then make sure they are all accounted for.
        #
        # We could potentially give rise to errors earlier by lexically
        # scoping when we do propagation, and only allowing unbacked symbols
        # to be allocated at this point in time.  However this is inconvenient
        # to do in Dynamo, because fake tensor propagation is far from when we
        # analyze binding sites (set_example_value), so we do it in a more
        # mutatey way.
        #
        # NB: fresh unbacked symbols NEVER get substitutions applied to them,
        # they are binding sites!
        self.pending_fresh_unbacked_symbols: list[sympy.Symbol] = []

        # Version counter used to invalidate cached values
        self._prev_cache_key = self._get_key()
        self._version_counter = 0

        # Each time divisible is changed this should be set to True, this is set in _update_version_counter.
        self._resimplify_floor_div_axioms = True

        # Cache for FX nodes.
        # Maps an already built node a tuple of:
        #   1. node's target
        #   2. list of arguments
        # This drastically reduces the size of the FX graph, avoiding
        # duplicated nodes.
        self.fx_node_cache: dict[tuple[Callable, tuple[Any, ...]], torch.fx.Node] = {}
        self.source_to_symbol: dict[str, sympy.Symbol] = {}

        # Suppose you want to replace an unbacked symbol with another
        # unbacked symbol.  This is error prone because you can cause
        # references to unbacked symbols to time travel backwards.  E.g.,
        #
        # u1 = x.item()
        # ... use of u1 ...
        # u2 = y.item()
        # u3 = z.item()
        # torch._check(u1 == u2 + u3)
        #
        # If you replace u1 with u2 + u3, then the use of u1 now
        # references u2 and u3 prior to them actually being bound at
        # runtime.
        #
        # To control for this, we track the order unbacked symbols
        # were allocated, and only allow substitutions if they respect
        # the dependency from this order; an unbacked symbol can only
        # be substituted with unbacked symbols that come before it in the
        # order.
        #
        # This also imposes an ordering on the unbacked symbol binding
        # sites themselves: you are not allowed to reorder unbacked symbol
        # bindings.  At the moment, this is not tracked, but we potentially
        # could track this at the IR level using a higher order operator
        # with something like effect token tracking.
        self.unbacked_alloc_order: dict[sympy.Symbol, int] = {}

        self.trace_asserts = trace_asserts

        from torch.fx.experimental.validator import translation_validation_enabled

        self._translation_validation_enabled = translation_validation_enabled()

        if self._translation_validation_enabled:
            from torch.fx.experimental.validator import TranslationValidator

            self.validator = TranslationValidator()
            self.graph = torch.fx.Graph()
            # Create an output graph and start inserting before that.
            # This is needed when 'deepcopy'-ing this object.
            self.graph.inserting_before(self.graph.output(None))

            # Mapping of each node name to the node itself.
            #
            # This is useful for matching an FX node from a recorded ShapeEnv.graph
            # to the FX node of the ShapeEnv we are running the event on.
            #
            # Whenever you add a node to self.graph, you must add a mapping to this
            # variable. Otherwise, the built FX graph on the replayed ShapeEnv will
            # not be valid.
            self.name_to_node: dict[str, torch.fx.Node] = {}

    @property
    def allow_scalar_outputs(self) -> bool:
        return self.settings.allow_scalar_outputs

    @property
    def allow_dynamic_output_shape_ops(self) -> bool:
        return self.settings.allow_dynamic_output_shape_ops

    @property
    def assume_static_by_default(self) -> bool:
        return self.settings.assume_static_by_default

    @property
    def specialize_zero_one(self) -> bool:
        return self.settings.specialize_zero_one

    @property
    def duck_shape(self) -> bool:
        return self.settings.duck_shape

    @property
    def prefer_deferred_runtime_asserts_over_guards(self) -> bool:
        return self.settings.prefer_deferred_runtime_asserts_over_guards

    @property
    def allow_complex_guards_as_runtime_asserts(self) -> bool:
        return self.settings.allow_complex_guards_as_runtime_asserts

    def check_equal(self, other: ShapeEnv) -> None:
        """Compare another ShapeEnv for equivalence"""
        # ShapeEnv fields that are not relevant for the outcome of
        # ShapeEnv.produce_guards call:
        #   - Debugging variables
        #   - Translation validation related variables
        #   - Events recording related variables
        non_state_variable_names = (
            "counter",
            "log",
            "var_to_stack",
            "fx_node_cache",
            "graph",
            "validator",
            "check_recorded_events",
            "should_record_events",
            "is_recording",
            "tracked_fakes",
            "events",
            "source_name_to_debug_name",
            "_prev_cache_key",
            "_version_counter",
            "dim_constraints",
            # source locations are OK to diverge
            "var_to_range_sloc",
            "replacements_slocs",
            "_resimplify_floor_div_axioms",
            "_expr_sym_node_id",
            "_dde_suppressed",
        )

        # Mapping of the value of each to-be-compared field into the values that
        # should actually be compared.
        #
        # You should modify this if, for example, the field that holds state and
        # debugging information. e.g. ShapeGuard holds the actual guard (sympy.Expr)
        # and the stack when it was added to the set of guards. In order to compare
        # it, we throw away the stack information.
        def map_value(key: str, value: Any) -> Any:
            if key in ("unbacked_symfloat_counter", "unbacked_symint_counter"):
                from copy import copy

                # For itertools.count(), we compare the next integer returned
                # by the count iterators. Not that we need to copy the iterator
                # first. Otherwise we are mutating the object.
                return next(copy(value))
            elif key == "guards":
                # Transform the list of ShapeGuard into a list of expressions.
                return [g.expr for g in value]
            elif key == "deferred_runtime_asserts":
                # Transform the list of RuntimeAsserts into a list of expressions.
                return {s: [ra.expr for ra in ras] for s, ras in value.items()}
            elif key == "name_to_node":
                # Compare just the set of keys is the same.
                return set(value.keys())
            elif key in (
                "symbol_guard_counter",
                "pending_fresh_unbacked_symbols",
                "fake_tensor_cache",
            ):
                # Skip this for comparisons
                return None
            return value

        shape_env_check_state_equal(self, other, non_state_variable_names, map_value)

    def _snapshot_tracked_fakes(self) -> Optional[list[Any]]:
        if self.tracked_fakes is None:
            return None

        from torch._dynamo.variables.builder import TrackedFake

        def maybe_transform_fake(fake: TrackedFake) -> TrackedFake:
            inner_fake = (
                fake.fake
                if isinstance(fake.fake, (torch.SymInt, torch.SymFloat))
                else FakeTensorMeta.from_fake(fake.fake)
            )
            # Even though TrackedFake accepts either a Union[SymInt, FakeTensor], here we give it a
            # FakeTensorMeta for two reasons:
            #   1. this is all the information we need when recording ShapeEnvEvents.
            #   2. it works even if each TrackedFake changes its metadata.
            return TrackedFake(inner_fake, fake.source, fake.symbolic_context)  # type: ignore[arg-type]

        return [maybe_transform_fake(fake) for fake in self.tracked_fakes]

    def _last_event_index(self) -> int:
        return len(self.events) - 1

    @contextmanager
    def _recording(self) -> Iterator[None]:
        self.is_recording = True
        try:
            yield
        finally:
            self.is_recording = False

    @record_shapeenv_event()
    def _eliminate_unbacked(self, orig_s: sympy.Symbol, new_s: sympy.Expr) -> None:
        self._set_replacement(orig_s, new_s, "eliminate_unbacked")

    @record_shapeenv_event()
    def set_unbacked_var_to_val(self, k: sympy.Symbol, v: int) -> None:
        """Used only when propagate_real_tensors; registers a value for an
        unbacked symbol, which can be used last resort to resolve hints."""
        log.info("set_unbacked_var_to_val %s = %s", k, v)
        self.unbacked_var_to_val[k] = sympy.sympify(v)

    # Unlike set_replacement, this records a shapeenv event
    @record_shapeenv_event()
    def _rename_unbacked_to(self, orig_s: sympy.Symbol, new_s: sympy.Symbol) -> None:
        assert isinstance(orig_s, sympy.Symbol), orig_s
        assert isinstance(new_s, sympy.Symbol), new_s
        assert free_unbacked_symbols(new_s), new_s
        assert free_unbacked_symbols(orig_s), orig_s
        dest = self.replacements.get(orig_s)
        if dest is not None:
            assert not free_unbacked_symbols(dest), f"{orig_s} -> {dest}"
        self._set_replacement(orig_s, new_s, "rename_unbacked_to")
        self.unbacked_renamings[orig_s] = new_s
        if dest is not None:
            self._set_replacement(new_s, dest, "rename_unbacked_to_dest")

    @record_shapeenv_event()
    def _constrain_is_bounded(self, a: sympy.Symbol, upper_bound: int) -> None:
        # TODO: Do something nontrivial when upper_bound is expression
        pass

    @record_shapeenv_event()
    def _constrain_range_for_size(
        self, a: sympy.Symbol, min: Optional[int] = None, max: Optional[int] = None
    ) -> None:
        if min is None:
            min = 0
        if max is None:
            max = int_oo

        if max < min:
            raise ValueError(
                "Maximum value to constrain_as_size can't be less than the specified min value, "
                "received min={min} and max={max}"
            )

        self.constrain_symbol_range(
            a,
            compiler_min=min,
            compiler_max=max,
        )
        self.size_like.add(a)

    @record_shapeenv_event()
    def _constrain_range(self, a: sympy.Expr, min: int, max: int) -> None:
        if isinstance(a, sympy.Integer):
            if not (min <= int(a) <= max):
                raise ValueRangeError(f"Invalid value {int(a)} for range [{min}:{max}]")
            return

        # TODO: Shouldn't we install a guard if the symbol is backed?  Or is the
        # semantics that this is an "unchecked" assert (but it this actually
        # something useful?  Might be better to restrict only for unbacked
        # SymInt).
        if isinstance(a, sympy.Symbol):
            self.constrain_symbol_range(
                a,
                compiler_min=min,
                compiler_max=max,
            )

    @record_shapeenv_event()
    def _constrain_unify(self, a: SymInt, b: SymInt) -> None:
        """
        Given two SymInts, constrain them so that they must be equal.  NB:
        this will not work with SymInts that represent nontrivial expressions
        (yet!)
        """
        # TODO: this does not install a deferred runtime assert yet

        # TODO: Maybe dedupe this with _maybe_guard_rel?
        # Update Feb 2024: this is extra important to do, this doesn't handle
        # unbacked replacements properly nor does it generate deferred runtime
        # asserts
        if not isinstance(a, SymInt):
            if not isinstance(b, SymInt):
                assert a == b
            else:
                assert isinstance(
                    b.node.expr, sympy.Symbol
                ), "constraining non-Symbols NYI"
                assert b.node.shape_env is self
                self.replacements[b.node.expr] = sympy.Integer(a)
        else:
            # TODO: Actually, we can support this as long as one of them is a symbol.
            # NB: We can't actually do "unification" as our operators are not
            # injective
            assert isinstance(a.node.expr, sympy.Symbol), "constraining non-Symbols NYI"
            assert a.node.shape_env is self
            if not isinstance(b, SymInt):
                self.replacements[a.node.expr] = sympy.Integer(b)
            else:
                assert a.node.shape_env is b.node.shape_env
                assert isinstance(
                    b.node.expr, sympy.Symbol
                ), "constraining non-Symbols NYI"
                new_var = self._find(a.node.expr)
                self.replacements[b.node.expr] = new_var

    def _ignore_fresh_unbacked_symbols_tls(self) -> bool:
        return getattr(TLS, "ignore_fresh_unbacked_symbols", False)

    @record_shapeenv_event()
    def _ignore_fresh_unbacked_symbols_set(self, b: bool) -> bool:
        prev = self._ignore_fresh_unbacked_symbols_tls()
        TLS.ignore_fresh_unbacked_symbols = b
        return prev

    @contextmanager
    def ignore_fresh_unbacked_symbols(self) -> Iterator[None]:
        """
        Indicates that the newly allocated unbacked SymInts are being
        discarded
        """
        prev = self._ignore_fresh_unbacked_symbols_set(True)
        try:
            yield
        finally:
            self._ignore_fresh_unbacked_symbols_set(prev)

    @record_shapeenv_event()
    def freeze(self) -> None:
        """Freeze this ShapeEnv to stop accumulating guards

        A frozen ShapeEnv will ignore any further guards generated on it and
        only emit a warning which may lead to accuracy problems.
        """
        self.frozen = True

    @record_shapeenv_event()
    def freeze_runtime_asserts(self) -> None:
        """Freeze this ShapeEnv to stop adding deferred runtime asserts.

        We will error if you try to install a new runtime assert when it is
        frozen.  This would indicate a lowering violation, or perhaps something
        we know statically is already True but we are checking it again in a way
        that is not clearly dischargeable.
        """
        # self.prefer_deferred_runtime_asserts_over_guards = False
        self.runtime_asserts_frozen = True

    def _create_symbol_for_source(self, source: Source) -> Optional[sympy.Symbol]:
        if not self._translation_validation_enabled:
            return None
        srcname = source.name()
        if source not in self.source_to_symbol:
            self.source_to_symbol[srcname] = sympy.Symbol(srcname, integer=True)
        return self.source_to_symbol[srcname]

    def _add_z3var(self, symbol: sympy.Symbol, type: type) -> None:
        if self._translation_validation_enabled:
            self.validator.add_var(symbol, type)

    def _add_target_expr(self, expr: SympyBoolean) -> None:
        if self._translation_validation_enabled:
            self.validator.add_target_expr(expr)

    def _add_assertion(self, expr: SympyBoolean) -> None:
        if self._translation_validation_enabled:
            self.validator.add_assertion(expr)

    def _check_translation_validate(self) -> None:
        if self._translation_validation_enabled:
            self.validator.validate()

    @record_shapeenv_event()
    def _create_fx_call_function(
        self,
        op: Callable,
        args: tuple,
    ) -> tuple[Optional[torch.fx.Node], bool]:
        # Cache this tuple in order to avoid duplicated nodes.
        node_key = (op, args)
        # Flags whether the returned node was cached or not.
        fresh = False

        if self._translation_validation_enabled and node_key not in self.fx_node_cache:
            # Presence of None in the arguments implies that we should ignore this operation.
            if any(a is None for a in args):
                # We check if we are not mixing SymNode that should not be ignored
                # (fx_node is not None) with those that should (fx_node is None).
                assert all(not isinstance(a, torch.fx.Node) for a in args)
                return None, fresh

            fresh = True

            # If translation validation is enabled, all arguments must have its
            # own FX node.
            assert all(
                a is not None for a in args
            ), f"missing arg in FX graph ({op.__name__}): {args}"
            node = self.fx_node_cache[node_key] = self.graph.call_function(op, args)
            self.name_to_node[node.name] = node

        return self.fx_node_cache.get(node_key, None), fresh

    def _create_fx_placeholder_and_z3var(
        self,
        symbol: sympy.Symbol,
        type: type,
    ) -> Optional[torch.fx.Node]:
        if not self._translation_validation_enabled:
            return None

        node_key = (self.graph.placeholder, (symbol,))

        # Check if we haven't added this symbol already.
        # If so, skip the placeholder creation, as it
        # generates invalid Python code.
        if node_key not in self.fx_node_cache:
            # Add a Z3 variable according to 'type'.
            self._add_z3var(symbol, type)
            # Create the FX placeholder out of a mangled name.
            mangled_name = re.sub(
                r"[^a-zA-Z0-9]", "_", re.sub(r"[()]", "", symbol.name)
            )
            node = self.fx_node_cache[node_key] = self.graph.placeholder(mangled_name)
            self.name_to_node[node.name] = node
            # Attach the 'symbol' to the placeholder so that we can retrieve
            # the Z3 variable later.
            node.meta["symbol"] = symbol

        return self.fx_node_cache[node_key]

    def _remove_fx_node(self, node: Optional[torch.fx.Node]) -> None:
        if self._translation_validation_enabled and node is not None:
            self.name_to_node.pop(node.name)
            self.graph.erase_node(node)

    def _add_fx_node_metadata(self, node: torch.fx.Node) -> None:
        from torch._dynamo.utils import get_current_node

        if self.should_record_events:
            node.meta[SHAPEENV_EVENT_KEY] = self._last_event_index()
            node.meta[CURRENT_NODE_KEY] = get_current_node()

    def _suppress_guards_tls(self) -> bool:
        return getattr(TLS, "suppress_guards", False)

    @record_shapeenv_event()
    def _suppress_guards_enter(self) -> None:
        if not hasattr(TLS, "suppress_guards_stack"):
            TLS.suppress_guards_stack = []
        old = self._suppress_guards_tls()
        TLS.suppress_guards_stack.append(old)
        TLS.suppress_guards = True

    @record_shapeenv_event()
    def _suppress_guards_exit(self) -> None:
        old = (
            TLS.suppress_guards_stack.pop()
            if len(TLS.suppress_guards_stack) > 0
            else False
        )
        TLS.suppress_guards = old

    def suppress_guards(self) -> _GeneratorContextManager[None]:
        """Context manager to ignore all guards generated inside"""
        return _suppress_guards(self)

    def _get_key(self) -> tuple[int, int, int, int]:
        """
        Defines the current "state" of the guards we've accumulated in this ShapeEnv.
        Determines when we need to invalidate our cache
        """
        return (
            len(self.replacements),
            len(self.divisible),
            self.num_deferred_runtime_asserts,
            len(self.unbacked_var_to_val),
        )

    def _update_version_counter(self) -> None:
        # if the change to shape env effects self.divisible set
        # _resimplify_floor_div_axioms.
        # This is used to trigger a resimplication of FloorDiv to CleanDivs
        # in implication inside the function resimplify_floor_div.
        if len(self.divisible) != self._prev_cache_key[1]:
            self._resimplify_floor_div_axioms = True

        # The shape environment is queried orders of magnitude more often than
        # it is changed, so we summarise the cache key into a linearly
        # increasing version counter which is cheaper to check in _lru_cache

        # Only update version counter if the state actually changed
        cur_key = self._get_key()

        if self._prev_cache_key != cur_key:
            self._prev_cache_key = cur_key
            self._version_counter += 1

    def _produce_dyn_sizes(
        self,
        ex_size: Sequence[Union[int, SymInt]],
        source: Source,
        symbolic_context: SymbolicContext,
    ) -> list[sympy.Expr]:
        return self._produce_dyn_sizes_from_int_tuple(
            tuple(ex_size), source, symbolic_context
        )

    def _produce_dyn_sizes_from_int_tuple(
        self,
        tensor_size: Sequence[Union[int, SymInt]],
        source: Source,
        symbolic_context: SymbolicContext,
    ) -> list[sympy.Expr]:
        assert all(
            not is_symbolic(val) for val in tensor_size
        ), f"Expect size to be a plain tuple of ints but got {tensor_size}"
        from torch._dynamo.source import TensorProperty, TensorPropertySource

        _assert_symbol_context(symbolic_context)
        dynamic_dims = symbolic_context.dynamic_sizes  # type: ignore[attr-defined]
        constraint_dims = symbolic_context.constraint_sizes  # type: ignore[attr-defined]
        size = []
        for i, val in enumerate(tensor_size):
            sym = self.create_symbol(
                val,
                TensorPropertySource(source, TensorProperty.SIZE, i),
                dynamic_dims[i],
                constraint_dims[i],
                do_not_specialize_zero_one=config.backed_size_oblivious,
                symbolic_context=symbolic_context,
            )
            if (
                config.backed_size_oblivious
                and isinstance(sym, sympy.Symbol)  # could be static
                and symbol_is_type(sym, SymT.SIZE)
            ):
                self.size_like.add(sym)
            size.append(sym)
        return size

    def create_symbolic_sizes_strides_storage_offset(
        self,
        ex: torch.Tensor,
        source: Source,
        *,
        symbolic_context: Optional[SymbolicContext] = None,
    ) -> tuple[
        tuple[Union[int, SymInt], ...],
        tuple[Union[int, SymInt], ...],
        Union[int, SymInt],
    ]:
        """
        Returns a list of symbolic sizes and strides for the given tensor.
        We try our best to express stride in terms of the sizes, so as to not
        introduce new symbolic variables.
        """

        ex_size = tuple(
            self._maybe_specialize_sym_int_with_hint(sz) for sz in ex.size()
        )
        ex_stride = tuple(
            self._maybe_specialize_sym_int_with_hint(sd) for sd in ex.stride()
        )
        ex_storage_offset = self._maybe_specialize_sym_int_with_hint(
            ex.storage_offset()
        )

        return self._create_symbolic_sizes_strides_storage_offset(
            ex_size,
            ex_stride,
            ex_storage_offset,
            [_is_dim_dynamic(ex, i) for i in range(ex.dim())],
            source,
            symbolic_context=symbolic_context,
        )

    # Dynamo may want to wrap FakeTensors with SymInt sizes up e.g. make_fx(opt_f(), tracing_mode="symbolic").
    # We create symbols in shape_env using the backed hints behind SymInt.

    # Case 1: when SymInt is backed, dynamo can proceed with FakeTensors that have concrete shape.
    # produce_guards will trigger specializations on the outer stuff

    # Case 2: when the SymInt is unbacked, we will throw an data dependent error in require_hint().
    #
    # It's probably good for now but it's important to note that this approach has implications for
    # the original shape_env when checking guards in different order.

    # Example:
    # ---------
    # Consider a function "opt_f" as shown below:

    # @torch.compile()
    # def opt_f(x: bool, y: Tensor):
    #   if x == True:
    #     return y + torch.randn([4])
    #   else:
    #     return y
    # Depending on the sequence of calls, we might install two different sets of guards:

    # 1. opt_f(False, y):
    #    - "x == False" (always works for any size y)

    # 2. opt_f(True, y):
    #    - Triggers recompilation and results in guards like:
    #      - "x == True and y.size(0) == 4"
    #      - (or "y.size(0) == 4 and x == True")

    # The order of checking the guards matters. In this specific example:
    # If True branch guard check precedes False branch and for True branch, y.size(0) check precedes x == True,
    # we may have an unnessary shape speciliazation for y.
    def _maybe_specialize_sym_int_with_hint(
        self, maybe_sym: Union[int, SymInt]
    ) -> Union[int, SymInt]:
        assert isinstance(maybe_sym, (int, torch.SymInt))
        if is_symbolic(maybe_sym):
            assert (
                maybe_sym.node.shape_env is not self
            ), "expect the symbol is created from an shape env other than current one."
            return maybe_sym.node.require_hint()
        return maybe_sym

    @record_shapeenv_event()
    def _create_symbolic_sizes_strides_storage_offset(
        self,
        # NB: SymInt is allowed here due to nested int, normally you don't
        # actually pass true symbolic sizes to this function
        ex_size: Sequence[Union[int, SymInt]],
        ex_stride: Sequence[Union[int, SymInt]],
        ex_storage_offset: Union[int, SymInt],
        is_dim_dynamic: Sequence[bool],
        source: Source,
        *,
        symbolic_context: Optional[SymbolicContext] = None,
    ) -> tuple[
        tuple[Union[int, SymInt], ...],
        tuple[Union[int, SymInt], ...],
        Union[int, SymInt],
    ]:
        dim = len(ex_size)

        # Reimplement the legacy behavior
        if symbolic_context is None:
            constraint_sizes: list[DimConstraint] = [None] * dim
            constraint_strides: list[DimConstraint] = [None] * dim
            dynamic_dims = []
            dynamic_strides = []
            for i in range(dim):
                # NB: This is encapsulation breaking!  Legacy behavior was
                # bad.
                if is_dim_dynamic[i]:
                    r = DimDynamic.DYNAMIC
                elif self.assume_static_by_default:
                    r = DimDynamic.STATIC
                else:
                    r = DimDynamic.DUCK
                dynamic_dims.append(r)
                dynamic_strides.append(r)
            dynamic_dims = [DimDynamic.DUCK] * dim
            dynamic_strides = [DimDynamic.INFER_STRIDE] * dim
            # symbolic_context is None - set one
            symbolic_context = StatelessSymbolicContext(
                dynamic_sizes=dynamic_dims,
                dynamic_strides=dynamic_strides,
                constraint_sizes=constraint_sizes,
                constraint_strides=constraint_strides,
            )
        # We got a StatelessSymbolicContext
        _assert_symbol_context(symbolic_context)
        constraint_sizes = symbolic_context.constraint_sizes  # type: ignore[attr-defined]
        constraint_strides = symbolic_context.constraint_strides  # type: ignore[attr-defined]
        dynamic_sizes = symbolic_context.dynamic_sizes  # type: ignore[attr-defined]
        dynamic_strides = symbolic_context.dynamic_strides  # type: ignore[attr-defined]

        # TODO: make this configurable from outside symbolic_context; we made a symbolic_context
        # decision here where if all sizes are static, we are going to
        # specialize all of the inner strides/offset too. We don't have to
        # do this, and arguably we should ALWAYS allow for dynamic offset,
        # this is cheap.
        # TODO: This should be DYNAMIC, using DUCK for BC
        dynamic_offset = (
            DimDynamic.STATIC
            if all(r == DimDynamic.STATIC for r in dynamic_sizes)
            else DimDynamic.DUCK
        )
        are_sizes_static = all(r == DimDynamic.STATIC for r in dynamic_sizes)

        assert len(dynamic_sizes) == dim, f"{len(dynamic_sizes)} != {dim}"
        assert len(dynamic_strides) == dim, f"{len(dynamic_sizes)} != {dim}"
        assert len(constraint_sizes) == dim
        assert len(constraint_strides) == dim

        from torch._dynamo.source import TensorProperty, TensorPropertySource

        size: list[sympy.Expr] = self._produce_dyn_sizes_from_int_tuple(
            ex_size, source, symbolic_context
        )
        stride = self._compute_symbolic_stride(
            source,
            size,
            ex_size,
            ex_stride,
            dynamic_strides,
            constraint_strides,
            are_sizes_static,
            symbolic_context,
        )

        sym_sizes = [
            self.create_symintnode(
                sym,
                hint=hint,
                source=TensorPropertySource(source, TensorProperty.SIZE, i),
            )
            for i, (sym, hint) in enumerate(zip(size, ex_size))
        ]
        sym_stride = []
        for i, stride_expr in enumerate(stride):
            # NB: Don't duck size the stride; instead use the expression
            # we computed
            assert stride_expr is not None
            sym_stride.append(
                self.create_symintnode(
                    stride_expr,
                    hint=ex_stride[i],
                    source=TensorPropertySource(source, TensorProperty.STRIDE, i),
                )
            )
        sym_storage_offset = self.create_symintnode(
            self.create_symbol(
                ex_storage_offset,
                TensorPropertySource(source, TensorProperty.STORAGE_OFFSET),
                dynamic_dim=dynamic_offset,
                constraint_dim=None,
                symbolic_context=symbolic_context,
            ),
            hint=ex_storage_offset,
            source=TensorPropertySource(source, TensorProperty.STORAGE_OFFSET),
        )
        return tuple(sym_sizes), tuple(sym_stride), sym_storage_offset

    def _compute_symbolic_stride(
        self,
        source: Source,
        size: Sequence[sympy.Expr],
        ex_size: Sequence[Union[int, SymInt]],
        ex_stride: Sequence[Union[int, SymInt]],
        dynamic_strides: Sequence[DimDynamic],
        constraint_strides: Sequence[
            Optional[Union[StrictMinMaxConstraint, RelaxedUnspecConstraint]]
        ],
        are_sizes_static: bool,
        symbolic_context: SymbolicContext,
    ) -> list[sympy.Expr]:
        from torch._dynamo.source import TensorProperty, TensorPropertySource

        stride: list[Optional[sympy.Expr]] = [None] * len(size)
        candidates: dict[Union[int, SymInt], sympy.Expr] = {}

        # iterate over unbound strides in val ascending order with
        # index descending as a tie breaker since for cases like
        # [(1, 1), (1, 0)], we want to fill in the right most
        # stride first.
        val_list = [(val, -i) for i, val in enumerate(ex_stride)]
        val_list.sort(key=_nested_int_aware_sort)

        for val, neg_i in val_list:
            i = -neg_i
            contiguous_stride = (
                i != len(ex_stride) - 1
                and ex_stride[i] == ex_size[i + 1] * ex_stride[i + 1]
            )
            if val in (0, 1) and not contiguous_stride:
                out_stride = sympy.Integer(val)
            else:
                dynamic_stride = dynamic_strides[i]
                if dynamic_stride == DimDynamic.INFER_STRIDE and val in candidates:
                    # Set stride to a candidate only for DimDynamic.INFER_STRIDE
                    out_stride = candidates[val]
                else:
                    # Set INFER_STRIDE to STATIC or DUCK depending on sizes
                    dyn_stride = dynamic_stride
                    if dynamic_stride == DimDynamic.INFER_STRIDE:
                        dyn_stride = (
                            DimDynamic.STATIC if are_sizes_static else DimDynamic.DUCK
                        )
                    out_stride = self.create_symbol(
                        val,
                        TensorPropertySource(source, TensorProperty.STRIDE, i),
                        dynamic_dim=dyn_stride,
                        constraint_dim=constraint_strides[i],
                        symbolic_context=symbolic_context,
                    )
            stride[i] = out_stride
            candidates[ex_size[i] * val] = size[i] * out_stride

        assert all(x is not None for x in stride)
        return stride

    @record_shapeenv_event()
    def create_symintnode(
        self,
        sym: sympy.Expr,
        *,
        hint: Optional[int],
        source: Optional[Source] = None,
    ) -> Union[int, SymInt]:
        """Create a SymInt value from a symbolic expression

        If you know what the current hint value of the SymInt to be created
        is, pass it into hint.  Otherwise, pass None and we will make our best
        guess

        """
        if self._translation_validation_enabled and source is not None:
            # Create a new symbol for this source.
            symbol = self._create_symbol_for_source(source)
            assert symbol is not None

            # Create a new FX placeholder and Z3 variable for 'symbol'.
            fx_node = self._create_fx_placeholder_and_z3var(symbol, int)

            # Add an equality assertion for the newly created symbol and 'sym'.
            self._add_assertion(sympy.Eq(symbol, sym))
        else:
            fx_node = None

        out: Union[int, SymInt]
        if isinstance(sym, sympy.Integer):
            if hint is not None:
                assert int(sym) == hint
            out = int(sym)
        else:
            # How can this occur? When we mark_unbacked, we end up with a real
            # tensor that has hints for all sizes, but we MUST NOT create a
            # SymNode with a hint, because we're hiding the hint from our eyes
            # with the unbacked Symbol.  And in fact, the hint compute may be
            # inconsistent with size oblivious tests.
            if free_unbacked_symbols(sym):
                hint = None
            out = SymInt(SymNode(sym, self, int, hint, fx_node=fx_node))
        return out

    @record_shapeenv_event()
    def create_symfloatnode(
        self,
        sym: sympy.Expr,
        *,
        hint: Optional[int],
        source: Optional[Source] = None,
    ) -> Union[float, SymFloat]:
        """Create a SymFloat value from a symbolic expression"""
        if self._translation_validation_enabled and source is not None:
            # Create a new symbol for this source.
            symbol = self._create_symbol_for_source(source)
            assert symbol is not None

            # Create a new FX placeholder and Z3 variable for 'symbol'.
            fx_node = self._create_fx_placeholder_and_z3var(symbol, float)

            # Add an equality assertion for the newly created symbol and 'sym'.
            self._add_assertion(sympy.Eq(symbol, sym))
        else:
            fx_node = None

        out: Union[float, SymFloat]
        if isinstance(sym, sympy.Float):
            if hint is not None:
                assert float(sym) == hint
            out = float(sym)
        else:
            # You could give this the same treatment as SymInt above if
            # you supported mark_unbacked on a float, but it's a kind of
            # strange thing to do though because floats don't get 0/1
            # specialization anyway
            if free_unbacked_symbols(sym):
                assert hint is None, sym
            out = SymFloat(SymNode(sym, self, float, hint, fx_node=fx_node))
        return out

    @record_shapeenv_event()
    def create_unspecified_symint_and_symbol(
        self, value: int, source: Source, dynamic_dim: DimDynamic
    ) -> Union[int, SymInt]:
        """Create a SymInt wrapping a new unspecified symbol"""
        return self.create_symintnode(
            self.create_unspecified_symbol(
                value,
                source=source,
                dynamic_dim=dynamic_dim,
            ),
            hint=value,
            source=source,
        )

    def create_symboolnode(self, sym: sympy.Expr) -> SymBool:
        """Create a SymBool object from a sympy boolean expression"""
        # This function is only being used in serialization, so we do not track it
        # for validation.
        return SymBool(SymNode(sym, self, bool, None))

    def _log_create_unbacked_symbol(
        self,
        prefix: str,
        symbol: sympy.Symbol,
        vr: ValueRanges,
        source: Optional[Source] = None,
        sym_node: Optional[SymNode] = None,
    ) -> None:
        is_debug = config.extended_debug_create_symbol is not None and str(
            symbol
        ) in config.extended_debug_create_symbol.split(",")
        sloc: Union[str, SLoc]
        if source is None:
            sloc, maybe_extra_debug = self._get_stack_summary(is_debug)
        else:
            sloc, maybe_extra_debug = source.name(), ""
        log.info(
            "%s %s [%s, %s] %s%s",
            prefix,
            symbol,
            vr.lower,
            vr.upper,
            sloc,
            maybe_extra_debug,
            stack_info=is_debug,
        )
        trace_structured(
            "create_unbacked_symbol",
            metadata_fn=lambda: {
                "symbol": str(symbol),
                "node_id": id(sym_node),
                "vr": f"[{vr.lower}, {vr.upper}]",
                "user_stack": structured.get_user_stack(3),
                "stack": structured.get_framework_stack(),
            },
        )

    @record_shapeenv_event()
    def create_unbacked_symfloat(self) -> SymFloat:
        """Create a symbolic float without a hint value"""
        symbol: sympy.Symbol = make_symbol(
            SymT.UNBACKED_FLOAT, next(self.unbacked_symfloat_counter)
        )
        self.counter["create_unbacked_symbol"] += 1
        if not self._ignore_fresh_unbacked_symbols_tls():
            self.pending_fresh_unbacked_symbols.append(symbol)
        self.var_to_stack[symbol] = CapturedTraceback.extract(skip=1)
        vr = self.var_to_range[symbol] = ValueRanges.unknown()
        assert vr.is_float
        sloc = self._get_sloc()
        self.var_to_range_sloc[symbol] = ValueRangesSLoc(sloc, sloc)

        # Create a new FX placeholder and Z3 variable for 'symbol'.
        fx_node = self._create_fx_placeholder_and_z3var(symbol, float)

        sym_node = SymNode(symbol, self, float, None, fx_node=fx_node)
        self._log_create_unbacked_symbol(
            "create_unbacked_symfloat", symbol, vr, sym_node=sym_node
        )

        return SymFloat(sym_node)

    @record_shapeenv_event()
    def create_unbacked_symint(self, source: Optional[Source] = None) -> SymInt:
        """Create a symbolic integer without a hint value"""
        symbol: sympy.Symbol = make_symbol(
            SymT.UNBACKED_INT, next(self.unbacked_symint_counter), integer=True
        )
        if not self._ignore_fresh_unbacked_symbols_tls():
            self.pending_fresh_unbacked_symbols.append(symbol)
        self.counter["create_unbacked_symbol"] += 1
        self.var_to_stack[symbol] = CapturedTraceback.extract(skip=1)
        vr = self.var_to_range[symbol] = self._default_unspecified_value_range()
        assert vr.is_int
        sloc = self._get_sloc()
        self.var_to_range_sloc[symbol] = ValueRangesSLoc(sloc, sloc)

        # Create a new FX placeholder and Z3 variable for 'symbol'.
        fx_node = self._create_fx_placeholder_and_z3var(symbol, int)

        sym_node = SymNode(symbol, self, int, None, fx_node=fx_node)
        self._log_create_unbacked_symbol(
            "create_unbacked_symint", symbol, vr, source, sym_node=sym_node
        )

        return SymInt(sym_node)

    def is_unbacked_symint(self, symbol: sympy.Symbol) -> bool:
        """Check if a sympy symbol matches the naming convention for unbacked symbols"""
        return symbol_is_type(symbol, SymT.UNBACKED_INT)

    @record_shapeenv_event()
    def create_unbacked_symbool(self) -> SymBool:
        """Create a symbolic boolean without a hint value"""
        symbol: sympy.Symbol = make_symbol(
            SymT.UNBACKED_INT, next(self.unbacked_symint_counter), integer=True
        )
        if not self._ignore_fresh_unbacked_symbols_tls():
            self.pending_fresh_unbacked_symbols.append(symbol)
        self.counter["create_unbacked_symbol"] += 1
        self.var_to_stack[symbol] = CapturedTraceback.extract(skip=1)
        vr = self.var_to_range[symbol] = ValueRanges(0, 1)
        assert vr.is_int
        sloc = self._get_sloc("default value range for unbacked SymBool")
        self.var_to_range_sloc[symbol] = ValueRangesSLoc(sloc, sloc)

        # Create a new FX placeholder and Z3 variable for 'symbol'.
        fx_node = self._create_fx_placeholder_and_z3var(symbol, bool)

        sym_node = SymNode(sympy.Eq(symbol, 1), self, bool, None, fx_node=fx_node)
        self._log_create_unbacked_symbol(
            "create_unbacked_symbool", symbol, vr, sym_node=sym_node
        )

        return SymBool(sym_node)

    @record_shapeenv_event()
    def create_unspecified_symbol(
        self,
        val: Union[int, SymInt, float, SymFloat],
        source: Source,
        dynamic_dim: DimDynamic = DimDynamic.DUCK,
        constraint_dim: DimConstraint = None,  # NB: includes None
        symbolic_context: Optional[StatelessSymbolicContext] = None,
    ) -> sympy.Expr:
        """
        Create a symbol with an unspecified value

        Compared to standard symbols we do not assume the value is positive,
        nor do we specialze on zero or one values.
        """
        # 'positive' is None for unspecified symbols, since we can't
        # assume that it will be neither positive nor negative.

        # We don't want to specialize zero one val for unspecified symbol
        # so that we can always get a new symbol despite val.
        return self.create_symbol(
            val,
            source,
            dynamic_dim,
            constraint_dim,
            positive=None,
            do_not_specialize_zero_one=True,
            symbolic_context=symbolic_context,
        )

    @record_shapeenv_event()
    def create_symbol(
        self,
        val: int,
        source: Source,
        dynamic_dim: DimDynamic = DimDynamic.DUCK,
        constraint_dim: DimConstraint = None,  # NB: includes None
        positive: Optional[bool] = True,
        do_not_specialize_zero_one: bool = False,
        symbolic_context: Optional[StatelessSymbolicContext] = None,
    ) -> sympy.Expr:
        """Create a new symbol which is tracked by this ShapeEnv"""
        # check if constraint_dim is actually static integer
        if (
            isinstance(constraint_dim, StrictMinMaxConstraint)
            and constraint_dim.vr.lower == constraint_dim.vr.upper
        ):
            dynamic_dim = DimDynamic.STATIC
            if constraint_dim.vr.lower != val:
                raise ConstraintViolationError(
                    f"Static shape constraint of {constraint_dim.vr.lower} does not match input size of {val}, "
                    f"for {source.name()}"
                )
            if symbolic_context:
                from torch._dynamo.source import TensorPropertySource

                assert isinstance(source, TensorPropertySource)
                # TODO: storage_offset handling?
                assert source.idx is not None
                symbolic_context.dynamic_sizes[source.idx] = dynamic_dim
                symbolic_context.constraint_sizes[source.idx] = None
            constraint_dim = None

        # see note [Tensor Fakification and Symbol Caching]
        source_name = source.name()
        if (
            isinstance(symbolic_context, StatefulSymbolicContext)
            and id(self) not in symbolic_context.shape_env_to_source_to_symbol_cache
        ):
            symbolic_context.shape_env_to_source_to_symbol_cache[id(self)] = {}

        if (
            isinstance(symbolic_context, StatefulSymbolicContext)
            and source_name
            and (
                source_name
                in symbolic_context.shape_env_to_source_to_symbol_cache[id(self)]
            )
        ):
            return symbolic_context.shape_env_to_source_to_symbol_cache[id(self)][
                source_name
            ]

        if dynamic_dim in (DimDynamic.SIZE_LIKE_UNBACKED, DimDynamic.OBLIVIOUS_SIZE):
            out = self.create_unbacked_symint(source).node.expr
            self._constrain_range_for_size(out)
            if isinstance(symbolic_context, StatefulSymbolicContext) and source_name:
                symbolic_context.shape_env_to_source_to_symbol_cache[id(self)][
                    source_name
                ] = out
            if dynamic_dim is DimDynamic.OBLIVIOUS_SIZE:
                self.oblivious_var_to_val[out] = val
            return out

        if do_not_specialize_zero_one:
            specialize_zero_one = False
        else:
            specialize_zero_one = self.specialize_zero_one

        assert isinstance(source, Source), f"{type(source)} {source}"
        assert not (positive and val < 0), f"positive set for negative value: {val}"
        # It's always sound to allocate a symbol as DYNAMIC.  If the user
        # constrained the symbol, force the symbolic_context to DYNAMIC, because our
        # constraint code will do weird stuff if, e.g., it's duck shaped
        if constraint_dim is not None:
            dynamic_dim = DimDynamic.DYNAMIC

        if dynamic_dim is DimDynamic.STATIC:
            out = sympy.Integer(val)
            if isinstance(symbolic_context, StatefulSymbolicContext) and source_name:
                symbolic_context.shape_env_to_source_to_symbol_cache[id(self)][
                    source_name
                ] = out
            return out

        elif dynamic_dim is DimDynamic.DUCK:
            # duck_shape can be used to globally turn off duck shaping, even
            # if it was requested
            duck = self.duck_shape
        elif dynamic_dim is DimDynamic.DYNAMIC:
            duck = False
        else:
            raise AssertionError(f"unhandled dynamic_dim {dynamic_dim}")

        sloc = self._get_sloc()

        if val in (0, 1) and specialize_zero_one:
            if val == 0:
                return sympy.S.Zero
            else:
                return sympy.S.One
        elif not duck or val not in self.val_to_var:
            # If we're not duck shaping, we always create a new symbol
            # Even if we're duck shaping, if we haven't seen this particular
            # value before, we also create a new symbol
            symbol_id = self._generate_unique_id(source.name())
            if type(val) is int or is_nested_int(val):
                sympy_expr = make_symbol(
                    SymT.SIZE, symbol_id, positive=positive, integer=True
                )
            else:
                sympy_expr = make_symbol(
                    SymT.FLOAT, symbol_id, positive=positive, real=True
                )
            self.source_to_var[source_name] = sympy_expr
            # We always associate vars to vals
            if isinstance(val, int):
                self.var_to_val[sympy_expr] = sympy.Integer(val)
            elif isinstance(val, float):
                self.var_to_val[sympy_expr] = sympy.Float(val)
            else:
                # Only used for jagged layout nested tensors
                self.var_to_val[sympy_expr] = SingletonInt(
                    val.node.nested_int(), coeff=val.node.nested_int_coeff()
                )

            # Do the appending later, because we always want to populate this
            self.var_to_sources[sympy_expr] = []
            # Create a Z3 variable for the new symbol.
            self._add_z3var(sympy_expr, int)

            if duck:
                # Make sure to reuse this symbol for subsequent duck shaping
                self.val_to_var[val] = sympy_expr

            if isinstance(val, int):
                if positive:
                    # Add assertions for the newly created symbols
                    self._add_assertion(sympy_expr > 1)

                    # Apply default range, which assumes not zero-one
                    self.var_to_range[sympy_expr] = self._default_value_range(
                        do_not_specialize_zero_one
                    )
                    self.var_to_range_sloc[sympy_expr] = ValueRangesSLoc(
                        self._get_sloc(
                            "user code shown is first use of this value--the guard itself is not "
                            "due user code but due to 0/1 specialization in the framework; to "
                            "avoid specialization try torch._dynamo.mark_unbacked(tensor, dim)"
                            if self.specialize_zero_one
                            else None
                        ),
                        sloc,
                    )
                else:
                    self.var_to_range[
                        sympy_expr
                    ] = self._default_unspecified_value_range()
                    self.var_to_range_sloc[sympy_expr] = ValueRangesSLoc(sloc, sloc)

                # Small performance optimization: if we have a min-max constraint,
                # we can proactively narrow to that range
                if isinstance(constraint_dim, StrictMinMaxConstraint):
                    assert not duck
                    self._update_var_to_range(
                        sympy_expr, constraint_dim.vr, is_constraint=True
                    )

                vr = self.var_to_range[sympy_expr]
                assert vr.is_int

                if val not in vr:
                    raise ConstraintViolationError(
                        f"{val} not in range [{vr.lower}, {vr.upper}]"
                    )

                range_str = f"[{vr.lower}, {vr.upper}]"
            elif isinstance(val, float):
                self.var_to_range[sympy_expr] = vr = ValueRanges(-sympy.oo, sympy.oo)
                self.var_to_range_sloc[sympy_expr] = ValueRangesSLoc(sloc, sloc)
                range_str = f"[{vr.lower}, {vr.upper}]"
                assert vr.is_float
            else:
                # Skip var_range logic for SingletonInt
                # Only used for jagged layout nested tensors
                range_str = ""

            r = sympy_expr

            is_debug = config.extended_debug_create_symbol is not None and str(
                sympy_expr
            ) in config.extended_debug_create_symbol.split(",")
            maybe_more_info = ""
            if not is_debug and os.getenv("TORCHDYNAMO_EXTENDED_ADVICE", "1") not in (
                "0",
                "",
            ):
                maybe_more_info = (
                    ", for more info run with "
                    f'TORCHDYNAMO_EXTENDED_DEBUG_CREATE_SYMBOL="{sympy_expr}" '
                    "or to suppress this message run with "
                    'TORCHDYNAMO_EXTENDED_ADVICE="0"'
                )
            sloc, maybe_extra_debug = self._get_stack_summary(is_debug)
            self.log.info(
                "create_symbol %s = %s for %s %s %s%s%s",
                sympy_expr,
                val,
                source.name(),
                range_str,
                sloc,
                maybe_more_info,
                maybe_extra_debug,
                stack_info=is_debug,
            )
            trace_structured(
                "create_symbol",
                metadata_fn=lambda: {
                    "symbol": str(sympy_expr),
                    "val": repr(val),
                    "vr": range_str,
                    "source": source.name(),
                    "user_stack": structured.from_traceback(
                        TracingContext.extract_stack()
                    ),
                    "stack": structured.from_traceback(
                        CapturedTraceback.extract(skip=1).summary()
                    ),
                },
            )

            self.counter["create_symbol"] += 1
        else:
            # This implements duck-shaping: input sizes that match are assigned
            # the same symint
            r = self.val_to_var[val]
            self.source_to_var[source_name] = r
            self.log.debug("create_symbol %s duck sized %s", r, source.name())

        if isinstance(r, sympy.Symbol):
            r_sources = self.var_to_sources[r]
            r_sources.append(source)
            if not source.is_ephemeral() and r_sources[0].is_ephemeral():
                # prefer non-ephemeral source first since it may be guarded on later
                r_sources[0], r_sources[-1] = r_sources[-1], r_sources[0]

            # This ensures we get zeros in symbol_guard_counts, which makes
            # some queries simpler (since we will accumulate mass on 0 this
            # way)
            self.symbol_guard_counter[r] = 0

        if isinstance(symbolic_context, StatefulSymbolicContext) and source_name:
            symbolic_context.shape_env_to_source_to_symbol_cache[id(self)][
                source_name
            ] = r
        return r

    def add_var_to_val(self, expr: sympy.Symbol, val: int) -> None:
        """Adds a new symbol to the symbolic environment."""
        log.debug("add_var_to_val %s %s", expr, val, stack_info=True)
        assert expr not in self.var_to_val, f"{expr} already exists"
        self.var_to_val[expr] = sympy.Integer(val)

    def _debug_name(self, source: Source) -> str:
        src_name = source.name()
        return self.source_name_to_debug_name.get(src_name, src_name)

    def _render_range_for_constraint_violation(
        self, source: Source, c: Union[StrictMinMaxConstraint, RelaxedUnspecConstraint]
    ) -> str:
        if isinstance(c, StrictMinMaxConstraint):
            lower, upper = c.vr.lower, c.vr.upper
            default = self._default_value_range()
            if lower <= default.lower:
                lower = None
            if upper >= default.upper:
                upper = None
            c_render = (
                f"{self._debug_name(source)} = {source.name()} in the specified range"
            )
            if lower is not None and upper is not None:
                c_render += f" {lower} <= {self._debug_name(source)} <= {upper}"
            elif lower is None and upper is not None:
                c_render += f" {self._debug_name(source)} <= {upper}"
            elif lower is not None and upper is None:
                c_render += f" {lower} <= {self._debug_name(source)}"
            return c_render
        return c.render(source)

    def produce_guards(self, *args: Any, **kwargs: Any) -> list[str]:
        """
        Like produce_guards_verbose, but only returns the non-verbose python guard expressions
        (no verbose guards produced.)
        """
        return self.produce_guards_verbose(*args, **kwargs, langs=("python",))[0].exprs

    def produce_guards_verbose(
        self,
        placeholders: Sequence[FakeTensor],
        sources: Sequence[Source],
        source_ref: Callable[[Source], str] = lambda n: n.name(),
        *,
        guards: Optional[list[ShapeGuard]] = None,
        input_contexts: Optional[DimList[SymbolicContext]] = None,
        # Encodes user-specified input shape equations of the form s = s' and s = fn(s').
        # (See docs on EqualityConstraint for details of the encoding.)
        equalities_inputs: Optional[EqualityConstraint] = None,
        _simplified: bool = False,
        # Indicates if we should produce guards for known static values.
        ignore_static: bool = True,
        langs: tuple[str, ...] = ("python", "verbose_python"),
    ) -> list[_ShapeGuardsHelper]:
        """
        Generates a list of guards strings which, when evaluated in a context that
        defines tensors for all the sources, returns True or False depending
        on if the guards in the list evaluated to True or not.  Primarily used by Dynamo,
        but this is also helpful for manual testing of guards (see
        evaluate_guards_for_args)

        For convenience in testing, a source is allowed to be a str,
        in which case we will assume it is a LocalSource

        simplified lets you omit duck sizing, equality and 0/1 guards.
        This is useful for testing when you don't care about the boilerplate
        guards, and it may be helpful for user output too (be careful though;
        some equality guards are nontrivial!  It would be nice to get simplified
        output to print them too).  It's private because it's not
        intended for normal use

        Returns guards in python and python with verbose comments (verbose) by
        default.
        """
        self.log.info("produce_guards")

        # Check if we get to the same ShapeEnv state by replaying the recorded events.
        # This will create a new ShapeEnv instance, and call all recorded function
        # calls on this new instance. Finally, it will check whether this new instance
        # has equal state.
        #
        # It's important that we do it in the begining of this function, since it modifies
        # self.dim_constraints through its execution. Changes that happen in this method
        # aren't interesting, since this is the function call we wish to reproduce at the
        # end. If we wish to simply reproduce ShapeEnv instances even after this call,
        # this method should also be recorded.
        if self.check_recorded_events:
            shape_env = replay_shape_env_events(self.events)
            self.check_equal(shape_env)

        assert len(placeholders) == len(
            sources
        ), f"len({placeholders}) != len({sources})"
        Tensorlike = (torch.Tensor, FakeTensorMeta)

        def _create_no_constraints_context(t: Tensor) -> StatelessSymbolicContext:
            return StatelessSymbolicContext(
                # Ignored; only the constraints part is relevant below.
                dynamic_sizes=[DimDynamic.DYNAMIC] * t.dim(),
                dynamic_strides=[DimDynamic.INFER_STRIDE] * t.dim(),
                constraint_sizes=[None] * t.dim(),
                constraint_strides=[None] * t.dim(),
            )

        # Expand optional inputs, or verify invariants are upheld
        if input_contexts is None:
            input_contexts = [
                _create_no_constraints_context(t) if isinstance(t, Tensorlike) else None
                for t in placeholders
            ]
        else:
            assert len(input_contexts) == len(placeholders)
            for i, (t, context) in enumerate(zip(placeholders, input_contexts)):
                if isinstance(t, Tensorlike):
                    if context is None:
                        input_contexts[i] = _create_no_constraints_context(t)
                else:
                    assert isinstance(t, (SymInt, int, SymFloat, float))
                    assert not isinstance(context, list)

        # It took a lot of sweat to figure out the algorithm here.  Let's
        # explain how it works.
        #
        # The ShapeEnv lifecycle looks something like this:
        #
        # - For each input, you either generate a fresh Sympy symbol (s0) to
        #   represent its value (a binding site), or you reuse some
        #   preexisting symbol or expression, skipping the symbol allocation
        #   (e.g., duck sizing to a preexisting symbol, or expressing a
        #   stride as a multiplication of a separate stride and size.)
        #   Naively, you might expect to bind a fresh Sympy symbol for
        #   every input, but this is fairly wasteful as most of these
        #   symbols immediately simplify away, and if you don't eagerly
        #   specialize, e.g., 0/1 symbols, you end up with very complicated
        #   expressions that are not optimizable in practice.
        #
        # - You perform some compute on these symbols, occasionally
        #   introducing guards on boolean expressions on these symbols.
        #   In particular, whenever we guard on equality (_maybe_guard_rel),
        #   we can simplify shapes; e.g., when s0 == s1 * 2, we can now
        #   replace all occurrences of s0 with s1 * 2.  Sometimes, a
        #   boolean expression evaluation doesn't introduce a guard, as
        #   the guard is already entailed by the simplifications we have
        #   applied.
        #
        # - In the end, you have a bunch of replacements (saying how to
        #   simplify shapes) and a bunch of guards (all the equality guards
        #   are trivial, because they're covered by the replacements).
        #
        # From the ShapeEnv, we must generate a Python expression that, when
        # evaluated on a set of inputs, tells us whether or not these boolean
        # expressions would have evaluated in the same way.  However,
        # we cannot easily compute this, as we elide recording boolean
        # expressions when we think they are vacuously true.  Thus, we seek
        # an approximation: we must generate an expression, if true, would have
        # produced an "equivalent" ShapeEnv, which would answer guard
        # expressions in the same way.
        #
        # Our notion of equivalence is a bit subtle.  For example, consider
        # the ShapeEnv created from an input of size (5, 4) versus (4, 4)
        # (no other guards.)  Duck sizing would generate (s0, s1) in the first
        # case but (s0, s0) in the second.  We do NOT assume that size
        # variables are disjoint; so in fact a graph that assumes the input
        # could be (s0, s1) subsumes (s0, s0) (setting s0 == s1), but not
        # vice versa.  However, consider an analogous case (1,) versus (2,).
        # Duck sizing generates (1,) and (s0,); the (s0,) graph does NOT
        # subsume the (1,) graph because we assume that any size variables
        # is NOT 0/1 (and make simplifications according to this; e.g., if
        # we queried s0 == 0, we would immediately return False without
        # returning a guard.)
        #
        # So, it is perhaps easier to flip things on their head: the guard
        # expressions we generate here say what simplifications are valid,
        # and what are not. Below, we explain each of the guard expressions
        # we generate

        # TODO: Make this more efficient by binding all the size/stride/offsets
        # to locals before performing tests on them.

        from torch._dynamo.source import TensorProperty, TensorPropertySource

        # Actual codegen must be delayed as we don't necessarily know what
        # the symbol mapping is
        input_guards = []

        symbol_to_source: dict[sympy.Symbol, list[Source]] = collections.defaultdict(
            list
        )
        symbol_to_constraints: defaultdict[
            sympy.Symbol, set[Constraint]
        ] = collections.defaultdict(set)
        constraint_violations: list[tuple[bool, str, Callable[[], str]]] = []

        printers: list[_ShapeGuardPrinter] = []
        py_printer = ShapeGuardPythonPrinter(
            symbol_to_source, source_ref, self.var_to_sources
        )
        for lang in langs:
            if lang in ["python", "verbose_python"]:
                printers.append(py_printer)
            elif lang == "cpp":
                printers.append(
                    _ShapeGuardCppPrinter(
                        symbol_to_source, source_ref, self.var_to_sources
                    )
                )
            else:
                raise NotImplementedError(f"Unknown lang: {lang}")

        def record_constraint_violation(
            warn_only: bool,
            debug_name: str,
            msg: str,
            hint: Optional[Callable[[], str]] = None,
        ) -> None:
            constraint_violations.append(
                (warn_only, debug_name, lambda: f"{msg}{hint()}" if hint else msg)
            )

        def is_dim(src: object) -> TypeGuard[TensorPropertySource]:
            return (
                isinstance(src, TensorPropertySource)
                and src.prop is TensorProperty.SIZE
            )

        if equalities_inputs:
            source_index = {}
            for i, src in enumerate(sources):
                source_index[src.name()] = i

            def get_expression(tensor_dim_src: Source) -> sympy.Expr:
                fake = placeholders[source_index[tensor_dim_src.base.name()]]  # type: ignore[attr-defined]
                assert tensor_dim_src.idx is not None  # type: ignore[attr-defined]
                symint = fake.shape[tensor_dim_src.idx]  # type: ignore[attr-defined]
                if isinstance(symint, torch.SymInt):
                    return symint.node.expr
                else:
                    assert type(symint) is int, f"Expected int, got {type(symint)}"
                    return sympy.Integer(symint)

            for src1, src2 in equalities_inputs.source_pairs:
                expr1, expr2 = get_expression(src1), get_expression(src2)  # type: ignore[]
                # Check whether given input shape values satisfy a specified equation s = s'.
                # - Raise when the equation was violated by the given input shape values.
                # - Otherwise issue a guard to constrain them.
                concrete_val = self.evaluate_expr(sympy.Eq(expr1, expr2))
                if not concrete_val:
                    raise ConstraintViolationError(
                        f"{src1.name()} = {expr1 if isinstance(expr1, int) else expr1.xreplace(self.var_to_val)}"
                        " is not equal to "
                        f"{src2.name()} = {expr2 if isinstance(expr2, int) else expr2.xreplace(self.var_to_val)}"
                    )

            for srcEq, root, fn in equalities_inputs.derived_equalities:
                expr1 = get_expression(srcEq)
                # recall that root is either a phantom symbol or an input source
                expr2, debug_name = (
                    (root, self.var_to_sources[root][0].name())
                    if isinstance(root, sympy.Symbol)
                    else (get_expression(root), self._debug_name(root))
                )
                expr2_ = fn(expr2)
                # Check whether given input shape values satisfy a specified equation s = fn(s').
                # - Raise when the equation was violated by the given input shape values.
                # - Otherwise issue a guard to constrain them.
                concrete_val = self.evaluate_expr(sympy.Eq(expr1, expr2_))
                if not concrete_val:
                    raise ConstraintViolationError(
                        f"Expected input {srcEq.name()} to be equal to "
                        f"{fn(sympy.Symbol(debug_name))}, "
                        f"where {debug_name} = {expr2.xreplace(self.var_to_val)}, "
                        f"but got {expr1.xreplace(self.var_to_val)}"
                    )

            for phantom_symbol in equalities_inputs.phantom_symbols:
                # we created additional phantom symbols that are not input shape dimensions
                symbol_to_source[phantom_symbol].extend(
                    self.var_to_sources[phantom_symbol]
                )

        # How do we know what the value of s0 is?  Fresh variables can only be
        # bound by inputs, so there MUST be some other input which binds the
        # variable.  If there is no such input, this is an error in our
        # system.  We record where all symbols come from, to help you diagnose
        # why those symbols didn't occur.
        #
        # In fact, generally speaking it is only possible for the "outermost"
        # user of a ShapeEnv to evaluate the guards, because some inputs may
        # not be available to inner levels.  For example, Dynamo can guard on
        # tensors that never actually become graph arguments (they are
        # pruned).  In this case, only Dynamo knows about these arguments.
        def track_symint(
            source: Source, val: Union[SymInt, int], constraint: DimConstraint = None
        ) -> None:
            log.debug("track_symint %s %s %s", LazyString(source.name), val, constraint)
            assert not isinstance(val, SymInt) or is_symbolic(val)

            if isinstance(val, SymInt) and val.node.maybe_as_int() is not None:
                val = val.node.maybe_as_int()

            if isinstance(val, SymInt):
                s = val.node.expr
                if isinstance(s, sympy.Symbol):
                    symbol_to_source[s].append(source)
                    if constraint is not None and not isinstance(
                        constraint, RelaxedUnspecConstraint
                    ):
                        symbol_to_constraints[s].add(constraint)
                else:
                    constraint_violated = False
                    if isinstance(constraint, StrictMinMaxConstraint):
                        # try inferring the ranges of the expr s
                        sym_vrs = {
                            x: self.var_to_range.get(x, None) for x in s.free_symbols
                        }
                        if any(vr is None for vr in sym_vrs.values()):
                            # some of the free symbols in s don't have ranges
                            constraint_violated = True
                    elif isinstance(constraint, RelaxedUnspecConstraint):
                        if s.is_number:
                            i = int(s)
                            # Don't complain about 0/1 specialization, we
                            # expect to have to compile in this case anyway
                            if i not in (0, 1):
                                constraint_violated = True
                    if constraint_violated:
                        assert constraint is not None

                        def hint(s: sympy.Expr) -> str:
                            sexpr = py_printer.doprint(s)
                            return f"{sexpr}."

                        var_with_range = self._render_range_for_constraint_violation(
                            source, constraint
                        )
                        msg = (
                            f"Not all values of {var_with_range} are valid because "
                            f"{self._debug_name(source)} was inferred to be equal to "
                        )
                        record_constraint_violation(
                            constraint.warn_only,
                            self._debug_name(source),
                            msg,
                            hint=functools.partial(hint, s),
                        )

                input_guards.append((source, s))
            else:
                s = sympy.Integer(val)
                input_guards.append((source, s))
                constraint_violated = False
                if isinstance(constraint, StrictMinMaxConstraint):
                    if not (
                        s == constraint.vr.lower == constraint.vr.upper
                    ):  # allow static constraints
                        constraint_violated = True
                elif isinstance(constraint, RelaxedUnspecConstraint):
                    # Don't complain about 0/1 specialization, we
                    # expect to have to compile in this case anyway
                    if val not in (0, 1):
                        constraint_violated = True
                if constraint_violated:
                    assert constraint is not None
                    var_with_range = self._render_range_for_constraint_violation(
                        source, constraint
                    )
                    msg = (
                        f"You marked {self._debug_name(source)} as dynamic but your code "
                        f"specialized it to be a constant ({val}). Either remove the mark_dynamic "
                        f"or use a less strict API such as maybe_mark_dynamic or Dim.AUTO."
                    )
                    record_constraint_violation(
                        constraint.warn_only, self._debug_name(source), msg
                    )

        def track_symfloat(source: Source, val: Union[float, SymFloat]) -> None:
            log.debug("track_symfloat %s %s", LazyString(source.name), val)
            assert not isinstance(val, SymFloat) or is_symbolic(val)

            if isinstance(val, SymFloat) and val.node.maybe_as_float() is not None:
                val = val.node.maybe_as_float()

            if isinstance(val, SymFloat):
                s = val.node.expr
                if isinstance(s, sympy.Symbol):
                    symbol_to_source[s].append(source)
                input_guards.append((source, s))
            else:
                s = sympy.Float(val)
                input_guards.append((source, s))

        for t, source, context in zip(placeholders, sources, input_contexts):
            if isinstance(source, str):
                from torch._dynamo.source import LocalSource

                source = LocalSource(source)
            assert isinstance(source, Source)
            if t is None:
                continue
            if isinstance(t, (SymInt, int)):
                constraint = (
                    None if context is None else getattr(context, "constraint", None)
                )
                track_symint(source, t, constraint)
                continue
            elif isinstance(t, (SymFloat, float)):
                track_symfloat(source, t)
                continue
            assert isinstance(t, Tensorlike)
            if is_traceable_wrapper_subclass(t):
                from torch._dynamo.source import AttrSource

                assert isinstance(context, SubclassSymbolicContext)

                # For subclasses, we need to track symints on BOTH the outer
                # and inner tensors.
                # TODO: type this better
                sources_tensors_constraints: list[tuple[Source, Any, Any, Any]] = [
                    (source, t, context.constraint_sizes, context.constraint_strides)
                ]
                attrs, _ = t.__tensor_flatten__()
                for attr in attrs:
                    inner_t = getattr(t, attr)
                    inner_context = context.inner_contexts[attr]
                    sources_tensors_constraints.append(
                        (
                            AttrSource(source, attr),
                            inner_t,
                            inner_context.constraint_sizes,  # type: ignore[attr-defined]
                            inner_context.constraint_strides,  # type: ignore[attr-defined]
                        )
                    )
            else:
                sources_tensors_constraints = [
                    (source, t, context.constraint_sizes, context.constraint_strides)  # type: ignore[attr-defined]
                ]

            for (
                src,
                curr_t,
                constraint_size,
                constraint_stride,
            ) in sources_tensors_constraints:
                if is_sparse_any(curr_t):
                    for i, ss in enumerate(curr_t.size()):
                        property_source = TensorPropertySource(
                            src, TensorProperty.SIZE, i
                        )
                        track_symint(property_source, ss, constraint_size[i])
                else:
                    for i, ss in enumerate(curr_t.size()):
                        property_source = TensorPropertySource(
                            src, TensorProperty.SIZE, i
                        )
                        track_symint(property_source, ss, constraint_size[i])
                    for i, ss in enumerate(curr_t.stride()):
                        property_source = TensorPropertySource(
                            src, TensorProperty.STRIDE, i
                        )
                        track_symint(property_source, ss, constraint_stride[i])
                    track_symint(
                        TensorPropertySource(src, TensorProperty.STORAGE_OFFSET),
                        curr_t.storage_offset(),
                    )

        # 1. Every input must equal the final simplified symbolic expression
        #    stored on the placeholder.  Given a placeholder (s0*2, s1),
        #    if we have an input (2, 3), we must show s0*2 == 2 and s1 == 3.
        #    This does a lot of work: it covers duck sizing and equality guards.
        all_exprs: list[list[str]] = [[] for _ in langs]
        self.dim_constraints = DimConstraints(
            symbol_to_source,
            self.var_to_val,
            set(symbol_to_constraints.keys()),
            self.source_name_to_debug_name,
        )

        if not _simplified:
            for source, expr in input_guards:
                srcname = source.name()
                if self._translation_validation_enabled:
                    # Ignore sources that were not turned into SymInts.
                    if srcname in self.source_to_symbol:
                        self._add_target_expr(
                            sympy.Eq(self.source_to_symbol[srcname], expr)
                        )

                # Small optimization
                if (
                    isinstance(expr, sympy.Symbol)
                    and symbol_to_source.get(expr)
                    and source == symbol_to_source[expr][0]
                ):
                    continue

                # This logic excludes static values found on tensors from guarding, because
                # dynamo's check_tensor_fn does that (see guards.cpp).
                # However, for non tensor sources, we still need to guard here.
                if ignore_static and isinstance(source, TensorPropertySource):
                    if expr.is_number:
                        self.log.debug(
                            "Skipping guard %s", f"{source_ref(source)} == {expr}"
                        )
                        continue

                if is_dim(source):
                    self.dim_constraints.add_equality(source, expr)

                for exprs, printer, lang in zip(all_exprs, printers, langs):
                    res = f"{printer.print_source(source)} == {printer.doprint(expr)}"

                    if lang == "verbose_python":
                        if (s0 := self.source_to_var.get(srcname)) is not None:
                            if source != self.var_to_sources[s0][0]:
                                res = (
                                    f"{res}  # duck sizing added this equality because these "
                                    f"variables had the same size {self.var_to_val[s0]} "
                                    "(to avoid this specialization, set torch.fx.experimental._config.use_duck_shape = False)"
                                )
                            elif (sloc := self.replacements_slocs.get(s0)) is not None:
                                res = f"{res}  # {sloc}"
                            else:
                                res = f"{res}  # (unknown var {s0}, please file a bug)"
                        else:
                            res = f"{res}  # (unknown source {srcname}, please file a bug)"
                    exprs.append(res)

                if (
                    isinstance(source, TensorPropertySource)
                    and source.prop is TensorProperty.SIZE
                    and equalities_inputs
                    and len(expr.free_symbols) == 1
                ):
                    symbol = next(iter(expr.free_symbols))
                    if (
                        isinstance(expr, sympy.Symbol)
                        and expr in symbol_to_constraints
                        and not equalities_inputs.is_equal(
                            source, symbol_to_source[expr][0]
                        )
                    ):
                        msg = (
                            f"The values of {self._debug_name(source)} = {source.name()} and "
                            f"{self._debug_name(symbol_to_source[expr][0])} = {symbol_to_source[expr][0].name()} "
                            "must always be equal."
                        )
                        record_constraint_violation(
                            equalities_inputs.warn_only, self._debug_name(source), msg
                        )

                    if (
                        not isinstance(expr, sympy.Symbol)
                        and symbol in symbol_to_constraints
                        and not equalities_inputs.is_derived(
                            source,
                            symbol_to_source[symbol][0],
                            lambda x: expr.xreplace({symbol: x}),
                        )
                    ):
                        src = symbol_to_source[symbol][0]
                        msg = (
                            f"The values of {self._debug_name(source)} = {source.name()} must always be related to "
                            f"the values of {self._debug_name(src)} = {src.name()} by "
                            f"{self._debug_name(source)} = {expr.xreplace({symbol: sympy.sympify(self._debug_name(src))})}."
                        )
                        record_constraint_violation(
                            equalities_inputs.warn_only, self._debug_name(source), msg
                        )

                # NB: Not necessary to report constraint violations here:
                # constraints are guaranteed to be on symbols (we've already
                # caught constants and non-atomic expressions), so we only
                # have relational constraints, but we don't support those
                # at the moment

        # 2. Every guard must evaluate to True (but remember many guards
        #    like s0 == s1*2 because trivial due to simplification)
        issued = set()

        def issue_guard(guard: ShapeGuard) -> None:
            expr = self.simplify(guard.expr)

            # Avoid re-issueing the same guard.
            if expr in issued:
                return

            issued.add(expr)

            try:
                is_trivial = False
                if any(
                    is_dim(source)
                    for s in expr.free_symbols
                    for source in symbol_to_source[s]
                ):
                    assert self.dim_constraints is not None
                    is_trivial = self.dim_constraints.add(expr)

                for exprs, printer, lang in zip(all_exprs, printers, langs):
                    guard_expr = printer.doprint(expr)
                    if lang == "verbose_python":
                        guard_expr = f"{guard_expr}  # {guard.sloc}"
                    exprs.append(guard_expr)

                self._add_target_expr(expr)
                # A non-relational constraint on a single sizevar can violate
                # a constraint
                if not is_trivial and len(expr.free_symbols) == 1:
                    symbol = next(iter(expr.free_symbols))
                    source = symbol_to_source[symbol][0]
                    constraints = symbol_to_constraints[symbol]
                    for c in constraints:
                        if isinstance(c, StrictMinMaxConstraint):
                            var_with_range = (
                                self._render_range_for_constraint_violation(source, c)
                            )
                            msg = (
                                f"Not all values of {var_with_range} "
                                f"satisfy the generated guard {py_printer.doprint(expr)}."
                            )
                            record_constraint_violation(
                                c.warn_only, self._debug_name(source), msg
                            )
                        elif isinstance(c, RelaxedUnspecConstraint):
                            # This is fine, we allow guards here as long as it
                            # didn't constrain it to one value  (we don't
                            # actually know this; this depends on our
                            # ValueRanges reasoning capability)
                            pass
                        else:
                            raise AssertionError(f"unrecognized constraint {c}")
            except Exception:
                self.log.warning("Failing guard allocated at %s", guard.sloc)
                raise

        # First, issue all guards.
        # This removes all the checks that follow from bounds
        # We could simply emit those and also the bounds 2 <= size when necessary
        for guard in guards if guards is not None else self.guards:
            if (
                self._maybe_evaluate_static(
                    guard.expr, axioms=(), size_oblivious=guard.size_oblivious
                )
                is not None
            ):
                continue
            issue_guard(guard)

        # Because there are guards that export's constraint solver can suggest good fixes for, that we may have
        # deferred as runtime asserts, and that produce_guards() alone won't do anything with (e.g. divisiblity guards),
        # we want to send runtime asserts to export's constraint solver too. These will still stay in the graph as asserts,
        # but export's constraint solver can decide whether to do anything with them (i.e. raise an error and provide
        # suggested fixes, or decide it's out of scope and leave as a runtime assert in the graph).
        for ra in self.deferred_runtime_asserts.get(None, []):
            if self._maybe_evaluate_static(ra.expr, axioms=()) is not None:
                continue
            expr = self.simplify(ra.expr)
            self.dim_constraints.add(expr)

        # 3. Every symbol must be within its value range (this handles 0/1
        # specialization too).
        for symbol, sources in symbol_to_source.items():
            r = self.var_to_range.get(symbol)
            if r is None:
                continue
            vr_sloc = self.var_to_range_sloc[symbol]

            assert sources
            bounds = []
            rf = source_ref(sources[0])
            verbose_expr = ""
            if r.lower not in (-sympy.oo, -int_oo):
                if any(is_dim(source) for source in sources):
                    self.dim_constraints.add(sympy.Ge(symbol, r.lower))
                # Only print lower bound in simplified mode if it is not the
                # default
                if not _simplified or r.lower != self._default_value_range().lower:
                    bounds.append(sympy.Le(r.lower, symbol, evaluate=False))
                verbose_expr = f"{r.lower} <= {rf}  # {vr_sloc.lower}"
            if r.upper not in (sympy.oo, int_oo):
                if any(is_dim(source) for source in sources):
                    self.dim_constraints.add(sympy.Le(symbol, r.upper))
                # nontrivial upper bound is always interesting
                bounds.append(sympy.Le(symbol, r.upper, evaluate=False))
                if verbose_expr:
                    verbose_expr = f"{r.lower} <= {rf} <= {r.upper}  # {vr_sloc.lower} and {vr_sloc.upper}"
                else:
                    verbose_expr = f"{rf} <= {r.upper}  # {vr_sloc.upper}"
            if bounds:
                bound = sympy.And(*bounds, evaluate=False)

                for exprs, printer, lang in zip(all_exprs, printers, langs):
                    if lang == "verbose_python":
                        exprs.append(verbose_expr)
                    else:
                        exprs.append(printer.doprint(bound))
                # NB: verbose_exprs are done above

                # Check constraints
                constraints = symbol_to_constraints[symbol]
                for c in constraints:
                    if isinstance(c, StrictMinMaxConstraint):
                        # TODO: With int_oo, I think this condition is a noop
                        # now
                        if not (c.vr & self._default_value_range()).issubset(r):
                            source = sources[0]

                            expr = sympy.And(
                                sympy.Le(r.lower, symbol), sympy.Le(symbol, r.upper)
                            )
                            guard_expr = py_printer.doprint(expr)
                            var_with_range = (
                                self._render_range_for_constraint_violation(source, c)
                            )
                            msg = f"Not all values of {var_with_range} satisfy the generated guard {guard_expr}"
                            record_constraint_violation(
                                c.warn_only,
                                self._debug_name(source),
                                msg,
                            )
            # We NaN specialize, which means similar to 0/1 specialization we
            # should assume that the float is NOT nan.  This is load bearing
            # if you have something like an equality guard, nan will play
            # merry hell with the reasoning.
            if symbol_is_type(symbol, SymT.FLOAT):
                res = f"not math.isnan({py_printer.print_source(sources[0])})"
                for exprs, printer, lang in zip(all_exprs, printers, langs):
                    if lang == "verbose_python":
                        exprs.append(
                            f"{res}  # implicit guard for float input due to NaN specialization in the framework"
                        )
                    elif lang == "python":
                        exprs.append(res)
                    elif lang == "cpp":
                        exprs.append(f"~std::isnan({printer.print_source(sources[0])})")
                    else:
                        raise NotImplementedError(f"Unimplemented for lang: {lang}")

        if constraint_violations:
            warn_msgs: list[str] = []
            error_msgs: list[str] = []
            debug_names = set()
            for warn_only, debug_name, msg_cb in constraint_violations:
                if warn_only:
                    str_msg = f"  {len(warn_msgs) + 1}. {msg_cb()}"
                    warn_msgs.append(str_msg)
                else:
                    str_msg = f"  - {msg_cb()}"
                    error_msgs.append(str_msg)
                    debug_names.add(debug_name)
            if len(error_msgs) > 0:
                debug_names_str = ", ".join(sorted(debug_names))
                err = "\n".join(error_msgs)
                raise ConstraintViolationError(
                    f"Constraints violated ({debug_names_str})! "
                    'For more information, run with TORCH_LOGS="+dynamic".\n'
                    f"{err}"
                )
            elif len(warn_msgs) > 0:
                log.debug("%s Warning only constraints violated", len(warn_msgs))

        signpost_event(
            "dynamic",
            "produce_guards",
            {
                **self.co_fields,
                **self.counter,
                "num_guards": len(all_exprs[0]),
                "free_symbols": sum(1 for v in symbol_to_source.values() if v),
                # The keys are meaningless from an aggregate perspective, so
                # don't include them.  Biggest first.
                "symbol_guard_counts": sorted(
                    self.symbol_guard_counter.values(), reverse=True
                ),
            },
        )

        if self._translation_validation_enabled:
            from torch.fx.experimental.validator import PopulateValidator

            # Add all deferred runtime assertions; these are not technically
            # handled by produce_guards but we need to put them in the target
            # set
            for ras in self.deferred_runtime_asserts.values():
                for ra in ras:
                    self._add_target_expr(ra.expr)

            # Add value range bound guards for all symbols with no trivial bounds.
            # Reason: '_maybe_evaluate_static' may eliminate guards based on the
            # refined value ranges.
            for sym, vr in self.var_to_range.items():
                if vr.lower not in (-sympy.oo, -int_oo):
                    self._add_target_expr(sympy.Le(vr.lower, sym))
                if vr.upper not in (sympy.oo, int_oo):
                    self._add_target_expr(sympy.Le(sym, vr.upper))

            # Before validating, populate the input of the validator with the
            # built FX graph.
            with fx_traceback.preserve_node_meta():
                PopulateValidator(self.graph, self.validator).run()

        # Only run translation validation when we are not passing custom guards
        if guards is None:
            self._check_translation_validate()

        helpers: list[_ShapeGuardsHelper] = []
        for exprs, printer, lang in zip(all_exprs, printers, langs):
            if lang == "cpp":
                assert isinstance(printer, _ShapeGuardCppPrinter)
                helpers.append(_CppShapeGuardsHelper(exprs, printer.source_to_symbol))
            else:
                helpers.append(_ShapeGuardsHelper(exprs))
        return helpers

    def produce_guards_expression(
        self,
        placeholders: Sequence[Union[SymInt, FakeTensor]],
        *,
        guards: Optional[list[ShapeGuard]] = None,
        ignore_static: bool = True,
    ) -> Optional[str]:
        """
        Expected to be used with evaluate_guards_expression(). Produces the guards
        for the given placeholders and returns a string expression to be evaluated
        by evaluate_guards_expression given concrete values for the placeholders.
        """
        from torch._dynamo.source import LocalSource

        arg_names = [f"t{i}" for i in range(len(placeholders))]
        produced_guards = self.produce_guards(
            placeholders,
            [LocalSource(a) for a in arg_names],
            guards=guards,
            ignore_static=ignore_static,
        )
        if produced_guards:
            return " and ".join(produced_guards)
        return None

    def evaluate_symexpr(self, code: str) -> Union[int, float, bool]:
        """
        To be used by compile_fx to evaluate symexprs
        """
        args = {str(e): val for e, val in self.var_to_val.items()}
        return eval(code, SYMPY_INTERP, args)

    def deserialize_symexpr(self, code: str) -> Union[SymInt, SymFloat, SymBool]:
        """
        To be used by compile_fx to deserialize symexprs
        """
        args = {
            str(e): SymInt(SymNode(e, self, int, int(val), fx_node=None))
            for e, val in self.var_to_val.items()
        }
        return eval(code, SYMPY_INTERP, args)

    def evaluate_guards_expression(self, code: str, args: Sequence[object]) -> bool:
        """
        Expected to be used with produce_guards_expression(). Evaluates an expression
        generated by produce_guards_expression for the given concrete args.
        """
        arg_names = [f"t{i}" for i in range(len(args))]
        return eval(code, SYMPY_INTERP, {"L": dict(zip(arg_names, args))})

    def evaluate_guards_for_args(
        self,
        placeholders: Sequence[FakeTensor],
        args: Sequence[Tensor],
        *,
        ignore_static: bool = True,
    ) -> bool:
        """Generate guards for a graph's placeholder values and evaluate the guards with args"""
        code = self.produce_guards_expression(placeholders, ignore_static=ignore_static)
        if code:
            return self.evaluate_guards_expression(code, args)
        return True

    def get_pruned_guards(self, symints: Sequence[torch.SymInt]) -> list[ShapeGuard]:
        """
        Get a list of guards, but pruned so it only provides guards that
        reference symints from the passed in input
        """
        symints = {
            s.node.expr for s in symints if isinstance(s.node.expr, sympy.Symbol)
        }
        guards = [
            g for g in self.guards if all(s in symints for s in g.expr.free_symbols)
        ]
        return guards

    def bind_symbols(
        self, placeholders: Sequence[FakeTensor], args: Sequence[Tensor]
    ) -> dict[sympy.Symbol, int]:
        """
        Given a paired list of placeholders (fake tensors with
        symbolic sizes) and concrete arguments (regular tensors
        with real sizes), returns a dictionary mapping each
        symbol to its real value.  So for example, if you
        have a placeholder with size (s0, s1), binding
        (2, 4) to it will give you {s0: 2, s1: 4}.  This is
        not guaranteed to bind ALL symbols in the ShapeEnv;
        we can't bind a symbol if it doesn't occur in any placeholder,
        and symbols that already have replacements won't get bindings.

        This is a little duplicative with evaluate_guards but
        it's different enough that it seemed cleanest to make
        another copy.  This assumes the guards are already checked,
        though if it's cheap we'll check for shenanigans
        """
        bindings: dict[sympy.Symbol, int] = {}

        def bind_symint(arg: object, val: object) -> None:
            if isinstance(val, SymInt):
                assert isinstance(arg, int)
                s = val.node.expr

                if isinstance(s, sympy.Symbol):
                    if s in bindings:
                        assert bindings[s] == arg, f"{bindings[s]} != {arg}"
                    else:
                        bindings[s] = arg
                elif isinstance(-s, sympy.Symbol):
                    if -s in bindings:
                        assert bindings[-s] == -arg, f"{bindings[-s]} != {-arg}"
                    else:
                        bindings[-s] = -arg

        for t, arg in zip(placeholders, args):
            if t is None:
                continue
            if isinstance(t, SymInt):
                bind_symint(arg, t)
                continue
            assert isinstance(t, torch.Tensor)
            for i, s in enumerate(t.size()):
                bind_symint(arg.size(i), s)
            for i, s in enumerate(t.stride()):
                bind_symint(arg.stride(i), s)
            bind_symint(arg.storage_offset(), t.storage_offset())

        return bindings

    def get_nontrivial_guards(self) -> list[SympyBoolean]:
        """Returns a list of guard expressions that aren't statically known (i.e. not trivial)"""
        return [
            self.simplify(guard.expr)
            for guard in self.guards
            if self._maybe_evaluate_static(
                guard.expr, axioms=(), size_oblivious=guard.size_oblivious
            )
            is None
        ]

    def format_guards(self, verbose: bool = False) -> str:
        """Format this shape env's guard expressions with optional traceback info if verbose"""

        return "\n".join(
            f" - {guard.expr}{' ' + str(guard.sloc) if verbose else ''}"
            for guard in self.guards
        )

    def bound_sympy(
        self, expr: sympy.Expr, size_oblivious: bool = False
    ) -> ValueRanges:
        """Given a sympy expression, computes a ValueRanges bound for what values it can be"""
        # TODO: maybe it's guaranteed x in is var_to_range?
        var_to_range = {x: self.var_to_range.get(x, None) for x in expr.free_symbols}
        if size_oblivious:
            # Clamp values of size-like variables
            # NB: discarding the old upper bound in intentional, per
            # https://github.com/pytorch/pytorch/pull/123675
            for x in self.size_like & var_to_range.keys():
                if var_to_range[x] is not None:
                    # NB: do NOT set upper to 2 ** 48, we're using this solely
                    # to determine if we can do size-like replacement, the
                    # upper bound is irrelevant here
                    var_to_range[x] = ValueRanges(2, int_oo)
        return bound_sympy(expr, var_to_range)  # type: ignore[arg-type]

    @_lru_cache
    def get_axioms(
        self,
        symbols: Optional[tuple[sympy.Symbol]] = None,
        compute_hint: bool = False,
    ) -> tuple[SympyBoolean, ...]:
        """
        Given the symbols in an expression, it returns all the runtime asserts that have those symbols
        concatenated with all the guards.
        If symbols is None, it returns all the runtime asserts (and all the guards)
        """
        if symbols is None:
            runtime_asserts = (
                r.expr for rs in self.deferred_runtime_asserts.values() for r in rs
            )
        else:
            runtime_asserts = (
                r.expr
                for s in symbols
                if s not in self.var_to_val
                for r in self.deferred_runtime_asserts.get(s, ())
            )
        guards: Iterator[SympyBoolean] = (g.expr for g in self.guards)
        axioms: Iterator[SympyBoolean] = itertools.chain(guards, runtime_asserts)
        if compute_hint:
            axioms = (
                canonicalize_bool_expr(a.xreplace(self.var_to_val)) for a in axioms
            )
        return tuple(dict.fromkeys(axioms).keys())

    @lru_cache(None)
    def get_implications(
        self, e: SympyBoolean
    ) -> tuple[tuple[SympyBoolean, sympy.logic.boolalg.BooleanAtom], ...]:
        """Given a expression, it returns a list of predicates that follow from it"""
        equiv: dict[SympyBoolean, sympy.logic.boolalg.BooleanAtom] = {}

        def add_expr(expr: SympyBoolean) -> None:
            expr = canonicalize_bool_expr(expr)
            if isinstance(expr, (sympy.Eq, sympy.Ne)):
                # No need to canonicalize
                # TODO We could further canonicalize Eq ordering the lhs and rhs somehow
                # With this, we could remove the need for the commutativity part
                opposite = sympy.Eq if isinstance(expr, sympy.Ne) else sympy.Ne
                # Commutativity of == and !=
                equiv[type(expr)(expr.lhs, expr.rhs, evaluate=False)] = sympy.true
                equiv[type(expr)(expr.rhs, expr.lhs, evaluate=False)] = sympy.true
                equiv[opposite(expr.lhs, expr.rhs, evaluate=False)] = sympy.false
                equiv[opposite(expr.rhs, expr.lhs, evaluate=False)] = sympy.false
            else:
                # Expr and negation
                equiv[expr] = sympy.true
                # we do not pass evaluate=False like others on purpose here!
                # we want not(a<b) to be a>=b and not ~(a<b).
                equiv[canonicalize_bool_expr(sympy.Not(expr))] = sympy.false

        add_expr(e)
        # Other relational expressions this expression implies
        if isinstance(e, sympy.Eq):
            add_expr(sympy.Le(e.lhs, e.rhs, evaluate=False))
            add_expr(sympy.Ge(e.lhs, e.rhs, evaluate=False))
        elif isinstance(e, sympy.Lt):
            add_expr(sympy.Le(e.lhs, e.rhs, evaluate=False))
            add_expr(sympy.Ne(e.lhs, e.rhs, evaluate=False))
            if e.lhs.is_integer and e.rhs.is_integer:  # type: ignore[attr-defined]
                add_expr(sympy.Le(e.lhs, e.rhs - 1, evaluate=False))
        elif isinstance(e, sympy.Le):
            add_expr(sympy.Lt(e.lhs, e.rhs + 1, evaluate=False))

        return tuple(equiv.items())

    @_lru_cache
    def _maybe_evaluate_static(
        self,
        expr: sympy.Basic,
        *,
        unbacked_only: bool = False,
        compute_hint: bool = False,
        size_oblivious: bool = False,
        axioms: Optional[tuple[SympyBoolean]] = None,
        var_to_range: Optional[tuple[tuple[sympy.Symbol, ValueRanges]]] = None,
    ) -> Optional[sympy.Basic]:
        """
        Tries to evaluate expr without introducing guards

        If unbacked_only == True, then we only do substitutions on
        unbacked SymInts (leaving regular hinted integers alone).  This could
        result in an expression that still contains backed SymInts, which you
        could then potentially guard on.

        Use compute_hint == True if you are trying to compute a non-binding
        hint for the particular hint values of backed and unbacked SymInts,
        e.g., if s0 happens to be 3 this run, compute_hint will subsitute s0 with 3.
        """

        # axioms with compute hint NYE
        assert not compute_hint or not axioms
        expr = self.simplify(expr, size_oblivious)

        if compute_hint:
            expr = expr.xreplace(self.var_to_val).xreplace(self.unbacked_var_to_val)

        expr = canonicalize_bool_expr(expr)

        def resimplify_floor_div(axioms: dict[sympy.Expr, sympy.Expr]) -> None:
            if not self._resimplify_floor_div_axioms:
                return
            self._resimplify_floor_div_axioms = False
            new_items = {}
            for k, v in axioms.items():
                # A FloorDiv in implications could have became CleanDiv at this point, due to new facts
                # to the shapeEnv. This handles such issue but its not ideal. This is the only expression
                # simplification that depends on the global state of shape env.
                # TODO try to get rid of CleanDiv since it breaks the invariant thats simplifications of sympy
                # expressions only depend on the expression itself.
                if k.has(FloorDiv):
                    new_items.update({self.simplify(k): v})
            axioms.update(new_items)

        # Pattern matching
        if axioms is None:
            resimplify_floor_div(self.axioms)
            subst = self.axioms
        else:
            subst = {}
            for e in axioms:
                if e.free_symbols.issubset(expr.free_symbols):
                    subst.update(dict(self.get_implications(self.simplify(e))))

            resimplify_floor_div(subst)

        expr = expr.xreplace(subst)
        # TODO: compute hint might have gotten broken here

        fs = expr.free_symbols

        if not fs and (expr.is_number or expr.is_Boolean):
            return expr

        if var_to_range is None:
            var_ranges = self.var_to_range
        else:
            var_ranges = dict(var_to_range)

        symbol_info = tuple(
            _SymbolInfo(
                s,
                var_ranges.get(s),
                self.var_to_val.get(s),
                s in self.size_like,
            )
            for s in sorted(fs, key=str)  # TODO: speed up sort?
        )

        r = _maybe_evaluate_static_worker(
            expr, symbol_info, unbacked_only, size_oblivious
        )
        return r

    @_lru_cache
    def replace(self, expr: _SympyT) -> _SympyT:
        """Apply symbol replacements to any symbols in the given expression"""
        replacements = {}
        for s in expr.free_symbols:
            r = self._find(s)
            # Micro-optimization: only do replacements if r and s are different
            # Otherwise, xreplace is not a no-op and will trigger expensive
            # assumption queries if expr has a relational node.
            if not r.is_Symbol or r != s:
                replacements[s] = r
        if replacements:
            return safe_expand(expr.xreplace(replacements))
        else:
            return expr

    @_lru_cache
    def _update_divisible(self) -> None:
        new_divisible = set()
        for k in self.divisible:
            res = self.replace(k)
            if not res.is_number:
                new_divisible.add(k)

        self.divisible = new_divisible
        self._update_version_counter()

    @_lru_cache
    def simplify(self, expr: _SympyT, size_oblivious: bool = False) -> _SympyT:
        """Use known constraints and replacements to simplify the given expr"""
        expr = safe_expand(expr)
        expr = self.replace(expr)

        if size_oblivious and expr.has(Max):
            max_replacements = {}
            for atom in expr.atoms(Max):
                if len(atom.args) > 2:
                    continue
                a, b = atom.args
                if b == 1 or b == 0:
                    a, b = b, a
                if a == 1 or a == 0:
                    if (
                        isinstance(b, Add)
                        and len(b.free_symbols) == 2  # TODO: expand to N?
                        and b.free_symbols == set(b.atoms())
                        and all(x in self.size_like for x in b.free_symbols)
                    ):
                        max_replacements[atom] = b
            if max_replacements:
                expr = expr.xreplace(max_replacements)
                expr = safe_expand(expr)

        # TODO it would seem that this pass is not necessary given the
        # below replacement of // with /, but for nested FloorDivs
        # the non-recursive replacement doesn't work, and
        # recursive makes it hard to look up divisibility,
        # because existing divisibility info has FloorDiv in it, not /
        # for now just do a separate pass to catch common nested case
        if expr.has(FloorDiv):
            self._update_divisible()
            div_replacements = {}
            for atom in expr.atoms(FloorDiv):
                base, divisor = atom.args
                if isinstance(divisor, FloorDiv):
                    base1, divisor1 = divisor.args
                    if (
                        self.replace(Mod(base, divisor)) in self.divisible
                        and base == base1
                        and self.replace(Mod(base1, divisor1)) in self.divisible
                    ):
                        div_replacements[atom] = divisor1
            if div_replacements:
                expr = expr.xreplace(div_replacements)
                expr = safe_expand(expr)
        if expr.has(FloorDiv):
            div_replacements = {}
            pows = expr.atoms(sympy.Pow)
            rationals = expr.atoms(sympy.Rational).difference(expr.atoms(sympy.Integer))
            for fd in expr.atoms(FloorDiv):
                base, divisor = fd.args
                if self.replace(Mod(base, divisor)) in self.divisible:
                    div_replacements[fd] = CleanDiv(base, divisor)
            if div_replacements:
                new_expr = expr.xreplace(div_replacements)
                new_expr = safe_expand(new_expr)
                new_pows = new_expr.atoms(sympy.Pow)
                new_rationals = new_expr.atoms(sympy.Rational).difference(
                    new_expr.atoms(sympy.Integer)
                )
                # divisions simplified away
                if new_pows.issubset(pows) and new_rationals.issubset(rationals):
                    expr = new_expr
        return expr

    # TODO: overload for allow_none literal
    @lru_cache(256)
    def size_hint(
        self, expr: sympy.Basic, *, allow_none: bool = False
    ) -> Optional[sympy.Basic]:
        """
        Gets a size hint for a given expression from the underlying shapes we had.
        Does not introduce a guard, so only use this when you can guarantee that
        your code is still valid for arbitrary shapes (such as optimization decisions)
        """
        result_expr = safe_expand(expr).xreplace(self.var_to_val)
        if not result_expr.is_number:
            from torch.utils._sympy.singleton_int import SingletonInt

            if isinstance(result_expr, SingletonInt):
                return None
            r = self._maybe_evaluate_static(result_expr, compute_hint=True)
            if r is not None:
                return r
            if allow_none:
                return None

            if self.oblivious_var_to_val:
                # See https://github.com/pytorch/pytorch/issues/137100#issuecomment-2495778113
                correct_hint = result_expr.xreplace(self.oblivious_var_to_val)
                counterfactual_hint = result_expr.xreplace(
                    {k: max(v, 2) for k, v in self.oblivious_var_to_val.items()}
                )
                if (
                    not correct_hint.free_symbols
                    and not counterfactual_hint.free_symbols
                ):
                    if correct_hint == counterfactual_hint:
                        log.info("oblivious_size hit %s -> %s", expr, correct_hint)
                        return correct_hint
                    else:
                        log.info(
                            "oblivious_size counterfactual failed %s -> %s != %s",
                            expr,
                            correct_hint,
                            counterfactual_hint,
                        )
                else:
                    log.info(
                        "oblivious_size miss %s -> %s (counterfactual: %s)",
                        expr,
                        correct_hint,
                        counterfactual_hint,
                    )

            if self.unbacked_var_to_val:
                unsound_expr = result_expr.xreplace(self.unbacked_var_to_val)
                if not unsound_expr.free_symbols:
                    log.warning(
                        "propagate_real_tensors size_hint(%s) -> %s", expr, unsound_expr
                    )
                    trace_structured(
                        "propagate_real_tensors",
                        metadata_fn=lambda: {
                            "expr": repr(expr),
                            "result": repr(unsound_expr),
                            "stack": structured.from_traceback(
                                CapturedTraceback.extract(skip=1).summary()
                            ),
                        },
                    )
                    self.defer_runtime_assert(
                        sympy.Eq(result_expr, unsound_expr),
                        f"propagate_real_tensors: {result_expr} == {unsound_expr}",
                    )
                    return unsound_expr

            raise self._make_data_dependent_error(result_expr, expr)
        return result_expr

    # NB: keep in sync with size_hint
    @lru_cache(256)
    def has_hint(self, expr: sympy.Expr) -> bool:
        result_expr = safe_expand(expr).xreplace(self.var_to_val)
        return (
            result_expr.is_number
            or self._maybe_evaluate_static(result_expr) is not None
        )

    def _make_data_dependent_error(
        self,
        expr: sympy.Basic,
        unhinted_expr: sympy.Basic,
        *,
        size_oblivious_result: Optional[sympy.Basic] = None,
        expr_sym_node_id: Optional[int] = None,
    ) -> GuardOnDataDependentSymNode:
        if self._dde_suppressed:
            return GuardOnDataDependentSymNode(
                expr,
                "This data dependent error is suppressed and handled by the caller",
            )

        # TODO: in a Dynamo context, having user code, and having the
        # name of the local, will be much better
        size_like_symbols = []
        for s in expr.free_symbols:
            stacktrace = "".join(self.var_to_stack[s].format())
            self.log.debug(
                "Data dependent variable '%s' allocated at:\n%s", s, stacktrace
            )
            if s in self.size_like:
                size_like_symbols.append(s)
        size_oblivious_result_msg = ""
        if size_oblivious_result is not None:
            size_oblivious_result_msg = (
                f"ATTENTION: guard_size_oblivious would fix the error, evaluating expression to {size_oblivious_result}.\n"
                "Maybe you need to add guard_size_oblivious to framework code, see doc below for more guidance.\n\n"
            )
        sloc, maybe_extra_debug = self._get_stack_summary(True)
        if expr.is_integer:  # type: ignore[attr-defined]
            desc = (
                "Could not extract specialized integer from data-dependent expression"
            )
        else:
            desc = "Could not guard on data-dependent expression"
        msg = (
            f"{desc} {expr} (unhinted: {unhinted_expr}).  "
            f"(Size-like symbols: {', '.join(map(str, size_like_symbols)) or 'none'})\n\n"
            f"{size_oblivious_result_msg}"
            f"Caused by: {sloc}\n"
            'For more information, run with TORCH_LOGS="dynamic"\n'
            "For extended logs when we create symbols, also add "
            f"TORCHDYNAMO_EXTENDED_DEBUG_CREATE_SYMBOL=\"{','.join(map(str, expr.free_symbols))}\"\n"
            "If you suspect the guard was triggered from C++, add TORCHDYNAMO_EXTENDED_DEBUG_CPP=1\n"
            "For more debugging help, see "
            "https://docs.google.com/document/d/1HSuTTVvYH1pTew89Rtpeu84Ht3nQEFTYhAX3Ypa_xJs/edit?usp=sharing\n"
            + maybe_extra_debug
            # TODO: Help text about how to use our runtime tests to fix this
            # problem
        )

        dtrace_structured(
            "guard_on_data_dependent_error",
            metadata_fn=lambda: {
                "expr": repr(expr),
                "unhinted_expr": repr(unhinted_expr),
                "expr_id": self._expr_sym_node_id,
                "stack": structured.from_traceback(
                    CapturedTraceback.extract(skip=1).summary()
                ),
            },
        )
        return GuardOnDataDependentSymNode(expr, msg)

    def _update_var_to_range(
        self,
        symbol: sympy.Symbol,
        vr: ValueRanges,
        vr_sloc: Optional[ValueRangesSLoc] = None,
        *,
        is_constraint: bool = False,
    ) -> None:
        lower, upper = vr.lower, vr.upper

        # If we have a size-like unbacked SymInt, refuse to refine the range to be
        # less than two.  This is because when we intersect this range
        # with [2, inf] for size oblivious tests, the range would be
        # unsatisfiable.  In other words, once you have a size-like
        # unbacked SymInt, we can never learn that it is exactly zero or one,
        # because we would now give inconsistent results for all size
        # oblivous tests!
        if upper < 2 and symbol in self.size_like:
            vr = ValueRanges(lower, 2)

        # Updates the range and the guards corresponding to each bound of the symbol.
        if symbol not in self.var_to_range:
            self.log.debug("_update_var_to_range %s = %s (new)", symbol, vr)
            self.var_to_range[symbol] = vr
            if vr_sloc is None:
                sloc = self._get_sloc()
                vr_sloc = ValueRangesSLoc(sloc, sloc)
            self.var_to_range_sloc[symbol] = vr_sloc
        else:
            old = self.var_to_range[symbol]
            new = old & vr
            if new != old:
                if vr_sloc is None:
                    sloc = self._get_sloc()
                    vr_sloc = ValueRangesSLoc(sloc, sloc)
                if new.lower != old.lower:
                    self.var_to_range_sloc[symbol].lower = vr_sloc.lower
                if new.upper != old.upper:
                    self.var_to_range_sloc[symbol].upper = vr_sloc.upper
                self.var_to_range[symbol] = new
                self.log.debug("_update_var_to_range %s = %s (update)", symbol, new)

        if (v := self.var_to_val.get(symbol)) is not None:
            r = self.var_to_range[symbol]
            if v not in r:
                # For constraint failure, delay this for later
                # TODO: Rework all of this, the constraint logic is very
                # duplicative with regular reasoning
                if not is_constraint:
                    assert v in r, f"{v} not in {r}"

    def _set_replacement(self, a: sympy.Symbol, tgt: sympy.Expr, msg: str) -> None:
        """
        Adds or updates a replacement for a symbol.
        Use this instead of `self.replacements[a] = tgt`.
        """
        if tgt == self.replacements.get(a, None):
            return

        if a in tgt.free_symbols:
            return

        # Precondition: a == tgt
        assert isinstance(a, sympy.Symbol)

        if (
            self.allow_complex_guards_as_runtime_asserts
            and not _is_supported_equivalence(tgt)
        ):
            return  # continuing leads to placeholder shapes having complex expressions that we can't resolve

        # Handles nested tensor symbolic variables which don't have
        # var_to_range bounds
        tgt_bound = None
        if a in self.var_to_range:
            src_bound = self.var_to_range[a]

            # First, refine the value range of a based on the computed value range
            # of tgt.  This is always OK to do, even if we decide not to do the
            # substitution in the end.  This might be a no-op, if a already has
            # a tighter bound
            tgt_bound = self.bound_sympy(tgt)
            self._update_var_to_range(a, tgt_bound)

            # Next, check if we can update the range of free symbols in tgt
            # based on the range in a. But only do it if:
            #  - the source bound non-trivially improves over what we get out of
            #    the existing bounds.
            #  - the replacement is univariate and we can invert the tgt expression
            if not tgt_bound.issubset(src_bound) and len(tgt.free_symbols) == 1:
                b = next(iter(tgt.free_symbols))
                # Try to invert the equality
                r = try_solve(sympy.Eq(a, tgt), b, floordiv_inequality=False)
                if r is not None:
                    self.log.debug(
                        "set_replacement: solve for %s in %s == %s gives %s",
                        b,
                        a,
                        tgt,
                        r,
                    )
                    # The solution here can be non-integral, for example, if
                    # we have s0 = 2*s1, then s1 = s0/2.  What we would like
                    # to do is calculated the bounds in arbitrary precision,
                    # and then requantize the bound to integers when we are
                    # done.
                    rat_b_bound = self.bound_sympy(r[1])
                    b_bound = ValueRanges(
                        CeilToInt(rat_b_bound.lower), FloorToInt(rat_b_bound.upper)
                    )
                    self._update_var_to_range(b, b_bound, self.var_to_range_sloc[a])
                    tgt_bound = self.bound_sympy(tgt)
                    assert tgt_bound.issubset(
                        src_bound
                    ), f"{tgt_bound=} not a subset of {src_bound=}"

            # TODO: Should we propagate size-like-ness?
            #
            # Pros: if u0 is size-like, intuitively u0 == u1 should cause u1
            # to become size-like.
            #
            # Cons: if u0 is size-like, what about u0 - 1 == u1?  You CAN'T
            # propagate in this case, because what if u0 == 0, then u1 is negative
            # and clearly isn't a size.  So, at minimum, any f(x) whose value
            # range isn't [0, inf] given x in [0, inf] cannot propagate
            # size-like-ness.  But there are many situations where you could
            # imagine u1 is going to be size-like and actually you just didn't
            # have a refined enough value range on u0.  Since even innocuous
            # looking arithmetic operations can destroy size-like-ness, it's
            # best to not propagate it at all and force the user to annotate it
            # as necessary.
            #
            # Compromise: we preserve size-like-ness only for exact equality
            # and nothing else.
            if a in self.size_like and isinstance(tgt, sympy.Symbol):
                self.size_like.add(tgt)
            elif isinstance(tgt, sympy.Symbol) and tgt in self.size_like:
                self.size_like.add(a)

            # Now, decide if we will do the substitution.
            #
            #  - If the source has a non-trivial range, only substitute if
            #    we preserve this range.  Note that we may have propagated
            #    the src_range to free variables in tgt when tgt is univariate
            #    and we could find an inverse, which helps us achieve this.
            #    This ensures we never "forget" about user defined ranges,
            #    even if they end up being defined on composite formulas
            #    like s0 + s1.
            #
            #  - If the variable is unbacked, only substitute if the substitution
            #    would preserve the bounds also under size-like-ness conditions.

            if not tgt_bound.issubset(src_bound):
                self.log.debug(
                    "skipped set_replacement %s = %s (%s) [%s not subset of %s]",
                    a,
                    tgt,
                    msg,
                    tgt_bound,
                    src_bound,
                )
                return
            elif a in self.size_like:
                tgt_bound_so = self.bound_sympy(tgt, size_oblivious=True)
                src_bound_so = self.bound_sympy(a, size_oblivious=True)
                if not tgt_bound_so.issubset(src_bound_so):
                    self.log.debug(
                        "skipped set_replacement %s = %s (%s) "
                        "[%s not subset of %s (size-oblivious conditions)]",
                        a,
                        tgt,
                        msg,
                        tgt_bound_so,
                        src_bound_so,
                    )
                    return

        if isinstance(tgt, (sympy.Integer, sympy.Float)):
            # specializing to a constant, which is likely unexpected (unless
            # you specified dynamic=True)

            user_tb = TracingContext.extract_stack()
            trace_structured(
                "symbolic_shape_specialization",
                metadata_fn=lambda: {
                    "symbol": repr(a),
                    "sources": [s.name() for s in self.var_to_sources.get(a, [])],
                    "value": repr(tgt),
                    "reason": msg,
                    "stack": structured.from_traceback(
                        CapturedTraceback.extract(skip=1).summary()
                    ),
                    "user_stack": (
                        structured.from_traceback(user_tb) if user_tb else None
                    ),
                },
            )

            if config.print_specializations:
                self.log.warning(
                    "Specializing %s to %s", self.var_to_sources[a][0].name(), tgt
                )
                self.log.debug("SPECIALIZATION", stack_info=True)
        log.info("set_replacement %s = %s (%s) %s", a, tgt, msg, tgt_bound)
        self.replacements[a] = tgt
        # NB: the replacement may get refined, but the user will find the
        # FIRST one most useful (TODO: Maybe we could consider tracking all of
        # them)
        if a not in self.replacements_slocs:
            self.replacements_slocs[a] = self._get_sloc()
        self._update_version_counter()

        # When specializing 'a == tgt', the equality should be also conveyed to
        # Z3, in case an expression uses 'a'.
        self._add_target_expr(sympy.Eq(a, tgt, evaluate=False))

    def _add_divisible(self, expr: sympy.Expr) -> None:
        self.divisible.add(expr)
        self._update_version_counter()

    @_lru_cache
    @record_shapeenv_event()
    def _find(self, a: sympy.Symbol) -> sympy.Expr:
        """
        Implements a DSU-like algorithm to find the variable that represents a
        Also handles transitive non-identity replacements.

        a: b + c
        c: d
        """
        if a not in self.replacements:
            return a
        res = self.replacements[a]
        cur_replace = {s: self._find(s) for s in res.free_symbols}
        replaced, changed = self.replacements[a]._xreplace(cur_replace)
        if changed:
            self._set_replacement(a, replaced, "find")
        return self.replacements[a]

    @lru_cache(256)
    def _maybe_guard_rel(self, expr: sympy.Rel) -> None:
        """
        The relational guard is guarded to be true.  Use this information to
        simplify shapes (i.e. a == b or a % 5 == 0)
        """
        assert isinstance(expr, sympy.Rel)

        # A good example of what goes wrong if you don't do this is
        # python test/functorch/test_aotdispatch.py -k
        # test_aot_autograd_symbolic_module_exhaustive_nn_LazyConv3d_cpu_float32
        if isinstance(expr, sympy.Ne):
            return

        free = list(expr.free_symbols)

        assert (
            len(free) > 0
        ), f"The expression should not be static by this point: {expr}"
        # In case of really gnarly expression, we don't blow up
        if len(free) > 5:
            return

        # Prioritize unbacked symints for solving by ordering them last.
        # Prefer to simplify out lexicographically higher symbols (i.e. simplify out s4 over s3).
        #   (NB: this unfortunately isn't strictly equivalent to simplifying out newer symbols)
        # Prefer to simplify out symbols with ephemeral sources.
        def _smart_symbol_sort(x: sympy.Symbol) -> tuple[int, int, str]:
            has_only_ephemeral_sources = x in self.var_to_sources and all(
                s.is_ephemeral() for s in self.var_to_sources[x]
            )
            # NB: size_hint is int, not sympy.Expr, do not use int_oo here
            hint_size = self.size_hint(x, allow_none=True)
            if hint_size is None:
                size = sys.maxsize
            elif symbol_is_type(x, SymT.SIZE):
                assert isinstance(hint_size, sympy.Expr)
                size = int(hint_size)
            else:
                size = sys.maxsize
            name = x.name
            # 1 puts ephemeral sourced symbols first when sorting in reverse
            return (1 if has_only_ephemeral_sources else 0, size, name)

        free = sorted(free, key=_smart_symbol_sort, reverse=True)  # type: ignore[attr-defined]
        lhs = expr.lhs
        rhs = expr.rhs

        self._refine_ranges(expr)

        # The rest of this stuff is for equality only
        if not isinstance(expr, sympy.Eq):
            return

        if not expr.has(Mod):
            try:
                floor_div_atoms = lhs.atoms(FloorDiv).union(rhs.atoms(FloorDiv))
                if len(floor_div_atoms) > 0 and any(
                    a.divisor != 1 for a in floor_div_atoms
                ):
                    raise NotImplementedError

                # Never replace unbacked symbols with other unbacked symbols.
                # This is error prone because you can cause references to
                # unbacked symbols to time travel backwards.  E.g.,
                #
                # u1 = x.item()
                # ... use of u1 ...
                # u2 = y.item()
                # u3 = z.item()
                # torch._check(u1 == u2 + u3)
                #
                # If you replace u1 with u2 + u3, then the use of u1 now
                # references u2 and u3 prior to them actually being bound at
                # runtime.  It's pretty inconvenient to setup control
                # dependencies for substitutions, so ban it entirely.
                def trivial_solve(lhs: sympy.Expr, rhs: sympy.Expr) -> bool:
                    if isinstance(lhs, sympy.Symbol):
                        if free_unbacked_symbols(lhs) and not free_unbacked_symbols(
                            rhs
                        ):
                            return True
                        if symbol_is_type(lhs, SymT.FLOAT):
                            return True
                        # TODO: Maybe trivial solutions for int should also be
                        # done?
                    return False

                # short-circuit when no solving is needed
                if trivial_solve(lhs, rhs):
                    self._set_replacement(lhs, self._find(rhs), "trivial_lhs")
                elif trivial_solve(rhs, lhs):
                    self._set_replacement(rhs, self._find(lhs), "trivial_rhs")
                else:
                    r = try_solve(expr, free[0], floordiv_inequality=False)
                    if r is not None and all(
                        t.is_integer for t in sympy.preorder_traversal(r[1])
                    ):
                        new_var = self._find(r[1])
                        ok = len(free_unbacked_symbols(new_var)) == 0
                        if ok:
                            self._set_replacement(free[0], new_var, "solve")
            except NotImplementedError:
                pass
        if expr.has(Mod):
            mod_expr = next(iter(expr.atoms(Mod)))
            try:
                r = try_solve(expr, mod_expr, floordiv_inequality=False)
                if r is not None and r[1] == 0:
                    self._add_divisible(mod_expr)
                    # This is a little bit of extra logic to make things like
                    # torch.empty(i0, q).view(c, -1, q) work out
                    p, q = mod_expr.args
                    if (
                        isinstance(q, sympy.Number)
                        and isinstance(p, sympy.Mul)
                        and len(p.args) == 2
                    ):
                        c, i0 = p.args
                        # Given Mod(c * i0, q) == 0
                        if (
                            isinstance(c, sympy.Number)
                            and isinstance(i0, sympy.Symbol)
                            and self.is_unbacked_symint(i0)
                        ):
                            # We have Mod(i0, q / c) == 0, which means we can
                            # rewrite i0 as (q / gcd(q, c)) * i1
                            d = q / sympy.gcd(q, c)  # TODO: CleanDiv?
                            i1 = self.create_unbacked_symint().node.expr
                            # Propagate the value ranges.  It doesn't really
                            # matter if we use truediv or floordiv, because we
                            # have established divisibility.
                            self._update_var_to_range(
                                i1,
                                SymPyValueRangeAnalysis.floordiv(
                                    self.var_to_range[i0], ValueRanges.wrap(d)
                                ),
                            )
                            # Propagate hints (real tensor tracing)
                            if i0 in self.unbacked_var_to_val:
                                self.set_unbacked_var_to_val(
                                    i1, self.unbacked_var_to_val[i0] // d
                                )
                            # Propagate size-like-ness
                            if i0 in self.size_like:
                                self.size_like.add(i1)
                            self._set_replacement(i0, d * i1, "divisibility")

            except NotImplementedError:
                pass
        return

    # See: Note - On 0/1 specialization
    def _default_value_range(
        self, do_not_specialize_zero_one: bool = False
    ) -> ValueRanges:
        lower = 0 if (do_not_specialize_zero_one or not self.specialize_zero_one) else 2
        return ValueRanges(lower, int_oo)

    def _default_unspecified_value_range(self) -> ValueRanges:
        return ValueRanges.unknown_int()

    @_lru_cache
    def _simplify_floor_div(self, expr: sympy.Expr) -> sympy.Expr:
        floor_divs = tuple(expr.atoms(FloorDiv))
        # we expect floor_divs to be exact,
        # and thus add the guards for the exact floordivs,
        # even if tracing doesn't require them otherwise
        for fd in reversed(floor_divs):
            base, divisor = fd.args
            mod_expr = Mod(base, divisor)
            eq_expr = sympy.Eq(mod_expr, 0)
            # add necessary mod guards
            self.evaluate_expr(eq_expr)
        return self.simplify(expr)

    # We're about to add a guard/runtime assert, check if the ShapeEnv is frozen
    # and if so issue a warning
    def _check_frozen(self, expr: sympy.Basic, concrete_val: sympy.Basic) -> None:
        if self.frozen:
            self.counter["ignored_backward_guard"] += 1
            signpost_event(
                "dynamic",
                "evaluate_expr_frozen",
                {
                    **self.co_fields,
                    "ignored_guard": f"{expr} == {concrete_val}",
                    # no version = original state (this signpost is expected)
                    # version 2 = dynamic backwards is eagerly compiled
                    "version": 2,
                },
            )
            log.info(
                "Ignored guard %s == %s, this could result in accuracy problems",
                expr,
                concrete_val,
                # only print stack trace when debug mode is on (e.g. TORCH_LOGS="dynamic")
                stack_info=True if log.getEffectiveLevel() < logging.WARNING else False,
            )

    def _get_user_frame(self) -> types.FrameType:
        frame = inspect.currentframe()
        while frame is not None:
            if frame.f_code.co_filename not in uninteresting_files():
                return frame
            frame = frame.f_back
        assert frame is not None
        return frame

    def _get_stack_summary(
        self, is_debug: bool = False, framework_loc: Optional[str] = None
    ) -> tuple[SLoc, str]:
        floc: Optional[Union[str, traceback.FrameSummary]] = framework_loc
        if floc is None:
            frame = self._get_user_frame()
            try:
                floc = traceback.FrameSummary(
                    frame.f_code.co_filename,
                    frame.f_lineno,
                    frame.f_code.co_name,
                )
            finally:
                del frame

        # NB: this stack is truncated, but it's fine because the main
        # stack_info will give you the rest of the info you need
        maybe_user_loc = None
        user_tb = TracingContext.extract_stack()
        if user_tb:
            idx = len(user_tb) - 1
            while idx > 0 and user_tb[idx].filename in uninteresting_files():
                idx -= 1
            maybe_user_loc = format_frame(user_tb[idx], line=True)

        maybe_extra_debug = ""
        if is_debug and user_tb:
            maybe_extra_debug = (
                "\nUser Stack (most recent call last):\n"
                + "  (snipped, see stack below for prefix)\n"
                + "".join(traceback.format_list(user_tb))
            )
        if is_debug and config.extended_debug_cpp:
            cpp_stack = CapturedTraceback.extract(cpp=True)
            maybe_extra_debug += "\nC++ stack trace:\n" + "".join(cpp_stack.format())
        elif is_debug:
            maybe_extra_debug += (
                "\nFor C++ stack trace, run with TORCHDYNAMO_EXTENDED_DEBUG_CPP=1"
            )

        return SLoc(floc, maybe_user_loc), maybe_extra_debug

    # Pass in framework_loc to override the framework location info
    def _get_sloc(self, framework_loc: Optional[str] = None) -> SLoc:
        sloc, _ = self._get_stack_summary(framework_loc=framework_loc)
        return sloc

    def _generate_unique_id(self, source_name: str) -> int:
        attempt = int(hashlib.sha256(source_name.encode()).hexdigest(), 16) % 100
        while attempt in self.unique_ids:
            attempt += 1
        self.unique_ids.add(attempt)
        return attempt

    def _find_frame_locals(self) -> _FrameLocalResult:
        """
        Given the current user code frame, finds the relevant lines of code,
        values of symbolic locals, and free symbols involved.
        """
        frame_locals: dict[str, Any] = {}
        frame_symbols: dict[str, str] = {}

        if (
            frame := _find_user_code_frame()
        ) is None or frame.f_code.co_filename == "<string>":
            return _FrameLocalResult()

        # find bytecode instructions relevant to the frame
        instructions = list(dis.Bytecode(frame.f_code))
        co_lines, offset = inspect.getsourcelines(frame.f_code)
        start, end, cur = None, None, None
        for i, instr in enumerate(instructions):
            if instr.starts_line is not None:
                cur = instr.starts_line
            if cur != frame.f_lineno:
                continue
            if start is None:
                start = end = i
            else:
                end = i

        if start is None or end is None:  # no instructions found
            return _FrameLocalResult()

        # track involved locals and free symbols
        def go(x: Any) -> Optional[str]:
            if isinstance(x, torch.Tensor):
                for y in x.size():
                    go(y)
                for y in x.stride():
                    go(y)
                go(x.storage_offset())
                return (
                    f"Tensor(shape: {x.size()}, "
                    f"stride: {x.stride()}, "
                    f"storage_offset: {x.storage_offset()})"
                )
            elif isinstance(x, (SymBool, SymInt, SymFloat)):
                for s in x.node.expr.free_symbols:
                    if str(s) in frame_symbols:  # type: ignore[operator]
                        continue
                    if s in self.var_to_sources:
                        frame_symbols[str(s)] = self.var_to_sources[s][0].name()  # type: ignore[assignment]
                return str(x)
            return None

        # go through instructions, seeing linenos & involved locals
        last_lineno = frame.f_lineno
        for instr in instructions[start : end + 1]:
            if (lineno := instr.starts_line) is not None:
                last_lineno = max(last_lineno, lineno)
            if isinstance(instr.argval, str) and instr.argval in frame.f_locals:
                frame_locals[instr.argval] = pytree.tree_map(
                    go, frame.f_locals[instr.argval]  # type: ignore[index]
                )

        # store LOC
        locs = co_lines[frame.f_lineno - offset : last_lineno + 1 - offset]
        indent = len(locs[0]) - len(locs[0].lstrip())
        frame_loc = "".join([loc[indent:] for loc in locs]).strip()  # type: ignore[assignment]
        return _FrameLocalResult(
            loc=frame_loc, locals=frame_locals, symbols=frame_symbols
        )

    def _log_guard(self, prefix: str, g: SympyBoolean, forcing_spec: bool) -> None:
        dtrace_structured(
            "guard_added",
            metadata_fn=lambda: {
                "expr": str(g),
                "prefix": prefix,
                "expr_node_id": self._expr_sym_node_id,
                "user_stack": structured.get_user_stack(3),
                "stack": structured.get_framework_stack(3),
                "symbol_to_sources": {
                    str(v): k
                    for k, v in self.source_to_var.items()
                    if v in g.free_symbols
                },
                "frame_locals": asdict(self._find_frame_locals()),
            },
        )
        trace_structured(
            "guard_added_fast",
            metadata_fn=lambda: {
                "expr": str(g),
                "user_stack": structured.from_traceback(TracingContext.extract_stack()),
                "stack": structured.from_traceback(
                    CapturedTraceback.extract(skip=1).summary()
                ),
            },
        )
        if self.log.isEnabledFor(logging.INFO):
            str_g = str(g)
            is_debug = (
                config.extended_debug_guard_added is not None
                and str_g == config.extended_debug_guard_added
            )
            sloc, maybe_extra_debug = self._get_stack_summary(is_debug)
            maybe_more_info = ""
            if not is_debug:
                maybe_more_info = (
                    ", for more info run with "
                    f'TORCHDYNAMO_EXTENDED_DEBUG_GUARD_ADDED="{str_g}"'
                )
            self.log.info(
                "%s %s [guard added] %s%s%s",
                prefix if not forcing_spec else f"{prefix} (forcing_spec)",
                str_g,
                sloc,
                maybe_more_info,
                maybe_extra_debug,
                stack_info=is_debug,
            )

    # A local variable to evaluate_expr stored in the class to avoid
    # using it for the lru_cache that is on top of it since it does
    # not effect the results. When needed its read directly.
    _expr_sym_node_id: Optional[int] = None

    def evaluate_sym_node(
        self,
        sym_node: SymNode,
        size_oblivious: bool = False,
    ) -> sympy.Basic:
        """
        Given a a SymNode, evaluates sym_node.expr, adding guards if necessary.
        """

        self._expr_sym_node_id = id(sym_node)
        return self.evaluate_expr(
            sym_node.expr, sym_node.hint, sym_node.fx_node, size_oblivious
        )

    @lru_cache(256)
    @record_shapeenv_event(save_tracked_fakes=True)
    def evaluate_expr(
        self,
        orig_expr: sympy.Basic,
        hint: Optional[Union[int, bool, float]] = None,
        fx_node: Optional[torch.fx.Node] = None,
        size_oblivious: bool = False,
        *,
        forcing_spec: bool = False,
    ) -> sympy.Basic:
        try:
            return self._evaluate_expr(
                orig_expr,
                hint,
                fx_node,
                size_oblivious,
                forcing_spec=forcing_spec,
            )
        except Exception as e:
            if isinstance(e, GuardOnDataDependentSymNode) and self._dde_suppressed:
                pass
            else:
                self.log.warning(
                    "failed during evaluate_expr(%s, hint=%s, size_oblivious=%s, forcing_spec=%s",
                    orig_expr,
                    hint,
                    size_oblivious,
                    forcing_spec,
                )
            raise

    def _evaluate_expr(
        self,
        orig_expr: sympy.Basic,
        hint: Optional[Union[bool, int, float]] = None,
        fx_node: Optional[torch.fx.Node] = None,
        size_oblivious: bool = False,
        *,
        forcing_spec: bool = False,
    ) -> sympy.Basic:
        """
        Given an expression, evaluates it, adding guards if necessary
        """

        # TODO: split conjunctions and evaluate them separately

        if isinstance(
            orig_expr,
            (sympy.logic.boolalg.BooleanTrue, sympy.logic.boolalg.BooleanFalse),
        ):
            return orig_expr

        # Don't track this one
        @functools.lru_cache(None)
        def compute_concrete_val() -> sympy.Basic:
            if hint is None:
                # This is only ever called for expressions WITHOUT unbacked
                # symbols
                r = self.size_hint(orig_expr)
                assert r is not None
                return r
            else:
                return sympy.sympify(hint)

        concrete_val: Optional[sympy.Basic]

        # Check if:
        #   1. 'translation_validation' is set
        #   2. the corresponding 'fx_node' is not 'None'
        #   3. the guard should not be suppressed
        #   4. the guard doesn't contain backed symfloat symbols
        #      since z3 can't handle floats
        #
        # If all of the above check, we create an FX node representing the
        # actual expression to be guarded.
        node = None
        fresh = False
        if (
            self._translation_validation_enabled
            and fx_node is not None
            and not self._suppress_guards_tls()
            and not size_oblivious
            and not any(symbol_is_type(s, SymT.FLOAT) for s in orig_expr.free_symbols)
        ):
            # TODO: does this even worked with unbacked :think:
            concrete_val = compute_concrete_val()
            if concrete_val is sympy.true:
                node, fresh = self._create_fx_call_function(torch._assert, (fx_node,))
            elif concrete_val is sympy.false:
                neg, _ = self._create_fx_call_function(operator.not_, (fx_node,))
                node, fresh = self._create_fx_call_function(torch._assert, (neg,))
            else:
                eql, _ = self._create_fx_call_function(
                    operator.eq, (fx_node, concrete_val)
                )
                node, fresh = self._create_fx_call_function(torch._assert, (eql,))

            assert node is not None
            # If this is a fresh node, we have to remember the event index that
            # corresponds to this assertion node.
            # Reason: so that, given an assertion node, we can replay the ShapeEnv
            # events until the point where this assertion node was freshly created.
            if fresh:
                self._add_fx_node_metadata(node)

        # After creating the FX node corresponding to orig_expr, we must make sure that
        # no error will be raised until the end of this function.
        #
        # Reason: the translation validation may become invalid otherwise.
        #
        # If an error is raised before the end of this function, we remove the FX node
        # inserted, and re-raise the error.
        guard = None

        try:
            if orig_expr.is_number:
                self.log.debug("eval %s [trivial]", orig_expr)
                if hint is not None:
                    if isinstance(hint, bool):
                        assert orig_expr == hint, f"{orig_expr} != {hint}"
                    else:
                        assert sympy.Eq(orig_expr, hint), f"{orig_expr} != {hint}"
                return orig_expr

            expr = orig_expr

            static_expr = self._maybe_evaluate_static(
                expr, size_oblivious=size_oblivious
            )
            if static_expr is not None:
                self.log.debug(
                    "eval %s == %s [statically known]",
                    f"size_oblivious({orig_expr})"
                    if size_oblivious
                    else size_oblivious,
                    static_expr,
                )
                if (
                    not size_oblivious
                    and config.backed_size_oblivious
                    and hint is not None
                ):
                    # TODO: maybe reconcile this with use of counterfactual hints
                    # in unbacked case
                    assert static_expr == hint, f"{static_expr} != {hint}"
                return static_expr

            transmute_into_runtime_assert = False

            concrete_val = None
            if not (expr.free_symbols <= self.var_to_val.keys()):
                # TODO: dedupe this with _maybe_evaluate_static
                # Attempt to eliminate the unbacked SymInt
                new_expr = self._maybe_evaluate_static(expr, unbacked_only=True)
                assert new_expr is not None
                if not (new_expr.free_symbols <= self.var_to_val.keys()):
                    size_oblivious_result = None
                    if not size_oblivious:
                        size_oblivious_result = self._maybe_evaluate_static(
                            expr, size_oblivious=True
                        )

                    ok = False

                    # Last ditch
                    if (
                        self.oblivious_var_to_val
                        and not (
                            correct_hint := orig_expr.xreplace(
                                self.oblivious_var_to_val
                            )
                        ).free_symbols
                        and not (
                            counterfactual_hint := orig_expr.xreplace(
                                {
                                    k: max(2, v)
                                    for k, v in self.oblivious_var_to_val.items()
                                }
                            )
                        ).free_symbols
                        and correct_hint == counterfactual_hint
                    ):
                        # TODO: better logging
                        log.info(
                            "oblivious_size %s -> %s (passed counterfactual)",
                            orig_expr,
                            correct_hint,
                        )
                        concrete_val = correct_hint
                        # NB: do NOT transmute into runtime assert
                        ok = True

                    if (
                        not ok
                        and self.unbacked_var_to_val
                        and not (
                            unsound_result := orig_expr.xreplace(
                                self.unbacked_var_to_val
                            ).xreplace(self.var_to_val)
                        ).free_symbols
                    ):
                        log.warning(
                            "propagate_real_tensors evaluate_expr(%s) -> %s",
                            orig_expr,
                            unsound_result,
                        )
                        trace_structured(
                            "propagate_real_tensors",
                            metadata_fn=lambda: {
                                "expr": repr(orig_expr),
                                "result": repr(unsound_result),
                                "stack": structured.from_traceback(
                                    CapturedTraceback.extract(skip=1).summary()
                                ),
                            },
                        )
                        dtrace_structured(
                            "propagate_real_tensors_provenance",
                            metadata_fn=lambda: {
                                "expr": repr(orig_expr),
                                "result": repr(unsound_result),
                                "expr_node_id": self._expr_sym_node_id,
                                "user_stack": structured.get_user_stack(3),
                                "stack": structured.get_framework_stack(3),
                                "symbol_to_sources": {
                                    str(v): k
                                    for k, v in self.source_to_var.items()
                                    if v in orig_expr.free_symbols
                                },
                                "frame_locals": asdict(self._find_frame_locals()),
                            },
                        )
                        transmute_into_runtime_assert = True
                        concrete_val = unsound_result
                        ok = True

                    if not ok and self.trace_asserts:
                        # Check if this boolean is used in an assertion, bytecode pattern for
                        # assertions is pretty stable for Python 3.7--3.13, ported with minimal
                        # changes from torch/fx/proxy.py
                        # Bytecode pattern for `assert` statements:
                        #     TO_BOOL / COMPARE_OP  # Only for Python >= 3.13
                        #     POP_JUMP_IF_TRUE
                        #     LOAD_ASSERTION_ERROR
                        #     RAISE_VARARGS
                        frame = self._get_user_frame()
                        assert frame is not None

                        insts = list(dis.get_instructions(frame.f_code))
                        if sys.version_info >= (3, 11):
                            # For Python >= 3.11, instructions can be 2-4 bytes long.
                            from bisect import bisect_left

                            cur = bisect_left(
                                insts, frame.f_lasti, key=lambda x: x.offset
                            )
                        else:
                            # For Pyhton <= 3.10, instructions are always 2 bytes.
                            cur = frame.f_lasti // 2

                        if sys.version_info >= (3, 13):
                            if insts[cur].opname in ("TO_BOOL", "COMPARE_OP"):
                                # Peek 1 instruction further.
                                cur += 1
                        inst = insts[cur]

                        if inst.opname == "POP_JUMP_IF_TRUE" and inst.arg is not None:
                            first = insts[cur + 1]

                            starts_with_assert = (
                                first.opname == "LOAD_GLOBAL"
                                and first.argval == "AssertionError"
                                or first.opname == "LOAD_ASSERTION_ERROR"
                            )
                            if (
                                starts_with_assert
                                and insts[cur + 2].opname == "RAISE_VARARGS"
                            ):
                                concrete_val = sympy.true
                                transmute_into_runtime_assert = True
                                ok = True

                    if not ok:
                        raise self._make_data_dependent_error(
                            expr.xreplace(self.var_to_val),
                            expr,
                            size_oblivious_result=size_oblivious_result,
                            expr_sym_node_id=self._expr_sym_node_id,
                        )
                else:
                    expr = new_expr

            if concrete_val is None:
                concrete_val = compute_concrete_val()
            self._check_frozen(expr, concrete_val)

            if (
                config.inject_EVALUATE_EXPR_flip_equality_TESTING_ONLY
                and isinstance(hint, bool)
                and isinstance(expr, (sympy.Eq, sympy.Ne))
            ):
                expr = sympy.Not(expr)

            # Turn this into a boolean expression, no longer need to consult
            # concrete_val
            if concrete_val is sympy.true:
                g = cast(SympyBoolean, expr)
            elif concrete_val is sympy.false:
                g = sympy.Not(expr)
            else:
                g = sympy.Eq(expr, concrete_val)  # type: ignore[arg-type]

            if transmute_into_runtime_assert:
                self.defer_runtime_assert(
                    g, f"propagate_real_tensors: {orig_expr} == {concrete_val}"
                )
                return concrete_val

            if not self._suppress_guards_tls():
                self._log_guard("eval", g, forcing_spec=forcing_spec)

                if isinstance(g, sympy.Rel):
                    # TODO: If we successfully eliminate a symbol via equality, it
                    # is not actually necessary to save a guard for the equality,
                    # as we will implicitly generate a guard when we match that
                    # input against the symbol.  Probably the easiest way to
                    # implement this is to have maybe_guard_rel return a bool
                    # saying if it "subsumed" the guard (and therefore the guard
                    # is no longer necessary)
                    self._maybe_guard_rel(g)

                if not self.allow_complex_guards_as_runtime_asserts:
                    # at this point, we've evaluated the concrete expr value, and have
                    # flipped/negated the guard if necessary. Now we know what to guard
                    # or defer to runtime assert on.
                    guard = ShapeGuard(
                        g, self._get_sloc(), size_oblivious=size_oblivious
                    )
                    self.guards.append(guard)
                    self.axioms.update(dict(self.get_implications(self.simplify(g))))
                else:
                    # it's fine to defer simple guards here without checking,
                    # the _maybe_guard_rel() call above will set replacements if possible,
                    # and so the result here will be statically known
                    self.defer_runtime_assert(g, f"evaluate_expr: {orig_expr}")
            else:
                self._log_guard("eval [guard suppressed]", g, forcing_spec=forcing_spec)

        except Exception:
            if fresh:
                self._remove_fx_node(node)
            raise
        else:
            if not self._suppress_guards_tls():
                if guard is not None:  # we might have deferred this to runtime assert
                    for s in g.free_symbols:
                        self.symbol_guard_counter[s] += 1
                        # Forcing_spec to avoid infinite recursion
                        if (
                            not forcing_spec
                            and config.symbol_guard_limit_before_specialize is not None
                            and self.symbol_guard_counter[s]
                            > config.symbol_guard_limit_before_specialize
                        ):
                            # Force specialization
                            self.log.info(
                                "symbol_guard_limit_before_specialize=%s exceeded on %s",
                                config.symbol_guard_limit_before_specialize,
                                s,
                            )
                            self.evaluate_expr(s, forcing_spec=True)

        return concrete_val

    def cleanup(self) -> None:
        """
        Break reference cycles.

        This destroys the stacks. If you really want to keep them, we
        just need some way to break references on code objects.
        """
        for s in self.var_to_stack.values():
            s.cleanup()
        for ras in self.deferred_runtime_asserts.values():
            for ra in ras:
                ra.stack.cleanup()

    @lru_cache(256)
    @record_shapeenv_event(save_tracked_fakes=True)
    def defer_runtime_assert(
        self, orig_expr: SympyBoolean, msg: str, fx_node: Optional[torch.fx.Node] = None
    ) -> bool:
        """Create an assert that is checked at runtime

        Args:
            orig_expr (sympy.Expr): Boolean expression to assert is true
            msg (str): Message to display on assertion failure
            fx_node (Optional, torch.fx.Node): node in ``self.graph`` corresponding
                to the expression, if applicable

        """
        expr = orig_expr

        # TODO: split conjunctions and evaluate them separately

        static_expr = self._maybe_evaluate_static(expr)
        if static_expr is not None:
            self.log.debug(
                "runtime_assert %s == %s [statically known]", orig_expr, static_expr
            )
            # TODO: assert bool(static_expr)
            return bool(static_expr)

        # Attempt to eliminate the unbacked SymInt
        new_expr = self._maybe_evaluate_static(expr, unbacked_only=True)
        assert new_expr is not None
        if (
            not self.prefer_deferred_runtime_asserts_over_guards
            and new_expr.free_symbols <= self.var_to_val.keys()
        ):
            # Do a normal guard
            return self.evaluate_expr(new_expr, fx_node=fx_node)
        # NB: Don't use new_expr as expr; it could contain gunk like shape0
        # which we don't want to guard on

        if (
            self._translation_validation_enabled
            and fx_node is not None
            and not self._suppress_guards_tls()
        ):
            node, fresh = self._create_fx_call_function(torch._assert, (fx_node,))
            assert node is not None
            if fresh:
                self._add_fx_node_metadata(node)

        if not self._suppress_guards_tls():
            self._log_guard("runtime_assert", orig_expr, forcing_spec=False)
            # If you're here because of this assert, read Note [Backwards runtime asserts]
            # in torch/_inductor/graph.py
            if self.runtime_asserts_frozen:
                log.debug("runtime_asserts_frozen but then got %s", expr)
            self._check_frozen(expr, sympy.true)
            # eliminate symbols on equality tests / refine ranges
            if isinstance(expr, sympy.Rel):
                self._maybe_guard_rel(expr)

            # canonicalise to remove equations that are trivially equal
            orig_expr = expr
            expr = canonicalize_bool_expr(expr)
            stack = CapturedTraceback.extract(skip=1)
            ra = RuntimeAssert(expr, msg, stack)
            # TODO: Do this in a way that is less janky than int(s.name[1:])
            cands = sorted(
                (s for s in expr.free_symbols if symbol_is_type(s, SymT.UNBACKED_INT)),
                key=lambda s: int(s.name[1:]),
            )
            # Is None when prefer_deferred_runtime_asserts_over_guards=True
            # and the guard in question has no unbacked SymInts in front
            ix = cands[-1] if cands else None
            self.deferred_runtime_asserts.setdefault(ix, []).append(ra)
            self.axioms.update(dict(self.get_implications(self.simplify(expr))))
            self.num_deferred_runtime_asserts += 1
            self._update_version_counter()
        else:
            self._log_guard(
                "runtime_assert [guard suppressed]", orig_expr, forcing_spec=False
            )

        return True

    # Refines the ranges of the variables present in 'guard'.
    #
    # This function tries to refine the range of the variables inside
    # 'guard' by reasoning about it. Specifically, when 'guard' is a
    # 'sympy.Relational' operation.
    #
    # It does mainly 3 things:
    #   1. Tries to isolate a variable in the left-hand side
    #   2. Compute the value range of the right-hand side
    #   3. Update the value range of the variable, if better
    def _refine_ranges(self, expr: SympyBoolean) -> None:
        expr = self.simplify(expr)

        for symbol in expr.free_symbols:
            assert isinstance(symbol, sympy.Symbol)

            if isinstance(self.var_to_val.get(symbol, None), SingletonInt):
                # Skip var_to_range logic for SingletonInt which is only used
                # for jagged layout NestedTensors today
                continue

            r = try_solve(expr, symbol)

            if r is None or not (symbol.is_integer and r[1].is_integer):
                # Range refinement only supports integer symbols for now.
                # There are lots of SymPy bugs when it comes to comparing
                # reals and integers, so we skip that for now.
                continue

            r_expr, rhs = r
            vr = self.var_to_range[symbol]
            lower, upper = vr.lower, vr.upper

            rhs_vr = bound_sympy(rhs, self.var_to_range)

            # Let's suppose that we have a preexisting range for x [0, 100].
            # Now, we issue a guard x > y, where the range for y is [50, 150].
            # Then, lower = 0, rhs_vr.lower = 50 and therefore refinement can happen,
            # refining x to [51, 100], since x must be greater than y, but the lowest
            # y could be is 50.
            #
            # sympy.Eq may update both lower and upper bounds.
            # sympy.G{t,e} may update the lower bound, only.
            # sympy.L{t,e} may update the upper bound, only.
            if lower < rhs_vr.lower and isinstance(
                r_expr, (sympy.Eq, sympy.Ge, sympy.Gt)
            ):
                # Strictly greater relations allow us to refine a bit more, since
                # x < y implies that the lower bound for x is: y + 1.
                lower = rhs_vr.lower + int(isinstance(r_expr, sympy.Gt))
            if upper > rhs_vr.upper and isinstance(
                r_expr, (sympy.Eq, sympy.Le, sympy.Lt)
            ):
                upper = rhs_vr.upper - int(isinstance(r_expr, sympy.Lt))

            # Do nothing if the new value range is no better than what we already have.
            if vr == ValueRanges(lower, upper):
                continue

            # Updates the range and the guards corresponding to each bound of the symbol.
            self._update_var_to_range(symbol, ValueRanges(lower, upper))
            # If the range is refined to singleton, set replacement
            if self.var_to_range[symbol].is_singleton():
                self._set_replacement(
                    symbol,
                    self.var_to_range[symbol].lower,
                    "range_refined_to_singleton",
                )

            # Clears the cache, since this update can change the result.
            self._maybe_evaluate_static.cache_clear()

    @lru_cache(maxsize=None)
    @record_shapeenv_event()
    def constrain_symbol_range(
        self, s: sympy.Symbol, compiler_min: int, compiler_max: int
    ) -> None:
        upd_vr = ValueRanges(compiler_min, compiler_max)
        old_vr = self.var_to_range.get(s, ValueRanges.unknown())
        self._update_var_to_range(s, upd_vr)
        if (new_vr := self.var_to_range[s]) != old_vr:
            log.info(
                "constrain_symbol_range %s [%s, %s]", s, new_vr.lower, new_vr.upper
            )


def _is_int(expr: object) -> bool:
    return isinstance(expr, SymInt) and expr.node.expr.is_number


# WARNING: This is legacy, DO NOT USE
def _is_dim_dynamic(t: torch.Tensor, d: int) -> bool:
    return hasattr(t, "_dynamo_dynamic_indices") and d in t._dynamo_dynamic_indices


class PropagateUnbackedSymInts(torch.fx.Interpreter):
    def run_node(self, n: torch.fx.Node) -> Result:
        """
        Run an FX node, propagating unbacked Symbol bindings to the new fake tensor
        """
        from torch._guards import detect_fake_mode

        result = super().run_node(n)
        rebind_unbacked(detect_fake_mode().shape_env, n, result)
        return result


def _find_user_code_frame() -> Optional[types.FrameType]:
    frame = inspect.currentframe()
    while frame is not None:
        if not frame.f_code.co_filename.startswith(
            os.path.dirname(inspect.getfile(torch)) + os.path.sep
        ):
            break
        frame = frame.f_back
    return frame


def _blame_user_code(e: Exception, frame: types.FrameType) -> None:
    frame_summary = traceback.FrameSummary(
        frame.f_code.co_filename,
        frame.f_lineno,
        frame.f_code.co_name,
    )
    msg = e.args[0]
    msg += "\n\nThe following call raised this error:\n" + "".join(
        traceback.StackSummary.from_list([frame_summary]).format()
    )
    e.args = (msg,)


class _PythonMsgPrinter(PythonPrinter):
    """
    Util printer that replaces sympy symbols with their source-level names
    and renders sympy relational operators (e.g., Eq, Ne, Ge, Le) inline
    (i.e., as ==, !=, >, <).
    """

    def __init__(self, src_map: dict[str, list[str]]) -> None:
        super().__init__()
        self.src_map = src_map

    def _print_Symbol(self, sym: sympy.Symbol) -> str:
        return self.src_map[sym.name][0]


def _is_non_negative_check(cond: sympy.Basic) -> Optional[str]:
    """
    Check if a condition (SymPy expression) is checking for non-negative values (>= 0).
    Returns the variable name if it's a non-negative check (>= 0), None otherwise.
    """
    if isinstance(cond, sympy.Rel):
        if cond.rel_op == ">=" and cond.rhs == 0:
            return str(cond.lhs)
    return None


def _suggest_torch_checks(
    e: GuardOnDataDependentSymNode, src_map: defaultdict[str, list[str]]
) -> None:
    # extract the unresolved condition on unbacked symints in the error
    cond = e.cond
    diff = ", ".join(s.name for s in cond.free_symbols if s.name not in src_map)
    if diff:
        log.warning("Unable to find user code corresponding to {%s}", diff)
        return
    printer = _PythonMsgPrinter(src_map)
    msg = e.args[0]
    msg += "\nTo fix the error, insert one of the following checks before this call:"

    not_cond_str = printer.doprint(sympy.Not(cond))
    var_name = _is_non_negative_check(cond)

    # suggested fixes to resolve `cond` are to tell the compiler to assume
    # either `cond` or its negation (the user will need to select which)
    suggested_fixes = []

    if var_name:
        suggested_fixes = [
            f"You can add either: torch._check_is_size({var_name}) or torch._check({var_name}>=0)"
            f" Note: torch._check_is_size({var_name}) could prevent data dependent errors that"
            + " happen in a guard_size_oblivious(..) context by opting into guard_size_oblivious reasoning."
            + " See documentation on guard_size_oblivious for more details:"
            + " https://pytorch.org/docs/stable/generated/torch.fx.experimental.symbolic_shapes.guard_size_oblivious.html",
            f"torch._check({not_cond_str})",
        ]
    else:
        suggested_fixes = [
            f"torch._check({printer.doprint(cond)})",
            f"torch._check({not_cond_str})",
        ]

    for i, fix in enumerate(suggested_fixes):
        msg += f"\n  {i + 1}. {fix}"
    src_mapped = ", ".join(
        f"`{s}` with {' or '.join(src_map[s])}"
        for s in sorted(s.name for s in cond.free_symbols)
    )
    msg += f"\n\n(These suggested fixes were derived by replacing {src_mapped} in {cond} and its negation.)"
    e.args = (msg,)


def _suggest_fixes_for_data_dependent_error_non_strict(
    e: GuardOnDataDependentSymNode,
) -> None:
    """
    Given a raised data-dependent error, add the following to the error message:
    1. the closest user code location that raised the error;
    2. suggested fixes for the error in terms of live variables at that location.
    """

    # walk the stack up from the data-dependent error until a non-torch frame is found
    frame = _find_user_code_frame()
    if frame is not None:
        # add frame info to error message
        _blame_user_code(e, frame)

        # map symbol names reachable via frame locals to their source-level names
        src_map = defaultdict(list)
        for var, val in frame.f_locals.items():
            try:
                tree_leaves_with_path = pytree.tree_leaves_with_path(val)
            except ValueError:
                log.warning(
                    "pytree.tree_leaves_with_path failed for value of type {%s} in local variable {%s}",
                    type(val),
                    var,
                )
                continue
            # figure out how to access any symbol inside `val` through `var`
            for path, leaf in tree_leaves_with_path:
                name = var + pytree.keystr(path)
                if isinstance(leaf, torch.SymInt):
                    src_map[str(leaf.node.expr)].append(name)
                elif isinstance(leaf, torch.Tensor):
                    for i, dim in enumerate(leaf.shape):
                        if isinstance(dim, torch.SymInt):
                            src_map[str(dim.node.expr)].append(f"{name}.shape[{i}]")

        # add suggested torch.check()s based on `src_map` to the error message
        # replacing unbacked symints in the unresolved condition in the error
        _suggest_torch_checks(e, src_map)


@contextmanager
def _remove_effect_token_unbacked_bindings(
    node: torch.fx.Node,
) -> Generator[None, None, None]:
    old_bindings = node.meta.get("unbacked_bindings", {})

    # Remove the extra layer for effect token
    new_bindings = {k: path[1:] if path else path for k, path in old_bindings.items()}

    node.meta["unbacked_bindings"] = new_bindings

    try:
        yield
    finally:
        node.meta["unbacked_bindings"] = old_bindings<|MERGE_RESOLUTION|>--- conflicted
+++ resolved
@@ -1199,7 +1199,6 @@
     """
     Try to guard a, if data dependent error encountered just return false.
     """
-<<<<<<< HEAD
     if not isinstance(a, SymBool):
         assert isinstance(a, bool)
         return a
@@ -1209,25 +1208,15 @@
             return statically_known_true(a)
         else:
             try:
-                return bool(guard_bool(a))
+                return guard_bool(a)
             except GuardOnDataDependentSymNode:
                 return False
-=======
-    if torch.fx.experimental._config.backed_size_oblivious:
-        return statically_known_true(a)
-    else:
-        try:
-            return bool(guard_bool(a))
-        except GuardOnDataDependentSymNode:
-            return False
->>>>>>> 0f8613bf
 
 
 def guard_or_true(a: BoolLikeType) -> bool:
     """
     Try to guard a, if data dependent error encountered just return true.
     """
-<<<<<<< HEAD
     if not isinstance(a, SymBool):
         assert isinstance(a, bool)
         return a
@@ -1240,22 +1229,9 @@
             return True
         else:
             try:
-                return bool(guard_bool(a))
+                return guard_bool(a)
             except GuardOnDataDependentSymNode:
                 return True
-=======
-    if torch.fx.experimental._config.backed_size_oblivious:
-        result = _static_eval(a)
-        if result is not None:
-            return result
-        else:
-            return True
-    else:
-        try:
-            return bool(guard_bool(a))
-        except GuardOnDataDependentSymNode:
-            return True
->>>>>>> 0f8613bf
 
 
 def definitely_true(a: BoolLikeType) -> bool:
@@ -1300,7 +1276,6 @@
     return not bool(a)
 
 
-<<<<<<< HEAD
 def _static_eval_sym_bool(x: SymBool) -> Optional[bool]:
     assert isinstance(x, SymBool)
     expr = x.node.expr
@@ -1314,23 +1289,6 @@
     except Exception:
         log.debug("Could not simplify %s", expr)
         return None
-=======
-def _static_eval(x: Union[bool, SymBool]) -> Optional[bool]:
-    if isinstance(x, SymBool):
-        expr = x.node.expr
-        shape_env = x.node.shape_env
-        try:
-            simplified = shape_env._maybe_evaluate_static(expr)
-            if simplified is not None:
-                return bool(simplified)
-            else:
-                return None
-        except Exception:
-            log.debug("Could not simplify %s", expr)
-            return None
-    assert isinstance(x, bool)
-    return x
->>>>>>> 0f8613bf
 
 
 def statically_known_true(x: Union[bool, SymBool]) -> bool:
@@ -1344,7 +1302,6 @@
     Args:
         x (bool, SymBool): The expression to try statically evaluating
     """
-<<<<<<< HEAD
     if not isinstance(x, SymBool):
         assert isinstance(x, bool)
         return x
@@ -1354,12 +1311,6 @@
         return False
 
     return result
-=======
-    result = _static_eval(x)
-    if result is None:
-        return False
-    else:
-        return result
 
 
 def sym_and(
@@ -1375,7 +1326,6 @@
         assert isinstance(y, (bool, SymBool))
         x = operator.and_(x, y)
     return x
->>>>>>> 0f8613bf
 
 
 def sym_eq(x: _T, y: _T) -> Union[bool, SymBool]:
@@ -3355,6 +3305,8 @@
 
     @contextlib.contextmanager
     def dde_suppressed(self) -> Iterator[None]:
+        """Suppressed GuardOnDataDependent error logs"""
+
         # We do not expect this to be called recursively.
         assert not self._dde_suppressed, "not expected value for _dde_suppressed"
         self._dde_suppressed = True
