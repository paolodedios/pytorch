--- conflicted
+++ resolved
@@ -6827,7 +6827,6 @@
             sym_node.expr, sym_node.hint, sym_node.fx_node, size_oblivious
         )
 
-<<<<<<< HEAD
     def _is_python_assert(self) -> bool:
         # Check if this boolean is used in an assertion, bytecode pattern for
         # assertions is pretty stable for Python 3.7--3.13, ported with minimal
@@ -6905,8 +6904,6 @@
 
     @lru_cache(256)
     @record_shapeenv_event(save_tracked_fakes=True)
-=======
->>>>>>> dd15f166
     def evaluate_expr(
         self,
         orig_expr: sympy.Basic,
