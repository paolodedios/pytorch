--- conflicted
+++ resolved
@@ -1,7 +1,7 @@
 from __future__ import annotations
 
 import sympy
-from sympy import Add, S
+from sympy import S
 
 from torch._prims_common import BoolLike, FloatLike, IntLike
 
@@ -17,7 +17,6 @@
 import abc
 import atexit
 import collections
-import contextlib
 import dis
 import functools
 import hashlib
@@ -80,6 +79,7 @@
     FloorToInt,
     IsNonOverlappingAndDenseIndicator,
     Max,
+    Min,
     Mod,
     PythonMod,
 )
@@ -308,6 +308,8 @@
         torch.fx.experimental.recording,
         torch.fx.experimental.sym_node,
         torch.fx.interpreter,
+        torch.fx.proxy,
+        torch.fx._symbolic_trace,
         torch,
         torch._compile,
         torch._dynamo.eval_frame,
@@ -1222,41 +1224,34 @@
 #  (1) It's an optimization/additional check I do not want to fail for not performing it.
 #  (2) I am willing to deviate from the normal semantics when I have unbacked for the
 #      benefit of not failing.
-def _guard_or(a: BoolLikeType, default: bool) -> bool:
-    if not isinstance(a, SymBool):
-        assert isinstance(a, bool)
-        return a
-
-    # if backed_size_oblivious is True we treat backed as unbacked here.
+def guard_or_false(a: BoolLikeType) -> bool:
+    """
+    Try to guard a, if data dependent error encountered just return false.
+    """
     if torch.fx.experimental._config.backed_size_oblivious:
-        result = _static_eval_sym_bool(a)
-        return result if result is not None else default
-
-    shape_env = getattr(a.node, "shape_env", None)
-
-    # xla symnode path.
-    if shape_env is None:
-        return guard_bool(a)
-
-    with a.node.shape_env.dde_suppressed():
+        return statically_known_true(a)
+    else:
         try:
-            return guard_bool(a)
+            return bool(guard_bool(a))
         except GuardOnDataDependentSymNode:
-            return default
-
-
-def guard_or_false(a: BoolLikeType) -> bool:
-    """
-    Try to guard a, if data dependent error encountered just return false.
-    """
-    return _guard_or(a, False)
+            return False
 
 
 def guard_or_true(a: BoolLikeType) -> bool:
     """
     Try to guard a, if data dependent error encountered just return true.
     """
-    return _guard_or(a, True)
+    if torch.fx.experimental._config.backed_size_oblivious:
+        result = _static_eval(a)
+        if result is not None:
+            return result
+        else:
+            return True
+    else:
+        try:
+            return bool(guard_bool(a))
+        except GuardOnDataDependentSymNode:
+            return True
 
 
 def definitely_true(a: BoolLikeType) -> bool:
@@ -1301,28 +1296,21 @@
     return not bool(a)
 
 
-<<<<<<< HEAD
-def _static_eval_sym_bool(x: SymBool) -> Optional[bool]:
-    assert isinstance(x, SymBool)
-    expr = x.node.expr
-
-    try:
-        # Shape env access is inside the try on purpose. xla symnode does not
-        # have it on its attributes.
-=======
 def _static_eval(x: BoolLikeType) -> Optional[bool]:
     if isinstance(x, SymBool):
         expr = x.node.expr
->>>>>>> e28864fc
         shape_env = x.node.shape_env
-        simplified = shape_env._maybe_evaluate_static(expr)
-        if simplified is not None:
-            return bool(simplified)
-        else:
+        try:
+            simplified = shape_env._maybe_evaluate_static(expr)
+            if simplified is not None:
+                return bool(simplified)
+            else:
+                return None
+        except Exception:
+            log.debug("Could not simplify %s", expr)
             return None
-    except Exception:
-        log.debug("Could not simplify %s", expr)
-        return None
+    assert isinstance(x, bool)
+    return x
 
 
 def statically_known_true(x: BoolLikeType) -> bool:
@@ -1336,15 +1324,11 @@
     Args:
         x (bool, SymBool): The expression to try statically evaluating
     """
-    if not isinstance(x, SymBool):
-        assert isinstance(x, bool)
-        return x
-
-    result = _static_eval_sym_bool(x)
+    result = _static_eval(x)
     if result is None:
         return False
-
-    return result
+    else:
+        return result
 
 
 def sym_and(x: BoolLikeType, *others: BoolLikeType) -> BoolLikeType:
@@ -3317,10 +3301,6 @@
             else []
         )
 
-        # Set true when data dependent errors are handled by caller side and not thrown. Ex: guard_or_false
-        # and guard_or_true. When its true, a different error message is produced.
-        self._dde_suppressed = False
-
         # FakeTensor per-ShapeEnv operation cache. This is used for caching
         # operations that contain symbolic shapes which have guards on the
         # ShapeEnv (so are ShapeEnv-dependent).
@@ -3332,18 +3312,6 @@
             torch._subclasses.fake_tensor._DispatchCacheKey,
             torch._subclasses.fake_tensor._DispatchCacheEntry,
         ] = {}
-
-    @contextlib.contextmanager
-    def dde_suppressed(self) -> Iterator[None]:
-        """Suppressed GuardOnDataDependent error logs"""
-
-        # We do not expect this to be called recursively.
-        assert not self._dde_suppressed, "not expected value for _dde_suppressed"
-        self._dde_suppressed = True
-        try:
-            yield
-        finally:
-            self._dde_suppressed = False
 
     # Pro-tip: if you add new field to ShapeEnv, this affects some accept
     # tests.  Accept their output with:
@@ -3644,7 +3612,6 @@
             "replacements_slocs",
             "_resimplify_floor_div_axioms",
             "_expr_sym_node_id",
-            "_dde_suppressed",
         )
 
         # Mapping of the value of each to-be-compared field into the values that
@@ -5983,24 +5950,22 @@
         expr = safe_expand(expr)
         expr = self.replace(expr)
 
-        if size_oblivious and expr.has(Max):
-            max_replacements = {}
-            for atom in expr.atoms(Max):
+        if size_oblivious and (expr.has(Max) or expr.has(Min)):  # type: ignore[has-type]
+            min_max_replacements = {}
+            for atom in (*expr.atoms(Max), *expr.atoms(Min)):  # type: ignore[has-type]
                 if len(atom.args) > 2:
                     continue
                 a, b = atom.args
                 if b == 1 or b == 0:
                     a, b = b, a
                 if a == 1 or a == 0:
-                    if (
-                        isinstance(b, Add)
-                        and len(b.free_symbols) == 2  # TODO: expand to N?
-                        and b.free_symbols == set(b.atoms())
-                        and all(x in self.size_like for x in b.free_symbols)
-                    ):
-                        max_replacements[atom] = b
-            if max_replacements:
-                expr = expr.xreplace(max_replacements)
+                    vr = self.bound_sympy(b, size_oblivious=True)
+                    if vr.lower >= a:
+                        min_max_replacements[atom] = b if atom.func is Max else a
+                    elif vr.upper <= a:
+                        min_max_replacements[atom] = a if atom.func is Max else b
+            if min_max_replacements:
+                expr = expr.xreplace(min_max_replacements)
                 expr = safe_expand(expr)
 
         # TODO it would seem that this pass is not necessary given the
@@ -6137,12 +6102,6 @@
         size_oblivious_result: Optional[sympy.Basic] = None,
         expr_sym_node_id: Optional[int] = None,
     ) -> GuardOnDataDependentSymNode:
-        if self._dde_suppressed:
-            return GuardOnDataDependentSymNode(
-                expr,
-                "This data dependent error is suppressed and handled by the caller",
-            )
-
         # TODO: in a Dynamo context, having user code, and having the
         # name of the local, will be much better
         size_like_symbols = []
@@ -6855,17 +6814,14 @@
                 size_oblivious,
                 forcing_spec=forcing_spec,
             )
-        except Exception as e:
-            if isinstance(e, GuardOnDataDependentSymNode) and self._dde_suppressed:
-                pass
-            else:
-                self.log.warning(
-                    "failed during evaluate_expr(%s, hint=%s, size_oblivious=%s, forcing_spec=%s",
-                    orig_expr,
-                    hint,
-                    size_oblivious,
-                    forcing_spec,
-                )
+        except Exception:
+            self.log.warning(
+                "failed during evaluate_expr(%s, hint=%s, size_oblivious=%s, forcing_spec=%s",
+                orig_expr,
+                hint,
+                size_oblivious,
+                forcing_spec,
+            )
             raise
 
     def _evaluate_expr(
