from __future__ import annotations

import sympy
from sympy import Add, S


"""
``torch.fx.experimental.symbolic_shapes`` provides interfaces for interacting with
our symbolic shapes reasoning system that is used heavily in torch.compile.  Although
this is not generally considered public API, when writing framework code in PyTorch
as well as extensions to PyTorch (e.g., in custom operator implementations), you may
need to make use of these APIs to setup dynamic shapes support appropriately.
"""

import abc
import atexit
import collections
import dis
import functools
import hashlib
import inspect
import itertools
import logging
import math
import operator
import os
import re
import sys
import threading
import traceback
from collections import Counter, defaultdict
from collections.abc import Generator, Iterator, Mapping, Sequence
from contextlib import _GeneratorContextManager, contextmanager
from dataclasses import asdict, dataclass, field
from enum import Enum
from typing import (
    Any,
    Callable,
    cast,
    NamedTuple,
    NoReturn,
    Optional,
    TYPE_CHECKING,
    TypeVar,
    Union,
)
from typing_extensions import deprecated, TypeAlias, TypeGuard

import torch
import torch.fx
import torch.fx.traceback as fx_traceback
import torch.utils._pytree as pytree

# NB: The sym_* functions are used via getattr() and must be imported here.
from torch import SymBool, SymFloat, SymInt
from torch._guards import ShapeGuard, SLoc, Source, TracingContext
from torch._logging import dtrace_structured, LazyString, structured, trace_structured
from torch._subclasses.meta_utils import is_sparse_any
from torch._utils_internal import signpost_event
from torch.fx.experimental import _config as config
from torch.fx.experimental.recording import (
    FakeTensorMeta,
    record_shapeenv_event,
    replay_shape_env_events,
    shape_env_check_state_equal,
    ShapeEnvEvent,
)
from torch.fx.experimental.sym_node import SymNode, SymTypes
from torch.utils._ordered_set import OrderedSet
from torch.utils._python_dispatch import is_traceable_wrapper_subclass
from torch.utils._sympy.functions import (
    Application,
    CeilToInt,
    CleanDiv,
    FloorDiv,
    FloorToInt,
    IsNonOverlappingAndDenseIndicator,
    Max,
    Mod,
    PythonMod,
)
from torch.utils._sympy.numbers import int_oo
from torch.utils._sympy.printers import CppPrinter, PythonPrinter
from torch.utils._sympy.singleton_int import SingletonInt
from torch.utils._sympy.solve import try_solve
from torch.utils._sympy.symbol import make_symbol, symbol_is_type, SymT
from torch.utils._sympy.value_ranges import (
    bound_sympy,
    SymPyValueRangeAnalysis,
    ValueRangeError,
    ValueRanges,
)
from torch.utils._traceback import CapturedTraceback, format_frame


if TYPE_CHECKING:
    import types

    from torch import Tensor
    from torch._subclasses.fake_tensor import FakeTensor
    from torch.types import BoolLikeType


InputList = list
DimList = list

log = logging.getLogger(__name__)


class GuardOnDataDependentSymNode(RuntimeError):
    cond: sympy.Basic

    def __init__(self, cond: sympy.Basic, *args: Any) -> None:
        super().__init__(*args)
        self.cond = cond


class PendingUnbackedSymbolNotFound(RuntimeError):
    pass


aten = torch._ops.ops.aten  # type: ignore[has-type]

__all__ = [
    "guard_or_false",
    "guard_or_true",
    "has_symbolic_sizes_strides",
    "create_contiguous",
    "ShapeEnv",
    "is_concrete_int",
    "is_concrete_float",
    "guard_int",
    "guard_float",
    "guard_scalar",
    "canonicalize_bool_expr",
    "hint_int",
    "SYMPY_INTERP",
    "free_symbols",
    "is_symbol_binding_fx_node",
    "is_concrete_bool",
    "is_nested_int",
    "SHAPEENV_EVENT_KEY",
    "CURRENT_NODE_KEY",
    "has_free_symbols",
    "has_free_unbacked_symbols",
    "sym_and",
    "sym_eq",
    "sym_or",
    "SymbolicContext",
    "StatelessSymbolicContext",
    "StatefulSymbolicContext",
    "SubclassSymbolicContext",
    "SymIntSymbolicContext",
    "statically_known_true",
    "guard_size_oblivious",
    "check_consistent",
    "compute_unbacked_bindings",
    "ConvertIntKey",
    "rebind_unbacked",
    "resolve_unbacked_bindings",
    "is_accessor_node",
    "ValueRangesSLoc",
    "SymIntEqByExpr",
]

# FX node metadata keys for symbolic shape FX graph.
SHAPEENV_EVENT_KEY = "shapeenv_event"
CURRENT_NODE_KEY = "current_node"


def log_lru_cache_stats(wrapped_f: functools._lru_cache_wrapper[object]) -> None:
    log.debug(
        "lru_cache_stats %s: %s", wrapped_f.__name__, wrapped_f.cumulative_cache_info()  # type: ignore[attr-defined]
    )


# Note about Sympy Expr/SympyBoolean/Basic typing: the Sympy hierarchy is
#
#   Basic
#       Expr
#       SympyBoolean
#           Relational
#
# Notably, Expr and SympyBoolean are not related.  So use Basic when the
# expression could denote int, float OR bool, and otherwise use the more
# specific Expr for int/float and SympyBoolean for bool.
#
# In obscure Meta only situations, sympy.logic.boolalg doesn't exist at runtime.
# So make sure only type checker evaluates this alias.
# Xref: https://www.internalfb.com/diff/D53324783
SympyBoolean: TypeAlias = "sympy.logic.boolalg.Boolean"


_T = TypeVar("_T")
_SympyT = TypeVar("_SympyT", sympy.Expr, SympyBoolean, sympy.Basic)


class SymIntEqByExpr:
    """
    This is a wrapper around SymInt which has alternative semantics for
    equality.  Specifically, instead of erroring or guarding, we
    instead will hash/compare equality based on the underlying sympy
    expression; e.g., s0 and s1 will always compare as False.

    NB: This does NOT do fancy analysis that maybe_evaluate_static does;
    we can only reason through equalities that occur because to expressions
    canonicalize to the same expression via regular simplification.
    """

    val: Union[torch.SymInt, int]

    def __init__(self, val: Union[torch.SymInt, int]) -> None:
        self.val = val

    def __repr__(self) -> str:
        return repr(self.val)

    def _extract(self) -> sympy.Expr:
        if isinstance(self.val, torch.SymInt):
            return self.val.node.expr
        else:
            return sympy.Integer(self.val)

    def __eq__(self, other: object) -> bool:
        assert isinstance(other, SymIntEqByExpr)

        # int equality fastpath
        if type(self.val) is int and type(other.val) is int:
            return self.val == other.val

        return self._extract() == other._extract()

    def __hash__(self) -> int:
        return hash(self._extract())


def _nested_int_aware_sort(
    tup: tuple[Union[SymInt, int], int]
) -> tuple[int, Union[SymInt, int], int]:
    return (
        # Order nested ints by their coefficients.
        # 1 here to order nested ints after non-nested-ints.
        (1, tup[0].node.nested_int_coeff(), tup[1])
        if is_nested_int(tup[0])
        else (0, *tup)
    )


# Wrapper on lru_cache that reports statistics at process end
def lru_cache(
    maxsize: Optional[int],
) -> Callable[[Callable[..., _T]], functools._lru_cache_wrapper[_T]]:
    def inner(f: Callable[..., _T]) -> functools._lru_cache_wrapper[_T]:
        wrapped_f = functools.lru_cache(maxsize)(f)
        old_cache_clear = wrapped_f.cache_clear
        prev_hits = 0
        prev_misses = 0

        # TODO: There's a ref-cycle here (wrapped_f -> cumulative_cache_info
        # -> wrapped_f) but cannot be solved with weakref as wrapped_f is not
        # weakref'able on some versions of Python

        def cumulative_cache_info() -> functools._CacheInfo:
            cur = wrapped_f.cache_info()
            return functools._CacheInfo(
                prev_hits + cur.hits,
                prev_misses + cur.misses,
                cur.maxsize,
                cur.currsize,
            )

        def new_cache_clear() -> None:
            nonlocal prev_hits, prev_misses
            cur = wrapped_f.cache_info()
            prev_hits += cur.hits
            prev_misses += cur.misses
            old_cache_clear()

        wrapped_f.cache_clear = new_cache_clear  # type: ignore[attr-defined, method-assign]
        wrapped_f.cumulative_cache_info = cumulative_cache_info  # type: ignore[attr-defined, method-assign]
        if log.isEnabledFor(logging.DEBUG):
            atexit.register(log_lru_cache_stats, wrapped_f)  # type: ignore[arg-type]
        return wrapped_f

    return inner


# These are modules that contain generic code for interacting with ShapeEnv
# which are unlikely to identify a particular interesting guard statement
@lru_cache(None)
def uninteresting_files() -> set[str]:
    import torch._compile
    import torch._dynamo.eval_frame
    import torch._inductor.sizevars
    import torch._library.custom_ops
    import torch._library.fake_impl
    import torch._logging
    import torch._subclasses.fake_tensor
    import torch._subclasses.meta_utils

    mods = [
        sys.modules[__name__],
        torch.fx.experimental.recording,
        torch.fx.experimental.sym_node,
        torch.fx.interpreter,
        torch,
        torch._compile,
        torch._dynamo.eval_frame,
        torch._inductor.sizevars,
        torch._library.custom_ops,
        torch._library.fake_impl,
        torch._subclasses.meta_utils,
        torch._subclasses.fake_tensor,
        torch._logging._internal,
        torch._logging.structured,
    ]
    import torch._dynamo.guards

    return (
        {inspect.getfile(m) for m in mods}
        | torch._dynamo.guards.uninteresting_files()
        | {"<string>"}
    )


class ConstraintViolationError(RuntimeError):
    pass


def has_symbolic_sizes_strides(elem: torch.Tensor) -> bool:
    return elem._has_symbolic_sizes_strides


Int: TypeAlias = Union[torch.SymInt, int]


def create_contiguous(shape: Sequence[Int]) -> list[Int]:
    strides: list[Int] = [1]
    for dim in reversed(shape[:-1]):
        strides.append(dim * strides[-1])  # type: ignore[operator]
    return list(reversed(strides))


def hint_int(a: Union[torch.SymInt, int], fallback: Optional[int] = None) -> int:
    """
    Retrieve the hint for an int (based on the underlying real values as observed
    at runtime).  If no hint is available (e.g., because data dependent shapes),
    if fallback is not None, use that instead (otherwise raise an error).
    """
    if isinstance(a, torch.SymInt):
        return a.node.require_hint(fallback)
    assert type(a) is int, a
    return a


Scalar: TypeAlias = Union[torch.SymInt, torch.SymFloat, torch.SymBool, int, float, bool]


def has_hint(a: Scalar) -> bool:
    if isinstance(a, SymTypes):
        return a.node.has_hint()
    return True


def is_concrete_int(a: Union[int, SymInt]) -> bool:
    """
    Utility to check if underlying object
    in SymInt is concrete value. Also returns
    true if integer is passed in.

    Args:
        a (SymInt or int): Object to test if it int
    """
    assert isinstance(a, (SymInt, int))

    if isinstance(a, int):
        return True

    if isinstance(a.node.expr, sympy.core.numbers.Integer):
        return True

    return False


def is_concrete_float(a: Union[float, SymFloat]) -> bool:
    r"""Utility to check if underlying object
    in SymInt is concrete value. Also returns
    true if integer is passed in.

    Args:
        a (SymInt or float): Object to test if it float
    """
    assert isinstance(a, (SymFloat, float))

    if isinstance(a, float):
        return True

    if isinstance(a.node.expr, sympy.core.numbers.Float):
        return True

    return False


def guard_size_oblivious(expr: Union[torch.SymBool, bool]) -> bool:
    """
    Perform a guard on a symbolic boolean expression in a size oblivious way.
    This is typically used when a non-oblivious test would result in a guard
    on a data dependent value of which we don't know the value of at compile time.
    When a guard is tested this way, we may diverge in behavior from how regular
    PyTorch semantics would treat it.  For more information, see
    https://github.com/pytorch/pytorch/pull/118579
    """
    if isinstance(expr, torch.SymBool):
        return expr.node.guard_size_oblivious("", 0)
    else:
        assert isinstance(expr, bool), expr
        return expr


def _guard_sizes_oblivious(
    lhs_sizes: Sequence[Union[torch.SymInt, bool]],
    rhs_sizes: Sequence[Union[torch.SymInt, bool]],
) -> bool:
    """
    Leverage guard_size_oblivious to compare if two lists of int/symint are equal.
    Useful to compare sizes, strides etc.
    """

    return len(lhs_sizes) == len(rhs_sizes) and all(
        guard_size_oblivious(lhs_item == rhs_item)
        for lhs_item, rhs_item in zip(lhs_sizes, rhs_sizes)
    )


def check_consistent(new: _T, old: _T) -> None:
    """
    Test that two "meta" values (typically either Tensor or SymInt) have
    the same values, e.g., after retracing.  If we don't understand the
    quantities in question, we'll just skip the consistency check.
    """
    # TODO: do boolean equality test too, see
    # https://github.com/pytorch/pytorch/issues/124110
    scalar_types = (torch.SymInt, torch.SymFloat, int, float)

    if isinstance(new, torch.Tensor):
        assert isinstance(old, torch.Tensor)
        torch._check(
            old.dim() == new.dim(), lambda: f"{old.shape} != {new.shape} (old != new)"
        )
        # Do this manually so that each individual test is irrefutable
        # (TODO: should be a helper for this, maybe sym_eq?  That
        # gives us a compound expression and I'm not sure it
        # simplifies right now)
        for i, j in zip(old.shape, new.shape):
            torch._check(i == j, lambda: f"{old.shape} != {new.shape} (old != new)")
    # NB: bool is subclass of int
    elif isinstance(new, scalar_types) and not isinstance(new, bool):
        assert isinstance(old, scalar_types) and not isinstance(
            old, bool
        ), f"{old} != {new}"
        torch._check(old == new, lambda: f"{old} != {new} (old != new)")


def resolve_unbacked_bindings(
    shape_env: Optional[ShapeEnv],
    bindings: Optional[dict[sympy.Symbol, pytree.KeyPath]],
) -> Optional[dict[sympy.Symbol, pytree.KeyPath]]:
    if bindings is None:
        return None
    assert shape_env is not None
    return {shape_env.unbacked_renamings.get(k, k): v for k, v in bindings.items()}


Result: TypeAlias = Union[torch.Tensor, tuple[torch.Tensor, ...]]


def rebind_unbacked(
    shape_env: Optional[ShapeEnv], n: torch.fx.Node, result: Result
) -> None:
    """
    Suppose we are retracing a pre-existing FX graph that previously had
    fake tensor propagation (and therefore unbacked SymInts).  When we retrace,
    we re-propagate fake tensors, which results in new unbacked SymInts.
    When this happens, we need to tell the shape environment about the equivalence
    of the old and new unbacked SymInts.  Pass us the old torch.fx.Node (which
    has the old binding information) and the new result (which we can extract the
    new unbacked SymInts out from).
    """

    # Inputs never need rebinding
    if n.op == "placeholder":
        return

    if bindings := resolve_unbacked_bindings(
        shape_env, n.meta.get("unbacked_bindings")
    ):
        assert shape_env is not None
        for raw_u0, path in bindings.items():
            u1 = pytree.key_get(result, path)
            # Sometimes, things were previously unbacked bindings become constants.
            # There are two situations this can happen.
            #
            # First, you might have a runtime assert that causes the
            # constant-ification.  In this case, the /binding/ itself will
            # still be an unbacked symbol (because we will only force it
            # to be a constant later in fake tensor propagation).  In this
            # case, u1 is a SymInt and we still do all our work as normal.
            #
            # But second, it might be that fake tensor propagation DIRECTLY
            # converted the unbacked SymInt into a constant.  This happens
            # more rarely, but we have identified two situations it can
            # validly occur:
            #
            # - If you have a tensor_version operator, these are initially
            #   allocated as unbacked SymInts, but after AOTAutograd they
            #   get forced specialized to specific values.  In this case,
            #   there is no reason to do runtime asserts on them, this is
            #   just a hack to properly keep track of them to start.
            #
            # - If you have an item() call on a constant tensor, the result
            #   of the item() call is constant and we do not need runtime
            #   asserts on this symbol.  In
            #   https://github.com/pytorch/pytorch/issues/140625 we have a
            #   case where in the initial trace of the program we are unable
            #   to determine that torch.tensor is constant, but then
            #   subsequent passes cause torch.tensor to become a constant and
            #   then the unbacked symbol goes poof.
            #
            # In all of these cases, it is no longer necessary to generate
            # deferred runtime asserts, since other subsystems (e.g., the
            # constant-ification pass) ensure that the quantity is now truly
            # static and cannot change at runtime.  So it's OK to discard
            # in these situations.
            #
            # There is one more hazard (re
            # https://github.com/pytorch/pytorch/issues/141248), the problem
            # is that you can end up with "dangling" unbacked symbols that
            # exist in the ShapeEnv but are never bound anywhere.  You might
            # like an invariant that unbacked symbols never get lost.  But
            # we do not have this invariant, so do not try to enforce it.
            if isinstance(u1, int):
                log.info(
                    "rebind_unbacked: discard %s %s %s -> %s",
                    n.target,
                    raw_u0,
                    path,
                    u1,
                )
                continue

            # We only care about rebinding unbacked things
            if u1.node.hint is not None:
                continue

            raw_u1 = u1.node.expr
            # Simplify SymBool binding
            if (
                isinstance(raw_u1, sympy.Piecewise)
                and len(raw_u1.args) == 2
                and (
                    raw_u1_args0 := cast(
                        tuple[sympy.Basic, sympy.Basic], raw_u1.args[0]
                    )
                )
                and raw_u1_args0[0] == 1
                and isinstance(eq := raw_u1_args0[1], sympy.Eq)
                and isinstance(new_raw_u1 := eq.lhs, sympy.Symbol)
                and shape_env.var_to_range[new_raw_u1].issubset(ValueRanges(0, 1))
                and eq.rhs == 1
                and cast(tuple[sympy.Basic, sympy.Basic], raw_u1.args[1]) == (0, True)
            ):
                # This is what the pattern match above is testing
                repacked = _sympy_cast_symbool_to_symint_guardless(
                    sympy.Eq(new_raw_u1, 1)
                )
                assert repacked == raw_u1, f"{repacked} != {raw_u1}"
                # Cancel the to_int(to_bool(x)). This is sound because x in
                # [0, 1]
                raw_u1 = new_raw_u1

            if not isinstance(raw_u1, sympy.Symbol):
                assert (
                    not raw_u1.free_symbols
                ), f"should have been constant, but got {raw_u1}"
                continue

            # The old and new could be the same if you improperly hit the memo
            # while retracing.  Make sure you updated FakeTensorMode.epoch
            assert raw_u0 != raw_u1, f"{raw_u0} possible memo disaster"
            # Reuse the OLD symbol name
            shape_env._rename_unbacked_to(raw_u1, raw_u0)


# NB: You could try to expand this to cover more cases by simply
# detecting whenever you have an int output, but this is a bit
# dangerous in case someone adds a function that returns an int but is
# mutating.  So manually whitelist for now.
def is_accessor_node(node: torch.fx.Node) -> bool:
    # Dynamo only exercised condition
    if (
        node.op == "call_method"
        and isinstance(node.args[0], torch.fx.Node)
        and isinstance(node.args[0].meta.get("example_value"), torch.Tensor)
        and node.target in ["size", "stride", "storage_offset", "item"]
    ):
        return True
    if node.op == "call_function" and node.target in [
        torch.ops.aten.sym_size,
        torch.ops.aten.sym_size.default,
        torch.ops.aten.sym_size.int,
        torch.ops.aten.sym_stride,
        torch.ops.aten.sym_stride.default,
        torch.ops.aten.sym_stride.int,
        torch.ops.aten.sym_storage_offset,
        torch.ops.aten.sym_storage_offset.default,
        torch.ops.aten.sym_numel.default,
    ]:
        return True
    return False


def canonicalize_bool_expr(expr: _T) -> _T:
    """
    Canonicalize a boolean expression by transforming it into a lt / le
    inequality and moving all the non-constant terms to the rhs.
    We canonicalize And / Ors / Not via cnf and then canonicalize their subexpr
    recursively
    nb. sympy.Rel.canonical is not good enough https://github.com/sympy/sympy/issues/25924

    Args:
        expr (sympy.Expr): Expression to canonicalize
    """
    # Canonicalise an inequality by transforming it into a lt / le
    # inequality and moving all the non-constant terms to the rhs
    # We canonicalise And / Ors / Not via cnf
    # nb. Relational.canonical in sympy is broken
    # https://github.com/sympy/sympy/issues/25924

    if not isinstance(
        expr, (sympy.Rel, sympy.And, sympy.Or, sympy.Not, sympy.Eq, sympy.Ne)
    ):
        return expr

    if isinstance(expr, (sympy.And, sympy.Or, sympy.Not)):
        expr = sympy.logic.boolalg.to_cnf(expr)
    return _canonicalize_bool_expr_impl(expr)  # type: ignore[arg-type, return-value]


def _sympy_from_args(
    cls: type[Union[sympy.Add, sympy.Mul]],
    args: list[sympy.Expr],
    sort: bool = True,
    is_commutative: Optional[bool] = None,
) -> sympy.Expr:
    if not args:
        return cls.identity  # type: ignore[union-attr]
    # These args are already in canonical form, so we avoid calling
    # Add(*args) to avoid expensive Add.flatten operation
    if sort:
        if cls is sympy.Add:
            sort_fn = sympy.core.add._addsort
        elif cls is sympy.Mul:
            sort_fn = sympy.core.mul._mulsort
        else:
            raise ValueError(f"Unknown cls: {cls}")

        # we don't support non commutative with sort
        assert is_commutative is True
        if args[0].is_Number:
            rest = args[1:]
            sort_fn(rest)
            return cls._from_args([args[0]] + rest, is_commutative=is_commutative)  # type: ignore[attr-defined]
        else:
            args = args.copy()
            sort_fn(args)
            return cls._from_args(args, is_commutative=is_commutative)  # type: ignore[attr-defined]
    else:
        # if the args are already sorted, we create directly
        return cls._from_args(args, is_commutative=is_commutative)  # type: ignore[attr-defined]


def _canonicalize_bool_expr_impl(expr: SympyBoolean) -> SympyBoolean:
    """
    After canonicalization, we are guaranteed to have eliminated Ge/Gt relations
    (rewriting them to Le/Lt, respectively).
    """
    if isinstance(expr, (sympy.And, sympy.Or)):
        return type(expr)(*map(canonicalize_bool_expr, expr.args))

    opposite = {sympy.Gt: sympy.Lt, sympy.Ge: sympy.Le}
    t: Union[type[Any]]
    if isinstance(expr, tuple(opposite.keys())):
        rhs = expr.lhs - expr.rhs  # type: ignore[attr-defined]
        t = opposite[type(expr)]  # type: ignore[index]
    else:
        assert isinstance(expr, (sympy.Lt, sympy.Le, sympy.Eq, sympy.Ne))
        rhs = expr.rhs - expr.lhs
        t = type(expr)

    def is_neg(t: sympy.Expr) -> bool:
        return (t.is_Number and t.is_negative) or (
            isinstance(t, sympy.Mul) and t.args[0].is_Number and t.args[0].is_negative
        )

    lhs = S.Zero
    rhs = _reduce_to_lowest_terms(rhs)
    if isinstance(rhs, sympy.Add):
        pos = []
        neg = []
        for term in rhs.args:
            if is_neg(term):
                neg.append(-term)
            else:
                pos.append(term)
        # these are already sorted
        rhs = _sympy_from_args(sympy.Add, pos, sort=False, is_commutative=True)
        # the terms were changed, so needs a sorting
        lhs = _sympy_from_args(sympy.Add, neg, sort=True, is_commutative=True)
    elif is_neg(rhs):
        # lhs == 0
        lhs, rhs = -rhs, S.Zero
    # We don't have to evaluate here because lhs, rhs came from a Boolean
    # and it was already simplified
    return t(lhs, rhs, evaluate=False)


def _reduce_to_lowest_terms(expr: sympy.Expr) -> sympy.Expr:
    """
    Eliminates any integer factor from a given expression.
    E.g., 6x + 4y reduces to 3x + 2y.

    Useful when an expression is == or != to 0.
    """

    def integer_coefficient(x: sympy.Expr) -> int:
        if x.is_Integer:
            return abs(int(x))
        elif x.is_Mul:
            # If one of the args of a Mul is an Integer, it is the
            # first arg. eg: args(2*x*3*y) == (6, x, y)
            return abs(int(x.args[0])) if x.args[0].is_Integer else 1  # type: ignore[call-overload]
        else:
            return 1

    def div_by_factor(x: sympy.Expr, factor: int) -> sympy.Expr:
        if x.is_Integer:
            return x / factor
        elif x.is_Mul:
            if x.args[0] != factor:
                args = [x.args[0] / sympy.Integer(factor), *x.args[1:]]
            else:
                # Mul._from_args require a canonical list of args
                # so we remove the first arg (x.args[0] / factor) if it was 1
                args = list(x.args[1:])
            return _sympy_from_args(sympy.Mul, args, is_commutative=x.is_commutative)
        else:
            raise AssertionError(f"illegal arg to div_by_factor: {x}")

    if expr.is_Add:
        atoms = cast(Sequence[sympy.Expr], expr.args)
        factor = functools.reduce(math.gcd, map(integer_coefficient, atoms))
        if factor == 1:
            return expr
        atoms = [div_by_factor(x, factor) for x in atoms]
        return _sympy_from_args(
            sympy.Add, atoms, sort=True, is_commutative=expr.is_commutative
        )
    elif expr.is_Integer:
        return S.One
    elif expr.is_Mul:
        return div_by_factor(expr, integer_coefficient(expr))
    return expr


def is_concrete_bool(a: Union[bool, SymBool]) -> bool:
    """
    Utility to check if underlying object
    in SymBool is concrete value. Also returns
    true if integer is passed in.

    Args:
        a (SymBool or bool): Object to test if it bool
    """
    assert isinstance(a, (SymBool, bool))

    if isinstance(a, bool):
        return True

    if isinstance(
        a.node.expr, (sympy.logic.boolalg.BooleanTrue, sympy.logic.boolalg.BooleanFalse)
    ):
        return True

    return False


def is_nested_int(s: Union[int, SymInt]) -> TypeGuard[SymInt]:
    return isinstance(s, torch.SymInt) and s.node.is_nested_int()


IterateExprsAtom: TypeAlias = Union[
    SymInt, SymFloat, SymBool, int, float, bool, sympy.Basic, torch.Tensor
]
IterateExprs: TypeAlias = Union[IterateExprsAtom, Sequence[IterateExprsAtom]]


def _iterate_exprs(val: IterateExprs) -> Iterator[sympy.Basic]:
    if isinstance(val, SymTypes):
        # This allow applies to the jagged layout NestedTensor case as
        # nested ints are not symbolic
        if is_symbolic(val):
            yield val.node.expr
    elif isinstance(val, sympy.Basic):
        yield val
    elif isinstance(val, (int, float, bool)):
        pass
    elif isinstance(val, (tuple, list)):
        for s in val:
            yield from _iterate_exprs(s)
    elif is_sparse_any(val):
        yield from _iterate_exprs(val.size())
    elif isinstance(val, torch.Tensor):
        yield from _iterate_exprs(val.size())
        yield from _iterate_exprs(val.stride())
        yield from _iterate_exprs(val.storage_offset())
    elif val is None:
        pass
    # see Note: [Generator arguments in AOTDispatcher]
    elif isinstance(val, torch.Generator):
        pass
    else:
        raise AssertionError(f"cannot extract sympy expressions from {val} {type(val)}")


def free_symbols(val: IterateExprs) -> OrderedSet[sympy.Symbol]:
    if val is None:
        return OrderedSet()
    itr = _iterate_exprs(val)
    # we need at least 1 to call union, so we hand code the identity
    try:
        first_expr = next(itr)
    except StopIteration:
        return OrderedSet()

    # TODO: Apparently, returning an OrderedSet here breaks
    # python test/distributed/tensor/test_dtensor_compile.py TestDTensorCompile.test_dtensor_dynamic
    return first_expr.free_symbols.union(*(e.free_symbols for e in itr))  # type: ignore[return-value]


def has_free_symbols(val: IterateExprs) -> bool:
    """Faster version of bool(free_symbols(val))"""
    return not all(e.is_number for e in _iterate_exprs(val))


def has_free_unbacked_symbols(x: IterateExprs) -> bool:
    """Faster version of bool(free_unbacked_symbols(val))"""
    from sympy.core.traversal import iterargs

    for s in _iterate_exprs(x):
        for arg in iterargs(s):
            if arg.is_Symbol and symbol_is_type(
                arg, (SymT.UNBACKED_INT, SymT.UNBACKED_FLOAT)
            ):
                return True
    return False


# Like free_symbols, but filtered to only report unbacked symbols
def free_unbacked_symbols(x: IterateExprs) -> OrderedSet[sympy.Symbol]:
    # NB: keep synced with is_unbacked_symint
    return OrderedSet(
        s
        for s in free_symbols(x)
        if symbol_is_type(s, (SymT.UNBACKED_INT, SymT.UNBACKED_FLOAT))
    )


# WARNING: Don't use this on Dynamo produced graphs, they don't have meta
# setup!
def is_symbol_binding_fx_node(node: torch.fx.Node) -> Optional[sympy.Symbol]:
    if (
        "val" in node.meta
        and isinstance(node.meta["val"], torch.SymInt)
        and isinstance(node.meta["val"].node.expr, sympy.Symbol)
        and (
            node.op == "placeholder"
            or free_unbacked_symbols(node.meta["val"].node.expr)
        )
    ):
        return node.meta["val"].node.expr
    return None


def find_symbol_binding_fx_nodes(
    graph: torch.fx.Graph,
) -> dict[sympy.Symbol, torch.fx.Node]:
    r = {}
    # NB: Prefer first occurrence of symbol
    for node in graph.nodes:
        if (s := is_symbol_binding_fx_node(node)) is not None and s not in r:
            r[s] = node
    return r


# Analogous to ConvertIntSource
@dataclass(frozen=True)
class ConvertIntKey:
    def __str__(self) -> str:
        return ".cast_symbool_to_symint_guardless()"

    def get(self, b: bool) -> Union[int, SymInt]:
        """Get the int value from bool"""
        return cast_symbool_to_symint_guardless(b)


@dataclass(frozen=True)
class CallMethodKey:
    name: str

    def __str__(self) -> str:
        return f".{self.name}()"

    def get(self, o: Any) -> Any:
        """Call the method on object"""
        return getattr(o, self.name)()


@dataclass(frozen=True)
class InnerTensorKey:
    inner_name: str

    def __str__(self) -> str:
        return f".{self.inner_name}"

    def get(self, o: Any) -> Any:
        """Get the inner tensor attribute"""
        return getattr(o, self.inner_name)


@dataclass(frozen=True)
class DivideByKey:
    divisor: Union[int, SymInt]

    def __str__(self) -> str:
        return f".__floordiv__({self.divisor})"

    def get(self, o: int) -> int:
        """Divide object by divisor"""
        return o // self.divisor


def _free_unbacked_symbols_with_path(
    a: object,
    path: pytree.KeyPath,
    real: Optional[object] = None,
    shape_env: Optional[ShapeEnv] = None,
    pending: Optional[set[sympy.Symbol]] = None,
    simplify: bool = False,
) -> dict[sympy.Symbol, pytree.KeyPath]:
    go = functools.partial(
        _free_unbacked_symbols_with_path,
        shape_env=shape_env,
        pending=pending,
        simplify=simplify,
    )

    def expr(s: Union[SymInt, SymFloat, SymBool]) -> sympy.Expr:
        if simplify:
            return s.node.expr
        # (When called from compute_unbacked_bindings)
        # NB: Intentionally access _expr, not expr, do not want
        # simplification!
        return s.node._expr

    if pending is None:
        pending = set()
    r = {}
    if isinstance(a, (tuple, list)):
        # NB: real is apparently not always a tuple/list here
        # python test/inductor/test_torchinductor.py CpuTests.test_index_propagation_nested_indirect_indexing_cpu
        for i in range(len(a)):
            r.update(
                go(
                    a[i],
                    path + (pytree.SequenceKey(i),),
                    real=real[i] if real is not None else None,  # type: ignore[index]
                )
            )
    elif is_traceable_wrapper_subclass(a):
        # TODO: Determine if this is correct
        attrs, _ = a.__tensor_flatten__()
        for attr in attrs:
            sub = getattr(a, attr)
            r.update(go(sub, path + (InnerTensorKey(attr),)))
    elif isinstance(a, torch.Tensor):
        from torch._subclasses.fake_tensor import FakeTensor

        assert isinstance(a, FakeTensor)
        r.update(
            go(
                a.size(),
                path + (CallMethodKey("size"),),
                real=a.real_tensor.size() if a.real_tensor is not None else None,
            )
        )
        if a.layout not in [
            torch.sparse_csr,
            torch.sparse_csc,
            torch.sparse_bsr,
            torch.sparse_bsc,
        ]:
            r.update(
                go(
                    a.stride(),
                    path + (CallMethodKey("stride"),),
                    real=a.real_tensor.stride() if a.real_tensor is not None else None,
                )
            )
        r.update(
            go(
                a.storage_offset(),
                path + (CallMethodKey("storage_offset"),),
                real=(
                    a.real_tensor.storage_offset()
                    if a.real_tensor is not None
                    else None
                ),
            )
        )

    elif (
        isinstance(a, (torch.SymInt, torch.SymFloat))
        and isinstance(s := expr(a), sympy.Symbol)
        and s in pending
    ):
        r[s] = path
        if shape_env and real is not None:
            assert isinstance(real, (int, float))
            shape_env.set_unbacked_var_to_val(s, real)
        pending.remove(s)
    # When an unbacked SymInt is perfectly divisible by an integer
    # constant, we replace it with the integer constant to improve
    # reasoning capabilities.  However, in synthetic examples, it is
    # then possible that the factor never is explicitly allocated.
    # Fortunately, we can compute it by division.
    elif (
        isinstance(a, torch.SymInt)
        and isinstance(s := expr(a), sympy.Mul)
        and len(s.args) == 2
        and isinstance(lhs := s.args[0], (sympy.Integer, sympy.Symbol))
        and isinstance(rhs := s.args[1], sympy.Symbol)
        # support exactly one unbacked for now
        and ((rhs in pending) ^ (lhs in pending))
        # support constant coefficient or backed symbolic coefficient
        and (
            isinstance(coeff := lhs if lhs not in pending else rhs, sympy.Integer)
            or shape_env
            and coeff in shape_env.var_to_val
        )
    ):

        def _symint_wrap(s: sympy.Symbol) -> SymInt:
            return shape_env.create_symintnode(  # type: ignore[union-attr]
                s,
                hint=int(shape_env.var_to_val[s]),  # type: ignore[union-attr]
                source=shape_env.var_to_sources.get(s, [None])[0],  # type: ignore[union-attr]
            )

        unbacked = lhs if lhs in pending else rhs
        divisor: Union[int, SymInt] = (
            int(coeff)
            if shape_env and isinstance(coeff, sympy.Integer)
            else _symint_wrap(coeff)
        )
        # TODO: DivideByKey needs to test divisibility at runtime!
        r[unbacked] = path + (DivideByKey(divisor),)
        if real is not None:
            assert isinstance(real, int)
            val = (
                real // int(coeff)
                if isinstance(coeff, sympy.Integer)
                else CleanDiv(real, coeff)
            )
            if shape_env:
                shape_env.set_unbacked_var_to_val(unbacked, val)
        pending.remove(unbacked)
    # The annoyance here arises from the fact that SymBool is
    # allocated by allocating a SymInt and then testing if it's equal
    # to one.  So you have a complicated binding site logic for this.
    elif (
        isinstance(a, torch.SymBool)
        and isinstance(s := expr(a), sympy.Eq)
        # This must match create_unbacked_symbool EXACTLY
        and isinstance(s.lhs, sympy.Symbol)
        and s.rhs == 1
        and s.lhs in pending
    ):
        r[s.lhs] = path + (ConvertIntKey(),)
        if real is not None:
            assert type(real) is bool
            if shape_env:
                shape_env.set_unbacked_var_to_val(s, int(real))
        pending.remove(s.lhs)

    return r


def compute_unbacked_bindings(
    shape_env: Optional[ShapeEnv],
    example_value: object,
    old_example_value: Optional[object] = None,
    peek: bool = False,
) -> Optional[dict[sympy.Symbol, pytree.KeyPath]]:
    """
    After having run fake tensor propagation and producing example_value
    result, traverse example_value looking for freshly bound unbacked
    symbols and record their paths for later.  It is an error if
    we have allocated an unbacked SymInt but it cannot be found in
    example_value.  (NB: this means if you have a multi-output
    function, you must call this on the tuple of tensor output, you
    cannot wait!)

    The peek parameter lets you check out what the bindings are without
    changing the affected list.  This is primarily useful for ensuring
    unbacked_var_to_val is promptly populated when propagate_real_tensors is on.
    """
    if shape_env is None:
        return None

    fs = shape_env.pending_fresh_unbacked_symbols
    pending = set(fs)
    if not pending:
        return None

    if not peek:
        log.info("compute_unbacked_bindings %s", fs)
        fs.clear()

    symbol_to_path = _free_unbacked_symbols_with_path(
        example_value, (), shape_env=shape_env, pending=pending, simplify=False
    )
    if not peek and pending:
        extra = (
            repr((example_value.stride(), example_value.storage_offset()))
            if isinstance(example_value, torch.Tensor)
            else ""
        )
        raise PendingUnbackedSymbolNotFound(
            f"Pending unbacked symbols {pending} not in returned outputs {example_value} {extra}.\n"
            "Did you accidentally call new_dynamic_size() or item() more times "
            "than you needed to in your fake implementation?\n"
            "For more help, see https://docs.google.com/document/d/1RWrH-3wLEpzR9kCS6gGBNen_-Fs-8PVbWWFE5AcgeWE/edit"
        )

    # Why do we have to do some rebinding here?  If the original FX node
    # wasn't a binding site because you had a memo hit, but post
    # translation you aren't a memo hit anymore, there's now a new binding
    # site... but we know (because it's the same FX node) that the value
    # is actually the same, they're just not obviously equal anymore.
    #
    # The logic here is written carefully, because unlike the
    # bind_unbacked case, we are not guaranteed to have a symbol for
    # old_sym.  If we have a symbol, do regular rename unbacked to; but if
    # we don't, we need to specially eliminate the fresh unbacked symbol
    # (NB: we are /trusting/ that the memoization is correct, and that we
    # don't need to generate a new runtime assert.  This is load bearing,
    # as repropagation can happen after we've frozen runtime asserts.)
    if old_example_value is not None:
        for keypath in symbol_to_path.values():
            old_sym = pytree.key_get(old_example_value, keypath)
            new_sym = pytree.key_get(example_value, keypath)
            if isinstance(new_sym, SymTypes) and isinstance(
                new_s := new_sym.node.expr, sympy.Symbol
            ):
                if (
                    isinstance(old_sym, SymTypes)
                    and (old_s := old_sym.node.expr) != new_s
                ):
                    if isinstance(old_s, sympy.Symbol):
                        shape_env._rename_unbacked_to(new_s, old_s)
                    else:
                        shape_env._eliminate_unbacked(new_s, old_s)
                elif not isinstance(old_sym, SymTypes):
                    shape_env._eliminate_unbacked(new_s, sympy.sympify(old_sym))

    return symbol_to_path


# The following two functions are common utilities used while defining unbacked semantics
# of various framework code. Those would be used in situations you prefer to guard and know
# the result of the expression over not guarding, but in case you hit a data dependent error
# you are ok with just returning true or false.
# Some reasons you might be ok with returning true/false instead could be:
#  (1) It's an optimization/additional check I do not want to fail for not performing it.
#  (2) I am willing to deviate from the normal semantics when I have unbacked for the
#      benefit of not failing.
def guard_or_false(a: BoolLikeType) -> bool:
    """
    Try to guard a, if data dependent error encountered just return false.
    """
    if torch.fx.experimental._config.backed_size_oblivious:
        return statically_known_true(a)
    else:
        try:
            return bool(guard_bool(a))
        except GuardOnDataDependentSymNode:
            return False


def guard_or_true(a: BoolLikeType) -> bool:
    """
    Try to guard a, if data dependent error encountered just return true.
    """
    if torch.fx.experimental._config.backed_size_oblivious:
        result = _static_eval(a)
        if result is not None:
            return result
        else:
            return True
    else:
        try:
            return bool(guard_bool(a))
        except GuardOnDataDependentSymNode:
            return True


def definitely_true(a: BoolLikeType) -> bool:
    """
    Returns True only if we can tell that a is True, possibly introducing
    a guard in the process.  If a depends on some unbacked SymInt, we may
    return False even though there may exist a possible value of the SymInt
    that would cause the expression to return True.

    When is it appropriate to use definitely_true?  First, if you can use
    a higher level combinator prefer using those instead, they are definitely
    safe (modulo short-circuiting).
    Second, it can be used if the program would behave equivalently if
    definitely_true always returned False. Finally, it even
    be OK if the program wouldn't behave equivalently, so long as the
    change is semantics preserving.  It can be semantics preserving if
    the program errors in more cases than it did previously (but otherwise
    behaves identically), or if it changes some quantity in a way that
    doesn't matter (e.g., strides often fall in this bucket.)
    """
    if isinstance(a, SymBool):
        if a.node.has_hint():
            return guard_bool(a)
        else:
            return False
    return bool(a)


def definitely_false(a: BoolLikeType) -> bool:
    """
    Returns True only if we can tell that a is False, possibly introducing
    a guard in the process.  If a depends on some unbacked SymInt, we may
    return False even though there may exist a possible value of the SymInt
    that would cause the expression a to be False.  See definitely_true
    for more usage guidance.
    """
    if isinstance(a, SymBool):
        if a.node.has_hint():
            return not guard_bool(a)
        else:
            return False
    return not bool(a)


def _static_eval(x: Union[bool, SymBool]) -> Optional[bool]:
    if isinstance(x, SymBool):
        expr = x.node.expr
        shape_env = x.node.shape_env
        try:
            simplified = shape_env._maybe_evaluate_static(expr)
            if simplified is not None:
                return bool(simplified)
            else:
                return None
        except Exception:
            log.debug("Could not simplify %s", expr)
            return None
    assert isinstance(x, bool)
    return x


def statically_known_true(x: Union[bool, SymBool]) -> bool:
    """
    Returns True if x can be simplified to a constant and is true.

    .. note::
        This function doesn't introduce new guards, so the expression may end
        up evaluating to true at runtime even if this function returns False.

    Args:
        x (bool, SymBool): The expression to try statically evaluating
    """
    result = _static_eval(x)
    if result is None:
        return False
    else:
        return result
<<<<<<< HEAD
=======


def sym_and(
    x: Union[bool, SymBool], *others: Union[bool, SymBool]
) -> Union[bool, SymBool]:
    """
    and, but for symbolic expressions, without bool casting.
    """
    assert isinstance(x, (bool, SymBool))
    if len(others) == 0:
        return x
    for y in others:
        assert isinstance(y, (bool, SymBool))
        x = operator.and_(x, y)
    return x
>>>>>>> 6d46b530


def sym_eq(x: _T, y: _T) -> Union[bool, SymBool]:
    """
    Like ==, but when run on list/tuple, it will recursively test equality
    and use sym_and to join the results together, without guarding.
    """
    if (isinstance(x, tuple) and isinstance(y, tuple)) or (
        isinstance(x, list) and isinstance(y, list)
    ):
        if len(x) != len(y):
            return False
        return functools.reduce(operator.and_, map(sym_eq, x, y), True)
    elif isinstance(x, (int, torch.SymInt)) and isinstance(y, (int, torch.SymInt)):
        return x == y
    else:
        raise AssertionError(f"unexpected sym_eq between {type(x)} {type(y)}")


def sym_or(
    x: Union[bool, SymBool], *others: Union[bool, SymBool]
) -> Union[bool, SymBool]:
    """
    or, but for symbolic expressions, without bool casting.
    """
    assert isinstance(x, (bool, SymBool))
    if len(others) == 0:
        return x
    for y in others:
        assert isinstance(y, (bool, SymBool))
        x = operator.or_(x, y)
    return x


def guard_scalar(
    a: Union[SymBool, SymInt, SymFloat, int, bool, float]
) -> Union[bool, int, float]:
    if isinstance(a, (SymBool, bool)):
        return guard_bool(a)
    elif isinstance(a, (SymInt, int)):
        return guard_int(a)
    elif isinstance(a, (SymFloat, float)):
        return guard_float(a)
    else:
        raise AssertionError(f"unrecognized scalar {a}")


def _constrain_symbol_range(
    shape_env: ShapeEnv, s: sympy.Symbol, compiler_min: int, compiler_max: int
) -> None:
    shape_env.constrain_symbol_range(s, compiler_min, compiler_max)


def _advise_is_size(a: SymInt) -> None:
    """
    Don't use this directly; use torch._check_is_size instead.

    This is a softer version of _constrain_range_for_size (with min=0,
    max=Inf).  Instead of forcibly constraining a variable (and erroring if we
    failed to constrain it), it will simply advise us that a size is
    constrained in some way.  We will always defer a runtime assert for this
    constraint if we cannot prove it at compile-time, but we we only
    *sometimes* learn useful extra information at compile-time with this
    information.  This is in contrast to constrain_range_for_size, where if
    you don't call that on a fresh unbacked symint, chances are we will choke.

    TODO: Make Dynamo handle this appropriately if this is seen in Dynamo-ed
    code.  Right now this is only really used in code with AOTAutograd trace
    through, so it is not a big problem that this isn't supported, but in
    principle all of this code should be Dynamo'able too.

    TODO: I didn't support min/max because I didn't have a use case where this
    actually helped.  In principle we can support it, it just makes the
    implementation below more complicated.
    """

    # This must always succeed, because the sole allowed caller _check_is_size
    # was responsible for expect_true'ing this
    # This assert triggers expensive sym compute, do not do it until its cheap.
    # assert a >= 0

    # NB: it's important not to constrain range for size for *hinted* SymInts,
    # because it is not only unsound, it will immediately trip our asserts
    # that hints have to be consistent with static analysis!  If you somehow
    # have an unbounded SymInt that later constrains to 1, this will be
    # inconsistent with the range
    if (
        isinstance(a, SymInt)
        and isinstance(a.node, SymNode)
        and isinstance(a.node.expr, sympy.Symbol)
        and a.node.shape_env.is_unbacked_symint(a.node.expr)
    ):
        _constrain_range_for_size(a)


def _advise_is_bounded(a: SymInt, upper_bound: Union[int, SymInt]) -> None:
    if (
        isinstance(a, SymInt)
        and isinstance(a.node, SymNode)
        and isinstance(a.node.expr, sympy.Symbol)
        and a.node.shape_env.is_unbacked_symint(a.node.expr)
        and isinstance(upper_bound, int)  # TODO: relax
    ):
        a.node.shape_env._constrain_is_bounded(a.node.expr, upper_bound)


def _constrain_range_for_size(
    a: SymInt, min: Optional[int] = None, max: Optional[int] = None
) -> None:
    """
    This function is NOT INTENDED to be used by itself.
    """

    if isinstance(a, (SymFloat, SymBool)):
        raise ValueError("Constraining SymFloat/SymBool is nyi")

    assert isinstance(a, SymInt), "can only constrain range for SymInt"
    assert isinstance(a.node.expr, sympy.Symbol), f"constraining non-Symbols NYI: {a}"

    a.node.shape_env._constrain_range_for_size(a.node.expr, min, max)


# inclusive both ways
def constrain_range(
    a: SymInt, *, min: Optional[int], max: Optional[int] = None
) -> None:
    """
    Applies a constraint that the passed in SymInt must lie between min-max
    inclusive-inclusive, WITHOUT introducing a guard on the SymInt (meaning
    that it can be used on unbacked SymInts).  If min/max are None, we assume
    that the dimension is unbounded in that direction.  Repeated application
    of constrain_range intersects the ranges.  This is a fairly low level API
    that doesn't have a lot of safety guarantees (TODO: provide higher level
    APIs).

    Currently, we use this API in the following circumstance: when we allocate
    an unbacked SymInt, denoting an integer quantity which is data dependent,
    we ordinarily do not know anything about what values it may take.  This
    means that any sort of guard on it will immediately fail.  However, in
    many cases, we know something about the unbacked SymInt: for example, we
    know that nonzero(x).size(0) must be >= 0.  We use constrain_range to
    narrow the possible range, declaring that negative symbols are impossible.
    This permits to definitely answer True to queries like 'nnz >= 0', even if
    we don't know what the actual (hinted) value of 'nnz' is.  In fact, we
    actually use constrain_range to unsoundly discharge common guards: for an
    unbacked SymInt produced by nonzero, we will also assume that it is not
    equal to 0/1 (even though these are perfectly possible values at runtime),
    because we generally expect graphs that are valid for N=2 to also be valid
    for N=1.
    """
    if min is None:
        min = -int_oo
    if max is None:
        max = int_oo

    if max < min:
        raise ValueError(
            "Maximum value to constrain_as_size can't be less than the specified min value, "
            "received min={min} and max={max}"
        )

    if isinstance(a, int):
        if not (min <= a <= max):
            raise ValueError(f"Invalid value {a} for range [{min}:{max}]")
        return

    a.node.shape_env._constrain_range(a.node.expr, min, max)


def constrain_unify(a: torch.SymInt, b: torch.SymInt) -> None:
    """
    Given two SymInts, constrain them so that they must be equal.  NB:
    this will not work with SymInts that represent nontrivial expressions
    (yet!)
    """
    if not isinstance(a, SymInt):
        if not isinstance(b, SymInt):
            assert a == b
            return
        else:
            shape_env = b.node.shape_env
    else:
        shape_env = a.node.shape_env

    shape_env._constrain_unify(a, b)


# Assume that a boolean is true for the purposes of subsequent symbolic
# reasoning.  This will keep track of corresponding runtime checks to verify
# that the result is upheld: either as a regular guard, or as a special set
# of asserts which are triggered when an unbacked SymInt is allocated.
#
# DO NOT use this function for these cases:
#
#  - This is inappropriate for "branching" conditions (where both
#    true and false result in valid programs).  We will always assume
#    the condition evaluates true, and so it will never be possible
#    to trace the false condition when you use it.  For true branching
#    on unbacked SymInts, you must use torch.cond; if you incorrectly
#    use expect_true in this case, you will make the false branch
#    unreachable (as we will simply assume that only the true branch
#    is ever exercised).
#
#  - This is inappropriate for situations where you know some other system
#    invariant guarantees that this property holds, since you don't
#    really need to insert a runtime check in that case.  Use something
#    like constrain_range in that case.
#
# This API has a hitch.  To avoid having to reimplement error reporting
# capabilities, this function CAN return False.  The invariant is that
# the surrounding code must raise an error when this function returns
# False.  This is quite low level, so we recommend using other functions
# like check() which enforce this in a more intuitive way.
#
# By the way, this name is a nod to the __builtin_expect macro,
# which is used similarly (but unlike __builtin_expect, you MUST fail
# in the unlikely branch.)  (I think expect is a good name; in recent
# versions of C++, this is replaced with [[likely]], which is weaker
# and not accurate for this function!)
def expect_true(a: Union[SymBool, bool], skip: int = 0) -> bool:
    if isinstance(a, SymBool):
        # TODO: check perf implications of this
        frame = inspect.currentframe()
        for _ in range(skip + 1):  # always run this loop at least once
            if frame is None:
                break
            frame = frame.f_back
        return a.node.expect_true(
            frame.f_code.co_filename if frame else "", frame.f_lineno if frame else 0
        )
    assert type(a) is bool, a
    return a


def guard_bool(a: Union[SymBool, bool]) -> bool:
    if isinstance(a, SymBool):
        return a.node.guard_bool("", 0)  # NB: uses Python backtrace
    assert type(a) is bool, a
    return a


def guard_int(a: Union[SymInt, int]) -> int:
    if isinstance(a, SymInt):
        return a.node.guard_int("", 0)  # NB: uses Python backtrace
    assert type(a) is int, a
    return a


def guard_float(a: Union[SymFloat, float]) -> float:
    if isinstance(a, SymFloat):
        return a.node.guard_float("", 0)  # NB: uses Python backtrace
    assert isinstance(a, float), a
    return a


# Given a GraphModule, return all the FakeTensors for all the placeholders
def fx_placeholder_vals(gm: torch.fx.GraphModule) -> list[object]:
    return [n.meta["val"] for n in gm.graph.nodes if n.op == "placeholder"]


def fx_placeholder_targets(gm: torch.fx.GraphModule) -> list[str]:
    return [n.target for n in gm.graph.nodes if n.op == "placeholder"]


# Given a GraphModule and arguments to run it with, evaluate that the guards
# for its associated ShapeEnv are satisfied by the passed arguments.  This
# WILL check for duck sizing.
def eval_guards(
    gm: torch.fx.GraphModule, *args: Tensor, ignore_static: bool = True
) -> bool:
    return gm.shape_env.evaluate_guards_for_args(  # type: ignore[operator, union-attr]
        fx_placeholder_vals(gm), args, ignore_static=ignore_static
    )


def bind_symbols(gm: torch.fx.GraphModule, *args: Tensor) -> dict[sympy.Symbol, int]:
    return gm.shape_env.bind_symbols(fx_placeholder_vals(gm), args)  # type: ignore[operator, union-attr]


class DimDynamic(Enum):
    """
    Controls how to perform symbol allocation for a dimension.  It is always
    sound to default this to DYNAMIC, but the policies DUCK and STATIC can
    result in better trace-time and compile-time performance, as they reduce
    the number of allocated symbols and generally make your graph more static.

    NB: If we notice you've applied a constraint to the dimension, we will
    force it to DYNAMIC for simplicity.

    DimDynamic is controlled by a variety of higher level UX features.
    Currently:

    - In eager mode, the default policy is DUCK.
        - The default is changed to STATIC with assume_static_by_default.
        - An individual dim is marked DYNAMIC if you mark_dynamic_dim.
    - In export mode, the default policy is STATIC.
        - An individual dim is marked DYNAMIC if you specify it in
          dynamic_shapes passed to export.
    """

    # Treat the dimension symbolically
    DYNAMIC = 0
    # Treat the dimension symbolically, but if its hint matches another
    # dynamic dimension, unify the two symbols ("duck sizing")
    DUCK = 1
    # Treat the dimension statically based on its hint
    STATIC = 2
    # Treat the dimension as a size-like unbacked
    SIZE_LIKE_UNBACKED = 3
    # Infer the strides from stride. If size is static, strides will be static as well.
    INFER_STRIDE = 4
    # Like SIZE_LIKE_UNBACKED, but there's a hint
    OBLIVIOUS_SIZE = 5


# NB: These constraints affect both clients and backends: given some
# constraint C, the client must pass inputs that satisfy the constraint,
# while a backend must not introduce guards BEYOND this constraint.
# For clarity, we document the implications on both sides for both the client
# and the backend.
#
# NB: These constraints are on a *single* dimension.  In principle, we could
# also have multi-dimension constraints, but our guess is that this is not
# actually useful and so we are not supporting it right now.
#
# NB: Strict constraints are typically only suitable for export, as in eager
# a backend like inductor may validly introduce extra, discretionary guards
# to improve performance of code.  A StrictMinMaxConstraint would be brittle
# under future optimizations performed by inductor; we don't guarantee
# eager code with StrictMinMaxConstraint will keep working in the future!


@dataclass(frozen=True)
class Constraint:
    warn_only: bool


@dataclass(frozen=True)
class StrictMinMaxConstraint(Constraint):
    """
    For clients: the size at this dimension must be within 'vr' (which
    specifies a lower and upper bound, inclusive-inclusive) AND it
    must be non-negative and should not be 0 or 1 (but see NB below).

    For backends: there must not be any guards on this dimension which
    are not implied by the given lower and upper bound.  Regardless of
    the lower bound, the backend can assume the size is non-negative
    and that it is not 0 or 1.

    An unbounded StrictMinMaxConstraint can be thought of as a strict version
    of "RelaxedUnspecConstraint".

    NB: Export will often unsoundly assume that a graph works for 0/1, even
    though at trace time we assumed size is not 0 or 1.  The idea is that
    if we produce a graph that works for a range of values, it will be OK
    for N=0/1 too.
    """

    vr: ValueRanges

    def render(self, source: Source) -> str:
        """Format the constrain equation"""
        # TODO: better printing for -oo and oo
        return f"{self.vr.lower} <= {source.name()} <= {self.vr.upper}"


@dataclass(frozen=True)
class RelaxedUnspecConstraint(Constraint):
    """
    For clients: no explicit constraint; constraint is whatever is implicitly
    inferred by guards from tracing.

    For backends: there must exist at least TWO possible values for the
    size at this dimension which satisfy the guards for this dimension.

    In other words, this constraint helps us distinguish between "we don't
    care if this dimension specializes or not" versus "this dimension must be
    unspecialized."  However, this constraint doesn't say very much about what
    specialization is permitted; for example, if we guard on a size being
    even, this would still be acceptable under an unspec constraint.  This
    makes RelaxedUnspecConstraint useful for eager mode, where your backend compiler
    may add constraints to otherwise dynamic dimensions; we can't assert that
    there are NO guards as this is brittle because compilers should be able to
    add extra constraints.  If you want to assert that there are no guards,
    use StrictMinMaxConstraint with an unbounded ValueRanges.
    """

    def render(self, source: Source) -> str:
        return f"RelaxedUnspecConstraint({source.name()})"


# NB: None here indicates the client constraint is whatever is implicitly
# inferred by guards from tracing, and that a backend can add whatever guards
# it wants (including fully specializing the value).
DimConstraint = Union[StrictMinMaxConstraint, RelaxedUnspecConstraint, None]


@dataclass(frozen=True)
class EqualityConstraint(Constraint):
    """
    Represent and decide various kinds of equality constraints between input sources.

    A "source pair" is a pair of input sources for dynamic dimensions that
    are specified equal. We represent `source_pairs` in a union-find forest
    so that we can efficiently check whether two such sources are transitively equal.

    A "derived equality" relates an input source to an expression over a root.
    The root can be another input source, corresponding to some dynamic dimension,
    or a phantom symbol that does not directly represent any dynamic dimension. We
    represent `derived_equalities` involving input sources in a transitively-closed map
    so that we can efficiently check whether an input source is transitively equal to
    a given expression over another input source.
    (NOTE: In contrast, it is easy to decide whether an input source is transitively equal
    to a given expression over a phantom symbol; such expressions are already in canonical
    form and so the problem reduces to symbolic expression equality.)
    """

    source_pairs: list[tuple[Source, Source]]
    derived_equalities: list[
        tuple[Source, Union[Source, sympy.Symbol], Callable[[sympy.Expr], sympy.Expr]]
    ]
    phantom_symbols: list[sympy.Symbol]
    relaxed_sources: set[Source]

    _parents: dict[Source, Source] = field(init=False)
    _defs: dict[Source, sympy.Expr] = field(init=False)

    def __post_init__(self) -> None:
        """
        Pre-processing to answer queries `is_equal` and `is_derived` below.

        Example: Suppose we are given:
          source_pairs [a = b, b = c]
          derived_equalities [d = c + 1, e = d - 1]
        We first construct a union find with source_pairs:
          _parents = {a: a, b: a, c: a}
        Then we compute canonical symbolic expressions, recursively applying derived_equalities
        until we bottom out:
          _defs = {d: c + 1, e: (c + 1) - 1 aka c}
        """

        # self._parents is a map from input sources to input sources where, conceptually,
        # these are directed edges in a union-find forest
        _parents: dict[Source, Source] = {}
        object.__setattr__(self, "_parents", _parents)
        # self._defs is a map from input sources to "canonical" symbolic expressions,
        # i.e., unary expressions with symbols that corresponds to regular Dims (i.e.,
        # not derived Dims)
        _defs: dict[Source, sympy.Expr] = {}
        object.__setattr__(self, "_defs", _defs)

        for source1, source2 in self.source_pairs:
            # preprocess into a union-find forest
            self._union(self._find(source1), self._find(source2))
        for source, root, fn in self.derived_equalities:
            # preprocess into a transitively-closed map
            # NOTE(avik): we reuse the union-find forest for canonicalizing input sources
            if isinstance(root, sympy.Symbol):
                self._defs[self._find(source)] = fn(root)
            else:
                self._defs[self._find(source)] = fn(self._rewrite(root))

    def _find(self, source: Source) -> Source:
        # chase edges to find the root of this equivalence class
        if source in self._parents:
            return self._find(self._parents[source])
        else:
            return source

    def _union(self, root1: Source, root2: Source) -> None:
        # merge two equivalence classes by adding an edge from one root to the other
        if root1 != root2:
            self._parents[root1] = root2

    def _rewrite(self, src: Source) -> sympy.Expr:
        # always represent the given source by the root of its equivalence class
        src = self._find(src)
        if src in self._defs:
            # simply look up the definition if it exists
            # NOTE(avik): This works because definitions are always transitively-closed;
            # otherwise we would have to do recursive rewriting.
            return self._defs[src]
        else:
            # otherwise, create a symbol representing the source
            return sympy.Symbol(src.name())

    def is_equal(self, source1: Source, source2: Source) -> bool:
        return (
            # check whether source1 and source2 have the same root
            # or are relaxed
            (src1 := self._find(source1)) in self.relaxed_sources
            or (src2 := self._find(source2)) in self.relaxed_sources
            or src1 == src2
            # check whether source1 is derived equal to source2
            or self.is_derived(source1, source2, lambda x: x)
        )

    def is_derived(
        self, src: Source, symbol_src: Source, fn: Callable[[sympy.Expr], sympy.Expr]
    ) -> bool:
        # check whether both src and symbol_src have the same definition
        return self._rewrite(src) == fn(self._rewrite(symbol_src))


def _assert_symbol_context(symbolic_context: object) -> TypeGuard[SymbolicContext]:
    assert isinstance(
        symbolic_context, SymbolicContext
    ), "Invalid symbolic_context object"
    assert (
        type(symbolic_context) is not SymbolicContext
    ), "Illegal usage of symbolic_context ABC"
    return True


def _is_supported_equivalence(expr: sympy.Expr) -> bool:
    # Currently supported Dim ops are linear expressions with integer coefficients.
    # So check that expr only contains +, *, ints, and a single occurrence of a symbol.
    # (See also documentation of dynamic_shapes._DerivedDim.)
    if isinstance(expr, (sympy.Add, sympy.Mul)):
        if len(expr.args) > 2:
            return False
        lhs, rhs = expr.args
        return (_is_supported_equivalence(lhs) and isinstance(rhs, sympy.Integer)) or (
            isinstance(lhs, sympy.Integer) and _is_supported_equivalence(rhs)
        )
    return isinstance(expr, sympy.Symbol)


def _has_uninterpretable_sympy_function(expr: sympy.Basic) -> bool:
    """
    Add functions that our sympy interpreter can't reify into FX nodes
    """
    return expr.has(
        torch.utils._sympy.functions.ToFloat,
        torch.utils._sympy.functions.TruncToInt,
        torch.utils._sympy.functions.CeilToInt,
    )


@dataclass(frozen=True)
class SymbolicContext:
    """
    Data structure specifying how we should create symbols in
    ``create_symbolic_sizes_strides_storage_offset``; e.g., should
    they be static or dynamic.

    This is an abstract base class because we are probably going to add
    another version of this that says "use exactly these SymInts, don't
    allocate fresh symbols."
    """


@dataclass(frozen=True)
class SymIntSymbolicContext(SymbolicContext):
    """
    Data structure specifying any constraints on a SymInt input
    """

    constraint: DimConstraint


@dataclass(frozen=True)
class StatelessSymbolicContext(SymbolicContext):
    """
    Create symbols in ``create_symbolic_sizes_strides_storage_offset`` via
    a symbolic_context determination as given by ``DimDynamic`` and ``DimConstraint``.
    This will cause fresh symbols to be allocated
    """

    dynamic_sizes: DimList[DimDynamic]
    dynamic_strides: DimList[DimDynamic] = None  # type: ignore[assignment]
    constraint_sizes: DimList[DimConstraint] = None  # type: ignore[assignment]
    constraint_strides: DimList[DimConstraint] = None  # type: ignore[assignment]
    # If the tensor is a view, this should be populated for the base. It contains
    # information on how to allocate symbols when recursively fakeifying the base
    # during view fake-ification.
    view_base_context: Optional[SymbolicContext] = None
    # TODO: add storage offset and stride symbolic_context

    def __post_init__(self) -> None:
        if self.dynamic_strides is None:
            object.__setattr__(
                self,
                "dynamic_strides",
                [DimDynamic.INFER_STRIDE] * len(self.dynamic_sizes),
            )
        if self.constraint_sizes is None:
            object.__setattr__(
                self, "constraint_sizes", [None] * len(self.dynamic_sizes)
            )
        if self.constraint_strides is None:
            object.__setattr__(
                self, "constraint_strides", [None] * len(self.dynamic_sizes)
            )
        assert all(
            stride in (DimDynamic.INFER_STRIDE, DimDynamic.DYNAMIC, DimDynamic.DUCK)
            for stride in self.dynamic_strides
        )


# note [Tensor Fakification and Symbol Caching]
#
# As of the time of this note, dynamo creates a fresh fake tensor mode for backends.
# The reason we do this is because there are certain classes of operations, namely,
# metadata mutations, that change tensor size, stride, etc. This means that the fake tensor
# state at the end of a dynamo trace is different than the fake tensor state at the beginning
# of a trace. Backends like aot_autograd need a fresh fake tensor to correctly track metadata mutation,
# view relationships, etc.
#
# As we create a new fake mode, we also lose the memoization that comes with it. Rather than
# transfer the memoization cache, we instead transfer the shape env. However, with this
# comes nuance - as dynamo is selective in how it makes symbolic shapes. Due to strategies in
# automatic dynamic and constraints, the policy for which dims are dynamic is nuanced and varies across
# recompilations.
#
# In order to preserve the symbolic decisions made during dynamo tensor fakification, we pass
# a StatefulSymbolicContext at creation time. This object is tracked, per tensor, on the TracingContext.
# The lifecycle of this object should match the lifecycle of the original dynamo tracked tensor, and it is
# safe to reuse this object as many times as necessary to create a fake tensor. Fake tensors
# created with new fake modes should produce the same exact symbols as the original, providing the same shape_env
# is used.
# TODO(voz): Shape env validation
@dataclass(frozen=True)
class StatefulSymbolicContext(StatelessSymbolicContext):
    """
    Create symbols in ``create_symbolic_sizes_strides_storage_offset`` via
    a symbolic_context determination as given by a cache of Source:Symbol. A cache hit
    will reuse a stored symbol, and a cache miss will write to this cache.

    This behaves like StatelessSymbolicContext, except the cache supersedes the
    other values - dynamic_sizes and constraint_sizes will not be read if we cache
    hit.

    It is the cache owners responsibility to maintain the lifecycle of the cache
    w/r/t different shape_envs, clearing, etc.
    """

    tensor_source: Source = None  # type: ignore[assignment]
    # Why is this keyd on int first?
    # That integer is actually the id of the shape_env. This cache short-circuits symbol
    # creation, and we must store it per shape env. Now, while tracing invariants are a single
    # shape env per tracing context, and every new frame gets a new shape_env. So where would we have
    # multiple shape envs? The answer lies in recording. When we are replaying, replay_shape_env_events
    # is invoked, and creates a new shape_env. Replaying events against this new shape_env will
    # cause it to fail with unknown symbols, as the symbols cached here will skip creation, and never
    # get recorded in var_to_val, etc.
    # TODO(voz): consider a weakref to the shape_env here
    shape_env_to_source_to_symbol_cache: dict[int, dict[str, sympy.Expr]] = None  # type: ignore[assignment]

    def __post_init__(self) -> None:
        super().__post_init__()
        # The None default is annoying, but required because of dataclass limitations
        assert self.tensor_source is not None
        if not self.shape_env_to_source_to_symbol_cache:
            object.__setattr__(self, "shape_env_to_source_to_symbol_cache", {})


@dataclass(frozen=True)
class SubclassSymbolicContext(StatefulSymbolicContext):
    """
    The correct symbolic context for a given inner tensor of a traceable tensor subclass
    may differ from that of the outer symbolic context. This structure allows for this
    flexibility, with inner symbolic contexts mapped via attr -> symbolic context.
    """

    inner_contexts: dict[str, SymbolicContext] = None  # type: ignore[assignment]

    def __post_init__(self) -> None:
        super().__post_init__()
        if self.inner_contexts is None:
            self.inner_contexts = {}


def is_symbolic(
    val: Union[int, SymInt, float, SymFloat, bool, SymBool]
) -> TypeGuard[Union[SymInt, SymFloat, SymBool]]:
    if isinstance(val, (int, float, bool)):
        return False
    return val.node.is_symbolic()


IndicatorTypes = (IsNonOverlappingAndDenseIndicator,)


def _expandsums(args: list[sympy.Expr]) -> tuple[sympy.Expr, bool]:
    adds, other = [], []
    for arg in args:
        if arg.is_Add:
            adds.append(arg)
        else:
            other.append(arg)

    result = [sympy.Mul(*other)]
    for add in adds:
        result = [a * b for a, b in itertools.product(result, add.args)]

    result = sympy.Add(*result)
    return result, len(adds) > 1 or (len(adds) > 0 and len(other) > 0)


def _fast_expand(expr: _SympyT) -> _SympyT:
    # The expand algorithm in sympy is slow due to all the features is supports
    # For eg: e^(-x)*(x-1)/(x+1) is expanded to (x-1)/(e^x + e^x*x) if x is
    # positive and (e^(-x)*x-e^(-x))/(x+1) if x is negative. We do not implement
    # such features here to avoid expensive checks. We also make sure that we
    # only re-create the objects if any of the args changed to avoid expensive
    # checks when re-creating objects.
    new_args = [_fast_expand(arg) for arg in expr.args]  # type: ignore[arg-type]
    if any(arg is not new_arg for arg, new_arg in zip(expr.args, new_args)):
        return _fast_expand(expr.func(*new_args))

    if expr.is_Pow:
        base: sympy.Expr
        exp: sympy.Expr
        base, exp = expr.args  # type: ignore[assignment]
        if exp.is_Integer and base.is_Add:
            if exp > 1:
                return sympy.expand_multinomial(expr, deep=False)
            elif exp < 0:
                return S.One / sympy.expand_multinomial(S.One / expr, deep=False)
    elif expr.is_Mul:
        num: list[sympy.Expr] = []
        den: list[sympy.Expr] = []
        for arg in expr.args:
            if arg.is_Pow and arg.args[1] == -1:
                den.append(S.One / arg)  # type: ignore[operator, arg-type]
            else:
                num.append(arg)  # type: ignore[arg-type]

        num, num_changed = _expandsums(num)
        den, den_changed = _expandsums(den)
        if num_changed or den_changed:
            return num / den

    return expr


@lru_cache(256)
def safe_expand(r: _SympyT) -> _SympyT:
    """
    Expand the given symbolic expression by recursively rewriting product of
    sums into sum of products (with the product being either a multiplication or
    exponentiation).

    NOTE: using this on an intermediate expression may prevent simplification
    down the line, e.g., if we eagerly expand `(a + b)^2` into `a^2 + 2ab + b^2`,
    we won't be able to simplify `(a^2 + 2ab + b^2) / (a + b)` as easily.
    """
    if hasattr(r, "expand"):
        try:
            return _fast_expand(r)
        except RecursionError:
            log.warning("RecursionError in _fast_expand(%s)", r)
            return r
    else:
        return r


class _SymbolInfo(NamedTuple):
    k: sympy.Symbol
    vr: Optional[ValueRanges]
    val: Optional[sympy.Integer]
    is_size_like: bool


@lru_cache(None)
def _maybe_evaluate_static_worker(
    expr: _SympyT,
    # NB: this is a tuple to ensure it can be LRU cached
    symbol_info: tuple[_SymbolInfo, ...],
    unbacked_only: bool,
    size_oblivious: bool,
) -> Optional[_SympyT]:
    """
    This variant of ShapeEnv._maybe_evaluate_static has no dependence on
    ShapeEnv and thus can be cached indefinitely.  It does the "heavy" lifting
    for static evaluation, including nontrivial reliance on Sympy simplification
    that occurs when we reallocate the symbols
    """

    # Simplify making use of value range lower bound
    new_shape_env = {}
    new_range_env = {}
    for idx, sinfo in enumerate(symbol_info):
        k, vr, val, is_size_like = sinfo
        if isinstance(val, SingletonInt):
            # Skip var_ranges logic for SingletonInt which is only used
            # for jagged layout NestedTensors today
            continue
        assert vr is not None
        if size_oblivious and is_size_like:
            lower = max(2, vr.lower)
            # Clamping size-oblivious to some quantity below sys.maxsize
            # helps us determine that f(u0) != sys.maxsize, which is a
            # test that is looking for sys.maxsize as a sentinel, but you
            # don't really want to worry about it for unbacked SymInts.
            # This is similar to the flavor where size oblivious omits
            # 0/1, it changes semantics but in a benign way.
            upper = min(2**48, vr.upper)
            # Excluding the very upper bound can be helpful
            if upper > lower:
                upper = upper - 1
            # This is a bit dodgy: what this means is that there was a
            # size-like unbacked symbol whose upper bound < 2.  This
            # causes... problems.
            if lower <= upper:
                vr = ValueRanges(lower, upper)
        else:
            lower = vr.lower
        # Don't do anything if we don't have a nontrivial lower bound
        # Also don't do anything if we asked only to simplify unbacked
        # SymInt
        if lower is -int_oo or (unbacked_only and val is not None) or not vr.is_int:
            new_range_env[k] = vr
            continue
        # The goal is to take our symbols which have various lower bounds
        # and reallocate them into new symbols which are exactly positive;
        # e.g., if we have s0 in [2, inf], we want to turn it into ess0 in
        # [1, inf], where s0 = ess0 + 1.  This gives the most information
        # to sympy for subsequent simplifications.
        #
        # Positive means >= 1
        # Positive - 1 means >= 0
        # Positive + lower - 1 means >= lower
        # The new symbol 's' is "too low", so when we substitute it in
        # we have to increase it by offset (and conversely, the new
        # variables have to have their value range bounds adjusted as
        # well)
        s = sympy.Symbol(f"evaluate_static_shape_{idx}", positive=True, integer=True)

        # Note:
        #   Offset might be a fraction(e.g. aten.split.Tensor), but shapes are always integers.
        #   Sympy might give unexepected results when comparing an integer with a non-integer
        #   Therefore, we cast offset to int here.
        #   For example:
        #       shape_0 = sympy.Symbol("shape_0", positive=True, integer=True)
        #       expr = sympy.Eq(shape_0 - 1/3, 4)
        #       expr.xreplace({}) # False
        offset = int(lower - 1)
        new_shape_env[k] = s + offset
        new_range_env[s] = SymPyValueRangeAnalysis.add(vr, -offset)

    # TODO: remove this try catch (esp for unbacked_only)
    try:
        new_expr = expr.xreplace(new_shape_env)
    except RecursionError:
        log.warning("RecursionError in sympy.xreplace(%s, %s)", expr, new_shape_env)
        return None

    # We need to canonicalize, as after expand we may have something like `a + b = a` and
    # sympy will not simplify the a. The two appeareances of the a will then make value ranges
    # analysis give lose bounds
    new_expr = canonicalize_bool_expr(safe_expand(new_expr))
    if new_expr.is_number:
        return new_expr

    # Check if the range can solve it statically
    out = bound_sympy(new_expr, new_range_env)
    if out.is_singleton():
        return out.lower

    return new_expr if unbacked_only else None


def error() -> NoReturn:
    raise AssertionError("shouldn't be hit")


# TODO: Deduplicate this with torch/_prims_common/__init__.py
def eval_is_non_overlapping_and_dense(
    sizes: Sequence[int], strides: Sequence[int]
) -> int:
    return int(guard_bool(_eval_is_non_overlapping_and_dense(sizes, strides)))


def _eval_is_non_overlapping_and_dense(
    sizes: Sequence[int], strides: Sequence[int]
) -> bool:
    dim = len(sizes)

    # Short-circuits for tensors of rank one, which are
    # non-overlapping and "dense" if their stride is one
    # or it is a 0/1 element tensor
    if dim == 1:
        return strides[0] == 1 or sizes[0] < 2

    # Checks that there exists a permutation of the strides s.t. the tensor would be contiguous
    # Sorts (length, stride) pairs by stride
    lengths_and_strides = sorted(zip(sizes, strides), key=operator.itemgetter(1))

    # Unlike the C++ code, we don't move the 0/1 size dimensions to the
    # end.  So we have to keep going for this code.
    expected_stride = 1
    for length, stride in lengths_and_strides:
        if length == 1:
            continue

        if stride != expected_stride:
            return False

        expected_stride *= length

    return True


def _sympy_cast_symbool_to_symint_guardless(x: SympyBoolean) -> sympy.Expr:
    return sympy.Piecewise((1, x), (0, True))


def cast_symbool_to_symint_guardless(
    symbool: Union[bool, torch.SymBool]
) -> Union[int, torch.SymInt]:
    if isinstance(symbool, bool):
        return 1 if symbool else 0
    int_sym = _sympy_cast_symbool_to_symint_guardless(symbool.node.expr)
    return symbool.node.shape_env.create_symintnode(
        int_sym, hint=int(symbool.node.require_hint()) if has_hint(symbool) else None
    )


SYMPY_INTERP = {
    "IsNonOverlappingAndDenseIndicator": eval_is_non_overlapping_and_dense,
    "cast_symbool_to_symint_guardless": cast_symbool_to_symint_guardless,
    "math": math,
    "torch": torch,
}


def _lru_cache(
    fn: Callable[..., _T], maxsize: Optional[int] = None
) -> functools._lru_cache_wrapper[_T]:
    """
    Wrapper around lru_cache that clears when new info about shapes has been
    updated.

    Use lru_cache if the output is always the same, regardless of the
    constraints we know now (i.e. evaluate_expr)

    Use _lru_cache otherwise.

    Also note that this depends on _update_version_counter being called on the
    shape environment whenever the constraints are updated, otherwise the cache
    will not be cleared.
    """
    fn_cache = lru_cache(maxsize)(fn)
    prior_version = 0

    if config.validate_shape_env_version_key:
        prior_key = None

        @functools.wraps(fn)
        def wrapper(self: ShapeEnv, *args: Any, **kwargs: Any) -> _T:
            nonlocal prior_version, prior_key
            if prior_key is None:
                prior_key = self._get_key()

            if prior_version != self._version_counter:
                fn_cache.cache_clear()
                prior_version = self._version_counter
                prior_key = self._get_key()
            else:
                assert (
                    prior_key == self._get_key()
                ), "ShapeEnv cache key changed without version being updated!"

            return fn_cache(self, *args, **kwargs)

    else:

        @functools.wraps(fn)
        def wrapper(self: ShapeEnv, *args: Any, **kwargs: Any) -> _T:  # type: ignore[misc]
            nonlocal prior_version
            if prior_version != self._version_counter:
                fn_cache.cache_clear()
                prior_version = self._version_counter

            return fn_cache(self, *args, **kwargs)

    wrapper.cache_clear = fn_cache.cache_clear  # type: ignore[attr-defined]
    wrapper.cache_info = fn_cache.cache_info  # type: ignore[attr-defined]
    return wrapper  # type: ignore[return-value]


# This is pretty similar to ShapeGuard but it also comes with a message,
# and is exclusively used for things that MUST be true (unlike guards,
# which can evaluate False, in which case you just choose not to use
# a particular specialization)
@dataclass(frozen=True)
class RuntimeAssert:
    expr: SympyBoolean
    msg: str = field(repr=False)
    stack: CapturedTraceback = field(repr=False)


# Used for printing SymExprs in compile_fx
class SymExprPrinter(PythonPrinter):
    def _print_Float(self, expr: sympy.Float) -> str:
        return str(float(expr))


class _ShapeGuardPrinter(abc.ABC):
    def __init__(
        self,
        symbol_to_source: Mapping[sympy.Symbol, list[Source]],
        source_ref: Callable[[Source], str],
        var_to_sources: Mapping[sympy.Symbol, list[Source]],
    ) -> None:
        self.symbol_to_source = symbol_to_source
        self.source_ref = source_ref
        self.var_to_sources = var_to_sources
        super().__init__()

    def _print_Float(self, expr: sympy.Float) -> str:
        return str(float(expr))

    def _print_Symbol(self, expr: sympy.Symbol) -> str:
        assert isinstance(expr, sympy.Symbol), str(type(expr))

        def repr_symbol_to_source() -> str:
            return repr(
                {
                    symbol: [s.name() for s in sources]
                    for symbol, sources in self.symbol_to_source.items()
                }
            )

        assert self.symbol_to_source.get(expr), (
            f"{expr} (could be from {[s.name() for s in self.var_to_sources[expr]]}) "
            f"not in {repr_symbol_to_source()}.  If this assert is failing, it could be "
            "due to the issue described in https://github.com/pytorch/pytorch/pull/90665"
        )
        return self.print_source(self.symbol_to_source[expr][0])

    @abc.abstractmethod
    def print_source(self, source: Source) -> str:
        ...

    @abc.abstractmethod
    def doprint(self, expr: sympy.Expr) -> str:
        ...


class ShapeGuardPythonPrinter(_ShapeGuardPrinter, PythonPrinter):
    def __init__(self, *args: Any) -> None:
        super().__init__(*args)
        self._print_cache: dict[sympy.Expr, str] = {}

    def print_source(self, source: Source) -> str:
        return self.source_ref(source)

    def doprint(self, expr: sympy.Expr) -> str:
        val = self._print_cache.get(expr, None)
        if val is not None:
            return val
        else:
            res = PythonPrinter.doprint(self, expr)
            self._print_cache[expr] = res
            return res


@deprecated(
    "`torch.fx.experimental.symbolic_shapes.ShapeGuardPrinter` is deprecated, "
    "please use `torch.fx.experimental.symbolic_shapes.ShapeGuardPythonPrinter` instead.",
    category=FutureWarning,
)
class ShapeGuardPrinter(ShapeGuardPythonPrinter):
    pass


class _ShapeGuardCppPrinter(_ShapeGuardPrinter, CppPrinter):
    def __init__(self, *args: Any) -> None:
        self.all_symbols: set[str] = set()
        self.source_to_symbol: dict[Source, sympy.Symbol] = {}
        super().__init__(*args)

    def print_source(self, source: Source) -> str:
        if source in self.source_to_symbol:
            return self.source_to_symbol[source].name

        source_name = source.name()
        mangled_name = re.sub("[^0-9a-zA-Z_]+", "_", source_name)
        old_mangled_name = mangled_name
        count = 0
        while mangled_name in self.all_symbols:
            mangled_name = f"{old_mangled_name}_{count}"
            count += 1
        self.source_to_symbol[source] = sympy.Symbol(mangled_name)
        self.all_symbols.add(mangled_name)
        return mangled_name

    def doprint(self, expr: sympy.Expr) -> str:
        return CppPrinter.doprint(self, expr)


# A dataclass for storing shape guards
@dataclass(frozen=True)
class _ShapeGuardsHelper:
    exprs: list[str]


# A dataclass for storing C++ expressions and helper variables
@dataclass(frozen=True)
class _CppShapeGuardsHelper(_ShapeGuardsHelper):
    source_to_symbol: dict[Source, sympy.Symbol]


class LoggingShapeGuardPrinter(ShapeGuardPythonPrinter):
    def __init__(self, var_to_sources: Mapping[sympy.Symbol, list[Source]]):
        super().__init__(var_to_sources, lambda n: n.name(), var_to_sources)


class DynamicDimConstraintPrinter(PythonPrinter):
    """
    Printer for dynamic dim constraints.
    - Instead of symbol s_k it prints its source t.size()[i]
    - Instead of Eq(_, _), Mod(_, _), etc. it prints _ == _, _ % _, etc.

    We use this to suggest code for specifying dynamic dim constraints.
    """

    def __init__(
        self,
        symbol_to_source: dict[sympy.Symbol, list[Source]],
        source_name_to_debug_name: Mapping[str, str],
    ):
        super().__init__()
        self.symbol_to_source = symbol_to_source
        self.source_name_to_debug_name = source_name_to_debug_name

    def _print_Symbol(self, expr: sympy.Symbol) -> str:
        assert isinstance(expr, sympy.Symbol), str(type(expr))
        assert self.symbol_to_source.get(
            expr
        ), f"Unknown symbol {expr} created by constraints solver"
        return self.symbol_to_source[expr][0].name()


class DimConstraints:
    """
    Custom solver for a system of constraints on symbolic dimensions.
    Solutions are "static" values or simplified "dynamic" constraints.
    """

    def __init__(
        self,
        symbol_to_source: dict[sympy.Symbol, list[Source]],
        var_to_val: Mapping[sympy.Symbol, sympy.Integer],
        marked_dynamic: set[sympy.Symbol],
        source_name_to_debug_name: Mapping[str, str],
    ) -> None:
        # We try to solve systems of inequalities with 1 free variable.
        self._univariate_inequalities: dict[
            sympy.Symbol, set[SympyBoolean]
        ] = defaultdict(set)
        # Among them, we prioritize solving for a free variable that has equalities.
        # NOTE: _symbols_with_equalities is always a subset of _univariate_inequalities.keys()
        # and removing a symbol from the former => removing it from the latter.
        self._symbols_with_equalities: set[sympy.Symbol] = set()
        # A solution of a free variable with equalities becomes a substitution.
        # We use these substitutions to simplify other constraints.
        # NOTE: removing a symbol from _symbols_with_equalities => adding it to _substitutions.
        self._substitutions: dict[sympy.Symbol, sympy.Integer] = {}

        # In general, constraints may have // and % operations.
        # Of course, // can be expressed in terms of / and %.
        # Our inequality solver can handle / but not %. So we need to transform them away.
        # We do so by using the values of variables as hints to evaluate %.
        # For soundness we record additional congruence guards and solve them separately.
        self._var_to_val: Mapping[sympy.Symbol, sympy.Integer] = var_to_val
        self._congruences: defaultdict[sympy.Symbol, set[sympy.Expr]] = defaultdict(set)

        # We do not try to (directly) solve inequalities with > 1 free variables.
        # NOTE: free variables in these inequalities cannot also be in _substitutions.
        self._multivariate_inequalities: set[SympyBoolean] = set()

        # We park external equalities between free variables here.
        self._symbolic_equivalences: list[tuple[Source, sympy.Expr]] = []

        # Solutions come in two forms:
        # - (static) specializations
        # - (dynamic) inequalities / congruences
        self._static_results: set[str] = set()
        self._dynamic_results: set[str] = set()

        # printer for solutions
        self._dcp = DynamicDimConstraintPrinter(
            symbol_to_source, source_name_to_debug_name
        )

        # inconsistencies found on substituting with concrete values / static solutions
        self._inconsistencies: list[str] = []

        # symbols that are marked dynamic
        self._marked_dynamic = marked_dynamic

        # track supported sympy functions and subtract from list of all sympy functions
        self._supported_sympy_functions: set[sympy.Function] = {
            Application,
            Mod,
            PythonMod,
            FloorDiv,
        }
        self._enumerate_sympy_functions()

    def rewrite_with_congruences(self, s: sympy.Symbol, expr: _SympyT) -> _SympyT:
        """
        Eliminate expressions of the form b // d and b % d while adding congruences of the form b % d == k.
        This leaves rational operators (in particular of the form b / d) that our inequality solver can handle.
        We solve the added congruences separately (using our congruence solver, see below).
        """

        def mod_handler(*args: sympy.Expr) -> sympy.Expr:
            # Suppose that we have an expression of the form b % d with free variable s.
            # Using the value of s as a "hint," we can evaluate b % d to a value k.
            # Then we can rewrite b % d to k while adding the guard b % d == k.

            # NOTE(avik): This abstraction is provably sound but, in general, incomplete. It is complete IFF
            # the original expression always evaluates to a constant value (i.e., it does not vary with s).
            # In other words,
            # - solutions of s with the rewritten expression are guaranteed to also be solutions of s with
            #   the original expression;
            # - while it may be possible to find solutions of s with the original expression that are not
            #   solutions with the rewritten expression, in that case the original expression cannot evaluate
            #   to the same value for all solutions of s.
            #
            # Should we be worried about this incompleteness? No, because of the following reasons:
            # 1. It unblocks dramatic simplification that would not be otherwise possible with current tech
            #    (i.e., "don't let perfect be the enemy of the good").
            # 2. We already have a tradition of using hints to add guards in the compiler for making progress.
            # 3. We have not yet seen a counterexample arise in practice! In particular, any congruence guards
            #    we generate (or simplify to) seem to be of the form b % d == k where k is a constant.
            #
            # Here's a theoretical counterexample: 3*s % (s + 1) == s - 2, that is satisfied by all s >= 2.
            # With any hint (say) s = k, we'd rewrite this to: 3*s % (s + 1) == k - 2. But, substituting, we
            # would then get k - 2 == s - 2, and thus s = k as the (only, constant) solution!
            base, divisor = args
            base, divisor = self.rewrite_with_congruences(
                s, base
            ), self.rewrite_with_congruences(s, divisor)
            mod_reduced = base.xreplace(self._var_to_val) % divisor.xreplace(
                self._var_to_val
            )
            congruence = (base - mod_reduced) % divisor
            if congruence != 0:
                self._congruences[s].add(congruence)
            return mod_reduced

        def floor_div_handler(*args: sympy.Expr) -> sympy.Expr:
            # Suppose that we have an expression of the form b // d with free variable s.
            # Using the value of s, we can evaluate b % d to a value k.
            # Then we can rewrite b // d to (b - k) / d, while adding the guard b % d == k.

            # NOTE(avik): This is exactly equivalent to rewriting b // d as (b - (b % d)) / d
            # and eliminating b % d as above.
            base, divisor = args
            base, divisor = self.rewrite_with_congruences(
                s, base
            ), self.rewrite_with_congruences(s, divisor)
            mod_reduced = base.xreplace(self._var_to_val) % divisor.xreplace(
                self._var_to_val
            )
            congruence = (base - mod_reduced) % divisor
            if congruence != 0:
                self._congruences[s].add(congruence)
            # NB: Must not be CleanDiv, it needs to be regular sympy division
            # so inequality solver works.  This is sort of problematic for
            # is_integer tests though haha
            return (base - mod_reduced) / divisor

        if expr.has(Mod):
            expr = expr.replace(Mod, mod_handler)
        # 7 // -3 is -3, 7 % -3 is -2, and 7 - (-2) / -3 is -3.0 so negative
        # arguments should be OK.
        if expr.has(PythonMod):
            expr = expr.replace(PythonMod, mod_handler)
        if expr.has(FloorDiv):
            expr = expr.replace(FloorDiv, floor_div_handler)
        return expr

    def _enumerate_sympy_functions(self) -> None:
        module = torch.utils._sympy.functions
        all_functions = set()
        for attr in dir(module):
            if isinstance(func := getattr(module, attr), sympy.FunctionClass):
                all_functions.add(func)
        self._unsupported_sympy_functions = all_functions.difference(
            self._supported_sympy_functions
        )

    def _has_unsupported_sympy_function(self, expr: sympy.Basic) -> bool:
        """
        Tracks list of sympy.Functions the export solver doesn't know how to handle.
        """
        return expr.has(*self._unsupported_sympy_functions)

    def add(self, expr: SympyBoolean) -> bool:
        """Add an expression to the set of constraints.

        Return whether the expression is a trivial constraint (i.e., an obvious tautology).
        """
        if expr == sympy.true:
            return True
        orig_expr = expr
        orig_reduced = orig_expr.xreplace(self._var_to_val)
        # TODO(avik): https://github.com/pytorch/pytorch/issues/101093
        # It is possible that `expr` will fail the consistency check because of
        # precision errors. Specifically, on substituting its free symbols with
        # their concrete values, we might end up comparing floats. Until we have
        # a fix for this issue, we delay raising such failures. See solve().
        if orig_reduced == sympy.false:
            self._inconsistencies.append(f"{orig_expr} is inconsistent!")
        if isinstance(expr, sympy.Ne) or self._has_unsupported_sympy_function(expr):
            # we're not going to do anything useful with these, so drop them
            return False
        free_symbols = expr.free_symbols
        assert free_symbols, f"Did not expect constraint with no free variables: {expr}"
        if len(free_symbols) > 1:
            # multivariate: record and move on
            self._multivariate_inequalities.add(expr)
        else:
            # univariate: can solve these immediately
            s = next(iter(free_symbols))
            # eliminate // and % (see documentation of `rewrite_with_congruences` above)
            old_n_congruences = len(self._congruences[s])
            expr = self.rewrite_with_congruences(s, expr)
            new_n_congruences = len(self._congruences[s])
            if expr == sympy.true:
                return old_n_congruences == new_n_congruences
            reduced = expr.xreplace(self._var_to_val)
            if reduced == sympy.false:
                self._inconsistencies.append(
                    f"{expr}, obtained by rewriting {orig_expr} with congruences, "
                    "is inconsistent!"
                )
            if isinstance(expr, sympy.Eq):
                # special status for symbols that have equalities (see `solve` below)
                self._symbols_with_equalities.add(s)
            self._univariate_inequalities[s].add(expr)
        return False

    def add_equality(self, source: Source, expr: sympy.Expr) -> None:
        """Add an equality constraint"""
        if expr.is_number:
            # specialization, right here
            self._static_results.add(f"{source.name()} == {expr}")
        else:
            # these will resolve to either specializations or dynamic equality constraints
            self._symbolic_equivalences.append((source, expr))

    def _reduce_congruences(self) -> dict[sympy.Symbol, set[sympy.Expr]]:
        reduced_congruences: dict[sympy.Symbol, set[sympy.Expr]] = {}
        for s, congruences in self._congruences.items():
            remainder_modulus_pairs = []
            congruences_to_check = set()
            for congruence in congruences:
                base, divisor = congruence.args
                # We are given a congruence of the form base % divisor == 0 with a free variable s. So:
                # - we transform this into an equation of the form base = divisor * tmp;
                # - we solve this equation for s to get a linear solution with free variable tmp.
                tmp = sympy.Symbol("reduce_congruences_tmp", integer=True)
                symbol, solution = sympy.solve_linear(base - divisor * tmp, symbols=[s])
                # See https://docs.sympy.org/latest/modules/solvers/solvers.html#sympy.solvers.solvers.solve_linear
                # for how to interpret the results.
                if s == symbol:
                    # This means the solution is of the form s = modulus*tmp + remainder.
                    modulus, remainder = sympy.polys.polytools.div(solution, tmp)
                    if isinstance(modulus, sympy.Integer) and isinstance(
                        remainder, sympy.Integer
                    ):
                        # Make sure 0 <= remainder <= modulus.
                        remainder = remainder % modulus
                        remainder_modulus_pairs.append((remainder, modulus))
                        continue
                # This means that we did not get a unique solution to the equation.
                # No problem, we will check it.
                congruences_to_check.add(congruence)
            # Finally we solve for a congruence s such that s = r_i mod m_i for each (r_i, m_i).
            # The solution will be a congruence of the form s = r mod m.
            # NOTE(avik): Since the given m_i may not be pairwise coprime, we can't just use CRT.
            if remainder_modulus_pairs:
                remainder, modulus = sympy.ntheory.modular.solve_congruence(
                    *remainder_modulus_pairs
                )
                reduced_congruences[s] = {(s - remainder) % modulus}
                substitution = {
                    s: modulus * sympy.Symbol("tmp", integer=True) + remainder
                }
                reduced_congruences[s].update(
                    congruence
                    for congruence in congruences_to_check
                    if not sympy.checksol(congruence, substitution)
                )
            else:
                reduced_congruences[s] = congruences_to_check

        return reduced_congruences

    def _raise_inconsistencies(self) -> None:
        if self._inconsistencies:
            msg = "\n".join(self._inconsistencies)
            self._inconsistencies.clear()
            raise ValueError(f"The following inconsistencies were found:\n{msg}")

    def solve(self) -> None:
        """Solve the system of constraint equations to find simplified constraints"""
        self._raise_inconsistencies()
        # as long as there are symbols with equalities, solve for them
        # NOTE(avik): this is guaranteed to terminate (#iterations <= #symbols)
        while self._symbols_with_equalities:
            s = self._symbols_with_equalities.pop()
            exprs = self._univariate_inequalities.pop(s)
            solution = sympy.solvers.inequalities.reduce_inequalities(exprs, s)
            if isinstance(solution, sympy.And):
                solution = next(
                    (arg for arg in solution.args if isinstance(arg, sympy.Eq)),
                    solution,
                )
            assert isinstance(
                solution, sympy.Eq
            ), f"Expected an equality constraint for {s}, got {solution}"
            symbol, val = solution.args
            assert symbol == s, f"Expected a constraint on {s} instead of on {symbol}"
            # because this is univariate, the solution is a specialization
            self._static_results.add(
                f"{self._dcp.symbol_to_source[s][0].name()} == {val}"
            )
            # add this as a substitution to simplify other constraints
            self._substitutions[s] = val  # type: ignore[assignment]

            # simplify multivariate inequalities: some of them will now become univariate!
            multivariate_inequalities = self._multivariate_inequalities
            self._multivariate_inequalities = set()
            for expr in multivariate_inequalities:
                self.add(expr.xreplace({s: self._substitutions[s]}))
            self._raise_inconsistencies()

        # solve linear congruences
        # NOTE(avik): We do not need to solve them for symbols that have already been specialized.
        reduced_congruences = self._reduce_congruences()
        for s, congruences in reduced_congruences.items():
            for congruence in congruences:
                # any congruence that cannot be checked becomes a dynamic constraint as well
                if s not in self._substitutions or not sympy.checksol(
                    congruence, {s: self._substitutions[s]}
                ):
                    if self._is_supported_congruence(congruence):
                        base, divisor = congruence.args
                        tmp_name = "_" + str(
                            self._dcp.source_name_to_debug_name.get(
                                self._dcp.symbol_to_source[s][0].name(),
                                self._dcp.symbol_to_source[s][0].name(),
                            )
                        )
                        tmp = sympy.Symbol(tmp_name, integer=True)
                        from torch._dynamo.source import ConstantSource

                        self._dcp.symbol_to_source[tmp] = [ConstantSource(tmp_name)]
                        r = try_solve(sympy.Eq(base, divisor * tmp), s)
                        assert r is not None
                        self._dynamic_results.add(self._dcp.doprint(sympy.Eq(s, r[1])))

        # remaining symbols have only pure inequalities (no equalities)
        for s, exprs in self._univariate_inequalities.items():
            try:
                solution = sympy.solvers.inequalities.reduce_inequalities(exprs, s)
                # because this is univariate, the solution is a dynamic (range) constraint
                if isinstance(solution, sympy.Or):
                    solution = next(
                        iter(
                            arg
                            for arg in solution.args
                            if arg.xreplace(self._var_to_val)
                        )
                    )
                if isinstance(solution, sympy.And):
                    for arg in solution.args:
                        self._dynamic_results.add(self._dcp.doprint(arg))
                else:
                    self._dynamic_results.add(self._dcp.doprint(solution))
            except (NotImplementedError, AssertionError) as e:
                log.warning("Failed to reduce inequalities: %s", e)
                for expr2 in exprs:
                    self._dynamic_results.add(self._dcp.doprint(expr2))

        # simplify symbolic equivalences: some of them will now become specializations!
        symbolic_equivalences = self._symbolic_equivalences
        self._symbolic_equivalences = []
        for source, expr3 in symbolic_equivalences:
            self.add_equality(source, expr3.xreplace(self._substitutions))

        # remaining symbolic equivalences become dynamic equality constraints
        for source, expr3 in self._symbolic_equivalences:
            self._dynamic_results.add(f"{source.name()} == {self._dcp.doprint(expr3)}")

    @classmethod
    def _is_supported_congruence(cls, congruence: sympy.Expr) -> bool:
        base, divisor = congruence.args
        # Congruences that can be currently expressed with supported Dim ops are
        # of the form (x + a) % b == 0, where x is a Dim and a and b are constants.
        # This allows us to derive x as b*y - a for some Dim y.
        # (See also documentation of dynamic_shapes._DerivedDim.)
        if isinstance(base, sympy.Add):
            lhs, rhs = base.args
            cond = (
                isinstance(lhs, sympy.Symbol) and isinstance(rhs, sympy.Integer)
            ) or (isinstance(lhs, sympy.Integer) and isinstance(rhs, sympy.Symbol))
        else:
            cond = isinstance(base, sympy.Symbol)
        cond = cond and isinstance(divisor, sympy.Integer)
        return cond

    def forced_specializations(self) -> dict[str, sympy.Expr]:
        """Returns a dictionary of the names of symbols to their specialized value"""

        def debug_name(src: Source) -> str:
            name = src.name()
            if self._dcp.source_name_to_debug_name:
                return f"{self._dcp.source_name_to_debug_name[name]} = {name}"
            else:
                return name

        return {
            debug_name(self._dcp.symbol_to_source[s][0]): val
            for s, val in self._substitutions.items()
            if s in self._marked_dynamic
        }

    def _is_derived_dim(
        self, dim: object
    ) -> TypeGuard[torch.export.dynamic_shapes._DerivedDim]:
        return isinstance(dim, torch.export.dynamic_shapes._DerivedDim)

    def _is_dim(self, dim: object) -> TypeGuard[torch.export.dynamic_shapes.Dim]:
        return isinstance(dim, torch.export.dynamic_shapes.Dim) and not isinstance(
            dim, torch.export.dynamic_shapes._DerivedDim
        )

    def _process_derived_dim_roots(
        self,
        results: dict[str, dict[str, Any]],
        name_to_dim: dict[str, Any],
    ) -> None:
        """
        Here we resolve 2 concerns with derived dims suggested fixes: 1) newly introduced roots,
        and 2) root swapping.

        1) Newly introduced roots appear with modulo guards, e.g. Mod(dx, 2) = 0 suggests
        dx is a derived dim equal to 2 * _dx, introducing a new root _dx. Currently the final
        suggested fixes handle this correctly, but we can get intermediate results that look like
        {"dy": {"eq": "dx + 1"}, "dx": {"eq": "2 * _dx + 1, "min": 3, "max": 15}}
        and this routine prettifies this by unifying to a single root, and making each suggestion
        either a derived dim or min/max range, not both.

        2) With suggested fixes for derived dims, roots can be swapped,
        e.g. dx, dx - 1 -> dy + 1, dy. Here we don't want to print out the attached name,
        since this leads to messages like "dx - 1 = Dim("dx - 1", ...)".
        Instead we evaluate the new root value, and remove results for its derivations.

        First we find all the original roots (specified in dynamic_shapes), that are found in the
        values of results (i.e. used for computing suggesting fix values). These original roots
        (suppose `dx`) are either specialized, unchanged, refined, or swapped
        (expressed as a derived dim). If any of the first 3 cases happen, we suggest `dx`'s value
        in results, and remove suggestions for derivations of `dx`, assuming the derived relation
        is valid. If swapped, we find the new root, and use the fix to evaluate `dx`'s new value,
        and then do the same with `dx`'s derivations.

        Assuming the originally specified derived relations are correct is valid, because:
            1) if the relations are plain wrong (e.g. input shape = (6, 4) with spec (dx, dx - 1))
               produce_guards() will catch this and crash before hand.
            2) if the relations are numerically correct but do not match the emitted guard,
               for example:

                    def forward(self, x, y):
                        return x.reshape([-1]) + y  # guard: s0 * 2 = s1
                    inputs = (torch.randn(6, 2), torch.randn(12))
                    dx = Dim("dx", min=2, max=32)
                    dynamic_shapes={"x": (dx, 2), "y": (dx + 6, )}  # this matches values but not op

               then this leads to 2 linear equations, and a) produce_guards() is able to solve for
               the unique solution of dx = 6 and specialize, and b) the export constraint solver will
               raise an issue due to range constraints (a unique solution means not all values in a
               range satisfy a guard) and also force specializations.
        """
        from torch.export.dynamic_shapes import Dim

        def _check_same_range(c: Mapping[str, int], dim: object) -> bool:
            # returns True if c & dim are both min/max ranges with same values
            return (
                self._is_dim(dim)
                and ("min" in c or "max" in c)
                and (
                    (dim.min < 2 and c.get("min", 2) == 2) or dim.min == c.get("min", 2)  # type: ignore[attr-defined]
                )  # let pass if analysis min = 2 and specified min = 0/1
                and dim.max == c.get("max", int_oo)  # type: ignore[attr-defined]
            )

        # 1) newly introduced roots
        # this part we handle adding newly introduced roots
        # these arise from guards like "x.shape[0] % 3 == 0"
        # leading to suggested fixes like "dx = 3*_dx"
        # extract _dx, and find appropriate min/max values
        #
        # before, we have something like:
        # {"dx": {"eq": 3*_dx+1, "min": 4, "max": 10}, "dy": dx+1, "dz": dx+2}
        # we want instead:
        # {"_dx": {"min": 1, "max": 4}, "dx": 3*_dx+1, "dy": 3*_dx+2, "dz": 3*_dx+3}
        introduced_roots: dict[str, str] = {}  # map new root -> old root
        for k, c in list(results.items()):
            if "eq" in c and isinstance(c["eq"], sympy.Expr):  # derived dim
                root = next(iter(c["eq"].free_symbols))
                if str(root) not in name_to_dim:
                    introduced_roots[str(root)] = k
                    # calculate necessary min & max
                    modulus, remainder = sympy.polys.polytools.div(c["eq"], root)
                    c_min = c.get("min", 2)
                    min_ = math.ceil((c_min - remainder) / modulus)
                    c_max = c.get("max", int_oo)
                    max_ = math.floor((c_max - remainder) / modulus)
                    # create result & dim
                    results[str(root)] = {"min": min_, "max": max_}
                    name_to_dim[str(root)] = Dim(str(root), min=min_, max=max_)
                    # remove old root min/max bounds
                    c.pop("min", None)
                    c.pop("max", None)

        # alter derivations that depend on old root, to unify to new root
        # e.g. dx=3*_dx+1, dy=dx+1 -> dy=3*_dx+2
        for old_root in introduced_roots.values():
            for k, c in list(results.items()):
                if (
                    "eq" in c
                    and isinstance(c["eq"], sympy.Expr)
                    and str(symbol := next(iter(c["eq"].free_symbols))) == old_root
                ):  # derived dim with root = old_root
                    new_root_expr = results[str(old_root)]["eq"]  # dx=3*_dx+1
                    new_expr = c["eq"].subs({symbol: new_root_expr})  # dy=(3*_dx+1)+1
                    c["eq"] = new_expr

        # 2) root swapping
        # collect all the original roots that are used for calculating values of suggested fixes
        # this consists of:
        # 1) {"dx": {"min": ..., "max": ...}} -> dx: refined root dim
        # 2) {"dy": "dx + 1"} -> dx: root for suggested fix
        modified_roots: set[str] = set()
        for k, c in results.items():
            if k not in name_to_dim:  # _dynamo.export() may handle source directly
                continue
            if self._is_dim(name_to_dim[k]) and ("min" in c or "max" in c):  # case 1)
                modified_roots.add(k)
            elif "eq" in c and isinstance(c["eq"], sympy.Expr):  # case 2)
                root = next(iter(c["eq"].free_symbols))
                assert root is not None
                modified_roots.add(str(root))

        # exclude newly introduced roots, we've already processed these
        modified_roots = modified_roots.difference(introduced_roots)

        # evaluate the new value for each root
        # this is now either 1) unchanged, 2) refined with a new range,
        # or 3) specialized to a concrete value
        modified_root_values: dict[str, dict[str, Any]] = {}
        for mroot in modified_roots:
            swapped_root = True
            if mroot in results:
                c = results[mroot]
                if ("min" in c or "max" in c) or isinstance(  # range
                    c["eq"], int
                ):  # specialized
                    # here, the original root is a root Dim or concrete value in results.
                    # if it is a derived dim, it is swapped, and we handle that below.
                    if not _check_same_range(
                        c, name_to_dim[mroot]
                    ):  # ignore if unchanged
                        modified_root_values[mroot] = c
                    swapped_root = False

            if swapped_root:
                # if the original root has been swapped in results, that means the new root
                # is a range (if it had specialized, the original root would have too).
                # find this new root, and solve for the original root's range.
                for k, c in results.items():
                    if k not in name_to_dim:
                        continue
                    dim = name_to_dim[k]
                    if (
                        dim.__class__.__name__ == "_DerivedDim"
                        and dim.root.__name__ == mroot
                    ):
                        # only look for min/max root, otherwise root would have specialized
                        if "min" in c or "max" in c:
                            expr = sympy.sympify(k)
                            s = next(iter(expr.free_symbols))
                            result = {
                                "min": try_solve(sympy.Eq(expr, c["min"]), s)[1],  # type: ignore[arg-type, index]
                                "max": try_solve(sympy.Eq(expr, c["max"]), s)[1],  # type: ignore[arg-type, index]
                            }
                            if not _check_same_range(
                                result, name_to_dim[mroot]  # type: ignore[index, arg-type]
                            ):  # ignore if unchanged
                                modified_root_values[mroot] = result  # type: ignore[index]
                                break

        # filter out results where the key is a derived dim (e.g. {"dx - 1" : 4})
        # we only want to suggest fixes for the root, to avoid derived names.
        # also, remove anything in modified_roots, since we either add new modified values after this,
        # or have decided they are unchanged.
        for k in list(results.keys()):
            if k not in name_to_dim:
                continue
            if self._is_derived_dim(name_to_dim[k]) or k in modified_roots:
                del results[k]

        # update results with modified root values
        # now results has the following properties:
        # - only contains original roots as keys
        # - each root is now either specialized, refined, or derived from another original root
        results.update(modified_root_values)

    def prettify_results(
        self,
        original_signature: inspect.Signature,
        dynamic_shapes: Union[dict[str, Any], tuple[Any], list[Any]],
        constraint_violation_error: object,
        forced_specializations: dict[str, str],
    ) -> str:
        """Format a message for constraint violation erros"""
        from torch.export.dynamic_shapes import _get_dim_name_mapping

        if not self._dcp.source_name_to_debug_name:
            # nothing to do
            return ""

        def transform(s: str, inverse: bool = False) -> str:
            for k, v in self._dcp.source_name_to_debug_name.items():
                s = s.replace(k, v) if not inverse else s.replace(v, k)
            return s

        results: defaultdict[str, dict[str, Any]] = defaultdict(dict)
        if dynamic_shapes is None:
            dynamic_shapes = {}

        def flip(op: str) -> str:
            if op == "<=":
                return ">="
            if op == ">=":
                return "<="
            if op == "<":
                return ">"
            if op == ">":
                return "<"
            assert op == "=="
            return op

        def relation_with_digit(expr: str, op: str, digit: int) -> None:
            if op == "<=":
                results[expr]["max"] = digit
            elif op == "<":
                results[expr]["max"] = digit - 1
            elif op == ">=":
                results[expr]["min"] = digit
            elif op == ">":
                results[expr]["min"] = digit + 1
            else:
                assert op == "=="
                results[expr]["eq"] = digit

        # retrieve dynamic shapes
        name_to_dim = _get_dim_name_mapping(dynamic_shapes)

        for s in self._static_results.union(self._dynamic_results):
            t = transform(s)
            if t == s:
                continue
            left, op, right = re.split(r"( == | <= | >= | < | > )", t)
            op = op.strip()
            if op == "==" and left == right:
                continue
            if right.isdigit():
                relation_with_digit(left, op, int(right))
            elif left.isdigit():
                relation_with_digit(right, flip(op), int(left))
            else:
                assert op == "==", t
                try:
                    results[left]["eq"] = sympy.sympify(right)
                except TypeError:  # rhs source is not linked to Dim name
                    pass

        # order forced specializations based on name
        forced_specializations = {
            k: forced_specializations[k]
            for k in sorted(
                forced_specializations.keys(),
                key=lambda x: x.split(" = ")[1],
            )
        }

        buf = ""
        if forced_specializations:
            debug_names = set()
            for k in forced_specializations:
                dim = name_to_dim[k.split(" = ")[0]]
                if self._is_derived_dim(dim):
                    debug_names.add(dim.root.__name__)  # type: ignore[attr-defined]
                else:
                    debug_names.add(dim.__name__)

            buf += (
                f"Specializations unexpectedly required ({', '.join(sorted(debug_names))})! "
                'For more information, run with TORCH_LOGS="+dynamic".\n'
            )
            for s, val in forced_specializations.items():
                buf += f"  - solving the guards generated for {s} resulted in a specialized value of {val}.\n"

        self._process_derived_dim_roots(results, name_to_dim)

        dims = []
        others = []

        # order results by source name
        results2 = {
            k: results[k]
            for k in sorted(
                results.keys(),
                key=lambda x: transform(x, inverse=True),
            )
        }
        for k, c in results2.items():
            if "eq" in c:
                other = c["eq"]
                if isinstance(other, int):
                    others.append(f"{k} = {other}")
                elif _is_supported_equivalence(other):
                    others.append(f"{k} = {other}")
            else:
                min_ = c.get("min", None)
                if min_ == 2:
                    min_ = None
                max_ = c.get("max", None)
                if min_ is not None and max_ is not None:
                    dims.append(f"{k} = Dim('{k}', min={min_}, max={max_})")
                elif min_ is not None:
                    dims.append(f"{k} = Dim('{k}', min={min_})")
                elif max_ is not None:
                    dims.append(f"{k} = Dim('{k}', max={max_})")
                else:
                    dims.append(f"{k} = Dim('{k}')")

        # results2 will get filtered out if no new suggestions,
        # this can happen if guards are too complex.
        # in that case don't suggest fix
        if dims or others:
            buf += "\nSuggested fixes:\n  "
            buf += "\n  ".join(dims + others)

        return buf


TLS = threading.local()


@dataclass(frozen=True)
class ShapeEnvSettings:
    """
    Encapsulates all shape env settings that could potentially affect
    FakeTensor dispatch. Used when creating dispatch cache keys.
    """

    allow_scalar_outputs: bool
    allow_dynamic_output_shape_ops: bool
    assume_static_by_default: bool
    specialize_zero_one: bool
    duck_shape: bool
    prefer_deferred_runtime_asserts_over_guards: bool
    allow_complex_guards_as_runtime_asserts: bool
    trace_asserts: bool


@dataclass
class ValueRangesSLoc:
    """
    Locations of the guards that triggered lower and upper bound.
    """

    lower: SLoc
    upper: SLoc


@contextmanager
def _suppress_guards(shape_env: ShapeEnv) -> Iterator[None]:
    shape_env._suppress_guards_enter()
    try:
        yield
    finally:
        shape_env._suppress_guards_exit()


@dataclass
class _FrameLocalResult:
    loc: Optional[str] = None
    locals: dict[str, Any] = field(default_factory=dict)
    symbols: dict[str, str] = field(default_factory=dict)


class ShapeEnv:
    # This is a wrapper over the actual __init__ function.
    #
    # Where to add a new constructor parameter to ShapeEnv?
    # =====================================================
    # This __init__ function should be used only for parameters related to event recording.
    # These are parameters that we don't wish to pass down the road to new ShapeEnv instances
    # created from replaying events.
    #
    # If you wish to add a parameter to the constructor of ShapeEnv, unrelated to event
    # recording, do so in the _init function.
    def __init__(
        self,
        *,
        should_record_events: Optional[bool] = None,
        tracked_fakes: Optional[list[Any]] = None,
        **kwargs: Any,
    ) -> None:
        self._init(**kwargs)

        # Disable event recording when replaying.
        kwargs["should_record_events"] = False

        from torch.fx.experimental.validator import translation_validation_enabled

        self._translation_validation_enabled = translation_validation_enabled()

        # If not specified, enable event recording if both:
        #   - Translation validation is on
        #   - Translation validation bisection is not disabled
        self.should_record_events = (
            should_record_events
            if should_record_events is not None
            else (
                self._translation_validation_enabled
                and not config.translation_validation_no_bisect
            )
        )

        # Enable event recording check if both:
        #   - It should record events
        #   - The recording check is enabled
        self.check_recorded_events = (
            self.should_record_events and config.check_shape_env_recorded_events
        )

        # This will make sure we only record the top-level function call.
        self.is_recording = False
        # Keep track of the list of tracked fakes.
        self.tracked_fakes = tracked_fakes
        # List of events for reconstructing ShapeEnv at arbitrary points in time.
        self.events: list[ShapeEnvEvent] = (
            [ShapeEnvEvent(ShapeEnv, kwargs=kwargs)]
            if self.should_record_events
            else []
        )

        # FakeTensor per-ShapeEnv operation cache. This is used for caching
        # operations that contain symbolic shapes which have guards on the
        # ShapeEnv (so are ShapeEnv-dependent).
        #
        # NOTE: It's important that SymNodes in this cache have their ShapeEnv
        # stripped otherwise you end up with cycles which can only be cleaned
        # with the GC.
        self.fake_tensor_cache: dict[
            torch._subclasses.fake_tensor._DispatchCacheKey,
            torch._subclasses.fake_tensor._DispatchCacheEntry,
        ] = {}

    # Pro-tip: if you add new field to ShapeEnv, this affects some accept
    # tests.  Accept their output with:
    #
    #   EXPECTTEST_ACCEPT=1 python test/dynamo/test_dynamic_shapes.py -k test_shape_env_equal
    #
    def _init(
        self,
        *,
        allow_scalar_outputs: bool = True,
        allow_dynamic_output_shape_ops: bool = True,
        # NB: These are legacy configuration that help us make good choices
        # when the constraint/dynamic dims are not explicitly passed to us.
        # Ideally we will fix all call sites to be explicit and not have
        # implicit choices, but this apparently was pretty involved.
        assume_static_by_default: bool = False,
        # Note - On 0/1 specialization
        #
        # The following options affect decisions we make about eager
        # specialization.  Disabling them will increase trace time (as we do
        # more symbolic reasoning) and can also harm the quality of generated
        # code (because inductor may not be able to specialize for bounds
        # being equal--although if we later respecialize because of a guard,
        # your code may be just as good as it was before.)
        #
        # When True, eagerly specialize input sizes which have 0/1.
        specialize_zero_one: bool = True,
        # When True, assume input sizes which have the same size are
        # symbolically equal.
        duck_shape: Optional[bool] = None,
        # For debugging
        co_fields: Optional[dict[str, str]] = None,
        # When True, whenever safe, we will generate a deferred runtime assert
        # instead of a guard whenever we know that an expression must be True,
        # otherwise it would be an error, even for backed SymInts (where we
        # could ostensibly unconditionally generate guards).  This is useful
        # for export, where preventing "error checking" sizes from showing up
        # in guards is helpful, since these guards in some sense are overly
        # pedantic.  See also https://github.com/pytorch/pytorch/issues/121749
        prefer_deferred_runtime_asserts_over_guards: bool = False,
        # When True, does not emit or raise constraint violation errors on
        # implicit guards generated by ops, and defers to runtime assertions
        # in the graph instead. For export.
        allow_complex_guards_as_runtime_asserts: bool = False,
        # XXX Add any new settings that could affect FakeTensor evaluation
        # to: torch._subclasses.fake_tensor._ShapeEnvSettings
        trace_asserts: bool = False,
    ) -> None:
        if duck_shape is None:
            duck_shape = config.use_duck_shape

        self.settings = ShapeEnvSettings(
            # Not directly used by ShapeEnv; indirectly used by FakeTensor
            allow_scalar_outputs=allow_scalar_outputs,
            allow_dynamic_output_shape_ops=allow_dynamic_output_shape_ops,
            # End
            assume_static_by_default=assume_static_by_default,
            specialize_zero_one=specialize_zero_one,
            duck_shape=duck_shape,
            prefer_deferred_runtime_asserts_over_guards=prefer_deferred_runtime_asserts_over_guards,
            allow_complex_guards_as_runtime_asserts=allow_complex_guards_as_runtime_asserts,
            trace_asserts=trace_asserts,
        )

        self.guards: list[ShapeGuard] = []
        self.axioms: dict[sympy.Expr, sympy.Expr] = {}

        # A set of ids that have already been allocated. This is used
        # for when we allocate symbol ids using the hash of the source
        # names to ensure we don't have collisions via linear probing
        self.unique_ids: set[int] = set()
        # Maps symbolic ints to their original concrete values
        # Currently populated from tensors
        self.var_to_val: dict[sympy.Symbol, sympy.Integer] = {}
        # Like var_to_val, but only set when propagate_real_tensors is on.
        # Used as last resort to avoid GuardOnDataDependent error
        self.unbacked_var_to_val: dict[sympy.Symbol, sympy.Integer] = {}
        # Like above, but used exclusively for OBLIVIOUS_SIZE.  These
        # potentially could be put together but I am not sure, writing out
        # the logic individually before abstracting.
        self.oblivious_var_to_val: dict[sympy.Symbol, sympy.Integer] = {}
        # Maps symbolic ints to their min/max range.  These ranges
        # are conservative: the int MUST fall in the range, but the
        # range may contain ints which may not actually appear in
        # practice
        self.var_to_range: dict[sympy.Symbol, ValueRanges] = {}
        self.var_to_range_sloc: dict[sympy.Symbol, ValueRangesSLoc] = {}
        self.source_name_to_debug_name: dict[str, str] = {}
        self.var_to_sources: dict[sympy.Symbol, list[Source]] = {}
        self.var_to_stack: dict[sympy.Symbol, CapturedTraceback] = {}
        # Maps a source to the *original* symbol that was assigned to it
        self.source_to_var: dict[str, sympy.Symbol] = {}
        # Maps from sympy ints to expressions representing them
        # Populated from equality guards (i.e. a.shape[0] == b.shape[0])
        self.replacements: dict[sympy.Symbol, sympy.Expr] = {}
        # The sloc of the guard that triggered this replacement to be added
        self.replacements_slocs: dict[sympy.Symbol, SLoc] = {}
        self.unbacked_renamings: dict[sympy.Symbol, sympy.Symbol] = {}
        # Set holds a % b expressions that evaluate to 0.
        self.divisible: set[sympy.Expr] = set()
        # Set that holds "size-like" symbols.  When we perform
        # "size-oblivious" tests, these can be assumed to be >= 2.
        self.size_like: set[sympy.Symbol] = set()
        # Duck-shaping says that if two input tensors have the same size,
        # they get assigned the same symbolic variable
        self.val_to_var: dict[int, sympy.Symbol] = {}
        self.unbacked_symfloat_counter = itertools.count()
        self.unbacked_symint_counter = itertools.count()
        # Similar to guards, but these MUST evaluate to true and can
        # only be evaluated at runtime midway through (i.e., they always
        # involve unbacked symints)
        #
        # For efficiency reasons, we index in the following way.  Suppose you have
        # a runtime assert i0 + i1 <= s1.  We pick the most recently allocated
        # symbol in the source expression and add the assert to the list for
        # that symbol e.g., {i1: [i0 + i1 <= s1]}.
        #
        # We access the runtime asserts in two situations:
        #
        #   - When we are guarding on an expression, we will attempt to
        #     statically evaluate it, in case the unbacked SymInts can
        #     simplify away.  If we have a runtime assert, we may be able
        #     to discharge the guard entirely.  We only need to attempt
        #     runtime asserts that mention freevars of the expression in
        #     question.
        #
        #   - When we are performing codegen (in Inductor for eager, or
        #     when finalizing the export FX graph), we need to know what
        #     extra runtime asserts to insert.  Whenever an unbacked
        #     SymInt comes into scope, all runtime asserts involving it
        #     become eligible for insertion (so long as all of their other
        #     free unbacked symbols are also in scope).  We technically
        #     can handle any choice of key by kicking inexpressible asserts
        #     to the next unbacked symbol to wait on, but if we choose the
        #     latest key, an assert will only show up at the moment when
        #     we can actually codegen it.
        self.deferred_runtime_asserts: dict[
            Optional[sympy.Symbol], list[RuntimeAssert]
        ] = {}
        # This exists so we can efficiently invalidate the cache (it's used as
        # part of the cache key); otherwise we'd have to iterate through
        # deferred_runtime_asserts to compute its length
        self.num_deferred_runtime_asserts = 0
        self.log = log
        self.log.info("create_env")
        self.frozen = False
        self.runtime_asserts_frozen = False
        self.dim_constraints: Optional[DimConstraints] = None
        self.counter: Counter[str] = collections.Counter()
        # Mapping from sympy.Symbol to the number of guards which mention this
        # symbol
        self.symbol_guard_counter: Counter[sympy.Symbol] = collections.Counter()
        # A selection of important fields on co_field; solely used for
        # signpost_event
        self.co_fields = co_fields if co_fields else {}

        # Whenever we allocate a fresh unbacked Symbol, we add it to this
        # pending list.  Unbacked symbol allocation can occur at unpredictable
        # points during meta tensor propagation, but at some point, we
        # have to know what the binding site for an unbacked symbol is, and
        # this is computed when we actually place the node in the graph. The
        # important thing is that we always actually handle every unaccounted
        # for unbacked symbol, so this list helps us keep track of them and
        # then make sure they are all accounted for.
        #
        # We could potentially give rise to errors earlier by lexically
        # scoping when we do propagation, and only allowing unbacked symbols
        # to be allocated at this point in time.  However this is inconvenient
        # to do in Dynamo, because fake tensor propagation is far from when we
        # analyze binding sites (set_example_value), so we do it in a more
        # mutatey way.
        #
        # NB: fresh unbacked symbols NEVER get substitutions applied to them,
        # they are binding sites!
        self.pending_fresh_unbacked_symbols: list[sympy.Symbol] = []

        # Version counter used to invalidate cached values
        self._prev_cache_key = self._get_key()
        self._version_counter = 0

        # Each time divisible is changed this should be set to True, this is set in _update_version_counter.
        self._resimplify_floor_div_axioms = True

        # Cache for FX nodes.
        # Maps an already built node a tuple of:
        #   1. node's target
        #   2. list of arguments
        # This drastically reduces the size of the FX graph, avoiding
        # duplicated nodes.
        self.fx_node_cache: dict[tuple[Callable, tuple[Any, ...]], torch.fx.Node] = {}
        self.source_to_symbol: dict[str, sympy.Symbol] = {}

        # Suppose you want to replace an unbacked symbol with another
        # unbacked symbol.  This is error prone because you can cause
        # references to unbacked symbols to time travel backwards.  E.g.,
        #
        # u1 = x.item()
        # ... use of u1 ...
        # u2 = y.item()
        # u3 = z.item()
        # torch._check(u1 == u2 + u3)
        #
        # If you replace u1 with u2 + u3, then the use of u1 now
        # references u2 and u3 prior to them actually being bound at
        # runtime.
        #
        # To control for this, we track the order unbacked symbols
        # were allocated, and only allow substitutions if they respect
        # the dependency from this order; an unbacked symbol can only
        # be substituted with unbacked symbols that come before it in the
        # order.
        #
        # This also imposes an ordering on the unbacked symbol binding
        # sites themselves: you are not allowed to reorder unbacked symbol
        # bindings.  At the moment, this is not tracked, but we potentially
        # could track this at the IR level using a higher order operator
        # with something like effect token tracking.
        self.unbacked_alloc_order: dict[sympy.Symbol, int] = {}

        self.trace_asserts = trace_asserts

        from torch.fx.experimental.validator import translation_validation_enabled

        self._translation_validation_enabled = translation_validation_enabled()

        if self._translation_validation_enabled:
            from torch.fx.experimental.validator import TranslationValidator

            self.validator = TranslationValidator()
            self.graph = torch.fx.Graph()
            # Create an output graph and start inserting before that.
            # This is needed when 'deepcopy'-ing this object.
            self.graph.inserting_before(self.graph.output(None))

            # Mapping of each node name to the node itself.
            #
            # This is useful for matching an FX node from a recorded ShapeEnv.graph
            # to the FX node of the ShapeEnv we are running the event on.
            #
            # Whenever you add a node to self.graph, you must add a mapping to this
            # variable. Otherwise, the built FX graph on the replayed ShapeEnv will
            # not be valid.
            self.name_to_node: dict[str, torch.fx.Node] = {}

    @property
    def allow_scalar_outputs(self) -> bool:
        return self.settings.allow_scalar_outputs

    @property
    def allow_dynamic_output_shape_ops(self) -> bool:
        return self.settings.allow_dynamic_output_shape_ops

    @property
    def assume_static_by_default(self) -> bool:
        return self.settings.assume_static_by_default

    @property
    def specialize_zero_one(self) -> bool:
        return self.settings.specialize_zero_one

    @property
    def duck_shape(self) -> bool:
        return self.settings.duck_shape

    @property
    def prefer_deferred_runtime_asserts_over_guards(self) -> bool:
        return self.settings.prefer_deferred_runtime_asserts_over_guards

    @property
    def allow_complex_guards_as_runtime_asserts(self) -> bool:
        return self.settings.allow_complex_guards_as_runtime_asserts

    def check_equal(self, other: ShapeEnv) -> None:
        """Compare another ShapeEnv for equivalence"""
        # ShapeEnv fields that are not relevant for the outcome of
        # ShapeEnv.produce_guards call:
        #   - Debugging variables
        #   - Translation validation related variables
        #   - Events recording related variables
        non_state_variable_names = (
            "counter",
            "log",
            "var_to_stack",
            "fx_node_cache",
            "graph",
            "validator",
            "check_recorded_events",
            "should_record_events",
            "is_recording",
            "tracked_fakes",
            "events",
            "source_name_to_debug_name",
            "_prev_cache_key",
            "_version_counter",
            "dim_constraints",
            # source locations are OK to diverge
            "var_to_range_sloc",
            "replacements_slocs",
            "_resimplify_floor_div_axioms",
            "_expr_sym_node_id",
        )

        # Mapping of the value of each to-be-compared field into the values that
        # should actually be compared.
        #
        # You should modify this if, for example, the field that holds state and
        # debugging information. e.g. ShapeGuard holds the actual guard (sympy.Expr)
        # and the stack when it was added to the set of guards. In order to compare
        # it, we throw away the stack information.
        def map_value(key: str, value: Any) -> Any:
            if key in ("unbacked_symfloat_counter", "unbacked_symint_counter"):
                from copy import copy

                # For itertools.count(), we compare the next integer returned
                # by the count iterators. Not that we need to copy the iterator
                # first. Otherwise we are mutating the object.
                return next(copy(value))
            elif key == "guards":
                # Transform the list of ShapeGuard into a list of expressions.
                return [g.expr for g in value]
            elif key == "deferred_runtime_asserts":
                # Transform the list of RuntimeAsserts into a list of expressions.
                return {s: [ra.expr for ra in ras] for s, ras in value.items()}
            elif key == "name_to_node":
                # Compare just the set of keys is the same.
                return set(value.keys())
            elif key in (
                "symbol_guard_counter",
                "pending_fresh_unbacked_symbols",
                "fake_tensor_cache",
            ):
                # Skip this for comparisons
                return None
            return value

        shape_env_check_state_equal(self, other, non_state_variable_names, map_value)

    def _snapshot_tracked_fakes(self) -> Optional[list[Any]]:
        if self.tracked_fakes is None:
            return None

        from torch._dynamo.variables.builder import TrackedFake

        def maybe_transform_fake(fake: TrackedFake) -> TrackedFake:
            inner_fake = (
                fake.fake
                if isinstance(fake.fake, (torch.SymInt, torch.SymFloat))
                else FakeTensorMeta.from_fake(fake.fake)
            )
            # Even though TrackedFake accepts either a Union[SymInt, FakeTensor], here we give it a
            # FakeTensorMeta for two reasons:
            #   1. this is all the information we need when recording ShapeEnvEvents.
            #   2. it works even if each TrackedFake changes its metadata.
            return TrackedFake(inner_fake, fake.source, fake.symbolic_context)  # type: ignore[arg-type]

        return [maybe_transform_fake(fake) for fake in self.tracked_fakes]

    def _last_event_index(self) -> int:
        return len(self.events) - 1

    @contextmanager
    def _recording(self) -> Iterator[None]:
        self.is_recording = True
        try:
            yield
        finally:
            self.is_recording = False

    @record_shapeenv_event()
    def _eliminate_unbacked(self, orig_s: sympy.Symbol, new_s: sympy.Expr) -> None:
        self._set_replacement(orig_s, new_s, "eliminate_unbacked")

    @record_shapeenv_event()
    def set_unbacked_var_to_val(self, k: sympy.Symbol, v: int) -> None:
        """Used only when propagate_real_tensors; registers a value for an
        unbacked symbol, which can be used last resort to resolve hints."""
        log.info("set_unbacked_var_to_val %s = %s", k, v)
        self.unbacked_var_to_val[k] = sympy.sympify(v)

    # Unlike set_replacement, this records a shapeenv event
    @record_shapeenv_event()
    def _rename_unbacked_to(self, orig_s: sympy.Symbol, new_s: sympy.Symbol) -> None:
        assert isinstance(orig_s, sympy.Symbol), orig_s
        assert isinstance(new_s, sympy.Symbol), new_s
        assert free_unbacked_symbols(new_s), new_s
        assert free_unbacked_symbols(orig_s), orig_s
        dest = self.replacements.get(orig_s)
        if dest is not None:
            assert not free_unbacked_symbols(dest), f"{orig_s} -> {dest}"
        self._set_replacement(orig_s, new_s, "rename_unbacked_to")
        self.unbacked_renamings[orig_s] = new_s
        if dest is not None:
            self._set_replacement(new_s, dest, "rename_unbacked_to_dest")

    @record_shapeenv_event()
    def _constrain_is_bounded(self, a: sympy.Symbol, upper_bound: int) -> None:
        # TODO: Do something nontrivial when upper_bound is expression
        pass

    @record_shapeenv_event()
    def _constrain_range_for_size(
        self, a: sympy.Symbol, min: Optional[int] = None, max: Optional[int] = None
    ) -> None:
        if min is None:
            min = 0
        if max is None:
            max = int_oo

        if max < min:
            raise ValueError(
                "Maximum value to constrain_as_size can't be less than the specified min value, "
                "received min={min} and max={max}"
            )

        self.constrain_symbol_range(
            a,
            compiler_min=min,
            compiler_max=max,
        )
        self.size_like.add(a)

    @record_shapeenv_event()
    def _constrain_range(self, a: sympy.Expr, min: int, max: int) -> None:
        if isinstance(a, sympy.Integer):
            if not (min <= int(a) <= max):
                raise ValueRangeError(f"Invalid value {int(a)} for range [{min}:{max}]")
            return

        # TODO: Shouldn't we install a guard if the symbol is backed?  Or is the
        # semantics that this is an "unchecked" assert (but it this actually
        # something useful?  Might be better to restrict only for unbacked
        # SymInt).
        if isinstance(a, sympy.Symbol):
            self.constrain_symbol_range(
                a,
                compiler_min=min,
                compiler_max=max,
            )

    @record_shapeenv_event()
    def _constrain_unify(self, a: SymInt, b: SymInt) -> None:
        """
        Given two SymInts, constrain them so that they must be equal.  NB:
        this will not work with SymInts that represent nontrivial expressions
        (yet!)
        """
        # TODO: this does not install a deferred runtime assert yet

        # TODO: Maybe dedupe this with _maybe_guard_rel?
        # Update Feb 2024: this is extra important to do, this doesn't handle
        # unbacked replacements properly nor does it generate deferred runtime
        # asserts
        if not isinstance(a, SymInt):
            if not isinstance(b, SymInt):
                assert a == b
            else:
                assert isinstance(
                    b.node.expr, sympy.Symbol
                ), "constraining non-Symbols NYI"
                assert b.node.shape_env is self
                self.replacements[b.node.expr] = sympy.Integer(a)
        else:
            # TODO: Actually, we can support this as long as one of them is a symbol.
            # NB: We can't actually do "unification" as our operators are not
            # injective
            assert isinstance(a.node.expr, sympy.Symbol), "constraining non-Symbols NYI"
            assert a.node.shape_env is self
            if not isinstance(b, SymInt):
                self.replacements[a.node.expr] = sympy.Integer(b)
            else:
                assert a.node.shape_env is b.node.shape_env
                assert isinstance(
                    b.node.expr, sympy.Symbol
                ), "constraining non-Symbols NYI"
                new_var = self._find(a.node.expr)
                self.replacements[b.node.expr] = new_var

    def _ignore_fresh_unbacked_symbols_tls(self) -> bool:
        return getattr(TLS, "ignore_fresh_unbacked_symbols", False)

    @record_shapeenv_event()
    def _ignore_fresh_unbacked_symbols_set(self, b: bool) -> bool:
        prev = self._ignore_fresh_unbacked_symbols_tls()
        TLS.ignore_fresh_unbacked_symbols = b
        return prev

    @contextmanager
    def ignore_fresh_unbacked_symbols(self) -> Iterator[None]:
        """
        Indicates that the newly allocated unbacked SymInts are being
        discarded
        """
        prev = self._ignore_fresh_unbacked_symbols_set(True)
        try:
            yield
        finally:
            self._ignore_fresh_unbacked_symbols_set(prev)

    @record_shapeenv_event()
    def freeze(self) -> None:
        """Freeze this ShapeEnv to stop accumulating guards

        A frozen ShapeEnv will ignore any further guards generated on it and
        only emit a warning which may lead to accuracy problems.
        """
        self.frozen = True

    @record_shapeenv_event()
    def freeze_runtime_asserts(self) -> None:
        """Freeze this ShapeEnv to stop adding deferred runtime asserts.

        We will error if you try to install a new runtime assert when it is
        frozen.  This would indicate a lowering violation, or perhaps something
        we know statically is already True but we are checking it again in a way
        that is not clearly dischargeable.
        """
        # self.prefer_deferred_runtime_asserts_over_guards = False
        self.runtime_asserts_frozen = True

    def _create_symbol_for_source(self, source: Source) -> Optional[sympy.Symbol]:
        if not self._translation_validation_enabled:
            return None
        srcname = source.name()
        if source not in self.source_to_symbol:
            self.source_to_symbol[srcname] = sympy.Symbol(srcname, integer=True)
        return self.source_to_symbol[srcname]

    def _add_z3var(self, symbol: sympy.Symbol, type: type) -> None:
        if self._translation_validation_enabled:
            self.validator.add_var(symbol, type)

    def _add_target_expr(self, expr: SympyBoolean) -> None:
        if self._translation_validation_enabled:
            self.validator.add_target_expr(expr)

    def _add_assertion(self, expr: SympyBoolean) -> None:
        if self._translation_validation_enabled:
            self.validator.add_assertion(expr)

    def _check_translation_validate(self) -> None:
        if self._translation_validation_enabled:
            self.validator.validate()

    @record_shapeenv_event()
    def _create_fx_call_function(
        self,
        op: Callable,
        args: tuple,
    ) -> tuple[Optional[torch.fx.Node], bool]:
        # Cache this tuple in order to avoid duplicated nodes.
        node_key = (op, args)
        # Flags whether the returned node was cached or not.
        fresh = False

        if self._translation_validation_enabled and node_key not in self.fx_node_cache:
            # Presence of None in the arguments implies that we should ignore this operation.
            if any(a is None for a in args):
                # We check if we are not mixing SymNode that should not be ignored
                # (fx_node is not None) with those that should (fx_node is None).
                assert all(not isinstance(a, torch.fx.Node) for a in args)
                return None, fresh

            fresh = True

            # If translation validation is enabled, all arguments must have its
            # own FX node.
            assert all(
                a is not None for a in args
            ), f"missing arg in FX graph ({op.__name__}): {args}"
            node = self.fx_node_cache[node_key] = self.graph.call_function(op, args)
            self.name_to_node[node.name] = node

        return self.fx_node_cache.get(node_key, None), fresh

    def _create_fx_placeholder_and_z3var(
        self,
        symbol: sympy.Symbol,
        type: type,
    ) -> Optional[torch.fx.Node]:
        if not self._translation_validation_enabled:
            return None

        node_key = (self.graph.placeholder, (symbol,))

        # Check if we haven't added this symbol already.
        # If so, skip the placeholder creation, as it
        # generates invalid Python code.
        if node_key not in self.fx_node_cache:
            # Add a Z3 variable according to 'type'.
            self._add_z3var(symbol, type)
            # Create the FX placeholder out of a mangled name.
            mangled_name = re.sub(
                r"[^a-zA-Z0-9]", "_", re.sub(r"[()]", "", symbol.name)
            )
            node = self.fx_node_cache[node_key] = self.graph.placeholder(mangled_name)
            self.name_to_node[node.name] = node
            # Attach the 'symbol' to the placeholder so that we can retrieve
            # the Z3 variable later.
            node.meta["symbol"] = symbol

        return self.fx_node_cache[node_key]

    def _remove_fx_node(self, node: Optional[torch.fx.Node]) -> None:
        if self._translation_validation_enabled and node is not None:
            self.name_to_node.pop(node.name)
            self.graph.erase_node(node)

    def _add_fx_node_metadata(self, node: torch.fx.Node) -> None:
        from torch._dynamo.utils import get_current_node

        if self.should_record_events:
            node.meta[SHAPEENV_EVENT_KEY] = self._last_event_index()
            node.meta[CURRENT_NODE_KEY] = get_current_node()

    def _suppress_guards_tls(self) -> bool:
        return getattr(TLS, "suppress_guards", False)

    @record_shapeenv_event()
    def _suppress_guards_enter(self) -> None:
        if not hasattr(TLS, "suppress_guards_stack"):
            TLS.suppress_guards_stack = []
        old = self._suppress_guards_tls()
        TLS.suppress_guards_stack.append(old)
        TLS.suppress_guards = True

    @record_shapeenv_event()
    def _suppress_guards_exit(self) -> None:
        old = (
            TLS.suppress_guards_stack.pop()
            if len(TLS.suppress_guards_stack) > 0
            else False
        )
        TLS.suppress_guards = old

    def suppress_guards(self) -> _GeneratorContextManager[None]:
        """Context manager to ignore all guards generated inside"""
        return _suppress_guards(self)

    def _get_key(self) -> tuple[int, int, int, int]:
        """
        Defines the current "state" of the guards we've accumulated in this ShapeEnv.
        Determines when we need to invalidate our cache
        """
        return (
            len(self.replacements),
            len(self.divisible),
            self.num_deferred_runtime_asserts,
            len(self.unbacked_var_to_val),
        )

    def _update_version_counter(self) -> None:
        # if the change to shape env effects self.divisible set
        # _resimplify_floor_div_axioms.
        # This is used to trigger a resimplication of FloorDiv to CleanDivs
        # in implication inside the function resimplify_floor_div.
        if len(self.divisible) != self._prev_cache_key[1]:
            self._resimplify_floor_div_axioms = True

        # The shape environment is queried orders of magnitude more often than
        # it is changed, so we summarise the cache key into a linearly
        # increasing version counter which is cheaper to check in _lru_cache

        # Only update version counter if the state actually changed
        cur_key = self._get_key()

        if self._prev_cache_key != cur_key:
            self._prev_cache_key = cur_key
            self._version_counter += 1

    def _produce_dyn_sizes(
        self,
        ex_size: Sequence[Union[int, SymInt]],
        source: Source,
        symbolic_context: SymbolicContext,
    ) -> list[sympy.Expr]:
        return self._produce_dyn_sizes_from_int_tuple(
            tuple(ex_size), source, symbolic_context
        )

    def _produce_dyn_sizes_from_int_tuple(
        self,
        tensor_size: Sequence[Union[int, SymInt]],
        source: Source,
        symbolic_context: SymbolicContext,
    ) -> list[sympy.Expr]:
        assert all(
            not is_symbolic(val) for val in tensor_size
        ), f"Expect size to be a plain tuple of ints but got {tensor_size}"
        from torch._dynamo.source import TensorProperty, TensorPropertySource

        _assert_symbol_context(symbolic_context)
        dynamic_dims = symbolic_context.dynamic_sizes  # type: ignore[attr-defined]
        constraint_dims = symbolic_context.constraint_sizes  # type: ignore[attr-defined]
        size = []
        for i, val in enumerate(tensor_size):
            sym = self.create_symbol(
                val,
                TensorPropertySource(source, TensorProperty.SIZE, i),
                dynamic_dims[i],
                constraint_dims[i],
                do_not_specialize_zero_one=config.backed_size_oblivious,
                symbolic_context=symbolic_context,
            )
            if (
                config.backed_size_oblivious
                and isinstance(sym, sympy.Symbol)  # could be static
                and symbol_is_type(sym, SymT.SIZE)
            ):
                self.size_like.add(sym)
            size.append(sym)
        return size

    def create_symbolic_sizes_strides_storage_offset(
        self,
        ex: torch.Tensor,
        source: Source,
        *,
        symbolic_context: Optional[SymbolicContext] = None,
    ) -> tuple[
        tuple[Union[int, SymInt], ...],
        tuple[Union[int, SymInt], ...],
        Union[int, SymInt],
    ]:
        """
        Returns a list of symbolic sizes and strides for the given tensor.
        We try our best to express stride in terms of the sizes, so as to not
        introduce new symbolic variables.
        """

        ex_size = tuple(
            self._maybe_specialize_sym_int_with_hint(sz) for sz in ex.size()
        )
        ex_stride = tuple(
            self._maybe_specialize_sym_int_with_hint(sd) for sd in ex.stride()
        )
        ex_storage_offset = self._maybe_specialize_sym_int_with_hint(
            ex.storage_offset()
        )

        return self._create_symbolic_sizes_strides_storage_offset(
            ex_size,
            ex_stride,
            ex_storage_offset,
            [_is_dim_dynamic(ex, i) for i in range(ex.dim())],
            source,
            symbolic_context=symbolic_context,
        )

    # Dynamo may want to wrap FakeTensors with SymInt sizes up e.g. make_fx(opt_f(), tracing_mode="symbolic").
    # We create symbols in shape_env using the backed hints behind SymInt.

    # Case 1: when SymInt is backed, dynamo can proceed with FakeTensors that have concrete shape.
    # produce_guards will trigger specializations on the outer stuff

    # Case 2: when the SymInt is unbacked, we will throw an data dependent error in require_hint().
    #
    # It's probably good for now but it's important to note that this approach has implications for
    # the original shape_env when checking guards in different order.

    # Example:
    # ---------
    # Consider a function "opt_f" as shown below:

    # @torch.compile()
    # def opt_f(x: bool, y: Tensor):
    #   if x == True:
    #     return y + torch.randn([4])
    #   else:
    #     return y
    # Depending on the sequence of calls, we might install two different sets of guards:

    # 1. opt_f(False, y):
    #    - "x == False" (always works for any size y)

    # 2. opt_f(True, y):
    #    - Triggers recompilation and results in guards like:
    #      - "x == True and y.size(0) == 4"
    #      - (or "y.size(0) == 4 and x == True")

    # The order of checking the guards matters. In this specific example:
    # If True branch guard check precedes False branch and for True branch, y.size(0) check precedes x == True,
    # we may have an unnessary shape speciliazation for y.
    def _maybe_specialize_sym_int_with_hint(
        self, maybe_sym: Union[int, SymInt]
    ) -> Union[int, SymInt]:
        assert isinstance(maybe_sym, (int, torch.SymInt))
        if is_symbolic(maybe_sym):
            assert (
                maybe_sym.node.shape_env is not self
            ), "expect the symbol is created from an shape env other than current one."
            return maybe_sym.node.require_hint()
        return maybe_sym

    @record_shapeenv_event()
    def _create_symbolic_sizes_strides_storage_offset(
        self,
        # NB: SymInt is allowed here due to nested int, normally you don't
        # actually pass true symbolic sizes to this function
        ex_size: Sequence[Union[int, SymInt]],
        ex_stride: Sequence[Union[int, SymInt]],
        ex_storage_offset: Union[int, SymInt],
        is_dim_dynamic: Sequence[bool],
        source: Source,
        *,
        symbolic_context: Optional[SymbolicContext] = None,
    ) -> tuple[
        tuple[Union[int, SymInt], ...],
        tuple[Union[int, SymInt], ...],
        Union[int, SymInt],
    ]:
        dim = len(ex_size)

        # Reimplement the legacy behavior
        if symbolic_context is None:
            constraint_sizes: list[DimConstraint] = [None] * dim
            constraint_strides: list[DimConstraint] = [None] * dim
            dynamic_dims = []
            dynamic_strides = []
            for i in range(dim):
                # NB: This is encapsulation breaking!  Legacy behavior was
                # bad.
                if is_dim_dynamic[i]:
                    r = DimDynamic.DYNAMIC
                elif self.assume_static_by_default:
                    r = DimDynamic.STATIC
                else:
                    r = DimDynamic.DUCK
                dynamic_dims.append(r)
                dynamic_strides.append(r)
            dynamic_dims = [DimDynamic.DUCK] * dim
            dynamic_strides = [DimDynamic.INFER_STRIDE] * dim
            # symbolic_context is None - set one
            symbolic_context = StatelessSymbolicContext(
                dynamic_sizes=dynamic_dims,
                dynamic_strides=dynamic_strides,
                constraint_sizes=constraint_sizes,
                constraint_strides=constraint_strides,
            )
        # We got a StatelessSymbolicContext
        _assert_symbol_context(symbolic_context)
        constraint_sizes = symbolic_context.constraint_sizes  # type: ignore[attr-defined]
        constraint_strides = symbolic_context.constraint_strides  # type: ignore[attr-defined]
        dynamic_sizes = symbolic_context.dynamic_sizes  # type: ignore[attr-defined]
        dynamic_strides = symbolic_context.dynamic_strides  # type: ignore[attr-defined]

        # TODO: make this configurable from outside symbolic_context; we made a symbolic_context
        # decision here where if all sizes are static, we are going to
        # specialize all of the inner strides/offset too. We don't have to
        # do this, and arguably we should ALWAYS allow for dynamic offset,
        # this is cheap.
        # TODO: This should be DYNAMIC, using DUCK for BC
        dynamic_offset = (
            DimDynamic.STATIC
            if all(r == DimDynamic.STATIC for r in dynamic_sizes)
            else DimDynamic.DUCK
        )
        are_sizes_static = all(r == DimDynamic.STATIC for r in dynamic_sizes)

        assert len(dynamic_sizes) == dim, f"{len(dynamic_sizes)} != {dim}"
        assert len(dynamic_strides) == dim, f"{len(dynamic_sizes)} != {dim}"
        assert len(constraint_sizes) == dim
        assert len(constraint_strides) == dim

        from torch._dynamo.source import TensorProperty, TensorPropertySource

        size: list[sympy.Expr] = self._produce_dyn_sizes_from_int_tuple(
            ex_size, source, symbolic_context
        )
        stride = self._compute_symbolic_stride(
            source,
            size,
            ex_size,
            ex_stride,
            dynamic_strides,
            constraint_strides,
            are_sizes_static,
            symbolic_context,
        )

        sym_sizes = [
            self.create_symintnode(
                sym,
                hint=hint,
                source=TensorPropertySource(source, TensorProperty.SIZE, i),
            )
            for i, (sym, hint) in enumerate(zip(size, ex_size))
        ]
        sym_stride = []
        for i, stride_expr in enumerate(stride):
            # NB: Don't duck size the stride; instead use the expression
            # we computed
            assert stride_expr is not None
            sym_stride.append(
                self.create_symintnode(
                    stride_expr,
                    hint=ex_stride[i],
                    source=TensorPropertySource(source, TensorProperty.STRIDE, i),
                )
            )
        sym_storage_offset = self.create_symintnode(
            self.create_symbol(
                ex_storage_offset,
                TensorPropertySource(source, TensorProperty.STORAGE_OFFSET),
                dynamic_dim=dynamic_offset,
                constraint_dim=None,
                symbolic_context=symbolic_context,
            ),
            hint=ex_storage_offset,
            source=TensorPropertySource(source, TensorProperty.STORAGE_OFFSET),
        )
        return tuple(sym_sizes), tuple(sym_stride), sym_storage_offset

    def _compute_symbolic_stride(
        self,
        source: Source,
        size: Sequence[sympy.Expr],
        ex_size: Sequence[Union[int, SymInt]],
        ex_stride: Sequence[Union[int, SymInt]],
        dynamic_strides: Sequence[DimDynamic],
        constraint_strides: Sequence[
            Optional[Union[StrictMinMaxConstraint, RelaxedUnspecConstraint]]
        ],
        are_sizes_static: bool,
        symbolic_context: SymbolicContext,
    ) -> list[sympy.Expr]:
        from torch._dynamo.source import TensorProperty, TensorPropertySource

        stride: list[Optional[sympy.Expr]] = [None] * len(size)
        candidates: dict[Union[int, SymInt], sympy.Expr] = {}

        # iterate over unbound strides in val ascending order with
        # index descending as a tie breaker since for cases like
        # [(1, 1), (1, 0)], we want to fill in the right most
        # stride first.
        val_list = [(val, -i) for i, val in enumerate(ex_stride)]
        val_list.sort(key=_nested_int_aware_sort)

        for val, neg_i in val_list:
            i = -neg_i
            contiguous_stride = (
                i != len(ex_stride) - 1
                and ex_stride[i] == ex_size[i + 1] * ex_stride[i + 1]
            )
            if val in (0, 1) and not contiguous_stride:
                out_stride = sympy.Integer(val)
            else:
                dynamic_stride = dynamic_strides[i]
                if dynamic_stride == DimDynamic.INFER_STRIDE and val in candidates:
                    # Set stride to a candidate only for DimDynamic.INFER_STRIDE
                    out_stride = candidates[val]
                else:
                    # Set INFER_STRIDE to STATIC or DUCK depending on sizes
                    dyn_stride = dynamic_stride
                    if dynamic_stride == DimDynamic.INFER_STRIDE:
                        dyn_stride = (
                            DimDynamic.STATIC if are_sizes_static else DimDynamic.DUCK
                        )
                    out_stride = self.create_symbol(
                        val,
                        TensorPropertySource(source, TensorProperty.STRIDE, i),
                        dynamic_dim=dyn_stride,
                        constraint_dim=constraint_strides[i],
                        symbolic_context=symbolic_context,
                    )
            stride[i] = out_stride
            candidates[ex_size[i] * val] = size[i] * out_stride

        assert all(x is not None for x in stride)
        return stride

    @record_shapeenv_event()
    def create_symintnode(
        self,
        sym: sympy.Expr,
        *,
        hint: Optional[int],
        source: Optional[Source] = None,
    ) -> Union[int, SymInt]:
        """Create a SymInt value from a symbolic expression

        If you know what the current hint value of the SymInt to be created
        is, pass it into hint.  Otherwise, pass None and we will make our best
        guess

        """
        if self._translation_validation_enabled and source is not None:
            # Create a new symbol for this source.
            symbol = self._create_symbol_for_source(source)
            assert symbol is not None

            # Create a new FX placeholder and Z3 variable for 'symbol'.
            fx_node = self._create_fx_placeholder_and_z3var(symbol, int)

            # Add an equality assertion for the newly created symbol and 'sym'.
            self._add_assertion(sympy.Eq(symbol, sym))
        else:
            fx_node = None

        out: Union[int, SymInt]
        if isinstance(sym, sympy.Integer):
            if hint is not None:
                assert int(sym) == hint
            out = int(sym)
        else:
            # How can this occur? When we mark_unbacked, we end up with a real
            # tensor that has hints for all sizes, but we MUST NOT create a
            # SymNode with a hint, because we're hiding the hint from our eyes
            # with the unbacked Symbol.  And in fact, the hint compute may be
            # inconsistent with size oblivious tests.
            if free_unbacked_symbols(sym):
                hint = None
            out = SymInt(SymNode(sym, self, int, hint, fx_node=fx_node))
        return out

    @record_shapeenv_event()
    def create_symfloatnode(
        self,
        sym: sympy.Expr,
        *,
        hint: Optional[int],
        source: Optional[Source] = None,
    ) -> Union[float, SymFloat]:
        """Create a SymFloat value from a symbolic expression"""
        if self._translation_validation_enabled and source is not None:
            # Create a new symbol for this source.
            symbol = self._create_symbol_for_source(source)
            assert symbol is not None

            # Create a new FX placeholder and Z3 variable for 'symbol'.
            fx_node = self._create_fx_placeholder_and_z3var(symbol, float)

            # Add an equality assertion for the newly created symbol and 'sym'.
            self._add_assertion(sympy.Eq(symbol, sym))
        else:
            fx_node = None

        out: Union[float, SymFloat]
        if isinstance(sym, sympy.Float):
            if hint is not None:
                assert float(sym) == hint
            out = float(sym)
        else:
            # You could give this the same treatment as SymInt above if
            # you supported mark_unbacked on a float, but it's a kind of
            # strange thing to do though because floats don't get 0/1
            # specialization anyway
            if free_unbacked_symbols(sym):
                assert hint is None, sym
            out = SymFloat(SymNode(sym, self, float, hint, fx_node=fx_node))
        return out

    @record_shapeenv_event()
    def create_unspecified_symint_and_symbol(
        self, value: int, source: Source, dynamic_dim: DimDynamic
    ) -> Union[int, SymInt]:
        """Create a SymInt wrapping a new unspecified symbol"""
        return self.create_symintnode(
            self.create_unspecified_symbol(
                value,
                source=source,
                dynamic_dim=dynamic_dim,
            ),
            hint=value,
            source=source,
        )

    def create_symboolnode(self, sym: sympy.Expr) -> SymBool:
        """Create a SymBool object from a sympy boolean expression"""
        # This function is only being used in serialization, so we do not track it
        # for validation.
        return SymBool(SymNode(sym, self, bool, None))

    def _log_create_unbacked_symbol(
        self,
        prefix: str,
        symbol: sympy.Symbol,
        vr: ValueRanges,
        source: Optional[Source] = None,
        sym_node: Optional[SymNode] = None,
    ) -> None:
        is_debug = config.extended_debug_create_symbol is not None and str(
            symbol
        ) in config.extended_debug_create_symbol.split(",")
        sloc: Union[str, SLoc]
        if source is None:
            sloc, maybe_extra_debug = self._get_stack_summary(is_debug)
        else:
            sloc, maybe_extra_debug = source.name(), ""
        log.info(
            "%s %s [%s, %s] %s%s",
            prefix,
            symbol,
            vr.lower,
            vr.upper,
            sloc,
            maybe_extra_debug,
            stack_info=is_debug,
        )
        trace_structured(
            "create_unbacked_symbol",
            metadata_fn=lambda: {
                "symbol": str(symbol),
                "node_id": id(sym_node),
                "vr": f"[{vr.lower}, {vr.upper}]",
                "user_stack": structured.get_user_stack(3),
                "stack": structured.get_framework_stack(),
            },
        )

    @record_shapeenv_event()
    def create_unbacked_symfloat(self) -> SymFloat:
        """Create a symbolic float without a hint value"""
        symbol: sympy.Symbol = make_symbol(
            SymT.UNBACKED_FLOAT, next(self.unbacked_symfloat_counter)
        )
        self.counter["create_unbacked_symbol"] += 1
        if not self._ignore_fresh_unbacked_symbols_tls():
            self.pending_fresh_unbacked_symbols.append(symbol)
        self.var_to_stack[symbol] = CapturedTraceback.extract(skip=1)
        vr = self.var_to_range[symbol] = ValueRanges.unknown()
        assert vr.is_float
        sloc = self._get_sloc()
        self.var_to_range_sloc[symbol] = ValueRangesSLoc(sloc, sloc)

        # Create a new FX placeholder and Z3 variable for 'symbol'.
        fx_node = self._create_fx_placeholder_and_z3var(symbol, float)

        sym_node = SymNode(symbol, self, float, None, fx_node=fx_node)
        self._log_create_unbacked_symbol(
            "create_unbacked_symfloat", symbol, vr, sym_node=sym_node
        )

        return SymFloat(sym_node)

    @record_shapeenv_event()
    def create_unbacked_symint(self, source: Optional[Source] = None) -> SymInt:
        """Create a symbolic integer without a hint value"""
        symbol: sympy.Symbol = make_symbol(
            SymT.UNBACKED_INT, next(self.unbacked_symint_counter), integer=True
        )
        if not self._ignore_fresh_unbacked_symbols_tls():
            self.pending_fresh_unbacked_symbols.append(symbol)
        self.counter["create_unbacked_symbol"] += 1
        self.var_to_stack[symbol] = CapturedTraceback.extract(skip=1)
        vr = self.var_to_range[symbol] = self._default_unspecified_value_range()
        assert vr.is_int
        sloc = self._get_sloc()
        self.var_to_range_sloc[symbol] = ValueRangesSLoc(sloc, sloc)

        # Create a new FX placeholder and Z3 variable for 'symbol'.
        fx_node = self._create_fx_placeholder_and_z3var(symbol, int)

        sym_node = SymNode(symbol, self, int, None, fx_node=fx_node)
        self._log_create_unbacked_symbol(
            "create_unbacked_symint", symbol, vr, source, sym_node=sym_node
        )

        return SymInt(sym_node)

    def is_unbacked_symint(self, symbol: sympy.Symbol) -> bool:
        """Check if a sympy symbol matches the naming convention for unbacked symbols"""
        return symbol_is_type(symbol, SymT.UNBACKED_INT)

    @record_shapeenv_event()
    def create_unbacked_symbool(self) -> SymBool:
        """Create a symbolic boolean without a hint value"""
        symbol: sympy.Symbol = make_symbol(
            SymT.UNBACKED_INT, next(self.unbacked_symint_counter), integer=True
        )
        if not self._ignore_fresh_unbacked_symbols_tls():
            self.pending_fresh_unbacked_symbols.append(symbol)
        self.counter["create_unbacked_symbol"] += 1
        self.var_to_stack[symbol] = CapturedTraceback.extract(skip=1)
        vr = self.var_to_range[symbol] = ValueRanges(0, 1)
        assert vr.is_int
        sloc = self._get_sloc("default value range for unbacked SymBool")
        self.var_to_range_sloc[symbol] = ValueRangesSLoc(sloc, sloc)

        # Create a new FX placeholder and Z3 variable for 'symbol'.
        fx_node = self._create_fx_placeholder_and_z3var(symbol, bool)

        sym_node = SymNode(sympy.Eq(symbol, 1), self, bool, None, fx_node=fx_node)
        self._log_create_unbacked_symbol(
            "create_unbacked_symbool", symbol, vr, sym_node=sym_node
        )

        return SymBool(sym_node)

    @record_shapeenv_event()
    def create_unspecified_symbol(
        self,
        val: Union[int, SymInt, float, SymFloat],
        source: Source,
        dynamic_dim: DimDynamic = DimDynamic.DUCK,
        constraint_dim: DimConstraint = None,  # NB: includes None
        symbolic_context: Optional[StatelessSymbolicContext] = None,
    ) -> sympy.Expr:
        """
        Create a symbol with an unspecified value

        Compared to standard symbols we do not assume the value is positive,
        nor do we specialze on zero or one values.
        """
        # 'positive' is None for unspecified symbols, since we can't
        # assume that it will be neither positive nor negative.

        # We don't want to specialize zero one val for unspecified symbol
        # so that we can always get a new symbol despite val.
        return self.create_symbol(
            val,
            source,
            dynamic_dim,
            constraint_dim,
            positive=None,
            do_not_specialize_zero_one=True,
            symbolic_context=symbolic_context,
        )

    @record_shapeenv_event()
    def create_symbol(
        self,
        val: int,
        source: Source,
        dynamic_dim: DimDynamic = DimDynamic.DUCK,
        constraint_dim: DimConstraint = None,  # NB: includes None
        positive: Optional[bool] = True,
        do_not_specialize_zero_one: bool = False,
        symbolic_context: Optional[StatelessSymbolicContext] = None,
    ) -> sympy.Expr:
        """Create a new symbol which is tracked by this ShapeEnv"""
        # check if constraint_dim is actually static integer
        if (
            isinstance(constraint_dim, StrictMinMaxConstraint)
            and constraint_dim.vr.lower == constraint_dim.vr.upper
        ):
            dynamic_dim = DimDynamic.STATIC
            if constraint_dim.vr.lower != val:
                raise ConstraintViolationError(
                    f"Static shape constraint of {constraint_dim.vr.lower} does not match input size of {val}, "
                    f"for {source.name()}"
                )
            if symbolic_context:
                from torch._dynamo.source import TensorPropertySource

                assert isinstance(source, TensorPropertySource)
                # TODO: storage_offset handling?
                assert source.idx is not None
                symbolic_context.dynamic_sizes[source.idx] = dynamic_dim
                symbolic_context.constraint_sizes[source.idx] = None
            constraint_dim = None

        # see note [Tensor Fakification and Symbol Caching]
        source_name = source.name()
        if (
            isinstance(symbolic_context, StatefulSymbolicContext)
            and id(self) not in symbolic_context.shape_env_to_source_to_symbol_cache
        ):
            symbolic_context.shape_env_to_source_to_symbol_cache[id(self)] = {}

        if (
            isinstance(symbolic_context, StatefulSymbolicContext)
            and source_name
            and (
                source_name
                in symbolic_context.shape_env_to_source_to_symbol_cache[id(self)]
            )
        ):
            return symbolic_context.shape_env_to_source_to_symbol_cache[id(self)][
                source_name
            ]

        if dynamic_dim in (DimDynamic.SIZE_LIKE_UNBACKED, DimDynamic.OBLIVIOUS_SIZE):
            out = self.create_unbacked_symint(source).node.expr
            self._constrain_range_for_size(out)
            if isinstance(symbolic_context, StatefulSymbolicContext) and source_name:
                symbolic_context.shape_env_to_source_to_symbol_cache[id(self)][
                    source_name
                ] = out
            if dynamic_dim is DimDynamic.OBLIVIOUS_SIZE:
                self.oblivious_var_to_val[out] = val
            return out

        if do_not_specialize_zero_one:
            specialize_zero_one = False
        else:
            specialize_zero_one = self.specialize_zero_one

        assert isinstance(source, Source), f"{type(source)} {source}"
        assert not (positive and val < 0), f"positive set for negative value: {val}"
        # It's always sound to allocate a symbol as DYNAMIC.  If the user
        # constrained the symbol, force the symbolic_context to DYNAMIC, because our
        # constraint code will do weird stuff if, e.g., it's duck shaped
        if constraint_dim is not None:
            dynamic_dim = DimDynamic.DYNAMIC

        if dynamic_dim is DimDynamic.STATIC:
            out = sympy.Integer(val)
            if isinstance(symbolic_context, StatefulSymbolicContext) and source_name:
                symbolic_context.shape_env_to_source_to_symbol_cache[id(self)][
                    source_name
                ] = out
            return out

        elif dynamic_dim is DimDynamic.DUCK:
            # duck_shape can be used to globally turn off duck shaping, even
            # if it was requested
            duck = self.duck_shape
        elif dynamic_dim is DimDynamic.DYNAMIC:
            duck = False
        else:
            raise AssertionError(f"unhandled dynamic_dim {dynamic_dim}")

        sloc = self._get_sloc()

        if val in (0, 1) and specialize_zero_one:
            if val == 0:
                return sympy.S.Zero
            else:
                return sympy.S.One
        elif not duck or val not in self.val_to_var:
            # If we're not duck shaping, we always create a new symbol
            # Even if we're duck shaping, if we haven't seen this particular
            # value before, we also create a new symbol
            symbol_id = self._generate_unique_id(source.name())
            if type(val) is int or is_nested_int(val):
                sympy_expr = make_symbol(
                    SymT.SIZE, symbol_id, positive=positive, integer=True
                )
            else:
                sympy_expr = make_symbol(
                    SymT.FLOAT, symbol_id, positive=positive, real=True
                )
            self.source_to_var[source_name] = sympy_expr
            # We always associate vars to vals
            if isinstance(val, int):
                self.var_to_val[sympy_expr] = sympy.Integer(val)
            elif isinstance(val, float):
                self.var_to_val[sympy_expr] = sympy.Float(val)
            else:
                # Only used for jagged layout nested tensors
                self.var_to_val[sympy_expr] = SingletonInt(
                    val.node.nested_int(), coeff=val.node.nested_int_coeff()
                )

            # Do the appending later, because we always want to populate this
            self.var_to_sources[sympy_expr] = []
            # Create a Z3 variable for the new symbol.
            self._add_z3var(sympy_expr, int)

            if duck:
                # Make sure to reuse this symbol for subsequent duck shaping
                self.val_to_var[val] = sympy_expr

            if isinstance(val, int):
                if positive:
                    # Add assertions for the newly created symbols
                    self._add_assertion(sympy_expr > 1)

                    # Apply default range, which assumes not zero-one
                    self.var_to_range[sympy_expr] = self._default_value_range(
                        do_not_specialize_zero_one
                    )
                    self.var_to_range_sloc[sympy_expr] = ValueRangesSLoc(
                        self._get_sloc(
                            "user code shown is first use of this value--the guard itself is not "
                            "due user code but due to 0/1 specialization in the framework; to "
                            "avoid specialization try torch._dynamo.mark_unbacked(tensor, dim)"
                            if self.specialize_zero_one
                            else None
                        ),
                        sloc,
                    )
                else:
                    self.var_to_range[
                        sympy_expr
                    ] = self._default_unspecified_value_range()
                    self.var_to_range_sloc[sympy_expr] = ValueRangesSLoc(sloc, sloc)

                # Small performance optimization: if we have a min-max constraint,
                # we can proactively narrow to that range
                if isinstance(constraint_dim, StrictMinMaxConstraint):
                    assert not duck
                    self._update_var_to_range(
                        sympy_expr, constraint_dim.vr, is_constraint=True
                    )

                vr = self.var_to_range[sympy_expr]
                assert vr.is_int

                if val not in vr:
                    raise ConstraintViolationError(
                        f"{val} not in range [{vr.lower}, {vr.upper}]"
                    )

                range_str = f"[{vr.lower}, {vr.upper}]"
            elif isinstance(val, float):
                self.var_to_range[sympy_expr] = vr = ValueRanges(-sympy.oo, sympy.oo)
                self.var_to_range_sloc[sympy_expr] = ValueRangesSLoc(sloc, sloc)
                range_str = f"[{vr.lower}, {vr.upper}]"
                assert vr.is_float
            else:
                # Skip var_range logic for SingletonInt
                # Only used for jagged layout nested tensors
                range_str = ""

            r = sympy_expr

            is_debug = config.extended_debug_create_symbol is not None and str(
                sympy_expr
            ) in config.extended_debug_create_symbol.split(",")
            maybe_more_info = ""
            if not is_debug and os.getenv("TORCHDYNAMO_EXTENDED_ADVICE", "1") not in (
                "0",
                "",
            ):
                maybe_more_info = (
                    ", for more info run with "
                    f'TORCHDYNAMO_EXTENDED_DEBUG_CREATE_SYMBOL="{sympy_expr}" '
                    "or to suppress this message run with "
                    'TORCHDYNAMO_EXTENDED_ADVICE="0"'
                )
            sloc, maybe_extra_debug = self._get_stack_summary(is_debug)
            self.log.info(
                "create_symbol %s = %s for %s %s %s%s%s",
                sympy_expr,
                val,
                source.name(),
                range_str,
                sloc,
                maybe_more_info,
                maybe_extra_debug,
                stack_info=is_debug,
            )
            trace_structured(
                "create_symbol",
                metadata_fn=lambda: {
                    "symbol": str(sympy_expr),
                    "val": repr(val),
                    "vr": range_str,
                    "source": source.name(),
                    "user_stack": structured.from_traceback(
                        TracingContext.extract_stack()
                    ),
                    "stack": structured.from_traceback(
                        CapturedTraceback.extract(skip=1).summary()
                    ),
                },
            )

            self.counter["create_symbol"] += 1
        else:
            # This implements duck-shaping: input sizes that match are assigned
            # the same symint
            r = self.val_to_var[val]
            self.source_to_var[source_name] = r
            self.log.debug("create_symbol %s duck sized %s", r, source.name())

        if isinstance(r, sympy.Symbol):
            r_sources = self.var_to_sources[r]
            r_sources.append(source)
            if not source.is_ephemeral() and r_sources[0].is_ephemeral():
                # prefer non-ephemeral source first since it may be guarded on later
                r_sources[0], r_sources[-1] = r_sources[-1], r_sources[0]

            # This ensures we get zeros in symbol_guard_counts, which makes
            # some queries simpler (since we will accumulate mass on 0 this
            # way)
            self.symbol_guard_counter[r] = 0

        if isinstance(symbolic_context, StatefulSymbolicContext) and source_name:
            symbolic_context.shape_env_to_source_to_symbol_cache[id(self)][
                source_name
            ] = r
        return r

    def add_var_to_val(self, expr: sympy.Symbol, val: int) -> None:
        """Adds a new symbol to the symbolic environment."""
        log.debug("add_var_to_val %s %s", expr, val, stack_info=True)
        assert expr not in self.var_to_val, f"{expr} already exists"
        self.var_to_val[expr] = sympy.Integer(val)

    def _debug_name(self, source: Source) -> str:
        src_name = source.name()
        return self.source_name_to_debug_name.get(src_name, src_name)

    def _render_range_for_constraint_violation(
        self, source: Source, c: Union[StrictMinMaxConstraint, RelaxedUnspecConstraint]
    ) -> str:
        if isinstance(c, StrictMinMaxConstraint):
            lower, upper = c.vr.lower, c.vr.upper
            default = self._default_value_range()
            if lower <= default.lower:
                lower = None
            if upper >= default.upper:
                upper = None
            c_render = (
                f"{self._debug_name(source)} = {source.name()} in the specified range"
            )
            if lower is not None and upper is not None:
                c_render += f" {lower} <= {self._debug_name(source)} <= {upper}"
            elif lower is None and upper is not None:
                c_render += f" {self._debug_name(source)} <= {upper}"
            elif lower is not None and upper is None:
                c_render += f" {lower} <= {self._debug_name(source)}"
            return c_render
        return c.render(source)

    def produce_guards(self, *args: Any, **kwargs: Any) -> list[str]:
        """
        Like produce_guards_verbose, but only returns the non-verbose python guard expressions
        (no verbose guards produced.)
        """
        return self.produce_guards_verbose(*args, **kwargs, langs=("python",))[0].exprs

    def produce_guards_verbose(
        self,
        placeholders: Sequence[FakeTensor],
        sources: Sequence[Source],
        source_ref: Callable[[Source], str] = lambda n: n.name(),
        *,
        guards: Optional[list[ShapeGuard]] = None,
        input_contexts: Optional[DimList[SymbolicContext]] = None,
        # Encodes user-specified input shape equations of the form s = s' and s = fn(s').
        # (See docs on EqualityConstraint for details of the encoding.)
        equalities_inputs: Optional[EqualityConstraint] = None,
        _simplified: bool = False,
        # Indicates if we should produce guards for known static values.
        ignore_static: bool = True,
        langs: tuple[str, ...] = ("python", "verbose_python"),
    ) -> list[_ShapeGuardsHelper]:
        """
        Generates a list of guards strings which, when evaluated in a context that
        defines tensors for all the sources, returns True or False depending
        on if the guards in the list evaluated to True or not.  Primarily used by Dynamo,
        but this is also helpful for manual testing of guards (see
        evaluate_guards_for_args)

        For convenience in testing, a source is allowed to be a str,
        in which case we will assume it is a LocalSource

        simplified lets you omit duck sizing, equality and 0/1 guards.
        This is useful for testing when you don't care about the boilerplate
        guards, and it may be helpful for user output too (be careful though;
        some equality guards are nontrivial!  It would be nice to get simplified
        output to print them too).  It's private because it's not
        intended for normal use

        Returns guards in python and python with verbose comments (verbose) by
        default.
        """
        self.log.info("produce_guards")

        # Check if we get to the same ShapeEnv state by replaying the recorded events.
        # This will create a new ShapeEnv instance, and call all recorded function
        # calls on this new instance. Finally, it will check whether this new instance
        # has equal state.
        #
        # It's important that we do it in the begining of this function, since it modifies
        # self.dim_constraints through its execution. Changes that happen in this method
        # aren't interesting, since this is the function call we wish to reproduce at the
        # end. If we wish to simply reproduce ShapeEnv instances even after this call,
        # this method should also be recorded.
        if self.check_recorded_events:
            shape_env = replay_shape_env_events(self.events)
            self.check_equal(shape_env)

        assert len(placeholders) == len(
            sources
        ), f"len({placeholders}) != len({sources})"
        Tensorlike = (torch.Tensor, FakeTensorMeta)

        def _create_no_constraints_context(t: Tensor) -> StatelessSymbolicContext:
            return StatelessSymbolicContext(
                # Ignored; only the constraints part is relevant below.
                dynamic_sizes=[DimDynamic.DYNAMIC] * t.dim(),
                dynamic_strides=[DimDynamic.INFER_STRIDE] * t.dim(),
                constraint_sizes=[None] * t.dim(),
                constraint_strides=[None] * t.dim(),
            )

        # Expand optional inputs, or verify invariants are upheld
        if input_contexts is None:
            input_contexts = [
                _create_no_constraints_context(t) if isinstance(t, Tensorlike) else None
                for t in placeholders
            ]
        else:
            assert len(input_contexts) == len(placeholders)
            for i, (t, context) in enumerate(zip(placeholders, input_contexts)):
                if isinstance(t, Tensorlike):
                    if context is None:
                        input_contexts[i] = _create_no_constraints_context(t)
                else:
                    assert isinstance(t, (SymInt, int, SymFloat, float))
                    assert not isinstance(context, list)

        # It took a lot of sweat to figure out the algorithm here.  Let's
        # explain how it works.
        #
        # The ShapeEnv lifecycle looks something like this:
        #
        # - For each input, you either generate a fresh Sympy symbol (s0) to
        #   represent its value (a binding site), or you reuse some
        #   preexisting symbol or expression, skipping the symbol allocation
        #   (e.g., duck sizing to a preexisting symbol, or expressing a
        #   stride as a multiplication of a separate stride and size.)
        #   Naively, you might expect to bind a fresh Sympy symbol for
        #   every input, but this is fairly wasteful as most of these
        #   symbols immediately simplify away, and if you don't eagerly
        #   specialize, e.g., 0/1 symbols, you end up with very complicated
        #   expressions that are not optimizable in practice.
        #
        # - You perform some compute on these symbols, occasionally
        #   introducing guards on boolean expressions on these symbols.
        #   In particular, whenever we guard on equality (_maybe_guard_rel),
        #   we can simplify shapes; e.g., when s0 == s1 * 2, we can now
        #   replace all occurrences of s0 with s1 * 2.  Sometimes, a
        #   boolean expression evaluation doesn't introduce a guard, as
        #   the guard is already entailed by the simplifications we have
        #   applied.
        #
        # - In the end, you have a bunch of replacements (saying how to
        #   simplify shapes) and a bunch of guards (all the equality guards
        #   are trivial, because they're covered by the replacements).
        #
        # From the ShapeEnv, we must generate a Python expression that, when
        # evaluated on a set of inputs, tells us whether or not these boolean
        # expressions would have evaluated in the same way.  However,
        # we cannot easily compute this, as we elide recording boolean
        # expressions when we think they are vacuously true.  Thus, we seek
        # an approximation: we must generate an expression, if true, would have
        # produced an "equivalent" ShapeEnv, which would answer guard
        # expressions in the same way.
        #
        # Our notion of equivalence is a bit subtle.  For example, consider
        # the ShapeEnv created from an input of size (5, 4) versus (4, 4)
        # (no other guards.)  Duck sizing would generate (s0, s1) in the first
        # case but (s0, s0) in the second.  We do NOT assume that size
        # variables are disjoint; so in fact a graph that assumes the input
        # could be (s0, s1) subsumes (s0, s0) (setting s0 == s1), but not
        # vice versa.  However, consider an analogous case (1,) versus (2,).
        # Duck sizing generates (1,) and (s0,); the (s0,) graph does NOT
        # subsume the (1,) graph because we assume that any size variables
        # is NOT 0/1 (and make simplifications according to this; e.g., if
        # we queried s0 == 0, we would immediately return False without
        # returning a guard.)
        #
        # So, it is perhaps easier to flip things on their head: the guard
        # expressions we generate here say what simplifications are valid,
        # and what are not. Below, we explain each of the guard expressions
        # we generate

        # TODO: Make this more efficient by binding all the size/stride/offsets
        # to locals before performing tests on them.

        from torch._dynamo.source import TensorProperty, TensorPropertySource

        # Actual codegen must be delayed as we don't necessarily know what
        # the symbol mapping is
        input_guards = []

        symbol_to_source: dict[sympy.Symbol, list[Source]] = collections.defaultdict(
            list
        )
        symbol_to_constraints: defaultdict[
            sympy.Symbol, set[Constraint]
        ] = collections.defaultdict(set)
        constraint_violations: list[tuple[bool, str, Callable[[], str]]] = []

        printers: list[_ShapeGuardPrinter] = []
        py_printer = ShapeGuardPythonPrinter(
            symbol_to_source, source_ref, self.var_to_sources
        )
        for lang in langs:
            if lang in ["python", "verbose_python"]:
                printers.append(py_printer)
            elif lang == "cpp":
                printers.append(
                    _ShapeGuardCppPrinter(
                        symbol_to_source, source_ref, self.var_to_sources
                    )
                )
            else:
                raise NotImplementedError(f"Unknown lang: {lang}")

        def record_constraint_violation(
            warn_only: bool,
            debug_name: str,
            msg: str,
            hint: Optional[Callable[[], str]] = None,
        ) -> None:
            constraint_violations.append(
                (warn_only, debug_name, lambda: f"{msg}{hint()}" if hint else msg)
            )

        def is_dim(src: object) -> TypeGuard[TensorPropertySource]:
            return (
                isinstance(src, TensorPropertySource)
                and src.prop is TensorProperty.SIZE
            )

        if equalities_inputs:
            source_index = {}
            for i, src in enumerate(sources):
                source_index[src.name()] = i

            def get_expression(tensor_dim_src: Source) -> sympy.Expr:
                fake = placeholders[source_index[tensor_dim_src.base.name()]]  # type: ignore[attr-defined]
                assert tensor_dim_src.idx is not None  # type: ignore[attr-defined]
                symint = fake.shape[tensor_dim_src.idx]  # type: ignore[attr-defined]
                if isinstance(symint, torch.SymInt):
                    return symint.node.expr
                else:
                    assert type(symint) is int, f"Expected int, got {type(symint)}"
                    return sympy.Integer(symint)

            for src1, src2 in equalities_inputs.source_pairs:
                expr1, expr2 = get_expression(src1), get_expression(src2)  # type: ignore[]
                # Check whether given input shape values satisfy a specified equation s = s'.
                # - Raise when the equation was violated by the given input shape values.
                # - Otherwise issue a guard to constrain them.
                concrete_val = self.evaluate_expr(sympy.Eq(expr1, expr2))
                if not concrete_val:
                    raise ConstraintViolationError(
                        f"{src1.name()} = {expr1 if isinstance(expr1, int) else expr1.xreplace(self.var_to_val)}"
                        " is not equal to "
                        f"{src2.name()} = {expr2 if isinstance(expr2, int) else expr2.xreplace(self.var_to_val)}"
                    )

            for srcEq, root, fn in equalities_inputs.derived_equalities:
                expr1 = get_expression(srcEq)
                # recall that root is either a phantom symbol or an input source
                expr2, debug_name = (
                    (root, self.var_to_sources[root][0].name())
                    if isinstance(root, sympy.Symbol)
                    else (get_expression(root), self._debug_name(root))
                )
                expr2_ = fn(expr2)
                # Check whether given input shape values satisfy a specified equation s = fn(s').
                # - Raise when the equation was violated by the given input shape values.
                # - Otherwise issue a guard to constrain them.
                concrete_val = self.evaluate_expr(sympy.Eq(expr1, expr2_))
                if not concrete_val:
                    raise ConstraintViolationError(
                        f"Expected input {srcEq.name()} to be equal to "
                        f"{fn(sympy.Symbol(debug_name))}, "
                        f"where {debug_name} = {expr2.xreplace(self.var_to_val)}, "
                        f"but got {expr1.xreplace(self.var_to_val)}"
                    )

            for phantom_symbol in equalities_inputs.phantom_symbols:
                # we created additional phantom symbols that are not input shape dimensions
                symbol_to_source[phantom_symbol].extend(
                    self.var_to_sources[phantom_symbol]
                )

        # How do we know what the value of s0 is?  Fresh variables can only be
        # bound by inputs, so there MUST be some other input which binds the
        # variable.  If there is no such input, this is an error in our
        # system.  We record where all symbols come from, to help you diagnose
        # why those symbols didn't occur.
        #
        # In fact, generally speaking it is only possible for the "outermost"
        # user of a ShapeEnv to evaluate the guards, because some inputs may
        # not be available to inner levels.  For example, Dynamo can guard on
        # tensors that never actually become graph arguments (they are
        # pruned).  In this case, only Dynamo knows about these arguments.
        def track_symint(
            source: Source, val: Union[SymInt, int], constraint: DimConstraint = None
        ) -> None:
            log.debug("track_symint %s %s %s", LazyString(source.name), val, constraint)
            assert not isinstance(val, SymInt) or is_symbolic(val)

            if isinstance(val, SymInt) and val.node.maybe_as_int() is not None:
                val = val.node.maybe_as_int()

            if isinstance(val, SymInt):
                s = val.node.expr
                if isinstance(s, sympy.Symbol):
                    symbol_to_source[s].append(source)
                    if constraint is not None and not isinstance(
                        constraint, RelaxedUnspecConstraint
                    ):
                        symbol_to_constraints[s].add(constraint)
                else:
                    constraint_violated = False
                    if isinstance(constraint, StrictMinMaxConstraint):
                        # try inferring the ranges of the expr s
                        sym_vrs = {
                            x: self.var_to_range.get(x, None) for x in s.free_symbols
                        }
                        if any(vr is None for vr in sym_vrs.values()):
                            # some of the free symbols in s don't have ranges
                            constraint_violated = True
                    elif isinstance(constraint, RelaxedUnspecConstraint):
                        if s.is_number:
                            i = int(s)
                            # Don't complain about 0/1 specialization, we
                            # expect to have to compile in this case anyway
                            if i not in (0, 1):
                                constraint_violated = True
                    if constraint_violated:
                        assert constraint is not None

                        def hint(s: sympy.Expr) -> str:
                            sexpr = py_printer.doprint(s)
                            return f"{sexpr}."

                        var_with_range = self._render_range_for_constraint_violation(
                            source, constraint
                        )
                        msg = (
                            f"Not all values of {var_with_range} are valid because "
                            f"{self._debug_name(source)} was inferred to be equal to "
                        )
                        record_constraint_violation(
                            constraint.warn_only,
                            self._debug_name(source),
                            msg,
                            hint=functools.partial(hint, s),
                        )

                input_guards.append((source, s))
            else:
                s = sympy.Integer(val)
                input_guards.append((source, s))
                constraint_violated = False
                if isinstance(constraint, StrictMinMaxConstraint):
                    if not (
                        s == constraint.vr.lower == constraint.vr.upper
                    ):  # allow static constraints
                        constraint_violated = True
                elif isinstance(constraint, RelaxedUnspecConstraint):
                    # Don't complain about 0/1 specialization, we
                    # expect to have to compile in this case anyway
                    if val not in (0, 1):
                        constraint_violated = True
                if constraint_violated:
                    assert constraint is not None
                    var_with_range = self._render_range_for_constraint_violation(
                        source, constraint
                    )
                    msg = (
                        f"You marked {self._debug_name(source)} as dynamic but your code "
                        f"specialized it to be a constant ({val}). Either remove the mark_dynamic "
                        f"or use a less strict API such as maybe_mark_dynamic or Dim.AUTO."
                    )
                    record_constraint_violation(
                        constraint.warn_only, self._debug_name(source), msg
                    )

        def track_symfloat(source: Source, val: Union[float, SymFloat]) -> None:
            log.debug("track_symfloat %s %s", LazyString(source.name), val)
            assert not isinstance(val, SymFloat) or is_symbolic(val)

            if isinstance(val, SymFloat) and val.node.maybe_as_float() is not None:
                val = val.node.maybe_as_float()

            if isinstance(val, SymFloat):
                s = val.node.expr
                if isinstance(s, sympy.Symbol):
                    symbol_to_source[s].append(source)
                input_guards.append((source, s))
            else:
                s = sympy.Float(val)
                input_guards.append((source, s))

        for t, source, context in zip(placeholders, sources, input_contexts):
            if isinstance(source, str):
                from torch._dynamo.source import LocalSource

                source = LocalSource(source)
            assert isinstance(source, Source)
            if t is None:
                continue
            if isinstance(t, (SymInt, int)):
                constraint = (
                    None if context is None else getattr(context, "constraint", None)
                )
                track_symint(source, t, constraint)
                continue
            elif isinstance(t, (SymFloat, float)):
                track_symfloat(source, t)
                continue
            assert isinstance(t, Tensorlike)
            if is_traceable_wrapper_subclass(t):
                from torch._dynamo.source import AttrSource

                assert isinstance(context, SubclassSymbolicContext)

                # For subclasses, we need to track symints on BOTH the outer
                # and inner tensors.
                # TODO: type this better
                sources_tensors_constraints: list[tuple[Source, Any, Any, Any]] = [
                    (source, t, context.constraint_sizes, context.constraint_strides)
                ]
                attrs, _ = t.__tensor_flatten__()
                for attr in attrs:
                    inner_t = getattr(t, attr)
                    inner_context = context.inner_contexts[attr]
                    sources_tensors_constraints.append(
                        (
                            AttrSource(source, attr),
                            inner_t,
                            inner_context.constraint_sizes,  # type: ignore[attr-defined]
                            inner_context.constraint_strides,  # type: ignore[attr-defined]
                        )
                    )
            else:
                sources_tensors_constraints = [
                    (source, t, context.constraint_sizes, context.constraint_strides)  # type: ignore[attr-defined]
                ]

            for (
                src,
                curr_t,
                constraint_size,
                constraint_stride,
            ) in sources_tensors_constraints:
                if is_sparse_any(curr_t):
                    for i, ss in enumerate(curr_t.size()):
                        property_source = TensorPropertySource(
                            src, TensorProperty.SIZE, i
                        )
                        track_symint(property_source, ss, constraint_size[i])
                else:
                    for i, ss in enumerate(curr_t.size()):
                        property_source = TensorPropertySource(
                            src, TensorProperty.SIZE, i
                        )
                        track_symint(property_source, ss, constraint_size[i])
                    for i, ss in enumerate(curr_t.stride()):
                        property_source = TensorPropertySource(
                            src, TensorProperty.STRIDE, i
                        )
                        track_symint(property_source, ss, constraint_stride[i])
                    track_symint(
                        TensorPropertySource(src, TensorProperty.STORAGE_OFFSET),
                        curr_t.storage_offset(),
                    )

        # 1. Every input must equal the final simplified symbolic expression
        #    stored on the placeholder.  Given a placeholder (s0*2, s1),
        #    if we have an input (2, 3), we must show s0*2 == 2 and s1 == 3.
        #    This does a lot of work: it covers duck sizing and equality guards.
        all_exprs: list[list[str]] = [[] for _ in langs]
        self.dim_constraints = DimConstraints(
            symbol_to_source,
            self.var_to_val,
            set(symbol_to_constraints.keys()),
            self.source_name_to_debug_name,
        )

        if not _simplified:
            for source, expr in input_guards:
                srcname = source.name()
                if self._translation_validation_enabled:
                    # Ignore sources that were not turned into SymInts.
                    if srcname in self.source_to_symbol:
                        self._add_target_expr(
                            sympy.Eq(self.source_to_symbol[srcname], expr)
                        )

                # Small optimization
                if (
                    isinstance(expr, sympy.Symbol)
                    and symbol_to_source.get(expr)
                    and source == symbol_to_source[expr][0]
                ):
                    continue

                # This logic excludes static values found on tensors from guarding, because
                # dynamo's check_tensor_fn does that (see guards.cpp).
                # However, for non tensor sources, we still need to guard here.
                if ignore_static and isinstance(source, TensorPropertySource):
                    if expr.is_number:
                        self.log.debug(
                            "Skipping guard %s", f"{source_ref(source)} == {expr}"
                        )
                        continue

                if is_dim(source):
                    self.dim_constraints.add_equality(source, expr)

                for exprs, printer, lang in zip(all_exprs, printers, langs):
                    res = f"{printer.print_source(source)} == {printer.doprint(expr)}"

                    if lang == "verbose_python":
                        if (s0 := self.source_to_var.get(srcname)) is not None:
                            if source != self.var_to_sources[s0][0]:
                                res = (
                                    f"{res}  # duck sizing added this equality because these "
                                    f"variables had the same size {self.var_to_val[s0]} "
                                    "(to avoid this specialization, set torch.fx.experimental._config.use_duck_shape = False)"
                                )
                            elif (sloc := self.replacements_slocs.get(s0)) is not None:
                                res = f"{res}  # {sloc}"
                            else:
                                res = f"{res}  # (unknown var {s0}, please file a bug)"
                        else:
                            res = f"{res}  # (unknown source {srcname}, please file a bug)"
                    exprs.append(res)

                if (
                    isinstance(source, TensorPropertySource)
                    and source.prop is TensorProperty.SIZE
                    and equalities_inputs
                    and len(expr.free_symbols) == 1
                ):
                    symbol = next(iter(expr.free_symbols))
                    if (
                        isinstance(expr, sympy.Symbol)
                        and expr in symbol_to_constraints
                        and not equalities_inputs.is_equal(
                            source, symbol_to_source[expr][0]
                        )
                    ):
                        msg = (
                            f"The values of {self._debug_name(source)} = {source.name()} and "
                            f"{self._debug_name(symbol_to_source[expr][0])} = {symbol_to_source[expr][0].name()} "
                            "must always be equal."
                        )
                        record_constraint_violation(
                            equalities_inputs.warn_only, self._debug_name(source), msg
                        )

                    if (
                        not isinstance(expr, sympy.Symbol)
                        and symbol in symbol_to_constraints
                        and not equalities_inputs.is_derived(
                            source,
                            symbol_to_source[symbol][0],
                            lambda x: expr.xreplace({symbol: x}),
                        )
                    ):
                        src = symbol_to_source[symbol][0]
                        msg = (
                            f"The values of {self._debug_name(source)} = {source.name()} must always be related to "
                            f"the values of {self._debug_name(src)} = {src.name()} by "
                            f"{self._debug_name(source)} = {expr.xreplace({symbol: sympy.sympify(self._debug_name(src))})}."
                        )
                        record_constraint_violation(
                            equalities_inputs.warn_only, self._debug_name(source), msg
                        )

                # NB: Not necessary to report constraint violations here:
                # constraints are guaranteed to be on symbols (we've already
                # caught constants and non-atomic expressions), so we only
                # have relational constraints, but we don't support those
                # at the moment

        # 2. Every guard must evaluate to True (but remember many guards
        #    like s0 == s1*2 because trivial due to simplification)
        issued = set()

        def issue_guard(guard: ShapeGuard) -> None:
            expr = self.simplify(guard.expr)

            # Avoid re-issueing the same guard.
            if expr in issued:
                return

            issued.add(expr)

            try:
                is_trivial = False
                if any(
                    is_dim(source)
                    for s in expr.free_symbols
                    for source in symbol_to_source[s]
                ):
                    assert self.dim_constraints is not None
                    is_trivial = self.dim_constraints.add(expr)

                for exprs, printer, lang in zip(all_exprs, printers, langs):
                    guard_expr = printer.doprint(expr)
                    if lang == "verbose_python":
                        guard_expr = f"{guard_expr}  # {guard.sloc}"
                    exprs.append(guard_expr)

                self._add_target_expr(expr)
                # A non-relational constraint on a single sizevar can violate
                # a constraint
                if not is_trivial and len(expr.free_symbols) == 1:
                    symbol = next(iter(expr.free_symbols))
                    source = symbol_to_source[symbol][0]
                    constraints = symbol_to_constraints[symbol]
                    for c in constraints:
                        if isinstance(c, StrictMinMaxConstraint):
                            var_with_range = (
                                self._render_range_for_constraint_violation(source, c)
                            )
                            msg = (
                                f"Not all values of {var_with_range} "
                                f"satisfy the generated guard {py_printer.doprint(expr)}."
                            )
                            record_constraint_violation(
                                c.warn_only, self._debug_name(source), msg
                            )
                        elif isinstance(c, RelaxedUnspecConstraint):
                            # This is fine, we allow guards here as long as it
                            # didn't constrain it to one value  (we don't
                            # actually know this; this depends on our
                            # ValueRanges reasoning capability)
                            pass
                        else:
                            raise AssertionError(f"unrecognized constraint {c}")
            except Exception:
                self.log.warning("Failing guard allocated at %s", guard.sloc)
                raise

        # First, issue all guards.
        # This removes all the checks that follow from bounds
        # We could simply emit those and also the bounds 2 <= size when necessary
        for guard in guards if guards is not None else self.guards:
            if (
                self._maybe_evaluate_static(
                    guard.expr, axioms=(), size_oblivious=guard.size_oblivious
                )
                is not None
            ):
                continue
            issue_guard(guard)

        # Because there are guards that export's constraint solver can suggest good fixes for, that we may have
        # deferred as runtime asserts, and that produce_guards() alone won't do anything with (e.g. divisiblity guards),
        # we want to send runtime asserts to export's constraint solver too. These will still stay in the graph as asserts,
        # but export's constraint solver can decide whether to do anything with them (i.e. raise an error and provide
        # suggested fixes, or decide it's out of scope and leave as a runtime assert in the graph).
        for ra in self.deferred_runtime_asserts.get(None, []):
            if self._maybe_evaluate_static(ra.expr, axioms=()) is not None:
                continue
            expr = self.simplify(ra.expr)
            self.dim_constraints.add(expr)

        # 3. Every symbol must be within its value range (this handles 0/1
        # specialization too).
        for symbol, sources in symbol_to_source.items():
            r = self.var_to_range.get(symbol)
            if r is None:
                continue
            vr_sloc = self.var_to_range_sloc[symbol]

            assert sources
            bounds = []
            rf = source_ref(sources[0])
            verbose_expr = ""
            if r.lower not in (-sympy.oo, -int_oo):
                if any(is_dim(source) for source in sources):
                    self.dim_constraints.add(sympy.Ge(symbol, r.lower))
                # Only print lower bound in simplified mode if it is not the
                # default
                if not _simplified or r.lower != self._default_value_range().lower:
                    bounds.append(sympy.Le(r.lower, symbol, evaluate=False))
                verbose_expr = f"{r.lower} <= {rf}  # {vr_sloc.lower}"
            if r.upper not in (sympy.oo, int_oo):
                if any(is_dim(source) for source in sources):
                    self.dim_constraints.add(sympy.Le(symbol, r.upper))
                # nontrivial upper bound is always interesting
                bounds.append(sympy.Le(symbol, r.upper, evaluate=False))
                if verbose_expr:
                    verbose_expr = f"{r.lower} <= {rf} <= {r.upper}  # {vr_sloc.lower} and {vr_sloc.upper}"
                else:
                    verbose_expr = f"{rf} <= {r.upper}  # {vr_sloc.upper}"
            if bounds:
                bound = sympy.And(*bounds, evaluate=False)

                for exprs, printer, lang in zip(all_exprs, printers, langs):
                    if lang == "verbose_python":
                        exprs.append(verbose_expr)
                    else:
                        exprs.append(printer.doprint(bound))
                # NB: verbose_exprs are done above

                # Check constraints
                constraints = symbol_to_constraints[symbol]
                for c in constraints:
                    if isinstance(c, StrictMinMaxConstraint):
                        # TODO: With int_oo, I think this condition is a noop
                        # now
                        if not (c.vr & self._default_value_range()).issubset(r):
                            source = sources[0]

                            expr = sympy.And(
                                sympy.Le(r.lower, symbol), sympy.Le(symbol, r.upper)
                            )
                            guard_expr = py_printer.doprint(expr)
                            var_with_range = (
                                self._render_range_for_constraint_violation(source, c)
                            )
                            msg = f"Not all values of {var_with_range} satisfy the generated guard {guard_expr}"
                            record_constraint_violation(
                                c.warn_only,
                                self._debug_name(source),
                                msg,
                            )
            # We NaN specialize, which means similar to 0/1 specialization we
            # should assume that the float is NOT nan.  This is load bearing
            # if you have something like an equality guard, nan will play
            # merry hell with the reasoning.
            if symbol_is_type(symbol, SymT.FLOAT):
                res = f"not math.isnan({py_printer.print_source(sources[0])})"
                for exprs, printer, lang in zip(all_exprs, printers, langs):
                    if lang == "verbose_python":
                        exprs.append(
                            f"{res}  # implicit guard for float input due to NaN specialization in the framework"
                        )
                    elif lang == "python":
                        exprs.append(res)
                    elif lang == "cpp":
                        exprs.append(f"~std::isnan({printer.print_source(sources[0])})")
                    else:
                        raise NotImplementedError(f"Unimplemented for lang: {lang}")

        if constraint_violations:
            warn_msgs: list[str] = []
            error_msgs: list[str] = []
            debug_names = set()
            for warn_only, debug_name, msg_cb in constraint_violations:
                if warn_only:
                    str_msg = f"  {len(warn_msgs) + 1}. {msg_cb()}"
                    warn_msgs.append(str_msg)
                else:
                    str_msg = f"  - {msg_cb()}"
                    error_msgs.append(str_msg)
                    debug_names.add(debug_name)
            if len(error_msgs) > 0:
                debug_names_str = ", ".join(sorted(debug_names))
                err = "\n".join(error_msgs)
                raise ConstraintViolationError(
                    f"Constraints violated ({debug_names_str})! "
                    'For more information, run with TORCH_LOGS="+dynamic".\n'
                    f"{err}"
                )
            elif len(warn_msgs) > 0:
                log.debug("%s Warning only constraints violated", len(warn_msgs))

        signpost_event(
            "dynamic",
            "produce_guards",
            {
                **self.co_fields,
                **self.counter,
                "num_guards": len(all_exprs[0]),
                "free_symbols": sum(1 for v in symbol_to_source.values() if v),
                # The keys are meaningless from an aggregate perspective, so
                # don't include them.  Biggest first.
                "symbol_guard_counts": sorted(
                    self.symbol_guard_counter.values(), reverse=True
                ),
            },
        )

        if self._translation_validation_enabled:
            from torch.fx.experimental.validator import PopulateValidator

            # Add all deferred runtime assertions; these are not technically
            # handled by produce_guards but we need to put them in the target
            # set
            for ras in self.deferred_runtime_asserts.values():
                for ra in ras:
                    self._add_target_expr(ra.expr)

            # Add value range bound guards for all symbols with no trivial bounds.
            # Reason: '_maybe_evaluate_static' may eliminate guards based on the
            # refined value ranges.
            for sym, vr in self.var_to_range.items():
                if vr.lower not in (-sympy.oo, -int_oo):
                    self._add_target_expr(sympy.Le(vr.lower, sym))
                if vr.upper not in (sympy.oo, int_oo):
                    self._add_target_expr(sympy.Le(sym, vr.upper))

            # Before validating, populate the input of the validator with the
            # built FX graph.
            with fx_traceback.preserve_node_meta():
                PopulateValidator(self.graph, self.validator).run()

        # Only run translation validation when we are not passing custom guards
        if guards is None:
            self._check_translation_validate()

        helpers: list[_ShapeGuardsHelper] = []
        for exprs, printer, lang in zip(all_exprs, printers, langs):
            if lang == "cpp":
                assert isinstance(printer, _ShapeGuardCppPrinter)
                helpers.append(_CppShapeGuardsHelper(exprs, printer.source_to_symbol))
            else:
                helpers.append(_ShapeGuardsHelper(exprs))
        return helpers

    def produce_guards_expression(
        self,
        placeholders: Sequence[Union[SymInt, FakeTensor]],
        *,
        guards: Optional[list[ShapeGuard]] = None,
        ignore_static: bool = True,
    ) -> Optional[str]:
        """
        Expected to be used with evaluate_guards_expression(). Produces the guards
        for the given placeholders and returns a string expression to be evaluated
        by evaluate_guards_expression given concrete values for the placeholders.
        """
        from torch._dynamo.source import LocalSource

        arg_names = [f"t{i}" for i in range(len(placeholders))]
        produced_guards = self.produce_guards(
            placeholders,
            [LocalSource(a) for a in arg_names],
            guards=guards,
            ignore_static=ignore_static,
        )
        if produced_guards:
            return " and ".join(produced_guards)
        return None

    def evaluate_symexpr(self, code: str) -> Union[int, float, bool]:
        """
        To be used by compile_fx to evaluate symexprs
        """
        args = {str(e): val for e, val in self.var_to_val.items()}
        return eval(code, SYMPY_INTERP, args)

    def deserialize_symexpr(self, code: str) -> Union[SymInt, SymFloat, SymBool]:
        """
        To be used by compile_fx to deserialize symexprs
        """
        args = {
            str(e): SymInt(SymNode(e, self, int, int(val), fx_node=None))
            for e, val in self.var_to_val.items()
        }
        return eval(code, SYMPY_INTERP, args)

    def evaluate_guards_expression(self, code: str, args: Sequence[object]) -> bool:
        """
        Expected to be used with produce_guards_expression(). Evaluates an expression
        generated by produce_guards_expression for the given concrete args.
        """
        arg_names = [f"t{i}" for i in range(len(args))]
        return eval(code, SYMPY_INTERP, {"L": dict(zip(arg_names, args))})

    def evaluate_guards_for_args(
        self,
        placeholders: Sequence[FakeTensor],
        args: Sequence[Tensor],
        *,
        ignore_static: bool = True,
    ) -> bool:
        """Generate guards for a graph's placeholder values and evaluate the guards with args"""
        code = self.produce_guards_expression(placeholders, ignore_static=ignore_static)
        if code:
            return self.evaluate_guards_expression(code, args)
        return True

    def get_pruned_guards(self, symints: Sequence[torch.SymInt]) -> list[ShapeGuard]:
        """
        Get a list of guards, but pruned so it only provides guards that
        reference symints from the passed in input
        """
        symints = {
            s.node.expr for s in symints if isinstance(s.node.expr, sympy.Symbol)
        }
        guards = [
            g for g in self.guards if all(s in symints for s in g.expr.free_symbols)
        ]
        return guards

    def bind_symbols(
        self, placeholders: Sequence[FakeTensor], args: Sequence[Tensor]
    ) -> dict[sympy.Symbol, int]:
        """
        Given a paired list of placeholders (fake tensors with
        symbolic sizes) and concrete arguments (regular tensors
        with real sizes), returns a dictionary mapping each
        symbol to its real value.  So for example, if you
        have a placeholder with size (s0, s1), binding
        (2, 4) to it will give you {s0: 2, s1: 4}.  This is
        not guaranteed to bind ALL symbols in the ShapeEnv;
        we can't bind a symbol if it doesn't occur in any placeholder,
        and symbols that already have replacements won't get bindings.

        This is a little duplicative with evaluate_guards but
        it's different enough that it seemed cleanest to make
        another copy.  This assumes the guards are already checked,
        though if it's cheap we'll check for shenanigans
        """
        bindings: dict[sympy.Symbol, int] = {}

        def bind_symint(arg: object, val: object) -> None:
            if isinstance(val, SymInt):
                assert isinstance(arg, int)
                s = val.node.expr

                if isinstance(s, sympy.Symbol):
                    if s in bindings:
                        assert bindings[s] == arg, f"{bindings[s]} != {arg}"
                    else:
                        bindings[s] = arg
                elif isinstance(-s, sympy.Symbol):
                    if -s in bindings:
                        assert bindings[-s] == -arg, f"{bindings[-s]} != {-arg}"
                    else:
                        bindings[-s] = -arg

        for t, arg in zip(placeholders, args):
            if t is None:
                continue
            if isinstance(t, SymInt):
                bind_symint(arg, t)
                continue
            assert isinstance(t, torch.Tensor)
            for i, s in enumerate(t.size()):
                bind_symint(arg.size(i), s)
            for i, s in enumerate(t.stride()):
                bind_symint(arg.stride(i), s)
            bind_symint(arg.storage_offset(), t.storage_offset())

        return bindings

    def get_nontrivial_guards(self) -> list[SympyBoolean]:
        """Returns a list of guard expressions that aren't statically known (i.e. not trivial)"""
        return [
            self.simplify(guard.expr)
            for guard in self.guards
            if self._maybe_evaluate_static(
                guard.expr, axioms=(), size_oblivious=guard.size_oblivious
            )
            is None
        ]

    def format_guards(self, verbose: bool = False) -> str:
        """Format this shape env's guard expressions with optional traceback info if verbose"""

        return "\n".join(
            f" - {guard.expr}{' ' + str(guard.sloc) if verbose else ''}"
            for guard in self.guards
        )

    def bound_sympy(
        self, expr: sympy.Expr, size_oblivious: bool = False
    ) -> ValueRanges:
        """Given a sympy expression, computes a ValueRanges bound for what values it can be"""
        # TODO: maybe it's guaranteed x in is var_to_range?
        var_to_range = {x: self.var_to_range.get(x, None) for x in expr.free_symbols}
        if size_oblivious:
            # Clamp values of size-like variables
            # NB: discarding the old upper bound in intentional, per
            # https://github.com/pytorch/pytorch/pull/123675
            for x in self.size_like & var_to_range.keys():
                if var_to_range[x] is not None:
                    # NB: do NOT set upper to 2 ** 48, we're using this solely
                    # to determine if we can do size-like replacement, the
                    # upper bound is irrelevant here
                    var_to_range[x] = ValueRanges(2, int_oo)
        return bound_sympy(expr, var_to_range)  # type: ignore[arg-type]

    @_lru_cache
    def get_axioms(
        self,
        symbols: Optional[tuple[sympy.Symbol]] = None,
        compute_hint: bool = False,
    ) -> tuple[SympyBoolean, ...]:
        """
        Given the symbols in an expression, it returns all the runtime asserts that have those symbols
        concatenated with all the guards.
        If symbols is None, it returns all the runtime asserts (and all the guards)
        """
        if symbols is None:
            runtime_asserts = (
                r.expr for rs in self.deferred_runtime_asserts.values() for r in rs
            )
        else:
            runtime_asserts = (
                r.expr
                for s in symbols
                if s not in self.var_to_val
                for r in self.deferred_runtime_asserts.get(s, ())
            )
        guards: Iterator[SympyBoolean] = (g.expr for g in self.guards)
        axioms: Iterator[SympyBoolean] = itertools.chain(guards, runtime_asserts)
        if compute_hint:
            axioms = (
                canonicalize_bool_expr(a.xreplace(self.var_to_val)) for a in axioms
            )
        return tuple(dict.fromkeys(axioms).keys())

    @lru_cache(None)
    def get_implications(
        self, e: SympyBoolean
    ) -> tuple[tuple[SympyBoolean, sympy.logic.boolalg.BooleanAtom], ...]:
        """Given a expression, it returns a list of predicates that follow from it"""
        equiv: dict[SympyBoolean, sympy.logic.boolalg.BooleanAtom] = {}

        def add_expr(expr: SympyBoolean) -> None:
            expr = canonicalize_bool_expr(expr)
            if isinstance(expr, (sympy.Eq, sympy.Ne)):
                # No need to canonicalize
                # TODO We could further canonicalize Eq ordering the lhs and rhs somehow
                # With this, we could remove the need for the commutativity part
                opposite = sympy.Eq if isinstance(expr, sympy.Ne) else sympy.Ne
                # Commutativity of == and !=
                equiv[type(expr)(expr.lhs, expr.rhs, evaluate=False)] = sympy.true
                equiv[type(expr)(expr.rhs, expr.lhs, evaluate=False)] = sympy.true
                equiv[opposite(expr.lhs, expr.rhs, evaluate=False)] = sympy.false
                equiv[opposite(expr.rhs, expr.lhs, evaluate=False)] = sympy.false
            else:
                # Expr and negation
                equiv[expr] = sympy.true
                # we do not pass evaluate=False like others on purpose here!
                # we want not(a<b) to be a>=b and not ~(a<b).
                equiv[canonicalize_bool_expr(sympy.Not(expr))] = sympy.false

        add_expr(e)
        # Other relational expressions this expression implies
        if isinstance(e, sympy.Eq):
            add_expr(sympy.Le(e.lhs, e.rhs, evaluate=False))
            add_expr(sympy.Ge(e.lhs, e.rhs, evaluate=False))
        elif isinstance(e, sympy.Lt):
            add_expr(sympy.Le(e.lhs, e.rhs, evaluate=False))
            add_expr(sympy.Ne(e.lhs, e.rhs, evaluate=False))
            if e.lhs.is_integer and e.rhs.is_integer:  # type: ignore[attr-defined]
                add_expr(sympy.Le(e.lhs, e.rhs - 1, evaluate=False))
        elif isinstance(e, sympy.Le):
            add_expr(sympy.Lt(e.lhs, e.rhs + 1, evaluate=False))

        return tuple(equiv.items())

    @_lru_cache
    def _maybe_evaluate_static(
        self,
        expr: sympy.Basic,
        *,
        unbacked_only: bool = False,
        compute_hint: bool = False,
        size_oblivious: bool = False,
        axioms: Optional[tuple[SympyBoolean]] = None,
        var_to_range: Optional[tuple[tuple[sympy.Symbol, ValueRanges]]] = None,
    ) -> Optional[sympy.Basic]:
        """
        Tries to evaluate expr without introducing guards

        If unbacked_only == True, then we only do substitutions on
        unbacked SymInts (leaving regular hinted integers alone).  This could
        result in an expression that still contains backed SymInts, which you
        could then potentially guard on.

        Use compute_hint == True if you are trying to compute a non-binding
        hint for the particular hint values of backed and unbacked SymInts,
        e.g., if s0 happens to be 3 this run, compute_hint will subsitute s0 with 3.
        """

        # axioms with compute hint NYE
        assert not compute_hint or not axioms
        expr = self.simplify(expr, size_oblivious)

        if compute_hint:
            expr = expr.xreplace(self.var_to_val).xreplace(self.unbacked_var_to_val)

        expr = canonicalize_bool_expr(expr)

        def resimplify_floor_div(axioms: dict[sympy.Expr, sympy.Expr]) -> None:
            if not self._resimplify_floor_div_axioms:
                return
            self._resimplify_floor_div_axioms = False
            new_items = {}
            for k, v in axioms.items():
                # A FloorDiv in implications could have became CleanDiv at this point, due to new facts
                # to the shapeEnv. This handles such issue but its not ideal. This is the only expression
                # simplification that depends on the global state of shape env.
                # TODO try to get rid of CleanDiv since it breaks the invariant thats simplifications of sympy
                # expressions only depend on the expression itself.
                if k.has(FloorDiv):
                    new_items.update({self.simplify(k): v})
            axioms.update(new_items)

        # Pattern matching
        if axioms is None:
            resimplify_floor_div(self.axioms)
            subst = self.axioms
        else:
            subst = {}
            for e in axioms:
                if e.free_symbols.issubset(expr.free_symbols):
                    subst.update(dict(self.get_implications(self.simplify(e))))

            resimplify_floor_div(subst)

        expr = expr.xreplace(subst)
        # TODO: compute hint might have gotten broken here

        fs = expr.free_symbols

        if not fs and (expr.is_number or expr.is_Boolean):
            return expr

        if var_to_range is None:
            var_ranges = self.var_to_range
        else:
            var_ranges = dict(var_to_range)

        symbol_info = tuple(
            _SymbolInfo(
                s,
                var_ranges.get(s),
                self.var_to_val.get(s),
                s in self.size_like,
            )
            for s in sorted(fs, key=str)  # TODO: speed up sort?
        )

        r = _maybe_evaluate_static_worker(
            expr, symbol_info, unbacked_only, size_oblivious
        )
        return r

    @_lru_cache
    def replace(self, expr: _SympyT) -> _SympyT:
        """Apply symbol replacements to any symbols in the given expression"""
        replacements = {}
        for s in expr.free_symbols:
            r = self._find(s)
            # Micro-optimization: only do replacements if r and s are different
            # Otherwise, xreplace is not a no-op and will trigger expensive
            # assumption queries if expr has a relational node.
            if not r.is_Symbol or r != s:
                replacements[s] = r
        if replacements:
            return safe_expand(expr.xreplace(replacements))
        else:
            return expr

    @_lru_cache
    def _update_divisible(self) -> None:
        new_divisible = set()
        for k in self.divisible:
            res = self.replace(k)
            if not res.is_number:
                new_divisible.add(k)

        self.divisible = new_divisible
        self._update_version_counter()

    @_lru_cache
    def simplify(self, expr: _SympyT, size_oblivious: bool = False) -> _SympyT:
        """Use known constraints and replacements to simplify the given expr"""
        expr = safe_expand(expr)
        expr = self.replace(expr)

        if size_oblivious and expr.has(Max):
            max_replacements = {}
            for atom in expr.atoms(Max):
                a, b = atom.args
                if b == 1 or b == 0:
                    a, b = b, a
                if a == 1 or a == 0:
                    if (
                        isinstance(b, Add)
                        and len(b.free_symbols) == 2  # TODO: expand to N?
                        and b.free_symbols == set(b.atoms())
                        and all(x in self.size_like for x in b.free_symbols)
                    ):
                        max_replacements[atom] = b
            if max_replacements:
                expr = expr.xreplace(max_replacements)
                expr = safe_expand(expr)

        # TODO it would seem that this pass is not necessary given the
        # below replacement of // with /, but for nested FloorDivs
        # the non-recursive replacement doesn't work, and
        # recursive makes it hard to look up divisibility,
        # because existing divisibility info has FloorDiv in it, not /
        # for now just do a separate pass to catch common nested case
        if expr.has(FloorDiv):
            self._update_divisible()
            div_replacements = {}
            for atom in expr.atoms(FloorDiv):
                base, divisor = atom.args
                if isinstance(divisor, FloorDiv):
                    base1, divisor1 = divisor.args
                    if (
                        self.replace(Mod(base, divisor)) in self.divisible
                        and base == base1
                        and self.replace(Mod(base1, divisor1)) in self.divisible
                    ):
                        div_replacements[atom] = divisor1
            if div_replacements:
                expr = expr.xreplace(div_replacements)
                expr = safe_expand(expr)
        if expr.has(FloorDiv):
            div_replacements = {}
            pows = expr.atoms(sympy.Pow)
            rationals = expr.atoms(sympy.Rational).difference(expr.atoms(sympy.Integer))
            for fd in expr.atoms(FloorDiv):
                base, divisor = fd.args
                if self.replace(Mod(base, divisor)) in self.divisible:
                    div_replacements[fd] = CleanDiv(base, divisor)
            if div_replacements:
                new_expr = expr.xreplace(div_replacements)
                new_expr = safe_expand(new_expr)
                new_pows = new_expr.atoms(sympy.Pow)
                new_rationals = new_expr.atoms(sympy.Rational).difference(
                    new_expr.atoms(sympy.Integer)
                )
                # divisions simplified away
                if new_pows.issubset(pows) and new_rationals.issubset(rationals):
                    expr = new_expr
        return expr

    # TODO: overload for allow_none literal
    @lru_cache(256)
    def size_hint(
        self, expr: sympy.Basic, *, allow_none: bool = False
    ) -> Optional[sympy.Basic]:
        """
        Gets a size hint for a given expression from the underlying shapes we had.
        Does not introduce a guard, so only use this when you can guarantee that
        your code is still valid for arbitrary shapes (such as optimization decisions)
        """
        result_expr = safe_expand(expr).xreplace(self.var_to_val)
        if not result_expr.is_number:
            from torch.utils._sympy.singleton_int import SingletonInt

            if isinstance(result_expr, SingletonInt):
                return None
            r = self._maybe_evaluate_static(result_expr, compute_hint=True)
            if r is not None:
                return r
            if allow_none:
                return None

            if self.oblivious_var_to_val:
                # See https://github.com/pytorch/pytorch/issues/137100#issuecomment-2495778113
                correct_hint = result_expr.xreplace(self.oblivious_var_to_val)
                counterfactual_hint = result_expr.xreplace(
                    {k: max(v, 2) for k, v in self.oblivious_var_to_val.items()}
                )
                if (
                    not correct_hint.free_symbols
                    and not counterfactual_hint.free_symbols
                ):
                    if correct_hint == counterfactual_hint:
                        log.info("oblivious_size hit %s -> %s", expr, correct_hint)
                        return correct_hint
                    else:
                        log.info(
                            "oblivious_size counterfactual failed %s -> %s != %s",
                            expr,
                            correct_hint,
                            counterfactual_hint,
                        )
                else:
                    log.info(
                        "oblivious_size miss %s -> %s (counterfactual: %s)",
                        expr,
                        correct_hint,
                        counterfactual_hint,
                    )

            if self.unbacked_var_to_val:
                unsound_expr = result_expr.xreplace(self.unbacked_var_to_val)
                if not unsound_expr.free_symbols:
                    log.warning(
                        "propagate_real_tensors size_hint(%s) -> %s", expr, unsound_expr
                    )
                    trace_structured(
                        "propagate_real_tensors",
                        metadata_fn=lambda: {
                            "expr": repr(expr),
                            "result": repr(unsound_expr),
                            "stack": structured.from_traceback(
                                CapturedTraceback.extract(skip=1).summary()
                            ),
                        },
                    )
                    self.defer_runtime_assert(
                        sympy.Eq(result_expr, unsound_expr),
                        f"propagate_real_tensors: {result_expr} == {unsound_expr}",
                    )
                    return unsound_expr

            raise self._make_data_dependent_error(result_expr, expr)
        return result_expr

    # NB: keep in sync with size_hint
    @lru_cache(256)
    def has_hint(self, expr: sympy.Expr) -> bool:
        result_expr = safe_expand(expr).xreplace(self.var_to_val)
        return (
            result_expr.is_number
            or self._maybe_evaluate_static(result_expr) is not None
        )

    def _make_data_dependent_error(
        self,
        expr: sympy.Basic,
        unhinted_expr: sympy.Basic,
        *,
        size_oblivious_result: Optional[sympy.Basic] = None,
        expr_sym_node_id: Optional[int] = None,
    ) -> GuardOnDataDependentSymNode:
        # TODO: in a Dynamo context, having user code, and having the
        # name of the local, will be much better
        size_like_symbols = []
        for s in expr.free_symbols:
            stacktrace = "".join(self.var_to_stack[s].format())
            self.log.debug(
                "Data dependent variable '%s' allocated at:\n%s", s, stacktrace
            )
            if s in self.size_like:
                size_like_symbols.append(s)
        size_oblivious_result_msg = ""
        if size_oblivious_result is not None:
            size_oblivious_result_msg = (
                f"ATTENTION: guard_size_oblivious would fix the error, evaluating expression to {size_oblivious_result}.\n"
                "Maybe you need to add guard_size_oblivious to framework code, see doc below for more guidance.\n\n"
            )
        sloc, maybe_extra_debug = self._get_stack_summary(True)
        if expr.is_integer:  # type: ignore[attr-defined]
            desc = (
                "Could not extract specialized integer from data-dependent expression"
            )
        else:
            desc = "Could not guard on data-dependent expression"
        msg = (
            f"{desc} {expr} (unhinted: {unhinted_expr}).  "
            f"(Size-like symbols: {', '.join(map(str, size_like_symbols)) or 'none'})\n\n"
            f"{size_oblivious_result_msg}"
            f"Caused by: {sloc}\n"
            'For more information, run with TORCH_LOGS="dynamic"\n'
            "For extended logs when we create symbols, also add "
            f"TORCHDYNAMO_EXTENDED_DEBUG_CREATE_SYMBOL=\"{','.join(map(str, expr.free_symbols))}\"\n"
            "If you suspect the guard was triggered from C++, add TORCHDYNAMO_EXTENDED_DEBUG_CPP=1\n"
            "For more debugging help, see "
            "https://docs.google.com/document/d/1HSuTTVvYH1pTew89Rtpeu84Ht3nQEFTYhAX3Ypa_xJs/edit?usp=sharing\n"
            + maybe_extra_debug
            # TODO: Help text about how to use our runtime tests to fix this
            # problem
        )

        dtrace_structured(
            "guard_on_data_dependent_error",
            metadata_fn=lambda: {
                "expr": repr(expr),
                "unhinted_expr": repr(unhinted_expr),
                "expr_id": self._expr_sym_node_id,
                "stack": structured.from_traceback(
                    CapturedTraceback.extract(skip=1).summary()
                ),
            },
        )
        return GuardOnDataDependentSymNode(expr, msg)

    def _update_var_to_range(
        self,
        symbol: sympy.Symbol,
        vr: ValueRanges,
        vr_sloc: Optional[ValueRangesSLoc] = None,
        *,
        is_constraint: bool = False,
    ) -> None:
        lower, upper = vr.lower, vr.upper

        # If we have a size-like unbacked SymInt, refuse to refine the range to be
        # less than two.  This is because when we intersect this range
        # with [2, inf] for size oblivious tests, the range would be
        # unsatisfiable.  In other words, once you have a size-like
        # unbacked SymInt, we can never learn that it is exactly zero or one,
        # because we would now give inconsistent results for all size
        # oblivous tests!
        if upper < 2 and symbol in self.size_like:
            vr = ValueRanges(lower, 2)

        # Updates the range and the guards corresponding to each bound of the symbol.
        if symbol not in self.var_to_range:
            self.log.debug("_update_var_to_range %s = %s (new)", symbol, vr)
            self.var_to_range[symbol] = vr
            if vr_sloc is None:
                sloc = self._get_sloc()
                vr_sloc = ValueRangesSLoc(sloc, sloc)
            self.var_to_range_sloc[symbol] = vr_sloc
        else:
            old = self.var_to_range[symbol]
            new = old & vr
            if new != old:
                if vr_sloc is None:
                    sloc = self._get_sloc()
                    vr_sloc = ValueRangesSLoc(sloc, sloc)
                if new.lower != old.lower:
                    self.var_to_range_sloc[symbol].lower = vr_sloc.lower
                if new.upper != old.upper:
                    self.var_to_range_sloc[symbol].upper = vr_sloc.upper
                self.var_to_range[symbol] = new
                self.log.debug("_update_var_to_range %s = %s (update)", symbol, new)

        if (v := self.var_to_val.get(symbol)) is not None:
            r = self.var_to_range[symbol]
            if v not in r:
                # For constraint failure, delay this for later
                # TODO: Rework all of this, the constraint logic is very
                # duplicative with regular reasoning
                if not is_constraint:
                    assert v in r, f"{v} not in {r}"

    def _set_replacement(self, a: sympy.Symbol, tgt: sympy.Expr, msg: str) -> None:
        """
        Adds or updates a replacement for a symbol.
        Use this instead of `self.replacements[a] = tgt`.
        """
        if tgt == self.replacements.get(a, None):
            return

        if a in tgt.free_symbols:
            return

        # Precondition: a == tgt
        assert isinstance(a, sympy.Symbol)

        if (
            self.allow_complex_guards_as_runtime_asserts
            and not _is_supported_equivalence(tgt)
        ):
            return  # continuing leads to placeholder shapes having complex expressions that we can't resolve

        # Handles nested tensor symbolic variables which don't have
        # var_to_range bounds
        tgt_bound = None
        if a in self.var_to_range:
            src_bound = self.var_to_range[a]

            # First, refine the value range of a based on the computed value range
            # of tgt.  This is always OK to do, even if we decide not to do the
            # substitution in the end.  This might be a no-op, if a already has
            # a tighter bound
            tgt_bound = self.bound_sympy(tgt)
            self._update_var_to_range(a, tgt_bound)

            # Next, check if we can update the range of free symbols in tgt
            # based on the range in a. But only do it if:
            #  - the source bound non-trivially improves over what we get out of
            #    the existing bounds.
            #  - the replacement is univariate and we can invert the tgt expression
            if not tgt_bound.issubset(src_bound) and len(tgt.free_symbols) == 1:
                b = next(iter(tgt.free_symbols))
                # Try to invert the equality
                r = try_solve(sympy.Eq(a, tgt), b, floordiv_inequality=False)
                if r is not None:
                    self.log.debug(
                        "set_replacement: solve for %s in %s == %s gives %s",
                        b,
                        a,
                        tgt,
                        r,
                    )
                    # The solution here can be non-integral, for example, if
                    # we have s0 = 2*s1, then s1 = s0/2.  What we would like
                    # to do is calculated the bounds in arbitrary precision,
                    # and then requantize the bound to integers when we are
                    # done.
                    rat_b_bound = self.bound_sympy(r[1])
                    b_bound = ValueRanges(
                        CeilToInt(rat_b_bound.lower), FloorToInt(rat_b_bound.upper)
                    )
                    self._update_var_to_range(b, b_bound, self.var_to_range_sloc[a])
                    tgt_bound = self.bound_sympy(tgt)
                    assert tgt_bound.issubset(
                        src_bound
                    ), f"{tgt_bound=} not a subset of {src_bound=}"

            # TODO: Should we propagate size-like-ness?
            #
            # Pros: if u0 is size-like, intuitively u0 == u1 should cause u1
            # to become size-like.
            #
            # Cons: if u0 is size-like, what about u0 - 1 == u1?  You CAN'T
            # propagate in this case, because what if u0 == 0, then u1 is negative
            # and clearly isn't a size.  So, at minimum, any f(x) whose value
            # range isn't [0, inf] given x in [0, inf] cannot propagate
            # size-like-ness.  But there are many situations where you could
            # imagine u1 is going to be size-like and actually you just didn't
            # have a refined enough value range on u0.  Since even innocuous
            # looking arithmetic operations can destroy size-like-ness, it's
            # best to not propagate it at all and force the user to annotate it
            # as necessary.
            #
            # Compromise: we preserve size-like-ness only for exact equality
            # and nothing else.
            if a in self.size_like and isinstance(tgt, sympy.Symbol):
                self.size_like.add(tgt)
            elif isinstance(tgt, sympy.Symbol) and tgt in self.size_like:
                self.size_like.add(a)

            # Now, decide if we will do the substitution.
            #
            #  - If the source has a non-trivial range, only substitute if
            #    we preserve this range.  Note that we may have propagated
            #    the src_range to free variables in tgt when tgt is univariate
            #    and we could find an inverse, which helps us achieve this.
            #    This ensures we never "forget" about user defined ranges,
            #    even if they end up being defined on composite formulas
            #    like s0 + s1.
            #
            #  - If the variable is unbacked, only substitute if the substitution
            #    would preserve the bounds also under size-like-ness conditions.

            if not tgt_bound.issubset(src_bound):
                self.log.debug(
                    "skipped set_replacement %s = %s (%s) [%s not subset of %s]",
                    a,
                    tgt,
                    msg,
                    tgt_bound,
                    src_bound,
                )
                return
            elif a in self.size_like:
                tgt_bound_so = self.bound_sympy(tgt, size_oblivious=True)
                src_bound_so = self.bound_sympy(a, size_oblivious=True)
                if not tgt_bound_so.issubset(src_bound_so):
                    self.log.debug(
                        "skipped set_replacement %s = %s (%s) "
                        "[%s not subset of %s (size-oblivious conditions)]",
                        a,
                        tgt,
                        msg,
                        tgt_bound_so,
                        src_bound_so,
                    )
                    return

        if isinstance(tgt, (sympy.Integer, sympy.Float)):
            # specializing to a constant, which is likely unexpected (unless
            # you specified dynamic=True)

            user_tb = TracingContext.extract_stack()
            trace_structured(
                "symbolic_shape_specialization",
                metadata_fn=lambda: {
                    "symbol": repr(a),
                    "sources": [s.name() for s in self.var_to_sources.get(a, [])],
                    "value": repr(tgt),
                    "reason": msg,
                    "stack": structured.from_traceback(
                        CapturedTraceback.extract(skip=1).summary()
                    ),
                    "user_stack": (
                        structured.from_traceback(user_tb) if user_tb else None
                    ),
                },
            )

            if config.print_specializations:
                self.log.warning(
                    "Specializing %s to %s", self.var_to_sources[a][0].name(), tgt
                )
                self.log.debug("SPECIALIZATION", stack_info=True)
        log.info("set_replacement %s = %s (%s) %s", a, tgt, msg, tgt_bound)
        self.replacements[a] = tgt
        # NB: the replacement may get refined, but the user will find the
        # FIRST one most useful (TODO: Maybe we could consider tracking all of
        # them)
        if a not in self.replacements_slocs:
            self.replacements_slocs[a] = self._get_sloc()
        self._update_version_counter()

        # When specializing 'a == tgt', the equality should be also conveyed to
        # Z3, in case an expression uses 'a'.
        self._add_target_expr(sympy.Eq(a, tgt, evaluate=False))

    def _add_divisible(self, expr: sympy.Expr) -> None:
        self.divisible.add(expr)
        self._update_version_counter()

    @_lru_cache
    @record_shapeenv_event()
    def _find(self, a: sympy.Symbol) -> sympy.Expr:
        """
        Implements a DSU-like algorithm to find the variable that represents a
        Also handles transitive non-identity replacements.

        a: b + c
        c: d
        """
        if a not in self.replacements:
            return a
        res = self.replacements[a]
        cur_replace = {s: self._find(s) for s in res.free_symbols}
        replaced, changed = self.replacements[a]._xreplace(cur_replace)
        if changed:
            self._set_replacement(a, replaced, "find")
        return self.replacements[a]

    @lru_cache(256)
    def _maybe_guard_rel(self, expr: sympy.Rel) -> None:
        """
        The relational guard is guarded to be true.  Use this information to
        simplify shapes (i.e. a == b or a % 5 == 0)
        """
        assert isinstance(expr, sympy.Rel)

        # A good example of what goes wrong if you don't do this is
        # python test/functorch/test_aotdispatch.py -k
        # test_aot_autograd_symbolic_module_exhaustive_nn_LazyConv3d_cpu_float32
        if isinstance(expr, sympy.Ne):
            return

        free = list(expr.free_symbols)

        assert (
            len(free) > 0
        ), f"The expression should not be static by this point: {expr}"
        # In case of really gnarly expression, we don't blow up
        if len(free) > 5:
            return

        # Prioritize unbacked symints for solving by ordering them last.
        # Prefer to simplify out lexicographically higher symbols (i.e. simplify out s4 over s3).
        #   (NB: this unfortunately isn't strictly equivalent to simplifying out newer symbols)
        # Prefer to simplify out symbols with ephemeral sources.
        def _smart_symbol_sort(x: sympy.Symbol) -> tuple[int, int, str]:
            has_only_ephemeral_sources = x in self.var_to_sources and all(
                s.is_ephemeral() for s in self.var_to_sources[x]
            )
            # NB: size_hint is int, not sympy.Expr, do not use int_oo here
            hint_size = self.size_hint(x, allow_none=True)
            if hint_size is None:
                size = sys.maxsize
            elif symbol_is_type(x, SymT.SIZE):
                assert isinstance(hint_size, sympy.Expr)
                size = int(hint_size)
            else:
                size = sys.maxsize
            name = x.name
            # 1 puts ephemeral sourced symbols first when sorting in reverse
            return (1 if has_only_ephemeral_sources else 0, size, name)

        free = sorted(free, key=_smart_symbol_sort, reverse=True)  # type: ignore[attr-defined]
        lhs = expr.lhs
        rhs = expr.rhs

        self._refine_ranges(expr)

        # The rest of this stuff is for equality only
        if not isinstance(expr, sympy.Eq):
            return

        if not expr.has(Mod):
            try:
                floor_div_atoms = lhs.atoms(FloorDiv).union(rhs.atoms(FloorDiv))
                if len(floor_div_atoms) > 0 and any(
                    a.divisor != 1 for a in floor_div_atoms
                ):
                    raise NotImplementedError

                # Never replace unbacked symbols with other unbacked symbols.
                # This is error prone because you can cause references to
                # unbacked symbols to time travel backwards.  E.g.,
                #
                # u1 = x.item()
                # ... use of u1 ...
                # u2 = y.item()
                # u3 = z.item()
                # torch._check(u1 == u2 + u3)
                #
                # If you replace u1 with u2 + u3, then the use of u1 now
                # references u2 and u3 prior to them actually being bound at
                # runtime.  It's pretty inconvenient to setup control
                # dependencies for substitutions, so ban it entirely.
                def trivial_solve(lhs: sympy.Expr, rhs: sympy.Expr) -> bool:
                    if isinstance(lhs, sympy.Symbol):
                        if free_unbacked_symbols(lhs) and not free_unbacked_symbols(
                            rhs
                        ):
                            return True
                        if symbol_is_type(lhs, SymT.FLOAT):
                            return True
                        # TODO: Maybe trivial solutions for int should also be
                        # done?
                    return False

                # short-circuit when no solving is needed
                if trivial_solve(lhs, rhs):
                    self._set_replacement(lhs, self._find(rhs), "trivial_lhs")
                elif trivial_solve(rhs, lhs):
                    self._set_replacement(rhs, self._find(lhs), "trivial_rhs")
                else:
                    r = try_solve(expr, free[0], floordiv_inequality=False)
                    if r is not None and all(
                        t.is_integer for t in sympy.preorder_traversal(r[1])
                    ):
                        new_var = self._find(r[1])
                        ok = len(free_unbacked_symbols(new_var)) == 0
                        if ok:
                            self._set_replacement(free[0], new_var, "solve")
            except NotImplementedError:
                pass
        if expr.has(Mod):
            mod_expr = next(iter(expr.atoms(Mod)))
            try:
                r = try_solve(expr, mod_expr, floordiv_inequality=False)
                if r is not None and r[1] == 0:
                    self._add_divisible(mod_expr)
                    # This is a little bit of extra logic to make things like
                    # torch.empty(i0, q).view(c, -1, q) work out
                    p, q = mod_expr.args
                    if (
                        isinstance(q, sympy.Number)
                        and isinstance(p, sympy.Mul)
                        and len(p.args) == 2
                    ):
                        c, i0 = p.args
                        # Given Mod(c * i0, q) == 0
                        if (
                            isinstance(c, sympy.Number)
                            and isinstance(i0, sympy.Symbol)
                            and self.is_unbacked_symint(i0)
                        ):
                            # We have Mod(i0, q / c) == 0, which means we can
                            # rewrite i0 as (q / gcd(q, c)) * i1
                            d = q / sympy.gcd(q, c)  # TODO: CleanDiv?
                            i1 = self.create_unbacked_symint().node.expr
                            # Propagate the value ranges.  It doesn't really
                            # matter if we use truediv or floordiv, because we
                            # have established divisibility.
                            self._update_var_to_range(
                                i1,
                                SymPyValueRangeAnalysis.floordiv(
                                    self.var_to_range[i0], ValueRanges.wrap(d)
                                ),
                            )
                            # Propagate hints (real tensor tracing)
                            if i0 in self.unbacked_var_to_val:
                                self.set_unbacked_var_to_val(
                                    i1, self.unbacked_var_to_val[i0] // d
                                )
                            # Propagate size-like-ness
                            if i0 in self.size_like:
                                self.size_like.add(i1)
                            self._set_replacement(i0, d * i1, "divisibility")

            except NotImplementedError:
                pass
        return

    # See: Note - On 0/1 specialization
    def _default_value_range(
        self, do_not_specialize_zero_one: bool = False
    ) -> ValueRanges:
        lower = 0 if (do_not_specialize_zero_one or not self.specialize_zero_one) else 2
        return ValueRanges(lower, int_oo)

    def _default_unspecified_value_range(self) -> ValueRanges:
        return ValueRanges.unknown_int()

    @_lru_cache
    def _simplify_floor_div(self, expr: sympy.Expr) -> sympy.Expr:
        floor_divs = tuple(expr.atoms(FloorDiv))
        # we expect floor_divs to be exact,
        # and thus add the guards for the exact floordivs,
        # even if tracing doesn't require them otherwise
        for fd in reversed(floor_divs):
            base, divisor = fd.args
            mod_expr = Mod(base, divisor)
            eq_expr = sympy.Eq(mod_expr, 0)
            # add necessary mod guards
            self.evaluate_expr(eq_expr)
        return self.simplify(expr)

    # We're about to add a guard/runtime assert, check if the ShapeEnv is frozen
    # and if so issue a warning
    def _check_frozen(self, expr: sympy.Basic, concrete_val: sympy.Basic) -> None:
        if self.frozen:
            self.counter["ignored_backward_guard"] += 1
            signpost_event(
                "dynamic",
                "evaluate_expr_frozen",
                {
                    **self.co_fields,
                    "ignored_guard": f"{expr} == {concrete_val}",
                    # no version = original state (this signpost is expected)
                    # version 2 = dynamic backwards is eagerly compiled
                    "version": 2,
                },
            )
            log.info(
                "Ignored guard %s == %s, this could result in accuracy problems",
                expr,
                concrete_val,
                # only print stack trace when debug mode is on (e.g. TORCH_LOGS="dynamic")
                stack_info=True if log.getEffectiveLevel() < logging.WARNING else False,
            )

    def _get_user_frame(self) -> types.FrameType:
        frame = inspect.currentframe()
        while frame is not None:
            if frame.f_code.co_filename not in uninteresting_files():
                return frame
            frame = frame.f_back
        assert frame is not None
        return frame

    def _get_stack_summary(
        self, is_debug: bool = False, framework_loc: Optional[str] = None
    ) -> tuple[SLoc, str]:
        floc: Optional[Union[str, traceback.FrameSummary]] = framework_loc
        if floc is None:
            frame = self._get_user_frame()
            try:
                floc = traceback.FrameSummary(
                    frame.f_code.co_filename,
                    frame.f_lineno,
                    frame.f_code.co_name,
                )
            finally:
                del frame

        # NB: this stack is truncated, but it's fine because the main
        # stack_info will give you the rest of the info you need
        maybe_user_loc = None
        user_tb = TracingContext.extract_stack()
        if user_tb:
            idx = len(user_tb) - 1
            while idx > 0 and user_tb[idx].filename in uninteresting_files():
                idx -= 1
            maybe_user_loc = format_frame(user_tb[idx], line=True)

        maybe_extra_debug = ""
        if is_debug and user_tb:
            maybe_extra_debug = (
                "\nUser Stack (most recent call last):\n"
                + "  (snipped, see stack below for prefix)\n"
                + "".join(traceback.format_list(user_tb))
            )
        if is_debug and config.extended_debug_cpp:
            cpp_stack = CapturedTraceback.extract(cpp=True)
            maybe_extra_debug += "\nC++ stack trace:\n" + "".join(cpp_stack.format())
        elif is_debug:
            maybe_extra_debug += (
                "\nFor C++ stack trace, run with TORCHDYNAMO_EXTENDED_DEBUG_CPP=1"
            )

        return SLoc(floc, maybe_user_loc), maybe_extra_debug

    # Pass in framework_loc to override the framework location info
    def _get_sloc(self, framework_loc: Optional[str] = None) -> SLoc:
        sloc, _ = self._get_stack_summary(framework_loc=framework_loc)
        return sloc

    def _generate_unique_id(self, source_name: str) -> int:
        attempt = int(hashlib.sha256(source_name.encode()).hexdigest(), 16) % 100
        while attempt in self.unique_ids:
            attempt += 1
        self.unique_ids.add(attempt)
        return attempt

    def _find_frame_locals(self) -> _FrameLocalResult:
        """
        Given the current user code frame, finds the relevant lines of code,
        values of symbolic locals, and free symbols involved.
        """
        frame_locals: dict[str, Any] = {}
        frame_symbols: dict[str, str] = {}

        if (
            frame := _find_user_code_frame()
        ) is None or frame.f_code.co_filename == "<string>":
            return _FrameLocalResult()

        # find bytecode instructions relevant to the frame
        instructions = list(dis.Bytecode(frame.f_code))
        co_lines, offset = inspect.getsourcelines(frame.f_code)
        start, end, cur = None, None, None
        for i, instr in enumerate(instructions):
            if instr.starts_line is not None:
                cur = instr.starts_line
            if cur != frame.f_lineno:
                continue
            if start is None:
                start = end = i
            else:
                end = i

        if start is None or end is None:  # no instructions found
            return _FrameLocalResult()

        # track involved locals and free symbols
        def go(x: Any) -> Optional[str]:
            if isinstance(x, torch.Tensor):
                for y in x.size():
                    go(y)
                for y in x.stride():
                    go(y)
                go(x.storage_offset())
                return (
                    f"Tensor(shape: {x.size()}, "
                    f"stride: {x.stride()}, "
                    f"storage_offset: {x.storage_offset()})"
                )
            elif isinstance(x, (SymBool, SymInt, SymFloat)):
                for s in x.node.expr.free_symbols:
                    if str(s) in frame_symbols:  # type: ignore[operator]
                        continue
                    if s in self.var_to_sources:
                        frame_symbols[str(s)] = self.var_to_sources[s][0].name()  # type: ignore[assignment]
                return str(x)
            return None

        # go through instructions, seeing linenos & involved locals
        last_lineno = frame.f_lineno
        for instr in instructions[start : end + 1]:
            if (lineno := instr.starts_line) is not None:
                last_lineno = max(last_lineno, lineno)
            if isinstance(instr.argval, str) and instr.argval in frame.f_locals:
                frame_locals[instr.argval] = pytree.tree_map(
                    go, frame.f_locals[instr.argval]  # type: ignore[index]
                )

        # store LOC
        locs = co_lines[frame.f_lineno - offset : last_lineno + 1 - offset]
        indent = len(locs[0]) - len(locs[0].lstrip())
        frame_loc = "".join([loc[indent:] for loc in locs]).strip()  # type: ignore[assignment]
        return _FrameLocalResult(
            loc=frame_loc, locals=frame_locals, symbols=frame_symbols
        )

    def _log_guard(self, prefix: str, g: SympyBoolean, forcing_spec: bool) -> None:
        dtrace_structured(
            "guard_added",
            metadata_fn=lambda: {
                "expr": str(g),
                "prefix": prefix,
                "expr_node_id": self._expr_sym_node_id,
                "user_stack": structured.get_user_stack(3),
                "stack": structured.get_framework_stack(3),
                "symbol_to_sources": {
                    str(v): k
                    for k, v in self.source_to_var.items()
                    if v in g.free_symbols
                },
                "frame_locals": asdict(self._find_frame_locals()),
            },
        )
        trace_structured(
            "guard_added_fast",
            metadata_fn=lambda: {
                "expr": str(g),
                "user_stack": structured.from_traceback(TracingContext.extract_stack()),
                "stack": structured.from_traceback(
                    CapturedTraceback.extract(skip=1).summary()
                ),
            },
        )
        if self.log.isEnabledFor(logging.INFO):
            str_g = str(g)
            is_debug = (
                config.extended_debug_guard_added is not None
                and str_g == config.extended_debug_guard_added
            )
            sloc, maybe_extra_debug = self._get_stack_summary(is_debug)
            maybe_more_info = ""
            if not is_debug:
                maybe_more_info = (
                    ", for more info run with "
                    f'TORCHDYNAMO_EXTENDED_DEBUG_GUARD_ADDED="{str_g}"'
                )
            self.log.info(
                "%s %s [guard added] %s%s%s",
                prefix if not forcing_spec else f"{prefix} (forcing_spec)",
                str_g,
                sloc,
                maybe_more_info,
                maybe_extra_debug,
                stack_info=is_debug,
            )

    # A local variable to evaluate_expr stored in the class to avoid
    # using it for the lru_cache that is on top of it since it does
    # not effect the results. When needed its read directly.
    _expr_sym_node_id: Optional[int] = None

    def evaluate_sym_node(
        self,
        sym_node: SymNode,
        size_oblivious: bool = False,
    ) -> sympy.Basic:
        """
        Given a a SymNode, evaluates sym_node.expr, adding guards if necessary.
        """

        self._expr_sym_node_id = id(sym_node)
        return self.evaluate_expr(
            sym_node.expr, sym_node.hint, sym_node.fx_node, size_oblivious
        )

    @lru_cache(256)
    @record_shapeenv_event(save_tracked_fakes=True)
    def evaluate_expr(
        self,
        orig_expr: sympy.Basic,
        hint: Optional[Union[int, bool, float]] = None,
        fx_node: Optional[torch.fx.Node] = None,
        size_oblivious: bool = False,
        *,
        forcing_spec: bool = False,
    ) -> sympy.Basic:
        try:
            return self._evaluate_expr(
                orig_expr,
                hint,
                fx_node,
                size_oblivious,
                forcing_spec=forcing_spec,
            )
        except Exception:
            self.log.warning(
                "failed during evaluate_expr(%s, hint=%s, size_oblivious=%s, forcing_spec=%s",
                orig_expr,
                hint,
                size_oblivious,
                forcing_spec,
            )
            raise

    def _evaluate_expr(
        self,
        orig_expr: sympy.Basic,
        hint: Optional[Union[bool, int, float]] = None,
        fx_node: Optional[torch.fx.Node] = None,
        size_oblivious: bool = False,
        *,
        forcing_spec: bool = False,
    ) -> sympy.Basic:
        """
        Given an expression, evaluates it, adding guards if necessary
        """

        # TODO: split conjunctions and evaluate them separately

        if isinstance(
            orig_expr,
            (sympy.logic.boolalg.BooleanTrue, sympy.logic.boolalg.BooleanFalse),
        ):
            return orig_expr

        # Don't track this one
        @functools.lru_cache(None)
        def compute_concrete_val() -> sympy.Basic:
            if hint is None:
                # This is only ever called for expressions WITHOUT unbacked
                # symbols
                r = self.size_hint(orig_expr)
                assert r is not None
                return r
            else:
                return sympy.sympify(hint)

        concrete_val: Optional[sympy.Basic]

        # Check if:
        #   1. 'translation_validation' is set
        #   2. the corresponding 'fx_node' is not 'None'
        #   3. the guard should not be suppressed
        #   4. the guard doesn't contain backed symfloat symbols
        #      since z3 can't handle floats
        #
        # If all of the above check, we create an FX node representing the
        # actual expression to be guarded.
        node = None
        fresh = False
        if (
            self._translation_validation_enabled
            and fx_node is not None
            and not self._suppress_guards_tls()
            and not size_oblivious
            and not any(symbol_is_type(s, SymT.FLOAT) for s in orig_expr.free_symbols)
        ):
            # TODO: does this even worked with unbacked :think:
            concrete_val = compute_concrete_val()
            if concrete_val is sympy.true:
                node, fresh = self._create_fx_call_function(torch._assert, (fx_node,))
            elif concrete_val is sympy.false:
                neg, _ = self._create_fx_call_function(operator.not_, (fx_node,))
                node, fresh = self._create_fx_call_function(torch._assert, (neg,))
            else:
                eql, _ = self._create_fx_call_function(
                    operator.eq, (fx_node, concrete_val)
                )
                node, fresh = self._create_fx_call_function(torch._assert, (eql,))

            assert node is not None
            # If this is a fresh node, we have to remember the event index that
            # corresponds to this assertion node.
            # Reason: so that, given an assertion node, we can replay the ShapeEnv
            # events until the point where this assertion node was freshly created.
            if fresh:
                self._add_fx_node_metadata(node)

        # After creating the FX node corresponding to orig_expr, we must make sure that
        # no error will be raised until the end of this function.
        #
        # Reason: the translation validation may become invalid otherwise.
        #
        # If an error is raised before the end of this function, we remove the FX node
        # inserted, and re-raise the error.
        guard = None

        try:
            if orig_expr.is_number:
                self.log.debug("eval %s [trivial]", orig_expr)
                if hint is not None:
                    if isinstance(hint, bool):
                        assert orig_expr == hint, f"{orig_expr} != {hint}"
                    else:
                        assert sympy.Eq(orig_expr, hint), f"{orig_expr} != {hint}"
                return orig_expr

            expr = orig_expr

            static_expr = self._maybe_evaluate_static(
                expr, size_oblivious=size_oblivious
            )
            if static_expr is not None:
                self.log.debug(
                    "eval %s == %s [statically known]",
                    f"size_oblivious({orig_expr})"
                    if size_oblivious
                    else size_oblivious,
                    static_expr,
                )
                if (
                    not size_oblivious
                    and config.backed_size_oblivious
                    and hint is not None
                ):
                    # TODO: maybe reconcile this with use of counterfactual hints
                    # in unbacked case
                    assert static_expr == hint, f"{static_expr} != {hint}"
                return static_expr

            transmute_into_runtime_assert = False

            concrete_val = None
            if not (expr.free_symbols <= self.var_to_val.keys()):
                # TODO: dedupe this with _maybe_evaluate_static
                # Attempt to eliminate the unbacked SymInt
                new_expr = self._maybe_evaluate_static(expr, unbacked_only=True)
                assert new_expr is not None
                if not (new_expr.free_symbols <= self.var_to_val.keys()):
                    size_oblivious_result = None
                    if not size_oblivious:
                        size_oblivious_result = self._maybe_evaluate_static(
                            expr, size_oblivious=True
                        )

                    ok = False

                    # Last ditch
                    if (
                        self.oblivious_var_to_val
                        and not (
                            correct_hint := orig_expr.xreplace(
                                self.oblivious_var_to_val
                            )
                        ).free_symbols
                        and not (
                            counterfactual_hint := orig_expr.xreplace(
                                {
                                    k: max(2, v)
                                    for k, v in self.oblivious_var_to_val.items()
                                }
                            )
                        ).free_symbols
                        and correct_hint == counterfactual_hint
                    ):
                        # TODO: better logging
                        log.info(
                            "oblivious_size %s -> %s (passed counterfactual)",
                            orig_expr,
                            correct_hint,
                        )
                        concrete_val = correct_hint
                        # NB: do NOT transmute into runtime assert
                        ok = True

                    if (
                        not ok
                        and self.unbacked_var_to_val
                        and not (
                            unsound_result := orig_expr.xreplace(
                                self.unbacked_var_to_val
                            ).xreplace(self.var_to_val)
                        ).free_symbols
                    ):
                        log.warning(
                            "propagate_real_tensors evaluate_expr(%s) -> %s",
                            orig_expr,
                            unsound_result,
                        )
                        trace_structured(
                            "propagate_real_tensors",
                            metadata_fn=lambda: {
                                "expr": repr(orig_expr),
                                "result": repr(unsound_result),
                                "stack": structured.from_traceback(
                                    CapturedTraceback.extract(skip=1).summary()
                                ),
                            },
                        )
                        dtrace_structured(
                            "propagate_real_tensors_provenance",
                            metadata_fn=lambda: {
                                "expr": repr(orig_expr),
                                "result": repr(unsound_result),
                                "expr_node_id": self._expr_sym_node_id,
                                "user_stack": structured.get_user_stack(3),
                                "stack": structured.get_framework_stack(3),
                                "symbol_to_sources": {
                                    str(v): k
                                    for k, v in self.source_to_var.items()
                                    if v in orig_expr.free_symbols
                                },
                                "frame_locals": asdict(self._find_frame_locals()),
                            },
                        )
                        transmute_into_runtime_assert = True
                        concrete_val = unsound_result
                        ok = True

                    if not ok and self.trace_asserts:
                        # Check if this boolean is used in an assertion, bytecode pattern for
                        # assertions is pretty stable for Python 3.7--3.13, ported with minimal
                        # changes from torch/fx/proxy.py
                        # Bytecode pattern for `assert` statements:
                        #     TO_BOOL / COMPARE_OP  # Only for Python >= 3.13
                        #     POP_JUMP_IF_TRUE
                        #     LOAD_ASSERTION_ERROR
                        #     RAISE_VARARGS
                        frame = self._get_user_frame()
                        assert frame is not None

                        insts = list(dis.get_instructions(frame.f_code))
                        if sys.version_info >= (3, 11):
                            # For Python >= 3.11, instructions can be 2-4 bytes long.
                            from bisect import bisect_left

                            cur = bisect_left(
                                insts, frame.f_lasti, key=lambda x: x.offset
                            )
                        else:
                            # For Pyhton <= 3.10, instructions are always 2 bytes.
                            cur = frame.f_lasti // 2

                        if sys.version_info >= (3, 13):
                            if insts[cur].opname in ("TO_BOOL", "COMPARE_OP"):
                                # Peek 1 instruction further.
                                cur += 1
                        inst = insts[cur]

                        if inst.opname == "POP_JUMP_IF_TRUE" and inst.arg is not None:
                            first = insts[cur + 1]

                            starts_with_assert = (
                                first.opname == "LOAD_GLOBAL"
                                and first.argval == "AssertionError"
                                or first.opname == "LOAD_ASSERTION_ERROR"
                            )
                            if (
                                starts_with_assert
                                and insts[cur + 2].opname == "RAISE_VARARGS"
                            ):
                                concrete_val = sympy.true
                                transmute_into_runtime_assert = True
                                ok = True

                    if not ok:
                        raise self._make_data_dependent_error(
                            expr.xreplace(self.var_to_val),
                            expr,
                            size_oblivious_result=size_oblivious_result,
                            expr_sym_node_id=self._expr_sym_node_id,
                        )
                else:
                    expr = new_expr

            if concrete_val is None:
                concrete_val = compute_concrete_val()
            self._check_frozen(expr, concrete_val)

            if (
                config.inject_EVALUATE_EXPR_flip_equality_TESTING_ONLY
                and isinstance(hint, bool)
                and isinstance(expr, (sympy.Eq, sympy.Ne))
            ):
                expr = sympy.Not(expr)

            # Turn this into a boolean expression, no longer need to consult
            # concrete_val
            if concrete_val is sympy.true:
                g = cast(SympyBoolean, expr)
            elif concrete_val is sympy.false:
                g = sympy.Not(expr)
            else:
                g = sympy.Eq(expr, concrete_val)  # type: ignore[arg-type]

            if transmute_into_runtime_assert:
                self.defer_runtime_assert(
                    g, f"propagate_real_tensors: {orig_expr} == {concrete_val}"
                )
                return concrete_val

            if not self._suppress_guards_tls():
                self._log_guard("eval", g, forcing_spec=forcing_spec)

                if isinstance(g, sympy.Rel):
                    # TODO: If we successfully eliminate a symbol via equality, it
                    # is not actually necessary to save a guard for the equality,
                    # as we will implicitly generate a guard when we match that
                    # input against the symbol.  Probably the easiest way to
                    # implement this is to have maybe_guard_rel return a bool
                    # saying if it "subsumed" the guard (and therefore the guard
                    # is no longer necessary)
                    self._maybe_guard_rel(g)

                if not self.allow_complex_guards_as_runtime_asserts:
                    # at this point, we've evaluated the concrete expr value, and have
                    # flipped/negated the guard if necessary. Now we know what to guard
                    # or defer to runtime assert on.
                    guard = ShapeGuard(
                        g, self._get_sloc(), size_oblivious=size_oblivious
                    )
                    self.guards.append(guard)
                    self.axioms.update(dict(self.get_implications(self.simplify(g))))
                else:
                    # it's fine to defer simple guards here without checking,
                    # the _maybe_guard_rel() call above will set replacements if possible,
                    # and so the result here will be statically known
                    self.defer_runtime_assert(g, f"evaluate_expr: {orig_expr}")
            else:
                self._log_guard("eval [guard suppressed]", g, forcing_spec=forcing_spec)

        except Exception:
            if fresh:
                self._remove_fx_node(node)
            raise
        else:
            if not self._suppress_guards_tls():
                if guard is not None:  # we might have deferred this to runtime assert
                    for s in g.free_symbols:
                        self.symbol_guard_counter[s] += 1
                        # Forcing_spec to avoid infinite recursion
                        if (
                            not forcing_spec
                            and config.symbol_guard_limit_before_specialize is not None
                            and self.symbol_guard_counter[s]
                            > config.symbol_guard_limit_before_specialize
                        ):
                            # Force specialization
                            self.log.info(
                                "symbol_guard_limit_before_specialize=%s exceeded on %s",
                                config.symbol_guard_limit_before_specialize,
                                s,
                            )
                            self.evaluate_expr(s, forcing_spec=True)

        return concrete_val

    def cleanup(self) -> None:
        """
        Break reference cycles.

        This destroys the stacks. If you really want to keep them, we
        just need some way to break references on code objects.
        """
        for s in self.var_to_stack.values():
            s.cleanup()
        for ras in self.deferred_runtime_asserts.values():
            for ra in ras:
                ra.stack.cleanup()

    @lru_cache(256)
    @record_shapeenv_event(save_tracked_fakes=True)
    def defer_runtime_assert(
        self, orig_expr: SympyBoolean, msg: str, fx_node: Optional[torch.fx.Node] = None
    ) -> bool:
        """Create an assert that is checked at runtime

        Args:
            orig_expr (sympy.Expr): Boolean expression to assert is true
            msg (str): Message to display on assertion failure
            fx_node (Optional, torch.fx.Node): node in ``self.graph`` corresponding
                to the expression, if applicable

        """
        expr = orig_expr

        # TODO: split conjunctions and evaluate them separately

        static_expr = self._maybe_evaluate_static(expr)
        if static_expr is not None:
            self.log.debug(
                "runtime_assert %s == %s [statically known]", orig_expr, static_expr
            )
            # TODO: assert bool(static_expr)
            return bool(static_expr)

        # Attempt to eliminate the unbacked SymInt
        new_expr = self._maybe_evaluate_static(expr, unbacked_only=True)
        assert new_expr is not None
        if (
            not self.prefer_deferred_runtime_asserts_over_guards
            and new_expr.free_symbols <= self.var_to_val.keys()
        ):
            # Do a normal guard
            return self.evaluate_expr(new_expr, fx_node=fx_node)
        # NB: Don't use new_expr as expr; it could contain gunk like shape0
        # which we don't want to guard on

        if (
            self._translation_validation_enabled
            and fx_node is not None
            and not self._suppress_guards_tls()
        ):
            node, fresh = self._create_fx_call_function(torch._assert, (fx_node,))
            assert node is not None
            if fresh:
                self._add_fx_node_metadata(node)

        if not self._suppress_guards_tls():
            self._log_guard("runtime_assert", orig_expr, forcing_spec=False)
            # If you're here because of this assert, read Note [Backwards runtime asserts]
            # in torch/_inductor/graph.py
            if self.runtime_asserts_frozen:
                log.debug("runtime_asserts_frozen but then got %s", expr)
            self._check_frozen(expr, sympy.true)
            # eliminate symbols on equality tests / refine ranges
            if isinstance(expr, sympy.Rel):
                self._maybe_guard_rel(expr)

            # canonicalise to remove equations that are trivially equal
            orig_expr = expr
            expr = canonicalize_bool_expr(expr)
            stack = CapturedTraceback.extract(skip=1)
            ra = RuntimeAssert(expr, msg, stack)
            # TODO: Do this in a way that is less janky than int(s.name[1:])
            cands = sorted(
                (s for s in expr.free_symbols if symbol_is_type(s, SymT.UNBACKED_INT)),
                key=lambda s: int(s.name[1:]),
            )
            # Is None when prefer_deferred_runtime_asserts_over_guards=True
            # and the guard in question has no unbacked SymInts in front
            ix = cands[-1] if cands else None
            self.deferred_runtime_asserts.setdefault(ix, []).append(ra)
            self.axioms.update(dict(self.get_implications(self.simplify(expr))))
            self.num_deferred_runtime_asserts += 1
            self._update_version_counter()
        else:
            self._log_guard(
                "runtime_assert [guard suppressed]", orig_expr, forcing_spec=False
            )

        return True

    # Refines the ranges of the variables present in 'guard'.
    #
    # This function tries to refine the range of the variables inside
    # 'guard' by reasoning about it. Specifically, when 'guard' is a
    # 'sympy.Relational' operation.
    #
    # It does mainly 3 things:
    #   1. Tries to isolate a variable in the left-hand side
    #   2. Compute the value range of the right-hand side
    #   3. Update the value range of the variable, if better
    def _refine_ranges(self, expr: SympyBoolean) -> None:
        expr = self.simplify(expr)

        for symbol in expr.free_symbols:
            assert isinstance(symbol, sympy.Symbol)

            if isinstance(self.var_to_val.get(symbol, None), SingletonInt):
                # Skip var_to_range logic for SingletonInt which is only used
                # for jagged layout NestedTensors today
                continue

            r = try_solve(expr, symbol)

            if r is None or not (symbol.is_integer and r[1].is_integer):
                # Range refinement only supports integer symbols for now.
                # There are lots of SymPy bugs when it comes to comparing
                # reals and integers, so we skip that for now.
                continue

            r_expr, rhs = r
            vr = self.var_to_range[symbol]
            lower, upper = vr.lower, vr.upper

            rhs_vr = bound_sympy(rhs, self.var_to_range)

            # Let's suppose that we have a preexisting range for x [0, 100].
            # Now, we issue a guard x > y, where the range for y is [50, 150].
            # Then, lower = 0, rhs_vr.lower = 50 and therefore refinement can happen,
            # refining x to [51, 100], since x must be greater than y, but the lowest
            # y could be is 50.
            #
            # sympy.Eq may update both lower and upper bounds.
            # sympy.G{t,e} may update the lower bound, only.
            # sympy.L{t,e} may update the upper bound, only.
            if lower < rhs_vr.lower and isinstance(
                r_expr, (sympy.Eq, sympy.Ge, sympy.Gt)
            ):
                # Strictly greater relations allow us to refine a bit more, since
                # x < y implies that the lower bound for x is: y + 1.
                lower = rhs_vr.lower + int(isinstance(r_expr, sympy.Gt))
            if upper > rhs_vr.upper and isinstance(
                r_expr, (sympy.Eq, sympy.Le, sympy.Lt)
            ):
                upper = rhs_vr.upper - int(isinstance(r_expr, sympy.Lt))

            # Do nothing if the new value range is no better than what we already have.
            if vr == ValueRanges(lower, upper):
                continue

            # Updates the range and the guards corresponding to each bound of the symbol.
            self._update_var_to_range(symbol, ValueRanges(lower, upper))
            # If the range is refined to singleton, set replacement
            if self.var_to_range[symbol].is_singleton():
                self._set_replacement(
                    symbol,
                    self.var_to_range[symbol].lower,
                    "range_refined_to_singleton",
                )

            # Clears the cache, since this update can change the result.
            self._maybe_evaluate_static.cache_clear()

    @lru_cache(maxsize=None)
    @record_shapeenv_event()
    def constrain_symbol_range(
        self, s: sympy.Symbol, compiler_min: int, compiler_max: int
    ) -> None:
        upd_vr = ValueRanges(compiler_min, compiler_max)
        old_vr = self.var_to_range.get(s, ValueRanges.unknown())
        self._update_var_to_range(s, upd_vr)
        if (new_vr := self.var_to_range[s]) != old_vr:
            log.info(
                "constrain_symbol_range %s [%s, %s]", s, new_vr.lower, new_vr.upper
            )


def _is_int(expr: object) -> bool:
    return isinstance(expr, SymInt) and expr.node.expr.is_number


# WARNING: This is legacy, DO NOT USE
def _is_dim_dynamic(t: torch.Tensor, d: int) -> bool:
    return hasattr(t, "_dynamo_dynamic_indices") and d in t._dynamo_dynamic_indices


class PropagateUnbackedSymInts(torch.fx.Interpreter):
    def run_node(self, n: torch.fx.Node) -> Result:
        """
        Run an FX node, propagating unbacked Symbol bindings to the new fake tensor
        """
        from torch._guards import detect_fake_mode

        result = super().run_node(n)
        rebind_unbacked(detect_fake_mode().shape_env, n, result)
        return result


def _find_user_code_frame() -> Optional[types.FrameType]:
    frame = inspect.currentframe()
    while frame is not None:
        if not frame.f_code.co_filename.startswith(
            os.path.dirname(inspect.getfile(torch)) + os.path.sep
        ):
            break
        frame = frame.f_back
    return frame


def _blame_user_code(e: Exception, frame: types.FrameType) -> None:
    frame_summary = traceback.FrameSummary(
        frame.f_code.co_filename,
        frame.f_lineno,
        frame.f_code.co_name,
    )
    msg = e.args[0]
    msg += "\n\nThe following call raised this error:\n" + "".join(
        traceback.StackSummary.from_list([frame_summary]).format()
    )
    e.args = (msg,)


class _PythonMsgPrinter(PythonPrinter):
    """
    Util printer that replaces sympy symbols with their source-level names
    and renders sympy relational operators (e.g., Eq, Ne, Ge, Le) inline
    (i.e., as ==, !=, >, <).
    """

    def __init__(self, src_map: dict[str, list[str]]) -> None:
        super().__init__()
        self.src_map = src_map

    def _print_Symbol(self, sym: sympy.Symbol) -> str:
        return self.src_map[sym.name][0]


def _is_non_negative_check(cond: sympy.Basic) -> Optional[str]:
    """
    Check if a condition (SymPy expression) is checking for non-negative values (>= 0).
    Returns the variable name if it's a non-negative check (>= 0), None otherwise.
    """
    if isinstance(cond, sympy.Rel):
        if cond.rel_op == ">=" and cond.rhs == 0:
            return str(cond.lhs)
    return None


def _suggest_torch_checks(
    e: GuardOnDataDependentSymNode, src_map: defaultdict[str, list[str]]
) -> None:
    # extract the unresolved condition on unbacked symints in the error
    cond = e.cond
    diff = ", ".join(s.name for s in cond.free_symbols if s.name not in src_map)
    if diff:
        log.warning("Unable to find user code corresponding to {%s}", diff)
        return
    printer = _PythonMsgPrinter(src_map)
    msg = e.args[0]
    msg += "\nTo fix the error, insert one of the following checks before this call:"

    not_cond_str = printer.doprint(sympy.Not(cond))
    var_name = _is_non_negative_check(cond)

    # suggested fixes to resolve `cond` are to tell the compiler to assume
    # either `cond` or its negation (the user will need to select which)
    suggested_fixes = []

    if var_name:
        suggested_fixes = [
            f"You can add either: torch._check_is_size({var_name}) or torch._check({var_name}>=0)"
            f" Note: torch._check_is_size({var_name}) could prevent data dependent errors that"
            + " happen in a guard_size_oblivious(..) context by opting into guard_size_oblivious reasoning."
            + " See documentation on guard_size_oblivious for more details:"
            + " https://pytorch.org/docs/stable/generated/torch.fx.experimental.symbolic_shapes.guard_size_oblivious.html",
            f"torch._check({not_cond_str})",
        ]
    else:
        suggested_fixes = [
            f"torch._check({printer.doprint(cond)})",
            f"torch._check({not_cond_str})",
        ]

    for i, fix in enumerate(suggested_fixes):
        msg += f"\n  {i + 1}. {fix}"
    src_mapped = ", ".join(
        f"`{s}` with {' or '.join(src_map[s])}"
        for s in sorted(s.name for s in cond.free_symbols)
    )
    msg += f"\n\n(These suggested fixes were derived by replacing {src_mapped} in {cond} and its negation.)"
    e.args = (msg,)


def _suggest_fixes_for_data_dependent_error_non_strict(
    e: GuardOnDataDependentSymNode,
) -> None:
    """
    Given a raised data-dependent error, add the following to the error message:
    1. the closest user code location that raised the error;
    2. suggested fixes for the error in terms of live variables at that location.
    """

    # walk the stack up from the data-dependent error until a non-torch frame is found
    frame = _find_user_code_frame()
    if frame is not None:
        # add frame info to error message
        _blame_user_code(e, frame)

        # map symbol names reachable via frame locals to their source-level names
        src_map = defaultdict(list)
        for var, val in frame.f_locals.items():
            try:
                tree_leaves_with_path = pytree.tree_leaves_with_path(val)
            except ValueError:
                log.warning(
                    "pytree.tree_leaves_with_path failed for value of type {%s} in local variable {%s}",
                    type(val),
                    var,
                )
                continue
            # figure out how to access any symbol inside `val` through `var`
            for path, leaf in tree_leaves_with_path:
                name = var + pytree.keystr(path)
                if isinstance(leaf, torch.SymInt):
                    src_map[str(leaf.node.expr)].append(name)
                elif isinstance(leaf, torch.Tensor):
                    for i, dim in enumerate(leaf.shape):
                        if isinstance(dim, torch.SymInt):
                            src_map[str(dim.node.expr)].append(f"{name}.shape[{i}]")

        # add suggested torch.check()s based on `src_map` to the error message
        # replacing unbacked symints in the unresolved condition in the error
        _suggest_torch_checks(e, src_map)


@contextmanager
def _remove_effect_token_unbacked_bindings(
    node: torch.fx.Node,
) -> Generator[None, None, None]:
    old_bindings = node.meta.get("unbacked_bindings", {})

    # Remove the extra layer for effect token
    new_bindings = {k: path[1:] if path else path for k, path in old_bindings.items()}

    node.meta["unbacked_bindings"] = new_bindings

    try:
        yield
    finally:
        node.meta["unbacked_bindings"] = old_bindings<|MERGE_RESOLUTION|>--- conflicted
+++ resolved
@@ -1299,8 +1299,6 @@
         return False
     else:
         return result
-<<<<<<< HEAD
-=======
 
 
 def sym_and(
@@ -1316,7 +1314,6 @@
         assert isinstance(y, (bool, SymBool))
         x = operator.and_(x, y)
     return x
->>>>>>> 6d46b530
 
 
 def sym_eq(x: _T, y: _T) -> Union[bool, SymBool]:
