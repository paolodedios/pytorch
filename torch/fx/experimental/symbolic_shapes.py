--- conflicted
+++ resolved
@@ -152,19 +152,12 @@
 def tensor_has_hints(t):
     return all(has_hint(s) for s in t.size())
 
-<<<<<<< HEAD
 def _iterate_exprs(val: Union[SymInt, torch.Tensor]) -> Iterable[sympy.Expr]:
     if isinstance(val, SymTypes):
-        yield val.node.expr
-=======
-def free_symbols(val: Union[SymInt, torch.Tensor]) -> Set[sympy.Symbol]:
-    if isinstance(val, (SymInt, SymFloat)):
-        if not is_symbolic(val):
-            # This allow applies to the jagged layout NestedTensor case as
-            # singleton ints are not symbolic
-            return set()
-        return val.node.expr.free_symbols
->>>>>>> 1b96181c
+        # This allow applies to the jagged layout NestedTensor case as
+        # singleton ints are not symbolic
+        if is_symbolic(val):
+            yield val.node.expr
     elif isinstance(val, sympy.Expr):
         yield val
     elif isinstance(val, (int, float, bool)):
