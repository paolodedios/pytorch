--- conflicted
+++ resolved
@@ -11,6 +11,7 @@
 import collections
 import textwrap
 from torch._subclasses.meta_utils import MetaConverter
+from torch import SymInt, SymFloat
 
 try:
     import sympy  # type: ignore[import]
@@ -22,8 +23,8 @@
 aten = torch.ops.aten  # type: ignore[has-type]
 
 __all__ = [
-    "has_symbolic_sizes_strides", "create_contiguous", "PySymInt", "ShapeEnv",
-    "SymDispatchMode", "PySymFloat", "sym_float", "FloorDiv"
+    "has_symbolic_sizes_strides", "create_contiguous", "ShapeEnv",
+    "SymDispatchMode", "sym_float", "FloorDiv", "guard_int", "wrap_node"
 ]
 
 SYM_FUNCTION_MODE = None
@@ -89,32 +90,38 @@
     finally:
         SYM_FUNCTION_MODE = mode
 
+def guard_int(a):
+    if isinstance(a, SymInt):
+        return a.node.guard_int("", 0)  # NB: uses Python backtrace
+    assert isinstance(a, int)
+    return a
+
 def sym_float(a):
-    if hasattr(a, '__sym_float__'):
+    if isinstance(a, SymFloat):
+        return a
+    elif hasattr(a, '__sym_float__'):
         return a.__sym_float__()
-    elif isinstance(a, torch._C.SymFloatNode):
+    return float(a)
+
+def sym_int(a):
+    if isinstance(a, SymInt):
         return a
-    return float(a)
-
-def sym_int(a):
-    if hasattr(a, '__sym_int__'):
+    elif hasattr(a, '__sym_int__'):
         return a.__sym_int__()
-    elif isinstance(a, torch._C.SymIntNode):
-        return a
     return int(a)
 
 # TODO: An incomplete list
 # 1. Set variables to be equal when we do equality
 # 2. Specialize on 0/1 when we do subtraction
-class PySymInt(object):
+class SymNode:
     """
-    PySymInt objects are the primary "symbolic shape" objects that flow through
-    our program. They're what sit under FakeTensor, and contains our primary
-    implementation of symbolic shapes.
+    This is a type erased SymInt/SymFloat which we use to do actual operations.
+    End users don't touch this.  Magic methods are NOT defined on this object.
     """
-    def __init__(self, expr, shape_env, constant=None):
+    def __init__(self, expr, shape_env, pytype, constant=None):
         self._expr = expr
         self.shape_env = shape_env
+        self.pytype = pytype
         self.constant = constant
 
     @property
@@ -122,10 +129,6 @@
         self._update_expr()
         return self._expr
 
-<<<<<<< HEAD
-    def wrap(self, num):
-        return PySymInt(sympy.Integer(num), self.shape_env, constant=num)
-=======
     def _update_expr(self):
         self._expr = self.shape_env.replace(self._expr)
 
@@ -154,19 +157,18 @@
     def wrap_float(self, num):
         assert isinstance(num, float)
         return SymNode(sympy.Integer(num), self.shape_env, float, constant=num)
->>>>>>> 8039317c
 
     def clone(self):
-        return PySymInt(self.expr, self.shape_env, constant=self.constant)
-
-    def _update_expr(self):
-        self._expr = self.shape_env.replace(self._expr)
+        return SymNode(self.expr, self.shape_env, self.pytype, constant=self.constant)
+
+    def str(self):
+        return f"{self.expr}"
 
     def __str__(self):
-        return f"{self.expr}"
+        return self.str()
 
     def __repr__(self):
-        return f"{self.expr}"
+        return self.str()
 
     # These methods are metaprogrammed in below
     def sym_int(self) -> "SymNode":
@@ -176,7 +178,7 @@
         ...
 
     # Today we error on calling int on a symbolic shape, as this is a very accessible footgun.
-    def __int__(self):
+    def int_(self):
         raise RuntimeError("Trying to extract a concrete int out of a symbolic int")
 
     # You can manually trigger a guard with this function
@@ -185,37 +187,14 @@
         # guard occurred
         return int(self.shape_env.evaluate_expr(self.expr))
 
-<<<<<<< HEAD
-    def __sym_float__(self):
-        if SYM_FUNCTION_MODE:
-            return _handle_sym_dispatch(sym_float, (self,), {})
-        # TODO: consider constant prop here
-        # TODO: wrapping the expr with sympy.Float doesn't seem to work, why
-        # not?
-        return PySymFloat(self.expr, self.shape_env)
-
-    def __bool__(self):
-=======
     def guard_float(self, file, line):
         # TODO: use the file/line for some useful diagnostic on why a
         # guard occurred
         return float(self.shape_env.evaluate_expr(self.expr))
 
     def bool_(self):
->>>>>>> 8039317c
         return bool(self.shape_env.evaluate_expr(self.shape_env.replace(self.expr)))
 
-class PySymFloat:
-    def __init__(self, expr, shape_env, constant=None):
-        self.expr = expr
-        self.shape_env = shape_env
-        self.constant = constant
-
-    def wrap(self, num):
-        return PySymFloat(sympy.Float(num), self.shape_env, constant=num)
-
-    def __str__(self):
-        return f"{self.expr}"
 
 if HAS_SYMPY:
     class FloorDiv(sympy.Function):
@@ -292,21 +271,32 @@
 
 float_magic_methods = {"add", "sub", "mul", "truediv", "ceil", "floor", "eq", "gt", "lt", "le", "ge", "pow"}
 
-def _make_magic(method, func, py_type):
+def wrap_node(x):
+    if not isinstance(x, SymNode):
+        return x
+    if x.constant is not None:
+        return x.constant
+    if x.pytype is int:
+        return SymInt(x)
+    elif x.pytype is float:
+        return SymFloat(x)
+    else:
+        raise AssertionError(f"unrecognized return type {x.pytype}")
+
+def _make_node_magic(method, func):
     func = lru_cache(256)(func)
 
-    def magic_impl(self, other):
+    def binary_magic_impl(self, other):
         if method in ["min", "max"]:
             op = getattr(builtins, method)
         else:
             op = getattr(operator, method)
         if SYM_FUNCTION_MODE:
-            return _handle_sym_dispatch(op, (self, other), {})
-        if isinstance(other, py_type):
-            other_expr = other.expr
-        else:
-            assert isinstance(other, sympy.Expr)
-            other_expr = other
+            r = _handle_sym_dispatch(op, (wrap_node(self), wrap_node(other)), {})
+            assert isinstance(r, (SymInt, SymFloat)), type(r)
+            return r.node
+        assert isinstance(other, SymNode)
+        other_expr = other.expr
         # TODO: consider constant prop here
         expr = self.shape_env.replace(self.expr)
         other_expr = self.shape_env.replace(other_expr)
@@ -314,11 +304,13 @@
         out = sympy.expand(out)
         pytype: Type
         if method in ["truediv"]:
-            return PySymFloat(out, self.shape_env)
+            pytype = float
         else:
-            # TODO: relational operators actually technically return a
-            # PySymBool, this is a type error
-            return py_type(out, self.shape_env)
+            pytype = self.pytype
+
+        # TODO: relational operators actually technically return a
+        # PySymBool, this is a type error
+        return SymNode(out, self.shape_env, pytype)
 
     def unary_magic_impl(self):
         if SYM_FUNCTION_MODE:
@@ -328,18 +320,15 @@
                 op = getattr(sys.modules[__name__], method)
             else:
                 op = getattr(operator, method)
-            return _handle_sym_dispatch(op, (self,), {})
+            r = _handle_sym_dispatch(op, (wrap_node(self),), {})
+            assert isinstance(r, (SymInt, SymFloat)), type(r)
+            return r.node
         # TODO: consider constant prop here
         expr = self.shape_env.replace(self.expr)
         out = func(expr)
         out = sympy.expand(out)
         pytype: Type
         if method in ["ceil", "floor"]:
-<<<<<<< HEAD
-            return PySymInt(out, self.shape_env)
-        else:
-            return py_type(out, self.shape_env)
-=======
             pytype = int
         elif method in ["sym_float"]:
             pytype = float
@@ -374,25 +363,21 @@
         if other_node is NotImplemented:
             return NotImplemented
         return wrap_node(getattr(other_node, method)(self.node))
->>>>>>> 8039317c
-
-    # this should be wrapped transparently into torch.SymIntNode
+
     if method in unary_magic_methods:
-        setattr(py_type, method, unary_magic_impl)
-        setattr(py_type, f"__{method}__", unary_magic_impl)
+        setattr(user_type, f"__{method}__", unary_magic_impl)
     else:
-        setattr(py_type, method, magic_impl)
-        setattr(py_type, f"__{method}__", magic_impl)
+        setattr(user_type, f"__{method}__", binary_magic_impl)
         if method in reflectable_magic_methods:
-            setattr(py_type, f"__r{method}__", magic_impl)
+            setattr(user_type, f"__r{method}__", rbinary_magic_impl)
 
 for method, func in magic_methods.items():
-    _make_magic(method, func, PySymInt)
+    _make_user_magic(method, SymInt)
 
 for method, func in magic_methods.items():
     if method not in float_magic_methods:
         continue
-    _make_magic(method, func, PySymFloat)
+    _make_user_magic(method, SymFloat)
 
 del method
 del func
@@ -485,9 +470,7 @@
         return [self.create_symintnode(i) for i in size], [self.create_symintnode(i) for i in stride]  # type: ignore[arg-type]
 
     def create_symintnode(self, expr: "sympy.Expr"):
-        py_sym_int = PySymInt(expr, self)
-        cpp_sym_int = torch.SymIntNode.new_symint(py_sym_int)  # type: ignore[attr-defined]
-        return cpp_sym_int
+        return SymInt(SymNode(expr, self, int))
 
     def create_symbol(self, val: int) -> "sympy.Expr":
         if not HAS_SYMPY:
