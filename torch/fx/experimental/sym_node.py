--- conflicted
+++ resolved
@@ -1251,7 +1251,6 @@
             else:
                 result = fn(self, other)
             if torch._logging._internal.GET_DTRACE_STRUCTURED:
-
                 if other is not None:
                     arguments = [str(self), str(other)]
                 else:
@@ -1267,20 +1266,10 @@
                         "method": method,
                         "result": str(result),
                         "result_id": id(result),
-<<<<<<< HEAD
-                        "arguments": [str(self), str(other)],
-                        "argument_ids": [
-                            i for i in (get_id(self), get_id(other)) if i is not None
-                        ],
+                        "arguments": arguments,
+                        "argument_ids": [i for i in arguments if i is not None],
                         "user_stack": structured.get_user_stack(3),
                         "stack": structured.get_framework_stack(3),
-=======
-                        "arguments": arguments,
-                        "argument_ids": [i for i in arguments if i is not None],
-                        "user_bottom_stack": str(user_bottom_stack),
-                        "user_top_stack": str(user_top_stack),
-                        "floc": str(floc),
->>>>>>> 8f630340
                     },
                 )
 
