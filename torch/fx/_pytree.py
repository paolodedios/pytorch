--- conflicted
+++ resolved
@@ -3,11 +3,7 @@
 from typing_extensions import NamedTuple
 
 import torch.return_types
-<<<<<<< HEAD
-from torch.utils.pytree.python import PyTree, TreeSpec
-=======
-from torch.utils._pytree import PyTree, tree_flatten, TreeSpec
->>>>>>> fc78192b
+from torch.utils.pytree.python import PyTree, tree_flatten, TreeSpec
 
 
 FlattenFuncSpec = Callable[[PyTree, TreeSpec], list]
