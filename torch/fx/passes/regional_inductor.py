# mypy: allow-untyped-defs

import functools
import logging

import torch
from torch.fx._compatibility import compatibility


logger = logging.getLogger(__name__)

__all__ = ["regional_inductor"]


# standalone_inductor returns a callable class object - this does not sit well
# with Fx graph node op call_function which expects a function. So this is just
# a wrapper function to make Fx graph codegen happy.
def _dummy_wrapper(fn):
    @functools.wraps(fn)
    def inner(*args, **kwargs):
        return fn(*args, **kwargs)

    return inner


def _partition_by_supported_nodes(gm, supported_ops, prefix):
    from torch.fx.passes.infra.partitioner import CapabilityBasedPartitioner
    from torch.fx.passes.utils.fuser_utils import fuse_by_partitions

    partitioner = CapabilityBasedPartitioner(
        gm, supported_ops, allows_single_node_partition=True
    )

    candidate_partitions = partitioner.propose_partitions()
    partitioned_gm = fuse_by_partitions(
        partitioner.graph_module,
        [partition.nodes for partition in candidate_partitions],
        prefix=prefix,
        always_return_tuple=True,
    )

    return partitioned_gm


def _compile_submod(gm, prefix):
    from torch._inductor.standalone_compile import AOTCompiledArtifact

    for node in gm.graph.nodes:
        if node.op == "call_module" and node.target.startswith(prefix):
            fake_inputs = []
            for inp_node in node.all_input_nodes:
                if hasattr(inp_node, "meta") and "val" in inp_node.meta:
                    fake_inputs.append(inp_node.meta["val"])
                else:
                    raise RuntimeError(
                        f"Partition is bad because non fake tensor value is seen {inp_node}"
                    )

            submod = getattr(gm, node.target)

            # Get inductor configs from annotation
            # TODO we should change partition when there are multiple differently
            # annotated regions.
            inductor_options = {}
            for sub_node in submod.graph.nodes:
                if hasattr(sub_node, "meta") and sub_node.meta.get("custom", None):
                    custom = sub_node.meta["custom"]
                    if isinstance(custom, dict) and "compile_with_inductor" in custom:
                        compile_value = custom["compile_with_inductor"]
                        if (
                            isinstance(compile_value, dict)
                            and "inductor_configs" in compile_value
                        ):
                            inductor_options = compile_value["inductor_configs"]
                            break

            # Log the options being used
            logger.info(
                "Compiling submodule %s with inductor options: %s",
                node.target,
                inductor_options,
            )

            # Apply config patches before compilation
            import torch._inductor.config as inductor_config

            # Validate that all config keys exist
            for key in inductor_options:
                if not hasattr(inductor_config, key):
                    raise ValueError(
                        f"Invalid inductor config key '{key}' in regional_inductor annotation. "
                        f"Available config keys can be found in torch._inductor.config"
                    )

            with inductor_config.patch(inductor_options):
                compiled_fn = torch._inductor.standalone_compile(
                    submod, fake_inputs, dynamic_shapes="from_tracing_context", aot=True
                )
            assert isinstance(compiled_fn, AOTCompiledArtifact)
            # _dummy_wrapper is to make call_function happy
            compiled_submod = _dummy_wrapper(compiled_fn)
            with gm.graph.inserting_after(node):
                new_node = gm.graph.call_function(
                    compiled_submod, args=node.args, kwargs=node.kwargs
                )
                new_node.meta = node.meta
                node.replace_all_uses_with(new_node)
                gm.graph.erase_node(node)
                del gm._modules[node.target]

    gm.recompile()
    return gm


def _needs_inductor_compile(node: torch.fx.Node):
    return (
        node.op not in ("placeholder", "output")
        and hasattr(node, "meta")
        and node.meta.get("custom", None)
        and "compile_with_inductor" in node.meta["custom"]
    )


<<<<<<< HEAD
def _compile_fx_annotated_nodes_with_inductor(gm):
    from torch.fx.graph import _BoxedCodeGen
    from torch.fx.passes.operator_support import OperatorSupport
=======
class _RegionScooper:
    """
    Scoops out the inductor marked regions. It does NOT compile them.
    """
>>>>>>> 618efe83

    @staticmethod
    def scoop_regions(gm):
        from torch.fx.passes.operator_support import OperatorSupport

        found_marked_node = False
        for node in gm.graph.nodes:
            if _needs_inductor_compile(node):
                found_marked_node = True
                break

        if not found_marked_node:
            logger.info("No inductor marked nodes found")
            return gm

        class InductorMarkedNodes(OperatorSupport):
            def is_node_supported(self, submodules, node: torch.fx.Node) -> bool:
                return _needs_inductor_compile(node)

        marked_nodes = InductorMarkedNodes()
        return _partition_by_supported_nodes(
            gm, marked_nodes, "__marked_inductor_submod"
        )

    @staticmethod
    def recursively_scoop_regions(gm):
        for node in gm.graph.find_nodes(op="get_attr"):
            if _needs_inductor_compile(node):
                # If the get_attr itself is marked for compile, the outer graph will
                # take care of it. If we dont do that, we end up with nested
                # regional inductor compiles that do not work well.
                continue
            submod = getattr(gm, node.target)
            if isinstance(submod, torch.fx.GraphModule):
                _RegionScooper.recursively_scoop_regions(submod)

        return _RegionScooper.scoop_regions(gm)

    def __call__(self, gm):
        with torch.fx.traceback.preserve_node_meta(enable=False):
            return _RegionScooper.recursively_scoop_regions(gm)


class _RegionCompiler:
    """
    Compiles the scooped out regions.
    """

    @staticmethod
    def compile_region(gm):
        from torch.fx.graph import _BoxedCodeGen

        gm = _compile_submod(gm, "__marked_inductor_submod")
        gm.graph.set_codegen(_BoxedCodeGen())
        gm.recompile()
        return gm

    @staticmethod
    def recursively_compile_regions(gm):
        # Find if the graph module has a scooped out region
        found_region = False
        for node in gm.graph.find_nodes(op="call_module"):
            submod = getattr(gm, node.target)
            if isinstance(submod, torch.fx.GraphModule):
                if node.target.startswith("__marked_inductor_submod"):
                    found_region = True

<<<<<<< HEAD
    marked_nodes = InductorMarkedNodes()
    gm = _partition_by_supported_nodes(gm, marked_nodes, "__marked_inductor_submod")
    gm = _compile_submod(gm, "__marked_inductor_submod")

    gm.graph.set_codegen(_BoxedCodeGen())
    gm.recompile()

    return gm
=======
        # Recurse through the subgraphs
        for node in gm.graph.find_nodes(op="get_attr"):
            submod = getattr(gm, node.target)
            if isinstance(submod, torch.fx.GraphModule):
                _RegionCompiler.recursively_compile_regions(submod)

        if found_region:
            return _RegionCompiler.compile_region(gm)
        return gm

    def __call__(self, gm):
        with torch.fx.traceback.preserve_node_meta(enable=False):
            return _RegionCompiler.recursively_compile_regions(gm)
>>>>>>> 618efe83


def _create_inductor_marked_regions(gm):
    with torch.fx.traceback.preserve_node_meta(enable=False):
        return _RegionScooper()(gm)


def _compile_inductor_marked_regions(gm):
    with torch.fx.traceback.preserve_node_meta(enable=False):
        return _RegionCompiler()(gm)


@compatibility(is_backward_compatible=False)
def regional_inductor(gm, *example_args):
    """
    Scoops out inductor marked regions and compiles them with inductor.

    Inductor options should be provided via the annotation API:
    with fx_traceback.annotate({
        "compile_with_inductor": {
            "inductor_configs": {
                "max_autotune": True,
                "triton.cudagraphs": False
            }
        }
    }):
    """
    # fuser utils create new nodes using create_proxy which retains the seq_nr
    # metadata and cause issues
    with torch.fx.traceback.preserve_node_meta(enable=False):
        gm = _create_inductor_marked_regions(gm)
        gm = _compile_inductor_marked_regions(gm)
        return gm<|MERGE_RESOLUTION|>--- conflicted
+++ resolved
@@ -121,16 +121,10 @@
     )
 
 
-<<<<<<< HEAD
-def _compile_fx_annotated_nodes_with_inductor(gm):
-    from torch.fx.graph import _BoxedCodeGen
-    from torch.fx.passes.operator_support import OperatorSupport
-=======
 class _RegionScooper:
     """
     Scoops out the inductor marked regions. It does NOT compile them.
     """
->>>>>>> 618efe83
 
     @staticmethod
     def scoop_regions(gm):
@@ -198,16 +192,6 @@
                 if node.target.startswith("__marked_inductor_submod"):
                     found_region = True
 
-<<<<<<< HEAD
-    marked_nodes = InductorMarkedNodes()
-    gm = _partition_by_supported_nodes(gm, marked_nodes, "__marked_inductor_submod")
-    gm = _compile_submod(gm, "__marked_inductor_submod")
-
-    gm.graph.set_codegen(_BoxedCodeGen())
-    gm.recompile()
-
-    return gm
-=======
         # Recurse through the subgraphs
         for node in gm.graph.find_nodes(op="get_attr"):
             submod = getattr(gm, node.target)
@@ -221,7 +205,6 @@
     def __call__(self, gm):
         with torch.fx.traceback.preserve_node_meta(enable=False):
             return _RegionCompiler.recursively_compile_regions(gm)
->>>>>>> 618efe83
 
 
 def _create_inductor_marked_regions(gm):
