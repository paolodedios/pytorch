from __future__ import annotations

import logging
import os
from typing import Any, Union

from sympy import Integer, Number, Symbol
from sympy.logic.boolalg import BooleanAtom

import torch
import torch.fx as fx
from torch._dynamo.exc import TensorifyScalarRestartAnalysis
from torch._dynamo.symbolic_convert import TensorifyState
from torch._dynamo.utils import get_metrics_context
from torch._prims_common import get_computation_dtype
from torch._subclasses import fake_tensor  # noqa: TCH001
from torch._subclasses.fake_tensor import FakeTensor
from torch._utils_internal import justknobs_check
from torch.fx._utils import lazy_format_graph_code
from torch.fx.experimental.symbolic_shapes import (  # noqa: TCH001
    guard_scalar,
    has_free_symbols,
    ShapeEnv,
)
from torch.fx.graph_module import GraphModule  # noqa: TCH001

# TODO: refactor
from torch.fx.passes.runtime_assert import _get_sym_val
from torch.fx.proxy import MetaProxy
from torch.utils._sympy.interp import _run_sympy_handler, sympy_interp
from torch.utils._sympy.reference import TensorReferenceAnalysis
from torch.utils._sympy.symbol import symbol_is_type, SymT


__all__: list[str] = []

log = logging.getLogger(__name__)
graph_code_log = torch._logging.getArtifactLogger(__name__, "graph_code_verbose")

# The general shape of this transformation is to look for Tensor operations
# that take a backed SymFloat as an argument, and then redo them as tensor
# compute (with ints and tensors as inputs). For example, add(Tensor, Scalar)
# can be translated into add(Tensor, Tensor). Because Dynamo has already
# arranged for floats to be Tensor inputs to the graph, for typical float
# compute you can entirely translate the Python float operations into Tensor
# operations with only Tensor inputs.
#
# This pass is also responsible for doing CSE on the fly as we do this, since
# you don't want to keep recomputing the same quantity over and over again if
# it's used multiple times.
#
# This pass runs on the JOINT graph produced by AOT Autograd, prior to partitioning.
# The primary goal of this pass is to eliminate floats by replacing TensorScalar
# operations with TensorTensor operations and then Dead Code Elimination (DCE) of
# the item calls, which effectively removes the floats.
#
# This needs to happen before partitioning because it influences partitioning decisions,
# specifically by ensuring that we don't need to save floats across partitions.
# Additionally, there is a separate pass that changes which device computations
# occur on. That pass must be run after this one, but still before partitioning.
#
# HISTORY NOTE: Originally, I wanted to formulate this pass as pushing item()
# calls down, transforming float compute into int compute as we went. If you
# manage to eliminate all float compute, this ends up being equivalent, but
# there is a critical difference when some floats cannot be eliminated: when
# we call item() on them, what should it's SymFloat be? Ideally, it would
# be the same backed SymFloat we had before. But without symbolic expression
# propagation on tensor quantities, repropagating would instead give you an
# unbacked SymFloat. Maybe it is a good idea to implement symbolic propagation
# on 0d scalar tensors, but I decided to go for something simpler to start.
#
# The boring stuff:
#
# * What operators can I Tensor-ify? (Anything with a Scalar argument)
# * How do I Tensor-ify a SymFloat sympy expression (Sympy -> Op Handler -> Tensor)
#
# TODO: make sure this runs before CPU->CUDA pass for cudagraph friendliness


SUPPORTED_OPS = {
    torch.ops.aten.mul.Tensor: torch.ops.aten.mul.Tensor,
    torch.ops.aten.add.Tensor: torch.ops.aten.add.Tensor,
    torch.ops.aten.sub.Tensor: torch.ops.aten.sub.Tensor,
    torch.ops.aten.div.Tensor: torch.ops.aten.div.Tensor,
    torch.ops.aten.gt.Scalar: torch.ops.aten.gt.Tensor,
    torch.ops.aten.lt.Scalar: torch.ops.aten.lt.Tensor,
    torch.ops.aten.ge.Scalar: torch.ops.aten.ge.Tensor,
    torch.ops.aten.le.Scalar: torch.ops.aten.le.Tensor,
    torch.ops.aten.eq.Scalar: torch.ops.aten.eq.Tensor,
    torch.ops.aten.ne.Scalar: torch.ops.aten.ne.Tensor,
}


@torch.fx._compatibility.compatibility(is_backward_compatible=False)
def tensorify_python_scalars(
    gm: GraphModule, shape_env: ShapeEnv, fake_mode: fake_tensor.FakeTensorMode
) -> None:
    """
    Converts Python scalar operations into Tensor operations within the graph. This pass looks for
    Tensor operations that involve SymFloat arguments and transforms them into equivalent operations
    that use only Tensor inputs.

    Args:
        gm: The FX graph module representing the computation graph.
        shape_env: The shape environment responsible for symbolic shape tracking and propagation
        during graph transformations.

    Returns:
        None
    """
    import sympy

    knob = True
    if (env := os.getenv("TENSORIFY_PYTHON_SCALARS")) is not None:
        if env in ("0", "FALSE"):
            knob = False
    else:
        knob = justknobs_check("pytorch/compiler:tensorify_python_scalars")
    if not knob:
        return None

    graph = gm.graph
    tracer = fx.proxy.GraphAppendingTracer(graph)
    expr_to_sym_proxy: dict[sympy.Expr, MetaProxy] = {}
    expr_to_tensor_proxy: dict[sympy.Expr, MetaProxy] = {}
    tensorified_symbols: set[sympy.Symbol] = set()
    should_restart = False

    first_non_placeholder = None
    placeholders = set()
    for node in graph.nodes:
        if node.op != "placeholder":
            first_non_placeholder = node
            break
        else:
            placeholders.add(node)

    Analysis = TensorReferenceAnalysis

    def _sympy_interp(expr: sympy.Expr) -> MetaProxy:
        # sympy_interp() with hash consing, and special handling for
        # generating constants correctly

        # hash cons
        if isinstance(expr, Symbol) and expr not in expr_to_tensor_proxy:
            # This is guaranteed to be populated by invariant established by
            # insert_deferred_runtime_asserts
            expr_to_tensor_proxy[expr] = torch.ops.aten.scalar_tensor.default(
                expr_to_sym_proxy[expr]
            )

        # cache constants, why not
        if isinstance(expr, (Integer, Number, BooleanAtom)):
            dtype = None
            c: Union[bool, int, float]
            if isinstance(expr, BooleanAtom):
                dtype = torch.bool
                c = bool(expr)
            elif isinstance(expr, sympy.Integer):
                dtype = torch.int64
                c = int(expr)
            elif isinstance(expr, sympy.Number):
                dtype = torch.float64
                c = float(expr)

            node = graph.call_function(
                torch.ops.aten.scalar_tensor.default,
                # pyrefly: ignore [unbound-name]
                (c,),
                {"dtype": dtype},
            )
            with fake_mode:
                # pyrefly: ignore [unbound-name]
                node.meta["val"] = torch.ops.aten.scalar_tensor.default(c, dtype=dtype)
            expr_to_tensor_proxy[expr] = MetaProxy(
                node,
                tracer=tracer,
                fake_mode=fake_mode,
            )

        if expr in expr_to_tensor_proxy:
            return expr_to_tensor_proxy[expr]

        # don't cache
        if isinstance(expr, Symbol):
            return sympy_interp(Analysis, expr_to_tensor_proxy, expr)  # type: ignore[arg-type]

        # hash cons on arguments, run expr handler
        expr_to_tensor_proxy[expr] = _run_sympy_handler(
            Analysis,
            [_sympy_interp(arg) for arg in expr.args],  # type: ignore[arg-type]
            expr,
        )

        return expr_to_tensor_proxy[expr]

    failed_tensorify_ops: set[str] = set()
    nodes = list(graph.nodes)
    for i, node in enumerate(nodes[:-1]):
        with graph.inserting_before(
            nodes[i + 1] if node not in placeholders else first_non_placeholder
        ):
            # Look for tensor.item() calls on placeholders
            if (
                node is not None
                and node.op == "call_function"
                and node.target is torch.ops.aten._local_scalar_dense.default
            ):
                dtype = node.args[0].meta["val"].dtype

                assert isinstance(node.args[0], fx.Node), node.args[0]

                s = node.meta["val"].node.expr
      
                expr_to_sym_proxy[s] = MetaProxy(
                    node, tracer=tracer, fake_mode=fake_mode
                )

                if not dtype.is_floating_point:
                    continue
                
                expr_to_tensor_proxy[s] = MetaProxy(
                    node.args[0], tracer=tracer, fake_mode=fake_mode
                )
                # Upcast the float tensor to torch.float64 to avoid precision problem
                expr_to_tensor_proxy[s] = torch.ops.prims.convert_element_type.default(
                    expr_to_tensor_proxy[s], torch.float64
                )
<<<<<<< HEAD

            # pyrefly: ignore  # bad-argument-type
=======
                expr_to_sym_proxy[s] = MetaProxy(
                    node, tracer=tracer, fake_mode=fake_mode
                )
            # pyrefly: ignore [bad-argument-type]
>>>>>>> 21bd04b4
            elif (sym_expr := _get_sym_val(node)) is not None:
                if sym_expr not in expr_to_sym_proxy and not isinstance(
                    sym_expr, (sympy.Number, sympy.logic.boolalg.BooleanAtom)
                ):
                    expr_to_sym_proxy[sym_expr] = MetaProxy(
                        # pyrefly: ignore [bad-argument-type]
                        node,
                        tracer=tracer,
                        fake_mode=fake_mode,
                    )

            # Specialize all dimensions that contain symfloats. Here's
            # an example test that requires this:
            # PYTORCH_OPINFO_SAMPLE_INPUT_INDEX=4 python test/inductor/test_torchinductor_opinfo.py TestInductorOpInfoCUDA.test_comprehensive_nn_functional_interpolate_bicubic_cuda_float32 # noqa: B950
            # pyrefly: ignore [missing-attribute]
            val = node.meta.get("val")
            if isinstance(val, FakeTensor):
                for dim in val.shape:
                    if isinstance(dim, torch.SymInt):
                        for s in dim.node.expr.free_symbols:
                            name = str(s)
                            if symbol_is_type(
                                s, SymT.FLOAT
                            ) and not TensorifyState.should_specialize(name):
                                # In principle, we could support float input that
                                # is used to do size compute. The problem is that
                                # we don't actually want to tensorify the compute
                                # in this case, which means we need codegen support for
                                # all symfloats.
                                TensorifyState.specialize(name)
                                should_restart = True

            # Look for functions to convert
            # pyrefly: ignore [missing-attribute]
            if node.op == "call_function" and (
                # pyrefly: ignore [missing-attribute]
                replacement_op := SUPPORTED_OPS.get(node.target)
            ):
                args: list[Any] = []
                transform = False
                # pyrefly: ignore [missing-attribute]
                compute_dtype = get_computation_dtype(node.meta["val"].dtype)

                # pyrefly: ignore [missing-attribute]
                for a in node.args:
                    if (
                        isinstance(a, fx.Node)
                        and "val" in a.meta
                        and isinstance(zf := a.meta["val"], torch.SymFloat)
                    ):
                        transform = True
                        try:
                            proxy = _sympy_interp(zf.node.expr)
                        except NotImplementedError:
                            transform = False
                            break

                        # We use _expr instead of expr b/c we want the symbol not the replacement
                        tensorified_symbols.add(a.meta["val"].node._expr)

                        # The upcasting is irrelevant when the compute dtype is bool. This happens
                        # in cases where we are tensorifying a comparison operator such as
                        # torch.ops.aten.gt.Tensor
                        if (
                            compute_dtype != torch.bool
                            and proxy.node.meta["val"].dtype != compute_dtype
                        ):
                            proxy = torch.ops.prims.convert_element_type.default(
                                proxy, compute_dtype
                            )

                        args.append(proxy)
                    elif isinstance(a, fx.Node):
                        args.append(MetaProxy(a, tracer=tracer, fake_mode=fake_mode))
                    else:
                        args.append(a)

                if transform:
                    replacement_proxy = replacement_op(*args)

                    # pyrefly: ignore [missing-attribute]
                    if compute_dtype != node.meta["val"].dtype:
                        replacement_proxy = (
                            torch.ops.prims.convert_element_type.default(
                                replacement_proxy,
                                node.meta["val"].dtype,
                            )
                        )

                    # pyrefly: ignore [missing-attribute]
                    node.replace_all_uses_with(replacement_proxy.node)
                    # pyrefly: ignore [bad-argument-type]
                    graph.erase_node(node)

                    metrics_context = get_metrics_context()
                    if metrics_context.in_progress():
                        metrics_context.set(
                            "tensorify_float_success", True, overwrite=True
                        )
            else:
                # pyrefly: ignore [missing-attribute]
                for a in node.args:
                    if (
                        isinstance(a, fx.Node)
                        and "val" in a.meta
                        and isinstance(zf := a.meta["val"], torch.SymFloat)
                    ):
                        # pyrefly: ignore [missing-attribute]
                        failed_tensorify_ops.update(str(node.target))
                        # pyrefly: ignore [missing-attribute]
                        log.info("Failed to tensorify %s", str(node.target))

    # Now do one more pass that specializes all symfloats we didn't manage
    # to tensorify away.
    for node in reversed(graph.nodes):
        if node.op == "output" or node.op == "placeholder":
            continue

        with graph.inserting_before(node):
            if len(node.users) == 0 and not node.is_impure():
                graph.erase_node(node)
                continue

            if isinstance(
                (val := node.meta.get("val")),
                (torch.SymFloat, torch.SymInt, torch.SymBool),
            ):
                if has_free_symbols(val.node.expr) and all(
                    symbol_is_type(s, SymT.FLOAT) for s in val.node.expr.free_symbols
                ):
                    # If all symbols are backed symfloats, we can just specialize the whole node
                    # and get more precise guards. eg.
                    #
                    # zf = a.item()
                    # zf2 = zf // 2
                    # op(.. zf2 ..)
                    #
                    # It's better to guard on zf // 2 == 2.0 than zf == 5.0

                    node.replace_all_uses_with(guard_scalar(val))
                    graph.erase_node(node)

    # Sometimes by the time we get to tensorify, there have already been
    # specializations, eg. in python_arg_parser.h. In these cases,
    # placeholder nodes no longer have a reference to their original
    # symfloat and thus we need to deduce specializations have happened
    # via shape_env.replacements. NB: there's an important invariant here
    # that symfloats keep consistent names across restarts.
    for k, v in shape_env.var_to_val.items():
        if symbol_is_type(k, SymT.FLOAT) and isinstance(v, sympy.core.numbers.Float):
            name = str(k)
            if (
                not TensorifyState.should_specialize(name)
                and k not in tensorified_symbols
            ):
                TensorifyState.specialize(name)
                should_restart = True

    if should_restart:
        # Sledgehammer time. Restart dynamo analysis, keeping track of which input sources
        # are no longer needed and should be specialized. Restarting analysis is necessary
        # because we need to instruct Dynamo to NOT make these as inputs.
        metrics_context = get_metrics_context()
        if metrics_context.in_progress():
            metrics_context.set(
                "tensorify_float_failure", failed_tensorify_ops, overwrite=True
            )
            metrics_context.set("tensorify_float_success", True, overwrite=True)
        raise TensorifyScalarRestartAnalysis

    graph_code_log.debug(
        "%s", lazy_format_graph_code("tensorify_python_scalars", gm, colored=True)
    )<|MERGE_RESOLUTION|>--- conflicted
+++ resolved
@@ -211,14 +211,16 @@
                 assert isinstance(node.args[0], fx.Node), node.args[0]
 
                 s = node.meta["val"].node.expr
-      
+
+                # always track s.
                 expr_to_sym_proxy[s] = MetaProxy(
                     node, tracer=tracer, fake_mode=fake_mode
                 )
 
+                # only tensorify if the dtype is floating point
                 if not dtype.is_floating_point:
                     continue
-                
+
                 expr_to_tensor_proxy[s] = MetaProxy(
                     node.args[0], tracer=tracer, fake_mode=fake_mode
                 )
@@ -226,15 +228,8 @@
                 expr_to_tensor_proxy[s] = torch.ops.prims.convert_element_type.default(
                     expr_to_tensor_proxy[s], torch.float64
                 )
-<<<<<<< HEAD
-
-            # pyrefly: ignore  # bad-argument-type
-=======
-                expr_to_sym_proxy[s] = MetaProxy(
-                    node, tracer=tracer, fake_mode=fake_mode
-                )
+
             # pyrefly: ignore [bad-argument-type]
->>>>>>> 21bd04b4
             elif (sym_expr := _get_sym_val(node)) is not None:
                 if sym_expr not in expr_to_sym_proxy and not isinstance(
                     sym_expr, (sympy.Number, sympy.logic.boolalg.BooleanAtom)
