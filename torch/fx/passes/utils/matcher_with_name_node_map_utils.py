from torch.fx import Graph, GraphModule, Node
from torch.fx._compatibility import compatibility

from .matcher_utils import InternalMatch, SubgraphMatcher


__all__ = ["SubgraphMatcherWithNameNodeMap"]


def _split_to_graph_and_name_node_map(
    gm: GraphModule,
) -> tuple[GraphModule, dict[str, Node]]:
    from torch.fx.graph import _PyTreeInfo
    from torch.utils._pytree import tree_flatten, tree_unflatten

    name_node_map = {}
    for n in gm.graph.nodes:
        if n.op == "output":
            assert gm._out_spec is not None
            output = tree_unflatten(n.args[0], gm._out_spec)
            assert isinstance(output, tuple), (
                "Expecting the pattern graph to return a tuple"
            )
            assert len(output) >= 2, (
                "Expecting the pattern graph to have at least two outputs"
            )
            *out, name_node_map = output
            flattened, out_spec = tree_flatten(out)
<<<<<<< HEAD
            assert isinstance(name_node_map, Dict), (
                "Expecting the input graph to have a dict output as the last element"
            )
=======
            assert isinstance(
                name_node_map, dict
            ), "Expecting the input graph to have a dict output as the last element"
>>>>>>> d48eb58d
            n.args = (flattened,)
            orig_pytree_info = gm._graph._codegen.pytree_info  # type: ignore[attr-defined]
            gm._graph._codegen.pytree_info = _PyTreeInfo(  # type: ignore[attr-defined]
                orig_pytree_info.orig_args, orig_pytree_info.in_spec, out_spec
            )
    gm.recompile()
    return gm, name_node_map


@compatibility(is_backward_compatible=False)
class SubgraphMatcherWithNameNodeMap(SubgraphMatcher):
    """Extends SubgraphMatcher to support querying the matched subgraph nodes through node name,
    this requires pattern to have specific format (returning and additional dictionary at the output,
    that has node name as key, and the node in the pattern graph as value, see Example for more details)

    Difference with SubgraphMatcher is that it takes a `pattern_gm` GraphModule as input during
    initialization since we need to modify the graph (which requires `recompile` the GraphModule)

    Example::
        def pattern(x, weight):
            conv = F.conv2d(x, weight)
            relu = F.relu(conv)
            return relu, {"conv": conv, "relu": relu}


        def target_graph(x, weight):
            conv = F.conv2d(x, weight)
            relu = F.relu(conv)
            relu *= 2
            return relu


        pattern_gm = export_for_training(pattern, example_inputs).module()
        target_gm = export_for_training(target_graph, example_inputs).module()
        matcher = SubgraphMatcherWithNameNodeMap(pattern_gm)
        matches = matcher.match(target_gm)
        for match in matches:
            match.name_node_map["conv"].meta["annotation"] = ...

    """

    def __init__(
        self,
        pattern_gm: GraphModule,
        match_output: bool = False,
        match_placeholder: bool = False,
        remove_overlapping_matches: bool = True,
        ignore_literals: bool = False,
    ) -> None:
        pattern_gm, name_node_map = _split_to_graph_and_name_node_map(pattern_gm)
        self.name_node_map = name_node_map
        super().__init__(
            pattern_gm.graph,
            match_output,
            match_placeholder,
            remove_overlapping_matches,
            ignore_literals,
        )

    def match(self, graph: Graph) -> list[InternalMatch]:
        """The returned InternalMatch will have name_node_map populated with a map
        from node name (str) to the target node, e.g.
        {"conv": target_conv_ndoe, "relu": target_relu_node}

        this requires the pattern graph returns an additional
        output of node name to node, e.g. instead of:
        ```
        def pattern(...):
            ...
            return relu
        ```
        we should do:
        ```
        def pattern(...):
            ...
            return relu, {"conv": conv, "relu": relu}
        ``` instead
        """
        internal_matches = super().match(graph)
        for internal_match in internal_matches:
            for k, n in self.name_node_map.items():
                internal_match.name_node_map[k] = internal_match.nodes_map[n]
        return internal_matches<|MERGE_RESOLUTION|>--- conflicted
+++ resolved
@@ -26,15 +26,9 @@
             )
             *out, name_node_map = output
             flattened, out_spec = tree_flatten(out)
-<<<<<<< HEAD
-            assert isinstance(name_node_map, Dict), (
+            assert isinstance(name_node_map, dict), (
                 "Expecting the input graph to have a dict output as the last element"
             )
-=======
-            assert isinstance(
-                name_node_map, dict
-            ), "Expecting the input graph to have a dict output as the last element"
->>>>>>> d48eb58d
             n.args = (flattened,)
             orig_pytree_info = gm._graph._codegen.pytree_info  # type: ignore[attr-defined]
             gm._graph._codegen.pytree_info = _PyTreeInfo(  # type: ignore[attr-defined]
