--- conflicted
+++ resolved
@@ -1,11 +1,6 @@
 # mypy: allow-untyped-defs
 import contextlib
-<<<<<<< HEAD
-import traceback
-from typing import Any, Callable, Optional, TYPE_CHECKING, Union
-=======
-from typing import Optional
->>>>>>> 5484e57c
+from typing import Optional, TYPE_CHECKING
 
 import torch
 from torch._subclasses.fake_tensor import FakeTensor, FakeTensorMode
@@ -148,152 +143,17 @@
         return f"{REDISTRIBUTE_FUNC}({arg_str}, {placement_str})"
 
 
-<<<<<<< HEAD
-class _FXNodeCall(_DebugCall):
-    """FX graph node call"""
-
-    def __init__(
-        self,
-        node,
-        call_depth: int,
-        record: Optional[dict[str, Any]] = None,
-        log: Optional[dict[str, Any]] = None,
-    ):
-        super().__init__(call_depth, record, log)
-        self.node = node
-
-    def render(self, attributes: list[str]) -> str:
-        # Format the node operation
-        node = self.node
-
-        if node.op in ["placeholder", "output"]:
-            node_str = f"[node] {node.name}: {node.op}"
-        else:
-            args_str = ", ".join(str(n) for n in node.args)
-            if node.kwargs:
-                kwargs_str = ", " + ", ".join(
-                    f"{k}={n}" for k, n in node.kwargs.items()
-                )
-            else:
-                kwargs_str = ""
-            target_str = _op_to_str(node.target)
-            node_str = (
-                f"[node] {node.name}: {node.op}[{target_str}]({args_str}{kwargs_str})"
-            )
-
-        # Check for custom metadata from fx.traceback.annotate
-        log = {} if self.log is None else self.log
-        if (
-            "custom" in self.node.meta
-            and isinstance((custom := self.node.meta["custom"]), dict)
-            and all(isinstance(x, str) for x in custom.keys())
-        ):
-            log.update(custom)
-
-        if log:
-            log_str = ", ".join(f'"{k}": {v}' for k, v in log.items())
-            log_str = f"  # {{{log_str}}}"
-        else:
-            log_str = ""
-
-        return f"{node_str}{log_str}"
-
-
 class _NNModuleCall(_DebugCall):
     """Designates entering an nn.Module's forward method"""
 
     def __init__(self, module_name: str, call_depth: int):
-        super().__init__(call_depth, record=None, log=None)
+        super().__init__(call_depth)
         self.module_name = module_name
 
     def render(self, attributes: list[str]) -> str:
         return f"[nn.Mod] {self.module_name}"
 
 
-def _run_hook(hook, *args):
-    out = hook(*args)
-    assert isinstance(out, dict) and all(isinstance(k, str) for k in out.keys())
-    return out
-
-
-def _run_node_hooks(call: _DebugCall, node: torch.fx.Node, result: Any) -> None:
-    if _node_record_hooks:
-        record = {}
-        for hook in _node_record_hooks:
-            record.update(_run_hook(hook, node, result))
-        call.record = record
-
-    if _node_log_hooks:
-        log = {} if call.log is None else call.log
-        for hook in _node_log_hooks:
-            log.update(_run_hook(hook, node, result))
-        call.log = log
-
-
-def _run_dispatch_hooks(call: _DebugCall, func, types, args, kwargs, result) -> None:
-    if _dispatch_record_hooks:
-        record = {}
-        for hook in _dispatch_record_hooks:
-            record.update(_run_hook(hook, func, types, args, kwargs, result))
-        call.record = record
-
-    if _dispatch_log_hooks:
-        log = {} if call.log is None else call.log
-        for hook in _dispatch_log_hooks:
-            log.update(_run_hook(hook, func, types, args, kwargs, result))
-        call.log = log
-
-
-def _num_hooks(hooks: Optional[Union[Callable, list[Callable]]]) -> int:
-    if hooks is None:
-        return 0
-    elif isinstance(hooks, list):
-        return len(hooks)
-    elif callable(hooks):
-        return 1
-    else:
-        raise Exception(  # noqa: TRY002
-            f"Received hooks of type {type(hooks)}, expected None, Callable, or list[Callable]."
-        )
-
-
-def _add_hooks(
-    hooks: list[Callable], new_hooks: Optional[Union[Callable, list[Callable]]]
-) -> None:
-    if new_hooks is None:
-        return
-    elif isinstance(new_hooks, list):
-        hooks.extend(new_hooks)
-    else:
-        hooks.append(new_hooks)
-
-
-class _DebugInterpreter(torch.fx.Interpreter):
-    """Custom FX Interpreter that logs node execution to DebugMode"""
-
-    def __init__(self, module, mode: "DebugMode"):
-        super().__init__(module)
-        self.parent = mode
-
-    def run_node(self, n):
-        # Log the node execution
-        call = _FXNodeCall(n, self.parent.call_depth)
-        self.parent.operators.append(call)
-
-        # Increment call depth before executing
-        self.parent.call_depth += 1
-        try:
-            # Execute the node using parent's run_node
-            result = super().run_node(n)
-            _run_node_hooks(call, n, result)
-            return result
-        finally:
-            # Decrement call depth after execution
-            self.parent.call_depth -= 1
-
-
-=======
->>>>>>> 5484e57c
 class DebugMode(TorchDispatchMode):
     def __init__(
         self,
@@ -374,18 +234,17 @@
 
         super().__enter__()
         if self.record_nn_module:
-            self.module_tracker.__enter__()  # type: ignore[attribute]
+            self.module_tracker.__enter__()  # type: ignore[attribute, union-attr]
         return self
 
     # pyrefly: ignore  # bad-override
     def __exit__(self, *args):
         super().__exit__(*args)
         if self.record_nn_module:
-            self.module_tracker.__exit__()  # type: ignore[attribute]
+            self.module_tracker.__exit__()  # type: ignore[attribute, union-attr]
         if self.record_torchfunction:
             torch._C._pop_torch_function_stack()
 
-<<<<<<< HEAD
     def module_tracker_setup(self):
         from torch.distributed._tools.mod_tracker import ModTracker
 
@@ -393,7 +252,7 @@
 
         # module pre-fw hook: record module call
         def pre_fw_hook(module, input):
-            fqn = self.module_tracker._get_mod_name(module)  # type: ignore[attribute]
+            fqn = self.module_tracker._get_mod_name(module)  # type: ignore[attribute, union-attr]
             self.operators.append(_NNModuleCall(fqn, self.call_depth + 1))
             self.call_depth += 1
 
@@ -403,22 +262,6 @@
 
         self.module_tracker.register_user_hooks(pre_fw_hook, post_fw_hook)
 
-    @staticmethod
-    @contextlib.contextmanager
-    def dispatch_stack_trace(cpp=False):
-        global RECORD_STACK_TRACE, CPP_STACK_TRACE
-        old_stack_trace, old_cpp = RECORD_STACK_TRACE, CPP_STACK_TRACE
-
-        RECORD_STACK_TRACE = True
-        CPP_STACK_TRACE = cpp
-        try:
-            yield
-        finally:
-            RECORD_STACK_TRACE = old_stack_trace
-            CPP_STACK_TRACE = old_cpp
-
-=======
->>>>>>> 5484e57c
     @contextlib.contextmanager
     def record_redistribute_calls(
         self,
