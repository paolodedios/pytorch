# mypy: allow-untyped-defs
import contextlib
<<<<<<< HEAD
import weakref
from typing import Optional
=======
import functools
import traceback
from typing import Any, Callable, Optional, TYPE_CHECKING
>>>>>>> 104b8686

import torch
from torch._subclasses.fake_tensor import FakeTensor, FakeTensorMode
from torch.utils._dtype_abbrs import dtype_abbrs
from torch.utils._python_dispatch import (
    _get_current_dispatch_mode,
    _get_current_dispatch_mode_stack,
    TorchDispatchMode,
)
<<<<<<< HEAD
from torch.utils._pytree import tree_map, tree_map_only
from torch.utils.weak import WeakIdRef
=======
from torch.utils._pytree import tree_all, tree_map
from torch.utils._traceback import CapturedTraceback


if TYPE_CHECKING:
    from torch.distributed._tools.mod_tracker import ModTracker
>>>>>>> 104b8686


__all__ = ["DebugMode", "get_active_debug_mode"]


REDISTRIBUTE_FUNC = "redistribute_input"
_DISPATCH_RECORD_HOOKS: list[Callable] = []
_DISPATCH_LOG_HOOKS: list[Callable] = []


def _stringify_shape(shape) -> str:
    return f"[{', '.join([str(x) for x in shape])}]"


def _stringify_device_mesh(mesh) -> str:
    return f"DM({', '.join([str(s) for s in mesh.shape])})"


def _stringify_placement(placement) -> str:
    # currently used; defer to _stringify_dtensor_spec
    return f"[{', '.join([str(p) for p in placement])}]"


def _stringify_attributes(tensor, attributes) -> str:
    pairs = {}
    for attr in attributes:
        if hasattr(tensor, attr):
            pairs[attr] = getattr(tensor, attr)
    if len(pairs) == 0:
        return ""
    return f"{{{', '.join([f'{k}={v}' for k, v in pairs.items()])}}}"


def _stringify_dtensor_spec(spec) -> str:
    from torch.distributed.tensor._dtensor_spec import DTensorSpec

    return DTensorSpec.format_shard_order_str(spec.placements, spec.shard_order)


def _tensor_debug_string(tensor, attributes, tensor_memo=None) -> str:
    """Convert tensor to debug string representation."""

    if isinstance(tensor, torch.Tensor):
        if isinstance(tensor, torch.distributed.tensor.DTensor):
            # omitted device mesh
            prefix = "dt"
            base_str = f"{dtype_abbrs[tensor.dtype]}{_stringify_shape(tensor.shape)}"
            base_str += f"{_stringify_attributes(tensor, attributes)}"
            base_str += f"| {_stringify_dtensor_spec(tensor._spec)}"
        else:
            base_str = f"{dtype_abbrs[tensor.dtype]}{_stringify_shape(tensor.shape)}"
            base_str += f"{_stringify_attributes(tensor, attributes)}"
            if isinstance(tensor, FakeTensor):
                prefix = "ft"
            else:
                prefix = "t"
    else:
        raise RuntimeError(f"Unsupported tensor type: {type(tensor)}")

    tensor_id = (
        f"${tensor_memo.get(tensor)}" if tensor_memo and tensor in tensor_memo else ""
    )
    return f"{prefix}{tensor_id}: {base_str}"


def _arg_to_str(arg, attributes, tensor_memo=None) -> str:
    from torch.distributed.tensor._dtensor_spec import DTensorSpec

    def to_str(x):
        if isinstance(x, torch.Tensor):
            return _tensor_debug_string(x, attributes, tensor_memo)
        elif isinstance(x, DTensorSpec):
            return _stringify_dtensor_spec(x)
        return x

    arg = tree_map(to_str, arg)
    return str(arg)


<<<<<<< HEAD
def _op_to_str(op, attributes, *args, output=None, tensor_memo=None, **kwargs) -> str:
    if op == REDISTRIBUTE_FUNC:
        if len(args) == 2:
            args_str = (
                f"{_arg_to_str(args[0], attributes, tensor_memo)}, trace: {args[1]}"
            )
        elif len(args) == 3:
            _args = [_arg_to_str(arg, attributes, tensor_memo) for arg in args]
            args_str = f"{_args[0]}, {_args[1]} -> {_args[2]}"
        else:
            raise RuntimeError(f"Unsupported args for {REDISTRIBUTE_FUNC}: {args}")
    else:
        args_str = ", ".join(_arg_to_str(arg, attributes, tensor_memo) for arg in args)

    if kwargs:
        kwargs_str = ", " + ", ".join(
            f"{k}={_arg_to_str(v, attributes, tensor_memo)}" for k, v in kwargs.items()
=======
def default_hash_fn(t: torch.Tensor, use_scalar: bool = False) -> torch.Tensor:
    """
    from Observer. Computes a hash for a tensor by converting it to float (if needed), making it contiguous,
    replacing NaN/inf values with fixed numbers, and then computing the L1 norm in float64 or complex128.
    This is used to generate a deterministic summary value for tensor comparison.
    """
    if not (t.is_floating_point() or t.is_complex()):
        t = t.float()
    t = t.contiguous()
    # Clean the tensor to handle NaN/inf values, then compute norm
    t_clean = torch.nan_to_num(t, nan=0.0, posinf=1.0, neginf=-1.0)

    dtype = torch.complex128 if t.is_complex() else torch.float64
    out = t_clean.norm(p=1, dtype=dtype)
    if use_scalar:
        return out.item()
    return out


def _get_stack_trace() -> str:
    from torch.fx.experimental.symbolic_shapes import uninteresting_files

    summary = CapturedTraceback.extract().summary()
    summary = summary[:-4]  # filter out DebugMode frames
    summary = [
        frame for frame in summary if frame.filename not in uninteresting_files()
    ]
    summary = traceback.StackSummary.from_list(summary)
    return "".join(summary.format())


class _DebugCall:
    """Base class for tracking operator calls in DebugMode"""

    def __init__(
        self,
        call_depth: int,
        record: Optional[dict[str, Any]] = None,
        log: Optional[dict[str, Any]] = None,
        stack: bool = False,
    ):
        self.call_depth = call_depth
        if stack:
            self.stack_trace = _get_stack_trace()

        # results from dispatch hooks
        self.record = record
        self.log = log

    def stringify_args(self, attributes: list[str]) -> None:
        """
        To reduce memory consumption, this method stringifies args/kwargs, stores the result, and deletes original args/kwargs.
        """
        raise NotImplementedError(
            "Subclasses must implement stringify_args(), even if no-op"
>>>>>>> 104b8686
        )

    def render(self, attributes: list[str]) -> str:
        raise NotImplementedError("Subclasses must implement string render()")

    def __repr__(self) -> str:
        return self.render([])


class _OpCall(_DebugCall):
    """Normal operator call"""

    def __init__(
        self,
        op,
        args: tuple,
        kwargs: dict,
        call_depth: int,
        stack: bool = False,
    ):
        super().__init__(call_depth, stack=stack)
        self.op = op
        self.args = args
        self.kwargs = kwargs

        self.args_str: Optional[str] = None
        self.kwargs_str: Optional[str] = None

    def stringify_args(self, attributes: list[str]) -> None:
        self.args_str = ", ".join(_arg_to_str(arg, attributes) for arg in self.args)
        if self.kwargs:
            self.kwargs_str = ", " + ", ".join(
                f"{k}={_arg_to_str(v, attributes)}" for k, v in self.kwargs.items()
            )
        else:
            self.kwargs_str = ""
        del self.args
        del self.kwargs

    def render(self, attributes: list[str]) -> str:
        if self.args_str is not None:
            args_str = self.args_str
        else:
            args_str = ", ".join(_arg_to_str(arg, attributes) for arg in self.args)

        if self.kwargs_str is not None:
            kwargs_str = self.kwargs_str
        else:
            if self.kwargs:
                kwargs_str = ", " + ", ".join(
                    f"{k}={_arg_to_str(v, attributes)}" for k, v in self.kwargs.items()
                )
            else:
                kwargs_str = ""

        if isinstance(self.op, torch._ops.OpOverload):
            op_name = self.op.__qualname__
        elif hasattr(self.op, "__module__") and hasattr(self.op, "__name__"):
            op_name = f"{self.op.__module__}.{self.op.__name__}"
        else:
            op_name = str(self.op)

        base_str = f"{op_name}({args_str}{kwargs_str})"

        if self.log:
            base_str += f"  # {self.log}"
        return base_str

    def __iter__(self):
        # for BC; tuple(self) returns (op, args, kwargs, call_depth)
        if self.args_str is not None:
            yield from [self.op, self.args_str, self.kwargs_str, self.call_depth]
        else:
            yield from [self.op, self.args, self.kwargs, self.call_depth]


class _RedistributeCall(_DebugCall):
    """Redistribute call from DTensor dispatch"""

    def __init__(
        self,
        arg,
        src_placement,
        dst_placement,
        transform_info_str,
        call_depth,
        stack=False,
    ):
        super().__init__(call_depth, stack=stack)
        self.arg = arg
        self.src_placement = src_placement
        self.dst_placement = dst_placement
        self.transform_info_str = transform_info_str

        self.arg_str: Optional[str] = None

    def stringify_args(self, attributes: list[str]) -> None:
        self.arg_str = f"{_arg_to_str(self.arg, attributes)}"
        del self.arg

    def render(self, attributes: list[str]) -> str:
        if self.arg_str is not None:
            arg_str = self.arg_str
        else:
            arg_str = f"{_arg_to_str(self.arg, attributes)}"

        if self.transform_info_str is not None:  # prioritize over src/dst placements
            placement_str = f"trace: {self.transform_info_str}"
        else:
            src_placement_str = _arg_to_str(self.src_placement, attributes)
            dst_placement_str = _arg_to_str(self.dst_placement, attributes)
            placement_str = f"{src_placement_str} -> {dst_placement_str}"
        return f"{REDISTRIBUTE_FUNC}({arg_str}, {placement_str})"

    def __iter__(self):
        # for BC; tuple(self) returns (op, placement info, kwargs, call_depth)
        if self.arg_str is not None:
            arg = self.arg_str
        else:
            arg = self.arg

        yield REDISTRIBUTE_FUNC
        if self.transform_info_str:
            yield [arg, self.transform_info_str]
        else:
            yield [arg, self.src_placement, self.dst_placement]
        yield {}
        yield self.call_depth

<<<<<<< HEAD
    # Add output annotation
    output_str = ""
    if output is not None:
        output_str = f" -> {_arg_to_str(output, attributes, tensor_memo)}"

    return f"{op_name}({args_str}{kwargs_str}){output_str}"
=======

class _NNModuleCall(_DebugCall):
    """Designates entering an nn.Module's forward method"""

    def __init__(self, module_name: str, call_depth: int, stack: bool = False):
        super().__init__(call_depth, stack=stack)
        self.module_name = module_name

    def stringify_args(self, attributes: list[str]) -> None:
        pass  # nothing to stringify

    def render(self, attributes: list[str]) -> str:
        return f"[nn.Mod] {self.module_name}"

    def __iter__(self):
        yield from [
            f"[nn.Mod] {self.module_name}",
            (),
            {},
            self.call_depth,
        ]


def _run_hook(hook, *args):
    out = hook(*args)
    assert out is None or isinstance(out, dict)
    return out


def _run_dispatch_hooks(call: _DebugCall, func, types, args, kwargs, result) -> None:
    global _DISPATCH_RECORD_HOOKS, _DISPATCH_LOG_HOOKS
    if _DISPATCH_RECORD_HOOKS:
        record = {}
        for hook in _DISPATCH_RECORD_HOOKS:
            hook_out = _run_hook(hook, func, types, args, kwargs, result)
            if hook_out is not None:
                record.update(hook_out)
        if record:
            call.record = record

    if _DISPATCH_LOG_HOOKS:
        log = {}
        for hook in _DISPATCH_LOG_HOOKS:
            hook_out = _run_hook(hook, func, types, args, kwargs, result)
            if hook_out is not None:
                log.update(hook_out)
        if log:
            call.log = log
>>>>>>> 104b8686


class DebugMode(TorchDispatchMode):
    def __init__(
        self,
        *,
        record_torchfunction=False,
        record_faketensor=False,
        record_realtensor=True,
        record_tensor_attributes=None,
        record_nn_module=False,
        store_original_args=False,
        record_stack_trace=False,
    ):
        super().__init__()
        import torch.distributed.tensor  # noqa: F401

        self.supports_higher_order_operators = True

        # Pushes DebugMode onto the torchfunction stack, and records __torch_function__ calls as well.
        # WARNING: currently incompatible with torch.compile due to dynamo guard failures.
        self.record_torchfunction = record_torchfunction

        # Records __torch_dispatch__ calls on FakeTensors.
        self.record_faketensor = record_faketensor

        # Records __torch_dispatch__ calls on real tensors.
        self.record_realtensor = record_realtensor

        # Optional list[str] of tensor attributes, to be annotated in the string dump.
        self.record_tensor_attributes = record_tensor_attributes or []

        # Uses ModTracker to record nn.Module entrances, as _NNModuleCall entries.
        # This flag currently has no effect on torch.compiled-regions.
        self.record_nn_module = record_nn_module

        self.module_tracker: Optional[ModTracker] = None
        if self.record_nn_module:
            self.module_tracker_setup()

        # If True, stores call args/kwargs in logs, without immediately stringifying.
        # Defaults to False for memory concerns.
        self.store_original_args = store_original_args

        # For stack trace recording, stores log call stack traces in .stack_trace.
        self.record_stack_trace = record_stack_trace

        self.operators = []
        self.call_depth = 0

        self._tensor_memo: dict[WeakIdRef, int] = {}
        self._next_tensor_id = 0
        self._output_info: dict[int, object] = {}

    def _assign_tensor_id(self, tensor):
        o = WeakIdRef(tensor)
        weak_self = weakref.ref(self)

        def del_memo():
            self = weak_self()
            if self is None:
                return
            self._tensor_memo.pop(o, None)

        weakref.finalize(tensor, del_memo)
        if tensor not in self._tensor_memo:
            self._tensor_memo[tensor] = self._next_tensor_id
            self._next_tensor_id += 1

    def _track_tensor_ids(self, obj):
        """Recursively assign IDs to all tensors in a pytree"""
        with torch._C.DisableTorchFunction():
            tree_map_only(torch.Tensor, self._assign_tensor_id, obj)

    def _track_op_output(self, op_index, result):
        """Assign IDs to output tensors and store in output_info"""
        with torch._C.DisableTorchFunction():
            self._track_tensor_ids(result)
            self._output_info[op_index] = result

    # Without this override, running torch.compile under DebugMode
    # will force torch.compile to always use the “eager” backend
    # With this, DebugMode will not take effect on torch.compile
    @classmethod
    def ignore_compile_internals(cls):
        return True

    def _record_call(self, call):
        if not self.store_original_args:
            call.stringify_args(self.record_tensor_attributes)
        self.operators.append(call)

    def __torch_function__(self, func, types, args=(), kwargs=None):
        if kwargs is None:
            kwargs = {}

<<<<<<< HEAD
        # assign ids to input tensors
        self._track_tensor_ids((args, kwargs))

        # Store operator before execution
        op_index = len(self.operators)
        self.operators.append((func, args, kwargs, self.call_depth))
=======
        self._record_call(
            _OpCall(func, args, kwargs, self.call_depth, stack=self.record_stack_trace)
        )
>>>>>>> 104b8686

        try:
            self.call_depth += 1
            result = func(*args, **kwargs)
            self._track_op_output(op_index, result)
            return result
        finally:
            self.call_depth -= 1

    def __torch_dispatch__(self, func, types, args=(), kwargs=None):
        if kwargs is None:
            kwargs = {}

        # assign ids to input tensors
        self._track_tensor_ids((args, kwargs))

        # Record the operation with its call depth
<<<<<<< HEAD
        op_index = None
=======
        call = None
>>>>>>> 104b8686
        if torch.distributed.tensor.DTensor in types:
            call = _OpCall(
                func, args, kwargs, self.call_depth, stack=self.record_stack_trace
            )
            self._record_call(call)
            return NotImplemented
        elif FakeTensor in types or isinstance(
            _get_current_dispatch_mode(), FakeTensorMode
        ):
            if self.record_faketensor:
                if func != torch.ops.prim.device.default:
<<<<<<< HEAD
                    op_index = len(self.operators)
                    self.operators.append((func, args, kwargs, self.call_depth + 1))
        elif len(types) == 0:
            if self.record_realtensor:
                op_index = len(self.operators)
                self.operators.append((func, args, kwargs, self.call_depth + 1))

        result = func(*args, **kwargs)
        if op_index is not None:  # we logged something, track index -> output
            self._track_op_output(op_index, result)
=======
                    call = _OpCall(
                        func,
                        args,
                        kwargs,
                        self.call_depth + 1,
                        stack=self.record_stack_trace,
                    )
                    self._record_call(call)
        elif len(types) == 0:
            if self.record_realtensor:
                call = _OpCall(
                    func,
                    args,
                    kwargs,
                    self.call_depth + 1,
                    stack=self.record_stack_trace,
                )
                self._record_call(call)

        result = func(*args, **kwargs)
        if call:
            _run_dispatch_hooks(call, func, types, args, kwargs, result)
>>>>>>> 104b8686

        return result

    def __enter__(self):
        self.operators = []
        self.call_depth = 0
        self._tensor_memo = {}
        self._next_tensor_id = 0
        self._output_info = {}

        if self.record_torchfunction:
            torch._C._push_on_torch_function_stack(self)

        super().__enter__()
        if self.record_nn_module:
            self.module_tracker.__enter__()  # type: ignore[attribute, union-attr]
        return self

    # pyrefly: ignore [bad-override]
    def __exit__(self, *args):
        super().__exit__(*args)
        if self.record_nn_module:
            self.module_tracker.__exit__()  # type: ignore[attribute, union-attr]
        if self.record_torchfunction:
            torch._C._pop_torch_function_stack()

    def module_tracker_setup(self):
        from torch.distributed._tools.mod_tracker import ModTracker

        self.module_tracker = ModTracker()

        # module pre-fw hook: record module call
        def pre_fw_hook(module, input):
            fqn = self.module_tracker._get_mod_name(module)  # type: ignore[attribute, union-attr]
            self.operators.append(_NNModuleCall(fqn, self.call_depth + 1))
            self.call_depth += 1

        # module post-fw hook: decrement call depth
        def post_fw_hook(module, input, output):
            self.call_depth -= 1

        self.module_tracker.register_user_hooks(pre_fw_hook, post_fw_hook)

    @contextlib.contextmanager
    def record_redistribute_calls(
        self,
        arg,
        src_placement,
        dst_placement,
        transform_info_str: Optional[str] = None,
    ):
        try:
            self._record_call(
                _RedistributeCall(
                    arg,
                    src_placement=src_placement,
                    dst_placement=dst_placement,
                    transform_info_str=transform_info_str,
                    call_depth=self.call_depth + 1,
                    stack=self.record_stack_trace,
                )
            )
            self.call_depth += 1
            yield
        finally:
            self.call_depth -= 1

    def debug_string(self, show_outputs: bool = False, show_ids: bool = False) -> str:
        with torch._C.DisableTorchFunction():
            result = ""
            tensor_memo = self._tensor_memo if show_ids else None
            result += "\n".join(
<<<<<<< HEAD
                "  "
                + "  " * depth
                + _op_to_str(
                    op,
                    self.record_tensor_attributes,
                    *args,
                    output=self._output_info.get(idx) if show_outputs else None,
                    tensor_memo=tensor_memo,
                    **kwargs,
                )
                for idx, (op, args, kwargs, depth) in enumerate(self.operators)
=======
                "  " + "  " * op.call_depth + op.render(self.record_tensor_attributes)
                for op in self.operators
>>>>>>> 104b8686
            )
        return result

    @staticmethod
    @contextlib.contextmanager
    def dispatch_hooks(
        record_hook: Optional[Callable] = None,
        log_hook: Optional[Callable] = None,
    ):
        """
        Allows installing post-hooks on arguments to intercepted __torch_dispatch__ calls;
        hook signatures are expected as (func, types, args, kwargs, result),
        i.e. __torch_dispatch__ args + return value.

        Logging hook outputs are stored in call.log and annotate calls in debug_string(),
        while recording hook outputs are just stored in call.record.
        For now hooks are expected to return dictionaries.
        """
        global _DISPATCH_RECORD_HOOKS, _DISPATCH_LOG_HOOKS

        if record_hook:
            _DISPATCH_RECORD_HOOKS.append(record_hook)
        if log_hook:
            _DISPATCH_LOG_HOOKS.append(log_hook)
        try:
            yield
        finally:
            if record_hook:
                _DISPATCH_RECORD_HOOKS.pop()
            if log_hook:
                _DISPATCH_LOG_HOOKS.pop()

    @staticmethod
    @contextlib.contextmanager
    def record_outputs():
        """
        Hook for storing cloned output tensors in .record["output"].
        """

        def dispatch_hook(func, types, args, kwargs, result):
            with torch._C._DisablePythonDispatcher():
                out = tree_map(
                    lambda x: x.clone() if isinstance(x, torch.Tensor) else x, result
                )
            return {"output": out}

        with DebugMode.dispatch_hooks(record_hook=dispatch_hook):
            yield

    @staticmethod
    @contextlib.contextmanager
    def log_tensor_hashes(
        hash_fn: Optional[Callable] = None, hash_inputs: bool = False
    ):
        """
        Installs hook for tensor hash logging.

        hash_fn: optional function for custom hashing
        hash_inputs: if True, also hashes tensors in (args, kwargs), storing them in "input_hash".
        NOTE: this is currently a post-hook, so e.g. inplace ops will log the "output" hashes.
        """
        if hash_fn is None:
            hash_fn = functools.partial(default_hash_fn, use_scalar=True)

        def _tree_hash(obj):
            with torch._C._DisablePythonDispatcher():
                return tree_map(
                    lambda x: hash_fn(x) if isinstance(x, torch.Tensor) else None, obj
                )

        def _dispatch_hash_hook(func, types, args, kwargs, result):
            if "empty" in str(func) or "profiler" in str(func):
                return None

            out = {}
            out["hash"] = _tree_hash(result)
            if hash_inputs:
                out["input_hash"] = _tree_hash((args, kwargs))

            if tree_all(lambda x: x is None, out.values()):
                return None
            return out

        with DebugMode.dispatch_hooks(log_hook=_dispatch_hash_hook):
            yield


def get_active_debug_mode() -> Optional[DebugMode]:
    debug_mode = None
    for mode in _get_current_dispatch_mode_stack():
        if isinstance(mode, DebugMode):
            debug_mode = mode
            break
    return debug_mode<|MERGE_RESOLUTION|>--- conflicted
+++ resolved
@@ -1,13 +1,9 @@
 # mypy: allow-untyped-defs
 import contextlib
-<<<<<<< HEAD
-import weakref
-from typing import Optional
-=======
 import functools
 import traceback
+import weakref
 from typing import Any, Callable, Optional, TYPE_CHECKING
->>>>>>> 104b8686
 
 import torch
 from torch._subclasses.fake_tensor import FakeTensor, FakeTensorMode
@@ -17,17 +13,13 @@
     _get_current_dispatch_mode_stack,
     TorchDispatchMode,
 )
-<<<<<<< HEAD
-from torch.utils._pytree import tree_map, tree_map_only
-from torch.utils.weak import WeakIdRef
-=======
 from torch.utils._pytree import tree_all, tree_map
 from torch.utils._traceback import CapturedTraceback
+from torch.utils.weak import TensorWeakRef
 
 
 if TYPE_CHECKING:
     from torch.distributed._tools.mod_tracker import ModTracker
->>>>>>> 104b8686
 
 
 __all__ = ["DebugMode", "get_active_debug_mode"]
@@ -47,7 +39,6 @@
 
 
 def _stringify_placement(placement) -> str:
-    # currently used; defer to _stringify_dtensor_spec
     return f"[{', '.join([str(p) for p in placement])}]"
 
 
@@ -67,30 +58,40 @@
     return DTensorSpec.format_shard_order_str(spec.placements, spec.shard_order)
 
 
+class TensorIdTracker:
+    def __init__(self):
+        self.tensor_memo: dict[TensorWeakRef, int] = {}
+        self.next_tensor_id = 0
+
+    def _id(self, tensor) -> int:
+        with torch._C._DisablePythonDispatcher():
+            o = TensorWeakRef(tensor)
+
+            def del_memo():
+                self.tensor_memo.pop(o, None)
+
+            weakref.finalize(tensor, del_memo)
+            if o not in self.tensor_memo:
+                self.tensor_memo[o] = self.next_tensor_id
+                self.next_tensor_id += 1
+            return self.tensor_memo[o]
+
+
 def _tensor_debug_string(tensor, attributes, tensor_memo=None) -> str:
     """Convert tensor to debug string representation."""
 
     if isinstance(tensor, torch.Tensor):
+        tensor_debug_str = f"{dtype_abbrs[tensor.dtype]}{_stringify_shape(tensor.shape)}{_stringify_attributes(tensor, attributes)}"
+        id_str = f"${tensor_memo._id(tensor)}" if tensor_memo is not None else ""
         if isinstance(tensor, torch.distributed.tensor.DTensor):
             # omitted device mesh
-            prefix = "dt"
-            base_str = f"{dtype_abbrs[tensor.dtype]}{_stringify_shape(tensor.shape)}"
-            base_str += f"{_stringify_attributes(tensor, attributes)}"
-            base_str += f"| {_stringify_dtensor_spec(tensor._spec)}"
-        else:
-            base_str = f"{dtype_abbrs[tensor.dtype]}{_stringify_shape(tensor.shape)}"
-            base_str += f"{_stringify_attributes(tensor, attributes)}"
-            if isinstance(tensor, FakeTensor):
-                prefix = "ft"
-            else:
-                prefix = "t"
+            return f"dt{id_str}: {tensor_debug_str}| {_stringify_dtensor_spec(tensor._spec)}"
+        elif isinstance(tensor, FakeTensor):
+            return f"ft{id_str}: {tensor_debug_str}"
+        else:
+            return f"t{id_str}: {tensor_debug_str}"
     else:
         raise RuntimeError(f"Unsupported tensor type: {type(tensor)}")
-
-    tensor_id = (
-        f"${tensor_memo.get(tensor)}" if tensor_memo and tensor in tensor_memo else ""
-    )
-    return f"{prefix}{tensor_id}: {base_str}"
 
 
 def _arg_to_str(arg, attributes, tensor_memo=None) -> str:
@@ -107,25 +108,6 @@
     return str(arg)
 
 
-<<<<<<< HEAD
-def _op_to_str(op, attributes, *args, output=None, tensor_memo=None, **kwargs) -> str:
-    if op == REDISTRIBUTE_FUNC:
-        if len(args) == 2:
-            args_str = (
-                f"{_arg_to_str(args[0], attributes, tensor_memo)}, trace: {args[1]}"
-            )
-        elif len(args) == 3:
-            _args = [_arg_to_str(arg, attributes, tensor_memo) for arg in args]
-            args_str = f"{_args[0]}, {_args[1]} -> {_args[2]}"
-        else:
-            raise RuntimeError(f"Unsupported args for {REDISTRIBUTE_FUNC}: {args}")
-    else:
-        args_str = ", ".join(_arg_to_str(arg, attributes, tensor_memo) for arg in args)
-
-    if kwargs:
-        kwargs_str = ", " + ", ".join(
-            f"{k}={_arg_to_str(v, attributes, tensor_memo)}" for k, v in kwargs.items()
-=======
 def default_hash_fn(t: torch.Tensor, use_scalar: bool = False) -> torch.Tensor:
     """
     from Observer. Computes a hash for a tensor by converting it to float (if needed), making it contiguous,
@@ -174,15 +156,29 @@
         # results from dispatch hooks
         self.record = record
         self.log = log
-
-    def stringify_args(self, attributes: list[str]) -> None:
+        self.output_str: Optional[str] = None
+
+    def stringify_args(
+        self, attributes: list[str], tensor_memo: Optional[TensorIdTracker] = None
+    ) -> None:
         """
         To reduce memory consumption, this method stringifies args/kwargs, stores the result, and deletes original args/kwargs.
         """
         raise NotImplementedError(
             "Subclasses must implement stringify_args(), even if no-op"
->>>>>>> 104b8686
         )
+
+    def stringify_output(
+        self,
+        output: Any,
+        attributes: list[str],
+        tensor_memo: Optional[TensorIdTracker] = None,
+    ) -> None:
+        """Store stringified version of call output in self.output_str"""
+        if tree_all(lambda x: x is None, output):
+            return
+        output_str = tree_map(lambda x: _arg_to_str(x, attributes, tensor_memo), output)
+        self.output_str = f"  ->  {str(output_str)}"
 
     def render(self, attributes: list[str]) -> str:
         raise NotImplementedError("Subclasses must implement string render()")
@@ -210,11 +206,16 @@
         self.args_str: Optional[str] = None
         self.kwargs_str: Optional[str] = None
 
-    def stringify_args(self, attributes: list[str]) -> None:
-        self.args_str = ", ".join(_arg_to_str(arg, attributes) for arg in self.args)
+    def stringify_args(
+        self, attributes: list[str], tensor_memo: Optional[TensorIdTracker] = None
+    ) -> None:
+        self.args_str = ", ".join(
+            _arg_to_str(arg, attributes, tensor_memo) for arg in self.args
+        )
         if self.kwargs:
             self.kwargs_str = ", " + ", ".join(
-                f"{k}={_arg_to_str(v, attributes)}" for k, v in self.kwargs.items()
+                f"{k}={_arg_to_str(v, attributes, tensor_memo)}"
+                for k, v in self.kwargs.items()
             )
         else:
             self.kwargs_str = ""
@@ -246,6 +247,8 @@
 
         base_str = f"{op_name}({args_str}{kwargs_str})"
 
+        if self.output_str:
+            base_str += self.output_str
         if self.log:
             base_str += f"  # {self.log}"
         return base_str
@@ -278,8 +281,10 @@
 
         self.arg_str: Optional[str] = None
 
-    def stringify_args(self, attributes: list[str]) -> None:
-        self.arg_str = f"{_arg_to_str(self.arg, attributes)}"
+    def stringify_args(
+        self, attributes: list[str], tensor_memo: Optional[TensorIdTracker] = None
+    ) -> None:
+        self.arg_str = f"{_arg_to_str(self.arg, attributes, tensor_memo)}"
         del self.arg
 
     def render(self, attributes: list[str]) -> str:
@@ -294,7 +299,11 @@
             src_placement_str = _arg_to_str(self.src_placement, attributes)
             dst_placement_str = _arg_to_str(self.dst_placement, attributes)
             placement_str = f"{src_placement_str} -> {dst_placement_str}"
-        return f"{REDISTRIBUTE_FUNC}({arg_str}, {placement_str})"
+
+        base_str = f"{REDISTRIBUTE_FUNC}({arg_str}, {placement_str})"
+        if self.output_str:
+            base_str += self.output_str
+        return base_str
 
     def __iter__(self):
         # for BC; tuple(self) returns (op, placement info, kwargs, call_depth)
@@ -311,14 +320,6 @@
         yield {}
         yield self.call_depth
 
-<<<<<<< HEAD
-    # Add output annotation
-    output_str = ""
-    if output is not None:
-        output_str = f" -> {_arg_to_str(output, attributes, tensor_memo)}"
-
-    return f"{op_name}({args_str}{kwargs_str}){output_str}"
-=======
 
 class _NNModuleCall(_DebugCall):
     """Designates entering an nn.Module's forward method"""
@@ -327,7 +328,9 @@
         super().__init__(call_depth, stack=stack)
         self.module_name = module_name
 
-    def stringify_args(self, attributes: list[str]) -> None:
+    def stringify_args(
+        self, attributes: list[str], tensor_memo: Optional[TensorIdTracker] = None
+    ) -> None:
         pass  # nothing to stringify
 
     def render(self, attributes: list[str]) -> str:
@@ -367,7 +370,6 @@
                 log.update(hook_out)
         if log:
             call.log = log
->>>>>>> 104b8686
 
 
 class DebugMode(TorchDispatchMode):
@@ -381,6 +383,8 @@
         record_nn_module=False,
         store_original_args=False,
         record_stack_trace=False,
+        record_output=False,
+        record_ids=False,
     ):
         super().__init__()
         import torch.distributed.tensor  # noqa: F401
@@ -415,38 +419,24 @@
         # For stack trace recording, stores log call stack traces in .stack_trace.
         self.record_stack_trace = record_stack_trace
 
+        # Records call outputs in logs (e.g. for __torch_dispatch__, __torch_function__, redistribute_input)
+        self.record_output: bool = record_output
+
+        # Annotates string dumps with graph-style tensor ids, e.g. op($1, $2) -> $3.
+        self.record_ids: bool = record_ids
+
+        self.reset()
+
+    def reset(self):
         self.operators = []
         self.call_depth = 0
-
-        self._tensor_memo: dict[WeakIdRef, int] = {}
-        self._next_tensor_id = 0
+        self._tensor_memo = TensorIdTracker()
         self._output_info: dict[int, object] = {}
-
-    def _assign_tensor_id(self, tensor):
-        o = WeakIdRef(tensor)
-        weak_self = weakref.ref(self)
-
-        def del_memo():
-            self = weak_self()
-            if self is None:
-                return
-            self._tensor_memo.pop(o, None)
-
-        weakref.finalize(tensor, del_memo)
-        if tensor not in self._tensor_memo:
-            self._tensor_memo[tensor] = self._next_tensor_id
-            self._next_tensor_id += 1
-
-    def _track_tensor_ids(self, obj):
-        """Recursively assign IDs to all tensors in a pytree"""
-        with torch._C.DisableTorchFunction():
-            tree_map_only(torch.Tensor, self._assign_tensor_id, obj)
 
     def _track_op_output(self, op_index, result):
         """Assign IDs to output tensors and store in output_info"""
-        with torch._C.DisableTorchFunction():
-            self._track_tensor_ids(result)
-            self._output_info[op_index] = result
+        # self._track_tensor_ids(result)
+        self._output_info[op_index] = result
 
     # Without this override, running torch.compile under DebugMode
     # will force torch.compile to always use the “eager” backend
@@ -457,30 +447,34 @@
 
     def _record_call(self, call):
         if not self.store_original_args:
-            call.stringify_args(self.record_tensor_attributes)
+            call.stringify_args(
+                self.record_tensor_attributes,
+                self._tensor_memo if self.record_ids else None,
+            )
         self.operators.append(call)
+
+    def _record_call_output(self, call, output):
+        if not self.record_output:
+            return
+        call.stringify_output(
+            output,
+            self.record_tensor_attributes,
+            self._tensor_memo if self.record_ids else None,
+        )
 
     def __torch_function__(self, func, types, args=(), kwargs=None):
         if kwargs is None:
             kwargs = {}
 
-<<<<<<< HEAD
-        # assign ids to input tensors
-        self._track_tensor_ids((args, kwargs))
-
-        # Store operator before execution
-        op_index = len(self.operators)
-        self.operators.append((func, args, kwargs, self.call_depth))
-=======
-        self._record_call(
-            _OpCall(func, args, kwargs, self.call_depth, stack=self.record_stack_trace)
+        call = _OpCall(
+            func, args, kwargs, self.call_depth, stack=self.record_stack_trace
         )
->>>>>>> 104b8686
+        self._record_call(call)
 
         try:
             self.call_depth += 1
             result = func(*args, **kwargs)
-            self._track_op_output(op_index, result)
+            self._record_call_output(call, result)
             return result
         finally:
             self.call_depth -= 1
@@ -489,15 +483,8 @@
         if kwargs is None:
             kwargs = {}
 
-        # assign ids to input tensors
-        self._track_tensor_ids((args, kwargs))
-
         # Record the operation with its call depth
-<<<<<<< HEAD
-        op_index = None
-=======
         call = None
->>>>>>> 104b8686
         if torch.distributed.tensor.DTensor in types:
             call = _OpCall(
                 func, args, kwargs, self.call_depth, stack=self.record_stack_trace
@@ -509,18 +496,6 @@
         ):
             if self.record_faketensor:
                 if func != torch.ops.prim.device.default:
-<<<<<<< HEAD
-                    op_index = len(self.operators)
-                    self.operators.append((func, args, kwargs, self.call_depth + 1))
-        elif len(types) == 0:
-            if self.record_realtensor:
-                op_index = len(self.operators)
-                self.operators.append((func, args, kwargs, self.call_depth + 1))
-
-        result = func(*args, **kwargs)
-        if op_index is not None:  # we logged something, track index -> output
-            self._track_op_output(op_index, result)
-=======
                     call = _OpCall(
                         func,
                         args,
@@ -542,17 +517,13 @@
 
         result = func(*args, **kwargs)
         if call:
+            self._record_call_output(call, result)
             _run_dispatch_hooks(call, func, types, args, kwargs, result)
->>>>>>> 104b8686
 
         return result
 
     def __enter__(self):
-        self.operators = []
-        self.call_depth = 0
-        self._tensor_memo = {}
-        self._next_tensor_id = 0
-        self._output_info = {}
+        self.reset()
 
         if self.record_torchfunction:
             torch._C._push_on_torch_function_stack(self)
@@ -611,27 +582,12 @@
         finally:
             self.call_depth -= 1
 
-    def debug_string(self, show_outputs: bool = False, show_ids: bool = False) -> str:
+    def debug_string(self) -> str:
         with torch._C.DisableTorchFunction():
             result = ""
-            tensor_memo = self._tensor_memo if show_ids else None
             result += "\n".join(
-<<<<<<< HEAD
-                "  "
-                + "  " * depth
-                + _op_to_str(
-                    op,
-                    self.record_tensor_attributes,
-                    *args,
-                    output=self._output_info.get(idx) if show_outputs else None,
-                    tensor_memo=tensor_memo,
-                    **kwargs,
-                )
-                for idx, (op, args, kwargs, depth) in enumerate(self.operators)
-=======
                 "  " + "  " * op.call_depth + op.render(self.record_tensor_attributes)
                 for op in self.operators
->>>>>>> 104b8686
             )
         return result
 
