--- conflicted
+++ resolved
@@ -428,7 +428,6 @@
     def ceil(cls, x):
         return ValueRanges.increasing_map(x, sympy.functions.elementary.integers.ceiling)
 
-<<<<<<< HEAD
     # It's used in some models on symints
     @staticmethod
     def sqrt(x):
@@ -437,8 +436,6 @@
             return ValueRanges.unknown()
         return ValueRanges.increasing_map(x, sympy.sqrt)
 
-=======
->>>>>>> a63f3f43
 
 class ValueRangeAnalysis(SymPyValueRangeAnalysis):
     def __init__(self):
@@ -551,12 +548,20 @@
 def bound_sympy(expr: sympy.Expr, ranges: Dict[sympy.Symbol, ValueRanges]) -> ValueRanges:
     unbounded_vars = expr.free_symbols - ranges.keys()
     if unbounded_vars:
-        dynamic_shapes = {s for s in unbounded_vars if s.name[0] == "s"}  # type: ignore[attr-defined]
-        if dynamic_shapes != unbounded_vars:
-            return ValueRanges.unknown()
-        else:
-            ranges = deepcopy(ranges)
-            for s in dynamic_shapes:
-                ranges[s] = ValueRanges(2, math.inf)  # type: ignore[index]
+        # Give some bounds to the free variables via their SymPy assumptions
+        # TODO A better way of doing this would be to assign them a range upon creation, as
+        #      size variables can come with a lower bound of 2, as we specialise on 0 and 1
+        ranges = deepcopy(ranges)
+        for s in unbounded_vars:
+            if s.is_integer:
+                if s.is_positive:
+                    lower = 1
+                elif s.is_nonnegative:
+                    lower = 0
+                else:
+                    lower = -math.inf
+            else:
+                lower = 0.0 if s.is_nonnegative else -math.inf
+            ranges[s] = ValueRanges(lower, math.inf)  # type: ignore[index]
 
     return sympy_interp(SymPyValueRangeAnalysis, ranges, expr)