--- conflicted
+++ resolved
@@ -273,11 +273,7 @@
     from torch._subclasses.fake_tensor import FakeTensor
     from torch._subclasses.functional_tensor import FunctionalTensor
     if not isinstance(offsets, (FakeTensor, FunctionalTensor)):
-<<<<<<< HEAD
-        return (offsets[1:] - offsets[:-1]).tolist()
-=======
         return offsets.diff().tolist()
->>>>>>> e000cf0a
     return [max_len] * (offsets.size(0) - 1)
 
 
