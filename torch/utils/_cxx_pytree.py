--- conflicted
+++ resolved
@@ -23,28 +23,21 @@
 import torch.utils._pytree as python_pytree
 from torch.torch_version import TorchVersion as _TorchVersion
 from torch.utils._pytree import (
-<<<<<<< HEAD
     Context,
     DumpableContext,
     FlattenFunc,
     FlattenWithKeysFunc,
     FromDumpableContextFunc,
-=======
->>>>>>> 4a945913
     is_namedtuple,
     is_namedtuple_class,
     is_namedtuple_instance,
     is_structseq,
     is_structseq_class,
     is_structseq_instance,
-<<<<<<< HEAD
     KeyPath,
     PyTree,
     ToDumpableContextFunc,
     UnflattenFunc,
-=======
-    KeyEntry,
->>>>>>> 4a945913
 )
 
 
@@ -117,24 +110,8 @@
 U = TypeVar("U")
 R = TypeVar("R")
 
-<<<<<<< HEAD
 TreeSpec: TypeAlias = PyTreeSpec
 OpTreeUnflattenFunc: TypeAlias = Callable[[Context, Iterable[Any]], PyTree]
-=======
-
-TreeSpec: TypeAlias = PyTreeSpec
-
-Context = Any
-PyTree = Any
-FlattenFunc = Callable[[PyTree], tuple[list[Any], Context]]
-UnflattenFunc = Callable[[Iterable[Any], Context], PyTree]
-OpTreeUnflattenFunc = Callable[[Context, Iterable[Any]], PyTree]
-DumpableContext = Any  # Any json dumpable text
-ToDumpableContextFn = Callable[[Context], DumpableContext]
-FromDumpableContextFn = Callable[[DumpableContext], Context]
-KeyPath = tuple[KeyEntry, ...]
-FlattenWithKeysFunc = Callable[[PyTree], tuple[list[tuple[KeyEntry, Any]], Any]]
->>>>>>> 4a945913
 
 
 def _reverse_args(func: UnflattenFunc) -> OpTreeUnflattenFunc:
@@ -418,16 +395,7 @@
         The reconstructed pytree, containing the ``leaves`` placed in the structure described by
         ``treespec``.
     """
-<<<<<<< HEAD
-    if not _is_pytreespec_instance(treespec):
-        raise TypeError(
-            f"Expected `treespec` to be an instance of "
-            f"PyTreeSpec but got item of type {type(treespec)}."
-        )
-    return treespec.unflatten(leaves)
-=======
     return optree.tree_unflatten(treespec, leaves)  # type: ignore[arg-type]
->>>>>>> 4a945913
 
 
 def tree_iter(
