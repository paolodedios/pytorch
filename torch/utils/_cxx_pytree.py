--- conflicted
+++ resolved
@@ -14,12 +14,8 @@
 
 import functools
 import types
-<<<<<<< HEAD
 import warnings
-from collections.abc import Callable, Iterable
-=======
 from collections.abc import Callable, Iterable, Mapping
->>>>>>> e919487c
 from typing import Any, Optional, overload, TypeVar, Union
 from typing_extensions import deprecated, Self, TypeAlias, TypeIs
 
