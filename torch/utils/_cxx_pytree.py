--- conflicted
+++ resolved
@@ -80,11 +80,11 @@
 
 def register_pytree_node(
     cls: Type[Any],
-    flatten_func: FlattenFunc,
-    unflatten_func: UnflattenFunc,
-    namespace: str = "torch",
+    flatten_fn: FlattenFunc,
+    unflatten_fn: UnflattenFunc,
     *,
     serialized_type_name: Optional[str] = None,
+    namespace: str = "torch",
 ) -> None:
     """Extend the set of types that are considered internal nodes in pytrees.
 
@@ -100,23 +100,18 @@
 
     Args:
         cls (type): A Python type to treat as an internal pytree node.
-        flatten_func (callable): A function to be used during flattening, taking an instance of
+        flatten_fn (callable): A function to be used during flattening, taking an instance of
             ``cls`` and returning a pair, with (1) an iterable for the children to be flattened
             recursively, and (2) some hashable auxiliary data to be stored in the treespec and to be
-            passed to the ``unflatten_func``.
-        unflatten_func (callable): A function taking two arguments: the auxiliary data that was
-            returned by ``flatten_func`` and stored in the treespec, and the unflattened children.
+            passed to the ``unflatten_fn``.
+        unflatten_fn (callable): A function taking two arguments: the auxiliary data that was
+            returned by ``flatten_fn`` and stored in the treespec, and the unflattened children.
             The function should return an instance of ``cls``.
         namespace (str, optional): A non-empty string that uniquely identifies the namespace of the
-<<<<<<< HEAD
             type registry. This is used to isolate the registry from other modules that might
             register a different custom behavior for the same type. (default: :const:`"torch"`)
-=======
-            type registry. This is used to isolate the registry from other modules that might register
-            a different custom behavior for the same type. (default: :const:`"torch"`)
         serialized_type_name (str, optional): A keyword argument used to specify the fully
             qualified name used when serializing the tree spec.
->>>>>>> 68dead4a
 
     Example::
 
@@ -202,15 +197,15 @@
 
     _register_pytree_node(
         cls,
-        flatten_func,
-        unflatten_func,
+        flatten_fn,
+        unflatten_fn,
         serialized_type_name=serialized_type_name,
     )
 
     optree.register_pytree_node(
         cls,
-        flatten_func,
-        _reverse_args(unflatten_func),
+        flatten_fn,
+        _reverse_args(unflatten_fn),
         namespace=namespace,
     )
 
