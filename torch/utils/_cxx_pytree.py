--- conflicted
+++ resolved
@@ -131,17 +131,10 @@
     flatten_fn: FlattenFunc,
     unflatten_fn: UnflattenFunc,
     *,
-<<<<<<< HEAD
-    serialized_type_name: Optional[str] = None,
-    to_dumpable_context: Optional[ToDumpableContextFunc] = None,
-    from_dumpable_context: Optional[FromDumpableContextFunc] = None,
-    flatten_with_keys_fn: Optional[FlattenWithKeysFunc] = None,
-=======
     serialized_type_name: str | None = None,
-    to_dumpable_context: ToDumpableContextFn | None = None,
-    from_dumpable_context: FromDumpableContextFn | None = None,
+    to_dumpable_context: ToDumpableContextFunc | None = None,
+    from_dumpable_context: FromDumpableContextFunc | None = None,
     flatten_with_keys_fn: FlattenWithKeysFunc | None = None,
->>>>>>> 5b8ece54
 ) -> None:
     """Register a container-like type as pytree node.
 
@@ -206,15 +199,9 @@
     flatten_fn: FlattenFunc,
     unflatten_fn: UnflattenFunc,
     *,
-<<<<<<< HEAD
-    serialized_type_name: Optional[str] = None,
-    to_dumpable_context: Optional[ToDumpableContextFunc] = None,
-    from_dumpable_context: Optional[FromDumpableContextFunc] = None,
-=======
     serialized_type_name: str | None = None,
-    to_dumpable_context: ToDumpableContextFn | None = None,
-    from_dumpable_context: FromDumpableContextFn | None = None,
->>>>>>> 5b8ece54
+    to_dumpable_context: ToDumpableContextFunc | None = None,
+    from_dumpable_context: FromDumpableContextFunc | None = None,
 ) -> None:
     """Register a container-like type as pytree node for the C++ pytree only.
 
@@ -263,15 +250,9 @@
     flatten_fn: FlattenFunc,
     unflatten_fn: UnflattenFunc,
     *,
-<<<<<<< HEAD
-    serialized_type_name: Optional[str] = None,
-    to_dumpable_context: Optional[ToDumpableContextFunc] = None,
-    from_dumpable_context: Optional[FromDumpableContextFunc] = None,
-=======
     serialized_type_name: str | None = None,
-    to_dumpable_context: ToDumpableContextFn | None = None,
-    from_dumpable_context: FromDumpableContextFn | None = None,
->>>>>>> 5b8ece54
+    to_dumpable_context: ToDumpableContextFunc | None = None,
+    from_dumpable_context: FromDumpableContextFunc | None = None,
 ) -> None:
     """This is an internal function that is used to register a pytree node type
     for the C++ pytree only. End-users should use :func:`register_pytree_node`
