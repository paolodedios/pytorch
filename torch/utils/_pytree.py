--- conflicted
+++ resolved
@@ -129,7 +129,6 @@
         return cast(str, super().default(obj))
 
 
-<<<<<<< HEAD
 Context: TypeAlias = Any
 PyTree: TypeAlias = Any
 FlattenFunc: TypeAlias = Callable[[PyTree], tuple[list[Any], Context]]
@@ -140,24 +139,11 @@
 ToDumpableContextFn: TypeAlias = ToDumpableContextFunc
 FromDumpableContextFn: TypeAlias = FromDumpableContextFunc
 ToStrFunc: TypeAlias = Callable[["TreeSpec", list[str]], str]
-MaybeFromStrFunc: TypeAlias = Callable[[str], Optional[tuple[Any, Context, str]]]
+MaybeFromStrFunc: TypeAlias = Callable[[str], tuple[Any, Context, str] | None]
 KeyPath: TypeAlias = tuple[KeyEntry, ...]
 FlattenWithKeysFunc: TypeAlias = Callable[
     [PyTree], tuple[list[tuple[KeyEntry, Any]], Any]
 ]
-=======
-Context = Any
-PyTree = Any
-FlattenFunc = Callable[[PyTree], tuple[list[Any], Context]]
-UnflattenFunc = Callable[[Iterable[Any], Context], PyTree]
-DumpableContext = Any  # Any json dumpable text
-ToDumpableContextFn = Callable[[Context], DumpableContext]
-FromDumpableContextFn = Callable[[DumpableContext], Context]
-ToStrFunc = Callable[["TreeSpec", list[str]], str]
-MaybeFromStrFunc = Callable[[str], tuple[Any, Context, str] | None]
-KeyPath = tuple[KeyEntry, ...]
-FlattenWithKeysFunc = Callable[[PyTree], tuple[list[tuple[KeyEntry, Any]], Any]]
->>>>>>> 5b8ece54
 
 
 # A NodeDef holds two callables:
@@ -190,13 +176,8 @@
 class _SerializeNodeDef(NamedTuple):
     typ: type[Any]
     serialized_type_name: str
-<<<<<<< HEAD
-    to_dumpable_context: Optional[ToDumpableContextFunc]
-    from_dumpable_context: Optional[FromDumpableContextFunc]
-=======
-    to_dumpable_context: ToDumpableContextFn | None
-    from_dumpable_context: FromDumpableContextFn | None
->>>>>>> 5b8ece54
+    to_dumpable_context: ToDumpableContextFunc | None
+    from_dumpable_context: FromDumpableContextFunc | None
 
 
 SUPPORTED_SERIALIZED_TYPES: dict[type[Any], _SerializeNodeDef] = {}
@@ -232,17 +213,10 @@
     flatten_fn: FlattenFunc,
     unflatten_fn: UnflattenFunc,
     *,
-<<<<<<< HEAD
-    serialized_type_name: Optional[str] = None,
-    to_dumpable_context: Optional[ToDumpableContextFunc] = None,
-    from_dumpable_context: Optional[FromDumpableContextFunc] = None,
-    flatten_with_keys_fn: Optional[FlattenWithKeysFunc] = None,
-=======
     serialized_type_name: str | None = None,
-    to_dumpable_context: ToDumpableContextFn | None = None,
-    from_dumpable_context: FromDumpableContextFn | None = None,
+    to_dumpable_context: ToDumpableContextFunc | None = None,
+    from_dumpable_context: FromDumpableContextFunc | None = None,
     flatten_with_keys_fn: FlattenWithKeysFunc | None = None,
->>>>>>> 5b8ece54
 ) -> None:
     """Register a container-like type as pytree node.
 
@@ -567,17 +541,10 @@
     to_str_fn: ToStrFunc | None = None,  # deprecated
     maybe_from_str_fn: MaybeFromStrFunc | None = None,  # deprecated
     *,
-<<<<<<< HEAD
-    serialized_type_name: Optional[str] = None,
-    to_dumpable_context: Optional[ToDumpableContextFunc] = None,
-    from_dumpable_context: Optional[FromDumpableContextFunc] = None,
-    flatten_with_keys_fn: Optional[FlattenWithKeysFunc] = None,
-=======
     serialized_type_name: str | None = None,
-    to_dumpable_context: ToDumpableContextFn | None = None,
-    from_dumpable_context: FromDumpableContextFn | None = None,
+    to_dumpable_context: ToDumpableContextFunc | None = None,
+    from_dumpable_context: FromDumpableContextFunc | None = None,
     flatten_with_keys_fn: FlattenWithKeysFunc | None = None,
->>>>>>> 5b8ece54
 ) -> None:
     """Register a container-like type as pytree node for the Python pytree only.
 
@@ -641,17 +608,10 @@
     flatten_fn: FlattenFunc,
     unflatten_fn: UnflattenFunc,
     *,
-<<<<<<< HEAD
-    serialized_type_name: Optional[str] = None,
-    to_dumpable_context: Optional[ToDumpableContextFunc] = None,
-    from_dumpable_context: Optional[FromDumpableContextFunc] = None,
-    flatten_with_keys_fn: Optional[FlattenWithKeysFunc] = None,
-=======
     serialized_type_name: str | None = None,
-    to_dumpable_context: ToDumpableContextFn | None = None,
-    from_dumpable_context: FromDumpableContextFn | None = None,
+    to_dumpable_context: ToDumpableContextFunc | None = None,
+    from_dumpable_context: FromDumpableContextFunc | None = None,
     flatten_with_keys_fn: FlattenWithKeysFunc | None = None,
->>>>>>> 5b8ece54
 ) -> None:
     """This is an internal function that is used to register a pytree node type
     for the Python pytree only. End-users should use :func:`register_pytree_node`
