--- conflicted
+++ resolved
@@ -933,18 +933,13 @@
 
 def _get_node_type(tree: Any) -> Any:
     node_type = type(tree)
-<<<<<<< HEAD
+    # Only namedtuple/structseq types that are not explicitly registered should return `namedtuple/structseq`.
+    # If a namedtuple/structseq type is explicitly registered, then the actual type will be returned.
     if node_type not in SUPPORTED_NODES:
         if is_structseq_class(node_type):
             return structseq
         if is_namedtuple_class(node_type):
             return namedtuple
-=======
-    # Only namedtuple types that are not explicitly registered should return `namedtuple`.
-    # If a namedtuple type is explicitly registered, then the actual type will be returned.
-    if node_type not in SUPPORTED_NODES and is_namedtuple_class(node_type):
-        return namedtuple
->>>>>>> 3efad88d
     return node_type
 
 
