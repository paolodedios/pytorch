--- conflicted
+++ resolved
@@ -33,18 +33,13 @@
     cast,
     Generic,
     List,
-<<<<<<< HEAD
-    Mapping,
-    NamedTuple,
-=======
->>>>>>> 1ce53386
     Optional,
     overload,
     Protocol,
     TypeVar,
     Union,
 )
-from typing_extensions import deprecated
+from typing_extensions import deprecated, NamedTuple
 
 
 __all__ = [
@@ -442,37 +437,17 @@
         return getattr(obj, self.name)
 
 
-<<<<<<< HEAD
-def _tuple_flatten(d: Tuple[Any, ...]) -> Tuple[List[Any], Context]:
-=======
 def _tuple_flatten(d: tuple[T, ...]) -> tuple[list[T], Context]:
->>>>>>> 1ce53386
     return list(d), None
 
 
 def _tuple_flatten_with_keys(
-<<<<<<< HEAD
-    d: Tuple[Any, ...]
-) -> Tuple[List[Tuple[KeyEntry, Any]], Context]:
-=======
     d: tuple[T, ...]
 ) -> tuple[list[tuple[KeyEntry, T]], Context]:
->>>>>>> 1ce53386
     values, context = _tuple_flatten(d)
     return [(SequenceKey(i), v) for i, v in enumerate(values)], context
 
 
-<<<<<<< HEAD
-def _tuple_unflatten(values: Iterable[Any], context: Context) -> Tuple[Any, ...]:
-    return tuple(values)
-
-
-def _list_flatten(d: List[Any]) -> Tuple[List[Any], Context]:
-    return d, None
-
-
-def _list_flatten_with_keys(d: List[Any]) -> Tuple[List[Tuple[KeyEntry, Any]], Context]:
-=======
 def _tuple_unflatten(values: Iterable[T], context: Context) -> tuple[T, ...]:
     return tuple(values)
 
@@ -482,44 +457,26 @@
 
 
 def _list_flatten_with_keys(d: list[T]) -> tuple[list[tuple[KeyEntry, T]], Context]:
->>>>>>> 1ce53386
     values, context = _list_flatten(d)
     return [(SequenceKey(i), v) for i, v in enumerate(values)], context
 
 
-<<<<<<< HEAD
-def _list_unflatten(values: Iterable[Any], context: Context) -> List[Any]:
-    return list(values)
-
-
-def _dict_flatten(d: Dict[Any, Any]) -> Tuple[List[Any], Context]:
-=======
 def _list_unflatten(values: Iterable[T], context: Context) -> list[T]:
     return list(values)
 
 
 def _dict_flatten(d: dict[Any, T]) -> tuple[list[T], Context]:
->>>>>>> 1ce53386
     return list(d.values()), list(d.keys())
 
 
 def _dict_flatten_with_keys(
-<<<<<<< HEAD
-    d: Dict[Any, Any]
-) -> Tuple[List[Tuple[KeyEntry, Any]], Context]:
-=======
     d: dict[Any, T]
 ) -> tuple[list[tuple[KeyEntry, T]], Context]:
->>>>>>> 1ce53386
     values, context = _dict_flatten(d)
     return [(MappingKey(k), v) for k, v in zip(context, values)], context
 
 
-<<<<<<< HEAD
-def _dict_unflatten(values: Iterable[Any], context: Context) -> Dict[Any, Any]:
-=======
 def _dict_unflatten(values: Iterable[T], context: Context) -> dict[Any, T]:
->>>>>>> 1ce53386
     return dict(zip(context, values))
 
 
@@ -537,7 +494,7 @@
     )
 
 
-def _namedtuple_unflatten(values: Iterable[Any], context: Context) -> NamedTuple:
+def _namedtuple_unflatten(values: Iterable[T], context: Context) -> NamedTuple:
     return cast(NamedTuple, context(*values))
 
 
@@ -572,34 +529,21 @@
     return typ
 
 
-<<<<<<< HEAD
-def _ordereddict_flatten(d: GenericOrderedDict[Any, Any]) -> Tuple[List[Any], Context]:
-=======
 def _ordereddict_flatten(d: OrderedDict[Any, T]) -> tuple[list[T], Context]:
->>>>>>> 1ce53386
     return list(d.values()), list(d.keys())
 
 
 def _ordereddict_flatten_with_keys(
-<<<<<<< HEAD
-    d: GenericOrderedDict[Any, Any]
-) -> Tuple[List[Tuple[KeyEntry, Any]], Context]:
-=======
     d: OrderedDict[Any, T]
 ) -> tuple[list[tuple[KeyEntry, T]], Context]:
->>>>>>> 1ce53386
     values, context = _ordereddict_flatten(d)
     return [(MappingKey(k), v) for k, v in zip(context, values)], context
 
 
 def _ordereddict_unflatten(
-    values: Iterable[Any],
+    values: Iterable[T],
     context: Context,
-<<<<<<< HEAD
-) -> GenericOrderedDict[Any, Any]:
-=======
 ) -> OrderedDict[Any, T]:
->>>>>>> 1ce53386
     return OrderedDict((key, value) for key, value in zip(context, values))
 
 
@@ -607,36 +551,23 @@
 _odict_unflatten = _ordereddict_unflatten
 
 
-<<<<<<< HEAD
-def _defaultdict_flatten(d: DefaultDict[Any, Any]) -> Tuple[List[Any], Context]:
-=======
 def _defaultdict_flatten(d: defaultdict[Any, T]) -> tuple[list[T], Context]:
->>>>>>> 1ce53386
     values, dict_context = _dict_flatten(d)
     return values, [d.default_factory, dict_context]
 
 
 def _defaultdict_flatten_with_keys(
-<<<<<<< HEAD
-    d: DefaultDict[Any, Any]
-) -> Tuple[List[Tuple[KeyEntry, Any]], Context]:
-=======
     d: defaultdict[Any, T]
 ) -> tuple[list[tuple[KeyEntry, T]], Context]:
->>>>>>> 1ce53386
     values, context = _defaultdict_flatten(d)
     _, dict_context = context
     return [(MappingKey(k), v) for k, v in zip(dict_context, values)], context
 
 
 def _defaultdict_unflatten(
-    values: Iterable[Any],
+    values: Iterable[T],
     context: Context,
-<<<<<<< HEAD
-) -> DefaultDict[Any, Any]:
-=======
 ) -> defaultdict[Any, T]:
->>>>>>> 1ce53386
     default_factory, dict_context = context
     return defaultdict(default_factory, _dict_unflatten(values, dict_context))
 
@@ -670,31 +601,18 @@
     return [default_factory, dict_context]
 
 
-<<<<<<< HEAD
-def _deque_flatten(d: Deque[Any]) -> Tuple[List[Any], Context]:
-=======
 def _deque_flatten(d: deque[T]) -> tuple[list[T], Context]:
->>>>>>> 1ce53386
     return list(d), d.maxlen
 
 
 def _deque_flatten_with_keys(
-<<<<<<< HEAD
-    d: Deque[Any],
-) -> Tuple[List[Tuple[KeyEntry, Any]], Context]:
-=======
     d: deque[T],
 ) -> tuple[list[tuple[KeyEntry, T]], Context]:
->>>>>>> 1ce53386
     values, context = _deque_flatten(d)
     return [(SequenceKey(i), v) for i, v in enumerate(values)], context
 
 
-<<<<<<< HEAD
-def _deque_unflatten(values: Iterable[Any], context: Context) -> Deque[Any]:
-=======
 def _deque_unflatten(values: Iterable[T], context: Context) -> deque[T]:
->>>>>>> 1ce53386
     return deque(values, maxlen=context)
 
 
