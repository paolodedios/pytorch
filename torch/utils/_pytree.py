--- conflicted
+++ resolved
@@ -43,11 +43,7 @@
     TypeVar,
     Union,
 )
-<<<<<<< HEAD
 from typing_extensions import deprecated, NamedTuple, Self, TypeAlias, TypeIs
-=======
-from typing_extensions import deprecated, NamedTuple, Self, TypeAlias
->>>>>>> 64819e37
 
 from torch.torch_version import TorchVersion as _TorchVersion
 
@@ -58,13 +54,8 @@
     "FlattenFunc",
     "UnflattenFunc",
     "DumpableContext",
-<<<<<<< HEAD
     "ToDumpableContextFunc",
     "FromDumpableContextFunc",
-=======
-    "ToDumpableContextFn",
-    "FromDumpableContextFn",
->>>>>>> 64819e37
     "PyTreeSpec",
     "TreeSpec",
     "LeafSpec",
@@ -1094,16 +1085,6 @@
 
 
 # A TreeSpec represents the structure of a pytree. It holds:
-<<<<<<< HEAD
-# "type": the type of root Node of the pytree
-# context: some context that is useful in unflattening the pytree
-# children_specs: specs for each child of the root Node
-# num_leaves: the number of leaves
-@dataclasses.dataclass(init=True, frozen=True, eq=True, repr=False)
-class PyTreeSpec:
-    """Representing the structure of the pytree."""
-
-=======
 #   "type": the type of root Node of the pytree
 #   context: some context that is useful in unflattening the pytree
 #   children(): specs for each child of the root Node
@@ -1112,8 +1093,9 @@
 #   num_children: the number of children of the root Node (i.e., len(children()))
 #   is_leaf(): whether the root Node is a leaf
 @dataclasses.dataclass(init=False, frozen=True, eq=True, repr=False)
-class TreeSpec:
->>>>>>> 64819e37
+class PyTreeSpec:
+    """Representing the structure of the pytree."""
+
     type: Any
     _context: Context
     _children: list[Self]
@@ -1333,11 +1315,7 @@
         return hash((node_type, hashable_context, tuple(self._children)))
 
 
-<<<<<<< HEAD
 TreeSpec: TypeAlias = PyTreeSpec
-=======
-PyTreeSpec: TypeAlias = TreeSpec
->>>>>>> 64819e37
 
 
 # NOTE: subclassing a dataclass is subtle. In order to enable reasoning about
@@ -1924,20 +1902,6 @@
     except ValueError:
         return None
 
-<<<<<<< HEAD
-=======
-    # Recursively flatten the children
-    result: list[Any] = []
-    for child, child_spec in zip(child_pytrees, treespec._children, strict=True):
-        flat = _broadcast_to_and_flatten(child, child_spec, is_leaf=is_leaf)
-        if flat is not None:
-            result += flat
-        else:
-            return None
-
-    return result
-
->>>>>>> 64819e37
 
 @dataclasses.dataclass
 class _TreeSpecSchema:
