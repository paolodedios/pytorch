# mypy: allow-untyped-defs
from __future__ import annotations

import contextlib
import functools
import types
import warnings
from collections import deque
from dataclasses import dataclass
from typing import cast, Optional, overload, Protocol, TYPE_CHECKING, Union
from typing_extensions import TypeIs

import torch
import torchgen
import torchgen.model
from torch._C import (
    _get_dispatch_stack_at,
    _len_torch_dispatch_stack,
    _pop_torch_dispatch_stack,
    _push_on_torch_dispatch_stack,
    DispatchKey,
)


if TYPE_CHECKING:
    from collections.abc import Sequence


# TODO: Limitations and things about enable_torch_dispatch_mode we should fix before exposing it:
# - We need a better user-facing api for _DisableTorchDispatch that
#   is able to selectively disable __torch_dispatch__ of a particular class.
# - It doesn't work with the tensor constructors (torch.tensor, torch.Tensor)
# - Better name (see https://github.com/pytorch/pytorch/pull/63496#discussion_r694091694)

_is_in_torch_dispatch_mode = False
_is_in_non_infra_torch_dispatch_mode = False
# If inside any mode that has ignore_compile_internals() = False
_is_in_any_mode_without_ignore_compile_internals = False


def is_in_torch_dispatch_mode(include_infra_modes: bool = True) -> bool:
    return (
        _is_in_torch_dispatch_mode
        if include_infra_modes
        else _is_in_non_infra_torch_dispatch_mode
    )


def is_in_any_mode_without_ignore_compile_internals() -> bool:
    return _is_in_any_mode_without_ignore_compile_internals


def any_torch_dispatch_mode_on_stack() -> bool:
    stack_len = torch._C._len_torch_dispatch_stack()

    for idx in range(stack_len):
        mode = _get_dispatch_stack_at(idx)

        # Apply filters first
        if mode.is_infra_mode():
            continue

        if mode.ignore_compile_internals():
            continue

        return True
    return False


class TorchDispatchMode:
    """
    A ``TorchDispatchMode`` allows you to override the meaning of all
    ``__torch_dispatch__`` overrideable functions within a dynamic scope,
    without having to actually create a tensor subclass or manually
    monkey-patch functions in the PyTorch API.  Some common situations
    where you should use a mode:

        * You want to override the meaning of factory functions, or other
          functions that do not otherwise take a tensor as an argument
          (these cannot be overridden with tensor subclasses).

        * You want to override the behavior of all functions without needing
          to wrap your inputs in tensor subclasses; e.g., if you are just
          interested in logging intermediate computations.

        * You want to control the order of execution of various tensor
          subclasses explicitly, rather than implicitly via the return of
          ``NotImplemented``.

    Independent subclasses of :class:`TorchDispatchMode` are compositional:
    modes can be pushed onto a stack using ``with MyMode():``.
    When you call functions in the PyTorch API inside your
    ``__torch_dispatch__`` implementation, by default, they will forward on to
    the next mode on the mode stack.  If you want recursively call back into
    your current ``__torch_dispatch__`` implementation, either explicitly
    invoke ``self.__torch_dispatch__(...)``, or use the context manager
    ``self`` to make PyTorch
    API self-referential (beware of infinite loops, in this case!)
    """

    # - When False, custom torch dispatch mode will error out explicitly when a hop
    # is called under the mode.
    # - When True, custom torch dispatch mode's __torch_dispatch__ will be triggered.
    # Mode authors can implement how the mode interacts with higher order operators.
    supports_higher_order_operators = False

<<<<<<< HEAD
    def __new__(cls, *args, **kwargs):
        instance = super().__new__(cls)
        # Store the wrapped function (not a bound method) to avoid circular reference
        # This is done in __new__ instead of __init__ to ensure it's always set,
        # even if subclasses don't call super().__init__()

        # Check if __torch_dispatch__ is a classmethod by inspecting the class dict
        # If it is, skip wrapping and let C++ validation handle the error
        torch_dispatch = cls.__dict__.get("__torch_dispatch__")
        if isinstance(torch_dispatch, classmethod):
            instance.__dict__["_wrapped_torch_dispatch"] = None
        else:
            instance.__dict__["_wrapped_torch_dispatch"] = torch._disable_dynamo(
                cls.__torch_dispatch__, recursive=True
            )
        return instance

    def __init__(self, _dispatch_key=None):
=======
    def __init__(self, _dispatch_key=None) -> None:
>>>>>>> cf6cdd19
        if _dispatch_key is not None:
            if not isinstance(_dispatch_key, torch._C.DispatchKey):
                raise AssertionError("_dispatch_key must be a torch._C.DispatchKey")
            self.__dict__["_dispatch_key"] = _dispatch_key

        self.old_dispatch_mode_flags: deque[bool] = deque()
        self.old_non_infra_dispatch_mode_flags: deque[bool] = deque()
        self.old_without_ignore_compile_internals_dispatch_mode_flags: deque[bool] = (
            deque()
        )

<<<<<<< HEAD
    def __getattribute__(self, name):
        # Create bound method on demand to avoid circular reference
        # reference: test/test_fake_tensor.py: test_no_ref_cycle
        if name == "__torch_dispatch__":
            wrapped = object.__getattribute__(self, "_wrapped_torch_dispatch")
            if wrapped is None:
                # classmethod case - get it from the class to let C++ validation handle it
                return self.__class__.__torch_dispatch__
            return types.MethodType(wrapped, self)
        return object.__getattribute__(self, name)

    def _lazy_init_old_dispatch_mode_flags(self):
=======
    def _lazy_init_old_dispatch_mode_flags(self) -> None:
>>>>>>> cf6cdd19
        if not hasattr(self, "old_dispatch_mode_flags"):
            self.old_dispatch_mode_flags: deque[bool] = deque()  # type: ignore[no-redef]

        if not hasattr(self, "old_non_infra_dispatch_mode_flags"):
            self.old_non_infra_dispatch_mode_flags: deque[bool] = deque()  # type: ignore[no-redef]

        if not hasattr(
            self, "old_without_ignore_compile_internals_dispatch_mode_flags"
        ):
            self.old_without_ignore_compile_internals_dispatch_mode_flags: deque[  # type: ignore[no-redef]
                bool
            ] = deque()

    def __torch_dispatch__(self, func, types, args=(), kwargs=None):
        raise NotImplementedError

    def __enter__(self):
        global _is_in_torch_dispatch_mode
        global _is_in_non_infra_torch_dispatch_mode
        global _is_in_any_mode_without_ignore_compile_internals

        # Previously, there wasn't any state in this class' constructor
        # super calls were added to existing modes, but for any new modes
        # this will replicate the previous behavior of not strictly needing
        # to call super().__init__()
        self._lazy_init_old_dispatch_mode_flags()
        self.old_dispatch_mode_flags.append(_is_in_torch_dispatch_mode)
        _is_in_torch_dispatch_mode = True
        self.old_non_infra_dispatch_mode_flags.append(
            _is_in_non_infra_torch_dispatch_mode
        )
        _is_in_non_infra_torch_dispatch_mode = (
            _is_in_non_infra_torch_dispatch_mode or not self.is_infra_mode()
        )
        self.old_without_ignore_compile_internals_dispatch_mode_flags.append(
            _is_in_any_mode_without_ignore_compile_internals
        )
        _is_in_any_mode_without_ignore_compile_internals = (
            _is_in_any_mode_without_ignore_compile_internals
            or not self.ignore_compile_internals()
        )
        _push_mode(self)
        return self

    def __exit__(self, exc_type, exc_val, exc_tb):
        mb_dk_or_mode_key = self.__dict__.get("_dispatch_key", None)
        if mb_dk_or_mode_key is None:
            # Today, mode keys are not used at all in the per-dispatch-key-mode logic (for pre-dispatch)
            # We should probably revisit this.
            mb_dk_or_mode_key = self.__dict__.get("_mode_key", None)
        global _is_in_torch_dispatch_mode
        _is_in_torch_dispatch_mode = self.old_dispatch_mode_flags.pop()
        global _is_in_non_infra_torch_dispatch_mode
        _is_in_non_infra_torch_dispatch_mode = (
            self.old_non_infra_dispatch_mode_flags.pop()
        )
        global _is_in_any_mode_without_ignore_compile_internals
        _is_in_any_mode_without_ignore_compile_internals = (
            self.old_without_ignore_compile_internals_dispatch_mode_flags.pop()
        )
        _pop_mode(mb_dk_or_mode_key)

    @classmethod
    def push(cls, *args, **kwargs):
        warnings.warn(
            "`Mode.push()` is no longer necessary and can be replaced with just `with Mode()`",
            stacklevel=2,
        )
        instance = cls(*args, **kwargs)
        return instance

    @classmethod
    def is_infra_mode(cls) -> bool:
        return False

    @classmethod
    def ignore_compile_internals(cls) -> bool:
        """Ignore operators that are compiled via torch.compile.

        If ``True``, then this TorchDispatchMode ignores operators that
        are optimized by :func:`torch.compile`. Mechanically, this involves
        turning off the TorchDispatchMode throughout the whole compilation process,
        and turning it back on for the runtime of the compiled artifact(s).
        For example,

        @torch.compile
        def f(x):
            return x.sin().cos()

        with LoggingMode():
            f(x)

        The above example will not log anything if
        ``LoggingMode.ignore_compile_internals()`` is True.
        torch.compile will fuse sin() and cos() into a single operation
        and this TorchDispatchMode will not be passed sin and cos.

        If ``False`` (default), :func:`torch.compile` will respect
        the eager semantics of passing this TorchDispatchMode all
        operators that would have run during eager execution.
        The way this will usually happen is that :func:`torch.compile`
        will just fallback to eager-mode PyTorch.
        """
        if cls.is_infra_mode():
            return True
        return False


def _get_current_dispatch_mode() -> Optional[TorchDispatchMode]:
    """
    Return the top user mode on the stack (the next one that would be
    executed) if there are any.
    """
    stack_len = _len_torch_dispatch_stack()
    if stack_len > 0:
        return _get_dispatch_stack_at(stack_len - 1)
    return None


def _detect_infra_mode(key):
    if key not in (
        torch._C._TorchDispatchModeKey.FUNCTIONAL,
        torch._C._TorchDispatchModeKey.PROXY,
    ):
        raise AssertionError(
            f"key must be either FUNCTIONAL ({torch._C._TorchDispatchModeKey.FUNCTIONAL}) \
                or PROXY ({torch._C._TorchDispatchModeKey.PROXY}) _TorchDispatchModeKey, \
                    got {key}"
        )
    from torch._ops import _get_dispatch_mode_pre_dispatch

    pre_dispatch_mode = _get_dispatch_mode_pre_dispatch(key)
    post_dispatch_mode = torch._C._get_dispatch_mode(key)

    if pre_dispatch_mode is not None and post_dispatch_mode is not None:
        raise AssertionError(
            "At most one of pre_dispatch_mode and post_dispatch_mode may be active"
        )

    if pre_dispatch_mode is None:
        return post_dispatch_mode

    return pre_dispatch_mode


def _unset_infra_mode(key):
    from torch._ops import _get_dispatch_mode_pre_dispatch, unset_mode_pre_dispatch

    pre_dispatch_mode = _get_dispatch_mode_pre_dispatch(key)
    post_dispatch_mode = torch._C._get_dispatch_mode(key)
    if pre_dispatch_mode and post_dispatch_mode:
        raise AssertionError(
            "Can't have active infra mode on both pre and post dispatch mode stack"
        )

    if pre_dispatch_mode:
        mode = unset_mode_pre_dispatch(key)
        return mode
    if post_dispatch_mode:
        return torch._C._unset_dispatch_mode(key)


def _disable_infra_mode(key):
    if key not in (
        torch._C._TorchDispatchModeKey.FUNCTIONAL,
        torch._C._TorchDispatchModeKey.PROXY,
    ):
        raise AssertionError(
            "key must be either FUNCTIONAL or PROXY _TorchDispatchModeKey"
        )
    mode_unset = _unset_infra_mode(key)
    try:
        yield mode_unset
    finally:
        if mode_unset is not None:
            _push_mode(mode_unset)


def _get_current_dispatch_mode_stack() -> list[TorchDispatchMode]:
    """
    Returns the current stack of dispatch modes, with the most recent
    (i.e., the one that will be processed first) at the end of the
    list (standard stack convention).
    """
    stack_len = _len_torch_dispatch_stack()
    return [_get_dispatch_stack_at(i) for i in range(stack_len)]


def _push_mode(mode: TorchDispatchMode) -> None:
    k = mode._dispatch_key if hasattr(mode, "_dispatch_key") else None
    if k is not None and k != torch._C.DispatchKey.PreDispatch:
        raise AssertionError(
            "mode._dispatch_key must be None or DispatchKey.PreDispatch"
        )
    if k is None:
        _push_on_torch_dispatch_stack(mode)
        return

    from torch._ops import _set_mode_pre_dispatch, get_cached_ops

    # See Note [Not Caching Per-Dispatch-Key Mode Handlers]
    # Clear the cache of every op that has been used so far, for this particular key.
    ks = torch._C._functionality_to_backend_keys(k)
    for op in get_cached_ops():
        for key in ks:
            op._uncache_dispatch(key)
    _set_mode_pre_dispatch(mode)


def _pop_mode(k: Optional[Union[DispatchKey, torch._C._TorchDispatchModeKey]] = None):
    if k == torch._C.DispatchKey.PreDispatch:  # type: ignore[attr-defined]
        from torch._ops import _pop_mode_from_pre_dispatch

        return _pop_mode_from_pre_dispatch()

    if k is None or isinstance(k, torch._C._TorchDispatchModeKey):
        return _pop_torch_dispatch_stack(k)


@contextlib.contextmanager
def _pop_mode_temporarily(k: Optional[DispatchKey] = None):
    old = _pop_mode(k)
    try:
        yield old
    finally:
        _push_mode(old)


@contextlib.contextmanager
def _disable_current_modes():
    from torch._ops import (
        _len_torch_dispatch_stack_pre_dispatch,
        _pop_mode_from_pre_dispatch,
    )
    from torch._subclasses.functional_tensor import FunctionalTensorMode
    from torch._subclasses.schema_check_mode import SchemaCheckMode
    from torch.fx.experimental.proxy_tensor import ProxyTorchDispatchMode

    mode_len_pre_dispatch = _len_torch_dispatch_stack_pre_dispatch()
    old_pre_dispatch_modes = [
        _pop_mode_from_pre_dispatch() for _ in range(mode_len_pre_dispatch)
    ]

    has_proxy_mode_in_pre_dispatch = False
    has_functional_mode_in_pre_dispatch = False
    has_schema_check_mode_in_pre_dispatch = False

    for i in old_pre_dispatch_modes:
        if isinstance(i, ProxyTorchDispatchMode):
            has_proxy_mode_in_pre_dispatch = True
        if isinstance(i, FunctionalTensorMode):
            has_functional_mode_in_pre_dispatch = True
        if isinstance(i, SchemaCheckMode):
            has_schema_check_mode_in_pre_dispatch = True

    mode_len = _len_torch_dispatch_stack()
    old_modes = [_pop_mode() for _ in range(mode_len)]

    for old in old_modes:
        if (
            isinstance(old, FunctionalTensorMode)
            and has_functional_mode_in_pre_dispatch
        ):
            raise AssertionError(
                "Can't have FunctionalMode available both in PreDispatch and Python Key"
            )
        if isinstance(old, ProxyTorchDispatchMode) and has_proxy_mode_in_pre_dispatch:
            raise AssertionError(
                "Can't have ProxyTorchDispatchMode available both in PreDispatch and Python Key"
            )
        if isinstance(old, SchemaCheckMode) and has_schema_check_mode_in_pre_dispatch:
            raise AssertionError(
                "Can't have SchemaCheckMode available both in PreDispatch and Python Key"
            )

    # Manually disable proxy and fake modes, if any are active
    try:
        yield old_pre_dispatch_modes + old_modes
    finally:
        for mode in reversed(old_modes):
            _push_mode(mode)
        for mode in reversed(old_pre_dispatch_modes):
            _push_mode(mode)


class BaseTorchDispatchMode(TorchDispatchMode):
    def __torch_dispatch__(self, func, types, args=(), kwargs=None):
        if kwargs is None:
            kwargs = {}
        return func(*args, **kwargs)


# Subtypes which have __tensor_flatten__ and __tensor_unflatten__.
class TensorWithFlatten(Protocol):
    def __tensor_flatten__(self) -> tuple[Sequence[str], object]: ...

    @staticmethod
    def __tensor_unflatten__(
        inner_tensors: int, flatten_spec: int, outer_size: int, outer_stride: int
    ) -> torch.Tensor: ...

    # It would be really nice to be able to say that the return of
    # is_traceable_wrapper_subclass() is Intersection[torch.Tensor,
    # TensorWithFlatten] - but that doesn't exist.

    shape: torch._C.Size

    @overload
    def stride(self, dim: None = None) -> tuple[int, ...]: ...

    @overload
    def stride(self, dim: int) -> int: ...

    @overload
    def size(self, dim: None = None) -> tuple[int, ...]: ...

    @overload
    def size(self, dim: int) -> int: ...

    def storage_offset(self) -> int: ...

    def dim(self) -> int: ...

    @overload
    def to(
        self,
        dtype: torch.types._dtype,
        non_blocking: bool = False,
        copy: bool = False,
        *,
        memory_format: Optional[torch.memory_format] = None,
    ) -> torch.Tensor: ...

    @overload
    def to(
        self,
        device: Optional[torch._prims_common.DeviceLikeType] = None,
        dtype: Optional[torch.types._dtype] = None,
        non_blocking: bool = False,
        copy: bool = False,
        *,
        memory_format: Optional[torch.memory_format] = None,
    ) -> torch.Tensor: ...

    @overload
    def to(
        self,
        other: torch.Tensor,
        non_blocking: bool = False,
        copy: bool = False,
        *,
        memory_format: Optional[torch.memory_format] = None,
    ) -> torch.Tensor: ...


def is_traceable_wrapper_subclass(t: object) -> TypeIs[TensorWithFlatten]:
    """
    Returns whether or not a tensor subclass that implements __torch_dispatch__
    is 'traceable' with torch.compile.
    In order for a tensor subclass to support TorchDispatchMode-style tracing in PT2,
    It must implement two magic methods: __tensor_flatten__ and __tensor_unflatten__.
    It is also expected to obey some restrictions around traceability and aliasing:
        * The subclass's __torch_dispatch__() implementation should desugar into pytorch
            dispatcher operations that can be traced into a graph.
        * The subclass should use return_and_correct_aliasing(). This is needed today to make
            sure that torch.compile does the right thing in a few cases around input mutation
            and output aliasing.

    Expected magic method signatures:
        attrs, ctx = t.__tensor_flatten__()
            attrs: list of attribute name strings for inner tensors
            ctx: dict containing any other subclass-specific metadata needed for unflattening

        t = MySubClass.__tensor_unflatten__(inner_tensors, ctx, outer_size, outer_stride)
            inner_tensors: dict mapping attribute name -> tensor for each inner tensor
            ctx: dict with subclass metadata in the form that __tensor_flatten__() produces
            outer_size: expected (possibly symbolic) size that the returned subclass
                instance should have. Note that this arg is useful for certain subclasses
                that require the shape info to be constructed. In most cases, this arg can be
                safely ignored.
            outer_stride: expected (possibly symbolic) stride that the returned subclass
                instance should have. Note that this arg is useful for certain subclasses
                that require the stride info to be constructed. In most cases, this arg can be
                safely ignored.
    """
    is_subclass = isinstance(t, torch.Tensor) and type(t) is not torch.Tensor
    return (
        is_subclass
        and hasattr(t, "__tensor_flatten__")
        and hasattr(t, "__tensor_unflatten__")
    )


def is_traceable_wrapper_subclass_type(t: type) -> TypeIs[type[TensorWithFlatten]]:
    """Same as above, but takes a type argument instead of an instance."""
    return (
        issubclass(t, torch.Tensor)
        and t is not torch.Tensor
        and hasattr(t, "__tensor_flatten__")
        and hasattr(t, "__tensor_unflatten__")
    )


def transform_subclass(t, callback, outer_size=None, outer_stride=None):
    """
    Given a traceable, wrapper tensor subclass ``t`` that implements
    ``__torch_dispatch__`` and holds some inner tensors,
    and a callback of type ``Callable[[str, torch.Tensor], torch.Tensor]``,
    `transform_subclass` will construct a fresh instance of the wrapper tensor subclass.
    It will do so by grabbing each inner tensor attribute from the wrapper,
    passing them into ``callback`` to get a transformed tensor,
    and putting each transformed tensor into the fresh tensor subclass instance.

    Note: this function will not handle ensuring that the fresh subclass
    gets the same (autograd, and aliasing) metadata as the original tensor.
    This is generally handled in other subsystems like AOTAutograd.
    """
    outer_size = outer_size if outer_size is not None else t.size()
    outer_stride = outer_stride if outer_stride is not None else t.stride()

    attrs, ctx = t.__tensor_flatten__()
    transformed_tensors_dict = {}
    for attr in attrs:
        transformed_tensors_dict[attr] = callback(attr, getattr(t, attr))
    sub = type(t).__tensor_unflatten__(
        transformed_tensors_dict, ctx, outer_size, outer_stride
    )

    # NB: Purposefully guard here to simplify the inner / outer symbols.
    # Using sym_eq() for symbolic comparison can result in an expression that's too
    # difficult to guard on, so we use == here.
    if sub.shape != outer_size:
        raise AssertionError(
            f"Expected return value from {type(t)}__tensor_unflatten__() to have "
            f"shape equal to {outer_size}, but got: {sub.shape}"
        )
    if sub.stride() != outer_stride:
        raise AssertionError(
            f"Expected return value from {type(t)}__tensor_unflatten__() to have "
            f"stride equal to {outer_stride}, but got: {sub.stride()}"
        )

    return sub


def _correct_storage_aliasing(func, schema_info, args, outs) -> None:
    """
    Given: an OpOverload, a SchemaInfo (cached information from torchgen about schema),
    and the inputs/outputs to the OpOverload,
    this function checks to see if func is a view operator
    (by checking if any of the outputs in the op's schema
     are immutable aliases of inputs).
    If so, this function manually aliases the storage of the output tensor
    with its corresponding input tensor alias.
    It does this by unsafely overwriting the storage field of the output tensor
    to be the same storage as the input.
    """
    if not isinstance(func, torch._ops.OpOverload):
        raise AssertionError(f"func must be an OpOverload, got {type(args)}")
    if not isinstance(args, tuple):
        raise AssertionError(f"args must be a tuple, got {type(args)}")
    if not isinstance(outs, (list, tuple)):
        raise AssertionError(f"outs must be a list or tuple, got {type(args)}")

    def alias_non_inplace_storage(arg, ret) -> None:
        # This is hopefully a reasonable assert:
        # subclasses that rely on this API for output aliasing
        # should always return wrapper tensor subclasses for us to manually alias.
        # in theory if a subclass that needs this API wants to sometimes return
        # plain tensors, we could remove the assert and just not perform the aliasing,
        # but it seems safer to learn more about this case first.
        #
        # Performance note: This is all just to assert that the argument and result
        # types match, checking that is cheaper than is_traceable_wrapper_subclass_type,
        # and multiple returns are relatively unlikely, so just check up front!
        arg_type = type(arg)
        ret_type = type(ret)
        if arg_type is not ret_type and (
            is_traceable_wrapper_subclass_type(arg_type)
            or is_traceable_wrapper_subclass_type(ret_type)
        ):
            ret_list = ret if isinstance(ret, list) else [ret]
            for r in ret_list:
                if type(arg) is not type(r):
                    raise AssertionError(
                        f"Called {str(func)} with input of type {type(arg)}\n"
                        f"and output of type {type(ret)}. But expected types to match."
                    )
        # Need to call a non-dispatcher helper, because we explicitly do **not**
        # want our subclass to intercept the set_() call.
        # instead, our subclass should directly have its storage swapped out.
        # we **explicitly** don't want to reset the sizes on ret, if the storage implies a size change.
        # Why?
        # The purpose of this API is *not* to change the size/strides of our output- we assume it's already correct.
        # We just want to "fix up" the storage aliasing, without modifying or output's metadata.
        # Example: out = inp.expand(inp.shape[0], inp.shape[0])
        #     This requires swapping the storage of out to be the same as inp,
        #     but we do *not* want it to change the sizes/strides that were compute for out.

        if isinstance(ret, list):
            for r in ret:
                torch._functionalize_unsafe_set(r, arg)
        else:
            if not isinstance(ret, torch.Tensor):
                raise AssertionError(f"expected torch.Tensor, got {type(ret)}")
            torch._functionalize_unsafe_set(ret, arg)

    for arg_idx, return_idx in schema_info.read_only_alias_match_indexes:
        alias_non_inplace_storage(args[arg_idx], outs[return_idx])


def _get_write_alias(x) -> Optional[str]:
    alias_set = x.alias_set
    if not alias_set or not x.is_write:
        return None
    # torchscript allows for complicated alias sets, but our dispatcher ops only really involve simple aliasing
    if len(alias_set) != 1:
        raise AssertionError("Expected alias_set to contain exactly one element")
    # timeit says next(iter(alias_set)) is faster than list(alias_set)[0] even for
    # set of size 1 on Python 3.13.
    return next(iter(alias_set))


# This abstracts over the fact that in return_and_correct_aliasing,
# we sometimes use torchgen schema parsing (for aten ops, since torchscript's schema parsing is sometimes buggy),
# and sometimes use torchscript schema parsing (for custom ops, for which torchgen parsing is untested).
@dataclass
class AliasInfo:
    alias_set: set[str]
    is_write: bool
    name: Optional[str]


@dataclass
class SchemaInfo:
    args: list[AliasInfo]
    outs: list[AliasInfo]

    is_inplace_view_op: bool

    # [_get_write_alias(x) for x in outs]. Guaranteed to contain no Nones; we coerce
    # all-Nones result to empty list instead, and we don't support
    # some-but-not-all-Nones.
    outs_write_aliases: Optional[list[str]]

    # List of (arg_idx, return_idx) where args[arg_idx].alias_set &
    # outs[out_idx].alias_set is not empty, and not args[arg_idx].is_write.
    read_only_alias_match_indexes: list[tuple[int, int]]


# Given an OpOverload, returns schema information on it.
# This is cached for efficiency, since it can involve running torchgen
@functools.cache
def get_alias_info(func) -> SchemaInfo:
    # For ATen ops: use torchgen (since torchscript parser doesn't handle alias annotations
    # properly for some ops that output tensorlists)
    if func.namespace == "aten":
        torchgen_schema_str = str(func._schema)
        if not torchgen_schema_str.startswith("aten::"):
            raise AssertionError(
                "Expected torchgen schema string to start with 'aten::'"
            )
        # remove the aten:: namespace, which is added by the torchscript parser,
        # and torchgen doesn't know how to handle
        torchgen_schema_str = torchgen_schema_str[6:]
        import re

        # the torchscript parser ends up converting int[2]=1 into int[2]=[1, 1],
        # which torchgen chokes on.
        torchgen_schema_str = re.sub(r"=\[[0, ]+\]", "=0", torchgen_schema_str)
        torchgen_schema_str = re.sub(r"=\[[1, ]+\]", "=1", torchgen_schema_str)
        # for aten::rot90 / aten:fft_*
        torchgen_schema_str = re.sub(
            r"=\[(-?[0-9]+), (-?[0-9]+)\]", r"=[\1,\2]", torchgen_schema_str
        )
        torchgen_schema = torchgen.model.FunctionSchema.parse(torchgen_schema_str)
        arg_schemas = [
            AliasInfo(
                alias_set=(
                    set() if a.annotation is None else set(a.annotation.alias_set)
                ),
                is_write=a.annotation is not None and a.annotation.is_write,
                name=a.name,
            )
            for a in torchgen_schema.arguments.flat_all
        ]
        out_schemas = [
            AliasInfo(
                alias_set=(
                    set() if a.annotation is None else set(a.annotation.alias_set)
                ),
                is_write=a.annotation is not None and a.annotation.is_write,
                name=a.name,
            )
            for a in torchgen_schema.returns
        ]
    else:
        # For non-aten ops, torchgen is untested so we rely on torchscript schema parsing
        arg_schemas = [
            AliasInfo(
                alias_set=(
                    set() if a.alias_info is None else set(a.alias_info.before_set)
                ),
                is_write=a.alias_info is not None and a.alias_info.is_write,
                name=a.name,
            )
            for a in func._schema.arguments
        ]
        out_schemas = [
            AliasInfo(
                alias_set=(
                    set() if a.alias_info is None else set(a.alias_info.before_set)
                ),
                is_write=a.alias_info is not None and a.alias_info.is_write,
                name=a.name,
            )
            for a in func._schema.returns
        ]
    read_only_alias_match_indexes = []
    for arg_idx, schema_arg in enumerate(arg_schemas):
        for return_idx, schema_out in enumerate(out_schemas):
            is_read_only_alias_match = (
                schema_arg.alias_set & schema_out.alias_set
            ) and not schema_arg.is_write
            if is_read_only_alias_match:
                read_only_alias_match_indexes.append((arg_idx, return_idx))

    outs_write_aliases_list: list[Optional[str]] = [
        _get_write_alias(r) for r in out_schemas
    ]
    non_nones = sum(x is not None for x in outs_write_aliases_list)
    if non_nones == 0:
        outs_write_aliases: Optional[list[str]] = None
    elif non_nones != len(outs_write_aliases_list):
        # simplifying assumption: we don't have **any** ops with return types like "-> (Tensor(a!), Tensor)"
        raise RuntimeError("Unsupported schema: " + str(func._schema))
    else:
        outs_write_aliases = cast(list[str], outs_write_aliases_list)

    schema_info = SchemaInfo(
        args=arg_schemas,
        outs=out_schemas,
        # This check is surprisingly expensive because pybind11 enum_s are
        # inefficient. Just cache it.
        is_inplace_view_op=torch.Tag.inplace_view in func.tags,
        outs_write_aliases=outs_write_aliases,
        read_only_alias_match_indexes=read_only_alias_match_indexes,
    )
    return schema_info


def autograd_would_have_decomposed(
    func: torch._ops.OpOverload, flat_args: Sequence[Union[torch.Tensor, object]]
) -> bool:
    """
    Suppose that an operator has CompositeImplicitAutograd decomp registered.
    Would autograd have used this decomposition?  It will only use it if there
    isn't an explicit backend registration for the device as well.  This function
    will tell if this would have occurred.

    Why do we need to apply these decompositions later?  When inference mode is
    on, the autograd key is bypassed entirely, so a lower level mode cannot rely
    on the decomposition have been applied.  It's easy to accidentally never apply
    the decomposition, resulting in an operator showing up in a graph that
    is unexpected.

    Why do we need to AVOID applying the decomposition when autograd wouldn't
    have decomposed?  If autograd doesn't decompose, this means in eager mode
    we would have run the fused kernel.  It must be possible to trace this
    fused kernel directly into the graph for fidelity with eager (NB: a user
    has the option of then further decomposing at proxy tensor mode via
    decomposition table, but we must preserve it to proxy mode to have the
    choice.)

    Why does functionalization need to also perform the test here?  This is
    because some CompositeImplicitAutograd decompositions are not functional.
    If we are eventually going to decompose, we need to do this while we can
    still turn functionalization back on, so those decompositions get functionalized.
    So an early decomposition in functionalization may still be necessary.  Note that
    if proxy tensor decomposition process could turn functionalization back on, this
    wouldn't be necessary, and maybe that is a useful thing to do anyway because
    the decomposition table is user specified and a user could violate the functional
    decomp requirement with a bad decomp.  If this happened, then you could always
    pass through functionalization.
    """
    has_backend_registration = False
    for a in flat_args:
        if isinstance(a, torch.Tensor):
            backend_key = torch._C._parse_dispatch_key(
                torch._C._dispatch_key_for_device(a.device.type)
            )
            assert backend_key is not None
            # TODO: use func.has_kernel_for_dispatch_key(backend_key)
            # but this one checks py_impl and CompositeImplicitAutograd
            # incorrectly shows up as has backend reg here
            has_backend_registration = torch._C._dispatch_has_kernel_for_dispatch_key(
                func.name(), backend_key
            )

            # in theory we should take all backend keys and take the highest priority one
            # to properly mimic the dispatcher,
            # this just grabs the first tensor and takes its device key
            break
    return not has_backend_registration


def return_and_correct_aliasing(func, args, kwargs, out):
    """
    This function should be used by wrapper tensor ``__torch_dispatch__`` subclasses
    that would like to work with torch.compile. It ensures that the subclass
    properly implements the aliasing behavior of every op,
    which is needed for correctness in AOTAutograd.
    This function will handle:

        * When we see a view op, we will alias the storages of any
          input and output tensor subclasses

        * When we see an inplace or out= op, we will directly
          return the corresponding input tensor, instead of returning
          a (potentially) fresh output tensor.
    """

    # Caching here because torchgen parsing is definitely not fast, and this function is called
    # once for every op in the graph during functionalization.
    schema_info = get_alias_info(func)

    def get_arg_from_alias(output_alias, schema_info, args, kwargs):
        new_args, new_kwargs = torch.fx.operator_schemas.normalize_function(  # type: ignore[misc]
            func, args=args, kwargs=kwargs
        )

        arg_indices = [
            i for i, a in enumerate(schema_info.args) if output_alias in a.alias_set
        ]
        # For any dispatcher op with an output alias, we expect it to map to exactly one alias in the schema's input arguments.
        if len(arg_indices) != 1:
            raise AssertionError(
                "Expected exactly one argument index for the given output alias"
            )
        idx = arg_indices[0]
        arg_info = schema_info.args[idx]
        if arg_info.name is not None and arg_info.name in new_kwargs:
            return new_kwargs[arg_info.name]
        return new_args[idx]

    # Fix up the storages of any outs so that they point to the same storage as the input,
    # if func is a view op.
    _correct_storage_aliasing(
        func, schema_info, args, (out,) if not isinstance(out, tuple) else out
    )

    # For inplace_view ops in particular, we'll try hard to make sure that the wrapper subclass's
    # metadata is set correctly.
    if schema_info.is_inplace_view_op:
        # no_dispatch() to make sure that we secretly change the metadata on the wrapper,
        # but don't end up dispatching the op anywhere else.
        mutated_args = [
            x
            for i, x in enumerate(args)
            if _get_write_alias(schema_info.args[i]) is not None
        ]
        # Assumption: we have a very small number of inplace_view ops that follow a strict schema:
        # there is only a single argument that gets its metadata mutated.
        if len(mutated_args) != 1:
            raise AssertionError(
                "expected exactly one mutated arg for inplace_view ops"
            )
        # This check exists because we generally *do* want to update the metadata of any wrapper subclasses,
        # but FunctionalTensor is special: it overrides all size/stride calls to plumb to the inner tensor.
        # so we don't actually need to update the metadata (and attempting to do so causes errors)
        from torch._subclasses.functional_tensor import FunctionalTensor

        if not isinstance(mutated_args[0], FunctionalTensor):
            with torch.utils._mode_utils.no_dispatch():
                # See Note: [Fake Tensor Dispatch Keys]
                # we're borrowing the way it modifies dispatch key TLS.
                meta_in_tls = torch._C._meta_in_tls_dispatch_include()
                torch._C._set_meta_in_tls_dispatch_include(True)
                try:
                    func(*args, **kwargs)
                finally:
                    torch._C._set_meta_in_tls_dispatch_include(meta_in_tls)

    # Next: we need to make sure to return inputs directly, if the output is a mutable alias (e.g. add_()).

    schema_info_outs_write_aliases = schema_info.outs_write_aliases
    # simple case: none of our outputs have mutable aliases, so we can return the output as-is
    if schema_info_outs_write_aliases is None:
        return out

    if len(schema_info_outs_write_aliases) == 1:
        return get_arg_from_alias(
            schema_info_outs_write_aliases[0], schema_info, args, kwargs
        )

    # In the multi-return case, all aten ops return a tuple / list, so cast accordingly.
    outs_to_return = type(out)(
        [
            (get_arg_from_alias(write_alias, schema_info, args, kwargs))
            for write_alias in schema_info_outs_write_aliases
        ]
    )
    return outs_to_return<|MERGE_RESOLUTION|>--- conflicted
+++ resolved
@@ -104,7 +104,6 @@
     # Mode authors can implement how the mode interacts with higher order operators.
     supports_higher_order_operators = False
 
-<<<<<<< HEAD
     def __new__(cls, *args, **kwargs):
         instance = super().__new__(cls)
         # Store the wrapped function (not a bound method) to avoid circular reference
@@ -123,9 +122,6 @@
         return instance
 
     def __init__(self, _dispatch_key=None):
-=======
-    def __init__(self, _dispatch_key=None) -> None:
->>>>>>> cf6cdd19
         if _dispatch_key is not None:
             if not isinstance(_dispatch_key, torch._C.DispatchKey):
                 raise AssertionError("_dispatch_key must be a torch._C.DispatchKey")
@@ -137,7 +133,6 @@
             deque()
         )
 
-<<<<<<< HEAD
     def __getattribute__(self, name):
         # Create bound method on demand to avoid circular reference
         # reference: test/test_fake_tensor.py: test_no_ref_cycle
@@ -150,9 +145,6 @@
         return object.__getattribute__(self, name)
 
     def _lazy_init_old_dispatch_mode_flags(self):
-=======
-    def _lazy_init_old_dispatch_mode_flags(self) -> None:
->>>>>>> cf6cdd19
         if not hasattr(self, "old_dispatch_mode_flags"):
             self.old_dispatch_mode_flags: deque[bool] = deque()  # type: ignore[no-redef]
 
