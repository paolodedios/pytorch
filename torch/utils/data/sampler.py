--- conflicted
+++ resolved
@@ -1,10 +1,6 @@
 # mypy: allow-untyped-defs
 from collections.abc import Iterable, Iterator, Sequence, Sized
-<<<<<<< HEAD
 from typing import Any, Generic, Optional, TypeVar, Union
-=======
-from typing import Generic, TypeVar
->>>>>>> 573a79ff
 
 import torch
 
