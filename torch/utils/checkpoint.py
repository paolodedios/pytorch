# mypy: allow-untyped-defs
import contextlib
import platform
import uuid
import warnings
import weakref
from collections import defaultdict
from typing import *  # noqa: F403
import enum
from weakref import ReferenceType

import torch
import torch.fx.traceback as fx_traceback
from torch.utils._pytree import tree_map
from torch.testing._internal.logging_tensor import capture_logs, LoggingTensorMode
from torch.utils._python_dispatch import TorchDispatchMode


__all__ = [
    "checkpoint",
    "checkpoint_sequential",
    "CheckpointError",
    "CheckpointFunction",
    "check_backward_validity",
    "detach_variable",
    "get_device_states",
    "set_device_states",
    "noop_context_fn",
    "set_checkpoint_early_stop",
    "DefaultDeviceType",
    "set_checkpoint_debug_enabled",
    "CheckpointPolicy",
    "SelectiveCheckpointContext",
    "create_selective_checkpoint_contexts",
    "SAC_IGNORED_OPS",
]

_DEFAULT_DETERMINISM_MODE = "default"

_checkpoint_debug_enabled: Optional[bool] = None


@contextlib.contextmanager
def set_checkpoint_debug_enabled(enabled: Optional[bool]):
    """
    Context manager that sets whether checkpoint should print additional debug
    information when running. See the ``debug`` flag for
    :func:`~torch.utils.checkpoint.checkpoint` for more information. Note that
    when set, this context manager overrides the value of ``debug`` passed to
    checkpoint. To defer to the local setting, pass ``None`` to this context.

    Args:
        enabled (bool): Whether checkpoint should print debug information.
            Default is 'None'.
    """
    global _checkpoint_debug_enabled
    try:
        prev = _checkpoint_debug_enabled
        _checkpoint_debug_enabled = enabled
        yield
    finally:
        _checkpoint_debug_enabled = prev


def detach_variable(inputs: Tuple[Any, ...]) -> Tuple[torch.Tensor, ...]:
    if isinstance(inputs, tuple):
        out = []
        for inp in inputs:
            if not isinstance(inp, torch.Tensor):
                out.append(inp)
                continue

            x = inp.detach()
            x.requires_grad = inp.requires_grad
            out.append(x)
        return tuple(out)
    else:
        raise RuntimeError(
            "Only tuple of tensors is supported. Got Unsupported input type: ",
            type(inputs).__name__,
        )


def check_backward_validity(inputs: Iterable[Any]) -> None:
    if not any(inp.requires_grad for inp in inputs if isinstance(inp, torch.Tensor)):
        warnings.warn(
            "None of the inputs have requires_grad=True. Gradients will be None"
        )


def _get_device_module(device="cuda"):
    if device == "meta":
        return torch.device("meta")
    device_module = getattr(torch, device)
    return device_module


class DefaultDeviceType:
    r"""
    A class that manages the default device type for checkpointing.

    If no non-CPU tensors are present, the default device type will
    be used. The default value is 'cuda'. The device type is used in
    the checkpointing process when determining which device states
    to save and restore for recomputation.
    """

    _default_device_type = "cuda"

    @staticmethod
    def set_device_type(device: str = "cuda"):
        """
        Set the default device type for checkpointing.

        Args:
            device (str): The device type to be set as default. Default is 'cuda'.
        """
        DefaultDeviceType._default_device_type = device

    @staticmethod
    def get_device_type() -> str:
        """
        Get the current default device type for checkpointing.

        Returns:
            str: The current default device type.
        """
        return DefaultDeviceType._default_device_type


def _infer_device_type(*args):
    device_types = []

    def add_device_types(arg):
        nonlocal device_types
        if isinstance(arg, torch.Tensor) and not arg.device.type == "cpu":
            device_types.append(arg.device.type)
    tree_map(add_device_types, args)

    device_types_set = set(device_types)
    if len(device_types_set) > 1:
        warnings.warn(
            "Tensor arguments, excluding CPU tensors, are detected on at least two types of devices. "
            "Device state will only be saved for devices of a single device type, and the remaining "
            "devices will be ignored. Consequently, if any checkpointed functions involve randomness, "
            "this may result in incorrect gradients. (Note that if CUDA devices are among the devices "
            "detected, it will be prioritized; otherwise, the first device encountered will be selected.)"
            f"\nDevice types: {sorted(device_types_set)} first device type: {device_types[0]}"
        )
    if len(device_types) == 0:
        return DefaultDeviceType.get_device_type()
    elif "cuda" in device_types_set:
        return "cuda"
    else:
        return device_types[0]


# We can't know if the run_fn will internally move some args to different devices,
# which would require logic to preserve rng states for those devices as well.
# We could paranoically stash and restore ALL the rng states for all visible devices,
# but that seems very wasteful for most cases.  Compromise:  Stash the RNG state for
# the device of all Tensor args.
#
# To consider:  maybe get_device_states and set_device_states should reside in torch/random.py?
def get_device_states(*args) -> Tuple[List[int], List[torch.Tensor]]:
    # This will not error out if "arg" is a CPU tensor or a non-tensor type because
    # the conditionals short-circuit.
    fwd_device_ids = []

    def add_device_ids(arg):
        nonlocal fwd_device_ids
        if isinstance(arg, torch.Tensor) and arg.device.type not in {"cpu", "meta"}:
            fwd_device_ids.append(arg.get_device())
    tree_map(add_device_ids, args)

    fwd_device_states = []
    device_module = _get_device_module(_infer_device_type(*args))
    for device_id in fwd_device_ids:
        with device_module.device(device_id):
            fwd_device_states.append(device_module.get_rng_state())

    return fwd_device_ids, fwd_device_states


def set_device_states(devices, states, *, device_type=None) -> None:
    """Sets random number generator states for the specified devices.

    Args:
        devices: Device ids to set states for.
        states: States to set.
        device_type: ``device_type`` of the devices to set states for. Default
            is the device returned by a call to ``DefaultDeviceType.get_device_type()``,
            which is ``cuda`` if not changed by calling ``DefaultDeviceType::set_device_type()``.
    """
    if device_type is None:
        device_type = DefaultDeviceType.get_device_type()
    if device_type == "meta":
        return
    device_module = _get_device_module(device_type)
    for device, state in zip(devices, states):
        with device_module.device(device):
            device_module.set_rng_state(state)


def _get_autocast_kwargs(device_type="cuda"):
    if torch.amp.is_autocast_available(device_type):
        device_autocast_kwargs = {
            "enabled": torch.is_autocast_enabled(device_type),
            "dtype": torch.get_autocast_dtype(device_type),
            "cache_enabled": torch.is_autocast_cache_enabled(),
        }
    else:
        device_autocast_kwargs = None

    cpu_autocast_kwargs = {
        "enabled": torch.is_autocast_enabled('cpu'),
        "dtype": torch.get_autocast_dtype('cpu'),
        "cache_enabled": torch.is_autocast_cache_enabled(),
    }

    return device_autocast_kwargs, cpu_autocast_kwargs


class CheckpointFunction(torch.autograd.Function):
    @staticmethod
    def forward(ctx, run_function, preserve_rng_state, *args):
        check_backward_validity(args)
        ctx.run_function = run_function
        ctx.preserve_rng_state = preserve_rng_state
        # Accommodates the (remote) possibility that autocast is enabled for cpu AND gpu.
        ctx.device_type = _infer_device_type(*args)
        ctx.device_autocast_kwargs, ctx.cpu_autocast_kwargs = _get_autocast_kwargs(
            ctx.device_type
        )
        if preserve_rng_state:
            ctx.fwd_cpu_state = torch.get_rng_state()
            # Don't eagerly initialize the cuda context by accident.
            # (If the user intends that the context is initialized later, within their
            # run_function, we SHOULD actually stash the cuda state here.  Unfortunately,
            # we have no way to anticipate this will happen before we run the function.)
            ctx.had_device_in_fwd = False
            device_module = _get_device_module(ctx.device_type)
            if getattr(device_module, "_initialized", False):
                ctx.had_device_in_fwd = True
                ctx.fwd_devices, ctx.fwd_device_states = get_device_states(*args)

        # Save non-tensor inputs in ctx, keep a placeholder None for tensors
        # to be filled out during the backward.
        ctx.inputs = []
        ctx.tensor_indices = []
        tensor_inputs = []
        for i, arg in enumerate(args):
            if torch.is_tensor(arg):
                tensor_inputs.append(arg)
                ctx.tensor_indices.append(i)
                ctx.inputs.append(None)
            else:
                ctx.inputs.append(arg)

        ctx.save_for_backward(*tensor_inputs)

        with torch.no_grad():
            outputs = run_function(*args)
        return outputs

    @staticmethod
    def backward(ctx, *args):
        if not torch.autograd._is_checkpoint_valid():
            raise RuntimeError(
                "When use_reentrant=True, torch.utils.checkpoint is incompatible"
                " with .grad() or passing an `inputs` parameter to .backward()."
                " To resolve this error, you can either set use_reentrant=False,"
                " or call .backward() without passing the `inputs` argument."
            )
        # Copy the list to avoid modifying original list.
        inputs = list(ctx.inputs)
        tensor_indices = ctx.tensor_indices
        tensors = ctx.saved_tensors

        # Fill in inputs with appropriate saved tensors.
        for i, idx in enumerate(tensor_indices):
            inputs[idx] = tensors[i]

        # Stash the surrounding rng state, and mimic the state that was
        # present at this time during forward.  Restore the surrounding state
        # when we're done.
        rng_devices = []
        if ctx.preserve_rng_state and ctx.had_device_in_fwd:
            rng_devices = ctx.fwd_devices
        with torch.random.fork_rng(
            devices=rng_devices, enabled=ctx.preserve_rng_state, device_type=ctx.device_type
        ):
            if ctx.preserve_rng_state:
                torch.set_rng_state(ctx.fwd_cpu_state)
                if ctx.had_device_in_fwd:
                    set_device_states(ctx.fwd_devices, ctx.fwd_device_states, device_type=ctx.device_type)
            detached_inputs = detach_variable(tuple(inputs))

            device_autocast_ctx = torch.amp.autocast(
                device_type=ctx.device_type, **ctx.device_autocast_kwargs
            ) if torch.amp.is_autocast_available(ctx.device_type) else contextlib.nullcontext()
            with torch.enable_grad(), device_autocast_ctx, torch.amp.autocast("cpu", **ctx.cpu_autocast_kwargs):  # type: ignore[attr-defined]
                outputs = ctx.run_function(*detached_inputs)

        if isinstance(outputs, torch.Tensor):
            outputs = (outputs,)

        # run backward() with only tensor that requires grad
        outputs_with_grad = []
        args_with_grad = []
        for i in range(len(outputs)):
            if torch.is_tensor(outputs[i]) and outputs[i].requires_grad:
                outputs_with_grad.append(outputs[i])
                args_with_grad.append(args[i])
        if len(outputs_with_grad) == 0:
            raise RuntimeError(
                "none of output has requires_grad=True,"
                " this checkpoint() is not necessary"
            )
        torch.autograd.backward(outputs_with_grad, args_with_grad)
        grads = tuple(
            inp.grad if isinstance(inp, torch.Tensor) else None
            for inp in detached_inputs
        )

        return (None, None) + grads


def noop_context_fn():
    return contextlib.nullcontext(), contextlib.nullcontext()

# Note: [torch.compile and checkpoint]
# TorchDynamo does not step inside utils.checkpoint function.  The flow
# looks likes this
#  1) TorchDynamo tries to wrap utils.checkpoint in a HigherOrderOp by
#     speculatively checking if the forward function is safe to trace.
#  2) If yes, then Dynamo-generated Fx graph has the wrapped higher
#     order op. As a result, TorchDynamo does not look inside utils.checkpoint.
#  3) If not, then TorchDynamo falls back to eager by performing a graph
#     break. And here, the following disable wrapper ensures that
#     TorchDynamo does not trigger again on the frames created by
#     utils.checkpoint innards.
@torch._disable_dynamo
def checkpoint(
    function,
    *args,
    use_reentrant: Optional[bool] = None,
    context_fn: Callable[[], Tuple[ContextManager, ContextManager]] = noop_context_fn,
    determinism_check: str = _DEFAULT_DETERMINISM_MODE,
    debug: bool = False,
    early_stop: bool = True,
    **kwargs
):
    r"""Checkpoint a model or part of the model.

    Activation checkpointing is a technique that trades compute for memory.
    Instead of keeping tensors needed for backward alive until they are used in
    gradient computation during backward, forward computation in checkpointed
    regions omits saving tensors for backward and recomputes them during the
    backward pass. Activation checkpointing can be applied to any part of a
    model.

    There are currently two checkpointing implementations available, determined
    by the :attr:`use_reentrant` parameter. It is recommended that you use
    ``use_reentrant=False``. Please refer the note below for a discussion of
    their differences.

    .. warning::

        If the :attr:`function` invocation during the backward pass differs
        from the forward pass, e.g., due to a global variable, the checkpointed
        version may not be equivalent, potentially causing an
        error being raised or leading to silently incorrect gradients.

    .. warning::

        The ``use_reentrant`` parameter should be passed explicitly. In version
        2.9 we will raise an exception if ``use_reentrant`` is not passed.
        If you are using the ``use_reentrant=True`` variant, please refer to the
        note below for important considerations and potential limitations.

    .. note::

        The reentrant variant of checkpoint (``use_reentrant=True``) and
        the non-reentrant variant of checkpoint (``use_reentrant=False``)
        differ in the following ways:

        * Non-reentrant checkpoint stops recomputation as soon as all needed
          intermediate activations have been recomputed. This feature is enabled
          by default, but can be disabled with :func:`set_checkpoint_early_stop`.
          Reentrant checkpoint always recomputes :attr:`function` in its
          entirety during the backward pass.

        * The reentrant variant does not record the autograd graph during the
          forward pass, as it runs with the forward pass under
          :func:`torch.no_grad`. The non-reentrant version does record the
          autograd graph, allowing one to perform backward on the graph within
          checkpointed regions.

        * The reentrant checkpoint only supports the
          :func:`torch.autograd.backward` API for the backward pass without its
          `inputs` argument, while the non-reentrant version supports all ways
          of performing the backward pass.

        * At least one input and output must have ``requires_grad=True`` for the
          reentrant variant. If this condition is unmet, the checkpointed part
          of the model will not have gradients. The non-reentrant version does
          not have this requirement.

        * The reentrant version does not consider tensors in nested structures
          (e.g., custom objects, lists, dicts, etc) as participating in
          autograd, while the non-reentrant version does.

        * The reentrant checkpoint does not support checkpointed regions with
          detached tensors from the computational graph, whereas the
          non-reentrant version does. For the reentrant variant, if the
          checkpointed segment contains tensors detached using ``detach()`` or
          with :func:`torch.no_grad`, the backward pass will raise an error.
          This is because ``checkpoint`` makes all the outputs require gradients
          and this causes issues when a tensor is defined to have no gradient in
          the model. To avoid this, detach the tensors outside of the
          ``checkpoint`` function.

    Args:
        function: describes what to run in the forward pass of the model or
            part of the model. It should also know how to handle the inputs
            passed as the tuple. For example, in LSTM, if user passes
            ``(activation, hidden)``, :attr:`function` should correctly use the
            first input as ``activation`` and the second input as ``hidden``
        args: tuple containing inputs to the :attr:`function`

    Keyword args:
        preserve_rng_state(bool, optional):  Omit stashing and restoring
            the RNG state during each checkpoint. Note that under torch.compile,
            this flag doesn't take effect and we always preserve RNG state.
            Default: ``True``
        use_reentrant(bool):
            specify whether to use the activation checkpoint variant that
            requires reentrant autograd. This parameter should be passed
            explicitly. In version 2.9 we will raise an exception if
            ``use_reentrant`` is not passed. If ``use_reentrant=False``,
            ``checkpoint`` will use an implementation that does not require
            reentrant autograd. This allows ``checkpoint`` to support additional
            functionality, such as working as expected with
            ``torch.autograd.grad`` and support for keyword arguments input into
            the checkpointed function.
        context_fn(Callable, optional): A callable returning a tuple of two
            context managers. The function and its recomputation will be run
            under the first and second context managers respectively.
            This argument is only supported if ``use_reentrant=False``.
        determinism_check(str, optional): A string specifying the determinism
            check to perform. By default it is set to ``"default"`` which
            compares the shapes, dtypes, and devices of the recomputed tensors
            against those the saved tensors. To turn off this check, specify
            ``"none"``. Currently these are the only two supported values.
            Please open an issue if you would like to see more determinism
            checks. This argument is only supported if ``use_reentrant=False``,
            if ``use_reentrant=True``, the determinism check is always disabled.
        debug(bool, optional): If ``True``, error messages will also include
            a trace of the operators ran during the original forward computation
            as well as the recomputation. This argument is only supported if
            ``use_reentrant=False``.
        early_stop(bool, optional): If ``True``, non-reentrant checkpoint stops
            recomputation as soon as it has computed all needed Tensors. This
            argument is ignored if ``use_reentrant=True``. Can be overridden
            globally using :func:`set_checkpoint_early_stop` context manager.
            Default: ``True``.

    Returns:
        Output of running :attr:`function` on :attr:`*args`
    """
    if use_reentrant is None:
        warnings.warn(
            "torch.utils.checkpoint: the use_reentrant parameter should be "
            "passed explicitly. Starting in PyTorch 2.9, calling checkpoint "
            "without use_reentrant will raise an exception. use_reentrant=False is "
            "recommended, but if you need to preserve the current default "
            "behavior, you can pass use_reentrant=True. Refer to docs for more "
            "details on the differences between the two variants.",
            stacklevel=2
        )
        use_reentrant = True

    # Hack to mix *args with **kwargs in a python 2.7-compliant way
    preserve = kwargs.pop("preserve_rng_state", True)
    if kwargs and use_reentrant:
        raise ValueError(
            "Unexpected keyword arguments: " + ",".join(arg for arg in kwargs)
        )

    if use_reentrant:
        if context_fn is not noop_context_fn or debug is not False:
            raise ValueError(
                "Passing `context_fn` or `debug` is only supported when "
                "use_reentrant=False."
            )
        return CheckpointFunction.apply(function, preserve, *args)
    else:
        gen = _checkpoint_without_reentrant_generator(
            function, preserve, context_fn, determinism_check, debug, early_stop, *args, **kwargs
        )
        # Runs pre-forward logic
        next(gen)
        ret = function(*args, **kwargs)
        # Runs post-forward logic
        try:
            next(gen)
        except StopIteration:
            return ret


def checkpoint_sequential(functions, segments, input, use_reentrant=None, **kwargs):
    r"""Checkpoint a sequential model to save memory.

    Sequential models execute a list of modules/functions in order
    (sequentially). Therefore, we can divide such a model in various segments
    and checkpoint each segment. All segments except the last will not store
    the intermediate activations. The inputs of each checkpointed segment will
    be saved for re-running the segment in the backward pass.

    .. warning::
        The ``use_reentrant`` parameter should be passed explicitly. In version
        2.9 we will raise an exception if ``use_reentrant`` is not passed.
        If you are using the ``use_reentrant=True` variant, please see
        :func:`~torch.utils.checkpoint.checkpoint` for
        the important considerations and limitations of this variant. It is
        recommended that you use ``use_reentrant=False``.

    .. warning:
        Since PyTorch 1.4, it allows only one Tensor as the input and
        intermediate outputs, just like :class:`torch.nn.Sequential`.

    Args:
        functions: A :class:`torch.nn.Sequential` or the list of modules or
            functions (comprising the model) to run sequentially.
        segments: Number of chunks to create in the model
        input: A Tensor that is input to :attr:`functions`
        preserve_rng_state(bool, optional):  Omit stashing and restoring
            the RNG state during each checkpoint.
            Default: ``True``
        use_reentrant(bool):
            specify whether to use the activation checkpoint variant that
            requires reentrant autograd. This parameter should be passed
            explicitly. In version 2.5 we will raise an exception if
            ``use_reentrant`` is not passed. If ``use_reentrant=False``,
            ``checkpoint`` will use an implementation that does not require
            reentrant autograd. This allows ``checkpoint`` to support additional
            functionality, such as working as expected with
            ``torch.autograd.grad`` and support for keyword arguments input into
            the checkpointed function.

    Returns:
        Output of running :attr:`functions` sequentially on :attr:`*inputs`

    Example:
        >>> # xdoctest: +SKIP("stub")
        >>> model = nn.Sequential(...)
        >>> input_var = checkpoint_sequential(model, chunks, input_var)
    """
    if use_reentrant is None:
        warnings.warn(
            "torch.utils.checkpoint.checkpoint_sequential: the use_reentrant "
            "parameter should be passed explicitly. "
            "In version 2.9 we will raise an exception if use_reentrant "
            "is not passed. use_reentrant=False is "
            "recommended, but if you need to preserve the current default "
            "behavior, you can pass use_reentrant=True. Refer to docs for more "
            "details on the differences between the two variants."
        )
        use_reentrant = True

    # Hack for keyword-only parameter in a python 2.7-compliant way
    preserve = kwargs.pop("preserve_rng_state", True)
    if kwargs:
        raise ValueError(
            "Unexpected keyword arguments: " + ",".join(arg for arg in kwargs)
        )

    def run_function(start, end, functions):
        def forward(input):
            for j in range(start, end + 1):
                input = functions[j](input)
            return input

        return forward

    if isinstance(functions, torch.nn.Sequential):
        functions = list(functions.children())

    segment_size = len(functions) // segments
    # the last chunk has to be non-volatile
    end = -1
    for start in range(0, segment_size * (segments - 1), segment_size):
        end = start + segment_size - 1
        input = checkpoint(
            run_function(start, end, functions),
            input,
            use_reentrant=use_reentrant,
            preserve_rng_state=preserve,
        )
    return run_function(end + 1, len(functions) - 1, functions)(input)


def _internal_assert(cond):
    if not cond:
        raise AssertionError(
            "Something went unexpectedly wrong in activation checkpoint. "
            "Please report this bug by filing an issue to PyTorch."
        )


# NOTE [ Nestable Checkpoint ]
#
# The semantics of nested checkpoint can be defined by two basic rules.
# Following the two rules leads to an important implication that is central
# to motivating the design.
#
# Rule 1. Saved tensors are managed by inner-most checkpoint only and hidden
#         from any outer layers of checkpoint.
#
# Rule 2. The inputs of inner checkpoints are treated as tensors saved to its
#         parent checkpoint.
#
# Implication: To recompute any given saved tensor, we need to recompute all of
#              the checkpoints wrapping it.
#
# Why is this implied? To unpack a saved tensor X during backward we need to
# recompute the inner-most checkpoint (#1), and in order to recompute that
# checkpoint I need to have its inputs, which are managed by that checkpoint's
# parent (#2), which thus also needs to be recomputed first. Continue this line
# of reasoning and we realize that in order to unpack X, all checkpoints that
# were active at the time X was saved need to be recomputed. (unless we have
# already done so in that backward for some other saved tensor).
#
# In practice, we use a noop autograd Function to save inputs as saved tensors.
# During unpack calling ctx.saved_tensor triggers the parent checkpoint to
# recompute.
#
# Rule 3. We should start recomputation as if there are no checkpoints currently
#         active. Checkpoints encountered during recomputation are still
#         respected.
#
# When we start recomputation, we push the saved variable hook meant for
# recomputation on the stack. See examples in Rule 6 for more context.
#
#                                  * * * *
#
# Beyond the basic semantics specific to nested checkpoint, we impose several
# more constraints that may apply to checkpointing in general.
#
# Rule 4. Lifetime of recomputed tensors
#
#         Recomputed tensors are considered specific to particular invocations
#         of backward and are always cleared immediately as they are unpacked
#         Particularly, we require this to happen even if retain_graph=True.
#
# [ Implementation details of Rule 4 ]
#
# If we were okay with recomputed tensors staying alive after backward is run
# with retain_graph=True, we would store recomputed variables as the values of a
# WeakKeyDictionary and pack strong references to the keys, so that as we
# backward, those packed keys would be cleared as long as retain_graph=False.
# Clearing the packed key clears the corresponding entry in the WKD.
#
# If we wish recomputed variables to be immediately cleared as we unpack them in
# the retain_graph=True case, we cannot rely on the packed keys to be cleared by
# backward automatically. Instead of packing the strong reference to the key
# directly, we pack a container object, which we manually clear as we unpack.
#
# An important detail is that if a second backward happens, the second
# recomputation needs to reset the container with a newly created key.
#
# Rule 5. Stop recomputation as soon as we've recomputed the saved tensors we
#         know we need.
#
# [ Implementation details of Rule 5 ]
#
# During recomputation, raise an exception if the number of recomputed tensors
# matches the number of tensors that we expected to recompute. We wrap the
# recomputation call with a try-catch to catch this specific exception. See
# Rule #6 below for some examples.
#
# Rule 6. We support doing backward inside checkpoint context
#
# [ retain_graph is True]
#
# def fn(x):
#   y = x.sin()
#   z = y.cos()
#   gx, = torch.autograd.grad(z, x, retains_grad=True)
#   return gx, z
#
# out = checkpoint(fn)(inp)
# out.backward()
#
# Because z is saved by cos while checkpoint is enabled, it would not be
# actually saved, and so the .grad() call inside must trigger a recomputation.
#
# During recomputation the "inner pack hook" has two responsibilities:
#
# 1) As usual, populating the WeakKeyDictionary storing recomputed tensors
# 2) Pack the actual tensor (detached) so that one may perform backward on the
#    recomputed graph. The tensors saved to this graph will live until the end
#    of recomputation, or die earlier if someone performs backward with
#    retain_graph=False.
#
# More generally performing backward on the recomputed graph occurs in the
# following cases:
# - If backward is performed inside forward,
#   - During the original forward IF early-stop is disabled
#   - During the original backward
# - If there are multiple .grad()/.backward() calls, we would perform backward
#   on the recomputed graph even if early-stop is enabled (see the example below)
#
# [ retain_graph is False ]
#
# The example below shows what happens if during recomputation we find that some
# of the tensors we are trying to recompute have already been cleared.
#
# Spoiler: we don't do anything special, we just skip over them!
#
# def fn(x):
#   y = x.sin()                           # (1)
#   z = y.cos()                           # (2)
#   gx, = torch.autograd.grad(z, x)       # (3)
#   return x.cos() * gx                   # (4)
#
# out = checkpoint(fn)(inp)
# out.backward()                          # (5)
#
# 1, 2. Don't save x and y since we are inside a checkpoint.
# 3. Trigger a recompute of fn since x and y weren't saved.
#    And depending on whether early stop is enabled, either stop at (2) or
#    continue running the function.
#    Because we are running backward with retain_graph=False, we clear x and y's
#    holders.
# 4. Don't save x since we are inside a checkpoint.
# 5. Calling backward triggers another recompute of fn. During recompute, we see
#    that x and y have already been cleared in the original graph as indicated
#    by holder=None. We skip over them. We still save x at (4) (since its holder
#    is still alive.)

_enable_checkpoint_early_stop: Optional[bool] = None


@contextlib.contextmanager
def set_checkpoint_early_stop(enable: bool):
    """Context manager that sets whether checkpoint should stop recomputation early.

    By default, non-reentrant checkpoint stops recomputation as soon as it
    has computed all needed Tensors. This context manager can be used to disable
    that feature if it is problematic for your specific application.

    This context manager only needs to be active when forward is run. It does
    not need to be active during backward.

    Example::

    >>> # xdoctest: +SKIP(failing)
    >>> message = "saved tensors default hooks are disabled"
    >>> with set_checkpoint_early_stop(False):
    ...     # Any checkpoint under this context manager will respect this
    ...     # context manager, even if its backward is performed outside.
    ...     out = checkpoint(fn, inputs)
    ...
    >>> out.backward()
    """
    global _enable_checkpoint_early_stop
    try:
        prev = _enable_checkpoint_early_stop
        _enable_checkpoint_early_stop = enable
        yield
    finally:
        _enable_checkpoint_early_stop = prev


class _Handle:
    pass


class _Holder:
    def __init__(self):
        self.handles: Dict[int, Optional[_Handle]] = {}


class _NoopSaveInputs(torch.autograd.Function):
    @staticmethod
    def forward(*args):
        return torch.empty((0,))

    @staticmethod
    def setup_context(ctx: Any, inputs: Tuple[Any, ...], output: Any) -> None:
        # Only tensors can be saved with ctx.save_for_backward, everything else
        # is captured by get_args, which is saved directly on ctx
        tensor_indices, tensors = zip(
            *[(i, o) for i, o in enumerate(inputs) if isinstance(o, torch.Tensor)]
        )
        idx2saved_idx = {b: a for a, b in enumerate(tensor_indices)}
        # args but with tensors replaced with None as placeholders
        args = [None if isinstance(o, torch.Tensor) else o for o in inputs]

        def get_args(saved_tensors):
            # restore the placeholders with the original tensors grabbed from
            # ctx.saved_tensors (which may be saved on a parent checkpoint if
            # this checkpoint is nested, and that would trigger a recursive
            # unpack!)
            ret = [
                saved_tensors[idx2saved_idx[i]] if i in tensor_indices else o
                for i, o in enumerate(args)
            ]
            # grab the tail since we also saved the dummy to avoid having to explicitly
            # handle the case where there are no tensor inputs
            return ret[1:]

        ctx.get_args = get_args
        ctx.save_for_backward(*tensors)

    @staticmethod
    def backward(ctx, *grad_outputs):
        raise AssertionError("Did not expect to backward on this graph")


class _CheckpointFrame:
    def __init__(self, recompute_fn, early_stop, unpack_error_cb, metadata_fn, tls_state):
        self.recompute_fn = recompute_fn
        self.input_saver = None
        self.weak_holders: List[ReferenceType] = []
        # We store this as a weakkeydictionary so that in the case of a partial
        # backward, the entries in the dict are cleared alongside the Holder
        # which will be removed when the SavedVariable is cleared.
        self.recomputed: DefaultDict[
            int, weakref.WeakKeyDictionary[_Handle, torch.Tensor]
        ] = defaultdict(weakref.WeakKeyDictionary)
        # We need both recomp_counter and recomputed since they can diverge
        # https://github.com/pytorch/pytorch/pull/90105#discussion_r1135889885
        self.recomp_counter: DefaultDict[int, int] = defaultdict(int)
        self.is_recomputed: DefaultDict[int, bool] = defaultdict(bool)

        # See Rule 5
        self.early_stop = early_stop

        # Debugging
        self.metadata_fn = metadata_fn
        self.unpack_error_cb = unpack_error_cb
        self.x_metadatas = []
        self.forward_completed = False
        self.ignore_saved_mismatch = False
        self.tls_state = tls_state

    def check_recomputed_tensors_match(self, gid):
        if self.ignore_saved_mismatch:
            # TODO: we can probably make this check stricter by checking that
            #       the metadata of the first tensors still match.
            return
        # NOTE [ Error handling for checkpoint ]
        #
        # At a high level, we need to check that the tensors saved
        # during original forward matches tensors saved during recompute
        # This means handling 3 cases:
        #
        # 1. During recompute, more tensors were saved.
        #
        #    Usually this is hidden due to the StopRecomputationError
        #    but if early stop is not enabled, or we would have errored
        #    anyway because there aren't enough weak_holders. But we
        #    do want to have a nice error. See the _recomputation_hook
        #    for details.
        if not len(self.weak_holders) == self.recomp_counter[gid]:
            # 2. During recompute, fewer tensors were saved
            #
            # We know that every time we save something do original forward
            # we append to weak_holder, and every time we save a tensor
            # during recompute we increment recompute_counter.
            raise CheckpointError(
                "torch.utils.checkpoint: A different number of tensors was saved "
                "during the original forward and recomputation.\n"
                f"Number of tensors saved during forward: {len(self.weak_holders)}\n"
                f"Number of tensors saved during recomputation: {self.recomp_counter[gid]}.\n"
                f"{_debug_tip_msg}"
            )

        # 3. During recompute, the same tensors were saved, but they
        #    have different metadata
        nb_meta_different = []
        for idx, weak_holder in enumerate(self.weak_holders):
            holder = weak_holder()
            if holder is None:
                continue
            # We've seen all holders since we iterate over them in order
            # For every holder that is still alive now, it must've been
            # alive when we saw it during recompute, therefore, the
            # gid must be set.
            _internal_assert(gid in holder.handles)
            # We know this is the first unpack, so it couldn't have been set
            # to None yet.
            _internal_assert(holder.handles[gid] is not None)
            # We always set these together in the recomputation hook
            _internal_assert(holder.handles[gid] in self.recomputed[gid])
            # see pack hook, x_metadata is 1:1 with weak_holders.
            x_meta = self.x_metadatas[idx]
            recomputed_x = self.recomputed[gid][holder.handles[gid]]
            if x_meta != self.metadata_fn(recomputed_x):
                nb_meta_different.append((idx, x_meta, self.metadata_fn(recomputed_x)))

        if len(nb_meta_different) > 0:
            mismatched_tensors = ""
            for idx, x_meta, recomputed_meta in nb_meta_different:
                mismatched_tensors += (
                    f"tensor at position {idx}:\n"
                    f"saved metadata: {x_meta}\n"
                    f"recomputed metadata: {recomputed_meta}\n"
                )
            raise CheckpointError(
                "torch.utils.checkpoint: Recomputed values for the following tensors "
                "have different metadata than during the forward pass.\n"
                f"{mismatched_tensors}.\n"
                f"{_debug_tip_msg}"
            )


_debug_tip_msg = """
Tip: To see a more detailed error message, either pass `debug=True` to
`torch.utils.checkpoint.checkpoint(...)` or wrap the code block
with `with torch.utils.checkpoint.set_checkpoint_debug_enabled(True):` to
enable checkpoint‑debug mode globally.
"""


_checkpoint_error_template = """ \
An error happened while unpacking tensors; dumping logs of latest computation
because you passed `debug=True` to `torch.utils.checkpoint.checkpoint()`.
Scroll all the way down for guidance on how to navigate these logs.

+~~~~~~~~~~~~~~~~~~~~~~~~~~~~~~~~~~~~~~~~~~~~~~~~~~~~~~~~~~~~~~~~~~~~~~~~~~~~~~+
|        1. Stack traces of the operators that ran in the original forward     |
+------------------------------------------------------------------------------+

{forward_traces}
+~~~~~~~~~~~~~~~~~~~~~~~~~~~~~~~~~~~~~~~~~~~~~~~~~~~~~~~~~~~~~~~~~~~~~~~~~~~~~~+
|        2. Stack traces of the operators that ran during recomputation        |
+------------------------------------------------------------------------------+

{recompute_traces}
+~~~~~~~~~~~~~~~~~~~~~~~~~~~~~~~~~~~~~~~~~~~~~~~~~~~~~~~~~~~~~~~~~~~~~~~~~~~~~~+
|       3. Log of operators in the original forward and recomputation          |
+------------------------------------------------------------------------------+
(Scroll up to correlate stack traces with each operation listed below. This
 helps identify their source in the code.)

IMPORTANT: Differences in "detach" calls between the original forward and the
           recomputation are expected. They are introduced by the checkpointing
           mechanism and can be ignored.

Operations executed during the original forward:

{forward_ops}

Operations executed during recomputation:

{recompute_ops}

+------------------------------------------------------------------------------+
 ERROR: Detected non-determinism while running activation checkpointing

 You are seeing this error because you passed `debug=True` to checkpoint and
 tensors to be saved during the original forward and differ between those saved
 during recomputation. This can happen if different operators were ran in the
 original forward and in the recomputation.

 To identify where the mismatch may be coming from, you can do the following:

 1) Compare the operators ran during original forward and recomputation to
    see where they differ. These operators are printed above in the order they
    were executed.

 2) Review the stack trace for each operator to locate its invocation source.
    Each operator's stack trace is printed in their execution order.

 Note that the logs can be quite long. Here's how they are structured:
 (Tip: you can Ctrl-f for these headers)

 1. Stack traces of the operators that ran in the original forward
 2. Stack traces of the operators that ran during recomputation
 3. Log of operators in the original forward and recomputation
 4. Error message                                             <--- You are here
--------------------------------------------------------------------------------
"""

class CheckpointError(RuntimeError):
    pass


def _get_debug_context_and_cb() -> Tuple[Callable[[], Any], Callable[[CheckpointError], None]]:
    # This function returns the context_fn and error_cb to be used by the
    # checkpointing mechanism. error_cb is invoked when an error is detected
    # during unpack.

    # record_context_cpp is not support on non-linux non-x86_64 platforms
    cpp_tb = platform.machine() == 'x86_64' and platform.system() == 'Linux'

    class CaptureLogs:
        def __init__(self):
            self.logs = None
            self.tbs = None

        def get_context_manager(self):
            @contextlib.contextmanager
            def logging_mode():
                with LoggingTensorMode(), \
                     capture_logs(True, python_tb=True, script_tb=True, cpp_tb=cpp_tb) as logs_and_tb:
                    self.logs, self.tbs = logs_and_tb
                    yield logs_and_tb
            return logging_mode()

    capture_logs_fwd = CaptureLogs()
    capture_logs_recompute = CaptureLogs()

    def unpack_error_cb(e: CheckpointError):
        def get_str_tb(label, capture_logs):
            out = ""
            total_len = len(capture_logs.logs)
            for i, (log, tb) in enumerate(zip(capture_logs.logs, capture_logs.tbs)):
                out += f"{log}   ({i + 1} of {total_len} in {label})\n\n"
                found_torch_dispatch = False
                for line in tb:
                    # Start printing stack trace only after __torch_dispatch__ is found
                    is_torch_dispatch = line['name'] == '__torch_dispatch__'
                    if not found_torch_dispatch and not is_torch_dispatch:
                        continue
                    elif is_torch_dispatch:
                        found_torch_dispatch = True
                        continue
                    out += f"{line['filename']}:{line['line']}:{line['name']}\n"
                out += "\n\n"
            return out
        assert capture_logs_fwd.logs is not None
        assert capture_logs_recompute.logs is not None
        raise CheckpointError(
            _checkpoint_error_template.format(
                forward_traces=get_str_tb("original", capture_logs_fwd),
                recompute_traces=get_str_tb("recompute", capture_logs_recompute),
                forward_ops="\n".join(capture_logs_fwd.logs),
                recompute_ops="\n".join(capture_logs_recompute.logs)
            )
        ) from e

    def context_fn():
        return capture_logs_fwd.get_context_manager(), capture_logs_recompute.get_context_manager()

    return context_fn, unpack_error_cb

def _default_meta_extractor(x: torch.Tensor) -> Dict[str, Any]:
    # These properties are fast to check, easy to understand
    return {
        "shape": x.shape,
        "dtype": x.dtype,
        "device": x.device
    }

_allowed_determinism_checks_to_fns: Dict[str, Callable[[torch.Tensor], Any]] = {
    _DEFAULT_DETERMINISM_MODE: _default_meta_extractor,
    "none": lambda _: None,
}

# See Rule 5
class _StopRecomputationError(Exception):
    pass


class _recomputation_hook(torch.autograd.graph.saved_tensors_hooks):
    def __init__(self, target_frame_ref: ReferenceType, gid: int):
        def pack_hook(x):
            x = x.detach() if x.requires_grad else x
            target_frame = target_frame_ref()
            assert target_frame is not None  # appease mypy
            recomp_idx = target_frame.recomp_counter[gid]
            target_frame.recomp_counter[gid] += 1

            if recomp_idx >= len(target_frame.weak_holders):
                assert not target_frame.early_stop
                if not target_frame.forward_completed:
                    # We run into this case when early stop is not enabled and do
                    # grad within checkpoint.
                    # We need to set this flag, so we don't error out later when
                    # we check if the number of tensors saved during forward and
                    # recomputation match.
                    target_frame.ignore_saved_mismatch = True
                    return x
                raise CheckpointError(
                    "torch.utils.checkpoint: trying to save more tensors during "
                    "recomputation than during the original forward pass.\n"
                    f"{_debug_tip_msg}"
                )

            holder = target_frame.weak_holders[recomp_idx]()

            # This holder may have been cleared because someone may have called
            # backward within forward. If so, we don't need to save.
            if holder is not None:
                _internal_assert(holder.handles.get(gid, None) is None)
                holder.handles[gid] = _Handle()
                target_frame.recomputed[gid][holder.handles[gid]] = x

            if target_frame.early_stop and target_frame.recomp_counter[gid] == len(
                target_frame.weak_holders
            ):
                raise _StopRecomputationError
            # See Rule 6: [ retain_graph is True ] above
            return x

        def unpack_hook(x):
            # See Rule 6: [ retain_graph is True ] above for an example of when
            # the graph created during recomputation could be backwarded.
            return x

        super().__init__(pack_hook, unpack_hook)


# torch._disable_dynamo creates a reference cycle with decorated function
# This function is used to ensure that the decorated function does not have
# a closure, so that other objects aren't also kept alive.
# https://github.com/pytorch/pytorch/issues/154642
# Note: does not work when fn is compiled
@torch._disable_dynamo
def _run_fn_with_dynamo_disabled(fn, *args, **kwargs):
    return fn(*args, **kwargs)


class _checkpoint_hook(torch.autograd.graph.saved_tensors_hooks):
    def __init__(self, frame):
        def pack_hook(x):
            # See Rule 4 above
            holder = _Holder()
            frame.weak_holders.append(weakref.ref(holder))
            # Save metadata to detect non-determinism
            if frame.metadata_fn is not None:
                with torch.no_grad():
                    frame.x_metadatas.append(frame.metadata_fn(x))
            return holder

        def unpack_hook(holder):
            gid = torch._C._current_graph_task_id()
            if gid == -1:
                # generate a temporary id if we trigger unpack outside of a backward call
                gid = int(uuid.uuid4())

            if not frame.is_recomputed[gid]:
                ctx = frame.input_saver.grad_fn
                args = ctx.get_args(ctx.saved_tensors)

                try:
<<<<<<< HEAD
                    current_state = torch._C.stash_tls_state()
                    torch._C.restore_tls_state(frame.tls_state)
                    with _recomputation_hook(weakref.ref(frame), gid):
                        frame.recompute_fn(*args)
=======
                    with _recomputation_hook(
                        weakref.ref(frame), gid
                    ), torch.autograd.enable_grad():
                        # See Note: [compiled autograd and checkpoint unpack hook]
                        _run_fn_with_dynamo_disabled(frame.recompute_fn, *args)
>>>>>>> f4c33cd4
                except _StopRecomputationError:
                    pass
                finally:
                    torch._C.restore_tls_state(current_state)

                frame.is_recomputed[gid] = True
                frame.check_recomputed_tensors_match(gid)

            _internal_assert(gid in holder.handles)

            if holder.handles[gid] is None:
                raise CheckpointError(
                    "torch.utils.checkpoint: Unpack is being triggered for a tensor that was already "
                    "unpacked once. If you are calling ctx.saved_tensors in backward, make sure to do "
                    "so only once. Otherwise please open an issue with details on your use case."
                )
            _internal_assert(holder.handles[gid] in frame.recomputed[gid])
            ret = frame.recomputed[gid][holder.handles[gid]]
            holder.handles[gid] = None
            return ret

        if frame.unpack_error_cb is not None:
            def unpack_hook_with_error_cb(holder):
                try:
                    return unpack_hook(holder)
                except CheckpointError as e:
                    frame.unpack_error_cb(e)
            super().__init__(pack_hook, unpack_hook_with_error_cb)
        else:
            super().__init__(pack_hook, unpack_hook)


def _is_compiling(func, args, kwargs):
    # Check if we are under AOTAutograd tracing
    # Checking that a functional mode is active should always do what we want
    return torch._C._get_dispatch_mode(torch._C._TorchDispatchModeKey.FUNCTIONAL) is not None


class _VersionWrapper:
    # Check that cached tensors are not mutated.
    def __init__(self, val):
        self.val: Union[torch.Tensor, Any] = val
        self.version: Optional[int] = val._version if isinstance(val, torch.Tensor) else None

    def get_val(self, allow_cache_entry_mutation):
        if self.version is not None and not allow_cache_entry_mutation:
            if self.val._version != self.version:
                # Can we give user a stack trace of where the mutation happened?
                raise RuntimeError(
                    "Tensor cached during selective activation checkpoint has been mutated"
                )
        return self.val


def _maybe_detach(x, any_ret_has_alias_info):
    # We detach for two separate reasons:
    # - For view ops, we need to ensure that when the tensor is returned from
    #   CachedDispatchMode, as_view sees that the AutogradMeta is nullptr
    # - Avoid reference cycles
    # For case 1, it is not enough to check whether x has differentiable dtype
    # because non-differentiable dtype can have non-nullptr AutogradMeta, e.g.
    # when the tensor is a view.
    if isinstance(x, torch.Tensor) and (x.is_floating_point() or x.is_complex() or any_ret_has_alias_info):
        with torch._C._SetExcludeDispatchKeyGuard(torch._C.DispatchKey.ADInplaceOrView, False):
            # Ensure that view performed beneath autograd properly propagates
            # version counter. TODO: Use reentrant_dispatch instead of
            # manually manipulating dispatch keys. Using reentrant_dispatch
            # would respect inference_mode, though that is not relevant for
            # this case.
            x = x.detach()
    return x


class SelectiveCheckpointContext:
    """
    Context passed to policy function during selective checkpointing.

    This class is used to pass relevant metadata to the policy function during
    selective checkpointing. The metadata includes whether the current invocation
    of the policy function is during recomputation or not.

    Example:
        >>> # xdoctest: +SKIP(stub)
        >>>
        >>> def policy_fn(ctx, op, *args, **kwargs):
        >>>    print(ctx.is_recompute)
        >>>
        >>> context_fn = functools.partial(create_selective_checkpoint_contexts, policy_fn)
        >>>
        >>> out = torch.utils.checkpoint.checkpoint(
        >>>     fn, x, y,
        >>>     use_reentrant=False,
        >>>     context_fn=context_fn,
        >>> )
    """
    def __init__(self, *, is_recompute):
        self.is_recompute = is_recompute


class CheckpointPolicy(enum.Enum):
    """
    Enum for specifying the policy for checkpointing during backpropagation.

    The following policies are supported:

    - ``{MUST,PREFER}_SAVE``: The operation's output will be saved during the forward
      pass and will not be recomputed during the backward pass
    - ``{MUST,PREFER}_RECOMPUTE``: The operation's output will not be saved during the
      forward pass and will be recomputed during the backward pass

    Use ``MUST_*`` over ``PREFER_*`` to indicate that the policy should not be overridden
    by other subsystems like `torch.compile`.

    .. note::
        A policy function that always returns ``PREFER_RECOMPUTE`` is
        equivalent to vanilla checkpointing.

        A policy function that returns ``PREFER_SAVE`` every op is
        NOT equivalent to not using checkpointing. Using such a policy would
        save additional tensors not limited to ones that are actually needed for
        gradient computation.
    """
    MUST_SAVE = 0
    PREFER_SAVE = 1
    MUST_RECOMPUTE = 2
    PREFER_RECOMPUTE = 3


def _policy_from_bool(b):
    # For backward compatibility
    return CheckpointPolicy.MUST_SAVE if b else CheckpointPolicy.PREFER_RECOMPUTE


SAC_IGNORED_OPS = {
    # AC inserts different number of detach during forward and recompute.
    torch.ops.aten.detach.default,
    # AC's determinism check invokes additional metadata ops during forward.
    # With subclasses involved, these metadata ops become dispatchable, this
    # can result in incorrectness if these ops are selected cached.
    torch.ops.prim.device.default,
} | set(torch._subclasses.functional_tensor.FunctionalTensor.metadata_fns)


class _CachingTorchDispatchMode(TorchDispatchMode):
    # Used together with _CachedTorchDispatchMode to implement SAC.
    def __init__(self, policy_fn, storage):
        self.policy_fn = policy_fn
        self.storage = storage

    def __torch_dispatch__(self, func, types, args=(), kwargs=None):
        if func in SAC_IGNORED_OPS:
            return func(*args, **kwargs)

        kwargs = {} if kwargs is None else kwargs
        policy = self.policy_fn(SelectiveCheckpointContext(is_recompute=False),
                                func, *args, **kwargs)
        if isinstance(policy, bool):
            policy = _policy_from_bool(policy)

        is_compiling = _is_compiling(func, args, kwargs)

        if is_compiling:
            # Overwrite each node's "recompute" tag to add in the user annotation.
            fx_traceback.current_meta["recompute"] = policy

        out = func(*args, **kwargs)

        # HOPs don't support func._schema
        # HOPs don't alias -> this is always true today and will be always true for a long time
        # TODO HOPs don't mutate -> this is always true today but will not be true forever
        if isinstance(func, torch._ops.HigherOrderOperator):
            any_ret_has_alias_info = False
        else:
            any_ret_has_alias_info = any(ret.alias_info is not None for ret in func._schema.returns)

        if policy in (CheckpointPolicy.MUST_SAVE, CheckpointPolicy.PREFER_SAVE) or is_compiling:
            self.storage[func].append(tree_map(lambda x: _VersionWrapper(_maybe_detach(x, any_ret_has_alias_info)), out))
        return out

class _CachedTorchDispatchMode(TorchDispatchMode):
    # Used together with _CachedTorchDispatchMode to implement SAC.
    def __init__(self, policy_fn, storage, allow_cache_entry_mutation):
        self.policy_fn = policy_fn
        self.storage = storage
        self.allow_cache_entry_mutation = allow_cache_entry_mutation

    def __torch_dispatch__(self, func, types, args=(), kwargs=None):
        if func in SAC_IGNORED_OPS:
            return func(*args, **kwargs)

        kwargs = {} if kwargs is None else kwargs
        policy = self.policy_fn(SelectiveCheckpointContext(is_recompute=True),
                                func, *args, **kwargs)
        if isinstance(policy, bool):
            policy = _policy_from_bool(policy)

        is_compiling = _is_compiling(func, args, kwargs)

        if policy in (CheckpointPolicy.MUST_SAVE, CheckpointPolicy.PREFER_SAVE) or is_compiling:
            storage = self.storage.get(func)
            if storage is None:
                raise RuntimeError(f"{func} encountered during backward, but not found in storage")
            if len(storage) == 0:
                raise RuntimeError(
                    "Trying to backward an extra time. You are only allowed to backward once "
                    "on any region computed under selective activation checkpoint."
                )
            out = tree_map(lambda x: x.get_val(self.allow_cache_entry_mutation), storage.pop(0))
        else:
            out = func(*args, **kwargs)
        return out


def create_selective_checkpoint_contexts(policy_fn_or_list, allow_cache_entry_mutation=False):
    """
    Helper to avoid recomputing certain ops during activation checkpointing.

    Use this with `torch.utils.checkpoint.checkpoint` to control which
    operations are recomputed during the backward pass.

    Args:
        policy_fn_or_list (Callable or List):
          - If a policy function is provided, it should accept a
            :class:`SelectiveCheckpointContext`, the :class:`OpOverload`, args and
            kwargs to the op, and return a :class:`CheckpointPolicy` enum value
            indicating whether the execution of the op should be recomputed or not.
          - If a list of operations is provided, it is equivalent to a policy
            returning `CheckpointPolicy.MUST_SAVE` for the specified
            operations and `CheckpointPolicy.PREFER_RECOMPUTE` for all other
            operations.
        allow_cache_entry_mutation (bool, optional): By default, an error is
            raised if any tensors cached by selective activation checkpoint are
            mutated in order to ensure correctness. If set to `True`, this check
            is disabled.
    Returns:
        A tuple of two context managers.

    Example:
        >>> # xdoctest: +REQUIRES(LINUX)
        >>> import functools
        >>>
        >>> x = torch.rand(10, 10, requires_grad=True)
        >>> y = torch.rand(10, 10, requires_grad=True)
        >>>
        >>> ops_to_save = [
        >>>    torch.ops.aten.mm.default,
        >>> ]
        >>>
        >>> def policy_fn(ctx, op, *args, **kwargs):
        >>>    if op in ops_to_save:
        >>>        return CheckpointPolicy.MUST_SAVE
        >>>    else:
        >>>        return CheckpointPolicy.PREFER_RECOMPUTE
        >>>
        >>> context_fn = functools.partial(create_selective_checkpoint_contexts, policy_fn)
        >>>
        >>> # or equivalently
        >>> context_fn = functools.partial(create_selective_checkpoint_contexts, ops_to_save)
        >>>
        >>> def fn(x, y):
        >>>     return torch.sigmoid(torch.matmul(torch.matmul(x, y), y)) * y
        >>>
        >>> out = torch.utils.checkpoint.checkpoint(
        >>>     fn, x, y,
        >>>     use_reentrant=False,
        >>>     context_fn=context_fn,
        >>> )
    """
    # NB: If grad_mode is disabled, checkpoint would not run forward under
    #     context_fn anyway, so proceed as usual.
    if isinstance(policy_fn_or_list, list):
        for op in policy_fn_or_list:
            if not isinstance(op, (torch._ops.OpOverload, torch._ops.HigherOrderOperator)):
                _extra_msg = (
                    "Please update the OpOverloadPacket to a specific OpOverload."
                    "For example, if you have `torch.ops.aten.mm`, change it to `torch.ops.aten.mm.default`."
                ) if isinstance(op, torch._ops.OpOverloadPacket) else ""
                raise ValueError(
                    f"Expected op in `op_list` to be an OpOverload but got: {op} "
                    f"of type {type(op)}. {_extra_msg}"
                )

        def policy_fn(ctx, op, *args, **kwargs):
            if op in policy_fn_or_list:
                return CheckpointPolicy.MUST_SAVE
            else:
                return CheckpointPolicy.PREFER_RECOMPUTE
    elif callable(policy_fn_or_list):
        policy_fn = policy_fn_or_list
    else:
        raise TypeError("policy_fn_or_list must be either a function or a list of ops.")

    storage: Dict[Any, List[Any]] = defaultdict(list)
    return (
        _CachingTorchDispatchMode(policy_fn, storage),
        _CachedTorchDispatchMode(policy_fn, storage, allow_cache_entry_mutation),
    )

# NB: this helper wraps fn before calling checkpoint_impl. kwargs and
#     saving/restoring of global state is handled here.

def _checkpoint_without_reentrant_generator(
    fn,
    preserve_rng_state=True,
    context_fn: Callable[[], Tuple[ContextManager, ContextManager]] = noop_context_fn,
    determinism_check: str = _DEFAULT_DETERMINISM_MODE,
    debug: bool = False,
    early_stop: bool = True,
    *args,
    **kwargs
):
    """Checkpointing without reentrant autograd.

    Args:
        fn: describes what to run in the forward pass of the model or
            part of the model. It should also know how to handle the inputs
            passed as the tuple. For example, in LSTM, if user passes
            ``(activation, hidden)``, :attr:`function` should correctly use the
            first input as ``activation`` and the second input as ``hidden``
        preserve_rng_state(bool, optional):  Omit stashing and restoring
            the RNG state during each checkpoint.
            Default: ``True``
        context_fn(Callable, optional): A callable returning a tuple of two
            context managers. The function and its recomputation will be run
            under the first and second context managers respectively.
        determinism_check(str, optional): A string specifying the determinism
            check to perform. By default it is set to ``"default"`` which
            compares the shapes, dtypes, and devices of the recomputed tensors
            against those the saved tensors. To turn off this check, specify
            ``"none"``. Currently these are the only two supported values.
            Please open an issue if you would like to see more determinism
            checks.
        debug(bool, optional): If ``True``, error messages will also include
            a trace of the operators ran during the original forward computation
            as well as the recomputation.
        early_stop(bool, optional): If ``True``, non-reentrant checkpoint stops
            recomputation as soon as it has computed all needed Tensors. Can be
            overridden globally using :func:`set_checkpoint_early_stop` context
            manager. Default: ``True``.
        *args: Arguments to pass in to the given ``function``.
        **kwargs: Keyword arguments to pass into the given ``function``.
    """
    unpack_error_cb = None

    if _checkpoint_debug_enabled if _checkpoint_debug_enabled is not None else debug:
        if context_fn != noop_context_fn:
            raise ValueError(
                "debug=True is incompatible with non-default context_fn"
            )
        context_fn, unpack_error_cb = _get_debug_context_and_cb()

    if determinism_check in _allowed_determinism_checks_to_fns:
        metadata_fn = _allowed_determinism_checks_to_fns[determinism_check]
    else:
        raise ValueError(
            f"determinism_check should be one of {list(_allowed_determinism_checks_to_fns.keys())}, "
            f"but got {determinism_check}"
        )

    device_type = _infer_device_type(*args)
    device_module = _get_device_module(device_type)
    forward_context, recompute_context = context_fn()
    if _is_compiling(fn, args, kwargs) and context_fn != noop_context_fn:
        assert (
            isinstance(forward_context, TorchDispatchMode) and
            isinstance(recompute_context, TorchDispatchMode)
        ), \
            "In torch.compile mode, `context_fn` arg passed to `torch.utils.checkpoint` " + \
            "must generate a tuple of two `TorchDispatchMode`s."

    if preserve_rng_state:
        fwd_cpu_state = torch.get_rng_state()
        # Don't eagerly initialize the cuda context by accident.
        # (If the user intends that the context is initialized later, within their
        # run_function, we SHOULD actually stash the cuda state here.  Unfortunately,
        # we have no way to anticipate this will happen before we run the function.
        # If they do so, we raise an error.)
        had_device_in_fwd = False
        if getattr(device_module, "_initialized", False):
            had_device_in_fwd = True
            fwd_devices, fwd_device_states = get_device_states(*args)

    tls_state = torch._C.stash_tls_state()

    def recompute_fn(*inputs):
        kwargs, *args = inputs
        # This will be called later during recomputation. This wrapping enables
        # the necessary global state to be captured.
        rng_devices = []
        if preserve_rng_state and had_device_in_fwd:
            rng_devices = fwd_devices
        with torch.random.fork_rng(
            devices=rng_devices, enabled=preserve_rng_state, device_type=device_type
        ):
            if preserve_rng_state:
                torch.set_rng_state(fwd_cpu_state)
                if had_device_in_fwd:
                    set_device_states(fwd_devices, fwd_device_states, device_type=device_type)

            with recompute_context:
                fn(*args, **kwargs)

    new_frame = _CheckpointFrame(
        recompute_fn,
        _enable_checkpoint_early_stop if _enable_checkpoint_early_stop is not None else early_stop,
        unpack_error_cb,
        metadata_fn,
        tls_state,
    )
    dummy = torch.empty((0,), requires_grad=True)
    new_frame.input_saver = _NoopSaveInputs.apply(dummy, kwargs, *args)

    # When ambient grad_mode is False
    if new_frame.input_saver.grad_fn is None:
        yield
        return

    with _checkpoint_hook(new_frame), forward_context:
        yield
    new_frame.forward_completed = True

    if getattr(device_module, "_initialized", False) and \
       preserve_rng_state and not had_device_in_fwd:  # type: ignore[possibly-undefined]
        # Device was not initialized before running the forward, so we didn't
        # stash the device state.
        raise RuntimeError(
            "PyTorch's device state was initialized in the forward pass "
            "of a Checkpoint, which is not allowed. Please open an issue "
            "if you need this feature."
        )

    return

# Note: [compiled autograd and checkpoint unpack hook]
# When tracing via compiled autograd, this hook will be visible to the
# compiler if the forward of this checkpointed region ran in eager.
# If the forward had ran under compile, it would have been wrapped in a
# higher order op. See Note: [torch.compile and checkpoint].
#
# Since we run the recomputation hook under a enable_grad context,
# AOTDispatch will trace a joint graph for this hook, and may
# save different activations than in eager. This conflicts with the
# strict activation count checks in `frame.check_recomputed_tensors_match`.
# So, we disable this hook to force it to recompute eager checkpointed regions
# in eager. This could be removed if we can disable the partitioner for this
# graph segment.<|MERGE_RESOLUTION|>--- conflicted
+++ resolved
@@ -1149,18 +1149,11 @@
                 args = ctx.get_args(ctx.saved_tensors)
 
                 try:
-<<<<<<< HEAD
                     current_state = torch._C.stash_tls_state()
                     torch._C.restore_tls_state(frame.tls_state)
                     with _recomputation_hook(weakref.ref(frame), gid):
-                        frame.recompute_fn(*args)
-=======
-                    with _recomputation_hook(
-                        weakref.ref(frame), gid
-                    ), torch.autograd.enable_grad():
                         # See Note: [compiled autograd and checkpoint unpack hook]
                         _run_fn_with_dynamo_disabled(frame.recompute_fn, *args)
->>>>>>> f4c33cd4
                 except _StopRecomputationError:
                     pass
                 finally:
