--- conflicted
+++ resolved
@@ -1073,11 +1073,7 @@
 
 
 class _recomputation_hook(torch.autograd.graph.saved_tensors_hooks):
-<<<<<<< HEAD
-    def __init__(self, target_frame_ref: ReferenceType, gid: Union["GraphExecGroup", int]):
-=======
-    def __init__(self, target_frame_ref: ReferenceType, gid: int) -> None:
->>>>>>> 22650c89
+    def __init__(self, target_frame_ref: ReferenceType, gid: Union["GraphExecGroup", int]) -> None:
         def pack_hook(x):
             x = x.detach() if x.requires_grad else x
             target_frame = target_frame_ref()
