--- conflicted
+++ resolved
@@ -77,8 +77,6 @@
         return ctypes.CDLL("libnvrtc.so")
 
 
-<<<<<<< HEAD
-=======
 def _get_gpu_rtc_library() -> ctypes.CDLL:
     # Since PyTorch already loads the GPU RTC library, we can use the system library
     # which should be compatible with PyTorch's version
@@ -112,7 +110,6 @@
     return compatible_flags
 
 
->>>>>>> 1247dde1
 def _nvrtc_compile(
     kernel_source: str,
     kernel_name: str,
@@ -198,17 +195,7 @@
         for option in nvcc_options:
             options.append(option.encode("utf-8"))
 
-<<<<<<< HEAD
-    # TODO: Should we refactor flags into a common place?
-    from torch.utils.cpp_extension import COMMON_NVCC_FLAGS
-
-    # Filter out flags not supported by NVRTC
-    nvrtc_compatible_flags = [
-        flag for flag in COMMON_NVCC_FLAGS if flag != "--expt-relaxed-constexpr"
-    ]
-=======
     nvrtc_compatible_flags = _get_gpu_rtc_compatible_flags()
->>>>>>> 1247dde1
     options.extend([flag.encode("utf-8") for flag in nvrtc_compatible_flags])
 
     # Convert options to C array
@@ -306,6 +293,7 @@
     def __init__(self, func: ctypes.c_void_p, module: ctypes.c_void_p) -> None:
         self.func = func
         self.module = module
+        self._max_shared_mem_bytes = 0
 
     def __call__(
         self,
@@ -352,12 +340,11 @@
                 c_int = ctypes.c_int(arg)
                 # Store the C int for reference keeping, not in processed_args
                 c_args.append(ctypes.byref(c_int))
-            # TODO: Python floats are actually doubles
             elif isinstance(arg, float):
-                # Convert floats to C float
-                c_float = ctypes.c_float(arg)
-                # Store the C float for reference keeping, not in processed_args
-                c_args.append(ctypes.byref(c_float))
+                # Python floats are doubles - use double by default
+                c_double = ctypes.c_double(arg)
+                # Store the C double for reference keeping, not in processed_args
+                c_args.append(ctypes.byref(c_double))
             else:
                 raise TypeError(f"Unsupported argument type: {type(arg)}")
 
@@ -372,6 +359,22 @@
             import torch.cuda
 
             stream = torch.cuda.current_stream()
+
+        # Check if kernel requires large shared memory but hasn't been configured
+        if shared_mem >= 48 * 1024 and (
+            self._max_shared_mem_bytes == 0 or shared_mem > self._max_shared_mem_bytes
+        ):
+            configured_msg = (
+                "not configured"
+                if self._max_shared_mem_bytes == 0
+                else f"only {self._max_shared_mem_bytes} bytes configured"
+            )
+            raise RuntimeError(
+                f"Kernel requires {shared_mem} bytes of shared memory (>= 48KB), "
+                f"but {configured_msg}. "
+                "Call kernel.set_shared_memory_config(shared_mem) after compilation "
+                "and before launching the kernel."
+            )
 
         _check_cuda(
             libcuda.cuLaunchKernel(
@@ -389,8 +392,6 @@
             )
         )
 
-<<<<<<< HEAD
-=======
     def set_shared_memory_config(self, shared_mem_bytes: int) -> None:
         if shared_mem_bytes < 48 * 1024:
             # No configuration needed for <= 48KB, just update the value
@@ -433,7 +434,6 @@
 
         self._max_shared_mem_bytes = shared_mem_bytes
 
->>>>>>> 1247dde1
 
 def _cuda_load_module(
     ptx: Union[str, bytes], kernel_names: Optional[list[str]] = None
