--- conflicted
+++ resolved
@@ -248,27 +248,10 @@
                 self.kineto_activities.add(ProfilerActivity.CUDA)
 
         if self.use_device:
-<<<<<<< HEAD
             if (not use_kineto or ProfilerActivity.PrivateUse1 not in
                     _supported_activities()):
                 assert self.use_cpu, "Legacy custombackend profiling requires use_cpu=True"
                 self.profiler_kind = ProfilerState.KINETO_PRIVATEUSE1_FALLBACK
-=======
-            if self.use_device == "cuda":
-                # TODO:using 'use_device' instead of 'use_cuda' facilitates access by other devices
-                # and integrate it in subsequent pr.
-                pass
-            elif self.use_device == _get_privateuse1_backend_name():
-                if not use_kineto:
-                    assert (
-                        self.use_cpu
-                    ), "Legacy custombackend profiling requires use_cpu=True"
-                    self.profiler_kind = ProfilerState.KINETO_PRIVATEUSE1_FALLBACK
-                else:
-                    raise AssertionError(
-                        "Now, custombackend events does not support Kineto (use_kineto=False)"
-                    )
->>>>>>> eab3b263
             else:
                 self.kineto_activities.add(ProfilerActivity.PrivateUse1)
                 self.profiler_kind = ProfilerState.KINETO_PRIVATEUSE1
@@ -488,31 +471,17 @@
             )
             max_evt_id = fe.id if fe.id > max_evt_id else max_evt_id
             if fe.device_type == DeviceType.CPU and not fe.is_async:
-<<<<<<< HEAD
                 if self.use_device:
                     privateuse1_time = kineto_event.privateuse1_elapsed_us()
                     if privateuse1_time > 0:
-                        fe.append_kernel(
-                            fe.name,
-                            fe.device_index,
-                            privateuse1_time)
+                        fe.append_kernel(fe.name, fe.device_index, privateuse1_time)
                         fe.is_legacy = True
                 else:
                     # Check if we have CUDA time as a fallback
                     cuda_time = kineto_event.cuda_elapsed_us()
                     if cuda_time > 0:
-                        fe.append_kernel(
-                            fe.name,
-                            fe.device_index,
-                            cuda_time)
+                        fe.append_kernel(fe.name, fe.device_index, cuda_time)
                         fe.is_legacy = True
-=======
-                # Check if we have CUDA time as a fallback
-                cuda_time = kineto_event.cuda_elapsed_us()
-                if cuda_time > 0:
-                    fe.append_kernel(fe.name, fe.device_index, cuda_time)
-                    fe.is_legacy = True
->>>>>>> eab3b263
             function_events.append(fe)
             corr_id = kineto_event.linked_correlation_id()
             if corr_id > 0:
@@ -522,18 +491,12 @@
 
         # associate CUDA kernels and CUDA runtime (CPU) with CPU events
         for fe in function_events:
-<<<<<<< HEAD
-            if (fe.device_type == DeviceType.CPU and not fe.is_async and
-                    fe.id in device_corr_map):
-                for f_evt in device_corr_map[fe.id]:
-=======
             if (
                 fe.device_type == DeviceType.CPU
                 and not fe.is_async
-                and fe.id in cuda_corr_map
+                and fe.id in device_corr_map
             ):
-                for f_evt in cuda_corr_map[fe.id]:
->>>>>>> eab3b263
+                for f_evt in device_corr_map[fe.id]:
                     if f_evt.device_type == DeviceType.CUDA:
                         fe.append_kernel(
                             f_evt.name,
