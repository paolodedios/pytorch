import bisect
import itertools
import math

from collections import defaultdict, namedtuple
from operator import attrgetter

from typing import Any, Dict, List, Optional, Tuple

import torch
from torch.autograd import DeviceType

__all__ = [
    "EventList",
    "FormattedTimesMixin",
    "Interval",
    "Kernel",
    "FunctionEvent",
    "FunctionEventAvg",
    "StringTable",
    "MemRecordsAcc",
]


class EventList(list):
    """A list of Events (for pretty printing)"""

    def __init__(self, *args, **kwargs):
<<<<<<< HEAD
        use_cuda = kwargs.pop('use_cuda', True)
        use_device = kwargs.pop('use_device', None)
        profile_memory = kwargs.pop('profile_memory', False)
        with_flops = kwargs.pop('with_flops', False)
=======
        use_cuda = kwargs.pop("use_cuda", True)
        profile_memory = kwargs.pop("profile_memory", False)
        with_flops = kwargs.pop("with_flops", False)
>>>>>>> eab3b263
        super().__init__(*args, **kwargs)
        self._use_cuda = use_cuda
        self._use_device = use_device
        self._profile_memory = profile_memory
        self._tree_built = False
        self._with_flops = with_flops

    def _build_tree(self):
        self._populate_cpu_children()
        self._remove_dup_nodes()
        self._set_backward_stacktraces()
        self._tree_built = True

    def __str__(self):
        return self.table()

    def _remove_dup_nodes(self):
        while True:
            to_delete = set()
            for idx in range(len(self)):
                if (
                    self[idx].cpu_parent is not None
                    and self[idx].cpu_parent.name == self[idx].name
                    and len(self[idx].cpu_parent.cpu_children) == 1
                ):
                    self[idx].cpu_parent.cpu_children = self[idx].cpu_children
                    self[idx].cpu_parent.kernels = self[idx].kernels  # lift kernels up
                    for ch in self[idx].cpu_children:
                        ch.cpu_parent = self[idx].cpu_parent
                    to_delete.add(idx)
            if len(to_delete) == 0:
                break
            new_evts = [ev for ind, ev in enumerate(self) if ind not in to_delete]
            self.clear()
            self.extend(new_evts)

    def _populate_cpu_children(self):
        """Populates child events into each underlying FunctionEvent object.
        One event is a child of another if [s1, e1) is inside [s2, e2). Where
        s1 and e1 would be start and end of the child event's interval. And
        s2 and e2 start and end of the parent event's interval

        Example: In event list [[0, 10], [1, 3], [3, 4]] would have make [0, 10]
        be a parent of two other intervals.

        If for any reason two intervals intersect only partially, this function
        will not record a parent child relationship between then.
        """

        # Some events can be async (i.e. start and end on different threads),
        # since it's generally undefined how to attribute children ranges to
        # async ranges, we do not use them when calculating nested ranges and stats
        sync_events = [
            evt
            for evt in self
            if not evt.is_async and evt.device_type == DeviceType.CPU
        ]
        events = sorted(
            sync_events,
            key=attrgetter("thread"),
        )
        # Group by both thread and node_id, so that events that happen to have
        # the same thread_id but are from different nodes aren't incorrectly
        # grouped together.
        threads = itertools.groupby(
            events, key=lambda event: (event.thread, event.node_id)
        )

        # For each thread we keep a stack of current nested parents.
        # We maintain the invariant that each interval is a subset of all other
        # intervals lower in the stack.
        #
        # First we sort the intervals by their start time. Then we iterate over them.
        # Every time we see a new interval we remove several parents from
        # the top until we restore the invariant. Then parent child relationship
        # if recorded if the stack is not empty.
        # Finally we add new interval to the list
        #
        # Algorithm has O(N * log(N)) complexity where N is number of
        # intervals
        for thread_id, thread_events in threads:
            thread_events_ = sorted(
                thread_events,
                key=lambda event: [event.time_range.start, -event.time_range.end],
            )
            current_events: List[FunctionEvent] = []
            cur_end = 0
            for event in thread_events_:
                while len(current_events) > 0:
                    parent = current_events[-1]
                    if (
                        event.time_range.start >= parent.time_range.end
                        or event.time_range.end > parent.time_range.end
                    ):
                        # this can't be a parent
                        current_events.pop()
                    else:
                        parent.append_cpu_child(event)
                        assert (
                            event.cpu_parent is None
                        ), f"There is already a CPU parent event for {event.key}"
                        event.set_cpu_parent(parent)
                        break

                current_events.append(event)

    def _set_backward_stacktraces(self):
        def bw_parent(evt):
            if evt is None:
                return None
            elif evt.scope == 1:  # BACKWARD_FUNCTION
                return evt
            else:
                return bw_parent(evt.cpu_parent)

        fwd_stacks = {}
        for evt in self:
            if bw_parent(evt) is None and evt.stack is not None:
                t = (evt.sequence_nr, evt.thread)
                if t not in fwd_stacks:
                    fwd_stacks[t] = evt.stack

        for evt in self:
            p = bw_parent(evt)
            if p is not None:
                assert p.fwd_thread is not None
                t = (p.sequence_nr, p.fwd_thread)
                if t in fwd_stacks:
                    evt.stack = fwd_stacks[t]
                else:
                    evt.stack = []

    @property
    def self_cpu_time_total(self):
        return sum([event.self_cpu_time_total for event in self])

    def table(
        self,
        sort_by=None,
        row_limit=100,
        max_src_column_width=75,
        max_name_column_width=55,
        max_shapes_column_width=80,
        header=None,
        top_level_events_only=False,
    ):
        """Prints an EventList as a nicely formatted table.

        Args:
            sort_by (str, optional): Attribute used to sort entries. By default
                they are printed in the same order as they were registered.
                Valid keys include: ``cpu_time``, ``cuda_time``, ``cpu_time_total``,
                ``cuda_time_total``, ``cpu_memory_usage``, ``cuda_memory_usage``,
                ``self_cpu_memory_usage``, ``self_cuda_memory_usage``, ``count``.
            top_level_events_only(bool, optional): Boolean flag to determine the
                selection of events to display. If true, the profiler will only
                display events at top level like top-level invocation of python
                `lstm`, python `add` or other functions, nested events like low-level
                cpu/cuda ops events are omitted for profiler result readability.

        Returns:
            A string containing the table.
        """
        return _build_table(
            self,
            sort_by=sort_by,
            row_limit=row_limit,
            max_src_column_width=max_src_column_width,
            max_name_column_width=max_name_column_width,
            max_shapes_column_width=max_shapes_column_width,
            header=header,
            profile_memory=self._profile_memory,
            with_flops=self._with_flops,
            top_level_events_only=top_level_events_only,
        )

    def export_chrome_trace(self, path):
        """Exports an EventList as a Chrome tracing tools file.

        The checkpoint can be later loaded and inspected under ``chrome://tracing`` URL.

        Args:
            path (str): Path where the trace will be written.
        """
        import os
<<<<<<< HEAD
        device_name = "cuda" if not self._use_device else self._use_device
        with open(path, 'w') as f:
=======

        with open(path, "w") as f:
>>>>>>> eab3b263
            chrome_events = []
            next_id = 0
            # Use file IO over using json.dump since JSON dumping is very slow and
            # this technique is proven to give a 4x speedup.
            f.write("[")
            for evt in self:
                if evt.trace_name is None:
                    continue
                f.write(
                    '{{"name": "{}", '
                    '"ph": "X", '
                    '"ts": {}, '
                    '"dur": {}, '
                    '"tid": {}, '
                    '"pid": "CPU functions", '
                    '"args": {{}}}}, '.format(
                        evt.trace_name,
                        evt.time_range.start,
                        evt.time_range.elapsed_us(),
                        evt.thread
                        if not evt.is_remote
                        else f'" node_id:{evt.node_id}, thread_id:{evt.thread} "',
                    )
                )
                for k in evt.kernels:
                    # 's' and 'f' draw Flow arrows from
                    # the CPU launch to the GPU kernel
<<<<<<< HEAD
                    f.write('{{"name": "{}", '
                            '"ph": "s", '
                            '"ts": {}, '
                            '"tid": {}, '
                            '"pid": "CPU functions", '
                            '"id": {}, '
                            '"cat": "cpu_to_{}", '
                            '"args": {{}}}}, '.format(evt.trace_name, evt.time_range.start,
                                                      evt.thread, next_id, device_name))
=======
                    f.write(
                        '{{"name": "{}", '
                        '"ph": "s", '
                        '"ts": {}, '
                        '"tid": {}, '
                        '"pid": "CPU functions", '
                        '"id": {}, '
                        '"cat": "cpu_to_cuda", '
                        '"args": {{}}}}, '.format(
                            evt.trace_name, evt.time_range.start, evt.thread, next_id
                        )
                    )
>>>>>>> eab3b263
                    # Note: use torch.profiler to get device kernel trace
                    next_id += 1
            if len(self) > 0:
                # remove trailing whitespace and comma
                f.seek(f.tell() - 2, os.SEEK_SET)
                f.truncate()
            f.write("]")

    def supported_export_stacks_metrics(self):
        return ["self_cpu_time_total", "self_cuda_time_total", "self_privateuse1_time_total"]

    def export_stacks(self, path: str, metric: str):
        if metric not in self.supported_export_stacks_metrics():
            raise ValueError(
                "metric should be one of: "
                + str(self.supported_export_stacks_metrics())
            )
        translate_table = str.maketrans(" ;\t\n", "____")
        with open(path, "w") as f:
            for evt in self:
                if evt.stack and len(evt.stack) > 0:
                    metric_value = getattr(evt, metric)
                    if int(metric_value) > 0:
                        stack_str = ""
                        for entry in reversed(evt.stack):
                            stack_str += entry.translate(translate_table)
                            stack_str += ";"
                        stack_str = stack_str[:-1] + " " + str(int(metric_value))
                        f.write(stack_str + "\n")

    def key_averages(self, group_by_input_shapes=False, group_by_stack_n=0):
        """Averages all function events over their keys.

        Args:
            group_by_input_shapes: group entries by
                (event name, input shapes) rather than just event name.
                This is useful to see which input shapes contribute to the runtime
                the most and may help with size-specific optimizations or
                choosing the best candidates for quantization (aka fitting a roof line)

            group_by_stack_n: group by top n stack trace entries

        Returns:
            An EventList containing FunctionEventAvg objects.
        """
        assert self._tree_built
        stats: Dict[Tuple[str, ...], FunctionEventAvg] = defaultdict(FunctionEventAvg)

        def get_key(event, group_by_input_shapes, group_by_stack_n) -> Tuple[str, ...]:
            key = [
                str(event.key),
                str(event.node_id),
                str(event.device_type),
                str(event.is_legacy),
            ]
            if group_by_input_shapes:
                key.append(str(event.input_shapes))
            if group_by_stack_n > 0:
                key += event.stack[:group_by_stack_n]
            return tuple(key)

        for evt in self:
            stats[get_key(evt, group_by_input_shapes, group_by_stack_n)].add(evt)

        avg_list = EventList(
            stats.values(),
            use_cuda=self._use_cuda,
            use_device=self._use_device,
            profile_memory=self._profile_memory,
            with_flops=self._with_flops,
        )
        for evt in avg_list:
            evt.stack = evt.stack[:group_by_stack_n]
            if not group_by_input_shapes:
                evt.input_shapes = ""
        return avg_list

    def total_average(self):
        """Averages all events.

        Returns:
            A FunctionEventAvg object.
        """
        total_stat = FunctionEventAvg()
        for evt in self:
            total_stat += evt
            total_stat.key = None
        total_stat.key = "Total"
        return total_stat


def _format_time(time_us):
    """Defines how to format time in FunctionEvent"""
    US_IN_SECOND = 1000.0 * 1000.0
    US_IN_MS = 1000.0
    if time_us >= US_IN_SECOND:
        return f"{time_us / US_IN_SECOND:.3f}s"
    if time_us >= US_IN_MS:
        return f"{time_us / US_IN_MS:.3f}ms"
    return f"{time_us:.3f}us"


def _format_time_share(time_us, total_time_us):
    """Defines how to format time in FunctionEvent"""
    if total_time_us == 0:
        assert time_us == 0, f"Expected time_us == 0 but got {time_us}"
        return "NaN"
    return f"{time_us * 100.0 / total_time_us:.2f}%"


def _format_memory(nbytes):
    """Returns a formatted memory size string"""
    KB = 1024
    MB = 1024 * KB
    GB = 1024 * MB
    if abs(nbytes) >= GB:
        return f"{nbytes * 1.0 / GB:.2f} Gb"
    elif abs(nbytes) >= MB:
        return f"{nbytes * 1.0 / MB:.2f} Mb"
    elif abs(nbytes) >= KB:
        return f"{nbytes * 1.0 / KB:.2f} Kb"
    else:
        return str(nbytes) + " b"


def _attr_formatter(name):
    return property(lambda self: _format_time(getattr(self, name)))


class FormattedTimesMixin:
    """Helpers for FunctionEvent and FunctionEventAvg.

    The subclass should define `*_time_total` and `count` attributes.
    """
<<<<<<< HEAD
    cpu_time_str = _attr_formatter('cpu_time')
    cuda_time_str = _attr_formatter('cuda_time')
    privateuse1_time_str = _attr_formatter('privateuse1_time')
    cpu_time_total_str = _attr_formatter('cpu_time_total')
    cuda_time_total_str = _attr_formatter('cuda_time_total')
    privateuse1_time_total_str = _attr_formatter('privateuse1_time_total')
    self_cpu_time_total_str = _attr_formatter('self_cpu_time_total')
    self_cuda_time_total_str = _attr_formatter('self_cuda_time_total')
    self_privateuse1_time_total_str = _attr_formatter('self_privateuse1_time_total')
=======

    cpu_time_str = _attr_formatter("cpu_time")
    cuda_time_str = _attr_formatter("cuda_time")
    cpu_time_total_str = _attr_formatter("cpu_time_total")
    cuda_time_total_str = _attr_formatter("cuda_time_total")
    self_cpu_time_total_str = _attr_formatter("self_cpu_time_total")
    self_cuda_time_total_str = _attr_formatter("self_cuda_time_total")
>>>>>>> eab3b263

    @property
    def cpu_time(self):
        return 0.0 if self.count == 0 else 1.0 * self.cpu_time_total / self.count  # type: ignore[attr-defined]

    @property
    def cuda_time(self):
        return 0.0 if self.count == 0 else 1.0 * self.cuda_time_total / self.count  # type: ignore[attr-defined]

    @property
    def privateuse1_time(self):
        return 0.0 if self.count == 0 else 1.0 * self.privateuse1_time_total / self.count  # type: ignore[attr-defined]


class Interval:
    def __init__(self, start, end):
        self.start = start
        self.end = end

    def elapsed_us(self):
        return self.end - self.start


Kernel = namedtuple("Kernel", ["name", "device", "duration"])


class FunctionEvent(FormattedTimesMixin):
    """Profiling information about a single function."""

    def __init__(
<<<<<<< HEAD
            self, id, name, thread, start_us, end_us, fwd_thread=None, input_shapes=None,
            stack=None, scope=0, use_device=None, cpu_memory_usage=0, cuda_memory_usage=0,
            privateuse1_memory_usage=0, is_async=False, is_remote=False, sequence_nr=-1,
            node_id=-1, device_type=DeviceType.CPU, device_index=0, is_legacy=False,
            flops=None, trace_name=None, concrete_inputs=None):
=======
        self,
        id,
        name,
        thread,
        start_us,
        end_us,
        fwd_thread=None,
        input_shapes=None,
        stack=None,
        scope=0,
        cpu_memory_usage=0,
        cuda_memory_usage=0,
        is_async=False,
        is_remote=False,
        sequence_nr=-1,
        node_id=-1,
        device_type=DeviceType.CPU,
        device_index=0,
        is_legacy=False,
        flops=None,
        trace_name=None,
        concrete_inputs=None,
    ):
>>>>>>> eab3b263
        self.id: int = id
        self.node_id: int = node_id
        self.name: str = name
        self.trace_name: str = trace_name
        self.time_range: Interval = Interval(start_us, end_us)
        self.thread: int = thread
        self.fwd_thread: Optional[int] = fwd_thread
        self.kernels: List[Kernel] = []
        self.count: int = 1
        self.cpu_children: List[FunctionEvent] = []
        self.cpu_parent: Optional[FunctionEvent] = None
        self.input_shapes: Tuple[int, ...] = input_shapes
        self.concrete_inputs: List[Any] = concrete_inputs
        self.stack: List = stack
        self.scope: int = scope
        self.use_device: Optional[str] = use_device
        self.cpu_memory_usage: int = cpu_memory_usage
        self.cuda_memory_usage: int = cuda_memory_usage
        self.privateuse1_memory_usage: int = privateuse1_memory_usage
        self.is_async: bool = is_async
        self.is_remote: bool = is_remote
        self.sequence_nr: int = sequence_nr
        self.device_type: DeviceType = device_type
        self.device_index: int = device_index
        self.is_legacy: bool = is_legacy
        self.flops: Optional[int] = flops

    def append_kernel(self, name, device, duration):
        assert self.device_type == DeviceType.CPU
        self.kernels.append(Kernel(name, device, duration))

    def append_cpu_child(self, child):
        """Append a CPU child of type FunctionEvent.

        One is supposed to append only direct children to the event to have
        correct self cpu time being reported.
        """
        assert self.device_type == DeviceType.CPU
        assert isinstance(child, FunctionEvent)
        assert child.device_type == DeviceType.CPU
        self.cpu_children.append(child)

    def set_cpu_parent(self, parent):
        """Set the immediate CPU parent of type FunctionEvent

        One profiling FunctionEvent should have only one CPU parent such that
        the child's range interval is completely inside the parent's. We use
        this connection to determine the event is from top-level op or not.
        """
        assert self.device_type == DeviceType.CPU
        assert isinstance(parent, FunctionEvent)
        assert parent.device_type == DeviceType.CPU
        self.cpu_parent = parent

    # Note: async events don't have children, are not used when computing 'self'
    # metrics of other events, have only total cpu time
    @property
    def self_cpu_memory_usage(self):
        if self.is_async or self.device_type != DeviceType.CPU:
            return 0
        return self.cpu_memory_usage - sum(
            [child.cpu_memory_usage for child in self.cpu_children]
        )

    @property
    def self_cuda_memory_usage(self):
        if self.is_async or self.device_type != DeviceType.CPU:
            return 0
        return self.cuda_memory_usage - sum(
            [child.cuda_memory_usage for child in self.cpu_children]
        )

    @property
    def self_privateuse1_memory_usage(self):
        if self.is_async or self.device_type != DeviceType.CPU:
            return 0
        return self.privateuse1_memory_usage - sum(
            [child.privateuse1_memory_usage for child in self.cpu_children]
        )

    @property
    def self_cpu_time_total(self):
        if self.is_async or self.device_type != DeviceType.CPU:
            return 0
        return self.cpu_time_total - sum(
            [child.cpu_time_total for child in self.cpu_children]
        )

    @property
    def cuda_time_total(self):
        if self.is_async or self.use_device:
            return 0
        if self.device_type == DeviceType.CPU:
            if not self.is_legacy:
                # account for the kernels in the children ops
                return sum(kinfo.duration for kinfo in self.kernels) + sum(
                    ch.cuda_time_total for ch in self.cpu_children
                )
            else:
                # each legacy cpu events has a single (fake) kernel
                return sum(kinfo.duration for kinfo in self.kernels)
        else:
            assert self.device_type == DeviceType.CUDA
            return self.time_range.elapsed_us()

    @property
    def self_cuda_time_total(self):
        if self.is_async or self.use_device:
            return 0
        if self.device_type == DeviceType.CPU:
            return self.cuda_time_total - sum(
                [child.cuda_time_total for child in self.cpu_children]
            )
        else:
            assert self.device_type == DeviceType.CUDA
            return self.cuda_time_total

    @property
    def cpu_time_total(self):
        if self.device_type == DeviceType.CPU:
            return self.time_range.elapsed_us()
        else:
            return 0

    @property
    def self_privateuse1_time_total(self):
        if self.is_async or not self.use_device:
            return 0
        if self.device_type == DeviceType.CPU:
            return self.privateuse1_time_total - \
                sum([child.privateuse1_time_total for child in self.cpu_children])
        else:
            assert(self.device_type == DeviceType.CUDA)
            return self.privateuse1_time_total

    @property
    def privateuse1_time_total(self):
        if self.is_async or not self.use_device:
            return 0
        if self.device_type == DeviceType.CPU:
            if not self.is_legacy:
                # account for the kernels in the children ops
                return (sum(kinfo.duration for kinfo in self.kernels) +
                        sum(ch.privateuse1_time_total for ch in self.cpu_children))
            else:
                # each legacy cpu events has a single (fake) kernel
                return sum(kinfo.duration for kinfo in self.kernels)
        else:
            assert self.device_type == DeviceType.PrivateUse1
            return self.time_range.elapsed_us()

    @property
    def key(self):
        return self.name

    def __repr__(self):
        device_name = "cuda" if not self.use_device else self.use_device
        device_time = self.cuda_time_str if not self.use_device else self.privateuse1_time_str
        device_memory_usage = self.cuda_memory_usage if not self.use_device else self.privateuse1_memory_usage
        return (
<<<<<<< HEAD
            '<FunctionEvent id={} name={} device_type={} node_id={} cpu_time={} start_us={} end_us={} '
            'cpu_children={} {}_time={} name={} thread={} input_shapes={} '
            'cpu_memory_usage={} {}_memory_usage={} is_async={} is_remote={} seq_nr={} is_legacy={}>'.format(
=======
            "<FunctionEvent id={} name={} device_type={} node_id={} cpu_time={} start_us={} end_us={} "
            "cpu_children={} cuda_time={} name={} thread={} input_shapes={} "
            "cpu_memory_usage={} cuda_memory_usage={} is_async={} is_remote={} seq_nr={} is_legacy={}>".format(
>>>>>>> eab3b263
                self.id,
                self.name,
                self.device_type,
                self.node_id,
                self.cpu_time_str,
                self.time_range.start,
                self.time_range.end,
                str([child.id for child in self.cpu_children]),
                device_name,
                device_time,
                self.name,
                self.thread,
                str(self.input_shapes),
                self.cpu_memory_usage,
                device_name,
                device_memory_usage,
                self.is_async,
                self.is_remote,
                self.sequence_nr,
                self.is_legacy,
            )
        )


class FunctionEventAvg(FormattedTimesMixin):
    """Used to average stats over multiple FunctionEvent objects."""

    def __init__(self):
        self.key: Optional[str] = None
        self.count: int = 0
        self.node_id: int = 0
        self.is_async: bool = False
        self.is_remote: bool = False
        self.use_device: Optional[str] = None
        self.cpu_time_total: int = 0
        self.cuda_time_total: int = 0
        self.privateuse1_time_total: int = 0
        self.self_cpu_time_total: int = 0
        self.self_cuda_time_total: int = 0
        self.self_privateuse1_time_total: int = 0
        self.input_shapes: Optional[List[List[int]]] = None
        self.stack: Optional[List] = None
        self.scope: Optional[int] = None
        self.cpu_memory_usage: int = 0
        self.cuda_memory_usage: int = 0
        self.privateuse1_memory_usage: int = 0
        self.self_cpu_memory_usage: int = 0
        self.self_cuda_memory_usage: int = 0
        self.self_privateuse1_memory_usage: int = 0
        self.cpu_children: Optional[List[FunctionEvent]] = None
        self.cpu_parent: Optional[FunctionEvent] = None
        self.device_type: DeviceType = DeviceType.CPU
        self.is_legacy: bool = False
        self.flops: int = 0

    def add(self, other):
        if self.key is None:
            # First function being recorded as part of FunctionEventAvg, propagate
            # fields.
            self.key = other.key
            self.node_id = other.node_id
            self.is_async = other.is_async
            self.is_remote = other.is_remote
            self.cpu_parent = other.cpu_parent
            self.cpu_children = other.cpu_children

            self.input_shapes = other.input_shapes
            self.stack = other.stack
            self.scope = other.scope
            self.device_type = other.device_type
            self.is_legacy = other.is_legacy
            self.use_device = other.use_device

        assert isinstance(other, (FunctionEvent, FunctionEventAvg))
        assert other.key == self.key
        self.cpu_time_total += other.cpu_time_total
        self.cuda_time_total += other.cuda_time_total
        self.privateuse1_time_total += other.privateuse1_time_total
        self.self_cpu_time_total += other.self_cpu_time_total
        self.self_cuda_time_total += other.self_cuda_time_total
        self.self_privateuse1_time_total += other.self_privateuse1_time_total
        self.cpu_memory_usage += other.cpu_memory_usage
        self.cuda_memory_usage += other.cuda_memory_usage
        self.privateuse1_memory_usage += other.privateuse1_memory_usage
        self.self_cpu_memory_usage += other.self_cpu_memory_usage
        self.self_cuda_memory_usage += other.self_cuda_memory_usage
        self.self_privateuse1_memory_usage += other.self_privateuse1_memory_usage
        self.count += other.count
        if self.flops is None:
            self.flops = other.flops
        elif other.flops is not None:
            self.flops += other.flops
        return self

    def __iadd__(self, other):
        return self.add(other)

    def __repr__(self):
        device_name = "cuda" if not self.use_device else self.use_device
        self_device_time = self.self_cuda_time_total_str if not self.use_device else self.self_privateuse1_time_total_str
        device_time = self.cuda_time_str if not self.use_device else self.privateuse1_time_str
        device_memory = self.cuda_memory_usage if not self.use_device else self.privateuse1_memory_usage
        return (
<<<<<<< HEAD
            '<FunctionEventAvg key={} self_cpu_time={} cpu_time={} '
            ' self_{}_time={} {}_time={} input_shapes={} '
            'cpu_memory_usage={} {}_memory_usage={}>'.format(
=======
            "<FunctionEventAvg key={} self_cpu_time={} cpu_time={} "
            " self_cuda_time={} cuda_time={} input_shapes={} "
            "cpu_memory_usage={} cuda_memory_usage={}>".format(
>>>>>>> eab3b263
                self.key,
                self.self_cpu_time_total_str,
                self.cpu_time_str,
                device_name,
                self_device_time,
                device_name,
                device_time,
                str(self.input_shapes),
                self.cpu_memory_usage,
                device_name,
                device_memory,
            )
        )


class StringTable(defaultdict):
    def __missing__(self, key):
        # manage cases like 't' (demangled to 'unsigned short') separately,
        # for now simply check the length to avoid unexpected results for
        # the short sequences
        self[key] = torch._C._demangle(key) if len(key) > 1 else key
        return self[key]


class MemRecordsAcc:
    """Acceleration structure for accessing mem_records in interval"""

    def __init__(self, mem_records):
        self._mem_records = mem_records
        self._start_uses = []
        self._indices = []
        if len(mem_records) > 0:
            tmp = sorted([(r[0].start_us(), i) for i, r in enumerate(mem_records)])
            self._start_uses, self._indices = zip(*tmp)

    def in_interval(self, start_us, end_us):
        start_idx = bisect.bisect_left(self._start_uses, start_us)
        end_idx = bisect.bisect_right(self._start_uses, end_us)
        for i in range(start_idx, end_idx):
            yield self._mem_records[self._indices[i]]


def _filter_stack_entry(entry):
    filtered_entries = [
        ("autograd/__init__", "_make_grads"),
        ("autograd/__init__", "backward"),
        ("torch/tensor", "backward"),
        ("_internal/common_utils", "prof_callable"),
        ("_internal/common_utils", "prof_func_call"),
        ("_internal/common_utils", "prof_meth_call"),
    ]
    return all(not (f[0] in entry and f[1] in entry) for f in filtered_entries)


MEMORY_EVENT_NAME = "[memory]"
OUT_OF_MEMORY_EVENT_NAME = "[OutOfMemory]"


def _filter_name(name):
    # ignoring the following utility ops
    filtered_out_names = [
        MEMORY_EVENT_NAME,  # used only for the top-level memory events
        OUT_OF_MEMORY_EVENT_NAME,
        "profiler::_record_function_enter",
        "profiler::_record_function_enter_new",
        "profiler::_record_function_exit",
        "aten::is_leaf",
        "aten::output_nr",
        "aten::_version",
    ]
    return name in filtered_out_names


# Demangles and optionally rewrites the provided event name,
# with_wildcard - whether to replace certain numbered event names
# with a wildcard name to aggregate them together in the profiler table
# output
def _rewrite_name(name, with_wildcard=False):
    string_table = StringTable()
    name = string_table[name]
    if with_wildcard:
        if name.startswith("ProfilerStep#"):
            name = "ProfilerStep*"
    return name


def _build_table(
    events,
    sort_by=None,
    header=None,
    row_limit=100,
    max_src_column_width=75,
    max_name_column_width=55,
    max_shapes_column_width=80,
    with_flops=False,
    profile_memory=False,
    top_level_events_only=False,
):
    """Prints a summary of events (which can be a list of FunctionEvent or FunctionEventAvg)."""
    if len(events) == 0:
        return ""

    has_cuda_time = any(event.self_cuda_time_total > 0 for event in events)
    has_cuda_mem = any(event.self_cuda_memory_usage > 0 for event in events)
    has_privateuse1_time = any(event.self_privateuse1_time_total > 0 for event in events)
    has_privateuse1_mem = any(event.self_privateuse1_memory_usage > 0 for event in events)
    use_device = events._use_device
    if not use_device and (has_privateuse1_mem or has_privateuse1_time):
        raise RuntimeError("use_device is None, but there is private device performance data.")

    has_input_shapes = any(
        (event.input_shapes is not None and len(event.input_shapes) > 0)
        for event in events
    )

    if sort_by is not None:
<<<<<<< HEAD
        events = EventList(sorted(
            events, key=lambda evt: getattr(evt, sort_by), reverse=True
        ), use_cuda=has_cuda_time, use_device=use_device, profile_memory=profile_memory, with_flops=with_flops)
=======
        events = EventList(
            sorted(events, key=lambda evt: getattr(evt, sort_by), reverse=True),
            use_cuda=has_cuda_time,
            profile_memory=profile_memory,
            with_flops=with_flops,
        )
>>>>>>> eab3b263

    name_column_width = max([len(evt.key) for evt in events]) + 4
    if max_name_column_width is not None:
        name_column_width = min(name_column_width, max_name_column_width)

    shapes_column_width = max([len(str(evt.input_shapes)) for evt in events]) + 4
    if max_shapes_column_width is not None:
        shapes_column_width = min(shapes_column_width, max_shapes_column_width)

    DEFAULT_COLUMN_WIDTH = 12
    flops_column_width = DEFAULT_COLUMN_WIDTH

    src_column_width = None
    stacks = []
    for evt in events:
        if evt.stack is not None and len(evt.stack) > 0:
            stacks.append(evt.stack)
    has_stack = len(stacks) > 0
    if has_stack:
        src_column_width = (
            max([max([len(entry) for entry in stack]) for stack in stacks]) + 4
        )
        if max_src_column_width is not None:
            src_column_width = min(src_column_width, max_src_column_width)

    headers = [
        "Name",
        "Self CPU %",
        "Self CPU",
        "CPU total %",
        "CPU total",
        "CPU time avg",
    ]
    if has_cuda_time:
<<<<<<< HEAD
        headers.extend([
            'Self CUDA',
            'Self CUDA %',
            'CUDA total',
            'CUDA time avg',
        ])
    if has_privateuse1_time:
        privateuse1 = use_device.upper()
        headers.extend([
            f'Self {privateuse1}',
            f'Self {privateuse1} %',
            f'{privateuse1} total',
            f'{privateuse1} time avg',
        ])
=======
        headers.extend(
            [
                "Self CUDA",
                "Self CUDA %",
                "CUDA total",
                "CUDA time avg",
            ]
        )
>>>>>>> eab3b263
    if profile_memory:
        headers.extend(
            [
                "CPU Mem",
                "Self CPU Mem",
            ]
        )
        if has_cuda_mem:
<<<<<<< HEAD
            headers.extend([
                'CUDA Mem',
                'Self CUDA Mem',
            ])
        if has_privateuse1_mem:
            privateuse1 = use_device.upper()
            headers.extend([
                f'{privateuse1} Mem',
                f'Self {privateuse1} Mem',
            ])
    headers.append(
        '# of Calls'
    )
=======
            headers.extend(
                [
                    "CUDA Mem",
                    "Self CUDA Mem",
                ]
            )
    headers.append("# of Calls")
>>>>>>> eab3b263
    # Only append Node ID if any event has a valid (>= 0) Node ID
    append_node_id = any(evt.node_id != -1 for evt in events)
    if append_node_id:
        headers.append("Node ID")

    # Have to use a list because nonlocal is Py3 only...
    SPACING_SIZE = 2
    row_format_lst = [""]
    header_sep_lst = [""]
    line_length_lst = [-SPACING_SIZE]
    MAX_STACK_ENTRY = 5

    def add_column(padding, text_dir=">"):
        row_format_lst[0] += (
            "{: " + text_dir + str(padding) + "}" + (" " * SPACING_SIZE)
        )
        header_sep_lst[0] += "-" * padding + (" " * SPACING_SIZE)
        line_length_lst[0] += padding + SPACING_SIZE

    def auto_scale_flops(flops):
        flop_headers = [
            "FLOPs",
            "KFLOPs",
            "MFLOPs",
            "GFLOPs",
            "TFLOPs",
            "PFLOPs",
        ]
        assert flops > 0
        log_flops = max(0, min(math.log10(flops) / 3, float(len(flop_headers) - 1)))
        assert log_flops >= 0 and log_flops < len(flop_headers)
        return (pow(10, (math.floor(log_flops) * -3.0)), flop_headers[int(log_flops)])

    add_column(name_column_width)
    for _ in headers[1:]:
        add_column(DEFAULT_COLUMN_WIDTH)

    if has_input_shapes:
        headers.append("Input Shapes")
        add_column(shapes_column_width)

    if has_stack:
        headers.append("Source Location")
        add_column(src_column_width, text_dir="<")

    if with_flops:
        # Auto-scaling of flops header
        raw_flops = []
        for evt in events:
            if evt.flops > 0:
                raw_flops.append(evt.flops)
        if len(raw_flops) != 0:
            (flops_scale, flops_header) = auto_scale_flops(min(raw_flops))
            headers.append(f"Total {flops_header}")
            add_column(flops_column_width)
        else:
            with_flops = False  # can't find any valid flops

    row_format = row_format_lst[0]
    header_sep = header_sep_lst[0]
    line_length = line_length_lst[0]
    add_column = None  # type: ignore[assignment]

    # Have to use a list because nonlocal is Py3 only...
    result = []

    def append(s):
        result.append(s)
        result.append("\n")  # Yes, newline after the end as well

    sum_self_cpu_time_total = sum([event.self_cpu_time_total for event in events])
    sum_self_cuda_time_total = 0
    sum_self_privateuse1_time_total = 0
    for evt in events:
        if evt.device_type == DeviceType.CPU:
            # in legacy profiler, kernel info is stored in cpu events
            if evt.is_legacy:
                if not use_device:
                    sum_self_cuda_time_total += evt.self_cuda_time_total
                else:
                    sum_self_privateuse1_time_total += evt.self_privateuse1_time_total
        elif evt.device_type == DeviceType.CUDA:
            # in kineto profiler, there're events with the correct device type (e.g. CUDA)
            sum_self_cuda_time_total += evt.self_cuda_time_total
        elif evt.device_type == DeviceType.PrivateUse1:
            sum_self_privateuse1_time_total += evt.self_privateuse1_time_total

    # Actual printing
    if header is not None:
        append("=" * line_length)
        append(header)
    if top_level_events_only:
        append("=" * line_length)
        append("This report only display top-level ops statistics")
    append(header_sep)
    append(row_format.format(*headers))

    append(header_sep)

    def trim_path(path, src_column_width):
        if len(path) > src_column_width:
            offset = len(path) - src_column_width
            path = path[offset:]
            if len(path) > 3:
                path = "..." + path[3:]
        return path

    event_limit = 0
    for evt in events:
        if event_limit == row_limit:
            break
        if top_level_events_only and evt.cpu_parent is not None:
            continue
        else:
            event_limit += 1
        name = evt.key
        if max_name_column_width is not None and len(name) >= max_name_column_width - 3:
            name = name[: (max_name_column_width - 3)] + "..."
        row_values = [
            name,
            # Self CPU total %, 0 for async events.
            _format_time_share(evt.self_cpu_time_total, sum_self_cpu_time_total),
            evt.self_cpu_time_total_str,  # Self CPU total
            # CPU total %, 0 for async events.
            _format_time_share(evt.cpu_time_total, sum_self_cpu_time_total)
            if not evt.is_async
            else 0,
            evt.cpu_time_total_str,  # CPU total
            evt.cpu_time_str,  # CPU time avg
        ]
        if has_cuda_time:
<<<<<<< HEAD
            row_values.extend([
                evt.self_cuda_time_total_str,
                # CUDA time total %
                _format_time_share(evt.self_cuda_time_total, sum_self_cuda_time_total),
                evt.cuda_time_total_str,
                evt.cuda_time_str,  # Cuda time avg
            ])
        if has_privateuse1_time:
            row_values.extend([
                evt.self_privateuse1_time_total_str,
                # PrivateUse1 time total %
                _format_time_share(evt.self_privateuse1_time_total, sum_self_privateuse1_time_total),
                evt.privateuse1_time_total_str,
                evt.privateuse1_time_str,  # PrivateUse1 time avg
            ])
=======
            row_values.extend(
                [
                    evt.self_cuda_time_total_str,
                    # CUDA time total %
                    _format_time_share(
                        evt.self_cuda_time_total, sum_self_cuda_time_total
                    ),
                    evt.cuda_time_total_str,
                    evt.cuda_time_str,  # Cuda time avg
                ]
            )
>>>>>>> eab3b263
        if profile_memory:
            row_values.extend(
                [
                    # CPU Mem Total
                    _format_memory(evt.cpu_memory_usage),
                    # Self CPU Mem Total
                    _format_memory(evt.self_cpu_memory_usage),
                ]
            )
            if has_cuda_mem:
<<<<<<< HEAD
                row_values.extend([
                    # CUDA Mem Total
                    _format_memory(evt.cuda_memory_usage),
                    # Self CUDA Mem Total
                    _format_memory(evt.self_cuda_memory_usage),
                ])
            if has_privateuse1_mem:
                row_values.extend([
                    # PrivateUse1 Mem Total
                    _format_memory(evt.privateuse1_memory_usage),
                    # Self PrivateUse1 Mem Total
                    _format_memory(evt.self_privateuse1_memory_usage),
                ])
=======
                row_values.extend(
                    [
                        # CUDA Mem Total
                        _format_memory(evt.cuda_memory_usage),
                        # Self CUDA Mem Total
                        _format_memory(evt.self_cuda_memory_usage),
                    ]
                )
>>>>>>> eab3b263
        row_values.append(
            evt.count,  # Number of calls
        )

        if append_node_id:
            row_values.append(evt.node_id)
        if has_input_shapes:
            row_values.append(str(evt.input_shapes)[:shapes_column_width])
        if with_flops:
            if evt.flops <= 0:
                row_values.append("--")
            else:
                row_values.append(f"{evt.flops * flops_scale:8.3f}")
        if has_stack:
            src_field = ""
            if len(evt.stack) > 0:
                src_field = trim_path(evt.stack[0], src_column_width)
            row_values.append(src_field)
        append(row_format.format(*row_values))

        if has_stack:
            empty_headers = [""] * (len(headers) - 1)
            for entry in evt.stack[1:MAX_STACK_ENTRY]:
                append(
                    row_format.format(
                        *(empty_headers + [trim_path(entry, src_column_width)])
                    )
                )
            empty_headers.append("")
            append(row_format.format(*empty_headers))

    append(header_sep)
    append(f"Self CPU time total: {_format_time(sum_self_cpu_time_total)}")
    if has_cuda_time:
        append(f"Self CUDA time total: {_format_time(sum_self_cuda_time_total)}")
<<<<<<< HEAD
    if has_privateuse1_time:
        append(f"Self {use_device.upper()} time total: {_format_time(sum_self_privateuse1_time_total)}")
    return ''.join(result)
=======
    return "".join(result)
>>>>>>> eab3b263
<|MERGE_RESOLUTION|>--- conflicted
+++ resolved
@@ -26,16 +26,10 @@
     """A list of Events (for pretty printing)"""
 
     def __init__(self, *args, **kwargs):
-<<<<<<< HEAD
         use_cuda = kwargs.pop('use_cuda', True)
         use_device = kwargs.pop('use_device', None)
         profile_memory = kwargs.pop('profile_memory', False)
         with_flops = kwargs.pop('with_flops', False)
-=======
-        use_cuda = kwargs.pop("use_cuda", True)
-        profile_memory = kwargs.pop("profile_memory", False)
-        with_flops = kwargs.pop("with_flops", False)
->>>>>>> eab3b263
         super().__init__(*args, **kwargs)
         self._use_cuda = use_cuda
         self._use_device = use_device
@@ -221,13 +215,8 @@
             path (str): Path where the trace will be written.
         """
         import os
-<<<<<<< HEAD
         device_name = "cuda" if not self._use_device else self._use_device
         with open(path, 'w') as f:
-=======
-
-        with open(path, "w") as f:
->>>>>>> eab3b263
             chrome_events = []
             next_id = 0
             # Use file IO over using json.dump since JSON dumping is very slow and
@@ -255,17 +244,6 @@
                 for k in evt.kernels:
                     # 's' and 'f' draw Flow arrows from
                     # the CPU launch to the GPU kernel
-<<<<<<< HEAD
-                    f.write('{{"name": "{}", '
-                            '"ph": "s", '
-                            '"ts": {}, '
-                            '"tid": {}, '
-                            '"pid": "CPU functions", '
-                            '"id": {}, '
-                            '"cat": "cpu_to_{}", '
-                            '"args": {{}}}}, '.format(evt.trace_name, evt.time_range.start,
-                                                      evt.thread, next_id, device_name))
-=======
                     f.write(
                         '{{"name": "{}", '
                         '"ph": "s", '
@@ -273,12 +251,11 @@
                         '"tid": {}, '
                         '"pid": "CPU functions", '
                         '"id": {}, '
-                        '"cat": "cpu_to_cuda", '
+                        '"cat": "cpu_to_{}", '
                         '"args": {{}}}}, '.format(
-                            evt.trace_name, evt.time_range.start, evt.thread, next_id
+                            evt.trace_name, evt.time_range.start, evt.thread, next_id, device_name
                         )
                     )
->>>>>>> eab3b263
                     # Note: use torch.profiler to get device kernel trace
                     next_id += 1
             if len(self) > 0:
@@ -413,7 +390,6 @@
 
     The subclass should define `*_time_total` and `count` attributes.
     """
-<<<<<<< HEAD
     cpu_time_str = _attr_formatter('cpu_time')
     cuda_time_str = _attr_formatter('cuda_time')
     privateuse1_time_str = _attr_formatter('privateuse1_time')
@@ -423,15 +399,6 @@
     self_cpu_time_total_str = _attr_formatter('self_cpu_time_total')
     self_cuda_time_total_str = _attr_formatter('self_cuda_time_total')
     self_privateuse1_time_total_str = _attr_formatter('self_privateuse1_time_total')
-=======
-
-    cpu_time_str = _attr_formatter("cpu_time")
-    cuda_time_str = _attr_formatter("cuda_time")
-    cpu_time_total_str = _attr_formatter("cpu_time_total")
-    cuda_time_total_str = _attr_formatter("cuda_time_total")
-    self_cpu_time_total_str = _attr_formatter("self_cpu_time_total")
-    self_cuda_time_total_str = _attr_formatter("self_cuda_time_total")
->>>>>>> eab3b263
 
     @property
     def cpu_time(self):
@@ -462,13 +429,6 @@
     """Profiling information about a single function."""
 
     def __init__(
-<<<<<<< HEAD
-            self, id, name, thread, start_us, end_us, fwd_thread=None, input_shapes=None,
-            stack=None, scope=0, use_device=None, cpu_memory_usage=0, cuda_memory_usage=0,
-            privateuse1_memory_usage=0, is_async=False, is_remote=False, sequence_nr=-1,
-            node_id=-1, device_type=DeviceType.CPU, device_index=0, is_legacy=False,
-            flops=None, trace_name=None, concrete_inputs=None):
-=======
         self,
         id,
         name,
@@ -479,8 +439,10 @@
         input_shapes=None,
         stack=None,
         scope=0,
+        use_device=None,
         cpu_memory_usage=0,
         cuda_memory_usage=0,
+        privateuse1_memory_usage=0,
         is_async=False,
         is_remote=False,
         sequence_nr=-1,
@@ -492,7 +454,6 @@
         trace_name=None,
         concrete_inputs=None,
     ):
->>>>>>> eab3b263
         self.id: int = id
         self.node_id: int = node_id
         self.name: str = name
@@ -653,15 +614,9 @@
         device_time = self.cuda_time_str if not self.use_device else self.privateuse1_time_str
         device_memory_usage = self.cuda_memory_usage if not self.use_device else self.privateuse1_memory_usage
         return (
-<<<<<<< HEAD
             '<FunctionEvent id={} name={} device_type={} node_id={} cpu_time={} start_us={} end_us={} '
             'cpu_children={} {}_time={} name={} thread={} input_shapes={} '
             'cpu_memory_usage={} {}_memory_usage={} is_async={} is_remote={} seq_nr={} is_legacy={}>'.format(
-=======
-            "<FunctionEvent id={} name={} device_type={} node_id={} cpu_time={} start_us={} end_us={} "
-            "cpu_children={} cuda_time={} name={} thread={} input_shapes={} "
-            "cpu_memory_usage={} cuda_memory_usage={} is_async={} is_remote={} seq_nr={} is_legacy={}>".format(
->>>>>>> eab3b263
                 self.id,
                 self.name,
                 self.device_type,
@@ -765,15 +720,9 @@
         device_time = self.cuda_time_str if not self.use_device else self.privateuse1_time_str
         device_memory = self.cuda_memory_usage if not self.use_device else self.privateuse1_memory_usage
         return (
-<<<<<<< HEAD
             '<FunctionEventAvg key={} self_cpu_time={} cpu_time={} '
             ' self_{}_time={} {}_time={} input_shapes={} '
             'cpu_memory_usage={} {}_memory_usage={}>'.format(
-=======
-            "<FunctionEventAvg key={} self_cpu_time={} cpu_time={} "
-            " self_cuda_time={} cuda_time={} input_shapes={} "
-            "cpu_memory_usage={} cuda_memory_usage={}>".format(
->>>>>>> eab3b263
                 self.key,
                 self.self_cpu_time_total_str,
                 self.cpu_time_str,
@@ -880,7 +829,7 @@
     has_cuda_mem = any(event.self_cuda_memory_usage > 0 for event in events)
     has_privateuse1_time = any(event.self_privateuse1_time_total > 0 for event in events)
     has_privateuse1_mem = any(event.self_privateuse1_memory_usage > 0 for event in events)
-    use_device = events._use_device
+    use_device = events[0].use_device
     if not use_device and (has_privateuse1_mem or has_privateuse1_time):
         raise RuntimeError("use_device is None, but there is private device performance data.")
 
@@ -890,18 +839,13 @@
     )
 
     if sort_by is not None:
-<<<<<<< HEAD
-        events = EventList(sorted(
-            events, key=lambda evt: getattr(evt, sort_by), reverse=True
-        ), use_cuda=has_cuda_time, use_device=use_device, profile_memory=profile_memory, with_flops=with_flops)
-=======
         events = EventList(
             sorted(events, key=lambda evt: getattr(evt, sort_by), reverse=True),
             use_cuda=has_cuda_time,
+            use_device=use_device
             profile_memory=profile_memory,
             with_flops=with_flops,
         )
->>>>>>> eab3b263
 
     name_column_width = max([len(evt.key) for evt in events]) + 4
     if max_name_column_width is not None:
@@ -936,7 +880,6 @@
         "CPU time avg",
     ]
     if has_cuda_time:
-<<<<<<< HEAD
         headers.extend([
             'Self CUDA',
             'Self CUDA %',
@@ -951,16 +894,6 @@
             f'{privateuse1} total',
             f'{privateuse1} time avg',
         ])
-=======
-        headers.extend(
-            [
-                "Self CUDA",
-                "Self CUDA %",
-                "CUDA total",
-                "CUDA time avg",
-            ]
-        )
->>>>>>> eab3b263
     if profile_memory:
         headers.extend(
             [
@@ -969,29 +902,21 @@
             ]
         )
         if has_cuda_mem:
-<<<<<<< HEAD
-            headers.extend([
-                'CUDA Mem',
-                'Self CUDA Mem',
-            ])
-        if has_privateuse1_mem:
-            privateuse1 = use_device.upper()
-            headers.extend([
-                f'{privateuse1} Mem',
-                f'Self {privateuse1} Mem',
-            ])
-    headers.append(
-        '# of Calls'
-    )
-=======
             headers.extend(
                 [
                     "CUDA Mem",
                     "Self CUDA Mem",
                 ]
             )
+        if has_privateuse1_mem:
+            privateuse1 = use_device.upper()
+            headers.extend(
+                [
+                    f"{privateuse1} Mem",
+                    f"Self {privateuse1} Mem",
+                ]
+            )
     headers.append("# of Calls")
->>>>>>> eab3b263
     # Only append Node ID if any event has a valid (>= 0) Node ID
     append_node_id = any(evt.node_id != -1 for evt in events)
     if append_node_id:
@@ -1123,23 +1048,6 @@
             evt.cpu_time_str,  # CPU time avg
         ]
         if has_cuda_time:
-<<<<<<< HEAD
-            row_values.extend([
-                evt.self_cuda_time_total_str,
-                # CUDA time total %
-                _format_time_share(evt.self_cuda_time_total, sum_self_cuda_time_total),
-                evt.cuda_time_total_str,
-                evt.cuda_time_str,  # Cuda time avg
-            ])
-        if has_privateuse1_time:
-            row_values.extend([
-                evt.self_privateuse1_time_total_str,
-                # PrivateUse1 time total %
-                _format_time_share(evt.self_privateuse1_time_total, sum_self_privateuse1_time_total),
-                evt.privateuse1_time_total_str,
-                evt.privateuse1_time_str,  # PrivateUse1 time avg
-            ])
-=======
             row_values.extend(
                 [
                     evt.self_cuda_time_total_str,
@@ -1151,7 +1059,18 @@
                     evt.cuda_time_str,  # Cuda time avg
                 ]
             )
->>>>>>> eab3b263
+        if has_privateuse1_time:
+            row_values.extend(
+                [
+                    evt.self_privateuse1_time_total_str,
+                    # PrivateUse1 time total %
+                    _format_time_share(
+                        evt.self_privateuse1_time_total, sum_self_privateuse1_time_total
+                    ),
+                    evt.privateuse1_time_total_str,
+                    evt.privateuse1_time_str,  # PrivateUse1 time avg
+                ]
+            )
         if profile_memory:
             row_values.extend(
                 [
@@ -1162,21 +1081,6 @@
                 ]
             )
             if has_cuda_mem:
-<<<<<<< HEAD
-                row_values.extend([
-                    # CUDA Mem Total
-                    _format_memory(evt.cuda_memory_usage),
-                    # Self CUDA Mem Total
-                    _format_memory(evt.self_cuda_memory_usage),
-                ])
-            if has_privateuse1_mem:
-                row_values.extend([
-                    # PrivateUse1 Mem Total
-                    _format_memory(evt.privateuse1_memory_usage),
-                    # Self PrivateUse1 Mem Total
-                    _format_memory(evt.self_privateuse1_memory_usage),
-                ])
-=======
                 row_values.extend(
                     [
                         # CUDA Mem Total
@@ -1185,7 +1089,15 @@
                         _format_memory(evt.self_cuda_memory_usage),
                     ]
                 )
->>>>>>> eab3b263
+            if has_privateuse1_mem:
+                row_values.extend(
+                    [
+                        # PrivateUse1 Mem Total
+                        _format_memory(evt.privateuse1_memory_usage),
+                        # Self PrivateUse1 Mem Total
+                        _format_memory(evt.self_privateuse1_memory_usage),
+                    ]
+                )
         row_values.append(
             evt.count,  # Number of calls
         )
@@ -1221,10 +1133,6 @@
     append(f"Self CPU time total: {_format_time(sum_self_cpu_time_total)}")
     if has_cuda_time:
         append(f"Self CUDA time total: {_format_time(sum_self_cuda_time_total)}")
-<<<<<<< HEAD
     if has_privateuse1_time:
         append(f"Self {use_device.upper()} time total: {_format_time(sum_self_privateuse1_time_total)}")
-    return ''.join(result)
-=======
-    return "".join(result)
->>>>>>> eab3b263
+    return ''.join(result)