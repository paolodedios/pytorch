--- conflicted
+++ resolved
@@ -1,10 +1,6 @@
 # mypy: allow-untyped-defs
-<<<<<<< HEAD
 from typing import Any, Callable, List, Optional, Tuple, TYPE_CHECKING, TypeVar
-=======
-from typing import Any, Callable, List, TypeVar
 from typing_extensions import ParamSpec
->>>>>>> b3991630
 
 import torch
 
