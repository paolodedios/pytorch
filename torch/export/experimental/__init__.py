import copy
import dataclasses
import functools
import os
import tempfile
import types
import typing
import typing_extensions
import zipfile
from pathlib import Path

import torch
from torch.export.experimental._utils import _get_main_cpp_file, _get_make_file
from torch.export.exported_program import _decompose_exported_program


<<<<<<< HEAD
_InputT = typing_extensions.ParamSpec("_InputT")
_RetT = typing.TypeVar("_RetT")
=======
__all__ = []  # type: ignore[var-annotated]
>>>>>>> 900fba4c


def _copy_graph_module_and_signature(
    ep: torch.export.ExportedProgram,
) -> tuple[torch.fx.GraphModule, torch.export.graph_signature.ExportGraphSignature]:
    # copy.deepcopy lets the objects override __deepcopy__ methods with graph_copy() and node_copy(),
    # and this can break placeholder names in some particular cases.
    # For example, node copying will avoid Python keywords like 'input', suffixing and renaming to 'input_1'.
    # So we manually overwrite placeholder names by reading the old graph.
    gm = copy.deepcopy(ep.graph_module)
    new_graph_signature = copy.deepcopy(ep.graph_signature)

    # iterate over old/new graph modules
    for old_gm, new_gm in zip(ep.graph_module.modules(), gm.modules()):  # type: ignore[union-attr]
        old_phs = [node for node in old_gm.graph.nodes if node.op == "placeholder"]
        new_phs = [node for node in new_gm.graph.nodes if node.op == "placeholder"]
        # iterate over placeholders
        assert len(old_phs) == len(new_phs)
        for old_node, new_node in zip(old_phs, new_phs):
            new_node.name = old_node.name

    return gm, new_graph_signature


def _remove_detach_pass(
    gm: torch.fx.GraphModule, sig: torch.export.graph_signature.ExportGraphSignature
) -> None:
    with gm._set_replace_hook(sig.get_replace_hook()):
        for node in list(reversed(gm.graph.nodes)):
            if node.op != "call_function":
                continue
            if (
                node.target == torch.ops.aten.detach.default
                and len(node.users) == 1
                and next(iter(node.users)).target == torch.ops.aten.detach.default
            ):
                next(iter(node.users)).replace_all_uses_with(node)

    gm.graph.eliminate_dead_code()
    gm.recompile()


def _export_forward_backward(
    ep: torch.export.ExportedProgram, joint_loss_index: int = 0
) -> torch.export.ExportedProgram:
    """
    WARNING: This API is highly unstable and will be subject to change in the future.
    """
    from torch._decomp import core_aten_decompositions

    ep = _decompose_exported_program(
        ep,
        cia_to_decomp={},
        python_decomp_table=core_aten_decompositions(),
        joint_loss_index=joint_loss_index,
        # For serialization purpose, we don't want to decompose custom triton ops.
        # If users would like to decompose custom triton ops, they could do it
        # with run_decompositions() API.
        decompose_custom_triton_ops=False,
    )
    gm, new_graph_signature = _copy_graph_module_and_signature(ep)
    _remove_detach_pass(gm, new_graph_signature)

    return ep._update(gm, new_graph_signature)


def _sticky_export(
    forward_func: typing.Callable[_InputT, _RetT],
    dynamic_shapes_callback: typing.Optional[
        typing.Callable[
            _InputT,
            typing.Union[
                list[typing.Any], dict[str, typing.Any], tuple[typing.Any, ...]
            ],
        ]
    ] = None,
) -> typing.Callable[_InputT, _RetT]:
    """
    Lazily export the model on first forward call.
    Usage:
        model.forward = _sticky_export(model.forward, dynamic_shapes_callback=callback)
    """
    model = forward_func.__self__  # type: ignore[attr-defined]
    original_forward = forward_func.__func__  # type: ignore[attr-defined]

    @functools.wraps(forward_func)
    def wrapper(*args: _InputT.args, **kwargs: _InputT.kwargs) -> _RetT:
        # Unpatch forward to avoid recursion during export
        model.forward = types.MethodType(original_forward, model)

        dynamic_shapes_spec = None
        if dynamic_shapes_callback:
            dynamic_shapes_spec = dynamic_shapes_callback(*args, **kwargs)

        try:
            exported = torch.export.export(
                model,
                args,
                kwargs,
                dynamic_shapes=dynamic_shapes_spec,
            ).module()
            wrapper._exported_artifact = exported  # type: ignore[attr-defined]
        finally:
            # Restore the wrapper after export
            model.forward = wrapper

        return exported(*args, **kwargs)

    return wrapper


@dataclasses.dataclass
class _ExportMethod:
    overloads: dict[str, torch.export.ExportedProgram]
    fallbacks: list[torch.export.ExportedProgram]


class _ExportPackage:
    """
    An export package is a collection of torch.export()-ed PyTorch models consisting of
    a list of exported methods and their corresponding overloads. ExportPackage is introduced
    on top of torch.export() to support the following use cases:
        - Exporting a model with multiple methods if a model has multiple independent parts.
        - Exporting a function with multiple overloads based on tensor shapes or other metadata.

    ExportPackage is designed to contain multiple methods (associated with method names) and for
    each method, it can have multiple overloads (associated with overload names).

    Here is an example of the data structure for an ExportPackage:
    ```
    ExportPackage(
        methods={
            "decoder": ExportMethod(
                overloads={
                    "prefill": ExportedProgram(...),
                    "decode": ExportedProgram(...),
                },
                fallbacks=[],
            ),
            "encoder": ExportMethod(overloads={}, fallbacks=[ExportedProgram(...)]),
        },
    )
    ```

    To export a model into an ExportPackage, users can use the exporter API provided by ExportPackage.
    Exporter is a decorator that takes a callable and returns a wrapper. The wrapper will export the
    function into an ExportPackage, when it's invoked with some sample inputs (similar to how
    torch.compile() works). For more details, please refer to the document on .exporter() method.

    This design allows users to decouple the exported callables from the actual sample inputs which can
    be helpful for use cases where the exported callable is hidden behind helper functions or when sample
    inpusts are hard to get.

    NOTE: This is an experimental API and anything can be changed in the future.

    Example usage:
    ```
        def fn(x):
            return x + 1

        def main(f, x):
            x += 1
            ret = f(x)
            return ret + 1

        package = ExportPackage()
        main(package.exporter(fn), torch.randn(3, 2))
    ```

    """

    def __init__(self) -> None:
        self.methods: dict[str, _ExportMethod] = {}

    def _exporter(
        self,
        method: str,
        fn: typing.Callable[_InputT, _RetT],
        *,
        fallback: str = "once",
    ) -> typing.Callable[_InputT, _RetT]:
        """
        A function/module decorator that sets up a callable to be exported later invoked.
        By default the exporter will only trigger torch.export for once and error on
        later invocations. To customize this behavior, users have the following two options:
          1. Call .define_overload() method on the returned wrapper to define an overload.
          2. Adjust the fallback policy using `fallback` argument.

        An "overload" is a named branch for an ExportMethod with a user defined precondition,
        typically based on input tensor shapes. It's up to a downstream backend implementation
        of ExportMethod to respect the precondition later in inference.

        define_overload() takes arguments like the following:
          - A name, for indexing purposes in a backend.
          - A callable (spec) that:
            - Has the same model input signature as the original model code.
            - Returns an optional dynamic shape spec.

        Exporter will only export an overload when the spec callable successfully returns
        a result without raising AssertionError.

        For example:
        ```
        package = ExportPackage()


        def prefill(x, xa, kv_cache):
            assert x.shape[1] == 3
            assert kv_cache == {}


        def decode(x, xa, kv_cache):
            assert x.shape[1] > 1
            assert len(kv_cache) > 0
            return {...}  # dynamic shape specs here


        exporter = (
            package.exporter(decoder)
            .define_overload("prefill", prefill)
            .define_overload("decode", decode)
        )
        ```

        A "fallback" is exported when no overload precondition matches a given set of sample
        inputs. Overloads should
        Fallbacks don't have names and are ordered in a list. It's up to a backend to decide
        which fallback is used amony multiple ones.

        A reference backend implementation of ExportMethod may look like the following:
        ```
        def execute(method: ExportMethod, *args, **kwargs):
            for overload in method.overloads:
                if match_precondition(overload, *args, **kwargs):
                    return execute_overload(overload, *args, **kwargs)
            for fallback in method.fallbacks:
                if match_precondition(fallback, *args, **kwargs):
                    return execute_fallback(fallback, *args, **kwargs)
        ```

        Args:
            method(str): The method name for an exported part of PyTorch model. This
                         will be saved together with the exported/compiled artifacts
                         in any serialization format and can be used as the key to
                         index ExportPackage methods later.
            fn(callable): A PyTorch function/module to be exported.
            fallback(str): The fallback policy to decide when to call torch.export
              - "once" is the default policy. Under this policy a PyTorch program is assumed
                to be only called once later and an error will be raised for subsequent
                runs.
              - "error" means the ExportMethod will never have any fallbacks, meaning
                users should define all the possible overloads ahead of time.

        """

        fallbacks: list[torch.export.ExportedProgram] = []
        specs: dict[str, typing.Callable[_InputT, typing.Any]] = {}
        overloads: dict[str, torch.export.ExportedProgram] = {}
        self.methods[method] = _ExportMethod(fallbacks=fallbacks, overloads=overloads)

        @functools.wraps(fn)
        def _exporter_context(*args, **kwargs):  # type: ignore[no-untyped-def]
            import torch.export._wrapper_utils

            model: torch.nn.Module
            if not isinstance(fn, torch.nn.Module):
                model = torch.export._wrapper_utils._WrapperModule(fn)
            else:
                model = fn

            for k, v in specs.items():
                try:
                    if isinstance(fn, torch.nn.Module):
                        dynamic_shapes = v(fn, *args, **kwargs)  # type: ignore[arg-type]
                    else:
                        dynamic_shapes = v(*args, **kwargs)
                except AssertionError:
                    continue
                if k not in overloads:
                    ep = torch.export.export(
                        model, args, kwargs, dynamic_shapes=dynamic_shapes
                    )
                    overloads[k] = ep
                ep = overloads[k]
                return ep.module()(*args, **kwargs)

            if fallback == "error":
                raise RuntimeError(
                    f"Exporter: Cannot export fallback {fn} when fallback policy is set to 'error',"
                    + "please specify an overload or adjust the fallback policy."
                )
            elif fallback == "once":
                if len(fallbacks) > 0:
                    raise RuntimeError(
                        f"Exporter: Cannot export {fn} more than once, "
                        + "please specify an overload or adjust the fallback policy."
                    )
            else:
                raise RuntimeError(f"Unknown fallback policy: {fallback}")
            ep = torch.export.export(model, args, kwargs)

            fallbacks.append(ep)
            return ep.module()(*args, **kwargs)

        if isinstance(fn, torch.nn.Module):
            _exporter_context = torch._dynamo.eval_frame.OptimizedModule(  # type: ignore[assignment] # noqa: F811
                fn, lambda _: _exporter_context
            )

        def _define_overload(
            overload: str, spec: typing.Callable[_InputT, typing.Any]
        ) -> typing.Any:
            assert overload not in specs
            assert callable(spec)
            assert overload.isidentifier()
            specs[overload] = spec
            return _exporter_context

        assert not hasattr(fn, "_define_overload")
        _exporter_context._define_overload = _define_overload  # type: ignore[attr-defined]

        return _exporter_context

    @property
    def _method_overloads(
        self,
    ) -> typing.Iterator[tuple[str, torch.export.ExportedProgram]]:
        for method, method_data in self.methods.items():
            for overload, ep in method_data.overloads.items():
                yield f"{method}:{overload}", ep

    def _compiled_and_package(
        self,
        f: torch.types.FileLike,
        standalone: bool = False,
        package_example_inputs: bool = False,
    ) -> None:
        options: dict[str, typing.Any] = {
            "aot_inductor.package": True,
            "aot_inductor.package_cpp_only": True,
            "always_keep_tensor_constants": True,
            "aot_inductor.package_constants_in_so": False,
            "aot_inductor.compile_standalone": standalone,
        }
        aoti_files_map = {}
        model_names = []
        for name, ep in self._method_overloads:
            name = name.replace(":", "__")
            model_names.append(name)
            options["aot_inductor.model_name_for_generated_files"] = name
            aoti_files = torch._inductor.aot_compile(
                ep.module(),  # type: ignore[arg-type]
                ep.example_inputs[0],
                kwargs=ep.example_inputs[1],
                options=options,
            )
            aoti_files_map[name] = aoti_files

        from torch._inductor.package import package

        pt2_path = package.package_aoti(
            f,
            aoti_files_map,  # type: ignore[arg-type]
        )

        if not standalone:
            return

        assert isinstance(pt2_path, str)
        base_directory = os.path.dirname(pt2_path)
        package_name = os.path.basename(pt2_path)[:-4]
        with (
            zipfile.ZipFile(pt2_path, "r") as zip_ref,
        ):
            zip_ref.extractall(base_directory)

        example_inputs_map: typing.Optional[dict[str, int]] = (
            {} if package_example_inputs else None
        )
        use_cuda = False
        for name, ep in self._method_overloads:
            name = name.replace(":", "__")
            # TODO: also dump kwargs
            # TODO: currently only support list of Tensors and they need to be on the same device
            if not ep.example_inputs:
                continue
            for inp in ep.example_inputs[0]:
                if isinstance(inp, torch.Tensor) and inp.device.type == "cuda":
                    # TODO: more carefully determine the device type
                    use_cuda = True
            if package_example_inputs:
                assert example_inputs_map is not None
                example_inputs_map[name] = len(ep.example_inputs[0])
                for i, t in enumerate(ep.example_inputs[0]):
                    path = Path(base_directory) / f"{name}_input_{i}.pt"
                    torch.save(t, path)

        cmake_file_str = _get_make_file(package_name, model_names, use_cuda)

        with open(Path(base_directory) / "CMakeLists.txt", "w") as file:
            file.write(cmake_file_str)

        main_file_str = _get_main_cpp_file(
            package_name, model_names, use_cuda, example_inputs_map
        )
        with open(Path(base_directory) / "main.cpp", "w") as file:
            file.write(main_file_str)<|MERGE_RESOLUTION|>--- conflicted
+++ resolved
@@ -2,7 +2,6 @@
 import dataclasses
 import functools
 import os
-import tempfile
 import types
 import typing
 import typing_extensions
@@ -14,12 +13,11 @@
 from torch.export.exported_program import _decompose_exported_program
 
 
-<<<<<<< HEAD
 _InputT = typing_extensions.ParamSpec("_InputT")
 _RetT = typing.TypeVar("_RetT")
-=======
+
+
 __all__ = []  # type: ignore[var-annotated]
->>>>>>> 900fba4c
 
 
 def _copy_graph_module_and_signature(
