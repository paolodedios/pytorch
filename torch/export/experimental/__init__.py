--- conflicted
+++ resolved
@@ -1,16 +1,27 @@
 import copy
 import dataclasses
 import functools
+import os
 import types
 import typing
 import typing_extensions
+import zipfile
+from pathlib import Path
 
 import torch
+from torch.export.experimental._utils import _get_main_cpp_file, _get_make_file
 from torch.export.exported_program import _decompose_exported_program
 
 
+_InputT = typing_extensions.ParamSpec("_InputT")
+_RetT = typing.TypeVar("_RetT")
+
+
+__all__ = []  # type: ignore[var-annotated]
+
+
 def _copy_graph_module_and_signature(
-    ep: torch.fx.GraphModule,
+    ep: torch.export.ExportedProgram,
 ) -> tuple[torch.fx.GraphModule, torch.export.graph_signature.ExportGraphSignature]:
     # copy.deepcopy lets the objects override __deepcopy__ methods with graph_copy() and node_copy(),
     # and this can break placeholder names in some particular cases.
@@ -28,7 +39,7 @@
         for old_node, new_node in zip(old_phs, new_phs):
             new_node.name = old_node.name
 
-    return gm, new_graph_signature  # type: ignore[return-value]
+    return gm, new_graph_signature
 
 
 def _remove_detach_pass(
@@ -73,18 +84,27 @@
     return ep._update(gm, new_graph_signature)
 
 
-@typing.no_type_check
-def _sticky_export(forward_func, dynamic_shapes_callback=None):
+def _sticky_export(
+    forward_func: typing.Callable[_InputT, _RetT],
+    dynamic_shapes_callback: typing.Optional[
+        typing.Callable[
+            _InputT,
+            typing.Union[
+                list[typing.Any], dict[str, typing.Any], tuple[typing.Any, ...]
+            ],
+        ]
+    ] = None,
+) -> typing.Callable[_InputT, _RetT]:
     """
     Lazily export the model on first forward call.
     Usage:
         model.forward = _sticky_export(model.forward, dynamic_shapes_callback=callback)
     """
-    model = forward_func.__self__
-    original_forward = forward_func.__func__
+    model = forward_func.__self__  # type: ignore[attr-defined]
+    original_forward = forward_func.__func__  # type: ignore[attr-defined]
 
     @functools.wraps(forward_func)
-    def wrapper(*args, **kwargs):
+    def wrapper(*args: _InputT.args, **kwargs: _InputT.kwargs) -> _RetT:
         # Unpatch forward to avoid recursion during export
         model.forward = types.MethodType(original_forward, model)
 
@@ -99,7 +119,7 @@
                 kwargs,
                 dynamic_shapes=dynamic_shapes_spec,
             ).module()
-            wrapper._exported_artifact = exported
+            wrapper._exported_artifact = exported  # type: ignore[attr-defined]
         finally:
             # Restore the wrapper after export
             model.forward = wrapper
@@ -113,10 +133,6 @@
 class _ExportMethod:
     overloads: dict[str, torch.export.ExportedProgram]
     fallbacks: list[torch.export.ExportedProgram]
-
-
-_InputT = typing_extensions.ParamSpec("_InputT")
-_RetT = typing.TypeVar("_RetT")
 
 
 class _ExportPackage:
@@ -137,16 +153,11 @@
             "decoder": ExportMethod(
                 overloads={
                     "prefill": ExportedProgram(...),
-                    "decode": ExportedProgram(...)
+                    "decode": ExportedProgram(...),
                 },
-                fallbacks=[]
+                fallbacks=[],
             ),
-            "encoder": ExportMethod(
-                overloads={},
-                fallbacks=[
-                    ExportedProgram(...)
-                ]
-            )
+            "encoder": ExportMethod(overloads={}, fallbacks=[ExportedProgram(...)]),
         },
     )
     ```
@@ -206,20 +217,23 @@
             - Returns an optional dynamic shape spec.
 
         Exporter will only export an overload when the spec callable successfully returns
-        a result without rasing AssertionError.
+        a result without raising AssertionError.
 
         For example:
         ```
         package = ExportPackage()
 
+
         def prefill(x, xa, kv_cache):
             assert x.shape[1] == 3
             assert kv_cache == {}
+
 
         def decode(x, xa, kv_cache):
             assert x.shape[1] > 1
             assert len(kv_cache) > 0
             return {...}  # dynamic shape specs here
+
 
         exporter = (
             package.exporter(decoder)
@@ -310,7 +324,8 @@
 
         if isinstance(fn, torch.nn.Module):
             _exporter_context = torch._dynamo.eval_frame.OptimizedModule(  # type: ignore[assignment] # noqa: F811
-                fn, lambda _: _exporter_context
+                fn,
+                lambda _: _exporter_context,  # type: ignore[arg-type]
             )
 
         def _define_overload(
@@ -325,9 +340,6 @@
         assert not hasattr(fn, "_define_overload")
         _exporter_context._define_overload = _define_overload  # type: ignore[attr-defined]
 
-<<<<<<< HEAD
-        return _exporter_context
-=======
         return _exporter_context
 
     @property
@@ -414,5 +426,4 @@
             package_name, model_names, use_cuda, example_inputs_map
         )
         with open(Path(base_directory) / "main.cpp", "w") as file:
-            file.write(main_file_str)
->>>>>>> eaa5d9d3
+            file.write(main_file_str)