import inspect
import logging
import os
from collections import defaultdict
from enum import IntEnum
from typing import Any, Optional, Union

import torch
import torch._logging._internal
import torch._logging.structured
from torch._export.passes.insert_custom_op_guards import insert_custom_op_guards
from torch.export import ExportedProgram
from torch.export._trace import _export
from torch.export.dynamic_shapes import refine_dynamic_shapes_from_suggested_fixes


log = logging.getLogger(__name__)


class FailureType(IntEnum):
    MISSING_FAKE_KERNEL = 1
    DATA_DEPENDENT_ERROR = 2
    CONSTRAINT_VIOLATION_ERROR = 3
    MISMATCHED_FAKE_KERNEL = 4

    def __str__(self) -> str:
        return self.name


def prettify_stack(stack: list[dict[str, str]], str_to_filename: dict[str, str]) -> str:
    res = ""
    for frame in stack:
        if frame["filename"] not in str_to_filename:
            continue

        res += f"""
        File {str_to_filename[frame['filename']]}, lineno {frame['line']}, in {frame['name']}"""
    return res


def filter_stack(
    stack: list[dict[str, str]], str_to_filename: dict[str, str]
) -> list[dict[str, str]]:
    for i, s in enumerate(reversed(stack)):
        s["filename"] = str(s["filename"])
        if s["filename"] not in str_to_filename:
            continue
        torch_filepath = os.path.dirname(inspect.getfile(torch)) + os.path.sep
        if torch_filepath not in str_to_filename[s["filename"]]:
            return stack[len(stack) - i - 3 : len(stack) - i]
    return stack[-3:]


def hash_stack(stack: list[dict[str, str]]) -> str:
    return ";".join(f'line: {s["line"]} filename: {s["filename"]}' for s in stack)


def get_loc(filename: str, lineno: int) -> Optional[str]:
    try:
        with open(filename) as f:
            for i, line in enumerate(f):
                if i == lineno - 1:
                    return line.strip()
    except FileNotFoundError:
        pass
    return None


class FailureReport:
    def __init__(
        self, failure_type: FailureType, data: dict[str, Any], xfail: bool = False
    ) -> None:
        self.failure_type: FailureType = failure_type
        self.data: dict[str, Any] = data
        self.xfail: bool = xfail

    def __repr__(self) -> str:
        return f"FailureReport(failure_type={self.failure_type}, xfail={self.xfail}, data={self.data})"

    def print(self, str_to_filename: dict[str, str]) -> str:
        if self.failure_type == FailureType.MISSING_FAKE_KERNEL:
            op = self.data["op"]

            return f"""Missing fake kernel.
    torch.ops.{op} is missing a fake kernel implementation.

    Please refer to https://docs.google.com/document/d/1_W62p8WJOQQUzPsJYa7s701JXt0qf2OfLub2sbkHOaU/edit#heading=h.ahugy69p2jmz for more detailed instructions on how to write a meta implementation.
"""  # noqa: B950

        elif self.failure_type == FailureType.CONSTRAINT_VIOLATION_ERROR:
            return f"""Constraint violation error.
    The specified input dynamic_shapes spec was found to be incorrect during tracing.
    Specifically, this guard was added: {self.data["expr"]}, where {self.data["symbol_to_sources"]}.
    This occured at the following stacktrace: {prettify_stack(self.data["stack"], str_to_filename)}.
    Because of this, we have modified the dynamic shapes structure to be the
    following. You can also use torch.export.Dim.AUTO instead to specify your
    dynamic shapes, and we will automatically infer the dynamism for you.
    ```
    dynamic_shapes = {self.data["new_dynamic_shapes"]}
    ```
"""

        elif self.failure_type == FailureType.DATA_DEPENDENT_ERROR:
            frame = self.data["stack"][-1]
            loc = (
                f"`{get_loc(str_to_filename[frame['filename']], frame['line'])}`" or ""
            )
            return f"""Data dependent error.
<<<<<<< HEAD
    When exporting, we were unable to evaluate the value of `{self.data["expr"]}`.
    This occurred at the following stacktrace: {prettify_stack(self.data["stack"], str_to_filename)}:
        {loc}
    As a result, it was specialized to evaluate to `{self.data["result"]}`, and asserts were inserted into the graph.
=======
    When exporting, we were unable to figure out if the expression `{self.data["expr"]}` always holds.
    This was encountered {self.data["occurrences"]} times.
    This occurred at the following stacktrace: {prettify_stack(self.data["stack"], str_to_filename)}.
    As a result, it was specialized to a constant (e.g. `{self.data["result"]}` in the 1st occurrence), and asserts were inserted into the graph.
>>>>>>> ad36f4f4

    Please add `torch._check(...)` to the original code to assert this data-dependent assumption.
    Please refer to https://docs.google.com/document/d/1kZ_BbB3JnoLbUZleDT6635dHs88ZVYId8jT-yTFgf3A/edit#heading=h.boi2xurpqa0o for more details.
"""  # noqa: B950

        elif self.failure_type == FailureType.MISMATCHED_FAKE_KERNEL:
            op = self.data["op"]
            reason = self.data["reason"]
            return f"""Mismatched fake kernel.
    torch.ops.{op} has a fake kernel implementation, but it has incorrect behavior, based on the real kernel.
    The reason for the mismatch is: {reason}.

    Please refer to https://docs.google.com/document/d/1_W62p8WJOQQUzPsJYa7s701JXt0qf2OfLub2sbkHOaU/edit#heading=h.ahugy69p2jmz for more detailed instructions on how to write a fake implementation.
"""  # noqa: B950

        else:
            raise ValueError(f"Unknown failure type: {self.failure_type}")


class DraftExportReport:
    def __init__(self, failures: list[FailureReport], str_to_filename: dict[str, str]):
        self.failures: list[FailureReport] = failures
        self.str_to_filename = str_to_filename

    def successful(self) -> bool:
        return len(self.failures) == 0 or all(
            failure.xfail for failure in self.failures
        )

    def __repr__(self) -> str:
        return f"DraftExportReport({self.failures})"

    def __str__(self) -> str:
        WARNING_COLOR = "\033[93m"
        GREEN_COLOR = "\033[92m"
        END_COLOR = "\033[0m"

        if self.successful():
            return f"""{GREEN_COLOR}
##############################################################################################
Congratuations: No issues are found during export, and it was able to soundly produce a graph.
You can now change back to torch.export.export()
##############################################################################################
{END_COLOR}"""

        error = f"""{WARNING_COLOR}
###################################################################################################
WARNING: {len(self.failures)} issue(s) found during export, and it was not able to soundly produce a graph.
Please follow the instructions to fix the errors.
###################################################################################################

"""

        for i, failure in enumerate(self.failures):
            error += f"{i + 1}. {failure.print(self.str_to_filename)}\n"
        error += END_COLOR
        return error

    def apply_suggested_fixes(self) -> None:
        raise NotImplementedError("Not implemented yet")


class CaptureStructuredTrace(logging.Handler):
    def __init__(self, specific_log_keys: list[str]):
        super().__init__()
        self.specific_log_keys = specific_log_keys
        self.logs: list[tuple[str, dict[str, Any]]] = []
        self.logger = logging.getLogger("torch.__trace")
        self.prev_get_dtrace = False

    def __enter__(self) -> "CaptureStructuredTrace":
        self.logs = []
        self.logger.addHandler(self)
        self.prev_get_dtrace = torch._logging._internal.GET_DTRACE_STRUCTURED
        torch._logging._internal.GET_DTRACE_STRUCTURED = True
        return self

    def __exit__(self, exc_type, exc_value, traceback) -> None:  # type: ignore[no-untyped-def]
        self.logs = []
        self.logger.removeHandler(self)
        torch._logging._internal.GET_DTRACE_STRUCTURED = self.prev_get_dtrace
        self.prev_get_dtrace = False

    def emit(self, record: Any) -> None:
        metadata = record.metadata
        for key in self.specific_log_keys:
            if key in metadata:
                self.logs.append((key, metadata[key]))


def draft_export(
    mod: torch.nn.Module,
    args: tuple[Any, ...],
    kwargs: Optional[dict[str, Any]] = None,
    *,
    dynamic_shapes: Optional[Union[dict[str, Any], tuple[Any], list[Any]]] = None,
    preserve_module_call_signature: tuple[str, ...] = (),
    strict: bool = False,
    pre_dispatch: bool = False,
) -> tuple[ExportedProgram, DraftExportReport]:
    kwargs = kwargs or {}
    dynamic_shapes = dynamic_shapes or {}

    capture_structured_log = CaptureStructuredTrace(
        [
            "propagate_real_tensors",
            "guard_added",
            "missing_fake_kernel",
            "mismatched_fake_kernel",
        ]
    )

    with torch._functorch.config.patch(
        fake_tensor_propagate_real_tensors=True,
        generate_fake_kernels_from_real_mismatches=True,
    ), capture_structured_log:
        try:
            new_shapes = None
            ep = _export(
                mod,
                args,
                kwargs,
                dynamic_shapes=dynamic_shapes,
                strict=strict,
                pre_dispatch=pre_dispatch,
                preserve_module_call_signature=preserve_module_call_signature,
            )
        except torch._dynamo.exc.UserError as exc:
            new_shapes = refine_dynamic_shapes_from_suggested_fixes(
                exc.msg, dynamic_shapes
            )
            ep = _export(
                mod,
                args,
                kwargs,
                dynamic_shapes=new_shapes,
                strict=strict,
                pre_dispatch=pre_dispatch,
                preserve_module_call_signature=preserve_module_call_signature,
            )

        str_to_filename: dict[str, str] = {
            str(v): k for (k, v) in torch._logging.structured.INTERN_TABLE.items()
        }
        failures: list[FailureReport] = []
        custom_ops_logs: dict[
            Any, tuple[dict[str, Any], FailureType]
        ] = {}  # Dedup custom ops
        # Dedup data dependent errors based on stacktrace
        data_dependent_logs: dict[str, int] = defaultdict(int)
        for log_name, log_contents in capture_structured_log.logs:
            failure_type = None

            if log_name == "propagate_real_tensors":
                log_contents["stack"] = filter_stack(
                    log_contents["stack"], str_to_filename
                )
                data_dependent_logs[hash_stack(log_contents["stack"])] += 1

                if data_dependent_logs[hash_stack(log_contents["stack"])] > 1:
                    continue

                failure_type = FailureType.DATA_DEPENDENT_ERROR

            elif log_name == "guard_added":
                if new_shapes is None:
                    continue

                failure_type = FailureType.CONSTRAINT_VIOLATION_ERROR
                if len(log_contents["symbol_to_sources"]) == 0:
                    # We only want to include guards added that are relevant to
                    # the symbolic shapes corresponding to the inputs which were
                    # specified in the dynamic_shapes arg. These have a source.
                    continue

                log_contents["stack"] = filter_stack(
                    log_contents["stack"], str_to_filename
                )
                log_contents["new_dynamic_shapes"] = new_shapes
            elif log_name == "missing_fake_kernel":
                if log_contents["op"] in custom_ops_logs:
                    continue
                failure_type = FailureType.MISSING_FAKE_KERNEL
                custom_ops_logs[log_contents["op"]] = (log_contents, failure_type)
            elif log_name == "mismatched_fake_kernel":
                if (log_contents["op"], log_contents["reason"]) in custom_ops_logs:
                    continue
                failure_type = FailureType.MISMATCHED_FAKE_KERNEL
                custom_ops_logs[(log_contents["op"], log_contents["reason"])] = (
                    log_contents,
                    failure_type,
                )
            else:
                raise RuntimeError(f"Unknown log name: {log_name}")

            assert failure_type is not None
            failures.append(
                FailureReport(
                    failure_type,
                    log_contents,
                )
            )

        # Count data dependent errors
        for failure in failures:
            if failure.failure_type == FailureType.DATA_DEPENDENT_ERROR:
                failure.data["occurrences"] = data_dependent_logs[
                    hash_stack(failure.data["stack"])
                ]

        report = DraftExportReport(failures, str_to_filename)

        # Add asserts around custom ops
        insert_custom_op_guards(ep.graph_module, list(custom_ops_logs.keys()))

    ep._report = report
    if not report.successful():
        log.warning(report)
    return ep, report<|MERGE_RESOLUTION|>--- conflicted
+++ resolved
@@ -106,17 +106,11 @@
                 f"`{get_loc(str_to_filename[frame['filename']], frame['line'])}`" or ""
             )
             return f"""Data dependent error.
-<<<<<<< HEAD
     When exporting, we were unable to evaluate the value of `{self.data["expr"]}`.
+    This was encountered {self.data["occurrences"]} times.
     This occurred at the following stacktrace: {prettify_stack(self.data["stack"], str_to_filename)}:
         {loc}
-    As a result, it was specialized to evaluate to `{self.data["result"]}`, and asserts were inserted into the graph.
-=======
-    When exporting, we were unable to figure out if the expression `{self.data["expr"]}` always holds.
-    This was encountered {self.data["occurrences"]} times.
-    This occurred at the following stacktrace: {prettify_stack(self.data["stack"], str_to_filename)}.
     As a result, it was specialized to a constant (e.g. `{self.data["result"]}` in the 1st occurrence), and asserts were inserted into the graph.
->>>>>>> ad36f4f4
 
     Please add `torch._check(...)` to the original code to assert this data-dependent assumption.
     Please refer to https://docs.google.com/document/d/1kZ_BbB3JnoLbUZleDT6635dHs88ZVYId8jT-yTFgf3A/edit#heading=h.boi2xurpqa0o for more details.
