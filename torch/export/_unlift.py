--- conflicted
+++ resolved
@@ -184,10 +184,6 @@
     )
     gm.graph._codegen = _get_codegen(in_spec, out_spec, forward_arg_names)
     gm.graph.lint()
-<<<<<<< HEAD
-=======
-    gm.graph.eliminate_dead_code()
->>>>>>> 79d9de0c
     gm.recompile()
     return gm
 
@@ -281,12 +277,7 @@
     # We fix this by de-registering these buffers in lifted_tensor_constants
     # and call _assign_attr(attr_kind=CONSTANT) to register them as constants.
     for constant_fqn in graph_signature.lifted_tensor_constants:
-        try:
-            buffer = stateful_gm.get_buffer(constant_fqn)
-        except AttributeError:
-            breakpoint()
-            pass
-
+        buffer = stateful_gm.get_buffer(constant_fqn)
         *prefix, field = constant_fqn.rsplit(".")
         submod = _recursive_getattr(stateful_gm, prefix)
         delattr(submod, field)
