--- conflicted
+++ resolved
@@ -819,7 +819,6 @@
     graph = unlift_gm.graph
     placeholders = graph.find_nodes(op="placeholder")
     if check_guards and placeholders and ep.example_inputs:
-<<<<<<< HEAD
         sig = inspect.signature(unlift_gm.forward)
         input_paths = _get_input_paths(
             ep.example_inputs,
@@ -839,10 +838,6 @@
         for guard in ep._guards_code:
             ep_guards.append(_replace_sources(guard, input_paths))
 
-=======
-        gm_sig = inspect.signature(unlift_gm.forward)
-        input_paths = _get_input_paths(ep.example_inputs, gm_sig)
->>>>>>> 1247dde1
         guards_code = _get_input_guards_for_graph(
             placeholders, ep.range_constraints, input_paths
         )
