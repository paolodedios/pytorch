import functools
import logging
import os
import sys
import tempfile
from typing import Any, Dict

import torch

log = logging.getLogger(__name__)


# this arbitrary-looking assortment of functionality is provided here
# to have a central place for overrideable behavior. The motivating
# use is the FB build environment, where this source file is replaced
# by an equivalent.

if torch._running_with_deploy():
    # __file__ is meaningless in the context of frozen torch used in torch deploy.
    # setting empty torch_parent should allow below functions to operate without crashing,
    # but it's unclear if there is a valid use case for them in the context of deploy.
    torch_parent = ""
else:
    if os.path.basename(os.path.dirname(__file__)) == "shared":
        torch_parent = os.path.dirname(os.path.dirname(os.path.dirname(__file__)))
    else:
        torch_parent = os.path.dirname(os.path.dirname(__file__))


def get_file_path(*path_components: str) -> str:
    return os.path.join(torch_parent, *path_components)


def get_file_path_2(*path_components: str) -> str:
    return os.path.join(*path_components)


def get_writable_path(path: str) -> str:
    if os.access(path, os.W_OK):
        return path
    return tempfile.mkdtemp(suffix=os.path.basename(path))


def prepare_multiprocessing_environment(path: str) -> None:
    pass


def resolve_library_path(path: str) -> str:
    return os.path.realpath(path)


def throw_abstract_impl_not_imported_error(opname, module, context):
    if module in sys.modules:
        raise NotImplementedError(
            f"{opname}: We could not find the abstract impl for this operator. "
        )
    else:
        raise NotImplementedError(
            f"{opname}: We could not find the abstract impl for this operator. "
            f"The operator specified that you may need to import the '{module}' "
            f"Python module to load the abstract impl. {context}"
        )


# Meta only, act as nop otherwise.
def compiletime_sl_profile_meta(phase_name):
    def compiletime_sl_profile_inner(function):
        @functools.wraps(function)
        def wrapper_function(*args, **kwargs):
            return function(*args, **kwargs)

        return wrapper_function

    return compiletime_sl_profile_inner


# Meta only, see
# https://www.internalfb.com/intern/wiki/ML_Workflow_Observability/User_Guides/Adding_instrumentation_to_your_code/
#
# This will cause an event to get logged to Scuba via the signposts API.  You
# can view samples on the API at https://fburl.com/scuba/workflow_signpost/zh9wmpqs
# we log to subsystem "torch", and the category and name you provide here.
# Each of the arguments translate into a Scuba column.  We're still figuring
# out local conventions in PyTorch, but category should be something like
# "dynamo" or "inductor", and name should be a specific string describing what
# kind of event happened.
#
# Killswitch is at
# https://www.internalfb.com/intern/justknobs/?name=pytorch%2Fsignpost#event
def signpost_event(category: str, name: str, parameters: Dict[str, Any]):
    log.info("%s %s: %r", category, name, parameters)


def log_compilation_event(metrics):
    log.info("%s", metrics)


def upload_graph(graph):
    pass


def set_pytorch_distributed_envs_from_justknobs():
    pass


def log_export_usage(**kwargs):
    pass


<<<<<<< HEAD
=======
def log_torchscript_usage(api: str):
    _ = api
    return


def export_api_rollout_check() -> bool:
    return False


>>>>>>> 22ba180e
def justknobs_check(name: str) -> bool:
    """
    This function can be used to killswitch functionality in FB prod,
    where you can toggle this value to False in JK without having to
    do a code push.  In OSS, we always have everything turned on all
    the time, because downstream users can simply choose to not update
    PyTorch.  (If more fine-grained enable/disable is needed, we could
    potentially have a map we lookup name in to toggle behavior.  But
    the point is that it's all tied to source code in OSS, since there's
    no live server to query.)

    This is the bare minimum functionality I needed to do some killswitches.
    We have a more detailed plan at
    https://docs.google.com/document/d/1Ukerh9_42SeGh89J-tGtecpHBPwGlkQ043pddkKb3PU/edit
    In particular, in some circumstances it may be necessary to read in
    a knob once at process start, and then use it consistently for the
    rest of the process.  Future functionality will codify these patterns
    into a better high level API.

    WARNING: Do NOT call this function at module import time, JK is not
    fork safe and you will break anyone who forks the process and then
    hits JK again.
    """
    return True


<<<<<<< HEAD
=======
def justknobs_getval_int(name: str) -> int:
    """
    Read warning on justknobs_check
    """
    return 0


>>>>>>> 22ba180e
@functools.lru_cache(None)
def max_clock_rate():
    from triton.testing import nvsmi

    return nvsmi(["clocks.max.sm"])[0]


TEST_MASTER_ADDR = "127.0.0.1"
TEST_MASTER_PORT = 29500
# USE_GLOBAL_DEPS controls whether __init__.py tries to load
# libtorch_global_deps, see Note [Global dependencies]
USE_GLOBAL_DEPS = True
# USE_RTLD_GLOBAL_WITH_LIBTORCH controls whether __init__.py tries to load
# _C.so with RTLD_GLOBAL during the call to dlopen.
USE_RTLD_GLOBAL_WITH_LIBTORCH = False<|MERGE_RESOLUTION|>--- conflicted
+++ resolved
@@ -107,8 +107,6 @@
     pass
 
 
-<<<<<<< HEAD
-=======
 def log_torchscript_usage(api: str):
     _ = api
     return
@@ -118,7 +116,6 @@
     return False
 
 
->>>>>>> 22ba180e
 def justknobs_check(name: str) -> bool:
     """
     This function can be used to killswitch functionality in FB prod,
@@ -145,8 +142,6 @@
     return True
 
 
-<<<<<<< HEAD
-=======
 def justknobs_getval_int(name: str) -> int:
     """
     Read warning on justknobs_check
@@ -154,7 +149,6 @@
     return 0
 
 
->>>>>>> 22ba180e
 @functools.lru_cache(None)
 def max_clock_rate():
     from triton.testing import nvsmi
