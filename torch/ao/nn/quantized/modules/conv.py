# mypy: allow-untyped-defs
r"""Quantized convolution modules."""

from typing import ClassVar, Optional

import torch
import torch.ao.nn.intrinsic as nni
import torch.ao.nn.intrinsic.qat as nniqat
import torch.nn as nn
import torch.nn.functional as F
from torch._ops import ops
from torch.nn.common_types import _size_1_t
from torch.nn.modules.utils import _pair, _single, _triple
from torch.nn.utils import fuse_conv_bn_weights

from .utils import _quantize_weight, WeightedQuantizedModule


__all__ = [
    "Conv1d",
    "Conv2d",
    "Conv3d",
    "ConvTranspose1d",
    "ConvTranspose2d",
    "ConvTranspose3d",
]

_SUPPORTED_PADDING = {"zeros", "reflect"}


def _reverse_repeat_padding(padding: list[int]) -> list[int]:
    _reversed_padding_repeated_twice: list[int] = []
    N = len(padding)
    for idx in range(N):
        _reversed_padding_repeated_twice.extend(padding[N - idx - 1] for _ in range(2))
    return _reversed_padding_repeated_twice


class _ConvNd(WeightedQuantizedModule):
    def __init__(
        self,
        in_channels,
        out_channels,
        kernel_size,
        stride=1,
        padding=0,
        dilation=1,
        groups=1,
        bias=True,
        padding_mode="zeros",
        device=None,
        dtype=None,
    ):
        # All subclasses have this signature - See PR #49702s
        raise NotImplementedError

    def _init(
        self,
        in_channels,
        out_channels,
        kernel_size,
        stride,
        padding,
        dilation,
        transposed,
        output_padding,
        groups,
        bias,
        padding_mode="zeros",
        device=None,
        dtype=None,
    ) -> None:
        factory_kwargs = {"device": device, "dtype": dtype}
        super().__init__()

        if in_channels % groups != 0:
            raise ValueError("in_channels must be divisible by groups")
        if out_channels % groups != 0:
            raise ValueError("out_channels must be divisible by groups")
        self.in_channels = in_channels
        self.out_channels = out_channels
        self.kernel_size = kernel_size
        self.stride = stride
        self.padding = padding
        self.dilation = dilation
        self.transposed = transposed
        self.output_padding = output_padding
        self.groups = groups
        if padding_mode not in _SUPPORTED_PADDING:
            raise ValueError(
                f"'padding_mode' {padding_mode} is not supported by quantized convolution"
            )
        self.padding_mode = padding_mode
        # Initialize as NCHW. set_weight will internally transpose to NHWC.
        if self.transposed:
            weight_shape = [in_channels, out_channels // self.groups]
        else:
            weight_shape = [out_channels, in_channels // self.groups]
        qweight = torch._empty_affine_quantized(
            weight_shape + list(kernel_size),
            scale=1,
            zero_point=0,
            dtype=torch.qint8,
            **{k: v for k, v in factory_kwargs.items() if k != "dtype"},
        )
        bias_float = (
            torch.zeros(
                out_channels,
                dtype=torch.float,
                **{k: v for k, v in factory_kwargs.items() if k != "dtype"},
            )
            if bias
            else None
        )

        self.set_weight_bias(qweight, bias_float)
        self.scale = 1.0
        self.zero_point = 0

    def set_weight_bias(self, qweight, bias_float):
        raise NotImplementedError

    def bias(self):
        raise NotImplementedError

    def _weight_bias(self):
        raise NotImplementedError

    def extra_repr(self):
        s = (
            "{in_channels}, {out_channels}, kernel_size={kernel_size}"
            ", stride={stride}, scale={scale}, zero_point={zero_point}"
        )
        if self.padding != (0,) * len(self.padding):
            s += ", padding={padding}"
        if self.dilation != (1,) * len(self.dilation):
            s += ", dilation={dilation}"
        if self.output_padding != (0,) * len(self.output_padding):
            s += ", output_padding={output_padding}"
        if self.groups != 1:
            s += ", groups={groups}"
        if self.bias() is None:
            s += ", bias=False"
        return s.format(**self.__dict__)

    # ===== Serialization methods =====
    # The special consideration here is that we have to unpack the weights into
    # their regular QTensor form for serialization. Packed weights should not
    # live outside the process in which they were created, rather they should be
    # derived from the QTensor weight.
    #   self
    #   |--- weight : Tensor
    #   |--- bias : Tensor
    #
    # TODO: maybe change to this when https://github.com/pytorch/pytorch/pull/32958 is landed
    #   self
    #   |--- _packed_params : Conv2dPackedParamsBase or Conv3dPackedParamsBase
    def _save_to_state_dict(self, destination, prefix, keep_vars):
        super()._save_to_state_dict(destination, prefix, keep_vars)
        (w, b) = self._weight_bias()
        destination[prefix + "weight"] = w
        destination[prefix + "bias"] = b
        destination[prefix + "scale"] = torch.tensor(self.scale)
        destination[prefix + "zero_point"] = torch.tensor(self.zero_point)

    @torch.jit.export
    def __getstate__(self):
        (w, b) = self._weight_bias()
        return (
            self.in_channels,
            self.out_channels,
            self.kernel_size,
            self.stride,
            self.padding,
            self.dilation,
            self.transposed,
            self.output_padding,
            self.groups,
            self.padding_mode,
            w,
            b,
            self.scale,
            self.zero_point,
            self.training,
        )

    # ===== Deserialization methods =====
    # Counterpart to the serialization methods, we must pack the serialized
    # QTensor weight into its packed format for use by the FBGEMM ops.
    def _load_from_state_dict(
        self,
        state_dict,
        prefix,
        local_metadata,
        strict,
        missing_keys,
        unexpected_keys,
        error_msgs,
    ):
        self.set_weight_bias(state_dict[prefix + "weight"], state_dict[prefix + "bias"])
        state_dict.pop(prefix + "weight")
        state_dict.pop(prefix + "bias")
        self.scale = float(state_dict[prefix + "scale"])
        state_dict.pop(prefix + "scale")
        self.zero_point = int(state_dict[prefix + "zero_point"])
        state_dict.pop(prefix + "zero_point")
        super()._load_from_state_dict(
            state_dict,
            prefix,
            local_metadata,
            False,
            missing_keys,
            unexpected_keys,
            error_msgs,
        )

    @torch.jit.export
    def __setstate__(self, state):
        self.in_channels = state[0]
        self.out_channels = state[1]
        self.kernel_size = state[2]
        self.stride = state[3]
        self.padding = state[4]
        self.dilation = state[5]
        self.transposed = state[6]
        self.output_padding = state[7]
        self.groups = state[8]
        self.padding_mode = state[9]
        self.set_weight_bias(state[10], state[11])
        self.scale = state[12]
        self.zero_point = state[13]
        self.training = state[14]

    def __deepcopy__(self, memo):
        new_instance = type(self).__new__(type(self))
        torch.nn.Module.__init__(new_instance)
        state = self.__getstate__()
        new_instance.__setstate__(state)
        return new_instance

    def __copy__(self):
        return self.__deepcopy__({})

    @classmethod
    def get_qconv(cls, mod, activation_post_process, weight_post_process=None):
        r"""Creates a qconv object and returns it."""
        if weight_post_process is None:
            weight_post_process = mod.qconfig.weight()
        weight_post_process(mod.weight)
        assert weight_post_process.dtype == torch.qint8, (
            "Weight observer must have a dtype of qint8"
        )
        qweight = _quantize_weight(mod.weight.float(), weight_post_process)
        # the __init__ call used is the one from derived classes and not the one from _ConvNd
        qconv = cls(
            mod.in_channels,
            mod.out_channels,
            mod.kernel_size,
            mod.stride,
            mod.padding,
            mod.dilation,
            mod.groups,
            mod.bias is not None,
            mod.padding_mode,
        )
        qconv.set_weight_bias(qweight, mod.bias)
        if (
            activation_post_process is None
            or activation_post_process.dtype == torch.float
        ):
            return qconv  # dynamic quantization doesn't need scale/zero_point
        else:
            act_scale, act_zp = activation_post_process.calculate_qparams()
            qconv.scale = float(act_scale)
            qconv.zero_point = int(act_zp)
            return qconv

    @staticmethod
    def from_float(cls, mod, use_precomputed_fake_quant=False):
        if hasattr(mod, "weight_fake_quant"):
            # assert type(mod) == cls.__QAT_MODULE, " nnq." + cls.__name__ + \
            # ".from_float only works for " + cls.__QAT_MODULE.__name__
            if type(mod) == cls._NNIQAT_CONV_BN_MODULE:
                mod.weight, mod.bias = fuse_conv_bn_weights(
                    mod.weight,
                    mod.bias,
                    mod.bn.running_mean,
                    mod.bn.running_var,
                    mod.bn.eps,
                    mod.bn.weight,
                    mod.bn.bias,
                )
            assert hasattr(mod, "activation_post_process"), (
                "Input QAT module must have observer attached"
            )
            weight_post_process = mod.weight_fake_quant
            activation_post_process = mod.activation_post_process
        else:
            assert type(mod) == cls._FLOAT_MODULE, (
                " nnq."
                + cls.__name__
                + ".from_float only works for "
                + cls._FLOAT_MODULE.__name__
                + " but got:"
                + str(type(mod))
            )
            assert hasattr(mod, "qconfig"), (
                "Input float module must have qconfig defined."
            )
            activation_post_process = (
                None
                if not hasattr(mod, "activation_post_process")
                else mod.activation_post_process
            )
            if type(mod) in [
                cls._NNI_CONV_RELU_MODULE,
                cls._NNI_CONV_ADD_MODULE,
                cls._NNI_CONV_ADD_RELU_MODULE,
            ]:
                mod = mod[0]
            weight_post_process = mod.qconfig.weight()
        return cls.get_qconv(mod, activation_post_process, weight_post_process)

    @classmethod
    def from_reference(cls, ref_qconv, output_scale, output_zero_point):
        r"""Create a (fbgemm/qnnpack) quantized module from a reference quantized module
        Args:
            ref_qconv (Module): a reference quantized  module, either produced by torch.ao.quantization
                                utilities or provided by the user
            output_scale (float): scale for output Tensor
            output_zero_point (int): zero point for output Tensor
        """
        qconv = cls(
            ref_qconv.in_channels,
            ref_qconv.out_channels,
            ref_qconv.kernel_size,  # type: ignore[arg-type]
            ref_qconv.stride,  # type: ignore[arg-type]
            ref_qconv.padding,  # type: ignore[arg-type]
            ref_qconv.dilation,  # type: ignore[arg-type]
            ref_qconv.groups,
            ref_qconv.bias is not None,  # type: ignore[arg-type]
            ref_qconv.padding_mode,
            device=ref_qconv.weight.device,
            dtype=ref_qconv.weight.dtype,
        )
        qweight = ref_qconv.get_quantized_weight()
        qconv.set_weight_bias(qweight, ref_qconv.bias)
        qconv.scale = float(output_scale)
        qconv.zero_point = int(output_zero_point)
        return qconv


class Conv1d(_ConvNd):
    r"""Applies a 1D convolution over a quantized input signal composed of
    several quantized input planes.

    For details on input arguments, parameters, and implementation see
    :class:`~torch.nn.Conv1d`.

    .. note::
        Only `zeros` is supported for the :attr:`padding_mode` argument.

    .. note::
        Only `torch.quint8` is supported for the input data type.


    Attributes:
        weight (Tensor):     packed tensor derived from the learnable weight
                             parameter.
        scale (Tensor):      scalar for the output scale
        zero_point (Tensor): scalar for the output zero point

    See :class:`~torch.nn.Conv1d` for other attributes.

    Examples::

        >>> # xdoctest: +REQUIRES(env:TORCH_DOCTEST_QENGINE)
        >>> m = nn.quantized.Conv1d(16, 33, 3, stride=2)
        >>> input = torch.randn(20, 16, 100)
        >>> # quantize input to quint8
        >>> # xdoctest: +SKIP
        >>> q_input = torch.quantize_per_tensor(input, scale=1.0, zero_point=0,
        ...                                     dtype=torch.quint8)
        >>> output = m(q_input)

    """

    _FLOAT_MODULE: ClassVar[type[nn.Conv1d]] = nn.Conv1d
    _NNIQAT_CONV_BN_MODULE: ClassVar[Optional[type[nn.Module]]] = nniqat.ConvBn1d
    _NNI_CONV_RELU_MODULE: ClassVar[Optional[type[nn.Module]]] = nni.ConvReLU1d
    _NNI_CONV_ADD_MODULE: ClassVar[Optional[type[nn.Module]]] = None
    _NNI_CONV_ADD_RELU_MODULE: ClassVar[Optional[type[nn.Module]]] = None

    def __init__(
        self,
        in_channels: int,
        out_channels: int,
        kernel_size: _size_1_t,
        stride: _size_1_t = 1,
        padding: _size_1_t = 0,
        dilation: _size_1_t = 1,
        groups: int = 1,
        bias: bool = True,
        padding_mode: str = "zeros",
        device=None,
        dtype=None,
    ):
        factory_kwargs = {"device": device, "dtype": dtype}
        kernel_size = _single(kernel_size)
        stride = _single(stride)
        padding = padding if isinstance(padding, str) else _single(padding)
        dilation = _single(dilation)

        # Subclasses of _ConvNd needs to call _init rather than __init__. See
        # discussion on PR #49702
        super()._init(
            in_channels,
            out_channels,
            kernel_size,
            stride,
            padding,
            dilation,
            False,
            _single(0),
            groups,
            bias,
            padding_mode,
            **factory_kwargs,
        )

    def _get_name(self):
        return "QuantizedConv1d"

    def set_weight_bias(self, w: torch.Tensor, b: Optional[torch.Tensor]) -> None:
        if self.padding_mode == "zeros":
            self._packed_params = torch.ops.quantized.conv1d_prepack(
                w, b, self.stride, self.padding, self.dilation, self.groups
            )
        else:
            self._packed_params = torch.ops.quantized.conv1d_prepack(
                w, b, self.stride, _pair(0), self.dilation, self.groups
            )

    def _weight_bias(self):
        w, b = torch.ops.quantized.conv1d_unpack(self._packed_params)
        return w, b

    def weight(self):
        return self._weight_bias()[0]

    def bias(self):
        return self._weight_bias()[1]

    def forward(self, input):
        # Temporarily using len(shape) instead of ndim due to JIT issue
        # https://github.com/pytorch/pytorch/issues/23890
        if len(input.shape) != 3:
            raise ValueError("Input shape must be `(N, C, L)`!")
        if self.padding_mode != "zeros":
            # Padding in Conv1d is stored as (p, p), need to get (p,)
            _reversed_padding_repeated_twice = _reverse_repeat_padding(self.padding[:1])
            input = F.pad(
                input, _reversed_padding_repeated_twice, mode=self.padding_mode
            )
        return ops.quantized.conv1d(
            input, self._packed_params, self.scale, self.zero_point
        )

    @classmethod
    def from_float(cls, mod, use_precomputed_fake_quant=False):
        r"""Creates a quantized module from a float module or qparams_dict.

        Args:
            mod (Module): a float module, either produced by torch.ao.quantization
              utilities or provided by the user
        """
        return _ConvNd.from_float(
            cls, mod, use_precomputed_fake_quant=use_precomputed_fake_quant
        )


class Conv2d(_ConvNd):
    r"""Applies a 2D convolution over a quantized input signal composed of
    several quantized input planes.

    For details on input arguments, parameters, and implementation see
    :class:`~torch.nn.Conv2d`.

    .. note::
        Only `zeros` is supported for the :attr:`padding_mode` argument.

    .. note::
        Only `torch.quint8` is supported for the input data type.


    Attributes:
        weight (Tensor):     packed tensor derived from the learnable weight
                             parameter.
        scale (Tensor):      scalar for the output scale
        zero_point (Tensor): scalar for the output zero point

    See :class:`~torch.nn.Conv2d` for other attributes.

    Examples::

        >>> # xdoctest: +REQUIRES(env:TORCH_DOCTEST_QENGINE)
        >>> # With square kernels and equal stride
        >>> m = nn.quantized.Conv2d(16, 33, 3, stride=2)
        >>> # non-square kernels and unequal stride and with padding
        >>> m = nn.quantized.Conv2d(16, 33, (3, 5), stride=(2, 1), padding=(4, 2))
        >>> # non-square kernels and unequal stride and with padding and dilation
        >>> m = nn.quantized.Conv2d(16, 33, (3, 5), stride=(2, 1), padding=(4, 2), dilation=(3, 1))
        >>> input = torch.randn(20, 16, 50, 100)
        >>> # quantize input to quint8
        >>> # xdoctest: +SKIP
        >>> q_input = torch.quantize_per_tensor(input, scale=1.0, zero_point=0, dtype=torch.quint8)
        >>> output = m(q_input)

    """
<<<<<<< HEAD

    _FLOAT_MODULE: ClassVar[Type[nn.Conv2d]] = nn.Conv2d
    _NNIQAT_CONV_BN_MODULE: ClassVar[Optional[Type[nn.Module]]] = nniqat.ConvBn2d
    _NNI_CONV_RELU_MODULE: ClassVar[Optional[Type[nn.Module]]] = nni.ConvReLU2d
    _NNI_CONV_ADD_MODULE: ClassVar[Type[nni.ConvAdd2d]] = nni.ConvAdd2d
    _NNI_CONV_ADD_RELU_MODULE: ClassVar[Type[nni.ConvAddReLU2d]] = nni.ConvAddReLU2d
=======
    _FLOAT_MODULE: ClassVar[type[nn.Conv2d]] = nn.Conv2d
    _NNIQAT_CONV_BN_MODULE: ClassVar[Optional[type[nn.Module]]] = nniqat.ConvBn2d
    _NNI_CONV_RELU_MODULE: ClassVar[Optional[type[nn.Module]]] = nni.ConvReLU2d
    _NNI_CONV_ADD_MODULE: ClassVar[type[nni.ConvAdd2d]] = nni.ConvAdd2d
    _NNI_CONV_ADD_RELU_MODULE: ClassVar[type[nni.ConvAddReLU2d]] = nni.ConvAddReLU2d
>>>>>>> d48eb58d

    def __init__(
        self,
        in_channels,
        out_channels,
        kernel_size,
        stride=1,
        padding=0,
        dilation=1,
        groups=1,
        bias=True,
        padding_mode="zeros",
        device=None,
        dtype=None,
    ):
        factory_kwargs = {"device": device, "dtype": dtype}
        kernel_size = _pair(kernel_size)
        stride = _pair(stride)
        padding = _pair(padding)
        dilation = _pair(dilation)
        # Subclasses of _ConvNd need to call _init rather than __init__. See
        # discussion on PR #49702
        super()._init(
            in_channels,
            out_channels,
            kernel_size,
            stride,
            padding,
            dilation,
            False,
            _pair(0),
            groups,
            bias,
            padding_mode,
            **factory_kwargs,
        )

    def _get_name(self):
        return "QuantizedConv2d"

    def set_weight_bias(self, w: torch.Tensor, b: Optional[torch.Tensor]) -> None:
        if self.padding_mode == "zeros":
            self._packed_params = torch.ops.quantized.conv2d_prepack(
                w, b, self.stride, self.padding, self.dilation, self.groups
            )
        else:
            self._packed_params = torch.ops.quantized.conv2d_prepack(
                w, b, self.stride, _pair(0), self.dilation, self.groups
            )

    def _weight_bias(self):
        return self._packed_params.unpack()

    def weight(self):
        return self._weight_bias()[0]

    def bias(self):
        return self._weight_bias()[1]

    def forward(self, input):
        # Temporarily using len(shape) instead of ndim due to JIT issue
        # https://github.com/pytorch/pytorch/issues/23890
        if len(input.shape) != 4:
            raise ValueError("Input shape must be `(N, C, H, W)`!")
        if self.padding_mode != "zeros":
            _reversed_padding_repeated_twice = _reverse_repeat_padding(self.padding)
            input = F.pad(
                input, _reversed_padding_repeated_twice, mode=self.padding_mode
            )
        return ops.quantized.conv2d(
            input, self._packed_params, self.scale, self.zero_point
        )

    @classmethod
    def from_float(cls, mod, use_precomputed_fake_quant=False):
        r"""Creates a quantized module from a float module or qparams_dict.

        Args:
            mod (Module): a float module, either produced by torch.ao.quantization
              utilities or provided by the user
        """
        return _ConvNd.from_float(
            cls, mod, use_precomputed_fake_quant=use_precomputed_fake_quant
        )


class Conv3d(_ConvNd):
    r"""Applies a 3D convolution over a quantized input signal composed of
    several quantized input planes.

    For details on input arguments, parameters, and implementation see
    :class:`~torch.nn.Conv3d`.

    .. note::
        Only `zeros` is supported for the :attr:`padding_mode` argument.

    .. note::
        Only `torch.quint8` is supported for the input data type.


    Attributes:
        weight (Tensor):     packed tensor derived from the learnable weight
                             parameter.
        scale (Tensor):      scalar for the output scale
        zero_point (Tensor): scalar for the output zero point

    See :class:`~torch.nn.Conv3d` for other attributes.

    Examples::

        >>> # xdoctest: +REQUIRES(env:TORCH_DOCTEST_QENGINE)
        >>> # With square kernels and equal stride
        >>> m = nn.quantized.Conv3d(16, 33, 3, stride=2)
        >>> # non-square kernels and unequal stride and with padding
        >>> m = nn.quantized.Conv3d(16, 33, (3, 5, 5), stride=(1, 2, 2), padding=(1, 2, 2))
        >>> # non-square kernels and unequal stride and with padding and dilation
        >>> m = nn.quantized.Conv3d(16, 33, (3, 5, 5), stride=(1, 2, 2), padding=(1, 2, 2), dilation=(1, 2, 2))
        >>> input = torch.randn(20, 16, 56, 56, 56)
        >>> # quantize input to quint8
        >>> # xdoctest: +SKIP
        >>> q_input = torch.quantize_per_tensor(input, scale=1.0, zero_point=0, dtype=torch.quint8)
        >>> output = m(q_input)

    """
<<<<<<< HEAD

    _FLOAT_MODULE: ClassVar[Type[nn.Conv3d]] = nn.Conv3d
    _NNIQAT_CONV_BN_MODULE: ClassVar[Optional[Type[nn.Module]]] = nniqat.ConvBn3d
    _NNI_CONV_RELU_MODULE: ClassVar[Optional[Type[nn.Module]]] = nni.ConvReLU3d
    _NNI_CONV_ADD_MODULE: ClassVar[Optional[Type[nn.Module]]] = None
    _NNI_CONV_ADD_RELU_MODULE: ClassVar[Optional[Type[nn.Module]]] = None
=======
    _FLOAT_MODULE: ClassVar[type[nn.Conv3d]] = nn.Conv3d
    _NNIQAT_CONV_BN_MODULE: ClassVar[Optional[type[nn.Module]]] = nniqat.ConvBn3d
    _NNI_CONV_RELU_MODULE: ClassVar[Optional[type[nn.Module]]] = nni.ConvReLU3d
    _NNI_CONV_ADD_MODULE: ClassVar[Optional[type[nn.Module]]] = None
    _NNI_CONV_ADD_RELU_MODULE: ClassVar[Optional[type[nn.Module]]] = None
>>>>>>> d48eb58d

    def __init__(
        self,
        in_channels,
        out_channels,
        kernel_size,
        stride=1,
        padding=0,
        dilation=1,
        groups=1,
        bias=True,
        padding_mode="zeros",
        device=None,
        dtype=None,
    ):
        assert padding_mode != "reflect", "Conv3d does not support reflection padding"
        factory_kwargs = {"device": device, "dtype": dtype}
        kernel_size = _triple(kernel_size)
        stride = _triple(stride)
        padding = _triple(padding)
        dilation = _triple(dilation)
        # Subclasses of _ConvNd need to call _init rather than __init__. See
        # discussion on PR #49702
        super()._init(
            in_channels,
            out_channels,
            kernel_size,
            stride,
            padding,
            dilation,
            False,
            _triple(0),
            groups,
            bias,
            padding_mode,
            **factory_kwargs,
        )

    def _get_name(self):
        return "QuantizedConv3d"

    def set_weight_bias(self, w: torch.Tensor, b: Optional[torch.Tensor]) -> None:
        if self.padding_mode == "zeros":
            self._packed_params = torch.ops.quantized.conv3d_prepack(
                w, b, self.stride, self.padding, self.dilation, self.groups
            )
        else:
            self._packed_params = torch.ops.quantized.conv3d_prepack(
                w, b, self.stride, _triple(0), self.dilation, self.groups
            )

    def _weight_bias(self):
        return self._packed_params.unpack()

    def weight(self):
        return self._weight_bias()[0]

    def bias(self):
        return self._weight_bias()[1]

    def forward(self, input):
        # Temporarily using len(shape) instead of ndim due to JIT issue
        # https://github.com/pytorch/pytorch/issues/23890
        if len(input.shape) != 5:
            raise ValueError("Input shape must be `(N, C, D, H, W)`!")
        if self.padding_mode != "zeros":
            _reversed_padding_repeated_twice = _reverse_repeat_padding(self.padding)
            input = F.pad(
                input, _reversed_padding_repeated_twice, mode=self.padding_mode
            )
        return ops.quantized.conv3d(
            input, self._packed_params, self.scale, self.zero_point
        )

    @classmethod
    def from_float(cls, mod, use_precomputed_fake_quant=False):
        r"""Creates a quantized module from a float module or qparams_dict.

        Args:
            mod (Module): a float module, either produced by torch.ao.quantization
              utilities or provided by the user
        """
        return _ConvNd.from_float(
            cls, mod, use_precomputed_fake_quant=use_precomputed_fake_quant
        )


# === Transposed Convolutions ===


class _ConvTransposeNd(_ConvNd):
    _FLOAT_MODULE: ClassVar[type[nn.modules.conv._ConvNd]]

    def __init__(
        self,
        in_channels,
        out_channels,
        kernel_size,
        stride,
        padding,
        dilation,
        transposed,
        output_padding,
        groups,
        bias,
        padding_mode,
        device=None,
        dtype=None,
    ):
        if padding_mode != "zeros":
            raise ValueError(
                f'Only "zeros" padding mode is supported for {self.__class__.__name__}'
            )
        factory_kwargs = {"device": device, "dtype": dtype}
        # Subclasses of _ConvNd need to call _init rather than __init__. See
        # discussion on PR #49702
        super()._init(
            in_channels,
            out_channels,
            kernel_size,
            stride,
            padding,
            dilation,
            transposed,
            output_padding,
            groups,
            bias,
            padding_mode,
            **factory_kwargs,
        )

    def _input_padding(
        self, kernel_size: list[int], dilation: list[int], padding: list[int]
    ) -> list[int]:
        res = torch.jit.annotate(list[int], [])
        for kdx in range(len(kernel_size)):
            pad = dilation[kdx] * (kernel_size[kdx] - 1) - padding[kdx]
            res.append(pad)
        return res

    @classmethod
    def from_float(cls, mod, use_precomputed_fake_quant=False):
        r"""Creates a quantized module from a float module or qparams_dict.
        Args:
            mod (Module): a float module, either produced by torch.ao.quantization
              utilities or provided by the user
        """
        # derived classes override cls._FLOAT_MODULE attribute
        msg = (
            " nnq."
            + cls.__name__
            + ".from_float only works for "
            + cls._FLOAT_MODULE.__name__  # type: ignore[attr-defined]
        )
        assert type(mod) == cls._FLOAT_MODULE, msg
        assert hasattr(mod, "qconfig"), "Input float module must have qconfig defined."
        weight_post_process = mod.qconfig.weight()  # type: ignore[operator, union-attr]
        weight_post_process(mod.weight)
        assert weight_post_process.dtype == torch.qint8, (
            "Weight observer must have a dtype of qint8"
        )
        qweight = _quantize_weight(mod.weight.float(), weight_post_process)
        # the __init__ call used is the one from derived classes and not the one from _ConvTransposeNd
        qconv = cls(
            mod.in_channels,
            mod.out_channels,
            mod.kernel_size,  # type: ignore[call-arg]
            mod.stride,
            mod.padding,
            mod.output_padding,
            mod.groups,
            mod.bias is not None,
            mod.dilation,
            mod.padding_mode,
        )
        qconv.set_weight_bias(qweight, mod.bias)
        if (
            not hasattr(mod, "activation_post_process")
            or mod.activation_post_process.dtype == torch.float
        ):
            return qconv  # dynamic quantization doesn't need scale/zero_point
        else:
            act_scale, act_zp = mod.activation_post_process.calculate_qparams()  # type: ignore[operator, union-attr]
            qconv.scale = float(act_scale)
            qconv.zero_point = int(act_zp)
            return qconv

    @staticmethod
    def from_reference(cls, ref_qconvt, output_scale, output_zero_point):
        r"""Create a (fbgemm/qnnpack) quantized module from a reference quantized module
        Args:
            ref_qconvt (Module): a reference quantized  module, either produced by torch.ao.quantization
                                 utilities or provided by the user
            output_scale (float): scale for output Tensor
            output_zero_point (int): zero point for output Tensor
        """
        qconv = cls(
            ref_qconvt.in_channels,
            ref_qconvt.out_channels,
            ref_qconvt.kernel_size,  # type: ignore[arg-type]
            ref_qconvt.stride,  # type: ignore[arg-type]
            ref_qconvt.padding,  # type: ignore[arg-type]
            ref_qconvt.output_padding,  # type: ignore[arg-type]
            ref_qconvt.groups,
            ref_qconvt.bias is not None,  # type: ignore[arg-type]
            ref_qconvt.dilation,  # type: ignore[arg-type]
            ref_qconvt.padding_mode,
            device=ref_qconvt.weight.device,
            dtype=ref_qconvt.weight.dtype,
        )
        qweight = ref_qconvt.get_quantized_weight()
        qconv.set_weight_bias(qweight, ref_qconvt.bias)
        qconv.scale = float(output_scale)
        qconv.zero_point = int(output_zero_point)
        return qconv


class ConvTranspose1d(_ConvTransposeNd):
    r"""Applies a 1D transposed convolution operator over an input image
    composed of several input planes.
    For details on input arguments, parameters, and implementation see
    :class:`~torch.nn.ConvTranspose1d`.

    .. note:: Currently only the QNNPACK engine is implemented.
        Please, set the `torch.backends.quantized.engine = 'qnnpack'`

    For special notes, please, see :class:`~torch.ao.nn.quantized.Conv1d`

    Attributes:
        weight (Tensor):     packed tensor derived from the learnable weight
                             parameter.
        scale (Tensor):      scalar for the output scale
        zero_point (Tensor): scalar for the output zero point
    See :class:`~torch.nn.ConvTranspose2d` for other attributes.

    Examples::

        >>> # xdoctest: +REQUIRES(env:TORCH_DOCTEST_QENGINE)
        >>> torch.backends.quantized.engine = 'qnnpack'
        >>> from torch.ao.nn import quantized as nnq
        >>> # With square kernels and equal stride
        >>> m = nnq.ConvTranspose1d(16, 33, 3, stride=2)
        >>> # non-square kernels and unequal stride and with padding
        >>> m = nnq.ConvTranspose1d(16, 33, (3, 5), stride=(2, 1), padding=(4, 2))
        >>> input = torch.randn(20, 16, 50)
        >>> q_input = torch.quantize_per_tensor(input, scale=1.0, zero_point=0, dtype=torch.quint8)
        >>> output = m(q_input)
        >>> # exact output size can be also specified as an argument
        >>> input = torch.randn(1, 16, 12)
        >>> q_input = torch.quantize_per_tensor(input, scale=1.0, zero_point=0, dtype=torch.quint8)
        >>> downsample = nnq.Conv1d(16, 16, 3, stride=2, padding=1)
        >>> upsample = nnq.ConvTranspose1d(16, 16, 3, stride=2, padding=1)
        >>> h = downsample(q_input)
        >>> h.size()
        torch.Size([1, 16, 6])
        >>> # xdoctest: +SKIP("FIXME: output_size is not a parameter)
        >>> output = upsample(h, output_size=input.size())
        >>> output.size()
        torch.Size([1, 16, 12])
    """

    _FLOAT_MODULE: ClassVar[type[nn.ConvTranspose1d]] = nn.ConvTranspose1d

    def __init__(
        self,
        in_channels,
        out_channels,
        kernel_size,
        stride=1,
        padding=0,
        output_padding=0,
        groups=1,
        bias=True,
        dilation=1,
        padding_mode="zeros",
        device=None,
        dtype=None,
    ):
        factory_kwargs = {"device": device, "dtype": dtype}
        kernel_size = _single(kernel_size)
        stride = _single(stride)
        padding = _single(padding)
        dilation = _single(dilation)
        output_padding = _single(output_padding)

        super().__init__(
            in_channels,
            out_channels,
            kernel_size,
            stride,
            padding,
            dilation,
            True,
            output_padding,
            groups,
            bias,
            padding_mode,
            **factory_kwargs,
        )

    def _get_name(self):
        return "QuantizedConvTranspose1d"

    def set_weight_bias(self, w: torch.Tensor, b: Optional[torch.Tensor]) -> None:
        self._packed_params = torch.ops.quantized.conv_transpose1d_prepack(
            w,
            b,
            self.stride,
            self.padding,
            self.output_padding,
            self.dilation,
            self.groups,
        )

    def _weight_bias(self):
        w, b = torch.ops.quantized.conv_transpose1d_unpack(self._packed_params)
        return w, b

    def weight(self):
        (w, _) = self._weight_bias()
        return w

    def bias(self):
        (_, b) = self._weight_bias()
        return b

    def forward(self, input):
        # Temporarily using len(shape) instead of ndim due to JIT issue
        # https://github.com/pytorch/pytorch/issues/23890
        if len(input.shape) != 3:
            raise ValueError("Input shape must be `(N, C, L)`!")
        return torch.ops.quantized.conv_transpose1d(
            input, self._packed_params, self.scale, self.zero_point
        )

    @classmethod
    def from_reference(cls, ref_qconvt, output_scale, output_zero_point):
        return _ConvTransposeNd.from_reference(
            cls, ref_qconvt, output_scale, output_zero_point
        )


class ConvTranspose2d(_ConvTransposeNd):
    r"""Applies a 2D transposed convolution operator over an input image
    composed of several input planes.
    For details on input arguments, parameters, and implementation see
    :class:`~torch.nn.ConvTranspose2d`.

    For special notes, please, see :class:`~torch.ao.nn.quantized.Conv2d`

    Attributes:
        weight (Tensor):     packed tensor derived from the learnable weight
                             parameter.
        scale (Tensor):      scalar for the output scale
        zero_point (Tensor): scalar for the output zero point
    See :class:`~torch.nn.ConvTranspose2d` for other attributes.

    Examples::

        >>> # xdoctest: +REQUIRES(env:TORCH_DOCTEST_QENGINE)
        >>> # QNNPACK or FBGEMM as backend
        >>> torch.backends.quantized.engine = 'qnnpack'
        >>> # With square kernels and equal stride
        >>> import torch.ao.nn.quantized as nnq
        >>> m = nnq.ConvTranspose2d(16, 33, 3, stride=2)
        >>> # non-square kernels and unequal stride and with padding
        >>> m = nnq.ConvTranspose2d(16, 33, (3, 5), stride=(2, 1), padding=(4, 2))
        >>> input = torch.randn(20, 16, 50, 100)
        >>> q_input = torch.quantize_per_tensor(input, scale=1.0, zero_point=0, dtype=torch.quint8)
        >>> output = m(q_input)
        >>> # exact output size can be also specified as an argument
        >>> input = torch.randn(1, 16, 12, 12)
        >>> q_input = torch.quantize_per_tensor(input, scale=1.0, zero_point=0, dtype=torch.quint8)
        >>> downsample = nnq.Conv2d(16, 16, 3, stride=2, padding=1)
        >>> upsample = nnq.ConvTranspose2d(16, 16, 3, stride=2, padding=1)
        >>> h = downsample(q_input)
        >>> h.size()
        torch.Size([1, 16, 6, 6])
        >>> # xdoctest: +SKIP("FIXME: output_size is not a parameter)
        >>> output = upsample(h, output_size=input.size())
        >>> output.size()
        torch.Size([1, 16, 12, 12])
    """

    _FLOAT_MODULE: ClassVar[type[nn.ConvTranspose2d]] = nn.ConvTranspose2d

    def __init__(
        self,
        in_channels,
        out_channels,
        kernel_size,
        stride=1,
        padding=0,
        output_padding=0,
        groups=1,
        bias=True,
        dilation=1,
        padding_mode="zeros",
        device=None,
        dtype=None,
    ):
        factory_kwargs = {"device": device, "dtype": dtype}
        kernel_size = _pair(kernel_size)
        stride = _pair(stride)
        padding = _pair(padding)
        dilation = _pair(dilation)
        output_padding = _pair(output_padding)

        super().__init__(
            in_channels,
            out_channels,
            kernel_size,
            stride,
            padding,
            dilation,
            True,
            output_padding,
            groups,
            bias,
            padding_mode,
            **factory_kwargs,
        )

    def _get_name(self):
        return "QuantizedConvTranspose2d"

    def set_weight_bias(self, w: torch.Tensor, b: Optional[torch.Tensor]) -> None:
        self._packed_params = torch.ops.quantized.conv_transpose2d_prepack(
            w,
            b,
            self.stride,
            self.padding,
            self.output_padding,
            self.dilation,
            self.groups,
        )

    def _weight_bias(self):
        w, b = torch.ops.quantized.conv2d_unpack(self._packed_params)
        return w, b

    def weight(self):
        (w, _) = self._weight_bias()
        return w

    def bias(self):
        (_, b) = self._weight_bias()
        return b

    def forward(self, input):
        # Temporarily using len(shape) instead of ndim due to JIT issue
        # https://github.com/pytorch/pytorch/issues/23890
        if len(input.shape) != 4:
            raise ValueError("Input shape must be `(N, C, H, W)`!")
        return ops.quantized.conv_transpose2d(
            input, self._packed_params, self.scale, self.zero_point
        )

    @classmethod
    def from_reference(cls, ref_qconvt, output_scale, output_zero_point):
        return _ConvTransposeNd.from_reference(
            cls, ref_qconvt, output_scale, output_zero_point
        )


class ConvTranspose3d(_ConvTransposeNd):
    r"""Applies a 3D transposed convolution operator over an input image
    composed of several input planes.
    For details on input arguments, parameters, and implementation see
    :class:`~torch.nn.ConvTranspose3d`.

    .. note:: Currently only the FBGEMM engine is implemented.
        Please, set the `torch.backends.quantized.engine = 'fbgemm'`

    For special notes, please, see :class:`~torch.ao.nn.quantized.Conv3d`

    Attributes:
        weight (Tensor):     packed tensor derived from the learnable weight
                             parameter.
        scale (Tensor):      scalar for the output scale
        zero_point (Tensor): scalar for the output zero point
    See :class:`~torch.nn.ConvTranspose3d` for other attributes.

    Examples::

        >>> # xdoctest: +REQUIRES(env:TORCH_DOCTEST_QENGINE)
        >>> torch.backends.quantized.engine = 'fbgemm'
        >>> from torch.ao.nn import quantized as nnq
        >>> # With cubic kernels and equal stride
        >>> m = nnq.ConvTranspose3d(16, 33, 3, stride=2)
        >>> # non-cubic kernels and unequal stride and with padding
        >>> m = nnq.ConvTranspose3d(16, 33, (3, 3, 5), stride=(2, 1, 1), padding=(4, 2, 2))
        >>> input = torch.randn(20, 16, 50, 100, 100)
        >>> q_input = torch.quantize_per_tensor(input, scale=1.0, zero_point=0, dtype=torch.quint8)
        >>> output = m(q_input)
        >>> # exact output size can be also specified as an argument
        >>> input = torch.randn(1, 16, 12, 12, 12)
        >>> q_input = torch.quantize_per_tensor(input, scale=1.0, zero_point=0, dtype=torch.quint8)
        >>> downsample = nnq.Conv3d(16, 16, 3, stride=2, padding=1)
        >>> upsample = nnq.ConvTranspose3d(16, 16, 3, stride=2, padding=1)
        >>> h = downsample(q_input)
        >>> h.size()
        torch.Size([1, 16, 6, 6, 6])
        >>> # xdoctest: +SKIP("FIXME: output_size is not a parameter)
        >>> output = upsample(h, output_size=input.size())
        >>> output.size()
        torch.Size([1, 16, 12, 12, 12])
    """

    _FLOAT_MODULE: ClassVar[type[nn.ConvTranspose3d]] = nn.ConvTranspose3d

    def __init__(
        self,
        in_channels,
        out_channels,
        kernel_size,
        stride=1,
        padding=0,
        output_padding=0,
        groups=1,
        bias=True,
        dilation=1,
        padding_mode="zeros",
        device=None,
        dtype=None,
    ):
        factory_kwargs = {"device": device, "dtype": dtype}
        kernel_size = _triple(kernel_size)
        stride = _triple(stride)
        padding = _triple(padding)
        dilation = _triple(dilation)
        output_padding = _triple(output_padding)

        super().__init__(
            in_channels,
            out_channels,
            kernel_size,
            stride,
            padding,
            dilation,
            True,
            output_padding,
            groups,
            bias,
            padding_mode,
            **factory_kwargs,
        )

    def _get_name(self):
        return "QuantizedConvTranspose3d"

    def set_weight_bias(self, w: torch.Tensor, b: Optional[torch.Tensor]) -> None:
        self._packed_params = torch.ops.quantized.conv_transpose3d_prepack(
            w,
            b,
            self.stride,
            self.padding,
            self.output_padding,
            self.dilation,
            self.groups,
        )

    def _weight_bias(self):
        w, b = torch.ops.quantized.conv3d_unpack(self._packed_params)
        return w, b

    def weight(self):
        (w, _) = self._weight_bias()
        return w

    def bias(self):
        (_, b) = self._weight_bias()
        return b

    def forward(self, input):
        # Temporarily using len(shape) instead of ndim due to JIT issue
        # https://github.com/pytorch/pytorch/issues/23890
        if len(input.shape) != 5:
            raise ValueError("Input shape must be `(N, C, T, H, W)`!")
        return ops.quantized.conv_transpose3d(
            input, self._packed_params, self.scale, self.zero_point
        )

    @classmethod
    def from_reference(cls, ref_qconvt, output_scale, output_zero_point):
        return _ConvTransposeNd.from_reference(
            cls, ref_qconvt, output_scale, output_zero_point
        )<|MERGE_RESOLUTION|>--- conflicted
+++ resolved
@@ -517,20 +517,12 @@
         >>> output = m(q_input)
 
     """
-<<<<<<< HEAD
-
-    _FLOAT_MODULE: ClassVar[Type[nn.Conv2d]] = nn.Conv2d
-    _NNIQAT_CONV_BN_MODULE: ClassVar[Optional[Type[nn.Module]]] = nniqat.ConvBn2d
-    _NNI_CONV_RELU_MODULE: ClassVar[Optional[Type[nn.Module]]] = nni.ConvReLU2d
-    _NNI_CONV_ADD_MODULE: ClassVar[Type[nni.ConvAdd2d]] = nni.ConvAdd2d
-    _NNI_CONV_ADD_RELU_MODULE: ClassVar[Type[nni.ConvAddReLU2d]] = nni.ConvAddReLU2d
-=======
+
     _FLOAT_MODULE: ClassVar[type[nn.Conv2d]] = nn.Conv2d
     _NNIQAT_CONV_BN_MODULE: ClassVar[Optional[type[nn.Module]]] = nniqat.ConvBn2d
     _NNI_CONV_RELU_MODULE: ClassVar[Optional[type[nn.Module]]] = nni.ConvReLU2d
     _NNI_CONV_ADD_MODULE: ClassVar[type[nni.ConvAdd2d]] = nni.ConvAdd2d
     _NNI_CONV_ADD_RELU_MODULE: ClassVar[type[nni.ConvAddReLU2d]] = nni.ConvAddReLU2d
->>>>>>> d48eb58d
 
     def __init__(
         self,
@@ -655,20 +647,12 @@
         >>> output = m(q_input)
 
     """
-<<<<<<< HEAD
-
-    _FLOAT_MODULE: ClassVar[Type[nn.Conv3d]] = nn.Conv3d
-    _NNIQAT_CONV_BN_MODULE: ClassVar[Optional[Type[nn.Module]]] = nniqat.ConvBn3d
-    _NNI_CONV_RELU_MODULE: ClassVar[Optional[Type[nn.Module]]] = nni.ConvReLU3d
-    _NNI_CONV_ADD_MODULE: ClassVar[Optional[Type[nn.Module]]] = None
-    _NNI_CONV_ADD_RELU_MODULE: ClassVar[Optional[Type[nn.Module]]] = None
-=======
+
     _FLOAT_MODULE: ClassVar[type[nn.Conv3d]] = nn.Conv3d
     _NNIQAT_CONV_BN_MODULE: ClassVar[Optional[type[nn.Module]]] = nniqat.ConvBn3d
     _NNI_CONV_RELU_MODULE: ClassVar[Optional[type[nn.Module]]] = nni.ConvReLU3d
     _NNI_CONV_ADD_MODULE: ClassVar[Optional[type[nn.Module]]] = None
     _NNI_CONV_ADD_RELU_MODULE: ClassVar[Optional[type[nn.Module]]] = None
->>>>>>> d48eb58d
 
     def __init__(
         self,
