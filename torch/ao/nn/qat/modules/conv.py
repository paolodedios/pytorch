# mypy: allow-untyped-defs
from typing import ClassVar, Union

import torch
import torch.nn as nn
from torch.ao.nn.intrinsic import _FusedModule
from torch.nn.common_types import _size_1_t, _size_2_t, _size_3_t
from torch.nn.modules.utils import _pair, _single, _triple


__all__ = ["Conv1d", "Conv2d", "Conv3d"]


class _ConvNd(nn.modules.conv._ConvNd):
    _FLOAT_MODULE: ClassVar[type[nn.modules.conv._ConvNd]]

    def __init__(
        self,
        in_channels: int,
        out_channels: int,
        kernel_size: tuple[int, ...],
        stride: tuple[int, ...],
        padding: Union[str, tuple[int, ...]],
        dilation: tuple[int, ...],
        transposed: bool,
        output_padding: tuple[int, ...],
        groups: int,
        bias: bool,
        padding_mode: str,
        qconfig=None,
        device=None,
        dtype=None,
    ) -> None:
        factory_kwargs = {"device": device, "dtype": dtype}
        nn.modules.conv._ConvNd.__init__(
            self,
            in_channels,
            out_channels,
            kernel_size,
            stride,
            padding,
            dilation,
            transposed,
            output_padding,
            groups,
            bias,
            padding_mode,
            **factory_kwargs,
        )
        assert qconfig, "qconfig must be provided for QAT module"
        self.qconfig = qconfig
        self.weight_fake_quant = qconfig.weight(factory_kwargs=factory_kwargs)

    def forward(self, input):
        return self._conv_forward(input, self.weight_fake_quant(self.weight), self.bias)

    @staticmethod
    def from_float(cls, mod, use_precomputed_fake_quant=False):
        r"""Create a qat module from a float module

        Args:
           `mod`: a float module, either produced by torch.ao.quantization utilities
           or directly from user
        """
        assert type(mod) == cls._FLOAT_MODULE, (
            "qat."
            + cls.__name__
            + ".from_float only works for "
            + cls._FLOAT_MODULE.__name__
        )
        assert hasattr(mod, "qconfig"), "Input float module must have qconfig defined"
        assert mod.qconfig, "Input float module must have a valid qconfig"
        if issubclass(type(mod), _FusedModule):
            mod = mod[0]
        qconfig = mod.qconfig
        qat_conv = cls(
            mod.in_channels,
            mod.out_channels,
            mod.kernel_size,
            stride=mod.stride,
            padding=mod.padding,
            dilation=mod.dilation,
            groups=mod.groups,
            bias=mod.bias is not None,
            padding_mode=mod.padding_mode,
            qconfig=qconfig,
        )
        qat_conv.weight = mod.weight
        qat_conv.bias = mod.bias
        return qat_conv

    def to_float(self):
        """This works for both single qat conv, and the qat conv - relu modules
        to convert the qat module to a floating point module
        """
        cls = type(self)
        conv = cls._FLOAT_CONV_MODULE(  # type: ignore[attr-defined]
            self.in_channels,
            self.out_channels,
            self.kernel_size,
            self.stride,
            self.padding,
            self.dilation,
            self.groups,
            self.bias is not None,
            self.padding_mode,
        )
        conv.weight = torch.nn.Parameter(self.weight.detach())
        if self.bias is not None:
            conv.bias = torch.nn.Parameter(self.bias.detach())
        # conv relu
        if issubclass(cls, _FusedModule):
            modules = [conv]
            assert hasattr(cls, "_FLOAT_RELU_MODULE")
            relu = cls._FLOAT_RELU_MODULE()
            modules.append(relu)
            fused = cls._FLOAT_MODULE(*modules)
            fused.train(self.training)
            return fused
        else:
            return conv


class Conv1d(_ConvNd, nn.Conv1d):
    r"""
    A Conv1d module attached with FakeQuantize modules for weight,
    used for quantization aware training.

    We adopt the same interface as :class:`~torch.nn.Conv1d`

    Similar to :class:`~torch.nn.Conv2d`, with FakeQuantize modules initialized to
    default.

    Attributes:
        weight_fake_quant: fake quant module for weight
    """
<<<<<<< HEAD

    _FLOAT_MODULE: ClassVar[Type[nn.Conv1d]] = nn.Conv1d
    _FLOAT_CONV_MODULE: ClassVar[Type[nn.Conv1d]] = nn.Conv1d
=======
    _FLOAT_MODULE: ClassVar[type[nn.Conv1d]] = nn.Conv1d
    _FLOAT_CONV_MODULE: ClassVar[type[nn.Conv1d]] = nn.Conv1d
>>>>>>> d48eb58d

    def __init__(
        self,
        in_channels: int,
        out_channels: int,
        kernel_size: _size_1_t,
        stride: _size_1_t = 1,
        padding: Union[str, _size_1_t] = 0,
        dilation: _size_1_t = 1,
        groups: int = 1,
        bias: bool = True,
        padding_mode: str = "zeros",
        qconfig=None,
        device=None,
        dtype=None,
    ) -> None:
        kernel_size_ = _single(kernel_size)
        stride_ = _single(stride)
        padding_ = padding if isinstance(padding, str) else _single(padding)
        dilation_ = _single(dilation)
        super().__init__(
            in_channels,
            out_channels,
            kernel_size_,
            stride=stride_,
            padding=padding_,
            dilation=dilation_,
            transposed=False,
            output_padding=_single(0),
            groups=groups,
            bias=bias,
            padding_mode=padding_mode,
            qconfig=qconfig,
            device=device,
            dtype=dtype,
        )

    @classmethod
    def from_float(cls, mod, use_precomputed_fake_quant=False):
        return super().from_float(
            cls, mod, use_precomputed_fake_quant=use_precomputed_fake_quant
        )


class Conv2d(_ConvNd, nn.Conv2d):
    r"""
    A Conv2d module attached with FakeQuantize modules for weight,
    used for quantization aware training.

    We adopt the same interface as `torch.nn.Conv2d`, please see
    https://pytorch.org/docs/stable/nn.html?highlight=conv2d#torch.nn.Conv2d
    for documentation.

    Similar to `torch.nn.Conv2d`, with FakeQuantize modules initialized to
    default.

    Attributes:
        weight_fake_quant: fake quant module for weight
    """
<<<<<<< HEAD

    _FLOAT_MODULE: ClassVar[Type[nn.Conv2d]] = nn.Conv2d
    _FLOAT_CONV_MODULE: ClassVar[Type[nn.Conv2d]] = nn.Conv2d
=======
    _FLOAT_MODULE: ClassVar[type[nn.Conv2d]] = nn.Conv2d
    _FLOAT_CONV_MODULE: ClassVar[type[nn.Conv2d]] = nn.Conv2d
>>>>>>> d48eb58d

    def __init__(
        self,
        in_channels: int,
        out_channels: int,
        kernel_size: _size_2_t,
        stride: _size_2_t = 1,
        padding: Union[str, _size_2_t] = 0,
        dilation: _size_2_t = 1,
        groups: int = 1,
        bias: bool = True,
        padding_mode: str = "zeros",
        qconfig=None,
        device=None,
        dtype=None,
    ) -> None:
        kernel_size_ = _pair(kernel_size)
        stride_ = _pair(stride)
        padding_ = padding if isinstance(padding, str) else _pair(padding)
        dilation_ = _pair(dilation)
        super().__init__(
            in_channels,
            out_channels,
            kernel_size_,
            stride=stride_,
            padding=padding_,
            dilation=dilation_,
            transposed=False,
            output_padding=_pair(0),
            groups=groups,
            bias=bias,
            padding_mode=padding_mode,
            qconfig=qconfig,
            device=device,
            dtype=dtype,
        )

    def forward(self, input):
        return self._conv_forward(input, self.weight_fake_quant(self.weight), self.bias)

    @classmethod
    def from_float(cls, mod, use_precomputed_fake_quant=False):
        return super().from_float(
            cls, mod, use_precomputed_fake_quant=use_precomputed_fake_quant
        )


class Conv3d(_ConvNd, nn.Conv3d):
    r"""
    A Conv3d module attached with FakeQuantize modules for weight,
    used for quantization aware training.

    We adopt the same interface as `torch.nn.Conv3d`, please see
    https://pytorch.org/docs/stable/nn.html?highlight=conv3d#torch.nn.Conv3d
    for documentation.

    Similar to `torch.nn.Conv3d`, with FakeQuantize modules initialized to
    default.

    Attributes:
        weight_fake_quant: fake quant module for weight
    """
<<<<<<< HEAD

    _FLOAT_MODULE: ClassVar[Type[nn.Conv3d]] = nn.Conv3d
    _FLOAT_CONV_MODULE: ClassVar[Type[nn.Conv3d]] = nn.Conv3d
=======
    _FLOAT_MODULE: ClassVar[type[nn.Conv3d]] = nn.Conv3d
    _FLOAT_CONV_MODULE: ClassVar[type[nn.Conv3d]] = nn.Conv3d
>>>>>>> d48eb58d

    def __init__(
        self,
        in_channels: int,
        out_channels: int,
        kernel_size: _size_3_t,
        stride: _size_3_t = 1,
        padding: Union[str, _size_3_t] = 0,
        dilation: _size_3_t = 1,
        groups: int = 1,
        bias: bool = True,
        padding_mode: str = "zeros",
        qconfig=None,
        device=None,
        dtype=None,
    ) -> None:
        kernel_size_ = _triple(kernel_size)
        stride_ = _triple(stride)
        padding_ = padding if isinstance(padding, str) else _triple(padding)
        dilation_ = _triple(dilation)
        super().__init__(
            in_channels,
            out_channels,
            kernel_size_,
            stride=stride_,
            padding=padding_,
            dilation=dilation_,
            transposed=False,
            output_padding=_triple(0),
            groups=groups,
            bias=bias,
            padding_mode=padding_mode,
            qconfig=qconfig,
            device=device,
            dtype=dtype,
        )

    def forward(self, input):
        return self._conv_forward(input, self.weight_fake_quant(self.weight), self.bias)

    @classmethod
    def from_float(cls, mod, use_precomputed_fake_quant=False):
        return super().from_float(
            cls, mod, use_precomputed_fake_quant=use_precomputed_fake_quant
        )<|MERGE_RESOLUTION|>--- conflicted
+++ resolved
@@ -134,14 +134,9 @@
     Attributes:
         weight_fake_quant: fake quant module for weight
     """
-<<<<<<< HEAD
-
-    _FLOAT_MODULE: ClassVar[Type[nn.Conv1d]] = nn.Conv1d
-    _FLOAT_CONV_MODULE: ClassVar[Type[nn.Conv1d]] = nn.Conv1d
-=======
+
     _FLOAT_MODULE: ClassVar[type[nn.Conv1d]] = nn.Conv1d
     _FLOAT_CONV_MODULE: ClassVar[type[nn.Conv1d]] = nn.Conv1d
->>>>>>> d48eb58d
 
     def __init__(
         self,
@@ -201,14 +196,9 @@
     Attributes:
         weight_fake_quant: fake quant module for weight
     """
-<<<<<<< HEAD
-
-    _FLOAT_MODULE: ClassVar[Type[nn.Conv2d]] = nn.Conv2d
-    _FLOAT_CONV_MODULE: ClassVar[Type[nn.Conv2d]] = nn.Conv2d
-=======
+
     _FLOAT_MODULE: ClassVar[type[nn.Conv2d]] = nn.Conv2d
     _FLOAT_CONV_MODULE: ClassVar[type[nn.Conv2d]] = nn.Conv2d
->>>>>>> d48eb58d
 
     def __init__(
         self,
@@ -271,14 +261,9 @@
     Attributes:
         weight_fake_quant: fake quant module for weight
     """
-<<<<<<< HEAD
-
-    _FLOAT_MODULE: ClassVar[Type[nn.Conv3d]] = nn.Conv3d
-    _FLOAT_CONV_MODULE: ClassVar[Type[nn.Conv3d]] = nn.Conv3d
-=======
+
     _FLOAT_MODULE: ClassVar[type[nn.Conv3d]] = nn.Conv3d
     _FLOAT_CONV_MODULE: ClassVar[type[nn.Conv3d]] = nn.Conv3d
->>>>>>> d48eb58d
 
     def __init__(
         self,
