--- conflicted
+++ resolved
@@ -1421,14 +1421,9 @@
             if qconfig is None:
                 bad_observer = False
             else:
-<<<<<<< HEAD
-                for observer_ctr in allowed_observer_ctrs + [_FIXED_QPARAMS_OP_TO_OBSERVER[module_type_or_function_or_method]]:
-                    if _obs_or_fq_ctr_equals(
-=======
                 for observer_ctr in allowed_observer_ctrs + [
                         fixed_qparams_op_to_overwrite_output_observer[module_type_or_function_or_method]]:
-                    if obs_or_fq_ctr_equals(
->>>>>>> b013825c
+                    if _obs_or_fq_ctr_equals(
                             qconfig.activation,
                             FixedQParamsFakeQuantize.with_args(observer=observer_ctr)) or \
                             _obs_or_fq_ctr_equals(qconfig.activation, observer_ctr):
