# mypy: allow-untyped-defs
# flake8: noqa C101
"""This module implements the user facing API for flex_attention in PyTorch."""
import functools
import inspect
import itertools
import math
import operator
import warnings
from enum import Enum
from typing import Any, Callable, Optional, Union

import torch
from torch import Tensor
from torch._higher_order_ops.flex_attention import flex_attention as flex_attention_hop
from torch._higher_order_ops.utils import _set_compilation_env
from torch._prims_common import DeviceLikeType
from torch.fx.experimental.proxy_tensor import (
    _temp_remove_metadata_torch_function_mode,
    _temp_remove_pre_dispatch_torch_function_mode,
)
from torch.nn.attention._utils import _validate_sdpa_input
from torch.utils._pytree import tree_map_only


__all__ = [
    "BlockMask",
    "flex_attention",
    "create_block_mask",
    "create_mask",
    "create_nested_block_mask",
    "or_masks",
    "and_masks",
    "noop_mask",
]

_score_mod_signature = Callable[[Tensor, Tensor, Tensor, Tensor, Tensor], Tensor]
_mask_mod_signature = Callable[[Tensor, Tensor, Tensor, Tensor], Tensor]


class _ModificationType(Enum):
    """Enum for the type of modification function.
    - SCORE_MOD: score_mod function which accepts a score as the first argument
    - mask_mod: mask function which does not accept a score and is only used for generating
    block mask
    """

    SCORE_MOD = 1
    MASK_MOD = 2
    UNKNOWN = 3


def _get_mod_type(fn: Callable) -> _ModificationType:
    """Get the type of modification function.
    This function inspects the number of positional arguments of the function to determine
    the type of modification function. If the function has 5 positional arguments, it is
    considered as a score_mod function. If the function has 4 positional arguments, it is
    considered as a mask function.
    """
    num_positional_args = sum(
        1
        for param in inspect.signature(fn).parameters.values()
        if param.default == inspect.Parameter.empty
    )
    assert num_positional_args == 5 or num_positional_args == 4
    if num_positional_args == 5:
        return _ModificationType.SCORE_MOD
    elif num_positional_args == 4:
        return _ModificationType.MASK_MOD
    else:
        return _ModificationType.UNKNOWN


# Need to define it here so that Dynamo doesn't skip it
def _vmap_for_bhqkv(
    fn: Callable,
    prefix: tuple[Optional[int], ...],
    suffix: tuple[Optional[int], ...] = (),
    out_dims: Union[int, list[Optional[int]]] = 0,
    group_dim: bool = False,
):
    """Used to vmap both score_mods and mask_mods over 4-dimensional/5-dimension inputs.
    Mapping over the [b, hq, q_idx, kv_idx] or [b, hkv, g, q_idx, kv_idx] dimensions.

    Args:
        fn (callable): The function to vmap.
        prefix (tuple): The prefix of the vmap. For score mod functions,
                        this should be set to (0,). For mask_mods = ()
        suffix (tuple): We need to add (0,) if gradOut is being mapped over,
                        and (None,) * len(other_buffers).
        out_dims (tuple): For forward cases, keep this as the default 0 since
                          we are only returning 1 output. For backwards, the joint
                          graph returns grads for B, H, Q_idx, KV_idx and other_buffers,
                          so we set this to (0, None, None, None, None) + (None,) * len(other_buffers).

    Returns:
        callable: The vmapped function.
    """
    # We vamp a function 4 times, broadcasting the [b, h, q_idx, kv_idx] dimensions
    dimensions: list[tuple[None | int, None | int, None | int, None | int]] = []
    dimensions = [
        (None, None, None, 0),
        (None, None, 0, None),
        (None, 0, None, None),
    ]

    if group_dim:
        dimensions += [
            (None, 0, None, None),
        ]

    dimensions += [
        (0, None, None, None),
    ]

    for dims in dimensions:
        fn = torch.vmap(fn, in_dims=prefix + dims + suffix, out_dims=out_dims)  # type: ignore[arg-type]
    return fn


def _identity(
    score: Tensor,
    batch: Tensor,
    head: Tensor,
    token_q: Tensor,
    token_kv: Tensor,
) -> Tensor:
    return score


def noop_mask(
    batch: Tensor,
    head: Tensor,
    token_q: Tensor,
    token_kv: Tensor,
) -> Tensor:
    """Returns a noop mask_mod"""
    return batch.new_ones(size=(), dtype=torch.bool, device=batch.device)


_DEFAULT_SPARSE_BLOCK_SIZE = 128
_LARGE_SPARSE_BLOCK_SIZE = 1 << 30


def _ordered_to_dense(num_blocks_in_row: Tensor, col_indices: Tensor):
    num_rows = col_indices.shape[-2]
    num_cols = col_indices.shape[-1]
    batch_dims = num_blocks_in_row.shape[:-1]
    device = num_blocks_in_row.device

    def create_dense_one(kv_num_blocks, kv_indices):
        dense_mask = kv_indices.new_zeros(num_rows, num_cols + 1, dtype=torch.int32)

        row_indices = torch.arange(num_rows, dtype=torch.int, device=device).unsqueeze(
            -1
        )
        col_range = torch.arange(num_cols, dtype=torch.int, device=device)
        index_mask = col_range < kv_num_blocks.unsqueeze(-1)

        # We write to one spot "out of bounds"
        valid_indices = torch.where(index_mask, kv_indices, num_cols)

        # set the values in 'a' to 1 where the indices are valid
        dense_mask[row_indices, valid_indices] = dense_mask.new_ones(())
        return dense_mask[:, :num_cols].contiguous()

    create_dense_batched = create_dense_one
    for _ in range(len(batch_dims)):
        create_dense_batched = torch.vmap(create_dense_batched, in_dims=(0, 0))

    out = create_dense_batched(num_blocks_in_row, col_indices)
    return out


def _dense_to_ordered(dense_mask) -> tuple[Tensor, Tensor]:
    dense_mask = dense_mask.to(dtype=torch.int32)
    num_blocks_in_row = dense_mask.sum(dim=-1)
    col_indices = torch.argsort(dense_mask, dim=-1, descending=True, stable=True)
    return (
        num_blocks_in_row.to(torch.int32, memory_format=torch.contiguous_format),
        col_indices.to(torch.int32, memory_format=torch.contiguous_format),
    )


def _transpose_ordered(num_blocks_in_row: Tensor, col_indices: Tensor):
    dense = _ordered_to_dense(num_blocks_in_row, col_indices)
    return _dense_to_ordered(dense.transpose(-2, -1))


def _adjust_num_blocks_and_indices(
    num_blocks: Tensor,
    indices: Tensor,
    new_num_rows: int,
    new_num_cols: int,
):
    indices = indices[:, :, :new_num_rows, :new_num_cols]
    num_blocks = num_blocks[:, :, :new_num_rows]
    num_blocks = torch.where(num_blocks < new_num_cols, num_blocks, new_num_cols)
    num_blocks = torch.sum(indices < num_blocks[:, :, :, None], dim=-1).to(torch.int32)
    return num_blocks, indices


class BlockMask:
    r"""
    BlockMask is our format for representing a block-sparse attention mask.
    It is somewhat of a cross in-between BCSR and a non-sparse format.

    **Basics**

    A block-sparse mask means that instead of representing the sparsity of
    individual elements in the mask, a KV_BLOCK_SIZE x Q_BLOCK_SIZE block is
    considered sparse only if every element within that block is sparse.
    This aligns well with hardware, which generally expects to perform
    contiguous loads and computation.

    This format is primarily optimized for 1. simplicity, and 2. kernel
    efficiency. Notably, it is *not* optimized for size, as this mask is always
    reduced by a factor of KV_BLOCK_SIZE * Q_BLOCK_SIZE. If the size is a
    concern, the tensors can be reduced in size by increasing the block size.

    The essentials of our format are:

    num_blocks_in_row: Tensor[ROWS]:
    Describes the number of blocks present in each row.

    col_indices: Tensor[ROWS, MAX_BLOCKS_IN_COL]:
    `col_indices[i]` is the sequence of block positions for row i. The values of
    this row after `col_indices[i][num_blocks_in_row[i]]` are undefined.

    For example, to reconstruct the original tensor from this format:

    .. code-block:: python

        dense_mask = torch.zeros(ROWS, COLS)
        for row in range(ROWS):
            for block_idx in range(num_blocks_in_row[row]):
                dense_mask[row, col_indices[row, block_idx]] = 1

    Notably, this format makes it easier to implement a reduction along the
    *rows* of the mask.

    **Details**

    The basics of our format require only kv_num_blocks and kv_indices. But, we
    have up to 8 tensors on this object. This represents 4 pairs:

    1. (kv_num_blocks, kv_indices): Used for the forwards pass of attention, as
    we reduce along the KV dimension.

    2. [OPTIONAL] (full_kv_num_blocks, full_kv_indices): This is optional and
    purely an optimization. As it turns out, applying masking to every block
    is quite expensive! If we specifically know which blocks are "full" and
    don't require masking at all, then we can skip applying mask_mod to these
    blocks. This requires the user to split out a separate mask_mod from the
    score_mod. For causal masks, this is about a 15% speedup.

    3. [GENERATED] (q_num_blocks, q_indices): Required for the backwards pass,
    as computing dKV requires iterating along the mask along the Q dimension. These are autogenerated from 1.

    4. [GENERATED] (full_q_num_blocks, full_q_indices): Same as above, but for
    the backwards pass. These are autogenerated from 2.
    """

    seq_lengths: tuple[int, int]
    kv_num_blocks: Tensor
    kv_indices: Tensor
    full_kv_num_blocks: Optional[Tensor]
    full_kv_indices: Optional[Tensor]
    q_num_blocks: Optional[Tensor]
    q_indices: Optional[Tensor]
    full_q_num_blocks: Optional[Tensor]
    full_q_indices: Optional[Tensor]
    BLOCK_SIZE: tuple[int, int]
    mask_mod: _mask_mod_signature

    def __init__(
        self,
        seq_lengths: tuple[int, int],
        kv_num_blocks: Tensor,
        kv_indices: Tensor,
        full_kv_num_blocks: Optional[Tensor],
        full_kv_indices: Optional[Tensor],
        q_num_blocks: Optional[Tensor],
        q_indices: Optional[Tensor],
        full_q_num_blocks: Optional[Tensor],
        full_q_indices: Optional[Tensor],
        BLOCK_SIZE: tuple[int, int],
        mask_mod: _mask_mod_signature,
    ):
        if kv_indices.dim() < 2:
            raise RuntimeError("BlockMask must have at least 2 dimensions")
        assert kv_num_blocks is not None, "kv_num_blocks must be provided"
        assert kv_indices is not None, "kv_indices must be provided"
        assert q_num_blocks is not None, "q_num_blocks must be provided"
        assert q_indices is not None, "q_indices must be provided"
        assert (full_kv_num_blocks is None) == (
            full_kv_indices is None
        ), "full_kv_num_blocks and full_kv_indices must be both provided or omitted"
        assert (full_q_num_blocks is None) == (
            full_q_indices is None
        ), "full_q_num_blocks and full_q_indices must be both provided or omitted"

        self.seq_lengths = seq_lengths
        self.kv_num_blocks = kv_num_blocks
        self.kv_indices = kv_indices
        self.full_kv_num_blocks = full_kv_num_blocks
        self.full_kv_indices = full_kv_indices
        self.q_num_blocks = q_num_blocks
        self.q_indices = q_indices
        self.full_q_num_blocks = full_q_num_blocks
        self.full_q_indices = full_q_indices
        self.BLOCK_SIZE = BLOCK_SIZE
        self.mask_mod = mask_mod

    @classmethod
    def from_kv_blocks(
        cls,
        kv_num_blocks: Tensor,
        kv_indices: Tensor,
        full_kv_num_blocks: Optional[Tensor] = None,
        full_kv_indices: Optional[Tensor] = None,
        BLOCK_SIZE: Union[int, tuple[int, int]] = _DEFAULT_SPARSE_BLOCK_SIZE,
        mask_mod: Optional[_mask_mod_signature] = None,
        seq_lengths: Optional[tuple[int, int]] = None,
    ):
        """
        Creates a BlockMask instance from key-value block information.

        Args:
            kv_num_blocks (Tensor): Number of kv_blocks in each Q_BLOCK_SIZE row tile.
            kv_indices (Tensor): Indices of key-value blocks in each Q_BLOCK_SIZE row tile.
            full_kv_num_blocks (Optional[Tensor]): Number of full kv_blocks in each Q_BLOCK_SIZE row tile.
            full_kv_indices (Optional[Tensor]): Indices of full key-value blocks in each Q_BLOCK_SIZE row tile.
            BLOCK_SIZE (Union[int, tuple[int, int]]): Size of KV_BLOCK_SIZE x Q_BLOCK_SIZE tiles.
            mask_mod (Optional[Callable]): Function to modify the mask.

        Returns:
            BlockMask: Instance with full Q information generated via _transposed_ordered

        Raises:
            RuntimeError: If kv_indices has < 2 dimensions.
            AssertionError: If only one of full_kv_* args is provided.
        """
        if kv_indices.dim() < 2:
            raise RuntimeError("BlockMask must have at least 2 dimensions")

        assert (full_kv_num_blocks is None) == (
            full_kv_indices is None
        ), "full_kv_num_blocks and full_kv_indices must be both provided or omitted"

        # Generate q_num_blocks and q_indices
        q_num_blocks, q_indices = _transpose_ordered(kv_num_blocks, kv_indices)
        if full_kv_num_blocks is not None:
            assert full_kv_indices is not None
            full_q_num_blocks, full_q_indices = _transpose_ordered(
                full_kv_num_blocks, full_kv_indices
            )
        else:
            full_q_num_blocks, full_q_indices = None, None

        if isinstance(BLOCK_SIZE, int):
            BLOCK_SIZE = (BLOCK_SIZE, BLOCK_SIZE)

        mask_mod = mask_mod if mask_mod is not None else noop_mask
        if seq_lengths is None:
            q_length = kv_indices.shape[-2] * BLOCK_SIZE[0]
            kv_length = q_indices.shape[-2] * BLOCK_SIZE[1]
            seq_lengths = (q_length, kv_length)

        return cls(
            seq_lengths=seq_lengths,
            kv_num_blocks=kv_num_blocks,
            kv_indices=kv_indices,
            full_kv_num_blocks=full_kv_num_blocks,
            full_kv_indices=full_kv_indices,
            q_num_blocks=q_num_blocks,
            q_indices=q_indices,
            full_q_num_blocks=full_q_num_blocks,
            full_q_indices=full_q_indices,
            BLOCK_SIZE=BLOCK_SIZE,
            mask_mod=mask_mod,
        )

    def as_tuple(self, flatten: bool = True):
        """
        Returns a tuple of the attributes of the BlockMask.

        Args:
            flatten (bool): If True, it will flatten the tuple of (KV_BLOCK_SIZE, Q_BLOCK_SIZE)
        """
        if flatten:
            block_size = (self.BLOCK_SIZE[0], self.BLOCK_SIZE[1])  # type: ignore[assignment]
            seq_lengths = (self.seq_lengths[0], self.seq_lengths[1])  # type: ignore[assignment]
        else:
            block_size = (self.BLOCK_SIZE,)  # type: ignore[assignment]
            seq_lengths = (self.seq_lengths,)  # type: ignore[assignment]

        return (
            *seq_lengths,
            self.kv_num_blocks,
            self.kv_indices,
            self.full_kv_num_blocks,
            self.full_kv_indices,
            self.q_num_blocks,
            self.q_indices,
            self.full_q_num_blocks,
            self.full_q_indices,
            *block_size,
            self.mask_mod,
        )

    @property
    def shape(self):
        *batch_dims, _, _ = self.kv_indices.shape
        return tuple(batch_dims) + self.seq_lengths

    def __str__(self):
        s = f"BlockMask(shape={self.shape}, sparsity={self.sparsity():.2f}%, \n"
        mask_str = self.to_string().strip()
        s += mask_str
        s += "\n)"
        return s

    def __getitem__(self, index) -> "BlockMask":
        """
        Returns a new BlockMask instance by getting the mask for the given index position.

        Args:
            index: Index to apply to all attributes.

        Example Usage:
            .. code-block:: python

                def causal_mask(b, h, q_idx, kv_idx):
                    return q_idx >= kv_idx

                block_mask = create_block_mask(causal_mask, 4, 2, 512, 512, device="cuda")
                assert block_mask.kv_num_blocks.shape == (4,2,4)
                assert block_mask.kv_indices.shape == (4,2,4,4)

                # Index on batch dimension
                new_block_mask = block_mask[0]
                assert new_block_mask.kv_num_blocks.shape == (2,4)
                assert new_block_mask.kv_indices.shape == (2,4,4)

                # Index on batch and head dimension
                new_block_mask = block_mask[0, 1]
                assert new_block_mask.kv_num_blocks.shape == (4,)
                assert new_block_mask.kv_indices.shape == (4,4)

                # slicing on batch and head dimension
                new_block_mask = block_mask[0:2, 1:2]
                assert new_block_mask.kv_num_blocks.shape == (2,1,4)
                assert new_block_mask.kv_indices.shape == (2,1,4,4)

                # slicing on batch, head, and query dimension
                new_block_mask = block_mask[0:2, 1:2, torch.tensor([1], dtype=torch.int32)]
                assert new_block_mask.kv_num_blocks.shape == (2,1,1)
                assert new_block_mask.kv_indices.shape == (2,1,1,4)
        """
        new_kv_num_blocks = self.kv_num_blocks[index]
        new_kv_indices = self.kv_indices[index]
        if self.full_kv_num_blocks is not None:
            assert self.full_kv_indices is not None
            new_full_kv_num_blocks = self.full_kv_num_blocks[index]
            new_full_kv_indices = self.full_kv_indices[index]
        else:
            new_full_kv_num_blocks = None
            new_full_kv_indices = None
        return BlockMask.from_kv_blocks(
            new_kv_num_blocks,
            new_kv_indices,
            new_full_kv_num_blocks,
            new_full_kv_indices,
            BLOCK_SIZE=self.BLOCK_SIZE,
            mask_mod=None,
            seq_lengths=self.seq_lengths,
        )

    def __repr__(self):
        def shape_or_none(x: Optional[torch.Tensor]):
            return x.shape if x is not None else None

        return (
            f"BlockMask(\n"
            f"    kv_num_blocks={self.kv_num_blocks.shape},\n"
            f"    kv_indices={self.kv_indices.shape},\n"
            f"    full_kv_num_blocks={shape_or_none(self.full_kv_num_blocks )},\n"
            f"    full_kv_indices={shape_or_none(self.full_kv_indices)},\n"
            f"    q_num_blocks={shape_or_none(self.q_num_blocks)},\n"
            f"    q_indices={shape_or_none(self.q_indices)},\n"
            f"    full_q_num_blocks={shape_or_none(self.full_q_num_blocks)},\n"
            f"    full_q_indices={shape_or_none(self.full_q_indices)},\n"
            f"    BLOCK_SIZE={self.BLOCK_SIZE},\n"
            f"    shape={self.shape},\n"
            f"    sparsity={self.sparsity():.2f}%,\n"
            f"    mask_mod={self.mask_mod.__name__ if hasattr(self.mask_mod, '__name__') else self.mask_mod}\n"
            f")"
        )

    def _adjust(self, new_q_len: int, new_kv_len: int):
        new_num_rows = (new_q_len + self.BLOCK_SIZE[0] - 1) // self.BLOCK_SIZE[0]
        new_num_cols = (new_kv_len + self.BLOCK_SIZE[1] - 1) // self.BLOCK_SIZE[1]
        new_kv_num_blocks, new_kv_indices = _adjust_num_blocks_and_indices(
            self.kv_num_blocks, self.kv_indices, new_num_rows, new_num_cols
        )
        if self.full_kv_num_blocks is not None:
            assert self.full_kv_indices is not None
            (
                new_full_kv_num_blocks,
                new_full_kv_indices,
            ) = _adjust_num_blocks_and_indices(
                self.full_kv_num_blocks,
                self.full_kv_indices,
                new_num_rows,
                new_num_cols,
            )
        else:
            new_full_kv_num_blocks = None
            new_full_kv_indices = None
        return self.from_kv_blocks(
            new_kv_num_blocks,
            new_kv_indices,
            new_full_kv_num_blocks,
            new_full_kv_indices,
            self.BLOCK_SIZE,
            self.mask_mod,
        )

    def numel(self):
        """Returns the number of elements (not accounting for sparsity) in the mask."""
        shape = self.shape

        def _prod(xs):
            return functools.reduce(operator.mul, xs, 1)

        return _prod(shape)

    def sparsity(self) -> float:
        """Computes the percentage of blocks that are sparse (i.e. not computed)"""
        total_size = self.numel()
        computed_blocks = self.kv_num_blocks.sum()
        if self.full_kv_num_blocks is not None:
            computed_blocks += self.full_kv_num_blocks.sum()

        computed_size = computed_blocks.item() * self.BLOCK_SIZE[0] * self.BLOCK_SIZE[1]
        dense_ratio = computed_size / total_size
        return 100 * (1 - dense_ratio)

    def to_dense(self) -> Tensor:
        """Returns a dense block that is equivalent to the block mask."""
        partial_dense = _ordered_to_dense(self.kv_num_blocks, self.kv_indices)
        if self.full_kv_num_blocks is not None:
            assert self.full_kv_indices is not None
            return partial_dense | _ordered_to_dense(
                self.full_kv_num_blocks, self.full_kv_indices
            )
        return partial_dense

    def to_string(self, grid_size=(20, 20), limit=4):
        """Returns a string representation of the block mask. Quite nifty.

        If grid_size is -1, prints out an uncompressed version. Warning, it can be quite big!
        """
        dense_mask = self.to_dense()
        *batch_dims, num_rows, num_cols = dense_mask.shape
        if isinstance(grid_size, int):
            max_rows = grid_size
            max_cols = grid_size
        elif grid_size == -1:
            max_rows = num_rows
            max_cols = num_cols
        else:
            max_rows, max_cols = grid_size

        def create_block_vis(*batch_idx):
            descriptors = []

            descriptors.append(f"{batch_idx}")

            vis = ", ".join(reversed(descriptors)) + "\n"

            def summarize_section(section):
                percentage = section.float().mean().item()
                if percentage == 1:
                    return "█"
                elif percentage == 0:
                    return " "
                else:
                    return "░"

            def cdiv(a, b):
                return (a + (b - 1)) // b

            row_step = max(1, cdiv(num_rows, max_rows))
            col_step = max(1, cdiv(num_cols, max_cols))

            for r in range(0, num_rows, row_step):
                for c in range(0, num_cols, col_step):
                    cur_mask = dense_mask
                    for idx in batch_idx:
                        cur_mask = cur_mask[idx]
                    char = summarize_section(
                        cur_mask[r : r + row_step, c : c + col_step]
                    )
                    vis += char * 2
                vis += "\n"
            return vis

        total_vis = []
        for idx, batch_idx in enumerate(
            itertools.product(*[range(i) for i in batch_dims])
        ):
            if idx == limit:
                total_vis.append("...")
                total_vis.append("To print out more, set BlockMask.to_string(limit=N)")
                total_vis.append(
                    "You can also index (BlockMask[batch, head]) to choose a specific batch or head"
                )
                break
            block_vis = create_block_vis(*batch_idx)
            total_vis.append(block_vis)

        return "\n".join(total_vis)

    def to(self, device: Union[torch.device, str]) -> "BlockMask":
        """Moves the BlockMask to the specified device.

        Args:
            device (torch.device or str): The target device to move the BlockMask to.
                Can be a torch.device object or a string (e.g., 'cpu', 'cuda:0').

        Returns:
            BlockMask: A new BlockMask instance with all tensor components moved
            to the specified device.

        Note:
            This method does not modify the original BlockMask in-place.
            Instead, it returns a new BlockMask instance where invidual tensor attributes
            may or may not be moved to the specified device, depending on their
            current device placement.
        """
        mapped_attributes = tree_map_only(
            torch.Tensor,
            lambda x: x.to(device),
            self.as_tuple(flatten=False),
        )
        return BlockMask(*mapped_attributes)


def _broadcast_to_dim(x, dim):
    while x.dim() < dim:
        x = x.unsqueeze(0)
    return x


def _round_up_to_multiple(x, multiple):
    return (x + multiple - 1) // multiple * multiple


def _convert_mask_to_block_mask(
    mask: Tensor,
    Q_BLOCK_SIZE=_DEFAULT_SPARSE_BLOCK_SIZE,
    KV_BLOCK_SIZE=_DEFAULT_SPARSE_BLOCK_SIZE,
    separate_full_blocks: bool = False,
) -> tuple[Tensor, Optional[Tensor]]:
    assert mask.dtype == torch.bool
    mask = _broadcast_to_dim(mask, 4)

    def padding_needed_for_multiple(x, multiple):
        return _round_up_to_multiple(x, multiple) - x

    mask = torch.nn.functional.pad(
        mask,
        (
            0,
            padding_needed_for_multiple(mask.shape[-1], KV_BLOCK_SIZE),
            0,
            padding_needed_for_multiple(mask.shape[-2], Q_BLOCK_SIZE),
        ),
    )
    B, H, Q, KV = mask.shape
    assert Q % Q_BLOCK_SIZE == 0
    assert KV % KV_BLOCK_SIZE == 0
    mask = mask.view(
        B, H, Q // Q_BLOCK_SIZE, Q_BLOCK_SIZE, KV // KV_BLOCK_SIZE, KV_BLOCK_SIZE
    )  # [B, H, Q//Q_BLOCK_SIZE, Q_BLOCK_SIZE, KV//KV_BLOCK_SIZE, KV_BLOCK_SIZE]
    mask = mask.permute(
        0, 1, 2, 4, 3, 5
    )  # [B, H, Q//Q_BLOCK_SIZE, KV//KV_BLOCK_SIZE, Q_BLOCK_SIZE, KV_BLOCK_SIZE]
    mask_block_sum = mask.sum(
        dim=[-2, -1]
    )  # [B, H, Q//Q_BLOCK_SIZE, KV//KV_BLOCK_SIZE]
    if separate_full_blocks:
        full_block_sum = Q_BLOCK_SIZE * KV_BLOCK_SIZE
        full_blocks = mask_block_sum == full_block_sum
        partial_blocks = (mask_block_sum > 0) & (mask_block_sum < full_block_sum)
        partial_blocks = partial_blocks.to(dtype=torch.int8)
        full_blocks = full_blocks.to(dtype=torch.int8)
        return partial_blocks, full_blocks
    else:
        partial_blocks = mask_block_sum > 0
        partial_blocks = partial_blocks.to(dtype=torch.int8)
        return partial_blocks, None


def or_masks(*mask_mods: _mask_mod_signature) -> _mask_mod_signature:
    """Returns a mask_mod that's the union of provided mask_mods"""
    if not all(callable(arg) for arg in mask_mods):
        raise RuntimeError(f"All inputs should be callable mask_mods: {mask_mods}")

    def or_mask(b, h, q_idx, kv_idx):
        result = b.new_zeros((), dtype=torch.bool)
        for mask in mask_mods:
            result = result | mask(b, h, q_idx, kv_idx)
        return result

    return or_mask


def and_masks(*mask_mods: _mask_mod_signature) -> _mask_mod_signature:
    """Returns a mask_mod that's the intersection of provided mask_mods"""
    if not all(callable(arg) for arg in mask_mods):
        raise RuntimeError(f"All inputs should be callable mask_mods: {mask_mods}")

    def and_mask(b, h, q_idx, kv_idx):
        result = b.new_ones((), dtype=torch.bool)
        for mask in mask_mods:
            result = result & mask(b, h, q_idx, kv_idx)
        return result

    return and_mask


def _convert_block_mask_to_mask(
    block_mask,
    KV_BLOCK_SIZE=_DEFAULT_SPARSE_BLOCK_SIZE,
    Q_BLOCK_SIZE=_DEFAULT_SPARSE_BLOCK_SIZE,
) -> Tensor:
    assert block_mask.dim() == 4
    B, H, Q, KV = block_mask.shape
    block_mask = block_mask.expand(Q_BLOCK_SIZE, KV_BLOCK_SIZE, *block_mask.shape)
    block_mask = block_mask.permute(2, 3, 4, 0, 5, 1).reshape(
        B, H, Q * Q_BLOCK_SIZE, KV * KV_BLOCK_SIZE
    )
    return block_mask


def _create_sparse_block_from_block_mask(
    block_mask: tuple[Tensor, Optional[Tensor]],
    mask_mod: Optional[Callable],
    seq_lengths: tuple[int, int],
    Q_BLOCK_SIZE: int = _DEFAULT_SPARSE_BLOCK_SIZE,
    KV_BLOCK_SIZE: int = _DEFAULT_SPARSE_BLOCK_SIZE,
) -> BlockMask:
    partial_blocks, full_blocks = block_mask

    partial_bm = _dense_to_ordered(partial_blocks)
    if full_blocks is not None:
        full_bm: tuple[Optional[Tensor], Optional[Tensor]] = _dense_to_ordered(
            full_blocks
        )
    else:
        full_bm = (None, None)

    return BlockMask.from_kv_blocks(
        partial_bm[0],
        partial_bm[1],
        full_bm[0],
        full_bm[1],
        BLOCK_SIZE=(Q_BLOCK_SIZE, KV_BLOCK_SIZE),
        mask_mod=mask_mod,
        seq_lengths=seq_lengths,
    )


def create_mask(
    mod_fn: Union[_score_mod_signature, _mask_mod_signature],
    B: Optional[int],
    H: Optional[int],
    Q_LEN: int,
    KV_LEN: int,
    device: DeviceLikeType = "cuda",
) -> Tensor:
    r"""This function creates a mask tensor from a mod_fn function.

    Args:
        mod_fn (Union[_score_mod_signature, _mask_mod_signature]): Function to modify attention scores.
        B (int): Batch size.
        H (int): Number of query heads.
        Q_LEN (int): Sequence length of query.
        KV_LEN (int): Sequence length of key/value.
        device (str): Device to run the mask creation on.

    Returns:
        mask (Tensor): A mask tensor with shape (B, H, M, N).
    """
    if B is None:
        B = 1
    if H is None:
        H = 1
    b = torch.arange(0, B, device=device)
    h = torch.arange(0, H, device=device)
    m = torch.arange(0, Q_LEN, device=device)
    n = torch.arange(0, KV_LEN, device=device)
    mod_type = _get_mod_type(mod_fn)

    from torch._dynamo._trace_wrapped_higher_order_op import TransformGetItemToIndex

    with TransformGetItemToIndex():
        if mod_type == _ModificationType.SCORE_MOD:
            score_mod = mod_fn
            score_mod = _vmap_for_bhqkv(score_mod, prefix=(0,))  # first input is score
            out = score_mod(torch.zeros(B, H, Q_LEN, KV_LEN, device=device), b, h, m, n)
            mask = torch.where(torch.isneginf(out), False, True)
            return mask
        elif mod_type == _ModificationType.MASK_MOD:
            mask_mod = mod_fn
            mask_mod = _vmap_for_bhqkv(mask_mod, prefix=())
            mask = mask_mod(b, h, m, n)
            return mask
        else:
            raise AssertionError


def create_block_mask(
    mask_mod: _mask_mod_signature,
    B: Optional[int],
    H: Optional[int],
    Q_LEN: int,
    KV_LEN: int,
    device: DeviceLikeType = "cuda",
    BLOCK_SIZE: Union[int, tuple[int, int]] = _DEFAULT_SPARSE_BLOCK_SIZE,
    _compile=False,
) -> BlockMask:
    r"""This function creates a block mask tuple from a mask_mod function.

    Args:
        mask_mod (Callable): mask_mod function. This is a callable that defines the
            masking pattern for the attention mechanism. It takes four arguments:
            b (batch size), h (number of heads), q_idx (query index), and kv_idx (key/value index).
            It should return a boolean tensor indicating which attention connections are allowed (True)
            or masked out (False).
        B (int): Batch size.
        H (int): Number of query heads.
        Q_LEN (int): Sequence length of query.
        KV_LEN (int): Sequence length of key/value.
        device (str): Device to run the mask creation on.
        BLOCK_SIZE (int or tuple[int, int]): Block size for the block mask. If a single int is provided it is used for both query and key/value.

    Returns:
        BlockMask:  A BlockMask object that contains the block mask information.

    Example Usage:
        .. code-block:: python

            def causal_mask(b, h, q_idx, kv_idx):
                return q_idx >= kv_idx

            block_mask = create_block_mask(causal_mask, 1, 1, 8192, 8192, device="cuda")
            query = torch.randn(1, 1, 8192, 64, device="cuda", dtype=torch.float16)
            key = torch.randn(1, 1, 8192, 64, device="cuda", dtype=torch.float16)
            value = torch.randn(1, 1, 8192, 64, device="cuda", dtype=torch.float16)
            output = flex_attention(query, key, value, block_mask=block_mask)
    """
    mod_type = _get_mod_type(mask_mod)
    assert (
        mod_type == _ModificationType.MASK_MOD
    ), f"create-block_mask requires a mask_mod function! Got {mask_mod}"
    if B is None:
        B = 1
    if H is None:
        H = 1
    if isinstance(BLOCK_SIZE, int):
        Q_BLOCK_SIZE = BLOCK_SIZE
        KV_BLOCK_SIZE = BLOCK_SIZE
    else:
        Q_BLOCK_SIZE, KV_BLOCK_SIZE = BLOCK_SIZE

    if _compile:
        warnings.warn(
            "_compile flag on create_block_mask was originally added to work around a torch.compile limitation. That limitation has since been addressed. So, to compile create_block_mask, we suggest doing torch.compile(create_block_mask). This still works for now, but will be removed in the future.",
            DeprecationWarning,
        )
        return torch.compile(create_block_mask)(
            mask_mod, B, H, Q_LEN, KV_LEN, device, BLOCK_SIZE
        )

    mask_tensor = create_mask(mask_mod, B, H, Q_LEN, KV_LEN, device)
    partial_block_mask, full_block_mask = _convert_mask_to_block_mask(
        mask_tensor,
        Q_BLOCK_SIZE=Q_BLOCK_SIZE,
        KV_BLOCK_SIZE=KV_BLOCK_SIZE,
        separate_full_blocks=True,
    )
    block_mask = _create_sparse_block_from_block_mask(
        (partial_block_mask, full_block_mask),
        mask_mod,
        (Q_LEN, KV_LEN),
        Q_BLOCK_SIZE,
        KV_BLOCK_SIZE,
    )
    return block_mask


def _create_empty_block_mask(query: Tensor, key: Tensor) -> BlockMask:
    r"""Default block mask for flex attention.
    If users don't specify any block sparse mask info, we create this
    empty block sparse mask. Which creates a BlockMask with 1 block that is the full length
    of the query and key tensors.
    """
    device = query.device
    return BlockMask.from_kv_blocks(
        kv_num_blocks=torch.ones([1, 1, 1], dtype=torch.int32, device=device),
        kv_indices=torch.zeros([1, 1, 1, 1], dtype=torch.int32, device=device),
        BLOCK_SIZE=_LARGE_SPARSE_BLOCK_SIZE,
        seq_lengths=(1, 1),
    )


def _nested_mod_func_adapter(
    orig_mod_func: Union[_score_mod_signature, _mask_mod_signature],
    q_nt: torch.Tensor,
    kv_nt: torch.Tensor,
    is_score_mod: bool,
) -> Union[_score_mod_signature, _mask_mod_signature]:
    r"""Adapter to convert a score_mod / mask_mod to be NJT-compatible. The given mod func
    should be written as if operating over a single sequence at a item. This adapter will
    handle conversion from indices operating over a "stacked sequence" of length ``sum(S)``
    for sequence length ``S`` in the NJT to "sequence relative" indices in range ``[0, S)``.

    Args:
        orig_mod_func (Callable): Function to modify attention scores. It takes four or five
            arguments, depending on whether a mask_mod or score_mod func is passed.
        q_nt (torch.Tensor): Jagged layout nested tensor (NJT) that defines the sequence length
            structure for query.
        kv_nt (torch.Tensor): Jagged layout nested tensor (NJT) that defines the sequence length
            structure for key / value.
        is_score_mod (bool): Indicates whether the mod function is a score_mod.

    Returns:
        nt_score_mod: An NJT-compatible version of orig_score_mod
    """

    # Used to convert indices within the "stacked" sequence (range [0, sum(*)))
    # to "sequence local" indices (range [0, S) for each S).
    def _build_seq_idx(offsets, total_length):
        range_tensor = torch.arange(
            total_length, device=offsets.device, dtype=torch.int32
        )

        # Use searchsorted to find the index for each position
        # NB: This assumes offsets[0] to offsets[-1] spans the packed dim of values.
        # If we ever loosen this restriction, this logic will need to be updated.
        seq_idx = torch.searchsorted(offsets, range_tensor, right=True) - 1
        return seq_idx

    q_offsets = q_nt._offsets  # type: ignore[attr-defined]
    kv_offsets = kv_nt._offsets  # type: ignore[attr-defined]
    q_seq_idx = _build_seq_idx(q_offsets, q_nt._values.shape[q_nt._ragged_idx - 1])  # type: ignore[attr-defined]
    if q_nt is kv_nt:
        kv_seq_idx = q_seq_idx
    else:
        # cross attention case
        kv_seq_idx = _build_seq_idx(kv_offsets, kv_nt._values.shape[kv_nt._ragged_idx - 1])  # type: ignore[attr-defined]

    # Converts q_idx / kv_idx from [0, total_length) -> [0, S), where S refers
    # to the sequence length for each sequence in the NJT, for use in given
    # score_mod. This allows the user to write a score_mod as if it were
    # operating on a single sequence and the "stacked sequence" is split
    # automatically into individual sequences for them.
    if is_score_mod:

        def nt_score_mod(score, b, h, q_idx, kv_idx):
            b_nested = q_seq_idx[q_idx]
            q_nested = q_idx - q_offsets[q_seq_idx[q_idx]]
            kv_nested = kv_idx - kv_offsets[kv_seq_idx[kv_idx]]
            is_same_sequence = q_seq_idx[q_idx] == kv_seq_idx[kv_idx]
            return torch.where(
                is_same_sequence,
                orig_mod_func(score, b_nested, h, q_nested, kv_nested),  # type: ignore[call-arg]
                # don't allow inter-sequence attention
                float("-inf"),
            )

        return nt_score_mod
    else:

        def nt_mask_mod(b, h, q_idx, kv_idx):
            b_nested = q_seq_idx[q_idx]
            q_nested = q_idx - q_offsets[q_seq_idx[q_idx]]
            kv_nested = kv_idx - kv_offsets[kv_seq_idx[kv_idx]]
            # don't allow inter-sequence attention
            is_same_sequence = q_seq_idx[q_idx] == kv_seq_idx[kv_idx]
            return orig_mod_func(b_nested, h, q_nested, kv_nested) & is_same_sequence  # type: ignore[call-arg]

        return nt_mask_mod


def create_nested_block_mask(
    mask_mod: _mask_mod_signature,
    B: Optional[int],
    H: Optional[int],
    q_nt: torch.Tensor,
    kv_nt: Optional[torch.Tensor] = None,
    BLOCK_SIZE: Union[int, tuple[int, int]] = _DEFAULT_SPARSE_BLOCK_SIZE,
    _compile=False,
) -> BlockMask:
    r"""This function creates a nested tensor compatible block mask tuple from a mask_mod
    function. The returned BlockMask will be on the device specified by the input nested tensor.

    Args:
        mask_mod (Callable): mask_mod function. This is a callable that defines the
            masking pattern for the attention mechanism. It takes four arguments:
            b (batch size), h (number of heads), q_idx (query index), and kv_idx (key/value index).
            It should return a boolean tensor indicating which attention connections are allowed
            (True) or masked out (False).
        B (int): Batch size.
        H (int): Number of query heads.
        q_nt (torch.Tensor): Jagged layout nested tensor (NJT) that defines the sequence length
            structure for query. The block mask will be constructed to operate on a "stacked
            sequence" of length ``sum(S)`` for sequence length ``S`` from the NJT.
        kv_nt (torch.Tensor): Jagged layout nested tensor (NJT) that defines the sequence length
            structure for key / value, allowing for cross attention. The block mask will be
            constructed to operate on a "stacked sequence" of length ``sum(S)`` for sequence
            length ``S`` from the NJT. If this is None, ``q_nt`` is used to define the structure
            for key / value as well. Default: None
        BLOCK_SIZE (int or tuple[int, int]): Block size for the block mask. If a single int is
            provided it is used for both query and key/value.

    Returns:
        BlockMask:  A BlockMask object that contains the block mask information.

    Example Usage:
        .. code-block:: python

            # shape (B, num_heads, seq_len*, D) where seq_len* varies across the batch
            query = torch.nested.nested_tensor(..., layout=torch.jagged)
            key = torch.nested.nested_tensor(..., layout=torch.jagged)
            value = torch.nested.nested_tensor(..., layout=torch.jagged)

            def causal_mask(b, h, q_idx, kv_idx):
                return q_idx >= kv_idx

            block_mask = create_nested_block_mask(causal_mask, 1, 1, query, _compile=True)
            output = flex_attention(query, key, value, block_mask=block_mask)

        .. code-block:: python

            # shape (B, num_heads, seq_len*, D) where seq_len* varies across the batch
            query = torch.nested.nested_tensor(..., layout=torch.jagged)
            key = torch.nested.nested_tensor(..., layout=torch.jagged)
            value = torch.nested.nested_tensor(..., layout=torch.jagged)

            def causal_mask(b, h, q_idx, kv_idx):
                return q_idx >= kv_idx

            # cross attention case: pass both query and key/value NJTs
            block_mask = create_nested_block_mask(causal_mask, 1, 1, query, key, _compile=True)
            output = flex_attention(query, key, value, block_mask=block_mask)
    """
    # use same structure for kv as for q by default
    if kv_nt is None:
        kv_nt = q_nt
    if q_nt.device != kv_nt.device:
        raise ValueError(
            "create_nested_block_mask(): Expected q_nt and kv_nt to be on the same device"
        )
    return create_block_mask(
        _nested_mod_func_adapter(mask_mod, q_nt, kv_nt, is_score_mod=False),  # type: ignore[arg-type]
        B,
        H,
        q_nt._values.shape[q_nt._ragged_idx - 1],  # type: ignore[attr-defined]
        kv_nt._values.shape[kv_nt._ragged_idx - 1],  # type: ignore[attr-defined]
        device=q_nt.device,  # type: ignore[arg-type]
        # compile is important so we don't materialize a mask_tensor of
        # shape (1, 1, total_seqlen, total_seqlen)
        BLOCK_SIZE=BLOCK_SIZE,
        _compile=_compile,
    )


def _apply_kernel_options(
    query: Tensor, key: Tensor, value: Tensor, return_lse: bool, kernel_options
):
    kernel_options = {} if kernel_options is None else dict(kernel_options)

    kernel_options.setdefault("PRESCALE_QK", False)
    kernel_options.setdefault("ROWS_GUARANTEED_SAFE", False)
    kernel_options.setdefault("BLOCKS_ARE_CONTIGUOUS", False)
    # This forces all biases grad scatters to be done in the DQ iteration loop of the backwards
    kernel_options.setdefault("WRITE_DQ", True)

    # If forward kernel needs to return logsumexp is decided by this rule internally.
    assert "OUTPUT_LOGSUMEXP" not in kernel_options
    kernel_options["OUTPUT_LOGSUMEXP"] = True
    if not return_lse:
        # We used to check if q,k,v required grads but since captured buffers can require grad
        # we always write unless in no_grad
        output_logsumexp = torch.is_grad_enabled()
        kernel_options["OUTPUT_LOGSUMEXP"] = output_logsumexp
        any_inputs_on_cpu_device = (
            query.device.type == "cpu"
            or key.device.type == "cpu"
            or value.device.type == "cpu"
        )
        if any_inputs_on_cpu_device:
            # CPU with torch.compile now supports infernece, and will not return lse
            # TODO: support CPU for training and return lse
            kernel_options["OUTPUT_LOGSUMEXP"] = False

    return kernel_options


def _validate_embed_dim(query: Tensor, key: Tensor, value: Tensor):
    if query.size(-1) != key.size(-1):
        raise ValueError(
            f"Expect query and key/value to have the same embedding dimension "
            f"but got E={query.size(-1)} and E={key.size(-1)}."
        )


def _validate_device(query: Tensor, key: Tensor, value: Tensor):
    """TODO: Remove once non cuda/cpu devices support is added
    We only need to check query since we have already that q,k,v are on the same device
    """
<<<<<<< HEAD
    supported_devices = {"cuda", "cpu", "xpu"}
    if query.device.type not in supported_devices:
=======
    if (
        query.device.type != "cuda"
        and query.device.type != "cpu"
        and query.device.type != "hpu"
    ):
>>>>>>> a9448332
        raise ValueError(
            "FlexAttention is only supported on CUDA, CPU or HPU devices. "
            f"Found input tensors on {query.device.type} device."
        )


def _validate_nestedness(query: Tensor, key: Tensor, value: Tensor):
    # Currently, inputs can only be all nested or no nested.
    if query.is_nested != key.is_nested or key.is_nested != value.is_nested:
        raise ValueError(
            "FlexAttention does not support mixed nested tensor / non-nested tensor inputs. "
            "Please file an issue requesting this if it is important to you."
        )

    if (
        (query.is_nested and query._lengths is not None)  # type: ignore[attr-defined]
        or (key.is_nested and key._lengths is not None)  # type: ignore[attr-defined]
        or (value.is_nested and value._lengths is not None)  # type: ignore[attr-defined]
    ):
        raise ValueError(
            "FlexAttention does not support nested tensors that are non-contiguous with holes. "
            "Please file an issue requesting this if it is important to you."
        )


def flex_attention(
    query: Tensor,
    key: Tensor,
    value: Tensor,
    score_mod: Optional[_score_mod_signature] = None,
    block_mask: Optional[BlockMask] = None,
    scale: Optional[float] = None,
    enable_gqa: bool = False,
    return_lse: bool = False,
    kernel_options: Optional[dict[str, Any]] = None,
) -> Union[Tensor, tuple[Tensor, Tensor]]:
    r"""This function implements scaled dot product attention with an arbitrary attention score modification function.

    This function computes the scaled dot product attention between query, key, and value tensors with a user-defined
    attention score modification function. The attention score modification function will be applied after the attention
    scores have been calculated between the query and key tensors. The attention scores are calculated as follows:

    The ``score_mod`` function should have the following signature:

    .. code-block:: python

        def score_mod(
            score: Tensor,
            batch: Tensor,
            head: Tensor,
            q_idx: Tensor,
            k_idx: Tensor
        ) -> Tensor:

    Where:
        - ``score``: A scalar tensor representing the attention score,
          with the same data type and device as the query, key, and value tensors.
        - ``batch``, ``head``, ``q_idx``, ``k_idx``: Scalar tensors indicating
          the batch index, query head index, query index, and key/value index, respectively.
          These should have the ``torch.int`` data type and be located on the same device as the score tensor.

    Args:
        query (Tensor): Query tensor; shape :math:`(B, Hq, L, E)`.
        key (Tensor): Key tensor; shape :math:`(B, Hkv, S, E)`.
        value (Tensor): Value tensor; shape :math:`(B, Hkv, S, Ev)`.
        score_mod (Optional[Callable]): Function to modify attention scores. By default no score_mod is applied.
        block_mask (Optional[BlockMask]): BlockMask object that controls the blocksparsity pattern of the attention.
        scale (Optional[float]): Scaling factor applied prior to softmax. If none, the default value is set to :math:`\frac{1}{\sqrt{E}}`.
        enable_gqa (bool): If set to True, enables Grouped Query Attention (GQA) and broadcasts key/value heads to query heads.
        return_lse (bool): Whether to return the logsumexp of the attention scores. Default is False.
        kernel_options (Optional[Dict[str, Any]]): Options to pass into the Triton kernels.

    Returns:
        output (Tensor): Attention output; shape :math:`(B, Hq, L, Ev)`.

    Shape legend:
        - :math:`N: \text{Batch size} ... : \text{Any number of other batch dimensions (optional)}`
        - :math:`S: \text{Source sequence length}`
        - :math:`L: \text{Target sequence length}`
        - :math:`E: \text{Embedding dimension of the query and key}`
        - :math:`Ev: \text{Embedding dimension of the value}`

    .. warning::
        `torch.nn.attention.flex_attention` is a prototype feature in PyTorch.
        Please look forward to a more stable implementation in a future version of PyTorch.
        Read more about feature classification at: https://pytorch.org/blog/pytorch-feature-classification-changes/#prototype

    """
    # Some basic input validation
    _validate_sdpa_input(query, key, value)
    _validate_embed_dim(query, key, value)
    _validate_device(query, key, value)
    _validate_nestedness(query, key, value)
    if query.dim() != 4 or key.dim() != 4 or value.dim() != 4:
        raise NotImplementedError("NYI: query, key, and value must be 4D tensors")
    if (not enable_gqa) and query.size(-3) != key.size(-3):
        raise ValueError(
            f"Expect query and key/value to have the same number of heads "
            f"but got Hq={query.size(-3)} and Hkv={key.size(-3)}. "
            f"Try setting enable_gqa=True for GQA."
        )
    if enable_gqa:
        Hq = query.size(1)
        Hkv = key.size(1)
        if Hq % Hkv != 0:
            raise ValueError(
                f"Expect number of query heads to be a multiple of kv heads for GQA "
                f"but got Hq={Hq} and Hkv={Hkv}."
            )
    if query.size(0) != key.size(0):
        if block_mask is None:
            raise ValueError(
                f"Expect query and key/value to have the same batch size, "
                f"or non-none block_mask, "
                f"but got block_mask=None, Bq={query.size(0)}, and Bkv={key.size(0)}."
            )

        if block_mask.kv_num_blocks.size(0) != query.size(0):
            raise ValueError(
                f"Expect query and key/value to have the same batch size, "
                f"or block_mask and query to have the same batch size, "
                f"but got Bq={query.size(0)}, Bkv={key.size(0)}, B_block_mask={block_mask.kv_num_blocks.size(0)}."
            )

    if score_mod is None:
        score_mod = _identity
    elif query.is_nested:
        # use same NJT if the ragged structures for sequence lengths match between q and kv
        kv = (
            query
            if query.size(query._ragged_idx) == key.size(query._ragged_idx)  # type: ignore[attr-defined]
            else key
        )
        score_mod = _nested_mod_func_adapter(score_mod, query, kv, is_score_mod=True)  # type: ignore[assignment]

    if block_mask is None:
        block_mask = _create_empty_block_mask(query, key)

    if (
        block_mask.BLOCK_SIZE[0] == _LARGE_SPARSE_BLOCK_SIZE
        and block_mask.BLOCK_SIZE[1] == _LARGE_SPARSE_BLOCK_SIZE
    ):
        # This corresponds to the case where we essentially have a "no-op" block mask.
        pass
    elif query.is_nested:
        if block_mask.shape[-2] != query._values.size(query._ragged_idx - 1):  # type: ignore[attr-defined]
            raise RuntimeError(
                f"block_mask of shape {block_mask.shape} is not compatible with nested tensor input "
                f"with total sequence length of {query._values.size(query._ragged_idx - 1)}"  # type: ignore[attr-defined]
            )
    else:
        block_mask_q_len = block_mask.shape[-2]
        block_mask_kv_len = block_mask.shape[-1]
        if query.size(-2) > block_mask_q_len or key.size(-2) > block_mask_kv_len:
            raise ValueError(
                f"block_mask was created for block_mask.shape={block_mask.shape} but got q_len={query.size(-2)} and kv_len={key.size(-2)}. "
                "As the block mask was created for a smaller length than you're using it for, you likely need to create a new block mask."
            )
        elif (
            query.size(-2) < block_mask_q_len and key.size(-2) <= block_mask_kv_len
        ) or (query.size(-2) <= block_mask_q_len and key.size(-2) < block_mask_kv_len):
            raise ValueError(
                f"block_mask was created for block_mask.shape={block_mask.shape} but got q_len={query.size(-2)} and kv_len={key.size(-2)}. "
                "As the block mask was created for a larger length than you're using it for, you can either 1. create a new block mask with the correct length, or 2. 'adjust' the existing block mask to the correct length by calling block_mask._adjust(q_len, kv_len). This essentially 'crops' the block mask to the upper left corner, which does not work for all mask_mods!"
            )
        assert query.size(-2) == block_mask_q_len
        assert key.size(-2) == block_mask_kv_len

    if scale is None:
        scale = 1.0 / math.sqrt(query.size(-1))

    if query.device != block_mask.kv_num_blocks.device:  # type: ignore[union-attr]
        raise RuntimeError(
            f"Expect q/k/v and block_mask to be on the same device "
            f"but got {query.device} and {block_mask.kv_num_blocks.device}."  # type: ignore[union-attr]
        )

    kernel_options = _apply_kernel_options(
        query,
        key,
        value,
        return_lse,
        kernel_options,
    )

    if torch.compiler.is_dynamo_compiling():
        # mark head_dim and number of heads to be static
        for x in [query, key, value]:
            torch._dynamo.mark_static(x, -3)
            torch._dynamo.mark_static(x, -1)

        out, lse = flex_attention_hop(
            query, key, value, score_mod, block_mask.as_tuple(), scale, kernel_options  # type: ignore[union-attr]
        )
        if return_lse:
            return out, lse * math.log(2)
        else:
            return out

    if not torch._dynamo.is_dynamo_supported():
        raise RuntimeError("flex_attention requires dynamo support")

    from torch._dynamo.backends.debugging import (
        make_eager_backend_with_torch_function_mode,
    )

    # Dynamo is expecting a callable with "__code__" attribute.
    # We cannot directly pass hop to it. So we wrap it in a dummy function.
    def _flex_attention_hop_wrapper(*args, **kwargs):
        return flex_attention_hop(*args, **kwargs)

    with _set_compilation_env():
        with torch._dynamo.utils.disable_cache_limit():
            with _temp_remove_pre_dispatch_torch_function_mode():
                with _temp_remove_metadata_torch_function_mode() as metadata_mode:
                    if metadata_mode:
                        backend = make_eager_backend_with_torch_function_mode(
                            metadata_mode
                        )
                    else:
                        backend = "eager"
                    out, lse = torch.compile(
                        _flex_attention_hop_wrapper, backend=backend, fullgraph=True
                    )(
                        query,
                        key,
                        value,
                        score_mod,
                        block_mask.as_tuple(),  # type: ignore[union-attr]
                        scale,
                        kernel_options,
                    )
                    if return_lse:
                        return out, lse * math.log(2)
                    else:
                        return out<|MERGE_RESOLUTION|>--- conflicted
+++ resolved
@@ -1124,16 +1124,8 @@
     """TODO: Remove once non cuda/cpu devices support is added
     We only need to check query since we have already that q,k,v are on the same device
     """
-<<<<<<< HEAD
-    supported_devices = {"cuda", "cpu", "xpu"}
+    supported_devices = {"cuda", "cpu", "xpu", "hpu"}
     if query.device.type not in supported_devices:
-=======
-    if (
-        query.device.type != "cuda"
-        and query.device.type != "cpu"
-        and query.device.type != "hpu"
-    ):
->>>>>>> a9448332
         raise ValueError(
             "FlexAttention is only supported on CUDA, CPU or HPU devices. "
             f"Found input tensors on {query.device.type} device."
