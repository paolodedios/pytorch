--- conflicted
+++ resolved
@@ -266,7 +266,6 @@
     considered as a score_mod function. If the function has 4 positional arguments, it is
     considered as a mask function.
     """
-<<<<<<< HEAD
     if hasattr(fn, "__code__"):
         code = fn.__code__
         num_positional_total = code.co_argcount
@@ -281,13 +280,6 @@
             for param in inspect.signature(fn).parameters.values()
             if param.default is inspect.Parameter.empty
         )
-=======
-    num_positional_args = sum(
-        1
-        for param in inspect.signature(fn).parameters.values()
-        if param.default is inspect.Parameter.empty
-    )
->>>>>>> 77bf23d8
     assert num_positional_args == 5 or num_positional_args == 4
     if num_positional_args == 5:
         return _ModificationType.SCORE_MOD
