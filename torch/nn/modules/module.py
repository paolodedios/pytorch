--- conflicted
+++ resolved
@@ -2163,27 +2163,12 @@
 
     @overload
     def state_dict(
-<<<<<<< HEAD
         self, *, destination: T_destination, prefix: str = ..., keep_vars: bool = ...
-=======
-        self,
-        *,
-        destination: T_destination,
-        prefix: str = ...,
-        keep_vars: bool = ...,
->>>>>>> bb462a62
     ) -> T_destination: ...
 
     @overload
     def state_dict(
-<<<<<<< HEAD
         self, *, prefix: str = ..., keep_vars: bool = ...
-=======
-        self,
-        *,
-        prefix: str = ...,
-        keep_vars: bool = ...,
->>>>>>> bb462a62
     ) -> dict[str, Any]: ...
 
     # TODO: Change `*args` to `*` and remove the corresponding warning in docs when BC allows.
