from .module import Module
from .. import functional as F

from torch import Tensor
from typing import Optional
from ..common_types import _size_2_t, _ratio_2_t, _size_any_t, _ratio_any_t


class Upsample(Module):
    r"""Upsamples a given multi-channel 1D (temporal), 2D (spatial) or 3D (volumetric) data.

    The input data is assumed to be of the form
    `minibatch x channels x [optional depth] x [optional height] x width`.
    Hence, for spatial inputs, we expect a 4D Tensor and for volumetric inputs, we expect a 5D Tensor.

    The algorithms available for upsampling are nearest neighbor and linear,
    bilinear, bicubic and trilinear for 3D, 4D and 5D input Tensor,
    respectively.

    One can either give a :attr:`scale_factor` or the target output :attr:`size` to
    calculate the output size. (You cannot give both, as it is ambiguous)

    Args:
        size (int or Tuple[int] or Tuple[int, int] or Tuple[int, int, int], optional):
            output spatial sizes
        scale_factor (float or Tuple[float] or Tuple[float, float] or Tuple[float, float, float], optional):
            multiplier for spatial size. Has to match input size if it is a tuple.
        mode (str, optional): the upsampling algorithm: one of ``'nearest'``,
            ``'linear'``, ``'bilinear'``, ``'bicubic'`` and ``'trilinear'``.
            Default: ``'nearest'``
        align_corners (bool, optional): if ``True``, the corner pixels of the input
            and output tensors are aligned, and thus preserving the values at
            those pixels. This only has effect when :attr:`mode` is
            ``'linear'``, ``'bilinear'``, ``'bicubic'``, or ``'trilinear'``.
            Default: ``False``
<<<<<<< HEAD
=======
        recompute_scale_factor (bool, optional): recompute the scale_factor for use in the
            interpolation calculation. If `recompute_scale_factor` is ``True``, then
            `scale_factor` must be passed in and `scale_factor` is used to compute the
            output `size`. The computed output `size` will be used to infer new scales for
            the interpolation. Note that when `scale_factor` is floating-point, it may differ
            from the recomputed `scale_factor` due to rounding and precision issues.
            If `recompute_scale_factor` is ``False``, then `size` or `scale_factor` will
            be used directly for interpolation.
>>>>>>> 0b2f68ea

    Shape:
        - Input: :math:`(N, C, W_{in})`, :math:`(N, C, H_{in}, W_{in})` or :math:`(N, C, D_{in}, H_{in}, W_{in})`
        - Output: :math:`(N, C, W_{out})`, :math:`(N, C, H_{out}, W_{out})`
          or :math:`(N, C, D_{out}, H_{out}, W_{out})`, where

    .. math::
        D_{out} = \left\lfloor D_{in} \times \text{scale\_factor} \right\rfloor

    .. math::
        H_{out} = \left\lfloor H_{in} \times \text{scale\_factor} \right\rfloor

    .. math::
        W_{out} = \left\lfloor W_{in} \times \text{scale\_factor} \right\rfloor

    .. warning::
        With ``align_corners = True``, the linearly interpolating modes
        (`linear`, `bilinear`, `bicubic`, and `trilinear`) don't proportionally
        align the output and input pixels, and thus the output values can depend
        on the input size. This was the default behavior for these modes up to
        version 0.3.1. Since then, the default behavior is
        ``align_corners = False``. See below for concrete examples on how this
        affects the outputs.

    .. note::
        If you want downsampling/general resizing, you should use :func:`~nn.functional.interpolate`.

    Examples::

        >>> input = torch.arange(1, 5, dtype=torch.float32).view(1, 1, 2, 2)
        >>> input
        tensor([[[[ 1.,  2.],
                  [ 3.,  4.]]]])

        >>> m = nn.Upsample(scale_factor=2, mode='nearest')
        >>> m(input)
        tensor([[[[ 1.,  1.,  2.,  2.],
                  [ 1.,  1.,  2.,  2.],
                  [ 3.,  3.,  4.,  4.],
                  [ 3.,  3.,  4.,  4.]]]])

        >>> m = nn.Upsample(scale_factor=2, mode='bilinear')  # align_corners=False
        >>> m(input)
        tensor([[[[ 1.0000,  1.2500,  1.7500,  2.0000],
                  [ 1.5000,  1.7500,  2.2500,  2.5000],
                  [ 2.5000,  2.7500,  3.2500,  3.5000],
                  [ 3.0000,  3.2500,  3.7500,  4.0000]]]])

        >>> m = nn.Upsample(scale_factor=2, mode='bilinear', align_corners=True)
        >>> m(input)
        tensor([[[[ 1.0000,  1.3333,  1.6667,  2.0000],
                  [ 1.6667,  2.0000,  2.3333,  2.6667],
                  [ 2.3333,  2.6667,  3.0000,  3.3333],
                  [ 3.0000,  3.3333,  3.6667,  4.0000]]]])

        >>> # Try scaling the same data in a larger tensor
        >>>
        >>> input_3x3 = torch.zeros(3, 3).view(1, 1, 3, 3)
        >>> input_3x3[:, :, :2, :2].copy_(input)
        tensor([[[[ 1.,  2.],
                  [ 3.,  4.]]]])
        >>> input_3x3
        tensor([[[[ 1.,  2.,  0.],
                  [ 3.,  4.,  0.],
                  [ 0.,  0.,  0.]]]])

        >>> m = nn.Upsample(scale_factor=2, mode='bilinear')  # align_corners=False
        >>> # Notice that values in top left corner are the same with the small input (except at boundary)
        >>> m(input_3x3)
        tensor([[[[ 1.0000,  1.2500,  1.7500,  1.5000,  0.5000,  0.0000],
                  [ 1.5000,  1.7500,  2.2500,  1.8750,  0.6250,  0.0000],
                  [ 2.5000,  2.7500,  3.2500,  2.6250,  0.8750,  0.0000],
                  [ 2.2500,  2.4375,  2.8125,  2.2500,  0.7500,  0.0000],
                  [ 0.7500,  0.8125,  0.9375,  0.7500,  0.2500,  0.0000],
                  [ 0.0000,  0.0000,  0.0000,  0.0000,  0.0000,  0.0000]]]])

        >>> m = nn.Upsample(scale_factor=2, mode='bilinear', align_corners=True)
        >>> # Notice that values in top left corner are now changed
        >>> m(input_3x3)
        tensor([[[[ 1.0000,  1.4000,  1.8000,  1.6000,  0.8000,  0.0000],
                  [ 1.8000,  2.2000,  2.6000,  2.2400,  1.1200,  0.0000],
                  [ 2.6000,  3.0000,  3.4000,  2.8800,  1.4400,  0.0000],
                  [ 2.4000,  2.7200,  3.0400,  2.5600,  1.2800,  0.0000],
                  [ 1.2000,  1.3600,  1.5200,  1.2800,  0.6400,  0.0000],
                  [ 0.0000,  0.0000,  0.0000,  0.0000,  0.0000,  0.0000]]]])
    """
    __constants__ = ['size', 'scale_factor', 'mode', 'align_corners', 'name', 'recompute_scale_factor']
    name: str
    size: Optional[_size_any_t]
    scale_factor: Optional[_ratio_any_t]
    mode: str
    align_corners: Optional[bool]
    recompute_scale_factor: Optional[bool]

    def __init__(self, size: Optional[_size_any_t] = None, scale_factor: Optional[_ratio_any_t] = None,
                 mode: str = 'nearest', align_corners: Optional[bool] = None,
                 recompute_scale_factor: Optional[bool] = None) -> None:
        super(Upsample, self).__init__()
        self.name = type(self).__name__
        self.size = size
        if isinstance(scale_factor, tuple):
            self.scale_factor = tuple(float(factor) for factor in scale_factor)
        else:
            self.scale_factor = float(scale_factor) if scale_factor else None
        self.mode = mode
        self.align_corners = align_corners
        self.recompute_scale_factor = recompute_scale_factor

    def forward(self, input: Tensor) -> Tensor:
        return F.interpolate(input, self.size, self.scale_factor, self.mode, self.align_corners,
                             recompute_scale_factor=self.recompute_scale_factor)

    def extra_repr(self) -> str:
        if self.scale_factor is not None:
            info = 'scale_factor=' + str(self.scale_factor)
        else:
            info = 'size=' + str(self.size)
        info += ', mode=' + self.mode
        return info


class UpsamplingNearest2d(Upsample):
    r"""Applies a 2D nearest neighbor upsampling to an input signal composed of several input
    channels.

    To specify the scale, it takes either the :attr:`size` or the :attr:`scale_factor`
    as it's constructor argument.

    When :attr:`size` is given, it is the output size of the image `(h, w)`.

    Args:
        size (int or Tuple[int, int], optional): output spatial sizes
        scale_factor (float or Tuple[float, float], optional): multiplier for
            spatial size.

    .. warning::
        This class is deprecated in favor of :func:`~nn.functional.interpolate`.

    Shape:
        - Input: :math:`(N, C, H_{in}, W_{in})`
        - Output: :math:`(N, C, H_{out}, W_{out})` where

    .. math::
          H_{out} = \left\lfloor H_{in} \times \text{scale\_factor} \right\rfloor

    .. math::
          W_{out} = \left\lfloor W_{in} \times \text{scale\_factor} \right\rfloor

    Examples::

        >>> input = torch.arange(1, 5, dtype=torch.float32).view(1, 1, 2, 2)
        >>> input
        tensor([[[[ 1.,  2.],
                  [ 3.,  4.]]]])

        >>> m = nn.UpsamplingNearest2d(scale_factor=2)
        >>> m(input)
        tensor([[[[ 1.,  1.,  2.,  2.],
                  [ 1.,  1.,  2.,  2.],
                  [ 3.,  3.,  4.,  4.],
                  [ 3.,  3.,  4.,  4.]]]])
    """
    def __init__(self, size: Optional[_size_2_t] = None, scale_factor: Optional[_ratio_2_t] = None) -> None:
        super(UpsamplingNearest2d, self).__init__(size, scale_factor, mode='nearest')


class UpsamplingBilinear2d(Upsample):
    r"""Applies a 2D bilinear upsampling to an input signal composed of several input
    channels.

    To specify the scale, it takes either the :attr:`size` or the :attr:`scale_factor`
    as it's constructor argument.

    When :attr:`size` is given, it is the output size of the image `(h, w)`.

    Args:
        size (int or Tuple[int, int], optional): output spatial sizes
        scale_factor (float or Tuple[float, float], optional): multiplier for
            spatial size.

    .. warning::
        This class is deprecated in favor of :func:`~nn.functional.interpolate`. It is
        equivalent to ``nn.functional.interpolate(..., mode='bilinear', align_corners=True)``.

    Shape:
        - Input: :math:`(N, C, H_{in}, W_{in})`
        - Output: :math:`(N, C, H_{out}, W_{out})` where

    .. math::
        H_{out} = \left\lfloor H_{in} \times \text{scale\_factor} \right\rfloor

    .. math::
        W_{out} = \left\lfloor W_{in} \times \text{scale\_factor} \right\rfloor

    Examples::

        >>> input = torch.arange(1, 5, dtype=torch.float32).view(1, 1, 2, 2)
        >>> input
        tensor([[[[ 1.,  2.],
                  [ 3.,  4.]]]])

        >>> m = nn.UpsamplingBilinear2d(scale_factor=2)
        >>> m(input)
        tensor([[[[ 1.0000,  1.3333,  1.6667,  2.0000],
                  [ 1.6667,  2.0000,  2.3333,  2.6667],
                  [ 2.3333,  2.6667,  3.0000,  3.3333],
                  [ 3.0000,  3.3333,  3.6667,  4.0000]]]])
    """
    def __init__(self, size: Optional[_size_2_t] = None, scale_factor: Optional[_ratio_2_t] = None) -> None:
        super(UpsamplingBilinear2d, self).__init__(size, scale_factor, mode='bilinear', align_corners=True)<|MERGE_RESOLUTION|>--- conflicted
+++ resolved
@@ -33,8 +33,6 @@
             those pixels. This only has effect when :attr:`mode` is
             ``'linear'``, ``'bilinear'``, ``'bicubic'``, or ``'trilinear'``.
             Default: ``False``
-<<<<<<< HEAD
-=======
         recompute_scale_factor (bool, optional): recompute the scale_factor for use in the
             interpolation calculation. If `recompute_scale_factor` is ``True``, then
             `scale_factor` must be passed in and `scale_factor` is used to compute the
@@ -43,7 +41,6 @@
             from the recomputed `scale_factor` due to rounding and precision issues.
             If `recompute_scale_factor` is ``False``, then `size` or `scale_factor` will
             be used directly for interpolation.
->>>>>>> 0b2f68ea
 
     Shape:
         - Input: :math:`(N, C, W_{in})`, :math:`(N, C, H_{in}, W_{in})` or :math:`(N, C, D_{in}, H_{in}, W_{in})`
