# mypy: allow-untyped-decorators
# mypy: allow-untyped-defs
import math
import numbers
import warnings
import weakref
from typing import Optional, overload
from typing_extensions import deprecated

import torch
from torch import _VF, Tensor
from torch.nn import init
from torch.nn.parameter import Parameter
from torch.nn.utils.rnn import PackedSequence

from .module import Module


__all__ = [
    "RNNBase",
    "RNN",
    "LSTM",
    "GRU",
    "RNNCellBase",
    "RNNCell",
    "LSTMCell",
    "GRUCell",
]

_rnn_impls = {
    "RNN_TANH": _VF.rnn_tanh,
    "RNN_RELU": _VF.rnn_relu,
}


def _apply_permutation(tensor: Tensor, permutation: Tensor, dim: int = 1) -> Tensor:
    return tensor.index_select(dim, permutation)


@deprecated(
    "`apply_permutation` is deprecated, please use `tensor.index_select(dim, permutation)` instead",
    category=FutureWarning,
)
def apply_permutation(tensor: Tensor, permutation: Tensor, dim: int = 1) -> Tensor:
    return _apply_permutation(tensor, permutation, dim)


class RNNBase(Module):
    r"""Base class for RNN modules (RNN, LSTM, GRU).

    Implements aspects of RNNs shared by the RNN, LSTM, and GRU classes, such as module initialization
    and utility methods for parameter storage management.

    .. note::
        The forward method is not implemented by the RNNBase class.

    .. note::
        LSTM and GRU classes override some methods implemented by RNNBase.
    """

    __constants__ = [
        "mode",
        "input_size",
        "hidden_size",
        "num_layers",
        "bias",
        "batch_first",
        "dropout",
        "bidirectional",
        "proj_size",
    ]
    __jit_unused_properties__ = ["all_weights"]

    mode: str
    input_size: int
    hidden_size: int
    num_layers: int
    bias: bool
    batch_first: bool
    dropout: float
    bidirectional: bool
    proj_size: int

    def __init__(
        self,
        mode: str,
        input_size: int,
        hidden_size: int,
        num_layers: int = 1,
        bias: bool = True,
        batch_first: bool = False,
        dropout: float = 0.0,
        bidirectional: bool = False,
        proj_size: int = 0,
        device=None,
        dtype=None,
    ) -> None:
        factory_kwargs = {"device": device, "dtype": dtype}
        super().__init__()
        self.mode = mode
        self.input_size = input_size
        self.hidden_size = hidden_size
        self.num_layers = num_layers
        self.bias = bias
        self.batch_first = batch_first
        self.dropout = float(dropout)
        self.bidirectional = bidirectional
        self.proj_size = proj_size
        self._flat_weight_refs: list[Optional[weakref.ReferenceType[Parameter]]] = []
        num_directions = 2 if bidirectional else 1

        if (
            not isinstance(dropout, numbers.Number)
            or not 0 <= dropout <= 1
            or isinstance(dropout, bool)
        ):
            raise ValueError(
                "dropout should be a number in range [0, 1] "
                "representing the probability of an element being "
                "zeroed"
            )
        if dropout > 0 and num_layers == 1:
            warnings.warn(
                "dropout option adds dropout after all but last "
                "recurrent layer, so non-zero dropout expects "
                f"num_layers greater than 1, but got dropout={dropout} and "
                f"num_layers={num_layers}"
            )

        if not isinstance(hidden_size, int):
            raise TypeError(
                f"hidden_size should be of type int, got: {type(hidden_size).__name__}"
            )
        if hidden_size <= 0:
            raise ValueError("hidden_size must be greater than zero")
        if num_layers <= 0:
            raise ValueError("num_layers must be greater than zero")
        if proj_size < 0:
            raise ValueError(
                "proj_size should be a positive integer or zero to disable projections"
            )
        if proj_size >= hidden_size:
            raise ValueError("proj_size has to be smaller than hidden_size")

        if mode == "LSTM":
            gate_size = 4 * hidden_size
        elif mode == "GRU":
            gate_size = 3 * hidden_size
        elif mode == "RNN_TANH":
            gate_size = hidden_size
        elif mode == "RNN_RELU":
            gate_size = hidden_size
        else:
            raise ValueError("Unrecognized RNN mode: " + mode)

        self._flat_weights_names = []
        self._all_weights = []
        for layer in range(num_layers):
            for direction in range(num_directions):
                real_hidden_size = proj_size if proj_size > 0 else hidden_size
                layer_input_size = (
                    input_size if layer == 0 else real_hidden_size * num_directions
                )

                w_ih = Parameter(
                    torch.empty((gate_size, layer_input_size), **factory_kwargs)
                )
                w_hh = Parameter(
                    torch.empty((gate_size, real_hidden_size), **factory_kwargs)
                )
                b_ih = Parameter(torch.empty(gate_size, **factory_kwargs))
                # Second bias vector included for CuDNN compatibility. Only one
                # bias vector is needed in standard definition.
                b_hh = Parameter(torch.empty(gate_size, **factory_kwargs))
                layer_params: tuple[Tensor, ...] = ()
                if self.proj_size == 0:
                    if bias:
                        layer_params = (w_ih, w_hh, b_ih, b_hh)
                    else:
                        layer_params = (w_ih, w_hh)
                else:
                    w_hr = Parameter(
                        torch.empty((proj_size, hidden_size), **factory_kwargs)
                    )
                    if bias:
                        layer_params = (w_ih, w_hh, b_ih, b_hh, w_hr)
                    else:
                        layer_params = (w_ih, w_hh, w_hr)

                suffix = "_reverse" if direction == 1 else ""
                param_names = ["weight_ih_l{}{}", "weight_hh_l{}{}"]
                if bias:
                    param_names += ["bias_ih_l{}{}", "bias_hh_l{}{}"]
                if self.proj_size > 0:
                    param_names += ["weight_hr_l{}{}"]
                param_names = [x.format(layer, suffix) for x in param_names]

                for name, param in zip(param_names, layer_params):
                    setattr(self, name, param)
                self._flat_weights_names.extend(param_names)
                self._all_weights.append(param_names)

        self._init_flat_weights()

        self.reset_parameters()

    def _init_flat_weights(self) -> None:
        self._flat_weights = [
            getattr(self, wn) if hasattr(self, wn) else None
            for wn in self._flat_weights_names
        ]
        self._flat_weight_refs = [
            weakref.ref(w) if w is not None else None for w in self._flat_weights
        ]
        self.flatten_parameters()

    def __setattr__(self, attr, value) -> None:
        if hasattr(self, "_flat_weights_names") and attr in self._flat_weights_names:
            # keep self._flat_weights up to date if you do self.weight = ...
            idx = self._flat_weights_names.index(attr)
            self._flat_weights[idx] = value
        super().__setattr__(attr, value)

    def flatten_parameters(self) -> None:
        """Reset parameter data pointer so that they can use faster code paths.

        Right now, this works only if the module is on the GPU and cuDNN is enabled.
        Otherwise, it's a no-op.
        """
        # Short-circuits if _flat_weights is only partially instantiated
        if len(self._flat_weights) != len(self._flat_weights_names):
            return

        for w in self._flat_weights:
            if not isinstance(w, Tensor):
                return
        # Short-circuits if any tensor in self._flat_weights is not acceptable to cuDNN
        # or the tensors in _flat_weights are of different dtypes

        first_fw = self._flat_weights[0]  # type: ignore[union-attr]
        dtype = first_fw.dtype  # type: ignore[union-attr]
        for fw in self._flat_weights:
            if (
                not isinstance(fw, Tensor)
                or fw.dtype != dtype
                or not fw.is_cuda
                or not torch.backends.cudnn.is_acceptable(fw)
            ):
                return

        # If any parameters alias, we fall back to the slower, copying code path. This is
        # a sufficient check, because overlapping parameter buffers that don't completely
        # alias would break the assumptions of the uniqueness check in
        # Module.named_parameters().
        unique_data_ptrs = {
            p.data_ptr()  # type: ignore[union-attr]
            for p in self._flat_weights
        }
        if len(unique_data_ptrs) != len(self._flat_weights):
            return

        with torch.cuda.device_of(first_fw):
            import torch.backends.cudnn.rnn as rnn

            # Note: no_grad() is necessary since _cudnn_rnn_flatten_weight is
            # an inplace operation on self._flat_weights
            with torch.no_grad():
                if torch._use_cudnn_rnn_flatten_weight():
                    num_weights = 4 if self.bias else 2
                    if self.proj_size > 0:
                        num_weights += 1
                    torch._cudnn_rnn_flatten_weight(
                        self._flat_weights,  # type: ignore[arg-type]
                        num_weights,
                        self.input_size,
                        rnn.get_cudnn_mode(self.mode),
                        self.hidden_size,
                        self.proj_size,
                        self.num_layers,
                        self.batch_first,
                        bool(self.bidirectional),
                    )

    def _apply(self, fn, recurse=True):
        self._flat_weight_refs = []
        ret = super()._apply(fn, recurse)

        # Resets _flat_weights
        # Note: be v. careful before removing this, as 3rd party device types
        # likely rely on this behavior to properly .to() modules like LSTM.
        self._init_flat_weights()

        return ret

    def reset_parameters(self) -> None:
        stdv = 1.0 / math.sqrt(self.hidden_size) if self.hidden_size > 0 else 0
        for weight in self.parameters():
            init.uniform_(weight, -stdv, stdv)

    def check_input(self, input: Tensor, batch_sizes: Optional[Tensor]) -> None:
        if not torch.jit.is_scripting():
            if (
                input.dtype != self._flat_weights[0].dtype  # type: ignore[union-attr]
                and not torch._C._is_any_autocast_enabled()
            ):
                raise ValueError(
                    f"input must have the type {self._flat_weights[0].dtype}, got type {input.dtype}"  # type: ignore[union-attr]
                )
        expected_input_dim = 2 if batch_sizes is not None else 3
        if input.dim() != expected_input_dim:
            raise RuntimeError(
                f"input must have {expected_input_dim} dimensions, got {input.dim()}"
            )
        if self.input_size != input.size(-1):
            raise RuntimeError(
                f"input.size(-1) must be equal to input_size. Expected {self.input_size}, got {input.size(-1)}"
            )

    def get_expected_hidden_size(
        self, input: Tensor, batch_sizes: Optional[Tensor]
    ) -> tuple[int, int, int]:
        if batch_sizes is not None:
            mini_batch = int(batch_sizes[0])
        else:
            mini_batch = input.size(0) if self.batch_first else input.size(1)
        num_directions = 2 if self.bidirectional else 1
        if self.proj_size > 0:
            expected_hidden_size = (
                self.num_layers * num_directions,
                mini_batch,
                self.proj_size,
            )
        else:
            expected_hidden_size = (
                self.num_layers * num_directions,
                mini_batch,
                self.hidden_size,
            )
        return expected_hidden_size

    def check_hidden_size(
        self,
        hx: Tensor,
        expected_hidden_size: tuple[int, int, int],
        msg: str = "Expected hidden size {}, got {}",
    ) -> None:
        if hx.size() != expected_hidden_size:
            raise RuntimeError(msg.format(expected_hidden_size, list(hx.size())))

    def _weights_have_changed(self):
        # Returns True if the weight tensors have changed since the last forward pass.
        # This is the case when used with torch.func.functional_call(), for example.
        weights_changed = False
        for ref, name in zip(self._flat_weight_refs, self._flat_weights_names):
            weight = getattr(self, name) if hasattr(self, name) else None
            if weight is not None and ref is not None and ref() is not weight:
                weights_changed = True
                break
        return weights_changed

    def check_forward_args(
        self, input: Tensor, hidden: Tensor, batch_sizes: Optional[Tensor]
    ) -> None:
        self.check_input(input, batch_sizes)
        expected_hidden_size = self.get_expected_hidden_size(input, batch_sizes)

        self.check_hidden_size(hidden, expected_hidden_size)

    def permute_hidden(self, hx: Tensor, permutation: Optional[Tensor]):
        if permutation is None:
            return hx
        return _apply_permutation(hx, permutation)

    def extra_repr(self) -> str:
        s = "{input_size}, {hidden_size}"
        if self.proj_size != 0:
            s += ", proj_size={proj_size}"
        if self.num_layers != 1:
            s += ", num_layers={num_layers}"
        if self.bias is not True:
            s += ", bias={bias}"
        if self.batch_first is not False:
            s += ", batch_first={batch_first}"
        if self.dropout != 0:
            s += ", dropout={dropout}"
        if self.bidirectional is not False:
            s += ", bidirectional={bidirectional}"
        return s.format(**self.__dict__)

    def _update_flat_weights(self) -> None:
        if not torch.jit.is_scripting():
            if self._weights_have_changed():
                self._init_flat_weights()

    def __getstate__(self):
        # If weights have been changed, update the _flat_weights in __getstate__ here.
        self._update_flat_weights()
        # Don't serialize the weight references.
        state = self.__dict__.copy()
        del state["_flat_weight_refs"]
        return state

    def __setstate__(self, d):
        super().__setstate__(d)
        if "all_weights" in d:
            self._all_weights = d["all_weights"]
        # In PyTorch 1.8 we added a proj_size member variable to LSTM.
        # LSTMs that were serialized via torch.save(module) before PyTorch 1.8
        # don't have it, so to preserve compatibility we set proj_size here.
        if "proj_size" not in d:
            self.proj_size = 0

        if not isinstance(self._all_weights[0][0], str):
            num_layers = self.num_layers
            num_directions = 2 if self.bidirectional else 1
            self._flat_weights_names = []
            self._all_weights = []
            for layer in range(num_layers):
                for direction in range(num_directions):
                    suffix = "_reverse" if direction == 1 else ""
                    weights = [
                        "weight_ih_l{}{}",
                        "weight_hh_l{}{}",
                        "bias_ih_l{}{}",
                        "bias_hh_l{}{}",
                        "weight_hr_l{}{}",
                    ]
                    weights = [x.format(layer, suffix) for x in weights]
                    if self.bias:
                        if self.proj_size > 0:
                            self._all_weights += [weights]
                            self._flat_weights_names.extend(weights)
                        else:
                            self._all_weights += [weights[:4]]
                            self._flat_weights_names.extend(weights[:4])
                    else:
                        if self.proj_size > 0:
                            self._all_weights += [weights[:2]] + [weights[-1:]]
                            self._flat_weights_names.extend(
                                weights[:2] + [weights[-1:]]
                            )
                        else:
                            self._all_weights += [weights[:2]]
                            self._flat_weights_names.extend(weights[:2])
            self._flat_weights = [
                getattr(self, wn) if hasattr(self, wn) else None
                for wn in self._flat_weights_names
            ]

        self._flat_weight_refs = [
            weakref.ref(w) if w is not None else None for w in self._flat_weights
        ]

    @property
    def all_weights(self) -> list[list[Parameter]]:
        return [
            [getattr(self, weight) for weight in weights]
            for weights in self._all_weights
        ]

    def _replicate_for_data_parallel(self):
        replica = super()._replicate_for_data_parallel()
        # Need to copy these caches, otherwise the replica will share the same
        # flat weights list.
        replica._flat_weights = replica._flat_weights[:]
        replica._flat_weights_names = replica._flat_weights_names[:]
        return replica


class RNN(RNNBase):
    r"""__init__(input_size,hidden_size,num_layers=1,nonlinearity='tanh',bias=True,batch_first=False,dropout=0.0,bidirectional=False,device=None,dtype=None)

    Apply a multi-layer Elman RNN with :math:`\tanh` or :math:`\text{ReLU}`
    non-linearity to an input sequence. For each element in the input sequence,
    each layer computes the following function:

    .. math::
        h_t = \tanh(x_t W_{ih}^T + b_{ih} + h_{t-1}W_{hh}^T + b_{hh})

    where :math:`h_t` is the hidden state at time `t`, :math:`x_t` is
    the input at time `t`, and :math:`h_{(t-1)}` is the hidden state of the
    previous layer at time `t-1` or the initial hidden state at time `0`.
    If :attr:`nonlinearity` is ``'relu'``, then :math:`\text{ReLU}` is used instead of :math:`\tanh`.

    .. code-block:: python

        # Efficient implementation equivalent to the following with bidirectional=False
        rnn = nn.RNN(input_size, hidden_size, num_layers)
        params = dict(rnn.named_parameters())
        def forward(x, hx=None, batch_first=False):
            if batch_first:
                x = x.transpose(0, 1)
            seq_len, batch_size, _ = x.size()
            if hx is None:
                hx = torch.zeros(rnn.num_layers, batch_size, rnn.hidden_size)
            h_t_minus_1 = hx.clone()
            h_t = hx.clone()
            output = []
            for t in range(seq_len):
                for layer in range(rnn.num_layers):
                    input_t = x[t] if layer == 0 else h_t[layer - 1]
                    h_t[layer] = torch.tanh(
                        input_t @ params[f"weight_ih_l{layer}"].T
                        + h_t_minus_1[layer] @ params[f"weight_hh_l{layer}"].T
                        + params[f"bias_hh_l{layer}"]
                        + params[f"bias_ih_l{layer}"]
                    )
                output.append(h_t[-1].clone())
                h_t_minus_1 = h_t.clone()
            output = torch.stack(output)
            if batch_first:
                output = output.transpose(0, 1)
            return output, h_t

    Args:
        input_size: The number of expected features in the input `x`
        hidden_size: The number of features in the hidden state `h`
        num_layers: Number of recurrent layers. E.g., setting ``num_layers=2``
            would mean stacking two RNNs together to form a `stacked RNN`,
            with the second RNN taking in outputs of the first RNN and
            computing the final results. Default: 1
        nonlinearity: The non-linearity to use. Can be either ``'tanh'`` or ``'relu'``. Default: ``'tanh'``
        bias: If ``False``, then the layer does not use bias weights `b_ih` and `b_hh`.
            Default: ``True``
        batch_first: If ``True``, then the input and output tensors are provided
            as `(batch, seq, feature)` instead of `(seq, batch, feature)`.
            Note that this does not apply to hidden or cell states. See the
            Inputs/Outputs sections below for details.  Default: ``False``
        dropout: If non-zero, introduces a `Dropout` layer on the outputs of each
            RNN layer except the last layer, with dropout probability equal to
            :attr:`dropout`. Default: 0
        bidirectional: If ``True``, becomes a bidirectional RNN. Default: ``False``

    Inputs: input, hx
        * **input**: tensor of shape :math:`(L, H_{in})` for unbatched input,
          :math:`(L, N, H_{in})` when ``batch_first=False`` or
          :math:`(N, L, H_{in})` when ``batch_first=True`` containing the features of
          the input sequence.  The input can also be a packed variable length sequence.
          See :func:`torch.nn.utils.rnn.pack_padded_sequence` or
          :func:`torch.nn.utils.rnn.pack_sequence` for details.
        * **hx**: tensor of shape :math:`(D * \text{num\_layers}, H_{out})` for unbatched input or
          :math:`(D * \text{num\_layers}, N, H_{out})` containing the initial hidden
          state for the input sequence batch. Defaults to zeros if not provided.

        where:

        .. math::
            \begin{aligned}
                N ={} & \text{batch size} \\
                L ={} & \text{sequence length} \\
                D ={} & 2 \text{ if bidirectional=True otherwise } 1 \\
                H_{in} ={} & \text{input\_size} \\
                H_{out} ={} & \text{hidden\_size}
            \end{aligned}

    Outputs: output, h_n
        * **output**: tensor of shape :math:`(L, D * H_{out})` for unbatched input,
          :math:`(L, N, D * H_{out})` when ``batch_first=False`` or
          :math:`(N, L, D * H_{out})` when ``batch_first=True`` containing the output features
          `(h_t)` from the last layer of the RNN, for each `t`. If a
          :class:`torch.nn.utils.rnn.PackedSequence` has been given as the input, the output
          will also be a packed sequence.
        * **h_n**: tensor of shape :math:`(D * \text{num\_layers}, H_{out})` for unbatched input or
          :math:`(D * \text{num\_layers}, N, H_{out})` containing the final hidden state
          for each element in the batch.

    Attributes:
        weight_ih_l[k]: the learnable input-hidden weights of the k-th layer,
            of shape `(hidden_size, input_size)` for `k = 0`. Otherwise, the shape is
            `(hidden_size, num_directions * hidden_size)`
        weight_hh_l[k]: the learnable hidden-hidden weights of the k-th layer,
            of shape `(hidden_size, hidden_size)`
        bias_ih_l[k]: the learnable input-hidden bias of the k-th layer,
            of shape `(hidden_size)`
        bias_hh_l[k]: the learnable hidden-hidden bias of the k-th layer,
            of shape `(hidden_size)`

    .. note::
        All the weights and biases are initialized from :math:`\mathcal{U}(-\sqrt{k}, \sqrt{k})`
        where :math:`k = \frac{1}{\text{hidden\_size}}`

    .. note::
        For bidirectional RNNs, forward and backward are directions 0 and 1 respectively.
        Example of splitting the output layers when ``batch_first=False``:
        ``output.view(seq_len, batch, num_directions, hidden_size)``.

    .. note::
        ``batch_first`` argument is ignored for unbatched inputs.

    .. include:: ../cudnn_rnn_determinism.rst

    .. include:: ../cudnn_persistent_rnn.rst

    Examples::

        >>> rnn = nn.RNN(10, 20, 2)
        >>> input = torch.randn(5, 3, 10)
        >>> h0 = torch.randn(2, 3, 20)
        >>> output, hn = rnn(input, h0)
    """

    @overload
    def __init__(
        self,
        input_size: int,
        hidden_size: int,
        num_layers: int = 1,
        nonlinearity: str = "tanh",
        bias: bool = True,
        batch_first: bool = False,
        dropout: float = 0.0,
        bidirectional: bool = False,
        device=None,
        dtype=None,
    ) -> None: ...

    @overload
    def __init__(self, *args, **kwargs) -> None: ...

    def __init__(self, *args, **kwargs):
        if "proj_size" in kwargs:
            raise ValueError(
                "proj_size argument is only supported for LSTM, not RNN or GRU"
            )
        if len(args) > 3:
            self.nonlinearity = args[3]
            args = args[:3] + args[4:]
        else:
            self.nonlinearity = kwargs.pop("nonlinearity", "tanh")
        if self.nonlinearity == "tanh":
            mode = "RNN_TANH"
        elif self.nonlinearity == "relu":
            mode = "RNN_RELU"
        else:
            raise ValueError(
                f"Unknown nonlinearity '{self.nonlinearity}'. Select from 'tanh' or 'relu'."
            )
        super().__init__(mode, *args, **kwargs)

    @overload
    @torch._jit_internal._overload_method  # noqa: F811
    def forward(
<<<<<<< HEAD
        self, input: Tensor, hx: Optional[Tensor] = None
=======
        self,
        input: Tensor,
        hx: Optional[Tensor] = None,
>>>>>>> 7778a58e
    ) -> tuple[Tensor, Tensor]:
        pass

    @overload
    @torch._jit_internal._overload_method  # noqa: F811
    def forward(
<<<<<<< HEAD
        self, input: PackedSequence, hx: Optional[Tensor] = None
=======
        self,
        input: PackedSequence,
        hx: Optional[Tensor] = None,
>>>>>>> 7778a58e
    ) -> tuple[PackedSequence, Tensor]:
        pass

    def forward(self, input, hx=None):  # noqa: F811
        """
        Runs the forward pass.
        """
        self._update_flat_weights()

        num_directions = 2 if self.bidirectional else 1
        orig_input = input

        if isinstance(orig_input, PackedSequence):
            input, batch_sizes, sorted_indices, unsorted_indices = input
            max_batch_size = batch_sizes[0]
            # script() is unhappy when max_batch_size is different type in cond branches, so we duplicate
            if hx is None:
                hx = torch.zeros(
                    self.num_layers * num_directions,
                    max_batch_size,
                    self.hidden_size,
                    dtype=input.dtype,
                    device=input.device,
                )
            else:
                # Each batch of the hidden state should match the input sequence that
                # the user believes he/she is passing in.
                hx = self.permute_hidden(hx, sorted_indices)
        else:
            batch_sizes = None
            if input.dim() not in (2, 3):
                raise ValueError(
                    f"RNN: Expected input to be 2D or 3D, got {input.dim()}D tensor instead"
                )
            is_batched = input.dim() == 3
            batch_dim = 0 if self.batch_first else 1
            if not is_batched:
                input = input.unsqueeze(batch_dim)
                if hx is not None:
                    if hx.dim() != 2:
                        raise RuntimeError(
                            f"For unbatched 2-D input, hx should also be 2-D but got {hx.dim()}-D tensor"
                        )
                    hx = hx.unsqueeze(1)
            else:
                if hx is not None and hx.dim() != 3:
                    raise RuntimeError(
                        f"For batched 3-D input, hx should also be 3-D but got {hx.dim()}-D tensor"
                    )
            max_batch_size = input.size(0) if self.batch_first else input.size(1)
            sorted_indices = None
            unsorted_indices = None
            if hx is None:
                hx = torch.zeros(
                    self.num_layers * num_directions,
                    max_batch_size,
                    self.hidden_size,
                    dtype=input.dtype,
                    device=input.device,
                )
            else:
                # Each batch of the hidden state should match the input sequence that
                # the user believes he/she is passing in.
                hx = self.permute_hidden(hx, sorted_indices)

        assert hx is not None
        self.check_forward_args(input, hx, batch_sizes)
        assert self.mode == "RNN_TANH" or self.mode == "RNN_RELU"
        if batch_sizes is None:
            if self.mode == "RNN_TANH":
                result = _VF.rnn_tanh(
                    input,
                    hx,
                    self._flat_weights,  # type: ignore[arg-type]
                    self.bias,
                    self.num_layers,
                    self.dropout,
                    self.training,
                    self.bidirectional,
                    self.batch_first,
                )
            else:
                result = _VF.rnn_relu(
                    input,
                    hx,
                    self._flat_weights,  # type: ignore[arg-type]
                    self.bias,
                    self.num_layers,
                    self.dropout,
                    self.training,
                    self.bidirectional,
                    self.batch_first,
                )
        else:
            if self.mode == "RNN_TANH":
                result = _VF.rnn_tanh(
                    input,
                    batch_sizes,
                    hx,
                    self._flat_weights,  # type: ignore[arg-type]
                    self.bias,
                    self.num_layers,
                    self.dropout,
                    self.training,
                    self.bidirectional,
                )
            else:
                result = _VF.rnn_relu(
                    input,
                    batch_sizes,
                    hx,
                    self._flat_weights,  # type: ignore[arg-type]
                    self.bias,
                    self.num_layers,
                    self.dropout,
                    self.training,
                    self.bidirectional,
                )

        output = result[0]
        hidden = result[1]

        if isinstance(orig_input, PackedSequence):
            output_packed = PackedSequence(
<<<<<<< HEAD
                output, batch_sizes, sorted_indices, unsorted_indices
=======
                output,
                batch_sizes,
                sorted_indices,
                unsorted_indices,
>>>>>>> 7778a58e
            )
            return output_packed, self.permute_hidden(hidden, unsorted_indices)

        if not is_batched:  # type: ignore[possibly-undefined]
            output = output.squeeze(batch_dim)  # type: ignore[possibly-undefined]
            hidden = hidden.squeeze(1)

        return output, self.permute_hidden(hidden, unsorted_indices)


# XXX: LSTM and GRU implementation is different from RNNBase, this is because:
# 1. we want to support nn.LSTM and nn.GRU in TorchScript and TorchScript in
#    its current state could not support the python Union Type or Any Type
# 2. TorchScript static typing does not allow a Function or Callable type in
#    Dict values, so we have to separately call _VF instead of using _rnn_impls
# 3. This is temporary only and in the transition state that we want to make it
#    on time for the release
#
# More discussion details in https://github.com/pytorch/pytorch/pull/23266
#
# TODO: remove the overriding implementations for LSTM and GRU when TorchScript
# support expressing these two modules generally.


class LSTM(RNNBase):
    r"""__init__(input_size,hidden_size,num_layers=1,bias=True,batch_first=False,dropout=0.0,bidirectional=False,proj_size=0,device=None,dtype=None)

    Apply a multi-layer long short-term memory (LSTM) RNN to an input sequence.
    For each element in the input sequence, each layer computes the following
    function:

    .. math::
        \begin{array}{ll} \\
            i_t = \sigma(W_{ii} x_t + b_{ii} + W_{hi} h_{t-1} + b_{hi}) \\
            f_t = \sigma(W_{if} x_t + b_{if} + W_{hf} h_{t-1} + b_{hf}) \\
            g_t = \tanh(W_{ig} x_t + b_{ig} + W_{hg} h_{t-1} + b_{hg}) \\
            o_t = \sigma(W_{io} x_t + b_{io} + W_{ho} h_{t-1} + b_{ho}) \\
            c_t = f_t \odot c_{t-1} + i_t \odot g_t \\
            h_t = o_t \odot \tanh(c_t) \\
        \end{array}

    where :math:`h_t` is the hidden state at time `t`, :math:`c_t` is the cell
    state at time `t`, :math:`x_t` is the input at time `t`, :math:`h_{t-1}`
    is the hidden state of the layer at time `t-1` or the initial hidden
    state at time `0`, and :math:`i_t`, :math:`f_t`, :math:`g_t`,
    :math:`o_t` are the input, forget, cell, and output gates, respectively.
    :math:`\sigma` is the sigmoid function, and :math:`\odot` is the Hadamard product.

    In a multilayer LSTM, the input :math:`x^{(l)}_t` of the :math:`l` -th layer
    (:math:`l \ge 2`) is the hidden state :math:`h^{(l-1)}_t` of the previous layer multiplied by
    dropout :math:`\delta^{(l-1)}_t` where each :math:`\delta^{(l-1)}_t` is a Bernoulli random
    variable which is :math:`0` with probability :attr:`dropout`.

    If ``proj_size > 0`` is specified, LSTM with projections will be used. This changes
    the LSTM cell in the following way. First, the dimension of :math:`h_t` will be changed from
    ``hidden_size`` to ``proj_size`` (dimensions of :math:`W_{hi}` will be changed accordingly).
    Second, the output hidden state of each layer will be multiplied by a learnable projection
    matrix: :math:`h_t = W_{hr}h_t`. Note that as a consequence of this, the output
    of LSTM network will be of different shape as well. See Inputs/Outputs sections below for exact
    dimensions of all variables. You can find more details in https://arxiv.org/abs/1402.1128.

    Args:
        input_size: The number of expected features in the input `x`
        hidden_size: The number of features in the hidden state `h`
        num_layers: Number of recurrent layers. E.g., setting ``num_layers=2``
            would mean stacking two LSTMs together to form a `stacked LSTM`,
            with the second LSTM taking in outputs of the first LSTM and
            computing the final results. Default: 1
        bias: If ``False``, then the layer does not use bias weights `b_ih` and `b_hh`.
            Default: ``True``
        batch_first: If ``True``, then the input and output tensors are provided
            as `(batch, seq, feature)` instead of `(seq, batch, feature)`.
            Note that this does not apply to hidden or cell states. See the
            Inputs/Outputs sections below for details.  Default: ``False``
        dropout: If non-zero, introduces a `Dropout` layer on the outputs of each
            LSTM layer except the last layer, with dropout probability equal to
            :attr:`dropout`. Default: 0
        bidirectional: If ``True``, becomes a bidirectional LSTM. Default: ``False``
        proj_size: If ``> 0``, will use LSTM with projections of corresponding size. Default: 0

    Inputs: input, (h_0, c_0)
        * **input**: tensor of shape :math:`(L, H_{in})` for unbatched input,
          :math:`(L, N, H_{in})` when ``batch_first=False`` or
          :math:`(N, L, H_{in})` when ``batch_first=True`` containing the features of
          the input sequence.  The input can also be a packed variable length sequence.
          See :func:`torch.nn.utils.rnn.pack_padded_sequence` or
          :func:`torch.nn.utils.rnn.pack_sequence` for details.
        * **h_0**: tensor of shape :math:`(D * \text{num\_layers}, H_{out})` for unbatched input or
          :math:`(D * \text{num\_layers}, N, H_{out})` containing the
          initial hidden state for each element in the input sequence.
          Defaults to zeros if (h_0, c_0) is not provided.
        * **c_0**: tensor of shape :math:`(D * \text{num\_layers}, H_{cell})` for unbatched input or
          :math:`(D * \text{num\_layers}, N, H_{cell})` containing the
          initial cell state for each element in the input sequence.
          Defaults to zeros if (h_0, c_0) is not provided.

        where:

        .. math::
            \begin{aligned}
                N ={} & \text{batch size} \\
                L ={} & \text{sequence length} \\
                D ={} & 2 \text{ if bidirectional=True otherwise } 1 \\
                H_{in} ={} & \text{input\_size} \\
                H_{cell} ={} & \text{hidden\_size} \\
                H_{out} ={} & \text{proj\_size if } \text{proj\_size}>0 \text{ otherwise hidden\_size} \\
            \end{aligned}

    Outputs: output, (h_n, c_n)
        * **output**: tensor of shape :math:`(L, D * H_{out})` for unbatched input,
          :math:`(L, N, D * H_{out})` when ``batch_first=False`` or
          :math:`(N, L, D * H_{out})` when ``batch_first=True`` containing the output features
          `(h_t)` from the last layer of the LSTM, for each `t`. If a
          :class:`torch.nn.utils.rnn.PackedSequence` has been given as the input, the output
          will also be a packed sequence. When ``bidirectional=True``, `output` will contain
          a concatenation of the forward and reverse hidden states at each time step in the sequence.
        * **h_n**: tensor of shape :math:`(D * \text{num\_layers}, H_{out})` for unbatched input or
          :math:`(D * \text{num\_layers}, N, H_{out})` containing the
          final hidden state for each element in the sequence. When ``bidirectional=True``,
          `h_n` will contain a concatenation of the final forward and reverse hidden states, respectively.
        * **c_n**: tensor of shape :math:`(D * \text{num\_layers}, H_{cell})` for unbatched input or
          :math:`(D * \text{num\_layers}, N, H_{cell})` containing the
          final cell state for each element in the sequence. When ``bidirectional=True``,
          `c_n` will contain a concatenation of the final forward and reverse cell states, respectively.

    Attributes:
        weight_ih_l[k] : the learnable input-hidden weights of the :math:`\text{k}^{th}` layer
            `(W_ii|W_if|W_ig|W_io)`, of shape `(4*hidden_size, input_size)` for `k = 0`.
            Otherwise, the shape is `(4*hidden_size, num_directions * hidden_size)`. If
            ``proj_size > 0`` was specified, the shape will be
            `(4*hidden_size, num_directions * proj_size)` for `k > 0`
        weight_hh_l[k] : the learnable hidden-hidden weights of the :math:`\text{k}^{th}` layer
            `(W_hi|W_hf|W_hg|W_ho)`, of shape `(4*hidden_size, hidden_size)`. If ``proj_size > 0``
            was specified, the shape will be `(4*hidden_size, proj_size)`.
        bias_ih_l[k] : the learnable input-hidden bias of the :math:`\text{k}^{th}` layer
            `(b_ii|b_if|b_ig|b_io)`, of shape `(4*hidden_size)`
        bias_hh_l[k] : the learnable hidden-hidden bias of the :math:`\text{k}^{th}` layer
            `(b_hi|b_hf|b_hg|b_ho)`, of shape `(4*hidden_size)`
        weight_hr_l[k] : the learnable projection weights of the :math:`\text{k}^{th}` layer
            of shape `(proj_size, hidden_size)`. Only present when ``proj_size > 0`` was
            specified.
        weight_ih_l[k]_reverse: Analogous to `weight_ih_l[k]` for the reverse direction.
            Only present when ``bidirectional=True``.
        weight_hh_l[k]_reverse:  Analogous to `weight_hh_l[k]` for the reverse direction.
            Only present when ``bidirectional=True``.
        bias_ih_l[k]_reverse:  Analogous to `bias_ih_l[k]` for the reverse direction.
            Only present when ``bidirectional=True``.
        bias_hh_l[k]_reverse:  Analogous to `bias_hh_l[k]` for the reverse direction.
            Only present when ``bidirectional=True``.
        weight_hr_l[k]_reverse:  Analogous to `weight_hr_l[k]` for the reverse direction.
            Only present when ``bidirectional=True`` and ``proj_size > 0`` was specified.

    .. note::
        All the weights and biases are initialized from :math:`\mathcal{U}(-\sqrt{k}, \sqrt{k})`
        where :math:`k = \frac{1}{\text{hidden\_size}}`

    .. note::
        For bidirectional LSTMs, forward and backward are directions 0 and 1 respectively.
        Example of splitting the output layers when ``batch_first=False``:
        ``output.view(seq_len, batch, num_directions, hidden_size)``.

    .. note::
        For bidirectional LSTMs, `h_n` is not equivalent to the last element of `output`; the
        former contains the final forward and reverse hidden states, while the latter contains the
        final forward hidden state and the initial reverse hidden state.

    .. note::
        ``batch_first`` argument is ignored for unbatched inputs.

    .. note::
        ``proj_size`` should be smaller than ``hidden_size``.

    .. include:: ../cudnn_rnn_determinism.rst

    .. include:: ../cudnn_persistent_rnn.rst

    Examples::

        >>> rnn = nn.LSTM(10, 20, 2)
        >>> input = torch.randn(5, 3, 10)
        >>> h0 = torch.randn(2, 3, 20)
        >>> c0 = torch.randn(2, 3, 20)
        >>> output, (hn, cn) = rnn(input, (h0, c0))
    """

    @overload
    def __init__(
        self,
        input_size: int,
        hidden_size: int,
        num_layers: int = 1,
        bias: bool = True,
        batch_first: bool = False,
        dropout: float = 0.0,
        bidirectional: bool = False,
        proj_size: int = 0,
        device=None,
        dtype=None,
    ) -> None: ...

    @overload
    def __init__(self, *args, **kwargs) -> None: ...

    def __init__(self, *args, **kwargs):
        super().__init__("LSTM", *args, **kwargs)

    def get_expected_cell_size(
        self, input: Tensor, batch_sizes: Optional[Tensor]
    ) -> tuple[int, int, int]:
        if batch_sizes is not None:
            mini_batch = int(batch_sizes[0])
        else:
            mini_batch = input.size(0) if self.batch_first else input.size(1)
        num_directions = 2 if self.bidirectional else 1
        expected_hidden_size = (
            self.num_layers * num_directions,
            mini_batch,
            self.hidden_size,
        )
        return expected_hidden_size

    # In the future, we should prevent mypy from applying contravariance rules here.
    # See torch/nn/modules/module.py::_forward_unimplemented
    def check_forward_args(
        self,
        input: Tensor,
        hidden: tuple[Tensor, Tensor],  # type: ignore[override]
        batch_sizes: Optional[Tensor],
    ) -> None:
        self.check_input(input, batch_sizes)
        self.check_hidden_size(
            hidden[0],
            self.get_expected_hidden_size(input, batch_sizes),
            "Expected hidden[0] size {}, got {}",
        )
        self.check_hidden_size(
            hidden[1],
            self.get_expected_cell_size(input, batch_sizes),
            "Expected hidden[1] size {}, got {}",
        )

    # Same as above, see torch/nn/modules/module.py::_forward_unimplemented
    def permute_hidden(  # type: ignore[override]
        self,
        hx: tuple[Tensor, Tensor],
        permutation: Optional[Tensor],
    ) -> tuple[Tensor, Tensor]:
        if permutation is None:
            return hx
        return _apply_permutation(hx[0], permutation), _apply_permutation(
            hx[1], permutation
        )

    # Same as above, see torch/nn/modules/module.py::_forward_unimplemented
    @overload  # type: ignore[override]
    @torch._jit_internal._overload_method  # noqa: F811
    def forward(
<<<<<<< HEAD
        self, input: Tensor, hx: Optional[tuple[Tensor, Tensor]] = None
=======
        self,
        input: Tensor,
        hx: Optional[tuple[Tensor, Tensor]] = None,
>>>>>>> 7778a58e
    ) -> tuple[Tensor, tuple[Tensor, Tensor]]:  # noqa: F811
        pass

    # Same as above, see torch/nn/modules/module.py::_forward_unimplemented
    @overload
    @torch._jit_internal._overload_method  # noqa: F811
    def forward(
<<<<<<< HEAD
        self, input: PackedSequence, hx: Optional[tuple[Tensor, Tensor]] = None
=======
        self,
        input: PackedSequence,
        hx: Optional[tuple[Tensor, Tensor]] = None,
>>>>>>> 7778a58e
    ) -> tuple[PackedSequence, tuple[Tensor, Tensor]]:  # noqa: F811
        pass

    def forward(self, input, hx=None):  # noqa: F811
        self._update_flat_weights()

        orig_input = input
        # xxx: isinstance check needs to be in conditional for TorchScript to compile
        batch_sizes = None
        num_directions = 2 if self.bidirectional else 1
        real_hidden_size = self.proj_size if self.proj_size > 0 else self.hidden_size
        if isinstance(orig_input, PackedSequence):
            input, batch_sizes, sorted_indices, unsorted_indices = input
            max_batch_size = batch_sizes[0]
            if hx is None:
                h_zeros = torch.zeros(
                    self.num_layers * num_directions,
                    max_batch_size,
                    real_hidden_size,
                    dtype=input.dtype,
                    device=input.device,
                )
                c_zeros = torch.zeros(
                    self.num_layers * num_directions,
                    max_batch_size,
                    self.hidden_size,
                    dtype=input.dtype,
                    device=input.device,
                )
                hx = (h_zeros, c_zeros)
            else:
                # Each batch of the hidden state should match the input sequence that
                # the user believes he/she is passing in.
                hx = self.permute_hidden(hx, sorted_indices)
        else:
            if input.dim() not in (2, 3):
                raise ValueError(
                    f"LSTM: Expected input to be 2D or 3D, got {input.dim()}D instead"
                )
            is_batched = input.dim() == 3
            batch_dim = 0 if self.batch_first else 1
            if not is_batched:
                input = input.unsqueeze(batch_dim)
            max_batch_size = input.size(0) if self.batch_first else input.size(1)
            sorted_indices = None
            unsorted_indices = None
            if hx is None:
                h_zeros = torch.zeros(
                    self.num_layers * num_directions,
                    max_batch_size,
                    real_hidden_size,
                    dtype=input.dtype,
                    device=input.device,
                )
                c_zeros = torch.zeros(
                    self.num_layers * num_directions,
                    max_batch_size,
                    self.hidden_size,
                    dtype=input.dtype,
                    device=input.device,
                )
                hx = (h_zeros, c_zeros)
                self.check_forward_args(input, hx, batch_sizes)
            else:
                if is_batched:
                    if hx[0].dim() != 3 or hx[1].dim() != 3:
                        msg = (
                            "For batched 3-D input, hx and cx should "
                            f"also be 3-D but got ({hx[0].dim()}-D, {hx[1].dim()}-D) tensors"
                        )
                        raise RuntimeError(msg)
                else:
                    if hx[0].dim() != 2 or hx[1].dim() != 2:
                        msg = (
                            "For unbatched 2-D input, hx and cx should "
                            f"also be 2-D but got ({hx[0].dim()}-D, {hx[1].dim()}-D) tensors"
                        )
                        raise RuntimeError(msg)
                    hx = (hx[0].unsqueeze(1), hx[1].unsqueeze(1))
                # Each batch of the hidden state should match the input sequence that
                # the user believes he/she is passing in.
                self.check_forward_args(input, hx, batch_sizes)
                hx = self.permute_hidden(hx, sorted_indices)

        if batch_sizes is None:
            result = _VF.lstm(
                input,
                hx,
                self._flat_weights,  # type: ignore[arg-type]
                self.bias,
                self.num_layers,
                self.dropout,
                self.training,
                self.bidirectional,
                self.batch_first,
            )
        else:
            result = _VF.lstm(
                input,
                batch_sizes,
                hx,
                self._flat_weights,  # type: ignore[arg-type]
                self.bias,
                self.num_layers,
                self.dropout,
                self.training,
                self.bidirectional,
            )
        output = result[0]
        hidden = result[1:]
        # xxx: isinstance check needs to be in conditional for TorchScript to compile
        if isinstance(orig_input, PackedSequence):
            output_packed = PackedSequence(
<<<<<<< HEAD
                output, batch_sizes, sorted_indices, unsorted_indices
=======
                output,
                batch_sizes,
                sorted_indices,
                unsorted_indices,
>>>>>>> 7778a58e
            )
            return output_packed, self.permute_hidden(hidden, unsorted_indices)
        else:
            if not is_batched:  # type: ignore[possibly-undefined]
                output = output.squeeze(batch_dim)  # type: ignore[possibly-undefined]
                hidden = (hidden[0].squeeze(1), hidden[1].squeeze(1))
            return output, self.permute_hidden(hidden, unsorted_indices)


class GRU(RNNBase):
    r"""__init__(input_size,hidden_size,num_layers=1,bias=True,batch_first=False,dropout=0.0,bidirectional=False,device=None,dtype=None)

    Apply a multi-layer gated recurrent unit (GRU) RNN to an input sequence.
    For each element in the input sequence, each layer computes the following
    function:

    .. math::
        \begin{array}{ll}
            r_t = \sigma(W_{ir} x_t + b_{ir} + W_{hr} h_{(t-1)} + b_{hr}) \\
            z_t = \sigma(W_{iz} x_t + b_{iz} + W_{hz} h_{(t-1)} + b_{hz}) \\
            n_t = \tanh(W_{in} x_t + b_{in} + r_t \odot (W_{hn} h_{(t-1)}+ b_{hn})) \\
            h_t = (1 - z_t) \odot n_t + z_t \odot h_{(t-1)}
        \end{array}

    where :math:`h_t` is the hidden state at time `t`, :math:`x_t` is the input
    at time `t`, :math:`h_{(t-1)}` is the hidden state of the layer
    at time `t-1` or the initial hidden state at time `0`, and :math:`r_t`,
    :math:`z_t`, :math:`n_t` are the reset, update, and new gates, respectively.
    :math:`\sigma` is the sigmoid function, and :math:`\odot` is the Hadamard product.

    In a multilayer GRU, the input :math:`x^{(l)}_t` of the :math:`l` -th layer
    (:math:`l \ge 2`) is the hidden state :math:`h^{(l-1)}_t` of the previous layer multiplied by
    dropout :math:`\delta^{(l-1)}_t` where each :math:`\delta^{(l-1)}_t` is a Bernoulli random
    variable which is :math:`0` with probability :attr:`dropout`.

    Args:
        input_size: The number of expected features in the input `x`
        hidden_size: The number of features in the hidden state `h`
        num_layers: Number of recurrent layers. E.g., setting ``num_layers=2``
            would mean stacking two GRUs together to form a `stacked GRU`,
            with the second GRU taking in outputs of the first GRU and
            computing the final results. Default: 1
        bias: If ``False``, then the layer does not use bias weights `b_ih` and `b_hh`.
            Default: ``True``
        batch_first: If ``True``, then the input and output tensors are provided
            as `(batch, seq, feature)` instead of `(seq, batch, feature)`.
            Note that this does not apply to hidden or cell states. See the
            Inputs/Outputs sections below for details.  Default: ``False``
        dropout: If non-zero, introduces a `Dropout` layer on the outputs of each
            GRU layer except the last layer, with dropout probability equal to
            :attr:`dropout`. Default: 0
        bidirectional: If ``True``, becomes a bidirectional GRU. Default: ``False``

    Inputs: input, h_0
        * **input**: tensor of shape :math:`(L, H_{in})` for unbatched input,
          :math:`(L, N, H_{in})` when ``batch_first=False`` or
          :math:`(N, L, H_{in})` when ``batch_first=True`` containing the features of
          the input sequence.  The input can also be a packed variable length sequence.
          See :func:`torch.nn.utils.rnn.pack_padded_sequence` or
          :func:`torch.nn.utils.rnn.pack_sequence` for details.
        * **h_0**: tensor of shape :math:`(D * \text{num\_layers}, H_{out})` or
          :math:`(D * \text{num\_layers}, N, H_{out})`
          containing the initial hidden state for the input sequence. Defaults to zeros if not provided.

        where:

        .. math::
            \begin{aligned}
                N ={} & \text{batch size} \\
                L ={} & \text{sequence length} \\
                D ={} & 2 \text{ if bidirectional=True otherwise } 1 \\
                H_{in} ={} & \text{input\_size} \\
                H_{out} ={} & \text{hidden\_size}
            \end{aligned}

    Outputs: output, h_n
        * **output**: tensor of shape :math:`(L, D * H_{out})` for unbatched input,
          :math:`(L, N, D * H_{out})` when ``batch_first=False`` or
          :math:`(N, L, D * H_{out})` when ``batch_first=True`` containing the output features
          `(h_t)` from the last layer of the GRU, for each `t`. If a
          :class:`torch.nn.utils.rnn.PackedSequence` has been given as the input, the output
          will also be a packed sequence.
        * **h_n**: tensor of shape :math:`(D * \text{num\_layers}, H_{out})` or
          :math:`(D * \text{num\_layers}, N, H_{out})` containing the final hidden state
          for the input sequence.

    Attributes:
        weight_ih_l[k] : the learnable input-hidden weights of the :math:`\text{k}^{th}` layer
            (W_ir|W_iz|W_in), of shape `(3*hidden_size, input_size)` for `k = 0`.
            Otherwise, the shape is `(3*hidden_size, num_directions * hidden_size)`
        weight_hh_l[k] : the learnable hidden-hidden weights of the :math:`\text{k}^{th}` layer
            (W_hr|W_hz|W_hn), of shape `(3*hidden_size, hidden_size)`
        bias_ih_l[k] : the learnable input-hidden bias of the :math:`\text{k}^{th}` layer
            (b_ir|b_iz|b_in), of shape `(3*hidden_size)`
        bias_hh_l[k] : the learnable hidden-hidden bias of the :math:`\text{k}^{th}` layer
            (b_hr|b_hz|b_hn), of shape `(3*hidden_size)`

    .. note::
        All the weights and biases are initialized from :math:`\mathcal{U}(-\sqrt{k}, \sqrt{k})`
        where :math:`k = \frac{1}{\text{hidden\_size}}`

    .. note::
        For bidirectional GRUs, forward and backward are directions 0 and 1 respectively.
        Example of splitting the output layers when ``batch_first=False``:
        ``output.view(seq_len, batch, num_directions, hidden_size)``.

    .. note::
        ``batch_first`` argument is ignored for unbatched inputs.

    .. note::
        The calculation of new gate :math:`n_t` subtly differs from the original paper and other frameworks.
        In the original implementation, the Hadamard product :math:`(\odot)` between :math:`r_t` and the
        previous hidden state :math:`h_{(t-1)}` is done before the multiplication with the weight matrix
        `W` and addition of bias:

        .. math::
            \begin{aligned}
                n_t = \tanh(W_{in} x_t + b_{in} + W_{hn} ( r_t \odot h_{(t-1)} ) + b_{hn})
            \end{aligned}

        This is in contrast to PyTorch implementation, which is done after :math:`W_{hn} h_{(t-1)}`

        .. math::
            \begin{aligned}
                n_t = \tanh(W_{in} x_t + b_{in} + r_t \odot (W_{hn} h_{(t-1)}+ b_{hn}))
            \end{aligned}

        This implementation differs on purpose for efficiency.

    .. include:: ../cudnn_persistent_rnn.rst

    Examples::

        >>> rnn = nn.GRU(10, 20, 2)
        >>> input = torch.randn(5, 3, 10)
        >>> h0 = torch.randn(2, 3, 20)
        >>> output, hn = rnn(input, h0)
    """

    @overload
    def __init__(
        self,
        input_size: int,
        hidden_size: int,
        num_layers: int = 1,
        bias: bool = True,
        batch_first: bool = False,
        dropout: float = 0.0,
        bidirectional: bool = False,
        device=None,
        dtype=None,
    ) -> None: ...

    @overload
    def __init__(self, *args, **kwargs) -> None: ...

    def __init__(self, *args, **kwargs):
        if "proj_size" in kwargs:
            raise ValueError(
                "proj_size argument is only supported for LSTM, not RNN or GRU"
            )
        super().__init__("GRU", *args, **kwargs)

    @overload  # type: ignore[override]
    @torch._jit_internal._overload_method  # noqa: F811
    def forward(
<<<<<<< HEAD
        self, input: Tensor, hx: Optional[Tensor] = None
=======
        self,
        input: Tensor,
        hx: Optional[Tensor] = None,
>>>>>>> 7778a58e
    ) -> tuple[Tensor, Tensor]:  # noqa: F811
        pass

    @overload
    @torch._jit_internal._overload_method  # noqa: F811
    def forward(
<<<<<<< HEAD
        self, input: PackedSequence, hx: Optional[Tensor] = None
=======
        self,
        input: PackedSequence,
        hx: Optional[Tensor] = None,
>>>>>>> 7778a58e
    ) -> tuple[PackedSequence, Tensor]:  # noqa: F811
        pass

    def forward(self, input, hx=None):  # noqa: F811
        self._update_flat_weights()

        orig_input = input
        # xxx: isinstance check needs to be in conditional for TorchScript to compile
        if isinstance(orig_input, PackedSequence):
            input, batch_sizes, sorted_indices, unsorted_indices = input
            max_batch_size = batch_sizes[0]
            if hx is None:
                num_directions = 2 if self.bidirectional else 1
                hx = torch.zeros(
                    self.num_layers * num_directions,
                    max_batch_size,
                    self.hidden_size,
                    dtype=input.dtype,
                    device=input.device,
                )
            else:
                # Each batch of the hidden state should match the input sequence that
                # the user believes he/she is passing in.
                hx = self.permute_hidden(hx, sorted_indices)
        else:
            batch_sizes = None
            if input.dim() not in (2, 3):
                raise ValueError(
                    f"GRU: Expected input to be 2D or 3D, got {input.dim()}D instead"
                )
            is_batched = input.dim() == 3
            batch_dim = 0 if self.batch_first else 1
            if not is_batched:
                input = input.unsqueeze(batch_dim)
                if hx is not None:
                    if hx.dim() != 2:
                        raise RuntimeError(
                            f"For unbatched 2-D input, hx should also be 2-D but got {hx.dim()}-D tensor"
                        )
                    hx = hx.unsqueeze(1)
            else:
                if hx is not None and hx.dim() != 3:
                    raise RuntimeError(
                        f"For batched 3-D input, hx should also be 3-D but got {hx.dim()}-D tensor"
                    )
            max_batch_size = input.size(0) if self.batch_first else input.size(1)
            sorted_indices = None
            unsorted_indices = None
            if hx is None:
                num_directions = 2 if self.bidirectional else 1
                hx = torch.zeros(
                    self.num_layers * num_directions,
                    max_batch_size,
                    self.hidden_size,
                    dtype=input.dtype,
                    device=input.device,
                )
            else:
                # Each batch of the hidden state should match the input sequence that
                # the user believes he/she is passing in.
                hx = self.permute_hidden(hx, sorted_indices)

        self.check_forward_args(input, hx, batch_sizes)
        if batch_sizes is None:
            result = _VF.gru(
                input,
                hx,
                self._flat_weights,  # type: ignore[arg-type]
                self.bias,
                self.num_layers,
                self.dropout,
                self.training,
                self.bidirectional,
                self.batch_first,
            )
        else:
            result = _VF.gru(
                input,
                batch_sizes,
                hx,
                self._flat_weights,  # type: ignore[arg-type]
                self.bias,
                self.num_layers,
                self.dropout,
                self.training,
                self.bidirectional,
            )
        output = result[0]
        hidden = result[1]

        # xxx: isinstance check needs to be in conditional for TorchScript to compile
        if isinstance(orig_input, PackedSequence):
            output_packed = PackedSequence(
<<<<<<< HEAD
                output, batch_sizes, sorted_indices, unsorted_indices
=======
                output,
                batch_sizes,
                sorted_indices,
                unsorted_indices,
>>>>>>> 7778a58e
            )
            return output_packed, self.permute_hidden(hidden, unsorted_indices)
        else:
            if not is_batched:  # type: ignore[possibly-undefined]
                output = output.squeeze(batch_dim)  # type: ignore[possibly-undefined]
                hidden = hidden.squeeze(1)

            return output, self.permute_hidden(hidden, unsorted_indices)


class RNNCellBase(Module):
    __constants__ = ["input_size", "hidden_size", "bias"]

    input_size: int
    hidden_size: int
    bias: bool
    weight_ih: Tensor
    weight_hh: Tensor
    # WARNING: bias_ih and bias_hh purposely not defined here.
    # See https://github.com/pytorch/pytorch/issues/39670

    def __init__(
        self,
        input_size: int,
        hidden_size: int,
        bias: bool,
        num_chunks: int,
        device=None,
        dtype=None,
    ) -> None:
        factory_kwargs = {"device": device, "dtype": dtype}
        super().__init__()
        self.input_size = input_size
        self.hidden_size = hidden_size
        self.bias = bias
        self.weight_ih = Parameter(
            torch.empty((num_chunks * hidden_size, input_size), **factory_kwargs)
        )
        self.weight_hh = Parameter(
            torch.empty((num_chunks * hidden_size, hidden_size), **factory_kwargs)
        )
        if bias:
            self.bias_ih = Parameter(
                torch.empty(num_chunks * hidden_size, **factory_kwargs)
            )
            self.bias_hh = Parameter(
                torch.empty(num_chunks * hidden_size, **factory_kwargs)
            )
        else:
            self.register_parameter("bias_ih", None)
            self.register_parameter("bias_hh", None)

        self.reset_parameters()

    def extra_repr(self) -> str:
        s = "{input_size}, {hidden_size}"
        if "bias" in self.__dict__ and self.bias is not True:
            s += ", bias={bias}"
        if "nonlinearity" in self.__dict__ and self.nonlinearity != "tanh":
            s += ", nonlinearity={nonlinearity}"
        return s.format(**self.__dict__)

    def reset_parameters(self) -> None:
        stdv = 1.0 / math.sqrt(self.hidden_size) if self.hidden_size > 0 else 0
        for weight in self.parameters():
            init.uniform_(weight, -stdv, stdv)


class RNNCell(RNNCellBase):
    r"""An Elman RNN cell with tanh or ReLU non-linearity.

    .. math::

        h' = \tanh(W_{ih} x + b_{ih}  +  W_{hh} h + b_{hh})

    If :attr:`nonlinearity` is `'relu'`, then ReLU is used in place of tanh.

    Args:
        input_size: The number of expected features in the input `x`
        hidden_size: The number of features in the hidden state `h`
        bias: If ``False``, then the layer does not use bias weights `b_ih` and `b_hh`.
            Default: ``True``
        nonlinearity: The non-linearity to use. Can be either ``'tanh'`` or ``'relu'``. Default: ``'tanh'``

    Inputs: input, hidden
        - **input**: tensor containing input features
        - **hidden**: tensor containing the initial hidden state
          Defaults to zero if not provided.

    Outputs: h'
        - **h'** of shape `(batch, hidden_size)`: tensor containing the next hidden state
          for each element in the batch

    Shape:
        - input: :math:`(N, H_{in})` or :math:`(H_{in})` tensor containing input features where
          :math:`H_{in}` = `input_size`.
        - hidden: :math:`(N, H_{out})` or :math:`(H_{out})` tensor containing the initial hidden
          state where :math:`H_{out}` = `hidden_size`. Defaults to zero if not provided.
        - output: :math:`(N, H_{out})` or :math:`(H_{out})` tensor containing the next hidden state.

    Attributes:
        weight_ih: the learnable input-hidden weights, of shape
            `(hidden_size, input_size)`
        weight_hh: the learnable hidden-hidden weights, of shape
            `(hidden_size, hidden_size)`
        bias_ih: the learnable input-hidden bias, of shape `(hidden_size)`
        bias_hh: the learnable hidden-hidden bias, of shape `(hidden_size)`

    .. note::
        All the weights and biases are initialized from :math:`\mathcal{U}(-\sqrt{k}, \sqrt{k})`
        where :math:`k = \frac{1}{\text{hidden\_size}}`

    Examples::

        >>> rnn = nn.RNNCell(10, 20)
        >>> input = torch.randn(6, 3, 10)
        >>> hx = torch.randn(3, 20)
        >>> output = []
        >>> for i in range(6):
        ...     hx = rnn(input[i], hx)
        ...     output.append(hx)
    """

    __constants__ = ["input_size", "hidden_size", "bias", "nonlinearity"]
    nonlinearity: str

    def __init__(
        self,
        input_size: int,
        hidden_size: int,
        bias: bool = True,
        nonlinearity: str = "tanh",
        device=None,
        dtype=None,
    ) -> None:
        factory_kwargs = {"device": device, "dtype": dtype}
        super().__init__(input_size, hidden_size, bias, num_chunks=1, **factory_kwargs)
        self.nonlinearity = nonlinearity

    def forward(self, input: Tensor, hx: Optional[Tensor] = None) -> Tensor:
        if input.dim() not in (1, 2):
            raise ValueError(
                f"RNNCell: Expected input to be 1D or 2D, got {input.dim()}D instead"
            )
        if hx is not None and hx.dim() not in (1, 2):
            raise ValueError(
                f"RNNCell: Expected hidden to be 1D or 2D, got {hx.dim()}D instead"
            )
        is_batched = input.dim() == 2
        if not is_batched:
            input = input.unsqueeze(0)

        if hx is None:
            hx = torch.zeros(
                input.size(0), self.hidden_size, dtype=input.dtype, device=input.device
            )
        else:
            hx = hx.unsqueeze(0) if not is_batched else hx

        if self.nonlinearity == "tanh":
            ret = _VF.rnn_tanh_cell(
                input,
                hx,
                self.weight_ih,
                self.weight_hh,
                self.bias_ih,
                self.bias_hh,
            )
        elif self.nonlinearity == "relu":
            ret = _VF.rnn_relu_cell(
                input,
                hx,
                self.weight_ih,
                self.weight_hh,
                self.bias_ih,
                self.bias_hh,
            )
        else:
            ret = input  # TODO: remove when jit supports exception flow
            raise RuntimeError(f"Unknown nonlinearity: {self.nonlinearity}")

        if not is_batched:
            ret = ret.squeeze(0)

        return ret


class LSTMCell(RNNCellBase):
    r"""A long short-term memory (LSTM) cell.

    .. math::

        \begin{array}{ll}
        i = \sigma(W_{ii} x + b_{ii} + W_{hi} h + b_{hi}) \\
        f = \sigma(W_{if} x + b_{if} + W_{hf} h + b_{hf}) \\
        g = \tanh(W_{ig} x + b_{ig} + W_{hg} h + b_{hg}) \\
        o = \sigma(W_{io} x + b_{io} + W_{ho} h + b_{ho}) \\
        c' = f \odot c + i \odot g \\
        h' = o \odot \tanh(c') \\
        \end{array}

    where :math:`\sigma` is the sigmoid function, and :math:`\odot` is the Hadamard product.

    Args:
        input_size: The number of expected features in the input `x`
        hidden_size: The number of features in the hidden state `h`
        bias: If ``False``, then the layer does not use bias weights `b_ih` and
            `b_hh`. Default: ``True``

    Inputs: input, (h_0, c_0)
        - **input** of shape `(batch, input_size)` or `(input_size)`: tensor containing input features
        - **h_0** of shape `(batch, hidden_size)` or `(hidden_size)`: tensor containing the initial hidden state
        - **c_0** of shape `(batch, hidden_size)` or `(hidden_size)`: tensor containing the initial cell state

          If `(h_0, c_0)` is not provided, both **h_0** and **c_0** default to zero.

    Outputs: (h_1, c_1)
        - **h_1** of shape `(batch, hidden_size)` or `(hidden_size)`: tensor containing the next hidden state
        - **c_1** of shape `(batch, hidden_size)` or `(hidden_size)`: tensor containing the next cell state

    Attributes:
        weight_ih: the learnable input-hidden weights, of shape
            `(4*hidden_size, input_size)`
        weight_hh: the learnable hidden-hidden weights, of shape
            `(4*hidden_size, hidden_size)`
        bias_ih: the learnable input-hidden bias, of shape `(4*hidden_size)`
        bias_hh: the learnable hidden-hidden bias, of shape `(4*hidden_size)`

    .. note::
        All the weights and biases are initialized from :math:`\mathcal{U}(-\sqrt{k}, \sqrt{k})`
        where :math:`k = \frac{1}{\text{hidden\_size}}`

    On certain ROCm devices, when using float16 inputs this module will use :ref:`different precision<fp16_on_mi200>` for backward.

    Examples::

        >>> rnn = nn.LSTMCell(10, 20)  # (input_size, hidden_size)
        >>> input = torch.randn(2, 3, 10)  # (time_steps, batch, input_size)
        >>> hx = torch.randn(3, 20)  # (batch, hidden_size)
        >>> cx = torch.randn(3, 20)
        >>> output = []
        >>> for i in range(input.size()[0]):
        ...     hx, cx = rnn(input[i], (hx, cx))
        ...     output.append(hx)
        >>> output = torch.stack(output, dim=0)
    """

    def __init__(
        self,
        input_size: int,
        hidden_size: int,
        bias: bool = True,
        device=None,
        dtype=None,
    ) -> None:
        factory_kwargs = {"device": device, "dtype": dtype}
        super().__init__(input_size, hidden_size, bias, num_chunks=4, **factory_kwargs)

    def forward(
        self, input: Tensor, hx: Optional[tuple[Tensor, Tensor]] = None
    ) -> tuple[Tensor, Tensor]:
        if input.dim() not in (1, 2):
            raise ValueError(
                f"LSTMCell: Expected input to be 1D or 2D, got {input.dim()}D instead"
            )
        if hx is not None:
            for idx, value in enumerate(hx):
                if value.dim() not in (1, 2):
                    raise ValueError(
                        f"LSTMCell: Expected hx[{idx}] to be 1D or 2D, got {value.dim()}D instead"
                    )
        is_batched = input.dim() == 2
        if not is_batched:
            input = input.unsqueeze(0)

        if hx is None:
            zeros = torch.zeros(
                input.size(0), self.hidden_size, dtype=input.dtype, device=input.device
            )
            hx = (zeros, zeros)
        else:
            hx = (hx[0].unsqueeze(0), hx[1].unsqueeze(0)) if not is_batched else hx

        ret = _VF.lstm_cell(
            input,
            hx,
            self.weight_ih,
            self.weight_hh,
            self.bias_ih,
            self.bias_hh,
        )

        if not is_batched:
            ret = (ret[0].squeeze(0), ret[1].squeeze(0))
        return ret


class GRUCell(RNNCellBase):
    r"""A gated recurrent unit (GRU) cell.

    .. math::

        \begin{array}{ll}
        r = \sigma(W_{ir} x + b_{ir} + W_{hr} h + b_{hr}) \\
        z = \sigma(W_{iz} x + b_{iz} + W_{hz} h + b_{hz}) \\
        n = \tanh(W_{in} x + b_{in} + r \odot (W_{hn} h + b_{hn})) \\
        h' = (1 - z) \odot n + z \odot h
        \end{array}

    where :math:`\sigma` is the sigmoid function, and :math:`\odot` is the Hadamard product.

    Args:
        input_size: The number of expected features in the input `x`
        hidden_size: The number of features in the hidden state `h`
        bias: If ``False``, then the layer does not use bias weights `b_ih` and
            `b_hh`. Default: ``True``

    Inputs: input, hidden
        - **input** : tensor containing input features
        - **hidden** : tensor containing the initial hidden
          state for each element in the batch.
          Defaults to zero if not provided.

    Outputs: h'
        - **h'** : tensor containing the next hidden state
          for each element in the batch

    Shape:
        - input: :math:`(N, H_{in})` or :math:`(H_{in})` tensor containing input features where
          :math:`H_{in}` = `input_size`.
        - hidden: :math:`(N, H_{out})` or :math:`(H_{out})` tensor containing the initial hidden
          state where :math:`H_{out}` = `hidden_size`. Defaults to zero if not provided.
        - output: :math:`(N, H_{out})` or :math:`(H_{out})` tensor containing the next hidden state.

    Attributes:
        weight_ih: the learnable input-hidden weights, of shape
            `(3*hidden_size, input_size)`
        weight_hh: the learnable hidden-hidden weights, of shape
            `(3*hidden_size, hidden_size)`
        bias_ih: the learnable input-hidden bias, of shape `(3*hidden_size)`
        bias_hh: the learnable hidden-hidden bias, of shape `(3*hidden_size)`

    .. note::
        All the weights and biases are initialized from :math:`\mathcal{U}(-\sqrt{k}, \sqrt{k})`
        where :math:`k = \frac{1}{\text{hidden\_size}}`

    On certain ROCm devices, when using float16 inputs this module will use :ref:`different precision<fp16_on_mi200>` for backward.

    Examples::

        >>> rnn = nn.GRUCell(10, 20)
        >>> input = torch.randn(6, 3, 10)
        >>> hx = torch.randn(3, 20)
        >>> output = []
        >>> for i in range(6):
        ...     hx = rnn(input[i], hx)
        ...     output.append(hx)
    """

    def __init__(
        self,
        input_size: int,
        hidden_size: int,
        bias: bool = True,
        device=None,
        dtype=None,
    ) -> None:
        factory_kwargs = {"device": device, "dtype": dtype}
        super().__init__(input_size, hidden_size, bias, num_chunks=3, **factory_kwargs)

    def forward(self, input: Tensor, hx: Optional[Tensor] = None) -> Tensor:
        if input.dim() not in (1, 2):
            raise ValueError(
                f"GRUCell: Expected input to be 1D or 2D, got {input.dim()}D instead"
            )
        if hx is not None and hx.dim() not in (1, 2):
            raise ValueError(
                f"GRUCell: Expected hidden to be 1D or 2D, got {hx.dim()}D instead"
            )
        is_batched = input.dim() == 2
        if not is_batched:
            input = input.unsqueeze(0)

        if hx is None:
            hx = torch.zeros(
                input.size(0), self.hidden_size, dtype=input.dtype, device=input.device
            )
        else:
            hx = hx.unsqueeze(0) if not is_batched else hx

        ret = _VF.gru_cell(
            input,
            hx,
            self.weight_ih,
            self.weight_hh,
            self.bias_ih,
            self.bias_hh,
        )

        if not is_batched:
            ret = ret.squeeze(0)

        return ret<|MERGE_RESOLUTION|>--- conflicted
+++ resolved
@@ -640,26 +640,18 @@
     @overload
     @torch._jit_internal._overload_method  # noqa: F811
     def forward(
-<<<<<<< HEAD
-        self, input: Tensor, hx: Optional[Tensor] = None
-=======
         self,
         input: Tensor,
         hx: Optional[Tensor] = None,
->>>>>>> 7778a58e
     ) -> tuple[Tensor, Tensor]:
         pass
 
     @overload
     @torch._jit_internal._overload_method  # noqa: F811
     def forward(
-<<<<<<< HEAD
-        self, input: PackedSequence, hx: Optional[Tensor] = None
-=======
         self,
         input: PackedSequence,
         hx: Optional[Tensor] = None,
->>>>>>> 7778a58e
     ) -> tuple[PackedSequence, Tensor]:
         pass
 
@@ -784,14 +776,10 @@
 
         if isinstance(orig_input, PackedSequence):
             output_packed = PackedSequence(
-<<<<<<< HEAD
-                output, batch_sizes, sorted_indices, unsorted_indices
-=======
                 output,
                 batch_sizes,
                 sorted_indices,
                 unsorted_indices,
->>>>>>> 7778a58e
             )
             return output_packed, self.permute_hidden(hidden, unsorted_indices)
 
@@ -1049,13 +1037,9 @@
     @overload  # type: ignore[override]
     @torch._jit_internal._overload_method  # noqa: F811
     def forward(
-<<<<<<< HEAD
-        self, input: Tensor, hx: Optional[tuple[Tensor, Tensor]] = None
-=======
         self,
         input: Tensor,
         hx: Optional[tuple[Tensor, Tensor]] = None,
->>>>>>> 7778a58e
     ) -> tuple[Tensor, tuple[Tensor, Tensor]]:  # noqa: F811
         pass
 
@@ -1063,13 +1047,9 @@
     @overload
     @torch._jit_internal._overload_method  # noqa: F811
     def forward(
-<<<<<<< HEAD
-        self, input: PackedSequence, hx: Optional[tuple[Tensor, Tensor]] = None
-=======
         self,
         input: PackedSequence,
         hx: Optional[tuple[Tensor, Tensor]] = None,
->>>>>>> 7778a58e
     ) -> tuple[PackedSequence, tuple[Tensor, Tensor]]:  # noqa: F811
         pass
 
@@ -1183,14 +1163,10 @@
         # xxx: isinstance check needs to be in conditional for TorchScript to compile
         if isinstance(orig_input, PackedSequence):
             output_packed = PackedSequence(
-<<<<<<< HEAD
-                output, batch_sizes, sorted_indices, unsorted_indices
-=======
                 output,
                 batch_sizes,
                 sorted_indices,
                 unsorted_indices,
->>>>>>> 7778a58e
             )
             return output_packed, self.permute_hidden(hidden, unsorted_indices)
         else:
@@ -1357,26 +1333,18 @@
     @overload  # type: ignore[override]
     @torch._jit_internal._overload_method  # noqa: F811
     def forward(
-<<<<<<< HEAD
-        self, input: Tensor, hx: Optional[Tensor] = None
-=======
         self,
         input: Tensor,
         hx: Optional[Tensor] = None,
->>>>>>> 7778a58e
     ) -> tuple[Tensor, Tensor]:  # noqa: F811
         pass
 
     @overload
     @torch._jit_internal._overload_method  # noqa: F811
     def forward(
-<<<<<<< HEAD
-        self, input: PackedSequence, hx: Optional[Tensor] = None
-=======
         self,
         input: PackedSequence,
         hx: Optional[Tensor] = None,
->>>>>>> 7778a58e
     ) -> tuple[PackedSequence, Tensor]:  # noqa: F811
         pass
 
@@ -1470,14 +1438,10 @@
         # xxx: isinstance check needs to be in conditional for TorchScript to compile
         if isinstance(orig_input, PackedSequence):
             output_packed = PackedSequence(
-<<<<<<< HEAD
-                output, batch_sizes, sorted_indices, unsorted_indices
-=======
                 output,
                 batch_sizes,
                 sorted_indices,
                 unsorted_indices,
->>>>>>> 7778a58e
             )
             return output_packed, self.permute_hidden(hidden, unsorted_indices)
         else:
