import math
import warnings
import numbers
import weakref
from typing import List, Tuple, Optional, overload

import torch
from torch import Tensor
from .module import Module
from ..parameter import Parameter
from ..utils.rnn import PackedSequence
from .. import init
from ... import _VF

__all__ = ['RNNBase', 'RNN', 'LSTM', 'GRU', 'RNNCellBase', 'RNNCell', 'LSTMCell', 'GRUCell']

_rnn_impls = {
    'RNN_TANH': _VF.rnn_tanh,
    'RNN_RELU': _VF.rnn_relu,
}


def _apply_permutation(tensor: Tensor, permutation: Tensor, dim: int = 1) -> Tensor:
    return tensor.index_select(dim, permutation)


def apply_permutation(tensor: Tensor, permutation: Tensor, dim: int = 1) -> Tensor:
    warnings.warn("apply_permutation is deprecated, please use tensor.index_select(dim, permutation) instead")
    return _apply_permutation(tensor, permutation, dim)


class RNNBase(Module):
    __constants__ = ['mode', 'input_size', 'hidden_size', 'num_layers', 'bias',
                     'batch_first', 'dropout', 'bidirectional', 'proj_size']
    __jit_unused_properties__ = ['all_weights']

    mode: str
    input_size: int
    hidden_size: int
    num_layers: int
    bias: bool
    batch_first: bool
    dropout: float
    bidirectional: bool
    proj_size: int

    def __init__(self, mode: str, input_size: int, hidden_size: int,
                 num_layers: int = 1, bias: bool = True, batch_first: bool = False,
                 dropout: float = 0., bidirectional: bool = False, proj_size: int = 0,
                 device=None, dtype=None) -> None:
        factory_kwargs = {'device': device, 'dtype': dtype}
        super().__init__()
        self.mode = mode
        self.input_size = input_size
        self.hidden_size = hidden_size
        self.num_layers = num_layers
        self.bias = bias
        self.batch_first = batch_first
        self.dropout = float(dropout)
        self.bidirectional = bidirectional
        self.proj_size = proj_size
        self._flat_weight_refs: List[Optional[weakref.ReferenceType["Parameter"]]] = []
        num_directions = 2 if bidirectional else 1

        if not isinstance(dropout, numbers.Number) or not 0 <= dropout <= 1 or \
                isinstance(dropout, bool):
            raise ValueError("dropout should be a number in range [0, 1] "
                             "representing the probability of an element being "
                             "zeroed")
        if dropout > 0 and num_layers == 1:
            warnings.warn("dropout option adds dropout after all but last "
                          "recurrent layer, so non-zero dropout expects "
<<<<<<< HEAD
                          "num_layers greater than 1, but got dropout={} and "
                          "num_layers={}".format(dropout, num_layers))
=======
                          f"num_layers greater than 1, but got dropout={dropout} and "
                          f"num_layers={num_layers}")

        if not isinstance(hidden_size, int):
            raise TypeError(f"hidden_size should be of type int, got: {type(hidden_size).__name__}")
        if hidden_size <= 0:
            raise ValueError("hidden_size must be greater than zero")
>>>>>>> 256fed02
        if proj_size < 0:
            raise ValueError("proj_size should be a positive integer or zero to disable projections")
        if proj_size >= hidden_size:
            raise ValueError("proj_size has to be smaller than hidden_size")

        if mode == 'LSTM':
            gate_size = 4 * hidden_size
        elif mode == 'GRU':
            gate_size = 3 * hidden_size
        elif mode == 'RNN_TANH':
            gate_size = hidden_size
        elif mode == 'RNN_RELU':
            gate_size = hidden_size
        else:
            raise ValueError("Unrecognized RNN mode: " + mode)

        self._flat_weights_names = []
        self._all_weights = []
        for layer in range(num_layers):
            for direction in range(num_directions):
                real_hidden_size = proj_size if proj_size > 0 else hidden_size
                layer_input_size = input_size if layer == 0 else real_hidden_size * num_directions

                w_ih = Parameter(torch.empty((gate_size, layer_input_size), **factory_kwargs))
                w_hh = Parameter(torch.empty((gate_size, real_hidden_size), **factory_kwargs))
                b_ih = Parameter(torch.empty(gate_size, **factory_kwargs))
                # Second bias vector included for CuDNN compatibility. Only one
                # bias vector is needed in standard definition.
                b_hh = Parameter(torch.empty(gate_size, **factory_kwargs))
                layer_params: Tuple[Tensor, ...] = ()
                if self.proj_size == 0:
                    if bias:
                        layer_params = (w_ih, w_hh, b_ih, b_hh)
                    else:
                        layer_params = (w_ih, w_hh)
                else:
                    w_hr = Parameter(torch.empty((proj_size, hidden_size), **factory_kwargs))
                    if bias:
                        layer_params = (w_ih, w_hh, b_ih, b_hh, w_hr)
                    else:
                        layer_params = (w_ih, w_hh, w_hr)

                suffix = '_reverse' if direction == 1 else ''
                param_names = ['weight_ih_l{}{}', 'weight_hh_l{}{}']
                if bias:
                    param_names += ['bias_ih_l{}{}', 'bias_hh_l{}{}']
                if self.proj_size > 0:
                    param_names += ['weight_hr_l{}{}']
                param_names = [x.format(layer, suffix) for x in param_names]

                for name, param in zip(param_names, layer_params):
                    setattr(self, name, param)
                self._flat_weights_names.extend(param_names)
                self._all_weights.append(param_names)

        self._init_flat_weights()

        self.reset_parameters()

    def _init_flat_weights(self):
        self._flat_weights = [getattr(self, wn) if hasattr(self, wn) else None
                              for wn in self._flat_weights_names]
        self._flat_weight_refs = [weakref.ref(w) if w is not None else None
                                  for w in self._flat_weights]
        self.flatten_parameters()

    def __setattr__(self, attr, value):
        if hasattr(self, "_flat_weights_names") and attr in self._flat_weights_names:
            # keep self._flat_weights up to date if you do self.weight = ...
            idx = self._flat_weights_names.index(attr)
            self._flat_weights[idx] = value
        super().__setattr__(attr, value)

    def flatten_parameters(self) -> None:
        """Resets parameter data pointer so that they can use faster code paths.

        Right now, this works only if the module is on the GPU and cuDNN is enabled.
        Otherwise, it's a no-op.
        """
        # Short-circuits if _flat_weights is only partially instantiated
        if len(self._flat_weights) != len(self._flat_weights_names):
            return

        for w in self._flat_weights:
            if not isinstance(w, Tensor):
                return
        # Short-circuits if any tensor in self._flat_weights is not acceptable to cuDNN
        # or the tensors in _flat_weights are of different dtypes

        first_fw = self._flat_weights[0]
        dtype = first_fw.dtype
        for fw in self._flat_weights:
            if (not isinstance(fw.data, Tensor) or not (fw.data.dtype == dtype) or
                    not fw.data.is_cuda or
                    not torch.backends.cudnn.is_acceptable(fw.data)):
                return

        # If any parameters alias, we fall back to the slower, copying code path. This is
        # a sufficient check, because overlapping parameter buffers that don't completely
        # alias would break the assumptions of the uniqueness check in
        # Module.named_parameters().
        unique_data_ptrs = {p.data_ptr() for p in self._flat_weights}
        if len(unique_data_ptrs) != len(self._flat_weights):
            return

        with torch.cuda.device_of(first_fw):
            import torch.backends.cudnn.rnn as rnn

            # Note: no_grad() is necessary since _cudnn_rnn_flatten_weight is
            # an inplace operation on self._flat_weights
            with torch.no_grad():
                if torch._use_cudnn_rnn_flatten_weight():
                    num_weights = 4 if self.bias else 2
                    if self.proj_size > 0:
                        num_weights += 1
                    torch._cudnn_rnn_flatten_weight(
                        self._flat_weights, num_weights,
                        self.input_size, rnn.get_cudnn_mode(self.mode),
                        self.hidden_size, self.proj_size, self.num_layers,
                        self.batch_first, bool(self.bidirectional))

    def _apply(self, fn, recurse=True):
        ret = super()._apply(fn, recurse)

        # Resets _flat_weights
        # Note: be v. careful before removing this, as 3rd party device types
        # likely rely on this behavior to properly .to() modules like LSTM.
        self._init_flat_weights()

        return ret

    def reset_parameters(self) -> None:
        stdv = 1.0 / math.sqrt(self.hidden_size) if self.hidden_size > 0 else 0
        for weight in self.parameters():
            init.uniform_(weight, -stdv, stdv)

    def check_input(self, input: Tensor, batch_sizes: Optional[Tensor]) -> None:
        if not torch.jit.is_scripting():
            if input.dtype != self._flat_weights[0].dtype and not torch._C._is_any_autocast_enabled():
                raise ValueError('input must have the type {}, got type {}'.format(
                    self._flat_weights[0].dtype, input.dtype))
        expected_input_dim = 2 if batch_sizes is not None else 3
        if input.dim() != expected_input_dim:
            raise RuntimeError(
                'input must have {} dimensions, got {}'.format(
                    expected_input_dim, input.dim()))
        if self.input_size != input.size(-1):
            raise RuntimeError(
                'input.size(-1) must be equal to input_size. Expected {}, got {}'.format(
                    self.input_size, input.size(-1)))

    def get_expected_hidden_size(self, input: Tensor, batch_sizes: Optional[Tensor]) -> Tuple[int, int, int]:
        if batch_sizes is not None:
            mini_batch = int(batch_sizes[0])
        else:
            mini_batch = input.size(0) if self.batch_first else input.size(1)
        num_directions = 2 if self.bidirectional else 1
        if self.proj_size > 0:
            expected_hidden_size = (self.num_layers * num_directions,
                                    mini_batch, self.proj_size)
        else:
            expected_hidden_size = (self.num_layers * num_directions,
                                    mini_batch, self.hidden_size)
        return expected_hidden_size

    def check_hidden_size(self, hx: Tensor, expected_hidden_size: Tuple[int, int, int],
                          msg: str = 'Expected hidden size {}, got {}') -> None:
        if hx.size() != expected_hidden_size:
            raise RuntimeError(msg.format(expected_hidden_size, list(hx.size())))

    def _weights_have_changed(self):
        # Returns True if the weight tensors have changed since the last forward pass.
        # This is the case when used with torch.func.functional_call(), for example.
        weights_changed = False
        for ref, name in zip(self._flat_weight_refs, self._flat_weights_names):
            weight = getattr(self, name) if hasattr(self, name) else None
            if weight is not None and ref is not None and ref() is not weight:
                weights_changed = True
                break
        return weights_changed

    def check_forward_args(self, input: Tensor, hidden: Tensor, batch_sizes: Optional[Tensor]):
        self.check_input(input, batch_sizes)
        expected_hidden_size = self.get_expected_hidden_size(input, batch_sizes)

        self.check_hidden_size(hidden, expected_hidden_size)

    def permute_hidden(self, hx: Tensor, permutation: Optional[Tensor]):
        if permutation is None:
            return hx
        return _apply_permutation(hx, permutation)


    def extra_repr(self) -> str:
        s = '{input_size}, {hidden_size}'
        if self.proj_size != 0:
            s += ', proj_size={proj_size}'
        if self.num_layers != 1:
            s += ', num_layers={num_layers}'
        if self.bias is not True:
            s += ', bias={bias}'
        if self.batch_first is not False:
            s += ', batch_first={batch_first}'
        if self.dropout != 0:
            s += ', dropout={dropout}'
        if self.bidirectional is not False:
            s += ', bidirectional={bidirectional}'
        return s.format(**self.__dict__)

    def __getstate__(self):
        # Don't serialize the weight references.
        state = self.__dict__.copy()
        del state['_flat_weight_refs']
        return state

    def __setstate__(self, d):
        super().__setstate__(d)
        if 'all_weights' in d:
            self._all_weights = d['all_weights']
        # In PyTorch 1.8 we added a proj_size member variable to LSTM.
        # LSTMs that were serialized via torch.save(module) before PyTorch 1.8
        # don't have it, so to preserve compatibility we set proj_size here.
        if 'proj_size' not in d:
            self.proj_size = 0

        if not isinstance(self._all_weights[0][0], str):
            num_layers = self.num_layers
            num_directions = 2 if self.bidirectional else 1
            self._flat_weights_names = []
            self._all_weights = []
            for layer in range(num_layers):
                for direction in range(num_directions):
                    suffix = '_reverse' if direction == 1 else ''
                    weights = ['weight_ih_l{}{}', 'weight_hh_l{}{}', 'bias_ih_l{}{}',
                               'bias_hh_l{}{}', 'weight_hr_l{}{}']
                    weights = [x.format(layer, suffix) for x in weights]
                    if self.bias:
                        if self.proj_size > 0:
                            self._all_weights += [weights]
                            self._flat_weights_names.extend(weights)
                        else:
                            self._all_weights += [weights[:4]]
                            self._flat_weights_names.extend(weights[:4])
                    else:
                        if self.proj_size > 0:
                            self._all_weights += [weights[:2]] + [weights[-1:]]
                            self._flat_weights_names.extend(weights[:2] + [weights[-1:]])
                        else:
                            self._all_weights += [weights[:2]]
                            self._flat_weights_names.extend(weights[:2])
            self._flat_weights = [getattr(self, wn) if hasattr(self, wn) else None
                                  for wn in self._flat_weights_names]

        self._flat_weight_refs = [weakref.ref(w) if w is not None else None
                                  for w in self._flat_weights]

    @property
    def all_weights(self) -> List[List[Parameter]]:
        return [[getattr(self, weight) for weight in weights] for weights in self._all_weights]

    def _replicate_for_data_parallel(self):
        replica = super()._replicate_for_data_parallel()
        # Need to copy these caches, otherwise the replica will share the same
        # flat weights list.
        replica._flat_weights = replica._flat_weights[:]
        replica._flat_weights_names = replica._flat_weights_names[:]
        return replica


class RNN(RNNBase):
    r"""Applies a multi-layer Elman RNN with :math:`\tanh` or :math:`\text{ReLU}` non-linearity to an
    input sequence.


    For each element in the input sequence, each layer computes the following
    function:

    .. math::
        h_t = \tanh(x_t W_{ih}^T + b_{ih} + h_{t-1}W_{hh}^T + b_{hh})

    where :math:`h_t` is the hidden state at time `t`, :math:`x_t` is
    the input at time `t`, and :math:`h_{(t-1)}` is the hidden state of the
    previous layer at time `t-1` or the initial hidden state at time `0`.
    If :attr:`nonlinearity` is ``'relu'``, then :math:`\text{ReLU}` is used instead of :math:`\tanh`.

    Args:
        input_size: The number of expected features in the input `x`
        hidden_size: The number of features in the hidden state `h`
        num_layers: Number of recurrent layers. E.g., setting ``num_layers=2``
            would mean stacking two RNNs together to form a `stacked RNN`,
            with the second RNN taking in outputs of the first RNN and
            computing the final results. Default: 1
        nonlinearity: The non-linearity to use. Can be either ``'tanh'`` or ``'relu'``. Default: ``'tanh'``
        bias: If ``False``, then the layer does not use bias weights `b_ih` and `b_hh`.
            Default: ``True``
        batch_first: If ``True``, then the input and output tensors are provided
            as `(batch, seq, feature)` instead of `(seq, batch, feature)`.
            Note that this does not apply to hidden or cell states. See the
            Inputs/Outputs sections below for details.  Default: ``False``
        dropout: If non-zero, introduces a `Dropout` layer on the outputs of each
            RNN layer except the last layer, with dropout probability equal to
            :attr:`dropout`. Default: 0
        bidirectional: If ``True``, becomes a bidirectional RNN. Default: ``False``

    Inputs: input, h_0
        * **input**: tensor of shape :math:`(L, H_{in})` for unbatched input,
          :math:`(L, N, H_{in})` when ``batch_first=False`` or
          :math:`(N, L, H_{in})` when ``batch_first=True`` containing the features of
          the input sequence.  The input can also be a packed variable length sequence.
          See :func:`torch.nn.utils.rnn.pack_padded_sequence` or
          :func:`torch.nn.utils.rnn.pack_sequence` for details.
        * **h_0**: tensor of shape :math:`(D * \text{num\_layers}, H_{out})` for unbatched input or
          :math:`(D * \text{num\_layers}, N, H_{out})` containing the initial hidden
          state for the input sequence batch. Defaults to zeros if not provided.

        where:

        .. math::
            \begin{aligned}
                N ={} & \text{batch size} \\
                L ={} & \text{sequence length} \\
                D ={} & 2 \text{ if bidirectional=True otherwise } 1 \\
                H_{in} ={} & \text{input\_size} \\
                H_{out} ={} & \text{hidden\_size}
            \end{aligned}

    Outputs: output, h_n
        * **output**: tensor of shape :math:`(L, D * H_{out})` for unbatched input,
          :math:`(L, N, D * H_{out})` when ``batch_first=False`` or
          :math:`(N, L, D * H_{out})` when ``batch_first=True`` containing the output features
          `(h_t)` from the last layer of the RNN, for each `t`. If a
          :class:`torch.nn.utils.rnn.PackedSequence` has been given as the input, the output
          will also be a packed sequence.
        * **h_n**: tensor of shape :math:`(D * \text{num\_layers}, H_{out})` for unbatched input or
          :math:`(D * \text{num\_layers}, N, H_{out})` containing the final hidden state
          for each element in the batch.

    Attributes:
        weight_ih_l[k]: the learnable input-hidden weights of the k-th layer,
            of shape `(hidden_size, input_size)` for `k = 0`. Otherwise, the shape is
            `(hidden_size, num_directions * hidden_size)`
        weight_hh_l[k]: the learnable hidden-hidden weights of the k-th layer,
            of shape `(hidden_size, hidden_size)`
        bias_ih_l[k]: the learnable input-hidden bias of the k-th layer,
            of shape `(hidden_size)`
        bias_hh_l[k]: the learnable hidden-hidden bias of the k-th layer,
            of shape `(hidden_size)`

    .. note::
        All the weights and biases are initialized from :math:`\mathcal{U}(-\sqrt{k}, \sqrt{k})`
        where :math:`k = \frac{1}{\text{hidden\_size}}`

    .. note::
        For bidirectional RNNs, forward and backward are directions 0 and 1 respectively.
        Example of splitting the output layers when ``batch_first=False``:
        ``output.view(seq_len, batch, num_directions, hidden_size)``.

    .. note::
        ``batch_first`` argument is ignored for unbatched inputs.

    .. include:: ../cudnn_rnn_determinism.rst

    .. include:: ../cudnn_persistent_rnn.rst

    Examples::

        >>> rnn = nn.RNN(10, 20, 2)
        >>> input = torch.randn(5, 3, 10)
        >>> h0 = torch.randn(2, 3, 20)
        >>> output, hn = rnn(input, h0)
    """

    def __init__(self, *args, **kwargs):
        if 'proj_size' in kwargs:
            raise ValueError("proj_size argument is only supported for LSTM, not RNN or GRU")
        self.nonlinearity = kwargs.pop('nonlinearity', 'tanh')
        if self.nonlinearity == 'tanh':
            mode = 'RNN_TANH'
        elif self.nonlinearity == 'relu':
            mode = 'RNN_RELU'
        else:
            raise ValueError("Unknown nonlinearity '{}'".format(self.nonlinearity))
        super().__init__(mode, *args, **kwargs)

    @overload
    @torch._jit_internal._overload_method  # noqa: F811
    def forward(self, input: Tensor, hx: Optional[Tensor] = None) -> Tuple[Tensor, Tensor]:
        pass

    @overload
    @torch._jit_internal._overload_method  # noqa: F811
    def forward(self, input: PackedSequence, hx: Optional[Tensor] = None) -> Tuple[PackedSequence, Tensor]:
        pass

    def forward(self, input, hx=None):  # noqa: F811
        if not torch.jit.is_scripting():
            if self._weights_have_changed():
                self._init_flat_weights()

        num_directions = 2 if self.bidirectional else 1
        orig_input = input

        if isinstance(orig_input, PackedSequence):
            input, batch_sizes, sorted_indices, unsorted_indices = input
            max_batch_size = batch_sizes[0]
            # script() is unhappy when max_batch_size is different type in cond branches, so we duplicate
            if hx is None:
                hx = torch.zeros(self.num_layers * num_directions,
                                 max_batch_size, self.hidden_size,
                                 dtype=input.dtype, device=input.device)
            else:
                # Each batch of the hidden state should match the input sequence that
                # the user believes he/she is passing in.
                hx = self.permute_hidden(hx, sorted_indices)
        else:
            batch_sizes = None
            if input.dim() not in (2, 3):
                raise ValueError("RNN: Expected input to be 2D or 3D, got {}D tensor instead".format(input.dim()))
            is_batched = input.dim() == 3
            batch_dim = 0 if self.batch_first else 1
            if not is_batched:
                input = input.unsqueeze(batch_dim)
                if hx is not None:
                    if hx.dim() != 2:
                        raise RuntimeError(
                            f"For unbatched 2-D input, hx should also be 2-D but got {hx.dim()}-D tensor")
                    hx = hx.unsqueeze(1)
            else:
                if hx is not None and hx.dim() != 3:
                    raise RuntimeError(
                        f"For batched 3-D input, hx should also be 3-D but got {hx.dim()}-D tensor")
            max_batch_size = input.size(0) if self.batch_first else input.size(1)
            sorted_indices = None
            unsorted_indices = None
            if hx is None:
                hx = torch.zeros(self.num_layers * num_directions,
                                 max_batch_size, self.hidden_size,
                                 dtype=input.dtype, device=input.device)
            else:
                # Each batch of the hidden state should match the input sequence that
                # the user believes he/she is passing in.
                hx = self.permute_hidden(hx, sorted_indices)

        assert hx is not None
        self.check_forward_args(input, hx, batch_sizes)
        assert self.mode == 'RNN_TANH' or self.mode == 'RNN_RELU'
        if batch_sizes is None:
            if self.mode == 'RNN_TANH':
                result = _VF.rnn_tanh(input, hx, self._flat_weights, self.bias, self.num_layers,
                                      self.dropout, self.training, self.bidirectional,
                                      self.batch_first)
            else:
                result = _VF.rnn_relu(input, hx, self._flat_weights, self.bias, self.num_layers,
                                      self.dropout, self.training, self.bidirectional,
                                      self.batch_first)
        else:
            if self.mode == 'RNN_TANH':
                result = _VF.rnn_tanh(input, batch_sizes, hx, self._flat_weights, self.bias,
                                      self.num_layers, self.dropout, self.training,
                                      self.bidirectional)
            else:
                result = _VF.rnn_relu(input, batch_sizes, hx, self._flat_weights, self.bias,
                                      self.num_layers, self.dropout, self.training,
                                      self.bidirectional)

        output = result[0]
        hidden = result[1]

        if isinstance(orig_input, PackedSequence):
            output_packed = PackedSequence(output, batch_sizes, sorted_indices, unsorted_indices)
            return output_packed, self.permute_hidden(hidden, unsorted_indices)

        if not is_batched:
            output = output.squeeze(batch_dim)
            hidden = hidden.squeeze(1)

        return output, self.permute_hidden(hidden, unsorted_indices)

# XXX: LSTM and GRU implementation is different from RNNBase, this is because:
# 1. we want to support nn.LSTM and nn.GRU in TorchScript and TorchScript in
#    its current state could not support the python Union Type or Any Type
# 2. TorchScript static typing does not allow a Function or Callable type in
#    Dict values, so we have to separately call _VF instead of using _rnn_impls
# 3. This is temporary only and in the transition state that we want to make it
#    on time for the release
#
# More discussion details in https://github.com/pytorch/pytorch/pull/23266
#
# TODO: remove the overriding implementations for LSTM and GRU when TorchScript
# support expressing these two modules generally.
class LSTM(RNNBase):
    r"""Applies a multi-layer long short-term memory (LSTM) RNN to an input
    sequence.


    For each element in the input sequence, each layer computes the following
    function:

    .. math::
        \begin{array}{ll} \\
            i_t = \sigma(W_{ii} x_t + b_{ii} + W_{hi} h_{t-1} + b_{hi}) \\
            f_t = \sigma(W_{if} x_t + b_{if} + W_{hf} h_{t-1} + b_{hf}) \\
            g_t = \tanh(W_{ig} x_t + b_{ig} + W_{hg} h_{t-1} + b_{hg}) \\
            o_t = \sigma(W_{io} x_t + b_{io} + W_{ho} h_{t-1} + b_{ho}) \\
            c_t = f_t \odot c_{t-1} + i_t \odot g_t \\
            h_t = o_t \odot \tanh(c_t) \\
        \end{array}

    where :math:`h_t` is the hidden state at time `t`, :math:`c_t` is the cell
    state at time `t`, :math:`x_t` is the input at time `t`, :math:`h_{t-1}`
    is the hidden state of the layer at time `t-1` or the initial hidden
    state at time `0`, and :math:`i_t`, :math:`f_t`, :math:`g_t`,
    :math:`o_t` are the input, forget, cell, and output gates, respectively.
    :math:`\sigma` is the sigmoid function, and :math:`\odot` is the Hadamard product.

    In a multilayer LSTM, the input :math:`x^{(l)}_t` of the :math:`l` -th layer
    (:math:`l \ge 2`) is the hidden state :math:`h^{(l-1)}_t` of the previous layer multiplied by
    dropout :math:`\delta^{(l-1)}_t` where each :math:`\delta^{(l-1)}_t` is a Bernoulli random
    variable which is :math:`0` with probability :attr:`dropout`.

    If ``proj_size > 0`` is specified, LSTM with projections will be used. This changes
    the LSTM cell in the following way. First, the dimension of :math:`h_t` will be changed from
    ``hidden_size`` to ``proj_size`` (dimensions of :math:`W_{hi}` will be changed accordingly).
    Second, the output hidden state of each layer will be multiplied by a learnable projection
    matrix: :math:`h_t = W_{hr}h_t`. Note that as a consequence of this, the output
    of LSTM network will be of different shape as well. See Inputs/Outputs sections below for exact
    dimensions of all variables. You can find more details in https://arxiv.org/abs/1402.1128.

    Args:
        input_size: The number of expected features in the input `x`
        hidden_size: The number of features in the hidden state `h`
        num_layers: Number of recurrent layers. E.g., setting ``num_layers=2``
            would mean stacking two LSTMs together to form a `stacked LSTM`,
            with the second LSTM taking in outputs of the first LSTM and
            computing the final results. Default: 1
        bias: If ``False``, then the layer does not use bias weights `b_ih` and `b_hh`.
            Default: ``True``
        batch_first: If ``True``, then the input and output tensors are provided
            as `(batch, seq, feature)` instead of `(seq, batch, feature)`.
            Note that this does not apply to hidden or cell states. See the
            Inputs/Outputs sections below for details.  Default: ``False``
        dropout: If non-zero, introduces a `Dropout` layer on the outputs of each
            LSTM layer except the last layer, with dropout probability equal to
            :attr:`dropout`. Default: 0
        bidirectional: If ``True``, becomes a bidirectional LSTM. Default: ``False``
        proj_size: If ``> 0``, will use LSTM with projections of corresponding size. Default: 0

    Inputs: input, (h_0, c_0)
        * **input**: tensor of shape :math:`(L, H_{in})` for unbatched input,
          :math:`(L, N, H_{in})` when ``batch_first=False`` or
          :math:`(N, L, H_{in})` when ``batch_first=True`` containing the features of
          the input sequence.  The input can also be a packed variable length sequence.
          See :func:`torch.nn.utils.rnn.pack_padded_sequence` or
          :func:`torch.nn.utils.rnn.pack_sequence` for details.
        * **h_0**: tensor of shape :math:`(D * \text{num\_layers}, H_{out})` for unbatched input or
          :math:`(D * \text{num\_layers}, N, H_{out})` containing the
          initial hidden state for each element in the input sequence.
          Defaults to zeros if (h_0, c_0) is not provided.
        * **c_0**: tensor of shape :math:`(D * \text{num\_layers}, H_{cell})` for unbatched input or
          :math:`(D * \text{num\_layers}, N, H_{cell})` containing the
          initial cell state for each element in the input sequence.
          Defaults to zeros if (h_0, c_0) is not provided.

        where:

        .. math::
            \begin{aligned}
                N ={} & \text{batch size} \\
                L ={} & \text{sequence length} \\
                D ={} & 2 \text{ if bidirectional=True otherwise } 1 \\
                H_{in} ={} & \text{input\_size} \\
                H_{cell} ={} & \text{hidden\_size} \\
                H_{out} ={} & \text{proj\_size if } \text{proj\_size}>0 \text{ otherwise hidden\_size} \\
            \end{aligned}

    Outputs: output, (h_n, c_n)
        * **output**: tensor of shape :math:`(L, D * H_{out})` for unbatched input,
          :math:`(L, N, D * H_{out})` when ``batch_first=False`` or
          :math:`(N, L, D * H_{out})` when ``batch_first=True`` containing the output features
          `(h_t)` from the last layer of the LSTM, for each `t`. If a
          :class:`torch.nn.utils.rnn.PackedSequence` has been given as the input, the output
          will also be a packed sequence. When ``bidirectional=True``, `output` will contain
          a concatenation of the forward and reverse hidden states at each time step in the sequence.
        * **h_n**: tensor of shape :math:`(D * \text{num\_layers}, H_{out})` for unbatched input or
          :math:`(D * \text{num\_layers}, N, H_{out})` containing the
          final hidden state for each element in the sequence. When ``bidirectional=True``,
          `h_n` will contain a concatenation of the final forward and reverse hidden states, respectively.
        * **c_n**: tensor of shape :math:`(D * \text{num\_layers}, H_{cell})` for unbatched input or
          :math:`(D * \text{num\_layers}, N, H_{cell})` containing the
          final cell state for each element in the sequence. When ``bidirectional=True``,
          `c_n` will contain a concatenation of the final forward and reverse cell states, respectively.

    Attributes:
        weight_ih_l[k] : the learnable input-hidden weights of the :math:`\text{k}^{th}` layer
            `(W_ii|W_if|W_ig|W_io)`, of shape `(4*hidden_size, input_size)` for `k = 0`.
            Otherwise, the shape is `(4*hidden_size, num_directions * hidden_size)`. If
            ``proj_size > 0`` was specified, the shape will be
            `(4*hidden_size, num_directions * proj_size)` for `k > 0`
        weight_hh_l[k] : the learnable hidden-hidden weights of the :math:`\text{k}^{th}` layer
            `(W_hi|W_hf|W_hg|W_ho)`, of shape `(4*hidden_size, hidden_size)`. If ``proj_size > 0``
            was specified, the shape will be `(4*hidden_size, proj_size)`.
        bias_ih_l[k] : the learnable input-hidden bias of the :math:`\text{k}^{th}` layer
            `(b_ii|b_if|b_ig|b_io)`, of shape `(4*hidden_size)`
        bias_hh_l[k] : the learnable hidden-hidden bias of the :math:`\text{k}^{th}` layer
            `(b_hi|b_hf|b_hg|b_ho)`, of shape `(4*hidden_size)`
        weight_hr_l[k] : the learnable projection weights of the :math:`\text{k}^{th}` layer
            of shape `(proj_size, hidden_size)`. Only present when ``proj_size > 0`` was
            specified.
        weight_ih_l[k]_reverse: Analogous to `weight_ih_l[k]` for the reverse direction.
            Only present when ``bidirectional=True``.
        weight_hh_l[k]_reverse:  Analogous to `weight_hh_l[k]` for the reverse direction.
            Only present when ``bidirectional=True``.
        bias_ih_l[k]_reverse:  Analogous to `bias_ih_l[k]` for the reverse direction.
            Only present when ``bidirectional=True``.
        bias_hh_l[k]_reverse:  Analogous to `bias_hh_l[k]` for the reverse direction.
            Only present when ``bidirectional=True``.
        weight_hr_l[k]_reverse:  Analogous to `weight_hr_l[k]` for the reverse direction.
            Only present when ``bidirectional=True`` and ``proj_size > 0`` was specified.

    .. note::
        All the weights and biases are initialized from :math:`\mathcal{U}(-\sqrt{k}, \sqrt{k})`
        where :math:`k = \frac{1}{\text{hidden\_size}}`

    .. note::
        For bidirectional LSTMs, forward and backward are directions 0 and 1 respectively.
        Example of splitting the output layers when ``batch_first=False``:
        ``output.view(seq_len, batch, num_directions, hidden_size)``.

    .. note::
        For bidirectional LSTMs, `h_n` is not equivalent to the last element of `output`; the
        former contains the final forward and reverse hidden states, while the latter contains the
        final forward hidden state and the initial reverse hidden state.

    .. note::
        ``batch_first`` argument is ignored for unbatched inputs.

    .. include:: ../cudnn_rnn_determinism.rst

    .. include:: ../cudnn_persistent_rnn.rst

    Examples::

        >>> rnn = nn.LSTM(10, 20, 2)
        >>> input = torch.randn(5, 3, 10)
        >>> h0 = torch.randn(2, 3, 20)
        >>> c0 = torch.randn(2, 3, 20)
        >>> output, (hn, cn) = rnn(input, (h0, c0))
    """

    def __init__(self, *args, **kwargs):
        super().__init__('LSTM', *args, **kwargs)

    def get_expected_cell_size(self, input: Tensor, batch_sizes: Optional[Tensor]) -> Tuple[int, int, int]:
        if batch_sizes is not None:
            mini_batch = int(batch_sizes[0])
        else:
            mini_batch = input.size(0) if self.batch_first else input.size(1)
        num_directions = 2 if self.bidirectional else 1
        expected_hidden_size = (self.num_layers * num_directions,
                                mini_batch, self.hidden_size)
        return expected_hidden_size

    # In the future, we should prevent mypy from applying contravariance rules here.
    # See torch/nn/modules/module.py::_forward_unimplemented
    def check_forward_args(self,  # type: ignore[override]
                           input: Tensor,
                           hidden: Tuple[Tensor, Tensor],
                           batch_sizes: Optional[Tensor],
                           ):
        self.check_input(input, batch_sizes)
        self.check_hidden_size(hidden[0], self.get_expected_hidden_size(input, batch_sizes),
                               'Expected hidden[0] size {}, got {}')
        self.check_hidden_size(hidden[1], self.get_expected_cell_size(input, batch_sizes),
                               'Expected hidden[1] size {}, got {}')

    # Same as above, see torch/nn/modules/module.py::_forward_unimplemented
    def permute_hidden(self,  # type: ignore[override]
                       hx: Tuple[Tensor, Tensor],
                       permutation: Optional[Tensor]
                       ) -> Tuple[Tensor, Tensor]:
        if permutation is None:
            return hx
        return _apply_permutation(hx[0], permutation), _apply_permutation(hx[1], permutation)

    # Same as above, see torch/nn/modules/module.py::_forward_unimplemented
    @overload  # type: ignore[override]
    @torch._jit_internal._overload_method  # noqa: F811
    def forward(self, input: Tensor, hx: Optional[Tuple[Tensor, Tensor]] = None
                ) -> Tuple[Tensor, Tuple[Tensor, Tensor]]:  # noqa: F811
        pass

    # Same as above, see torch/nn/modules/module.py::_forward_unimplemented
    @overload
    @torch._jit_internal._overload_method  # noqa: F811
    def forward(self, input: PackedSequence, hx: Optional[Tuple[Tensor, Tensor]] = None
                ) -> Tuple[PackedSequence, Tuple[Tensor, Tensor]]:  # noqa: F811
        pass

    def forward(self, input, hx=None):  # noqa: F811
        if not torch.jit.is_scripting():
            if self._weights_have_changed():
                self._init_flat_weights()

        orig_input = input
        # xxx: isinstance check needs to be in conditional for TorchScript to compile
        batch_sizes = None
        do_permute = False
        num_directions = 2 if self.bidirectional else 1
        real_hidden_size = self.proj_size if self.proj_size > 0 else self.hidden_size
        if isinstance(orig_input, PackedSequence):
            input, batch_sizes, sorted_indices, unsorted_indices = input
            max_batch_size = batch_sizes[0]
            if hx is None:
                h_zeros = torch.zeros(self.num_layers * num_directions,
                                      max_batch_size, real_hidden_size,
                                      dtype=input.dtype, device=input.device)
                c_zeros = torch.zeros(self.num_layers * num_directions,
                                      max_batch_size, self.hidden_size,
                                      dtype=input.dtype, device=input.device)
                hx = (h_zeros, c_zeros)
            else:
                # Each batch of the hidden state should match the input sequence that
                # the user believes he/she is passing in.
                hx = self.permute_hidden(hx, sorted_indices)
        else:
            if input.dim() not in (2, 3):
                raise ValueError("LSTM: Expected input to be 2D or 3D, got {}D instead".format(input.dim()))
            is_batched = input.dim() == 3
            batch_dim = 0 if self.batch_first else 1
            if not is_batched:
                input = input.unsqueeze(batch_dim)
            max_batch_size = input.size(0) if self.batch_first else input.size(1)
            sorted_indices = None
            unsorted_indices = None
            if hx is None:
                h_zeros = torch.zeros(self.num_layers * num_directions,
                                      max_batch_size, real_hidden_size,
                                      dtype=input.dtype, device=input.device)
                c_zeros = torch.zeros(self.num_layers * num_directions,
                                      max_batch_size, self.hidden_size,
                                      dtype=input.dtype, device=input.device)
                hx = (h_zeros, c_zeros)
            else:
                if is_batched:
                    if (hx[0].dim() != 3 or hx[1].dim() != 3):
                        msg = ("For batched 3-D input, hx and cx should "
                               f"also be 3-D but got ({hx[0].dim()}-D, {hx[1].dim()}-D) tensors")
                        raise RuntimeError(msg)
                else:
                    if hx[0].dim() != 2 or hx[1].dim() != 2:
                        msg = ("For unbatched 2-D input, hx and cx should "
                               f"also be 2-D but got ({hx[0].dim()}-D, {hx[1].dim()}-D) tensors")
                        raise RuntimeError(msg)
                    hx = (hx[0].unsqueeze(1), hx[1].unsqueeze(1))
                # Each batch of the hidden state should match the input sequence that
                # the user believes he/she is passing in.
                self.check_forward_args(input, hx, batch_sizes)
                hx = self.permute_hidden(hx, sorted_indices)

        if batch_sizes is None:
            result = _VF.lstm(input, hx, self._flat_weights, self.bias, self.num_layers,
                              self.dropout, self.training, self.bidirectional, self.batch_first)
        else:
            result = _VF.lstm(input, batch_sizes, hx, self._flat_weights, self.bias,
                              self.num_layers, self.dropout, self.training, self.bidirectional)
        output = result[0]
        hidden = result[1:]
        # xxx: isinstance check needs to be in conditional for TorchScript to compile
        if isinstance(orig_input, PackedSequence):
            output_packed = PackedSequence(output, batch_sizes, sorted_indices, unsorted_indices)
            return output_packed, self.permute_hidden(hidden, unsorted_indices)
        else:
            if not is_batched:
                output = output.squeeze(batch_dim)
                hidden = (hidden[0].squeeze(1), hidden[1].squeeze(1))
            return output, self.permute_hidden(hidden, unsorted_indices)


class GRU(RNNBase):
    r"""Applies a multi-layer gated recurrent unit (GRU) RNN to an input sequence.


    For each element in the input sequence, each layer computes the following
    function:

    .. math::
        \begin{array}{ll}
            r_t = \sigma(W_{ir} x_t + b_{ir} + W_{hr} h_{(t-1)} + b_{hr}) \\
            z_t = \sigma(W_{iz} x_t + b_{iz} + W_{hz} h_{(t-1)} + b_{hz}) \\
            n_t = \tanh(W_{in} x_t + b_{in} + r_t * (W_{hn} h_{(t-1)}+ b_{hn})) \\
            h_t = (1 - z_t) * n_t + z_t * h_{(t-1)}
        \end{array}

    where :math:`h_t` is the hidden state at time `t`, :math:`x_t` is the input
    at time `t`, :math:`h_{(t-1)}` is the hidden state of the layer
    at time `t-1` or the initial hidden state at time `0`, and :math:`r_t`,
    :math:`z_t`, :math:`n_t` are the reset, update, and new gates, respectively.
    :math:`\sigma` is the sigmoid function, and :math:`*` is the Hadamard product.

    In a multilayer GRU, the input :math:`x^{(l)}_t` of the :math:`l` -th layer
    (:math:`l \ge 2`) is the hidden state :math:`h^{(l-1)}_t` of the previous layer multiplied by
    dropout :math:`\delta^{(l-1)}_t` where each :math:`\delta^{(l-1)}_t` is a Bernoulli random
    variable which is :math:`0` with probability :attr:`dropout`.

    Args:
        input_size: The number of expected features in the input `x`
        hidden_size: The number of features in the hidden state `h`
        num_layers: Number of recurrent layers. E.g., setting ``num_layers=2``
            would mean stacking two GRUs together to form a `stacked GRU`,
            with the second GRU taking in outputs of the first GRU and
            computing the final results. Default: 1
        bias: If ``False``, then the layer does not use bias weights `b_ih` and `b_hh`.
            Default: ``True``
        batch_first: If ``True``, then the input and output tensors are provided
            as `(batch, seq, feature)` instead of `(seq, batch, feature)`.
            Note that this does not apply to hidden or cell states. See the
            Inputs/Outputs sections below for details.  Default: ``False``
        dropout: If non-zero, introduces a `Dropout` layer on the outputs of each
            GRU layer except the last layer, with dropout probability equal to
            :attr:`dropout`. Default: 0
        bidirectional: If ``True``, becomes a bidirectional GRU. Default: ``False``

    Inputs: input, h_0
        * **input**: tensor of shape :math:`(L, H_{in})` for unbatched input,
          :math:`(L, N, H_{in})` when ``batch_first=False`` or
          :math:`(N, L, H_{in})` when ``batch_first=True`` containing the features of
          the input sequence.  The input can also be a packed variable length sequence.
          See :func:`torch.nn.utils.rnn.pack_padded_sequence` or
          :func:`torch.nn.utils.rnn.pack_sequence` for details.
        * **h_0**: tensor of shape :math:`(D * \text{num\_layers}, H_{out})` or
          :math:`(D * \text{num\_layers}, N, H_{out})`
          containing the initial hidden state for the input sequence. Defaults to zeros if not provided.

        where:

        .. math::
            \begin{aligned}
                N ={} & \text{batch size} \\
                L ={} & \text{sequence length} \\
                D ={} & 2 \text{ if bidirectional=True otherwise } 1 \\
                H_{in} ={} & \text{input\_size} \\
                H_{out} ={} & \text{hidden\_size}
            \end{aligned}

    Outputs: output, h_n
        * **output**: tensor of shape :math:`(L, D * H_{out})` for unbatched input,
          :math:`(L, N, D * H_{out})` when ``batch_first=False`` or
          :math:`(N, L, D * H_{out})` when ``batch_first=True`` containing the output features
          `(h_t)` from the last layer of the GRU, for each `t`. If a
          :class:`torch.nn.utils.rnn.PackedSequence` has been given as the input, the output
          will also be a packed sequence.
        * **h_n**: tensor of shape :math:`(D * \text{num\_layers}, H_{out})` or
          :math:`(D * \text{num\_layers}, N, H_{out})` containing the final hidden state
          for the input sequence.

    Attributes:
        weight_ih_l[k] : the learnable input-hidden weights of the :math:`\text{k}^{th}` layer
            (W_ir|W_iz|W_in), of shape `(3*hidden_size, input_size)` for `k = 0`.
            Otherwise, the shape is `(3*hidden_size, num_directions * hidden_size)`
        weight_hh_l[k] : the learnable hidden-hidden weights of the :math:`\text{k}^{th}` layer
            (W_hr|W_hz|W_hn), of shape `(3*hidden_size, hidden_size)`
        bias_ih_l[k] : the learnable input-hidden bias of the :math:`\text{k}^{th}` layer
            (b_ir|b_iz|b_in), of shape `(3*hidden_size)`
        bias_hh_l[k] : the learnable hidden-hidden bias of the :math:`\text{k}^{th}` layer
            (b_hr|b_hz|b_hn), of shape `(3*hidden_size)`

    .. note::
        All the weights and biases are initialized from :math:`\mathcal{U}(-\sqrt{k}, \sqrt{k})`
        where :math:`k = \frac{1}{\text{hidden\_size}}`

    .. note::
        For bidirectional GRUs, forward and backward are directions 0 and 1 respectively.
        Example of splitting the output layers when ``batch_first=False``:
        ``output.view(seq_len, batch, num_directions, hidden_size)``.

    .. note::
        ``batch_first`` argument is ignored for unbatched inputs.

    .. note::
        The calculation of new gate :math:`n_t` subtly differs from the original paper and other frameworks.
        In the original implementation, the Hadamard product :math:`(*)` between :math:`r_t` and the
        previous hidden state :math:`h_{(t-1)}` is done before the multiplication with the weight matrix
        `W` and addition of bias:

        .. math::
            \begin{aligned}
                n_t = \tanh(W_{in} x_t + b_{in} + W_{hn} ( r_t * h_{(t-1)} ) + b_{hn})
            \end{aligned}

        This is in contrast to PyTorch implementation, which is done after :math:`W_{hn} h_{(t-1)}`

        .. math::
            \begin{aligned}
                n_t = \tanh(W_{in} x_t + b_{in} + r_t * (W_{hn} h_{(t-1)}+ b_{hn}))
            \end{aligned}

        This implementation differs on purpose for efficiency.

    .. include:: ../cudnn_persistent_rnn.rst

    Examples::

        >>> rnn = nn.GRU(10, 20, 2)
        >>> input = torch.randn(5, 3, 10)
        >>> h0 = torch.randn(2, 3, 20)
        >>> output, hn = rnn(input, h0)
    """

    def __init__(self, *args, **kwargs):
        if 'proj_size' in kwargs:
            raise ValueError("proj_size argument is only supported for LSTM, not RNN or GRU")
        super().__init__('GRU', *args, **kwargs)

    @overload  # type: ignore[override]
    @torch._jit_internal._overload_method  # noqa: F811
    def forward(self, input: Tensor, hx: Optional[Tensor] = None) -> Tuple[Tensor, Tensor]:  # noqa: F811
        pass

    @overload
    @torch._jit_internal._overload_method  # noqa: F811
    def forward(self, input: PackedSequence, hx: Optional[Tensor] = None) -> Tuple[PackedSequence, Tensor]:  # noqa: F811
        pass

    def forward(self, input, hx=None):  # noqa: F811
        if not torch.jit.is_scripting():
            if self._weights_have_changed():
                self._init_flat_weights()

        orig_input = input
        # xxx: isinstance check needs to be in conditional for TorchScript to compile
        if isinstance(orig_input, PackedSequence):
            input, batch_sizes, sorted_indices, unsorted_indices = input
            max_batch_size = batch_sizes[0]
            if hx is None:
                num_directions = 2 if self.bidirectional else 1
                hx = torch.zeros(self.num_layers * num_directions,
                                 max_batch_size, self.hidden_size,
                                 dtype=input.dtype, device=input.device)
            else:
                # Each batch of the hidden state should match the input sequence that
                # the user believes he/she is passing in.
                hx = self.permute_hidden(hx, sorted_indices)
        else:
            batch_sizes = None
            if input.dim() not in (2, 3):
                raise ValueError("GRU: Expected input to be 2D or 3D, got {}D instead".format(input.dim()))
            is_batched = input.dim() == 3
            batch_dim = 0 if self.batch_first else 1
            if not is_batched:
                input = input.unsqueeze(batch_dim)
                if hx is not None:
                    if hx.dim() != 2:
                        raise RuntimeError(
                            f"For unbatched 2-D input, hx should also be 2-D but got {hx.dim()}-D tensor")
                    hx = hx.unsqueeze(1)
            else:
                if hx is not None and hx.dim() != 3:
                    raise RuntimeError(
                        f"For batched 3-D input, hx should also be 3-D but got {hx.dim()}-D tensor")
            max_batch_size = input.size(0) if self.batch_first else input.size(1)
            sorted_indices = None
            unsorted_indices = None
            if hx is None:
                num_directions = 2 if self.bidirectional else 1
                hx = torch.zeros(self.num_layers * num_directions,
                                 max_batch_size, self.hidden_size,
                                 dtype=input.dtype, device=input.device)
            else:
                # Each batch of the hidden state should match the input sequence that
                # the user believes he/she is passing in.
                hx = self.permute_hidden(hx, sorted_indices)

        self.check_forward_args(input, hx, batch_sizes)
        if batch_sizes is None:
            result = _VF.gru(input, hx, self._flat_weights, self.bias, self.num_layers,
                             self.dropout, self.training, self.bidirectional, self.batch_first)
        else:
            result = _VF.gru(input, batch_sizes, hx, self._flat_weights, self.bias,
                             self.num_layers, self.dropout, self.training, self.bidirectional)
        output = result[0]
        hidden = result[1]

        # xxx: isinstance check needs to be in conditional for TorchScript to compile
        if isinstance(orig_input, PackedSequence):
            output_packed = PackedSequence(output, batch_sizes, sorted_indices, unsorted_indices)
            return output_packed, self.permute_hidden(hidden, unsorted_indices)
        else:
            if not is_batched:
                output = output.squeeze(batch_dim)
                hidden = hidden.squeeze(1)

            return output, self.permute_hidden(hidden, unsorted_indices)


class RNNCellBase(Module):
    __constants__ = ['input_size', 'hidden_size', 'bias']

    input_size: int
    hidden_size: int
    bias: bool
    weight_ih: Tensor
    weight_hh: Tensor
    # WARNING: bias_ih and bias_hh purposely not defined here.
    # See https://github.com/pytorch/pytorch/issues/39670

    def __init__(self, input_size: int, hidden_size: int, bias: bool, num_chunks: int,
                 device=None, dtype=None) -> None:
        factory_kwargs = {'device': device, 'dtype': dtype}
        super().__init__()
        self.input_size = input_size
        self.hidden_size = hidden_size
        self.bias = bias
        self.weight_ih = Parameter(torch.empty((num_chunks * hidden_size, input_size), **factory_kwargs))
        self.weight_hh = Parameter(torch.empty((num_chunks * hidden_size, hidden_size), **factory_kwargs))
        if bias:
            self.bias_ih = Parameter(torch.empty(num_chunks * hidden_size, **factory_kwargs))
            self.bias_hh = Parameter(torch.empty(num_chunks * hidden_size, **factory_kwargs))
        else:
            self.register_parameter('bias_ih', None)
            self.register_parameter('bias_hh', None)

        self.reset_parameters()

    def extra_repr(self) -> str:
        s = '{input_size}, {hidden_size}'
        if 'bias' in self.__dict__ and self.bias is not True:
            s += ', bias={bias}'
        if 'nonlinearity' in self.__dict__ and self.nonlinearity != "tanh":
            s += ', nonlinearity={nonlinearity}'
        return s.format(**self.__dict__)

    def reset_parameters(self) -> None:
        stdv = 1.0 / math.sqrt(self.hidden_size) if self.hidden_size > 0 else 0
        for weight in self.parameters():
            init.uniform_(weight, -stdv, stdv)


class RNNCell(RNNCellBase):
    r"""An Elman RNN cell with tanh or ReLU non-linearity.

    .. math::

        h' = \tanh(W_{ih} x + b_{ih}  +  W_{hh} h + b_{hh})

    If :attr:`nonlinearity` is `'relu'`, then ReLU is used in place of tanh.

    Args:
        input_size: The number of expected features in the input `x`
        hidden_size: The number of features in the hidden state `h`
        bias: If ``False``, then the layer does not use bias weights `b_ih` and `b_hh`.
            Default: ``True``
        nonlinearity: The non-linearity to use. Can be either ``'tanh'`` or ``'relu'``. Default: ``'tanh'``

    Inputs: input, hidden
        - **input**: tensor containing input features
        - **hidden**: tensor containing the initial hidden state
          Defaults to zero if not provided.

    Outputs: h'
        - **h'** of shape `(batch, hidden_size)`: tensor containing the next hidden state
          for each element in the batch

    Shape:
        - input: :math:`(N, H_{in})` or :math:`(H_{in})` tensor containing input features where
          :math:`H_{in}` = `input_size`.
        - hidden: :math:`(N, H_{out})` or :math:`(H_{out})` tensor containing the initial hidden
          state where :math:`H_{out}` = `hidden_size`. Defaults to zero if not provided.
        - output: :math:`(N, H_{out})` or :math:`(H_{out})` tensor containing the next hidden state.

    Attributes:
        weight_ih: the learnable input-hidden weights, of shape
            `(hidden_size, input_size)`
        weight_hh: the learnable hidden-hidden weights, of shape
            `(hidden_size, hidden_size)`
        bias_ih: the learnable input-hidden bias, of shape `(hidden_size)`
        bias_hh: the learnable hidden-hidden bias, of shape `(hidden_size)`

    .. note::
        All the weights and biases are initialized from :math:`\mathcal{U}(-\sqrt{k}, \sqrt{k})`
        where :math:`k = \frac{1}{\text{hidden\_size}}`

    Examples::

        >>> rnn = nn.RNNCell(10, 20)
        >>> input = torch.randn(6, 3, 10)
        >>> hx = torch.randn(3, 20)
        >>> output = []
        >>> for i in range(6):
        ...     hx = rnn(input[i], hx)
        ...     output.append(hx)
    """
    __constants__ = ['input_size', 'hidden_size', 'bias', 'nonlinearity']
    nonlinearity: str

    def __init__(self, input_size: int, hidden_size: int, bias: bool = True, nonlinearity: str = "tanh",
                 device=None, dtype=None) -> None:
        factory_kwargs = {'device': device, 'dtype': dtype}
        super().__init__(input_size, hidden_size, bias, num_chunks=1, **factory_kwargs)
        self.nonlinearity = nonlinearity

    def forward(self, input: Tensor, hx: Optional[Tensor] = None) -> Tensor:
        if input.dim() not in (1, 2):
<<<<<<< HEAD
            raise ValueError("RNNCell: Expected input to be 1D or 2D, got {}D instead".format(input.dim()))
=======
            raise ValueError(f"RNNCell: Expected input to be 1D or 2D, got {input.dim()}D instead")
        if hx is not None and hx.dim() not in (1, 2):
            raise ValueError(f"RNNCell: Expected hidden to be 1D or 2D, got {hx.dim()}D instead")
>>>>>>> 256fed02
        is_batched = input.dim() == 2
        if not is_batched:
            input = input.unsqueeze(0)

        if hx is None:
            hx = torch.zeros(input.size(0), self.hidden_size, dtype=input.dtype, device=input.device)
        else:
            hx = hx.unsqueeze(0) if not is_batched else hx

        if self.nonlinearity == "tanh":
            ret = _VF.rnn_tanh_cell(
                input, hx,
                self.weight_ih, self.weight_hh,
                self.bias_ih, self.bias_hh,
            )
        elif self.nonlinearity == "relu":
            ret = _VF.rnn_relu_cell(
                input, hx,
                self.weight_ih, self.weight_hh,
                self.bias_ih, self.bias_hh,
            )
        else:
            ret = input  # TODO: remove when jit supports exception flow
            raise RuntimeError(
                "Unknown nonlinearity: {}".format(self.nonlinearity))

        if not is_batched:
            ret = ret.squeeze(0)

        return ret


class LSTMCell(RNNCellBase):
    r"""A long short-term memory (LSTM) cell.

    .. math::

        \begin{array}{ll}
        i = \sigma(W_{ii} x + b_{ii} + W_{hi} h + b_{hi}) \\
        f = \sigma(W_{if} x + b_{if} + W_{hf} h + b_{hf}) \\
        g = \tanh(W_{ig} x + b_{ig} + W_{hg} h + b_{hg}) \\
        o = \sigma(W_{io} x + b_{io} + W_{ho} h + b_{ho}) \\
        c' = f * c + i * g \\
        h' = o * \tanh(c') \\
        \end{array}

    where :math:`\sigma` is the sigmoid function, and :math:`*` is the Hadamard product.

    Args:
        input_size: The number of expected features in the input `x`
        hidden_size: The number of features in the hidden state `h`
        bias: If ``False``, then the layer does not use bias weights `b_ih` and
            `b_hh`. Default: ``True``

    Inputs: input, (h_0, c_0)
        - **input** of shape `(batch, input_size)` or `(input_size)`: tensor containing input features
        - **h_0** of shape `(batch, hidden_size)` or `(hidden_size)`: tensor containing the initial hidden state
        - **c_0** of shape `(batch, hidden_size)` or `(hidden_size)`: tensor containing the initial cell state

          If `(h_0, c_0)` is not provided, both **h_0** and **c_0** default to zero.

    Outputs: (h_1, c_1)
        - **h_1** of shape `(batch, hidden_size)` or `(hidden_size)`: tensor containing the next hidden state
        - **c_1** of shape `(batch, hidden_size)` or `(hidden_size)`: tensor containing the next cell state

    Attributes:
        weight_ih: the learnable input-hidden weights, of shape
            `(4*hidden_size, input_size)`
        weight_hh: the learnable hidden-hidden weights, of shape
            `(4*hidden_size, hidden_size)`
        bias_ih: the learnable input-hidden bias, of shape `(4*hidden_size)`
        bias_hh: the learnable hidden-hidden bias, of shape `(4*hidden_size)`

    .. note::
        All the weights and biases are initialized from :math:`\mathcal{U}(-\sqrt{k}, \sqrt{k})`
        where :math:`k = \frac{1}{\text{hidden\_size}}`

    On certain ROCm devices, when using float16 inputs this module will use :ref:`different precision<fp16_on_mi200>` for backward.

    Examples::

        >>> rnn = nn.LSTMCell(10, 20)  # (input_size, hidden_size)
        >>> input = torch.randn(2, 3, 10)  # (time_steps, batch, input_size)
        >>> hx = torch.randn(3, 20)  # (batch, hidden_size)
        >>> cx = torch.randn(3, 20)
        >>> output = []
        >>> for i in range(input.size()[0]):
        ...     hx, cx = rnn(input[i], (hx, cx))
        ...     output.append(hx)
        >>> output = torch.stack(output, dim=0)
    """

    def __init__(self, input_size: int, hidden_size: int, bias: bool = True,
                 device=None, dtype=None) -> None:
        factory_kwargs = {'device': device, 'dtype': dtype}
        super().__init__(input_size, hidden_size, bias, num_chunks=4, **factory_kwargs)

    def forward(self, input: Tensor, hx: Optional[Tuple[Tensor, Tensor]] = None) -> Tuple[Tensor, Tensor]:
        if input.dim() not in (1, 2):
<<<<<<< HEAD
            raise ValueError("LSTMCell: Expected input to be 1D or 2D, got {}D instead".format(input.dim()))
=======
            raise ValueError(f"LSTMCell: Expected input to be 1D or 2D, got {input.dim()}D instead")
        if hx is not None:
            for idx, value in enumerate(hx):
                if value.dim() not in (1, 2):
                    raise ValueError(f"LSTMCell: Expected hx[{idx}] to be 1D or 2D, got {value.dim()}D instead")
>>>>>>> 256fed02
        is_batched = input.dim() == 2
        if not is_batched:
            input = input.unsqueeze(0)

        if hx is None:
            zeros = torch.zeros(input.size(0), self.hidden_size, dtype=input.dtype, device=input.device)
            hx = (zeros, zeros)
        else:
            hx = (hx[0].unsqueeze(0), hx[1].unsqueeze(0)) if not is_batched else hx

        ret = _VF.lstm_cell(
            input, hx,
            self.weight_ih, self.weight_hh,
            self.bias_ih, self.bias_hh,
        )

        if not is_batched:
            ret = (ret[0].squeeze(0), ret[1].squeeze(0))
        return ret


class GRUCell(RNNCellBase):
    r"""A gated recurrent unit (GRU) cell

    .. math::

        \begin{array}{ll}
        r = \sigma(W_{ir} x + b_{ir} + W_{hr} h + b_{hr}) \\
        z = \sigma(W_{iz} x + b_{iz} + W_{hz} h + b_{hz}) \\
        n = \tanh(W_{in} x + b_{in} + r * (W_{hn} h + b_{hn})) \\
        h' = (1 - z) * n + z * h
        \end{array}

    where :math:`\sigma` is the sigmoid function, and :math:`*` is the Hadamard product.

    Args:
        input_size: The number of expected features in the input `x`
        hidden_size: The number of features in the hidden state `h`
        bias: If ``False``, then the layer does not use bias weights `b_ih` and
            `b_hh`. Default: ``True``

    Inputs: input, hidden
        - **input** : tensor containing input features
        - **hidden** : tensor containing the initial hidden
          state for each element in the batch.
          Defaults to zero if not provided.

    Outputs: h'
        - **h'** : tensor containing the next hidden state
          for each element in the batch

    Shape:
        - input: :math:`(N, H_{in})` or :math:`(H_{in})` tensor containing input features where
          :math:`H_{in}` = `input_size`.
        - hidden: :math:`(N, H_{out})` or :math:`(H_{out})` tensor containing the initial hidden
          state where :math:`H_{out}` = `hidden_size`. Defaults to zero if not provided.
        - output: :math:`(N, H_{out})` or :math:`(H_{out})` tensor containing the next hidden state.

    Attributes:
        weight_ih: the learnable input-hidden weights, of shape
            `(3*hidden_size, input_size)`
        weight_hh: the learnable hidden-hidden weights, of shape
            `(3*hidden_size, hidden_size)`
        bias_ih: the learnable input-hidden bias, of shape `(3*hidden_size)`
        bias_hh: the learnable hidden-hidden bias, of shape `(3*hidden_size)`

    .. note::
        All the weights and biases are initialized from :math:`\mathcal{U}(-\sqrt{k}, \sqrt{k})`
        where :math:`k = \frac{1}{\text{hidden\_size}}`

    On certain ROCm devices, when using float16 inputs this module will use :ref:`different precision<fp16_on_mi200>` for backward.

    Examples::

        >>> rnn = nn.GRUCell(10, 20)
        >>> input = torch.randn(6, 3, 10)
        >>> hx = torch.randn(3, 20)
        >>> output = []
        >>> for i in range(6):
        ...     hx = rnn(input[i], hx)
        ...     output.append(hx)
    """

    def __init__(self, input_size: int, hidden_size: int, bias: bool = True,
                 device=None, dtype=None) -> None:
        factory_kwargs = {'device': device, 'dtype': dtype}
        super().__init__(input_size, hidden_size, bias, num_chunks=3, **factory_kwargs)

    def forward(self, input: Tensor, hx: Optional[Tensor] = None) -> Tensor:
        if input.dim() not in (1, 2):
<<<<<<< HEAD
            raise ValueError("GRUCell: Expected input to be 1D or 2D, got {}D instead".format(input.dim()))
=======
            raise ValueError(f"GRUCell: Expected input to be 1D or 2D, got {input.dim()}D instead")
        if hx is not None and hx.dim() not in (1, 2):
            raise ValueError(f"GRUCell: Expected hidden to be 1D or 2D, got {hx.dim()}D instead")
>>>>>>> 256fed02
        is_batched = input.dim() == 2
        if not is_batched:
            input = input.unsqueeze(0)

        if hx is None:
            hx = torch.zeros(input.size(0), self.hidden_size, dtype=input.dtype, device=input.device)
        else:
            hx = hx.unsqueeze(0) if not is_batched else hx

        ret = _VF.gru_cell(
            input, hx,
            self.weight_ih, self.weight_hh,
            self.bias_ih, self.bias_hh,
        )

        if not is_batched:
            ret = ret.squeeze(0)

        return ret<|MERGE_RESOLUTION|>--- conflicted
+++ resolved
@@ -59,7 +59,7 @@
         self.dropout = float(dropout)
         self.bidirectional = bidirectional
         self.proj_size = proj_size
-        self._flat_weight_refs: List[Optional[weakref.ReferenceType["Parameter"]]] = []
+        self._flat_weight_refs: List[Optional[weakref.ReferenceType[Parameter]]] = []
         num_directions = 2 if bidirectional else 1
 
         if not isinstance(dropout, numbers.Number) or not 0 <= dropout <= 1 or \
@@ -70,10 +70,6 @@
         if dropout > 0 and num_layers == 1:
             warnings.warn("dropout option adds dropout after all but last "
                           "recurrent layer, so non-zero dropout expects "
-<<<<<<< HEAD
-                          "num_layers greater than 1, but got dropout={} and "
-                          "num_layers={}".format(dropout, num_layers))
-=======
                           f"num_layers greater than 1, but got dropout={dropout} and "
                           f"num_layers={num_layers}")
 
@@ -81,7 +77,6 @@
             raise TypeError(f"hidden_size should be of type int, got: {type(hidden_size).__name__}")
         if hidden_size <= 0:
             raise ValueError("hidden_size must be greater than zero")
->>>>>>> 256fed02
         if proj_size < 0:
             raise ValueError("proj_size should be a positive integer or zero to disable projections")
         if proj_size >= hidden_size:
@@ -221,17 +216,14 @@
     def check_input(self, input: Tensor, batch_sizes: Optional[Tensor]) -> None:
         if not torch.jit.is_scripting():
             if input.dtype != self._flat_weights[0].dtype and not torch._C._is_any_autocast_enabled():
-                raise ValueError('input must have the type {}, got type {}'.format(
-                    self._flat_weights[0].dtype, input.dtype))
+                raise ValueError(f'input must have the type {self._flat_weights[0].dtype}, got type {input.dtype}')
         expected_input_dim = 2 if batch_sizes is not None else 3
         if input.dim() != expected_input_dim:
             raise RuntimeError(
-                'input must have {} dimensions, got {}'.format(
-                    expected_input_dim, input.dim()))
+                f'input must have {expected_input_dim} dimensions, got {input.dim()}')
         if self.input_size != input.size(-1):
             raise RuntimeError(
-                'input.size(-1) must be equal to input_size. Expected {}, got {}'.format(
-                    self.input_size, input.size(-1)))
+                f'input.size(-1) must be equal to input_size. Expected {self.input_size}, got {input.size(-1)}')
 
     def get_expected_hidden_size(self, input: Tensor, batch_sizes: Optional[Tensor]) -> Tuple[int, int, int]:
         if batch_sizes is not None:
@@ -291,7 +283,14 @@
             s += ', bidirectional={bidirectional}'
         return s.format(**self.__dict__)
 
+    def _update_flat_weights(self):
+        if not torch.jit.is_scripting():
+            if self._weights_have_changed():
+                self._init_flat_weights()
+
     def __getstate__(self):
+        # If weights have been changed, update the _flat_weights in __getstate__ here.
+        self._update_flat_weights()
         # Don't serialize the weight references.
         state = self.__dict__.copy()
         del state['_flat_weight_refs']
@@ -463,7 +462,7 @@
         elif self.nonlinearity == 'relu':
             mode = 'RNN_RELU'
         else:
-            raise ValueError("Unknown nonlinearity '{}'".format(self.nonlinearity))
+            raise ValueError(f"Unknown nonlinearity '{self.nonlinearity}'")
         super().__init__(mode, *args, **kwargs)
 
     @overload
@@ -477,9 +476,7 @@
         pass
 
     def forward(self, input, hx=None):  # noqa: F811
-        if not torch.jit.is_scripting():
-            if self._weights_have_changed():
-                self._init_flat_weights()
+        self._update_flat_weights()
 
         num_directions = 2 if self.bidirectional else 1
         orig_input = input
@@ -499,7 +496,7 @@
         else:
             batch_sizes = None
             if input.dim() not in (2, 3):
-                raise ValueError("RNN: Expected input to be 2D or 3D, got {}D tensor instead".format(input.dim()))
+                raise ValueError(f"RNN: Expected input to be 2D or 3D, got {input.dim()}D tensor instead")
             is_batched = input.dim() == 3
             batch_dim = 0 if self.batch_first else 1
             if not is_batched:
@@ -718,6 +715,9 @@
     .. note::
         ``batch_first`` argument is ignored for unbatched inputs.
 
+    .. note::
+        ``proj_size`` should be smaller than ``hidden_size``.
+
     .. include:: ../cudnn_rnn_determinism.rst
 
     .. include:: ../cudnn_persistent_rnn.rst
@@ -781,9 +781,7 @@
         pass
 
     def forward(self, input, hx=None):  # noqa: F811
-        if not torch.jit.is_scripting():
-            if self._weights_have_changed():
-                self._init_flat_weights()
+        self._update_flat_weights()
 
         orig_input = input
         # xxx: isinstance check needs to be in conditional for TorchScript to compile
@@ -808,7 +806,7 @@
                 hx = self.permute_hidden(hx, sorted_indices)
         else:
             if input.dim() not in (2, 3):
-                raise ValueError("LSTM: Expected input to be 2D or 3D, got {}D instead".format(input.dim()))
+                raise ValueError(f"LSTM: Expected input to be 2D or 3D, got {input.dim()}D instead")
             is_batched = input.dim() == 3
             batch_dim = 0 if self.batch_first else 1
             if not is_batched:
@@ -1006,9 +1004,7 @@
         pass
 
     def forward(self, input, hx=None):  # noqa: F811
-        if not torch.jit.is_scripting():
-            if self._weights_have_changed():
-                self._init_flat_weights()
+        self._update_flat_weights()
 
         orig_input = input
         # xxx: isinstance check needs to be in conditional for TorchScript to compile
@@ -1027,7 +1023,7 @@
         else:
             batch_sizes = None
             if input.dim() not in (2, 3):
-                raise ValueError("GRU: Expected input to be 2D or 3D, got {}D instead".format(input.dim()))
+                raise ValueError(f"GRU: Expected input to be 2D or 3D, got {input.dim()}D instead")
             is_batched = input.dim() == 3
             batch_dim = 0 if self.batch_first else 1
             if not is_batched:
@@ -1184,13 +1180,9 @@
 
     def forward(self, input: Tensor, hx: Optional[Tensor] = None) -> Tensor:
         if input.dim() not in (1, 2):
-<<<<<<< HEAD
-            raise ValueError("RNNCell: Expected input to be 1D or 2D, got {}D instead".format(input.dim()))
-=======
             raise ValueError(f"RNNCell: Expected input to be 1D or 2D, got {input.dim()}D instead")
         if hx is not None and hx.dim() not in (1, 2):
             raise ValueError(f"RNNCell: Expected hidden to be 1D or 2D, got {hx.dim()}D instead")
->>>>>>> 256fed02
         is_batched = input.dim() == 2
         if not is_batched:
             input = input.unsqueeze(0)
@@ -1215,7 +1207,7 @@
         else:
             ret = input  # TODO: remove when jit supports exception flow
             raise RuntimeError(
-                "Unknown nonlinearity: {}".format(self.nonlinearity))
+                f"Unknown nonlinearity: {self.nonlinearity}")
 
         if not is_batched:
             ret = ret.squeeze(0)
@@ -1290,15 +1282,11 @@
 
     def forward(self, input: Tensor, hx: Optional[Tuple[Tensor, Tensor]] = None) -> Tuple[Tensor, Tensor]:
         if input.dim() not in (1, 2):
-<<<<<<< HEAD
-            raise ValueError("LSTMCell: Expected input to be 1D or 2D, got {}D instead".format(input.dim()))
-=======
             raise ValueError(f"LSTMCell: Expected input to be 1D or 2D, got {input.dim()}D instead")
         if hx is not None:
             for idx, value in enumerate(hx):
                 if value.dim() not in (1, 2):
                     raise ValueError(f"LSTMCell: Expected hx[{idx}] to be 1D or 2D, got {value.dim()}D instead")
->>>>>>> 256fed02
         is_batched = input.dim() == 2
         if not is_batched:
             input = input.unsqueeze(0)
@@ -1389,13 +1377,9 @@
 
     def forward(self, input: Tensor, hx: Optional[Tensor] = None) -> Tensor:
         if input.dim() not in (1, 2):
-<<<<<<< HEAD
-            raise ValueError("GRUCell: Expected input to be 1D or 2D, got {}D instead".format(input.dim()))
-=======
             raise ValueError(f"GRUCell: Expected input to be 1D or 2D, got {input.dim()}D instead")
         if hx is not None and hx.dim() not in (1, 2):
             raise ValueError(f"GRUCell: Expected hidden to be 1D or 2D, got {hx.dim()}D instead")
->>>>>>> 256fed02
         is_batched = input.dim() == 2
         if not is_batched:
             input = input.unsqueeze(0)
