from subprocess import CalledProcessError

from torch._inductor.codecache import CppCodeCache
from torch._inductor.utils import has_triton
from torch.testing._internal.common_utils import (
    LazyVal,
    IS_FBCODE,
)
from torch._dynamo.backends.registry import register_backend
from torch._inductor.compile_fx import compile_fx, count_bytes_inner
<<<<<<< HEAD

import functools
import torch
import unittest
=======
from torch.testing._internal.common_utils import TestCase
import torch
import re
>>>>>>> 9ff40da5

def test_cpu():
    try:
        CppCodeCache.load("")
        return not IS_FBCODE
    except (
        CalledProcessError,
        OSError,
        torch._inductor.exc.InvalidCxxCompiler,
        torch._inductor.exc.CppCompileError,
    ):
        return False

HAS_CPU = LazyVal(test_cpu)

HAS_CUDA = has_triton()

@register_backend
def count_bytes_inductor(gm, example_inputs):
    return compile_fx(gm, example_inputs, inner_compile=count_bytes_inner)

<<<<<<< HEAD
HAS_MULTIGPU = HAS_CUDA and torch.cuda.device_count() >= 2

requires_multigpu = functools.partial(
    unittest.skipIf, not HAS_MULTIGPU, "requires multiple cuda devices"
)
=======
def _check_has_dynamic_shape(
    self: TestCase,
    code,
):
    for_loop_found = False
    has_dynamic = False
    lines = code.split("\n")
    for line in lines:
        if "for(" in line:
            for_loop_found = True
            if re.search(r";.*ks.*;", line) is not None:
                has_dynamic = True
                break
    self.assertTrue(
        has_dynamic, msg=f"Failed to find dynamic for loop variable\n{code}"
    )
    self.assertTrue(for_loop_found, f"Failed to find for loop\n{code}")
>>>>>>> 9ff40da5
<|MERGE_RESOLUTION|>--- conflicted
+++ resolved
@@ -8,16 +8,11 @@
 )
 from torch._dynamo.backends.registry import register_backend
 from torch._inductor.compile_fx import compile_fx, count_bytes_inner
-<<<<<<< HEAD
-
+from torch.testing._internal.common_utils import TestCase
 import functools
+import re
 import torch
 import unittest
-=======
-from torch.testing._internal.common_utils import TestCase
-import torch
-import re
->>>>>>> 9ff40da5
 
 def test_cpu():
     try:
@@ -39,13 +34,6 @@
 def count_bytes_inductor(gm, example_inputs):
     return compile_fx(gm, example_inputs, inner_compile=count_bytes_inner)
 
-<<<<<<< HEAD
-HAS_MULTIGPU = HAS_CUDA and torch.cuda.device_count() >= 2
-
-requires_multigpu = functools.partial(
-    unittest.skipIf, not HAS_MULTIGPU, "requires multiple cuda devices"
-)
-=======
 def _check_has_dynamic_shape(
     self: TestCase,
     code,
@@ -63,4 +51,9 @@
         has_dynamic, msg=f"Failed to find dynamic for loop variable\n{code}"
     )
     self.assertTrue(for_loop_found, f"Failed to find for loop\n{code}")
->>>>>>> 9ff40da5
+
+HAS_MULTIGPU = HAS_CUDA and torch.cuda.device_count() >= 2
+
+requires_multigpu = functools.partial(
+    unittest.skipIf, not HAS_MULTIGPU, "requires multiple cuda devices"
+)