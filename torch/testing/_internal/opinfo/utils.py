import collections
import warnings
from functools import partial, wraps
from typing import Sequence

import numpy as np

import torch
from torch.testing._internal.common_cuda import TEST_CUDA
from torch.testing._internal.common_dtype import (
    _dispatch_dtypes,
    all_types,
    all_types_and,
    all_types_and_complex,
    all_types_and_complex_and,
    all_types_and_half,
    complex_types,
    floating_and_complex_types,
    floating_and_complex_types_and,
    floating_types,
    floating_types_and,
    floating_types_and_half,
    integral_types,
    integral_types_and,
)
from torch.testing._internal.common_utils import torch_to_numpy_dtype_dict


COMPLETE_DTYPES_DISPATCH = (
    all_types,
    all_types_and_complex,
    all_types_and_half,
    floating_types,
    floating_and_complex_types,
    floating_types_and_half,
    integral_types,
    complex_types,
)

EXTENSIBLE_DTYPE_DISPATCH = (
    all_types_and_complex_and,
    floating_types_and,
    floating_and_complex_types_and,
    integral_types_and,
    all_types_and,
)

# Better way to acquire devices?
DEVICES = ["cpu"] + (["cuda"] if TEST_CUDA else [])


class _dynamic_dispatch_dtypes(_dispatch_dtypes):
    # Class to tag the dynamically generated types.
    pass


def get_supported_dtypes(op, sample_inputs_fn, device_type):
    # Returns the supported dtypes for the given operator and device_type pair.
    assert device_type in ["cpu", "cuda"]
    if not TEST_CUDA and device_type == "cuda":
        warnings.warn(
            "WARNING: CUDA is not available, empty_dtypes dispatch will be returned!",
<<<<<<< HEAD
            stacklevel=2,
=======
            stacklevel=TO_BE_DETERMINED,
>>>>>>> fff02e67
        )
        return _dynamic_dispatch_dtypes(())

    supported_dtypes = set()
    for dtype in all_types_and_complex_and(torch.bool, torch.bfloat16, torch.half):
        try:
            samples = sample_inputs_fn(op, device_type, dtype, False)
        except RuntimeError:
            # If `sample_inputs_fn` doesn't support sampling for a given
            # `dtype`, we assume that the `dtype` is not supported.
            # We raise a warning, so that user knows that this was the case
            # and can investigate if there was an issue with the `sample_inputs_fn`.
            warnings.warn(
                f"WARNING: Unable to generate sample for device:{device_type} and dtype:{dtype}",
<<<<<<< HEAD
                stacklevel=2,
=======
                stacklevel=TO_BE_DETERMINED,
>>>>>>> fff02e67
            )
            continue

        # We assume the dtype is supported
        # only if all samples pass for the given dtype.
        supported = True
        for sample in samples:
            try:
                op(sample.input, *sample.args, **sample.kwargs)
            except RuntimeError as re:
                # dtype is not supported
                supported = False
                break

        if supported:
            supported_dtypes.add(dtype)

    return _dynamic_dispatch_dtypes(supported_dtypes)


def dtypes_dispatch_hint(dtypes):
    # Function returns the appropriate dispatch function (from COMPLETE_DTYPES_DISPATCH and EXTENSIBLE_DTYPE_DISPATCH)
    # and its string representation for the passed `dtypes`.
    return_type = collections.namedtuple("return_type", "dispatch_fn dispatch_fn_str")

    # CUDA is not available, dtypes will be empty.
    if len(dtypes) == 0:
        return return_type((), str(tuple()))

    set_dtypes = set(dtypes)
    for dispatch in COMPLETE_DTYPES_DISPATCH:
        # Short circuit if we get an exact match.
        if set(dispatch()) == set_dtypes:
            return return_type(dispatch, dispatch.__name__ + "()")

    chosen_dispatch = None
    chosen_dispatch_score = 0.0
    for dispatch in EXTENSIBLE_DTYPE_DISPATCH:
        dispatch_dtypes = set(dispatch())
        if not dispatch_dtypes.issubset(set_dtypes):
            continue

        score = len(dispatch_dtypes)
        if score > chosen_dispatch_score:
            chosen_dispatch_score = score
            chosen_dispatch = dispatch

    # If user passed dtypes which are lower than the lowest
    # dispatch type available (not likely but possible in code path).
    if chosen_dispatch is None:
        return return_type((), str(dtypes))

    return return_type(
        partial(dispatch, *tuple(set(dtypes) - set(dispatch()))),
        dispatch.__name__ + str(tuple(set(dtypes) - set(dispatch()))),
    )


def is_dynamic_dtype_set(op):
    # Detect if the OpInfo entry acquired dtypes dynamically
    # using `get_supported_dtypes`.
    return op.dynamic_dtypes


def str_format_dynamic_dtype(op):
    fmt_str = f"""
        OpInfo({op.name},
               dtypes={dtypes_dispatch_hint(op.dtypes).dispatch_fn_str},
               dtypesIfCUDA={dtypes_dispatch_hint(op.dtypesIfCUDA).dispatch_fn_str},
        )
        """

    return fmt_str


def np_unary_ufunc_integer_promotion_wrapper(fn):
    # Wrapper that passes PyTorch's default scalar
    #   type as an argument to the wrapped NumPy
    #   unary ufunc when given an integer input.
    #   This mimicks PyTorch's integer->floating point
    #   type promotion.
    #
    # This is necessary when NumPy promotes
    #   integer types to double, since PyTorch promotes
    #   integer types to the default scalar type.

    # Helper to determine if promotion is needed
    def is_integral(dtype):
        return dtype in [
            np.bool_,
            bool,
            np.uint8,
            np.int8,
            np.int16,
            np.int32,
            np.int64,
        ]

    @wraps(fn)
    def wrapped_fn(x):
        # As the default dtype can change, acquire it when function is called.
        # NOTE: Promotion in PyTorch is from integer types to the default dtype
        np_dtype = torch_to_numpy_dtype_dict[torch.get_default_dtype()]

        if is_integral(x.dtype):
            return fn(x.astype(np_dtype))
        return fn(x)

    return wrapped_fn


def reference_reduction_numpy(f, supports_keepdims=True):
    """Wraps a NumPy reduction operator.

    The wrapper function will forward dim, keepdim, mask, and identity
    kwargs to the wrapped function as the NumPy equivalent axis,
    keepdims, where, and initiak kwargs, respectively.

    Args:
        f: NumPy reduction operator to wrap
        supports_keepdims (bool, optional): Whether the NumPy operator accepts
            keepdims parameter. If it does not, the wrapper will manually unsqueeze
            the reduced dimensions if it was called with keepdim=True. Defaults to True.

    Returns:
        Wrapped function

    """

    @wraps(f)
    def wrapper(x: np.ndarray, *args, **kwargs):
        # Copy keys into a set
        keys = set(kwargs.keys())

        dim = kwargs.pop("dim", None)
        keepdim = kwargs.pop("keepdim", False)

        if "dim" in keys:
            dim = tuple(dim) if isinstance(dim, Sequence) else dim

            # NumPy reductions don't accept dim=0 for scalar inputs
            # so we convert it to None if and only if dim is equivalent
            if x.ndim == 0 and dim in {0, -1, (0,), (-1,)}:
                kwargs["axis"] = None
            else:
                kwargs["axis"] = dim

        if "keepdim" in keys and supports_keepdims:
            kwargs["keepdims"] = keepdim

        if "mask" in keys:
            mask = kwargs.pop("mask")
            if mask is not None:
                assert mask.layout == torch.strided
                kwargs["where"] = mask.cpu().numpy()

        if "identity" in keys:
            identity = kwargs.pop("identity")
            if identity is not None:
                if identity.dtype is torch.bfloat16:
                    identity = identity.cpu().to(torch.float32)
                else:
                    identity = identity.cpu()
                kwargs["initial"] = identity.numpy()

        result = f(x, *args, **kwargs)

        # Unsqueeze reduced dimensions if NumPy does not support keepdims
        if keepdim and not supports_keepdims and x.ndim > 0:
            dim = list(range(x.ndim)) if dim is None else dim
            result = np.expand_dims(result, dim)

        return result

    return wrapper


def prod_numpy(a, *args, **kwargs):
    """
    The function will call np.prod with type as np.int64 if the input type
    is int or uint64 if is uint. This is necessary because windows np.prod uses by default
    int32 while on linux it uses int64.
    This is for fixing integer overflow https://github.com/pytorch/pytorch/issues/77320

    Returns:
        np.prod of input
    """
    if "dtype" not in kwargs:
        if np.issubdtype(a.dtype, np.signedinteger):
            a = a.astype(np.int64)
        elif np.issubdtype(a.dtype, np.unsignedinteger):
            a = a.astype(np.uint64)

    fn = reference_reduction_numpy(np.prod)
    return fn(a, *args, **kwargs)<|MERGE_RESOLUTION|>--- conflicted
+++ resolved
@@ -60,11 +60,7 @@
     if not TEST_CUDA and device_type == "cuda":
         warnings.warn(
             "WARNING: CUDA is not available, empty_dtypes dispatch will be returned!",
-<<<<<<< HEAD
-            stacklevel=2,
-=======
             stacklevel=TO_BE_DETERMINED,
->>>>>>> fff02e67
         )
         return _dynamic_dispatch_dtypes(())
 
@@ -79,11 +75,7 @@
             # and can investigate if there was an issue with the `sample_inputs_fn`.
             warnings.warn(
                 f"WARNING: Unable to generate sample for device:{device_type} and dtype:{dtype}",
-<<<<<<< HEAD
-                stacklevel=2,
-=======
                 stacklevel=TO_BE_DETERMINED,
->>>>>>> fff02e67
             )
             continue
 
