# mypy: ignore-errors

import copy
import gc
import inspect
import os
import runpy
import sys
import threading
import unittest
from collections import namedtuple
from collections.abc import Iterable, Sequence
from enum import Enum
from functools import partial, wraps
from typing import Any, Callable, ClassVar, Optional, TypeVar, Union
from typing_extensions import ParamSpec

import torch
from torch._inductor import config as inductor_config
from torch._inductor.utils import GPU_TYPES
from torch.testing._internal.common_cuda import (
    _get_torch_cuda_version,
    _get_torch_rocm_version,
    TEST_CUSPARSE_GENERIC,
    TEST_HIPSPARSE_GENERIC,
)
from torch.testing._internal.common_dtype import get_all_dtypes
from torch.testing._internal.common_utils import (
    _TestParametrizer,
    clear_tracked_input,
    compose_parametrize_fns,
    dtype_name,
    get_tracked_input,
    IS_FBCODE,
    IS_MACOS,
    is_privateuse1_backend_available,
    IS_REMOTE_GPU,
    IS_SANDCASTLE,
    IS_WINDOWS,
    NATIVE_DEVICES,
    PRINT_REPRO_ON_FAILURE,
    skipCUDANonDefaultStreamIf,
    skipIfTorchDynamo,
    TEST_HPU,
    TEST_MKL,
    TEST_MPS,
    TEST_WITH_ASAN,
    TEST_WITH_MIOPEN_SUGGEST_NHWC,
    TEST_WITH_ROCM,
    TEST_WITH_TORCHINDUCTOR,
    TEST_WITH_TSAN,
    TEST_WITH_UBSAN,
    TEST_XPU,
    TestCase,
)
from torch.utils._config_module import ContextDecorator


_T = TypeVar("_T")
_P = ParamSpec("_P")

try:
    import psutil  # type: ignore[import]

    HAS_PSUTIL = True
except ModuleNotFoundError:
    HAS_PSUTIL = False
    psutil = None

# Note [Writing Test Templates]
# ~~~~~~~~~~~~~~~~~~~~~~~~~~~~~
#
# This note was written shortly after the PyTorch 1.9 release.
# If you notice it's out-of-date or think it could be improved then please
# file an issue.
#
# PyTorch has its own framework for instantiating test templates. That is, for
#   taking test classes that look similar to unittest or pytest
#   compatible test classes and optionally doing the following:
#
#     - instantiating a version of the test class for each available device type
#         (often the CPU, CUDA, and META device types)
#     - further instantiating a version of each test that's always specialized
#         on the test class's device type, and optionally specialized further
#         on datatypes or operators
#
# This functionality is similar to pytest's parametrize functionality
#   (see https://docs.pytest.org/en/6.2.x/parametrize.html), but with considerable
#   additional logic that specializes the instantiated test classes for their
#   device types (see CPUTestBase and CUDATestBase below), supports a variety
#   of composable decorators that allow for test filtering and setting
#   tolerances, and allows tests parametrized by operators to instantiate
#   only the subset of device type x dtype that operator supports.
#
# This framework was built to make it easier to write tests that run on
#   multiple device types, multiple datatypes (dtypes), and for multiple
#   operators. It's also useful for controlling which tests are run. For example,
#   only tests that use a CUDA device can be run on platforms with CUDA.
#   Let's dive in with an example to get an idea for how it works:
#
# --------------------------------------------------------
# A template class (looks like a regular unittest TestCase)
# class TestClassFoo(TestCase):
#
#   # A template test that can be specialized with a device
#   # NOTE: this test case is not runnable by unittest or pytest because it
#   #   accepts an extra positional argument, "device", that they do not understand
#   def test_bar(self, device):
#     pass
#
# # Function that instantiates a template class and its tests
# instantiate_device_type_tests(TestCommon, globals())
# --------------------------------------------------------
#
# In the above code example we see a template class and a single test template
#   that can be instantiated with a device. The function
#   instantiate_device_type_tests(), called at file scope, instantiates
#   new test classes, one per available device type, and new tests in those
#   classes from these templates. It actually does this by removing
#   the class TestClassFoo and replacing it with classes like TestClassFooCPU
#   and TestClassFooCUDA, instantiated test classes that inherit from CPUTestBase
#   and CUDATestBase respectively. Additional device types, like XLA,
#   (see https://github.com/pytorch/xla) can further extend the set of
#   instantiated test classes to create classes like TestClassFooXLA.
#
# The test template, test_bar(), is also instantiated. In this case the template
#   is only specialized on a device, so (depending on the available device
#   types) it might become test_bar_cpu() in TestClassFooCPU and test_bar_cuda()
#   in TestClassFooCUDA. We can think of the instantiated test classes as
#   looking like this:
#
# --------------------------------------------------------
# # An instantiated test class for the CPU device type
# class TestClassFooCPU(CPUTestBase):
#
#   # An instantiated test that calls the template with the string representation
#   #   of a device from the test class's device type
#   def test_bar_cpu(self):
#     test_bar(self, 'cpu')
#
# # An instantiated test class for the CUDA device type
# class TestClassFooCUDA(CUDATestBase):
#
#   # An instantiated test that calls the template with the string representation
#   #   of a device from the test class's device type
#   def test_bar_cuda(self):
#     test_bar(self, 'cuda:0')
# --------------------------------------------------------
#
# These instantiated test classes ARE discoverable and runnable by both
#   unittest and pytest. One thing that may be confusing, however, is that
#   attempting to run "test_bar" will not work, despite it appearing in the
#   original template code. This is because "test_bar" is no longer discoverable
#   after instantiate_device_type_tests() runs, as the above snippet shows.
#   Instead "test_bar_cpu" and "test_bar_cuda" may be run directly, or both
#   can be run with the option "-k test_bar".
#
# Removing the template class and adding the instantiated classes requires
#   passing "globals()" to instantiate_device_type_tests(), because it
#   edits the file's Python objects.
#
# As mentioned, tests can be additionally parametrized on dtypes or
#   operators. Datatype parametrization uses the @dtypes decorator and
#   require a test template like this:
#
# --------------------------------------------------------
# # A template test that can be specialized with a device and a datatype (dtype)
# @dtypes(torch.float32, torch.int64)
# def test_car(self, device, dtype)
#   pass
# --------------------------------------------------------
#
# If the CPU and CUDA device types are available this test would be
#   instantiated as 4 tests that cover the cross-product of the two dtypes
#   and two device types:
#
#     - test_car_cpu_float32
#     - test_car_cpu_int64
#     - test_car_cuda_float32
#     - test_car_cuda_int64
#
# The dtype is passed as a torch.dtype object.
#
# Tests parametrized on operators (actually on OpInfos, more on that in a
#   moment...) use the @ops decorator and require a test template like this:
# --------------------------------------------------------
# # A template test that can be specialized with a device, dtype, and OpInfo
# @ops(op_db)
# def test_car(self, device, dtype, op)
#   pass
# --------------------------------------------------------
#
# See the documentation for the @ops decorator below for additional details
#   on how to use it and see the note [OpInfos] in
#   common_methods_invocations.py for more details on OpInfos.
#
# A test parametrized over the entire "op_db", which contains hundreds of
#   OpInfos, will likely have hundreds or thousands of instantiations. The
#   test will be instantiated on the cross-product of device types, operators,
#   and the dtypes the operator supports on that device type. The instantiated
#   tests will have names like:
#
#     - test_car_add_cpu_float32
#     - test_car_sub_cuda_int64
#
# The first instantiated test calls the original test_car() with the OpInfo
#   for torch.add as its "op" argument, the string 'cpu' for its "device" argument,
#   and the dtype torch.float32 for is "dtype" argument. The second instantiated
#   test calls the test_car() with the OpInfo for torch.sub, a CUDA device string
#   like 'cuda:0' or 'cuda:1' for its "device" argument, and the dtype
#   torch.int64 for its "dtype argument."
#
# In addition to parametrizing over device, dtype, and ops via OpInfos, the
#   @parametrize decorator is supported for arbitrary parametrizations:
# --------------------------------------------------------
# # A template test that can be specialized with a device, dtype, and value for x
# @parametrize("x", range(5))
# def test_car(self, device, dtype, x)
#   pass
# --------------------------------------------------------
#
# See the documentation for @parametrize in common_utils.py for additional details
#   on this. Note that the instantiate_device_type_tests() function will handle
#   such parametrizations; there is no need to additionally call
#   instantiate_parametrized_tests().
#
# Clever test filtering can be very useful when working with parametrized
#   tests. "-k test_car" would run every instantiated variant of the test_car()
#   test template, and "-k test_car_add" runs every variant instantiated with
#   torch.add.
#
# It is important to use the passed device and dtype as appropriate. Use
#   helper functions like make_tensor() that require explicitly specifying
#   the device and dtype so they're not forgotten.
#
# Test templates can use a variety of composable decorators to specify
#   additional options and requirements, some are listed here:
#
#     - @deviceCountAtLeast(<minimum number of devices to run test with>)
#         Passes a list of strings representing all available devices of
#         the test class's device type as the test template's "device" argument.
#         If there are fewer devices than the value passed to the decorator
#         the test is skipped.
#     - @dtypes(<list of tuples of dtypes>)
#         In addition to accepting multiple dtypes, the @dtypes decorator
#         can accept a sequence of tuple pairs of dtypes. The test template
#         will be called with each tuple for its "dtype" argument.
#     - @onlyNativeDeviceTypes
#         Skips the test if the device is not a native device type (currently CPU, CUDA, Meta)
#     - @onlyCPU
#         Skips the test if the device is not a CPU device
#     - @onlyCUDA
#         Skips the test if the device is not a CUDA device
#     - @onlyMPS
#         Skips the test if the device is not a MPS device
#     - @skipCPUIfNoLapack
#         Skips the test if the device is a CPU device and LAPACK is not installed
#     - @skipCPUIfNoMkl
#         Skips the test if the device is a CPU device and MKL is not installed
#     - @skipCUDAIfNoMagma
#         Skips the test if the device is a CUDA device and MAGMA is not installed
#     - @skipCUDAIfRocm
#         Skips the test if the device is a CUDA device and ROCm is being used


# Note [Adding a Device Type]
# ~~~~~~~~~~~~~~~~~~~~~~~~~~~
#
# To add a device type:
#
#   (1) Create a new "TestBase" extending DeviceTypeTestBase.
#       See CPUTestBase and CUDATestBase below.
#   (2) Define the "device_type" attribute of the base to be the
#       appropriate string.
#   (3) Add logic to this file that appends your base class to
#       device_type_test_bases when your device type is available.
#   (4) (Optional) Write setUpClass/tearDownClass class methods that
#       instantiate dependencies (see MAGMA in CUDATestBase).
#   (5) (Optional) Override the "instantiate_test" method for total
#       control over how your class creates tests.
#
# setUpClass is called AFTER tests have been created and BEFORE and ONLY IF
# they are run. This makes it useful for initializing devices and dependencies.


def _dtype_test_suffix(dtypes):
    """Returns the test suffix for a dtype, sequence of dtypes, or None."""
    if isinstance(dtypes, (list, tuple)):
        if len(dtypes) == 0:
            return ""
        return "_" + "_".join(dtype_name(d) for d in dtypes)
    elif dtypes:
        return f"_{dtype_name(dtypes)}"
    else:
        return ""


def _update_param_kwargs(param_kwargs, name, value):
    """Adds a kwarg with the specified name and value to the param_kwargs dict."""
    # Make name plural (e.g. devices / dtypes) if the value is composite.
    plural_name = f"{name}s"

    # Clear out old entries of the arg if any.
    if name in param_kwargs:
        del param_kwargs[name]
    if plural_name in param_kwargs:
        del param_kwargs[plural_name]

    if isinstance(value, (list, tuple)):
        param_kwargs[plural_name] = value
    elif value is not None:
        param_kwargs[name] = value

    # Leave param_kwargs as-is when value is None.


class DeviceTypeTestBase(TestCase):
    device_type: str = "generic_device_type"

    # Inductor backends that the device supports. If None, backend specific
    # classes for the specific device are not generated. If specified,
    # device + inductor backend classes will be optionally created
    inductor_backends: Optional[list[str]] = None

    # Flag to disable test suite early due to unrecoverable error such as CUDA error.
    _stop_test_suite = False

    # Precision is a thread-local setting since it may be overridden per test
    _tls = threading.local()
    _tls.precision = TestCase._precision
    _tls.rel_tol = TestCase._rel_tol

    @property
    def precision(self):
        return self._tls.precision

    @precision.setter
    def precision(self, prec):
        self._tls.precision = prec

    @property
    def rel_tol(self):
        return self._tls.rel_tol

    @rel_tol.setter
    def rel_tol(self, prec):
        self._tls.rel_tol = prec

    # Returns a string representing the device that single device tests should use.
    # Note: single device tests use this device exclusively.
    @classmethod
    def get_primary_device(cls):
        return cls.device_type

    @classmethod
    def _init_and_get_primary_device(cls):
        try:
            return cls.get_primary_device()
        except Exception:
            # For CUDATestBase, XPUTestBase, XLATestBase, and possibly others, the primary device won't be available
            # until setUpClass() sets it. Call that manually here if needed.
            if hasattr(cls, "setUpClass"):
                cls.setUpClass()
            return cls.get_primary_device()

    # Returns a list of strings representing all available devices of this
    # device type. The primary device must be the first string in the list
    # and the list must contain no duplicates.
    # Note: UNSTABLE API. Will be replaced once PyTorch has a device generic
    #   mechanism of acquiring all available devices.
    @classmethod
    def get_all_devices(cls):
        return [cls.get_primary_device()]

    # Returns the dtypes the test has requested.
    # Prefers device-specific dtype specifications over generic ones.
    @classmethod
    def _get_dtypes(cls, test):
        if not hasattr(test, "dtypes"):
            return None

        default_dtypes = test.dtypes.get("all")
        msg = f"@dtypes is mandatory when using @dtypesIf however '{test.__name__}' didn't specify it"
        assert default_dtypes is not None, msg

        return test.dtypes.get(cls.device_type, default_dtypes)

    def _get_precision_override(self, test, dtype):
        if not hasattr(test, "precision_overrides"):
            return self.precision
        return test.precision_overrides.get(dtype, self.precision)

    def _get_tolerance_override(self, test, dtype):
        if not hasattr(test, "tolerance_overrides"):
            return self.precision, self.rel_tol
        return test.tolerance_overrides.get(dtype, tol(self.precision, self.rel_tol))

    def _apply_precision_override_for_test(self, test, param_kwargs):
        dtype = param_kwargs["dtype"] if "dtype" in param_kwargs else None
        dtype = param_kwargs["dtypes"] if "dtypes" in param_kwargs else dtype
        if dtype:
            self.precision = self._get_precision_override(test, dtype)
            self.precision, self.rel_tol = self._get_tolerance_override(test, dtype)

    # Decorators to modify test execution. For example if the device supports
    # multiple inductor backends, it can return an instance of ContextDecorator
    # to switch the currently active backend to `backend`.
    @classmethod
    def get_inductor_backend_class_decorators(
        cls, backend: str
    ) -> Optional[list[Union[ContextDecorator, Callable]]]:
        return None

    # Creates device-specific tests.
    @classmethod
    def instantiate_test(cls, name, test, *, generic_cls=None):
        def instantiate_test_helper(
            cls, name, *, test, param_kwargs=None, decorator_fn=lambda _: []
        ):
            # Add the device param kwarg if the test needs device or devices.
            param_kwargs = {} if param_kwargs is None else param_kwargs
            test_sig_params = inspect.signature(test).parameters
            if "device" in test_sig_params or "devices" in test_sig_params:
                device_arg: str = cls._init_and_get_primary_device()
                if hasattr(test, "num_required_devices"):
                    device_arg = cls.get_all_devices()
                _update_param_kwargs(param_kwargs, "device", device_arg)

            # Apply decorators based on param kwargs.
            for decorator in decorator_fn(param_kwargs):
                test = decorator(test)

            # Constructs the test
            @wraps(test)
            def instantiated_test(self, param_kwargs=param_kwargs):
                # Sets precision and runs test
                # Note: precision is reset after the test is run
                guard_precision = self.precision
                guard_rel_tol = self.rel_tol
                try:
                    self._apply_precision_override_for_test(test, param_kwargs)
                    result = test(self, **param_kwargs)
                except RuntimeError as rte:
                    # check if rte should stop entire test suite.
                    self._stop_test_suite = self._should_stop_test_suite()
                    # Check if test has been decorated with `@expectedFailure`
                    # Using `__unittest_expecting_failure__` attribute, see
                    # https://github.com/python/cpython/blob/ffa505b580464/Lib/unittest/case.py#L164
                    # In that case, make it fail with "unexpected success" by suppressing exception
                    if (
                        getattr(test, "__unittest_expecting_failure__", False)
                        and self._stop_test_suite
                    ):
                        import sys

                        print(
                            "Suppressing fatal exception to trigger unexpected success",
                            file=sys.stderr,
                        )
                        return
                    # raise the runtime error as is for the test suite to record.
                    raise rte
                finally:
                    self.precision = guard_precision
                    self.rel_tol = guard_rel_tol

                return result

            assert not hasattr(cls, name), f"Redefinition of test {name}"
            setattr(cls, name, instantiated_test)

        def default_parametrize_fn(test, generic_cls, device_cls):
            # By default, no parametrization is needed.
            yield (test, "", {}, lambda _: [])

        # Parametrization decorators set the parametrize_fn attribute on the test.
        parametrize_fn = getattr(test, "parametrize_fn", default_parametrize_fn)

        # If one of the @dtypes* decorators is present, also parametrize over the dtypes set by it.
        dtypes = cls._get_dtypes(test)
        if dtypes is not None:

            def dtype_parametrize_fn(test, generic_cls, device_cls, dtypes=dtypes):
                for dtype in dtypes:
                    param_kwargs: dict[str, Any] = {}
                    _update_param_kwargs(param_kwargs, "dtype", dtype)

                    # Note that an empty test suffix is set here so that the dtype can be appended
                    # later after the device.
                    yield (test, "", param_kwargs, lambda _: [])

            parametrize_fn = compose_parametrize_fns(
                dtype_parametrize_fn, parametrize_fn
            )

        # Instantiate the parametrized tests.
        for (
            test,  # noqa: B020
            test_suffix,
            param_kwargs,
            decorator_fn,
        ) in parametrize_fn(test, generic_cls, cls):
            test_suffix = "" if test_suffix == "" else "_" + test_suffix
            cls_device_type = (
                cls.device_type
                if cls.device_type != "privateuse1"
                else torch._C._get_privateuse1_backend_name()
            )
            device_suffix = "_" + cls_device_type

            # Note: device and dtype suffix placement
            # Special handling here to place dtype(s) after device according to test name convention.
            dtype_kwarg = None
            if "dtype" in param_kwargs or "dtypes" in param_kwargs:
                dtype_kwarg = (
                    param_kwargs["dtypes"]
                    if "dtypes" in param_kwargs
                    else param_kwargs["dtype"]
                )
            test_name = (
                f"{name}{test_suffix}{device_suffix}{_dtype_test_suffix(dtype_kwarg)}"
            )

            instantiate_test_helper(
                cls=cls,
                name=test_name,
                test=test,
                param_kwargs=param_kwargs,
                decorator_fn=decorator_fn,
            )

    def run(self, result=None):
        super().run(result=result)
        # Early terminate test if _stop_test_suite is set.
        if self._stop_test_suite:
            result.stop()


class CPUTestBase(DeviceTypeTestBase):
    device_type = "cpu"
    inductor_backends = ["cpp", "triton", "halide"]

    @classmethod
    def get_inductor_backend_class_decorators(cls, backend: str):
        assert backend in cls.inductor_backends
        from torch.testing._internal.inductor_utils import (
            HAS_CPU,
            HAS_HALIDE,
            TRITON_HAS_CPU,
        )

        decorators = {
            "cpp": unittest.skipUnless(HAS_CPU, "Requires C++ compiler"),
            "triton": unittest.skipUnless(
                HAS_CPU and TRITON_HAS_CPU, "Requires Triton CPU"
            ),
            "halide": unittest.skipUnless(HAS_CPU and HAS_HALIDE, "Requires Halide"),
        }
        return [decorators[backend], inductor_config.patch("cpu_backend", backend)]

    # No critical error should stop CPU test suite
    def _should_stop_test_suite(self):
        return False


class CUDATestBase(DeviceTypeTestBase):
    device_type = "cuda"
    inductor_backends = ["triton", "halide"]
    _do_cuda_memory_leak_check = True
    _do_cuda_non_default_stream = True
    primary_device: ClassVar[str]
    cudnn_version: ClassVar[Any]
    no_magma: ClassVar[bool]
    no_cudnn: ClassVar[bool]

    @classmethod
    def get_inductor_backend_class_decorators(cls, backend: str):
        assert backend in cls.inductor_backends
        from torch.testing._internal.inductor_utils import (
            HAS_GPU,
            HAS_HALIDE,
            HAS_TRITON,
        )

        decorators = {
            "triton": unittest.skipUnless(
                HAS_GPU and HAS_TRITON, "Requires Triton GPU"
            ),
            "halide": unittest.skipUnless(HAS_GPU and HAS_HALIDE),
        }
        return [decorators[backend], inductor_config.patch("cuda_backend", backend)]

    def has_cudnn(self):
        return not self.no_cudnn

    @classmethod
    def get_primary_device(cls):
        return cls.primary_device

    @classmethod
    def get_all_devices(cls):
        primary_device_idx = int(cls.get_primary_device().split(":")[1])
        num_devices = torch.cuda.device_count()

        prim_device = cls.get_primary_device()
        cuda_str = "cuda:{0}"
        non_primary_devices = [
            cuda_str.format(idx)
            for idx in range(num_devices)
            if idx != primary_device_idx
        ]
        return [prim_device] + non_primary_devices

    @classmethod
    def setUpClass(cls):
        # has_magma shows up after cuda is initialized
        t = torch.ones(1).cuda()
        cls.no_magma = not torch.cuda.has_magma

        # Determines if cuDNN is available and its version
        cls.no_cudnn = not torch.backends.cudnn.is_acceptable(t)
        cls.cudnn_version = None if cls.no_cudnn else torch.backends.cudnn.version()

        # Acquires the current device as the primary (test) device
        cls.primary_device = f"cuda:{torch.cuda.current_device()}"


# See Note [Lazy Tensor tests in device agnostic testing]
lazy_ts_backend_init = False


class LazyTestBase(DeviceTypeTestBase):
    device_type = "lazy"

    def _should_stop_test_suite(self):
        return False

    @classmethod
    def setUpClass(cls):
        import torch._lazy
        import torch._lazy.metrics
        import torch._lazy.ts_backend

        global lazy_ts_backend_init
        if not lazy_ts_backend_init:
            # Need to connect the TS backend to lazy key before running tests
            torch._lazy.ts_backend.init()
            lazy_ts_backend_init = True


class MPSTestBase(DeviceTypeTestBase):
    device_type = "mps"
    primary_device: ClassVar[str]
    inductor_backends = ["metal"]

    @classmethod
    def get_inductor_backend_class_decorators(cls, backend: str):
        assert backend in cls.inductor_backends
        from torch.testing._internal.inductor_utils import HAS_MPS

        return [unittest.skipUnless(HAS_MPS, "Requires MPS")]

    @classmethod
    def get_primary_device(cls):
        return cls.primary_device

    @classmethod
    def get_all_devices(cls):
        # currently only one device is supported on MPS backend
        prim_device = cls.get_primary_device()
        return [prim_device]

    @classmethod
    def setUpClass(cls):
        cls.primary_device = "mps:0"

    def _should_stop_test_suite(self):
        return False


class XPUTestBase(DeviceTypeTestBase):
    device_type = "xpu"
    primary_device: ClassVar[str]
    inductor_backends = ["triton"]

    @classmethod
    def get_inductor_backend_class_decorators(cls, backend):
        from torch.testing._internal.inductor_utils import HAS_XPU

        return [unittest.skipUnless(HAS_XPU, "Requires XPU")]

    @classmethod
    def get_primary_device(cls):
        return cls.primary_device

    @classmethod
    def get_all_devices(cls):
        # currently only one device is supported on MPS backend
        prim_device = cls.get_primary_device()
        return [prim_device]

    @classmethod
    def setUpClass(cls):
        cls.primary_device = f"xpu:{torch.xpu.current_device()}"

    def _should_stop_test_suite(self):
        return False


class HPUTestBase(DeviceTypeTestBase):
    device_type = "hpu"
    primary_device: ClassVar[str]

    @classmethod
    def get_primary_device(cls):
        return cls.primary_device

    @classmethod
    def setUpClass(cls):
        cls.primary_device = "hpu:0"


class PrivateUse1TestBase(DeviceTypeTestBase):
    primary_device: ClassVar[str]
    device_mod = None
    device_type = "privateuse1"

    @classmethod
    def get_primary_device(cls):
        return cls.primary_device

    @classmethod
    def get_all_devices(cls):
        primary_device_idx = int(cls.get_primary_device().split(":")[1])
        num_devices = cls.device_mod.device_count()
        prim_device = cls.get_primary_device()
        device_str = f"{cls.device_type}:{{0}}"
        non_primary_devices = [
            device_str.format(idx)
            for idx in range(num_devices)
            if idx != primary_device_idx
        ]
        return [prim_device] + non_primary_devices

    @classmethod
    def setUpClass(cls):
        cls.device_type = torch._C._get_privateuse1_backend_name()
        cls.device_mod = getattr(torch, cls.device_type, None)
        assert (
            cls.device_mod is not None
        ), f"""torch has no module of `{cls.device_type}`, you should register
                                            a module by `torch._register_device_module`."""
        cls.primary_device = f"{cls.device_type}:{cls.device_mod.current_device()}"


# Adds available device-type-specific test base classes
def get_device_type_test_bases():
    # set type to List[Any] due to mypy list-of-union issue:
    # https://github.com/python/mypy/issues/3351
    test_bases: list[Any] = []

    if IS_SANDCASTLE or IS_FBCODE:
        if IS_REMOTE_GPU:
            # Skip if sanitizer is enabled
            if not TEST_WITH_ASAN and not TEST_WITH_TSAN and not TEST_WITH_UBSAN:
                test_bases.append(CUDATestBase)
        else:
            test_bases.append(CPUTestBase)
    else:
        test_bases.append(CPUTestBase)
        if torch.cuda.is_available():
            test_bases.append(CUDATestBase)

        if is_privateuse1_backend_available():
            test_bases.append(PrivateUse1TestBase)
        # Disable MPS testing in generic device testing temporarily while we're
        # ramping up support.
        # elif torch.backends.mps.is_available():
        #   test_bases.append(MPSTestBase)

    return test_bases


device_type_test_bases = get_device_type_test_bases()


def filter_desired_device_types(device_type_test_bases, except_for=None, only_for=None):
    # device type cannot appear in both except_for and only_for
    intersect = set(except_for if except_for else []) & set(
        only_for if only_for else []
    )
    assert (
        not intersect
    ), f"device ({intersect}) appeared in both except_for and only_for"

    # Replace your privateuse1 backend name with 'privateuse1'
    if is_privateuse1_backend_available():
        privateuse1_backend_name = torch._C._get_privateuse1_backend_name()

        def func_replace(x: str):
            return x.replace(privateuse1_backend_name, "privateuse1")

        except_for = (
            ([func_replace(x) for x in except_for] if except_for is not None else None)
            if not isinstance(except_for, str)
            else func_replace(except_for)
        )
        only_for = (
            ([func_replace(x) for x in only_for] if only_for is not None else None)
            if not isinstance(only_for, str)
            else func_replace(only_for)
        )

    if except_for:
        device_type_test_bases = filter(
            lambda x: x.device_type not in except_for, device_type_test_bases
        )
    if only_for:
        device_type_test_bases = filter(
            lambda x: x.device_type in only_for, device_type_test_bases
        )

    return list(device_type_test_bases)


# Note [How to extend DeviceTypeTestBase to add new test device]
# The following logic optionally allows downstream projects like pytorch/xla to
# add more test devices.
# Instructions:
#  - Add a python file (e.g. pytorch/xla/test/pytorch_test_base.py) in downstream project.
#    - Inside the file, one should inherit from `DeviceTypeTestBase` class and define
#      a new DeviceTypeTest class (e.g. `XLATestBase`) with proper implementation of
#      `instantiate_test` method.
#    - DO NOT import common_device_type inside the file.
#      `runpy.run_path` with `globals()` already properly setup the context so that
#      `DeviceTypeTestBase` is already available.
#    - Set a top-level variable `TEST_CLASS` equal to your new class.
#      E.g. TEST_CLASS = XLATensorBase
#  - To run tests with new device type, set `TORCH_TEST_DEVICE` env variable to path
#    to this file. Multiple paths can be separated by `:`.
# See pytorch/xla/test/pytorch_test_base.py for a more detailed example.
_TORCH_TEST_DEVICES = os.environ.get("TORCH_TEST_DEVICES", None)
if _TORCH_TEST_DEVICES:
    for path in _TORCH_TEST_DEVICES.split(":"):
        # runpy (a stdlib module) lacks annotations
        mod = runpy.run_path(path, init_globals=globals())  # type: ignore[func-returns-value]
        device_type_test_bases.append(mod["TEST_CLASS"])


PYTORCH_CUDA_MEMCHECK = os.getenv("PYTORCH_CUDA_MEMCHECK", "0") == "1"

PYTORCH_TESTING_DEVICE_ONLY_FOR_KEY = "PYTORCH_TESTING_DEVICE_ONLY_FOR"
PYTORCH_TESTING_DEVICE_EXCEPT_FOR_KEY = "PYTORCH_TESTING_DEVICE_EXCEPT_FOR"
PYTORCH_TESTING_DEVICE_FOR_CUSTOM_KEY = "PYTORCH_TESTING_DEVICE_FOR_CUSTOM"


def get_desired_device_type_test_bases(
    except_for=None, only_for=None, include_lazy=False, allow_mps=False, allow_xpu=False
):
    # allow callers to specifically opt tests into being tested on MPS, similar to `include_lazy`
    test_bases = device_type_test_bases.copy()
    if allow_mps and TEST_MPS and MPSTestBase not in test_bases:
        test_bases.append(MPSTestBase)
    if allow_xpu and TEST_XPU and XPUTestBase not in test_bases:
        test_bases.append(XPUTestBase)
    if TEST_HPU and HPUTestBase not in test_bases:
        test_bases.append(HPUTestBase)
    # Filter out the device types based on user inputs
    desired_device_type_test_bases = filter_desired_device_types(
        test_bases, except_for, only_for
    )
    if include_lazy:
        # Note [Lazy Tensor tests in device agnostic testing]
        # Right now, test_view_ops.py runs with LazyTensor.
        # We don't want to opt every device-agnostic test into using the lazy device,
        # because many of them will fail.
        # So instead, the only way to opt a specific device-agnostic test file into
        # lazy tensor testing is with include_lazy=True
        if IS_FBCODE:
            print(
                "TorchScript backend not yet supported in FBCODE/OVRSOURCE builds",
                file=sys.stderr,
            )
        else:
            desired_device_type_test_bases.append(LazyTestBase)

    def split_if_not_empty(x: str):
        return x.split(",") if x else []

    # run some cuda testcases on other devices if available
    # Usage:
    # export PYTORCH_TESTING_DEVICE_FOR_CUSTOM=privateuse1
    env_custom_only_for = split_if_not_empty(
        os.getenv(PYTORCH_TESTING_DEVICE_FOR_CUSTOM_KEY, "")
    )
    if env_custom_only_for:
        desired_device_type_test_bases += filter(
            lambda x: x.device_type in env_custom_only_for, test_bases
        )
        desired_device_type_test_bases = list(set(desired_device_type_test_bases))

    # Filter out the device types based on environment variables if available
    # Usage:
    # export PYTORCH_TESTING_DEVICE_ONLY_FOR=cuda,cpu
    # export PYTORCH_TESTING_DEVICE_EXCEPT_FOR=xla
    env_only_for = split_if_not_empty(
        os.getenv(PYTORCH_TESTING_DEVICE_ONLY_FOR_KEY, "")
    )
    env_except_for = split_if_not_empty(
        os.getenv(PYTORCH_TESTING_DEVICE_EXCEPT_FOR_KEY, "")
    )

    return filter_desired_device_types(
        desired_device_type_test_bases, env_except_for, env_only_for
    )


# [Note: device + inductor backend specific classes]
# If a test template is compatible with inductor, inductor backend specific classes
# can be generated by using:
# instantiate_device_type_tests(
#   ...,
#   enable_inductor_backend_classes=True   -> switch on inductor backend classes
#   only_inductor_backends=["cpp", "triton"] -> used as a filter if inductor_backends is not None
# )
# This will generate test classes like the below depending on whether the DeviceTypeTestBase
# subclasses opt in for the generation of inductor backend specific classes.
#
# If a DeviceTypeTestBase subclass opts in
# e.g.
# A custom subclass is registered:
# class NewDeviceTypeTest(DeviceTypeTestBase):
#           device_type = "newdevice"
#           inductor_backends = ["cpp", "triton"]
# using `instantiate_device_type_tests` with the appropriate inductor flags
# in a test module will generate the following test classes in the modules scope:
# instantiate_device_type_tests(..., enable_inductor_backend_classes=True)
# Generated test classes:
# TestInductorOpInfoCppNEWDEVICE
# TestInductorOpInfoTritonNEWDEVICE
#
# If instead the custom device does not opt in
# e.g.
# A custom subclass is registered with `inductor_backends` defaulted:
# class NewDeviceTypeTest(DeviceTypeTestBase):
#           device_type = "newdevice"
#           inductor_backends = None
# The following test classes are generated instead
# instantiate_device_type_tests(..., enable_inductor_backend_classes=True)
# TestInductorOpInfoNEWDEVICE


# Adds 'instantiated' device-specific test cases to the given scope.
# The tests in these test cases are derived from the generic tests in
# generic_test_class. This function should be used instead of
# instantiate_parametrized_tests() if the test class contains
# device-specific tests (NB: this supports additional @parametrize usage).
#
# See note "Writing Test Templates"
# TODO: remove "allow_xpu" option after Interl GPU support all test case instantiate by this function.
def instantiate_device_type_tests(
    generic_test_class,
    scope,
    except_for=None,
    only_for=None,
    include_lazy: bool = False,
    allow_mps: bool = False,
    allow_xpu: bool = False,
    enable_inductor_backend_classes: bool = False,
    only_inductor_backends: Union[list[str], None] = None,
):
    # Removes the generic test class from its enclosing scope so its tests
    # are not discoverable.
    del scope[generic_test_class.__name__]

    generic_members = set(generic_test_class.__dict__.keys())
    generic_tests = [x for x in generic_members if x.startswith("test")]

    def instantiate_class_helper(class_name: str, base: DeviceTypeTestBase) -> None:
        # type set to Any and suppressed due to unsupport runtime class:
        # https://github.com/python/mypy/wiki/Unsupported-Python-Features
        device_type_test_class: Any = type(class_name, (base, generic_test_class), {})

        # Arrange for setUpClass and tearDownClass methods defined both in the test template
        # class and in the generic base to be called. This allows device-parameterized test
        # classes to support setup and teardown.
        # NB: This should be done before instantiate_test() is called as that invokes setup.
        @classmethod
        def _setUpClass(cls):
            # This should always be called, whether or not the test class invokes
            # super().setUpClass(), to set the primary device.
            base.setUpClass()
            # We want to call the @classmethod defined in the generic base, but pass
            # it the device-specific class object (cls), hence the __func__ call.
            generic_test_class.setUpClass.__func__(cls)

        @classmethod
        def _tearDownClass(cls):
            # We want to call the @classmethod defined in the generic base, but pass
            # it the device-specific class object (cls), hence the __func__ call.
            generic_test_class.tearDownClass.__func__(cls)
            base.tearDownClass()

        device_type_test_class.setUpClass = _setUpClass
        device_type_test_class.tearDownClass = _tearDownClass

        # The dynamically-created test class derives from the test template class
        # and the empty class. Arrange for both setUpClass and tearDownClass methods
        # to be called. This allows the parameterized test classes to support setup
        # and teardown.
        @classmethod
        def _setUpClass(cls):
            base.setUpClass()
            empty_class.setUpClass()

        @classmethod
        def _tearDownClass(cls):
            empty_class.tearDownClass()
            base.tearDownClass()

        device_type_test_class.setUpClass = _setUpClass
        device_type_test_class.tearDownClass = _tearDownClass

        for name in generic_members:
            if name in generic_tests:  # Instantiates test member
                test = getattr(generic_test_class, name)
                # XLA-compat shim (XLA's instantiate_test takes doesn't take generic_cls)
                sig = inspect.signature(device_type_test_class.instantiate_test)
                if len(sig.parameters) == 3:
                    # Instantiates the device-specific tests
                    device_type_test_class.instantiate_test(
                        name, copy.deepcopy(test), generic_cls=generic_test_class
                    )
                else:
                    device_type_test_class.instantiate_test(name, copy.deepcopy(test))
            # Ports non-test member. Setup / teardown have already been handled above
            elif name not in device_type_test_class.__dict__:
                nontest = getattr(generic_test_class, name)
                setattr(device_type_test_class, name, nontest)

        # Mimics defining the instantiated class in the caller's file
        # by setting its module to the given class's and adding
        # the module to the given scope.
        # This lets the instantiated class be discovered by unittest.
        device_type_test_class.__module__ = generic_test_class.__module__
        scope[class_name] = device_type_test_class

<<<<<<< HEAD
    # Creates device-specific test cases
    # If `enable_inductor_backend_classes` is True, a device-specific test class is created
    # for all the inductor backends that the device supports. See
    # [Note: device + inductor backend specific classes]
    base: DeviceTypeTestBase
    for base in get_desired_device_type_test_bases(
        except_for, only_for, include_lazy, allow_mps, allow_xpu
    ):
        # If enable_inductor_backend_classes is False, inductor backend specific
        # classes will not be generated
        if enable_inductor_backend_classes:
            candidate_inductor_backends = base.inductor_backends or []
            # if `inductor_backends` is None, then no filter
            if only_inductor_backends is not None:
                candidate_inductor_backends = [
                    b
                    for b in only_inductor_backends
                    if b in candidate_inductor_backends
                ]
            for inductor_backend in candidate_inductor_backends:
                class_name = (
                    generic_test_class.__name__
                    + inductor_backend.capitalize()
                    + base.device_type.upper()
                )
                if class_decorators := base.get_inductor_backend_class_decorators(
                    inductor_backend
                ):
                    for cd in class_decorators:
                        base = cd(base)
                instantiate_class_helper(class_name, base)
        else:
            class_name = generic_test_class.__name__ + base.device_type.upper()
            instantiate_class_helper(class_name, base)
=======
    # Delete the generic form of the test functions (e.g. TestFoo.test_bar()) so they're
    # not discoverable. This mutates the original class (TestFoo), which was removed from
    # scope above. At this point, device-specific tests (e.g. TestFooCUDA.test_bar_cuda)
    # have already been created and the generic forms are no longer needed.
    for name in generic_tests:
        delattr(generic_test_class, name)
>>>>>>> 2625c70a


# Category of dtypes to run an OpInfo-based test for
# Example use: @ops(dtype=OpDTypes.supported)
#
# There are 7 categories:
# - supported: Every dtype supported by the operator. Use for exhaustive
#              testing of all dtypes.
# - unsupported: Run tests on dtypes not supported by the operator. e.g. for
#                testing the operator raises an error and doesn't crash.
# - supported_backward: Every dtype supported by the operator's backward pass.
# - unsupported_backward: Run tests on dtypes not supported by the operator's backward pass.
# - any_one: Runs a test for one dtype the operator supports. Prioritizes dtypes the
#     operator supports in both forward and backward.
# - none: Useful for tests that are not dtype-specific. No dtype will be passed to the test
#         when this is selected.
# - any_common_cpu_cuda_one: Pick a dtype that supports both CPU and CUDA.
class OpDTypes(Enum):
    supported = 0  # Test all supported dtypes (default)
    unsupported = 1  # Test only unsupported dtypes
    supported_backward = 2  # Test all supported backward dtypes
    unsupported_backward = 3  # Test only unsupported backward dtypes
    any_one = 4  # Test precisely one supported dtype
    none = 5  # Instantiate no dtype variants (no dtype kwarg needed)
    any_common_cpu_cuda_one = (
        6  # Test precisely one supported dtype that is common to both cuda and cpu
    )


# Arbitrary order
ANY_DTYPE_ORDER = (
    torch.float32,
    torch.float64,
    torch.complex64,
    torch.complex128,
    torch.float16,
    torch.bfloat16,
    torch.long,
    torch.int32,
    torch.int16,
    torch.int8,
    torch.uint8,
    torch.bool,
    torch.float8_e4m3fn,
    torch.float8_e5m2,
)


def _serialize_sample(sample_input):
    # NB: For OpInfos, SampleInput.summary() prints in a cleaner way.
    if getattr(sample_input, "summary", None) is not None:
        return sample_input.summary()
    return str(sample_input)


# Decorator that defines the OpInfos a test template should be instantiated for.
#
# Example usage:
#
# @ops(unary_ufuncs)
# def test_numerics(self, device, dtype, op):
#   <test_code>
#
# This will instantiate variants of test_numerics for each given OpInfo,
# on each device the OpInfo's operator supports, and for every dtype supported by
# that operator. There are a few caveats to the dtype rule, explained below.
#
# The @ops decorator can accept two
# additional arguments, "dtypes" and "allowed_dtypes". If "dtypes" is specified
# then the test variants are instantiated for those dtypes, regardless of
# what the operator supports. If given "allowed_dtypes" then test variants
# are instantiated only for the intersection of allowed_dtypes and the dtypes
# they would otherwise be instantiated with. That is, allowed_dtypes composes
# with the options listed above and below.
#
# The "dtypes" argument can also accept additional values (see OpDTypes above):
#   OpDTypes.supported - the test is instantiated for all dtypes the operator
#     supports
#   OpDTypes.unsupported - the test is instantiated for all dtypes the operator
#     doesn't support
#   OpDTypes.supported_backward - the test is instantiated for all dtypes the
#     operator's gradient formula supports
#   OpDTypes.unsupported_backward - the test is instantiated for all dtypes the
#     operator's gradient formula doesn't support
#   OpDTypes.any_one - the test is instantiated for one dtype the
#     operator supports. The dtype supports forward and backward if possible.
#   OpDTypes.none - the test is instantiated without any dtype. The test signature
#     should not include a dtype kwarg in this case.
#   OpDTypes.any_common_cpu_cuda_one - the test is instantiated for a dtype
#     that supports both CPU and CUDA.
#
# These options allow tests to have considerable control over the dtypes
#   they're instantiated for.


class ops(_TestParametrizer):
    def __init__(
        self,
        op_list,
        *,
        dtypes: Union[OpDTypes, Sequence[torch.dtype]] = OpDTypes.supported,
        allowed_dtypes: Optional[Sequence[torch.dtype]] = None,
        skip_if_dynamo=True,
    ):
        self.op_list = list(op_list)
        self.opinfo_dtypes = dtypes
        self.allowed_dtypes = (
            set(allowed_dtypes) if allowed_dtypes is not None else None
        )
        self.skip_if_dynamo = skip_if_dynamo

    def _parametrize_test(self, test, generic_cls, device_cls):
        """Parameterizes the given test function across each op and its associated dtypes."""
        if device_cls is None:
            raise RuntimeError(
                "The @ops decorator is only intended to be used in a device-specific "
                "context; use it with instantiate_device_type_tests() instead of "
                "instantiate_parametrized_tests()"
            )

        op = check_exhausted_iterator = object()
        for op in self.op_list:
            # Determine the set of dtypes to use.
            dtypes: Union[set[torch.dtype], set[None]]
            if isinstance(self.opinfo_dtypes, Sequence):
                dtypes = set(self.opinfo_dtypes)
            elif self.opinfo_dtypes == OpDTypes.unsupported_backward:
                dtypes = set(get_all_dtypes()).difference(
                    op.supported_backward_dtypes(device_cls.device_type)
                )
            elif self.opinfo_dtypes == OpDTypes.supported_backward:
                dtypes = op.supported_backward_dtypes(device_cls.device_type)
            elif self.opinfo_dtypes == OpDTypes.unsupported:
                dtypes = set(get_all_dtypes()).difference(
                    op.supported_dtypes(device_cls.device_type)
                )
            elif self.opinfo_dtypes == OpDTypes.supported:
                dtypes = set(op.supported_dtypes(device_cls.device_type))
            elif self.opinfo_dtypes == OpDTypes.any_one:
                # Tries to pick a dtype that supports both forward or backward
                supported = op.supported_dtypes(device_cls.device_type)
                supported_backward = op.supported_backward_dtypes(
                    device_cls.device_type
                )
                supported_both = supported.intersection(supported_backward)
                dtype_set = supported_both if len(supported_both) > 0 else supported
                for dtype in ANY_DTYPE_ORDER:
                    if dtype in dtype_set:
                        dtypes = {dtype}
                        break
                else:
                    dtypes = {}
            elif self.opinfo_dtypes == OpDTypes.any_common_cpu_cuda_one:
                # Tries to pick a dtype that supports both CPU and CUDA
                supported = set(op.dtypes).intersection(op.dtypesIfCUDA)
                if supported:
                    dtypes = {
                        next(dtype for dtype in ANY_DTYPE_ORDER if dtype in supported)
                    }
                else:
                    dtypes = {}

            elif self.opinfo_dtypes == OpDTypes.none:
                dtypes = {None}
            else:
                raise RuntimeError(f"Unknown OpDType: {self.opinfo_dtypes}")

            if self.allowed_dtypes is not None:
                dtypes = dtypes.intersection(self.allowed_dtypes)

            # Construct the test name; device / dtype parts are handled outside.
            # See [Note: device and dtype suffix placement]
            test_name = op.formatted_name

            # Filter sample skips / xfails to only those that apply to the OpInfo.
            # These are defined on the test function via decorators.
            sample_skips_and_xfails = getattr(test, "sample_skips_and_xfails", None)
            if sample_skips_and_xfails is not None:
                sample_skips_and_xfails = [
                    rule
                    for rule in sample_skips_and_xfails
                    if rule.op_match_fn(device_cls.device_type, op)
                ]

            for dtype in dtypes:
                # Construct parameter kwargs to pass to the test.
                param_kwargs = {"op": op}
                _update_param_kwargs(param_kwargs, "dtype", dtype)

                # NOTE: test_wrapper exists because we don't want to apply
                #   op-specific decorators to the original test.
                #   Test-specific decorators are applied to the original test,
                #   however.
                try:

                    @wraps(test)
                    def test_wrapper(*args, **kwargs):
                        try:
                            return test(*args, **kwargs)
                        except unittest.SkipTest as e:
                            raise e
                        except Exception as e:
                            tracked_input = get_tracked_input()
                            if PRINT_REPRO_ON_FAILURE and tracked_input is not None:
                                e_tracked = Exception(  # noqa: TRY002
                                    f"Caused by {tracked_input.type_desc} "
                                    f"at index {tracked_input.index}: "
                                    f"{_serialize_sample(tracked_input.val)}"
                                )
                                e_tracked._tracked_input = tracked_input  # type: ignore[attr]
                                raise e_tracked from e
                            raise e
                        finally:
                            clear_tracked_input()

                    if self.skip_if_dynamo and not TEST_WITH_TORCHINDUCTOR:
                        test_wrapper = skipIfTorchDynamo(
                            "Policy: we don't run OpInfo tests w/ Dynamo"
                        )(test_wrapper)

                    # Initialize info for the last input seen. This is useful for tracking
                    # down which inputs caused a test failure. Note that TrackedInputIter is
                    # responsible for managing this.
                    test.tracked_input = None

                    decorator_fn = partial(
                        op.get_decorators,
                        generic_cls.__name__,
                        test.__name__,
                        device_cls.device_type,
                        dtype,
                    )

                    if sample_skips_and_xfails is not None:
                        test_wrapper.sample_skips_and_xfails = sample_skips_and_xfails

                    yield (test_wrapper, test_name, param_kwargs, decorator_fn)
                except Exception as ex:
                    # Provides an error message for debugging before rethrowing the exception
                    print(f"Failed to instantiate {test_name} for op {op.name}!")
                    raise ex
        if op is check_exhausted_iterator:
            raise ValueError(
                "An empty op_list was passed to @ops. "
                "Note that this may result from reuse of a generator."
            )


# Decorator that skips a test if the given condition is true.
# Notes:
#   (1) Skip conditions stack.
#   (2) Skip conditions can be bools or strings. If a string the
#       test base must have defined the corresponding attribute to be False
#       for the test to run. If you want to use a string argument you should
#       probably define a new decorator instead (see below).
#   (3) Prefer the existing decorators to defining the 'device_type' kwarg.
class skipIf:
    def __init__(self, dep, reason, device_type=None):
        self.dep = dep
        self.reason = reason
        self.device_type = device_type

    def __call__(self, fn):
        @wraps(fn)
        def dep_fn(slf, *args, **kwargs):
            if (
                self.device_type is None
                or self.device_type == slf.device_type
                or (
                    isinstance(self.device_type, Iterable)
                    and slf.device_type in self.device_type
                )
            ):
                if (isinstance(self.dep, str) and getattr(slf, self.dep, True)) or (
                    isinstance(self.dep, bool) and self.dep
                ):
                    raise unittest.SkipTest(self.reason)

            return fn(slf, *args, **kwargs)

        return dep_fn


# Skips a test on CPU if the condition is true.
class skipCPUIf(skipIf):
    def __init__(self, dep, reason):
        super().__init__(dep, reason, device_type="cpu")


# Skips a test on CUDA if the condition is true.
class skipCUDAIf(skipIf):
    def __init__(self, dep, reason):
        super().__init__(dep, reason, device_type="cuda")


# Skips a test on XPU if the condition is true.
class skipXPUIf(skipIf):
    def __init__(self, dep, reason):
        super().__init__(dep, reason, device_type="xpu")


# Skips a test on XPU or CUDA if the condition is true.
class skipGPUIf(skipIf):
    def __init__(self, dep, reason):
        super().__init__(dep, reason, device_type=GPU_TYPES)


# Skips a test on Lazy if the condition is true.
class skipLazyIf(skipIf):
    def __init__(self, dep, reason):
        super().__init__(dep, reason, device_type="lazy")


# Skips a test on Meta if the condition is true.
class skipMetaIf(skipIf):
    def __init__(self, dep, reason):
        super().__init__(dep, reason, device_type="meta")


# Skips a test on MPS if the condition is true.
class skipMPSIf(skipIf):
    def __init__(self, dep, reason):
        super().__init__(dep, reason, device_type="mps")


class skipHPUIf(skipIf):
    def __init__(self, dep, reason):
        super().__init__(dep, reason, device_type="hpu")


# Skips a test on XLA if the condition is true.
class skipXLAIf(skipIf):
    def __init__(self, dep, reason):
        super().__init__(dep, reason, device_type="xla")


class skipPRIVATEUSE1If(skipIf):
    def __init__(self, dep, reason):
        device_type = torch._C._get_privateuse1_backend_name()
        super().__init__(dep, reason, device_type=device_type)


def _has_sufficient_memory(device, size):
    if torch.device(device).type == "cuda":
        if not torch.cuda.is_available():
            return False
        gc.collect()
        torch.cuda.empty_cache()
        # torch.cuda.mem_get_info, aka cudaMemGetInfo, returns a tuple of (free memory, total memory) of a GPU
        if device == "cuda":
            device = "cuda:0"
        return (
            torch.cuda.memory.mem_get_info(device)[0]
            * torch.cuda.memory.get_per_process_memory_fraction(device)
        ) >= size

    if device == "xla":
        raise unittest.SkipTest("TODO: Memory availability checks for XLA?")

    if device == "xpu":
        raise unittest.SkipTest("TODO: Memory availability checks for Intel GPU?")

    if device != "cpu":
        raise unittest.SkipTest("Unknown device type")

    # CPU
    if not HAS_PSUTIL:
        raise unittest.SkipTest("Need psutil to determine if memory is sufficient")

    # The sanitizers have significant memory overheads
    if TEST_WITH_ASAN or TEST_WITH_TSAN or TEST_WITH_UBSAN:
        effective_size = size * 10
    else:
        effective_size = size

    if psutil.virtual_memory().available < effective_size:
        gc.collect()
    return psutil.virtual_memory().available >= effective_size


def largeTensorTest(size, device=None, inductor=TEST_WITH_TORCHINDUCTOR):
    """Skip test if the device has insufficient memory to run the test

    size may be a number of bytes, a string of the form "N GB", or a callable

    If the test is a device generic test, available memory on the primary device will be checked.
    It can also be overridden by the optional `device=` argument.
    In other tests, the `device=` argument needs to be specified.
    """
    if isinstance(size, str):
        assert size.endswith(("GB", "gb")), "only bytes or GB supported"
        size = 1024**3 * int(size[:-2])

    def inner(fn):
        @wraps(fn)
        def dep_fn(self, *args, **kwargs):
            size_bytes: int = size(self, *args, **kwargs) if callable(size) else size
            _device = device
            if _device is None:
                if hasattr(self, "get_primary_device"):
                    _device = self.get_primary_device()
                else:
                    _device = self.device

            # If this is running with GPU cpp_wrapper, the autotuning step will generate
            # an additional array of the same size as the input.
            if inductor and torch._inductor.config.cpp_wrapper and _device != "cpu":
                size_bytes *= 2

            if not _has_sufficient_memory(_device, size_bytes):
                raise unittest.SkipTest(f"Insufficient {_device} memory")

            return fn(self, *args, **kwargs)

        return dep_fn

    return inner


class expectedFailure:
    def __init__(self, device_type):
        self.device_type = device_type

    def __call__(self, fn):
        @wraps(fn)
        def efail_fn(slf, *args, **kwargs):
            if (
                not hasattr(slf, "device_type")
                and hasattr(slf, "device")
                and isinstance(slf.device, str)
            ):
                target_device_type = slf.device
            else:
                target_device_type = slf.device_type

            if self.device_type is None or self.device_type == target_device_type:
                try:
                    fn(slf, *args, **kwargs)
                except Exception:
                    return
                else:
                    slf.fail("expected test to fail, but it passed")

            return fn(slf, *args, **kwargs)

        return efail_fn


class onlyOn:
    def __init__(self, device_type):
        self.device_type = device_type

    def __call__(self, fn):
        @wraps(fn)
        def only_fn(slf, *args, **kwargs):
            if self.device_type != slf.device_type:
                reason = f"Only runs on {self.device_type}"
                raise unittest.SkipTest(reason)

            return fn(slf, *args, **kwargs)

        return only_fn


# Decorator that provides all available devices of the device type to the test
# as a list of strings instead of providing a single device string.
# Skips the test if the number of available devices of the variant's device
# type is less than the 'num_required_devices' arg.
class deviceCountAtLeast:
    def __init__(self, num_required_devices):
        self.num_required_devices = num_required_devices

    def __call__(self, fn):
        assert not hasattr(
            fn, "num_required_devices"
        ), f"deviceCountAtLeast redefinition for {fn.__name__}"
        fn.num_required_devices = self.num_required_devices

        @wraps(fn)
        def multi_fn(slf, devices, *args, **kwargs):
            if len(devices) < self.num_required_devices:
                reason = f"fewer than {self.num_required_devices} devices detected"
                raise unittest.SkipTest(reason)

            return fn(slf, devices, *args, **kwargs)

        return multi_fn


# Only runs the test on the native device type (currently CPU, CUDA, Meta and PRIVATEUSE1)
def onlyNativeDeviceTypes(fn: Callable[_P, _T]) -> Callable[_P, _T]:
    @wraps(fn)
    def only_fn(self, *args: _P.args, **kwargs: _P.kwargs) -> _T:
        if self.device_type not in NATIVE_DEVICES:
            reason = f"onlyNativeDeviceTypes: doesn't run on {self.device_type}"
            raise unittest.SkipTest(reason)

        return fn(self, *args, **kwargs)

    return only_fn


# Only runs the test on the native device types and devices specified in the devices list
def onlyNativeDeviceTypesAnd(devices=None):
    def decorator(fn):
        @wraps(fn)
        def only_fn(self, *args, **kwargs):
            if (
                self.device_type not in NATIVE_DEVICES
                and self.device_type not in devices
            ):
                reason = f"onlyNativeDeviceTypesAnd {devices} : doesn't run on {self.device_type}"
                raise unittest.SkipTest(reason)

            return fn(self, *args, **kwargs)

        return only_fn

    return decorator


# Specifies per-dtype precision overrides.
# Ex.
#
# @precisionOverride({torch.half : 1e-2, torch.float : 1e-4})
# @dtypes(torch.half, torch.float, torch.double)
# def test_X(self, device, dtype):
#   ...
#
# When the test is instantiated its class's precision will be set to the
# corresponding override, if it exists.
# self.precision can be accessed directly, and it also controls the behavior of
# functions like self.assertEqual().
#
# Note that self.precision is a scalar value, so if you require multiple
# precisions (or are working with multiple dtypes) they should be specified
# explicitly and computed using self.precision (e.g.
# self.precision *2, max(1, self.precision)).
class precisionOverride:
    def __init__(self, d):
        assert isinstance(
            d, dict
        ), "precisionOverride not given a dtype : precision dict!"
        for dtype in d.keys():
            assert isinstance(
                dtype, torch.dtype
            ), f"precisionOverride given unknown dtype {dtype}"

        self.d = d

    def __call__(self, fn):
        fn.precision_overrides = self.d
        return fn


# Specifies per-dtype tolerance overrides tol(atol, rtol). It has priority over
# precisionOverride.
# Ex.
#
# @toleranceOverride({torch.float : tol(atol=1e-2, rtol=1e-3},
#                     torch.double : tol{atol=1e-4, rtol = 0})
# @dtypes(torch.half, torch.float, torch.double)
# def test_X(self, device, dtype):
#   ...
#
# When the test is instantiated its class's tolerance will be set to the
# corresponding override, if it exists.
# self.rtol and self.precision can be accessed directly, and they also control
# the behavior of functions like self.assertEqual().
#
# The above example sets atol = 1e-2 and rtol = 1e-3 for torch.float and
# atol = 1e-4 and rtol = 0 for torch.double.
tol = namedtuple("tol", ["atol", "rtol"])


class toleranceOverride:
    def __init__(self, d):
        assert isinstance(d, dict), "toleranceOverride not given a dtype : tol dict!"
        for dtype, prec in d.items():
            assert isinstance(
                dtype, torch.dtype
            ), f"toleranceOverride given unknown dtype {dtype}"
            assert isinstance(
                prec, tol
            ), "toleranceOverride not given a dtype : tol dict!"

        self.d = d

    def __call__(self, fn):
        fn.tolerance_overrides = self.d
        return fn


# Decorator that instantiates a variant of the test for each given dtype.
# Notes:
#   (1) Tests that accept the dtype argument MUST use this decorator.
#   (2) Can be overridden for CPU or CUDA, respectively, using dtypesIfCPU
#       or dtypesIfCUDA.
#   (3) Can accept an iterable of dtypes or an iterable of tuples
#       of dtypes.
# Examples:
# @dtypes(torch.float32, torch.float64)
# @dtypes((torch.long, torch.float32), (torch.int, torch.float64))
class dtypes:
    def __init__(self, *args, device_type="all"):
        if len(args) > 0 and isinstance(args[0], (list, tuple)):
            for arg in args:
                assert isinstance(arg, (list, tuple)), (
                    "When one dtype variant is a tuple or list, "
                    "all dtype variants must be. "
                    f"Received non-list non-tuple dtype {str(arg)}"
                )
                assert all(
                    isinstance(dtype, torch.dtype) for dtype in arg
                ), f"Unknown dtype in {str(arg)}"
        else:
            assert all(
                isinstance(arg, torch.dtype) for arg in args
            ), f"Unknown dtype in {str(args)}"

        self.args = args
        self.device_type = device_type

    def __call__(self, fn):
        d = getattr(fn, "dtypes", {})
        assert self.device_type not in d, f"dtypes redefinition for {self.device_type}"
        d[self.device_type] = self.args
        fn.dtypes = d
        return fn


# Overrides specified dtypes on the CPU.
class dtypesIfCPU(dtypes):
    def __init__(self, *args):
        super().__init__(*args, device_type="cpu")


# Overrides specified dtypes on CUDA.
class dtypesIfCUDA(dtypes):
    def __init__(self, *args):
        super().__init__(*args, device_type="cuda")


class dtypesIfMPS(dtypes):
    def __init__(self, *args):
        super().__init__(*args, device_type="mps")


class dtypesIfHPU(dtypes):
    def __init__(self, *args):
        super().__init__(*args, device_type="hpu")


class dtypesIfPRIVATEUSE1(dtypes):
    def __init__(self, *args):
        super().__init__(*args, device_type=torch._C._get_privateuse1_backend_name())


def onlyCPU(fn):
    return onlyOn("cpu")(fn)


def onlyCUDA(fn):
    return onlyOn("cuda")(fn)


def onlyMPS(fn):
    return onlyOn("mps")(fn)


def onlyXPU(fn):
    return onlyOn("xpu")(fn)


def onlyHPU(fn):
    return onlyOn("hpu")(fn)


def onlyPRIVATEUSE1(fn):
    device_type = torch._C._get_privateuse1_backend_name()
    device_mod = getattr(torch, device_type, None)
    if device_mod is None:
        reason = f"Skip as torch has no module of {device_type}"
        return unittest.skip(reason)(fn)
    return onlyOn(device_type)(fn)


def onlyCUDAAndPRIVATEUSE1(fn):
    @wraps(fn)
    def only_fn(self, *args, **kwargs):
        if self.device_type not in ("cuda", torch._C._get_privateuse1_backend_name()):
            reason = f"onlyCUDAAndPRIVATEUSE1: doesn't run on {self.device_type}"
            raise unittest.SkipTest(reason)

        return fn(self, *args, **kwargs)

    return only_fn


def disablecuDNN(fn):
    @wraps(fn)
    def disable_cudnn(self, *args, **kwargs):
        if self.device_type == "cuda" and self.has_cudnn():
            with torch.backends.cudnn.flags(enabled=False):
                return fn(self, *args, **kwargs)
        return fn(self, *args, **kwargs)

    return disable_cudnn


def disableMkldnn(fn):
    @wraps(fn)
    def disable_mkldnn(self, *args, **kwargs):
        if torch.backends.mkldnn.is_available():
            with torch.backends.mkldnn.flags(enabled=False):
                return fn(self, *args, **kwargs)
        return fn(self, *args, **kwargs)

    return disable_mkldnn


def expectedFailureCPU(fn):
    return expectedFailure("cpu")(fn)


def expectedFailureCUDA(fn):
    return expectedFailure("cuda")(fn)


def expectedFailureXPU(fn):
    return expectedFailure("xpu")(fn)


def expectedFailureMeta(fn):
    return skipIfTorchDynamo()(expectedFailure("meta")(fn))


def expectedFailureXLA(fn):
    return expectedFailure("xla")(fn)


def expectedFailureHPU(fn):
    return expectedFailure("hpu")(fn)


def expectedFailureMPS(fn):
    return expectedFailure("mps")(fn)


def expectedFailureMPSPre15(fn):
    import platform

    version = float(".".join(platform.mac_ver()[0].split(".")[:2]) or -1)
    if not version or version < 1.0:  # cpu or other unsupported device
        return fn
    if version < 15.0:
        return expectedFailure("mps")(fn)
    return fn


def expectedFailureMPSPre14(fn):
    import platform

    version = float(".".join(platform.mac_ver()[0].split(".")[:2]) or -1)
    if not version or version < 1.0:  # cpu or other unsupported device
        return fn
    if version < 14.0:
        return expectedFailure("mps")(fn)
    return fn


# Skips a test on CPU if LAPACK is not available.
def skipCPUIfNoLapack(fn):
    return skipCPUIf(not torch._C.has_lapack, "PyTorch compiled without Lapack")(fn)


# Skips a test on CPU if FFT is not available.
def skipCPUIfNoFFT(fn):
    return skipCPUIf(not torch._C.has_spectral, "PyTorch is built without FFT support")(
        fn
    )


# Skips a test on CPU if MKL is not available.
def skipCPUIfNoMkl(fn):
    return skipCPUIf(not TEST_MKL, "PyTorch is built without MKL support")(fn)


# Skips a test on CPU if MKL Sparse is not available (it's not linked on Windows).
def skipCPUIfNoMklSparse(fn):
    return skipCPUIf(
        IS_WINDOWS or not TEST_MKL, "PyTorch is built without MKL support"
    )(fn)


# Skips a test on CPU if mkldnn is not available.
def skipCPUIfNoMkldnn(fn):
    return skipCPUIf(
        not torch.backends.mkldnn.is_available(),
        "PyTorch is built without mkldnn support",
    )(fn)


# Skips a test on CUDA if MAGMA is not available.
def skipCUDAIfNoMagma(fn):
    return skipCUDAIf("no_magma", "no MAGMA library detected")(
        skipCUDANonDefaultStreamIf(True)(fn)
    )


def has_cusolver():
    return not TEST_WITH_ROCM


def has_hipsolver():
    rocm_version = _get_torch_rocm_version()
    # hipSOLVER is disabled on ROCM < 5.3
    return rocm_version >= (5, 3)


# Skips a test on CUDA/ROCM if cuSOLVER/hipSOLVER is not available
def skipCUDAIfNoCusolver(fn):
    return skipCUDAIf(
        not has_cusolver() and not has_hipsolver(), "cuSOLVER not available"
    )(fn)


# Skips a test if both cuSOLVER and MAGMA are not available
def skipCUDAIfNoMagmaAndNoCusolver(fn):
    if has_cusolver():
        return fn
    else:
        # cuSolver is disabled on cuda < 10.1.243, tests depend on MAGMA
        return skipCUDAIfNoMagma(fn)


# Skips a test if both cuSOLVER/hipSOLVER and MAGMA are not available
def skipCUDAIfNoMagmaAndNoLinalgsolver(fn):
    if has_cusolver() or has_hipsolver():
        return fn
    else:
        # cuSolver is disabled on cuda < 10.1.243, tests depend on MAGMA
        return skipCUDAIfNoMagma(fn)


# Skips a test on CUDA when using ROCm.
def skipCUDAIfRocm(func=None, *, msg="test doesn't currently work on the ROCm stack"):
    def dec_fn(fn):
        reason = f"skipCUDAIfRocm: {msg}"
        return skipCUDAIf(TEST_WITH_ROCM, reason=reason)(fn)

    if func:
        return dec_fn(func)
    return dec_fn


# Skips a test on CUDA when not using ROCm.
def skipCUDAIfNotRocm(fn):
    return skipCUDAIf(
        not TEST_WITH_ROCM, "test doesn't currently work on the CUDA stack"
    )(fn)


# Skips a test on CUDA if ROCm is unavailable or its version is lower than requested.
def skipCUDAIfRocmVersionLessThan(version=None):
    def dec_fn(fn):
        @wraps(fn)
        def wrap_fn(self, *args, **kwargs):
            if self.device_type == "cuda":
                if not TEST_WITH_ROCM:
                    reason = "ROCm not available"
                    raise unittest.SkipTest(reason)
                rocm_version_tuple = _get_torch_rocm_version()
                if (
                    rocm_version_tuple is None
                    or version is None
                    or rocm_version_tuple < tuple(version)
                ):
                    reason = (
                        f"ROCm {rocm_version_tuple} is available but {version} required"
                    )
                    raise unittest.SkipTest(reason)

            return fn(self, *args, **kwargs)

        return wrap_fn

    return dec_fn


# Skips a test on CUDA when using ROCm.
def skipCUDAIfNotMiopenSuggestNHWC(fn):
    return skipCUDAIf(
        not TEST_WITH_MIOPEN_SUGGEST_NHWC,
        "test doesn't currently work without MIOpen NHWC activation",
    )(fn)


# Skips a test for specified CUDA versions, given in the form of a list of [major, minor]s.
def skipCUDAVersionIn(versions: Optional[list[tuple[int, int]]] = None):
    def dec_fn(fn):
        @wraps(fn)
        def wrap_fn(self, *args, **kwargs):
            version = _get_torch_cuda_version()
            if version == (0, 0):  # cpu or rocm
                return fn(self, *args, **kwargs)
            if version in (versions or []):
                reason = f"test skipped for CUDA version {version}"
                raise unittest.SkipTest(reason)
            return fn(self, *args, **kwargs)

        return wrap_fn

    return dec_fn


# Skips a test for CUDA versions less than specified, given in the form of [major, minor].
def skipCUDAIfVersionLessThan(versions: Optional[tuple[int, int]] = None):
    def dec_fn(fn):
        @wraps(fn)
        def wrap_fn(self, *args, **kwargs):
            version = _get_torch_cuda_version()
            if version == (0, 0):  # cpu or rocm
                return fn(self, *args, **kwargs)
            if version < versions:
                reason = f"test skipped for CUDA versions < {version}"
                raise unittest.SkipTest(reason)
            return fn(self, *args, **kwargs)

        return wrap_fn

    return dec_fn


# Skips a test on CUDA if cuDNN is unavailable or its version is lower than requested.
def skipCUDAIfCudnnVersionLessThan(version=0):
    def dec_fn(fn):
        @wraps(fn)
        def wrap_fn(self, *args, **kwargs):
            if self.device_type == "cuda":
                if self.no_cudnn:
                    reason = "cuDNN not available"
                    raise unittest.SkipTest(reason)
                if self.cudnn_version is None or self.cudnn_version < version:
                    reason = f"cuDNN version {self.cudnn_version} is available but {version} required"
                    raise unittest.SkipTest(reason)

            return fn(self, *args, **kwargs)

        return wrap_fn

    return dec_fn


# Skips a test on CUDA if cuSparse generic API is not available
def skipCUDAIfNoCusparseGeneric(fn):
    return skipCUDAIf(not TEST_CUSPARSE_GENERIC, "cuSparse Generic API not available")(
        fn
    )


def skipCUDAIfNoHipsparseGeneric(fn):
    return skipCUDAIf(
        not TEST_HIPSPARSE_GENERIC, "hipSparse Generic API not available"
    )(fn)


def skipCUDAIfNoSparseGeneric(fn):
    return skipCUDAIf(
        not (TEST_CUSPARSE_GENERIC or TEST_HIPSPARSE_GENERIC),
        "Sparse Generic API not available",
    )(fn)


def skipCUDAIfNoCudnn(fn):
    return skipCUDAIfCudnnVersionLessThan(0)(fn)


def skipCUDAIfMiopen(fn):
    return skipCUDAIf(torch.version.hip is not None, "Marked as skipped for MIOpen")(fn)


def skipCUDAIfNoMiopen(fn):
    return skipCUDAIf(torch.version.hip is None, "MIOpen is not available")(
        skipCUDAIfNoCudnn(fn)
    )


def skipLazy(fn):
    return skipLazyIf(True, "test doesn't work with lazy tensors")(fn)


def skipMeta(fn):
    return skipMetaIf(True, "test doesn't work with meta tensors")(fn)


def skipXLA(fn):
    return skipXLAIf(True, "Marked as skipped for XLA")(fn)


def skipMPS(fn):
    return skipMPSIf(True, "test doesn't work on MPS backend")(fn)


def skipHPU(fn):
    return skipHPUIf(True, "test doesn't work on HPU backend")(fn)


def skipPRIVATEUSE1(fn):
    return skipPRIVATEUSE1If(True, "test doesn't work on privateuse1 backend")(fn)


# TODO: the "all" in the name isn't true anymore for quite some time as we have also have for example XLA and MPS now.
#  This should probably enumerate all available device type test base classes.
def get_all_device_types() -> list[str]:
    return ["cpu"] if not torch.cuda.is_available() else ["cpu", "cuda"]


# skip since currently flex attention requires at least `avx2` support on CPU.
IS_FLEX_ATTENTION_CPU_PLATFORM_SUPPORTED = (
    not torch.xpu.is_available()
    and not torch.cuda.is_available()
    and not IS_MACOS
    and torch.cpu._is_avx2_supported()
    and os.getenv("ATEN_CPU_CAPABILITY") != "default"
)
flex_attention_supported_platform = unittest.skipUnless(
    IS_FLEX_ATTENTION_CPU_PLATFORM_SUPPORTED
    or (
        torch.cuda.is_available()
        and torch.utils._triton.has_triton()
        and torch.cuda.get_device_capability() >= (8, 0)
    ),
    "Requires CUDA and Triton, or CPU with avx2 and later",
)
if torch.version.hip and "gfx94" in torch.cuda.get_device_properties(0).gcnArchName:
    e4m3_type = torch.float8_e4m3fnuz
    e5m2_type = torch.float8_e5m2fnuz
    E4M3_MAX_POS = torch.finfo(torch.float8_e4m3fnuz).max
    E5M2_MAX_POS = torch.finfo(torch.float8_e5m2fnuz).max
else:
    e4m3_type = torch.float8_e4m3fn
    e5m2_type = torch.float8_e5m2
    E4M3_MAX_POS = torch.finfo(torch.float8_e4m3fn).max
    E5M2_MAX_POS = torch.finfo(torch.float8_e5m2).max<|MERGE_RESOLUTION|>--- conflicted
+++ resolved
@@ -1045,7 +1045,6 @@
         device_type_test_class.__module__ = generic_test_class.__module__
         scope[class_name] = device_type_test_class
 
-<<<<<<< HEAD
     # Creates device-specific test cases
     # If `enable_inductor_backend_classes` is True, a device-specific test class is created
     # for all the inductor backends that the device supports. See
@@ -1080,14 +1079,13 @@
         else:
             class_name = generic_test_class.__name__ + base.device_type.upper()
             instantiate_class_helper(class_name, base)
-=======
+
     # Delete the generic form of the test functions (e.g. TestFoo.test_bar()) so they're
     # not discoverable. This mutates the original class (TestFoo), which was removed from
     # scope above. At this point, device-specific tests (e.g. TestFooCUDA.test_bar_cuda)
     # have already been created and the generic forms are no longer needed.
     for name in generic_tests:
         delattr(generic_test_class, name)
->>>>>>> 2625c70a
 
 
 # Category of dtypes to run an OpInfo-based test for
