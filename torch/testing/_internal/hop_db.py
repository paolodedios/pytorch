# mypy: ignore-errors

import functools
import unittest

import torch
from functorch.experimental.control_flow import map
from torch.nn.attention.flex_attention import _create_empty_block_mask, flex_attention
from torch.testing import make_tensor
from torch.testing._internal.common_device_type import onlyCUDA
from torch.testing._internal.common_dtype import all_types_and, custom_types
from torch.testing._internal.opinfo.core import DecorateInfo, OpInfo, SampleInput


def sample_inputs_map(opinfo, device, dtype, requires_grad, **kwargs):
    make_arg = functools.partial(
        make_tensor, device=device, dtype=dtype, requires_grad=requires_grad
    )
    yield SampleInput(
        [make_arg(2, 2, 2, low=0.1, high=2), make_arg(2, 2, 2, low=0.1, high=2)],
        args=(make_arg(1, low=0.1, high=2), make_arg(1, low=0.1, high=2)),
    )


def inner_f(x, y0, y1):
    return [x[0].cos().add_(1.0) * y0, (x[1] + y1.sin()).cos_().view(x[1].size())]


def simple_map(xs, y0, y1):
    def f(x, y0, y1):
        return inner_f(x, y0, y1)

    return map(f, xs, y0, y1)


def nested_map(xs, y0, y1):
    def f1(xx, y0, y1):
        def f2(x, y0, y1):
            return inner_f(x, y0, y1)

        return map(f2, xx, y0, y1)

    return map(f1, xs, y0, y1)


def triple_nested_map(xs, y0, y1):
    def f0(xs, y0, y1):
        def f1(xx, y0, y1):
            def f2(x, y0, y1):
                return inner_f(x, y0, y1)

            return map(f2, xx, y0, y1)

        return map(f1, xs, y0, y1)

    return map(f0, xs, y0, y1)


# Please consult with torch.export team before
# adding new entry to this list.
hop_that_doesnt_have_opinfo_test_allowlist = [
    "custom_function_call",
    "autograd_function_apply",
    "run_and_save_rng_state",
    "run_with_rng_state",
    "out_dtype",
    "trace_wrapped",
    "map",  # T183144629
    "map_impl",
    "with_effects",
    "strict_mode",
    "_export_tracepoint",
    "call_torchbind",
    "triton_kernel_wrapper_mutation",
    "triton_kernel_wrapper_functional",
    "hints_wrapper",
]

torch.library.define(
    "testlib::mutating_custom_op",
    "(Tensor(a!) x, Tensor(b!) z) -> (Tensor, Tensor, Tensor)",
    tags=torch.Tag.pt2_compliant_tag,
)


@torch.library.impl("testlib::mutating_custom_op", "cpu")
def foo_impl_cpu(x, z):
    x.add_(5)
    z.add_(5)
    return x, z, x + z


@torch.library.impl("testlib::mutating_custom_op", "cuda")
def foo_impl_cuda(x, z):
    x.add_(5)
    z.add_(5)
    return x, z, x + z


@torch.library.register_fake("testlib::mutating_custom_op")
def foo_impl_abstract(x, z):
    return x, z, x + z


def sample_inputs_cond(opinfo, device, dtype, requires_grad, **kwargs):
    make_arg = functools.partial(
        make_tensor, device=device, dtype=dtype, requires_grad=requires_grad
    )
    yield SampleInput(make_arg(2, 2, 2, low=0.1, high=2))


def simple_cond(x):
    return torch.cond(x.sum() > 2, lambda x: (x.cos(),), lambda x: (x.sin(),), [x])


def sample_inputs_invoke_subgraph(opinfo, device, dtype, requires_grad, **kwargs):
    make_arg = functools.partial(
        make_tensor, device=device, dtype=dtype, requires_grad=requires_grad
    )
    yield SampleInput(make_arg(2, 2, 2, low=0.1, high=2))

<<<<<<< HEAD
def simple_invoke_subgraph(x):
    def fn(x):
        return (torch.sin(x),)
    return torch._higher_order_ops.invoke_subgraph(fn, None, (x,))

=======

def simple_invoke_subgraph(x):
    def fn(x):
        return (torch.sin(x),)

    return torch._higher_order_ops.invoke_subgraph(fn, None, (x,))


>>>>>>> d2ec2897
def sample_inputs_auto_functionalize(opinfo, device, dtype, requires_grad, **kwargs):
    make_arg = functools.partial(
        make_tensor, device=device, dtype=dtype, requires_grad=False
    )
    yield SampleInput(
        make_arg(2, 2, 2, low=0.1, high=2), make_arg(2, 2, 2, low=0.1, high=2)
    )


def simple_auto_functionalize(x, z):
    return torch.ops.testlib.mutating_custom_op(x, z)


def sample_inputs_flex_attention(opinfo, device, dtype, requires_grad, **kwargs):
    make_arg = functools.partial(
        make_tensor, device=device, dtype=dtype, requires_grad=requires_grad
    )

    def score_mod(score, b, h, m, n):
        return score + h

    q, k, v = (make_arg(2, 2, 128, 8, low=0.1, high=2) for _ in range(3))
    block_mask = _create_empty_block_mask(q, k)
    yield SampleInput(q, k, v, score_mod, block_mask)


def sample_inputs_while_loop(opinfo, device, dtype, requires_grad, **kwargs):
    make_arg = functools.partial(
        make_tensor, device=device, dtype=dtype, requires_grad=False
    )
    yield SampleInput(
        torch.tensor(3),
        make_arg(2, 3, 4, low=0.1, high=2),
    )


def simple_while_loop(iter_t, x):
    def cond_fn(iter_t, x):
        return iter_t > 0

    def body_fn(iter_t, x):
        return iter_t - 1, x.cos()

    return torch._higher_order_ops.while_loop(cond_fn, body_fn, (iter_t, x))


def sample_inputs_scan(opinfo, device, dtype, requires_grad, **kwargs):
    make_arg = functools.partial(
        make_tensor, device=device, dtype=dtype, requires_grad=requires_grad
    )
    yield SampleInput(
        make_arg(2, 2, low=0.1, high=2),
        make_arg(2, 2, 2, low=0.1, high=2),
    )


def simple_scan(init, xs):

    def combine_fn(carry, x):
        result = carry @ x + x
        return result, carry.clone()

    return torch._higher_order_ops.scan(combine_fn, init, xs)


hop_db = [
    OpInfo(
<<<<<<< HEAD
=======
        name="scan",
        variant_test_name="simple",
        op=simple_scan,
        sample_inputs_func=sample_inputs_scan,
        dtypes=all_types_and(torch.bool, torch.half),
        supports_out=False,
        check_batched_grad=False,
        check_batched_gradgrad=False,
        check_batched_forward_grad=False,
        check_inplace_batched_forward_grad=False,
        supports_autograd=False,
        # "torch.compile with aot_autograd does not currently support double backward."
        supports_gradgrad=False,
    ),
    OpInfo(
>>>>>>> d2ec2897
        name="invoke_subgraph",
        variant_test_name="simple",
        op=simple_invoke_subgraph,
        sample_inputs_func=sample_inputs_invoke_subgraph,
        dtypes=all_types_and(torch.bool, torch.half),
        supports_out=False,
        check_batched_grad=False,
        check_batched_gradgrad=False,
        check_batched_forward_grad=False,
        check_inplace_batched_forward_grad=False,
        supports_autograd=True,
        # "torch.compile with aot_autograd does not currently support double backward."
        supports_gradgrad=False,
    ),
    OpInfo(
        name="map",
        variant_test_name="simple",
        op=simple_map,
        sample_inputs_func=sample_inputs_map,
        dtypes=all_types_and(torch.bool, torch.half),
        supports_out=False,
        check_batched_grad=False,
        check_batched_gradgrad=False,
        check_batched_forward_grad=False,
        check_inplace_batched_forward_grad=False,
    ),
    OpInfo(
        name="map",
        variant_test_name="nested",
        op=nested_map,
        sample_inputs_func=sample_inputs_map,
        dtypes=all_types_and(torch.bool, torch.half),
        supports_out=False,
        check_batched_grad=False,
        check_batched_gradgrad=False,
        check_batched_forward_grad=False,
        check_inplace_batched_forward_grad=False,
    ),
    OpInfo(
        name="map",
        variant_test_name="triple_nested",
        op=triple_nested_map,
        sample_inputs_func=sample_inputs_map,
        dtypes=all_types_and(torch.bool, torch.half),
        supports_out=False,
        check_batched_grad=False,
        check_batched_gradgrad=False,
        check_batched_forward_grad=False,
        check_inplace_batched_forward_grad=False,
    ),
    OpInfo(
        name="cond",
        variant_test_name="simple",
        op=simple_cond,
        sample_inputs_func=sample_inputs_cond,
        dtypes=all_types_and(torch.bool, torch.half),
        supports_out=False,
        check_batched_grad=False,
        check_batched_gradgrad=False,
        check_batched_forward_grad=False,
        check_inplace_batched_forward_grad=False,
        supports_autograd=True,
        # "torch.compile with aot_autograd does not currently support double backward."
        supports_gradgrad=False,
    ),
    OpInfo(
        name="while_loop",
        variant_test_name="simple",
        op=simple_while_loop,
        sample_inputs_func=sample_inputs_while_loop,
        dtypes=all_types_and(torch.bool, torch.half),
        supports_out=False,
        check_batched_grad=False,
        check_batched_gradgrad=False,
        check_batched_forward_grad=False,
        check_inplace_batched_forward_grad=False,
        supports_autograd=False,
    ),
    OpInfo(
        name="auto_functionalize",
        variant_test_name="simple",
        op=simple_auto_functionalize,
        sample_inputs_func=sample_inputs_auto_functionalize,
        dtypes=all_types_and(torch.bool, torch.half),
        supports_out=False,
        check_batched_grad=False,
        check_batched_gradgrad=False,
        check_batched_forward_grad=False,
        check_inplace_batched_forward_grad=False,
        supports_autograd=False,
    ),
    OpInfo(
        name="flex_attention",
        variant_test_name="simple",
        op=flex_attention,
        sample_inputs_func=sample_inputs_flex_attention,
        dtypes=custom_types(torch.float16, torch.float32),
        supports_out=False,
        check_batched_grad=False,
        check_batched_gradgrad=False,
        check_batched_forward_grad=False,
        check_inplace_batched_forward_grad=False,
        skips=(
            DecorateInfo(unittest.expectedFailure, "TestHOP", "test_aot_export"),
            DecorateInfo(
                unittest.expectedFailure, "TestHOP", "test_pre_dispatch_export"
            ),
            DecorateInfo(unittest.expectedFailure, "TestHOP", "test_serialize_export"),
            DecorateInfo(unittest.expectedFailure, "TestHOP", "test_retrace_export"),
        ),
        decorators=[onlyCUDA],
    ),
    OpInfo(
        name="flex_attention_backward",
        variant_test_name="simple",
        op=flex_attention,
        sample_inputs_func=sample_inputs_flex_attention,
        dtypes=custom_types(torch.float16, torch.float32),
        supports_out=False,
        check_batched_grad=False,
        check_batched_gradgrad=False,
        check_batched_forward_grad=False,
        check_inplace_batched_forward_grad=False,
        skips=(
            DecorateInfo(unittest.expectedFailure, "TestHOP", "test_aot_export"),
            DecorateInfo(
                unittest.expectedFailure, "TestHOP", "test_pre_dispatch_export"
            ),
            DecorateInfo(unittest.expectedFailure, "TestHOP", "test_serialize_export"),
            DecorateInfo(unittest.expectedFailure, "TestHOP", "test_retrace_export"),
        ),
        decorators=[onlyCUDA],
    ),
]<|MERGE_RESOLUTION|>--- conflicted
+++ resolved
@@ -119,22 +119,14 @@
     )
     yield SampleInput(make_arg(2, 2, 2, low=0.1, high=2))
 
-<<<<<<< HEAD
+
 def simple_invoke_subgraph(x):
     def fn(x):
         return (torch.sin(x),)
+
     return torch._higher_order_ops.invoke_subgraph(fn, None, (x,))
 
-=======
-
-def simple_invoke_subgraph(x):
-    def fn(x):
-        return (torch.sin(x),)
-
-    return torch._higher_order_ops.invoke_subgraph(fn, None, (x,))
-
-
->>>>>>> d2ec2897
+
 def sample_inputs_auto_functionalize(opinfo, device, dtype, requires_grad, **kwargs):
     make_arg = functools.partial(
         make_tensor, device=device, dtype=dtype, requires_grad=False
@@ -202,8 +194,6 @@
 
 hop_db = [
     OpInfo(
-<<<<<<< HEAD
-=======
         name="scan",
         variant_test_name="simple",
         op=simple_scan,
@@ -219,7 +209,6 @@
         supports_gradgrad=False,
     ),
     OpInfo(
->>>>>>> d2ec2897
         name="invoke_subgraph",
         variant_test_name="simple",
         op=simple_invoke_subgraph,
