--- conflicted
+++ resolved
@@ -40,12 +40,8 @@
     run_subtests,
     TEST_SKIPS,
 )
-
-<<<<<<< HEAD
 from torch.utils.pytree import tree_flatten, tree_unflatten, PyTreeSpec
-=======
-from torch.utils.pytree.python import tree_flatten, tree_unflatten, TreeSpec
->>>>>>> 6eccd450
+
 
 DEVICE_TYPE = (
     "cuda" if torch.cuda.is_available() and torch.cuda.device_count() > 1 else "cpu"
