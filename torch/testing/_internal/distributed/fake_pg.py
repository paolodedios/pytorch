--- conflicted
+++ resolved
@@ -19,7 +19,7 @@
     without needing multiple processes (simulates per-rank behavior)
 
     NOTE: This is not a real process group, and it would produce wrong results
-    for every collective. It should be used as a convinient tool when playing
+    for every collective. It should be used as a convenient tool when playing
     with distributed but don't care about the actual data.
     """
     return FakeProcessGroup(
@@ -27,10 +27,6 @@
     )
 
 
-<<<<<<< HEAD
-dist.Backend.register_backend("fake", _create_fake_pg, devices=["cpu", "cuda"])
-=======
 dist.Backend.register_backend(
     "fake", _create_fake_pg, extended_api=True, devices=["cpu", "cuda", "hpu"]
-)
->>>>>>> eaa5d9d3
+)