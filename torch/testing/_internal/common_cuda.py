--- conflicted
+++ resolved
@@ -120,9 +120,6 @@
             return SM90OrLater and not SM100OrLater
     return False
 
-PLATFORM_SUPPORTS_FP8: bool = LazyVal(lambda: evaluate_platform_supports_fp8())
-
-<<<<<<< HEAD
 def evaluate_platform_supports_mx_gemm():
     if torch.cuda.is_available():
         if torch.version.hip:
@@ -134,11 +131,8 @@
     return False
 
 PLATFORM_SUPPORTS_MX_GEMM: bool = LazyVal(lambda: evaluate_platform_supports_mx_gemm())
-=======
+PLATFORM_SUPPORTS_FP8: bool = LazyVal(lambda: evaluate_platform_supports_fp8())  
 PLATFORM_SUPPORTS_FP8_GROUPED_GEMM: bool = LazyVal(lambda: evaluate_platform_supports_fp8_grouped_gemm())
-
-PLATFORM_SUPPORTS_MX_GEMM: bool = LazyVal(lambda: TEST_CUDA and SM100OrLater)
->>>>>>> d46768db
 
 if TEST_NUMBA:
     try:
