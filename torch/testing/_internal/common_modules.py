import torch
import unittest
from copy import deepcopy
from enum import Enum
from functools import wraps, partial
from itertools import chain, product
import itertools
import math
import torch.nn.functional as F
from torch.nn.utils.rnn import pack_padded_sequence
from torch.testing import make_tensor
from torch.testing._internal.common_cuda import TEST_CUDNN
from torch.testing._internal.common_dtype import (
    floating_types, floating_and_complex_types_and, get_all_fp_dtypes, complex_types_and)
from torch.testing._internal.common_device_type import (
    _TestParametrizer, _update_param_kwargs, toleranceOverride, tol,
    skipCUDAIfCudnnVersionLessThan, skipCUDAIfRocm, precisionOverride, skipMeta, skipMPS, skipCUDAVersionIn)
from torch.testing._internal.common_methods_invocations import DecorateInfo
from torch.testing._internal.common_nn import nllloss_reference, get_reduction
from torch.testing._internal.common_utils import (
    freeze_rng_state, set_single_threaded_if_parallel_tbb, skipIfMps, GRADCHECK_NONDET_TOL, TEST_WITH_ROCM, IS_WINDOWS)
from types import ModuleType
from typing import List, Tuple, Type, Set, Dict

# List of all namespaces containing modules to test.
MODULE_NAMESPACES: List[ModuleType] = [
    torch.nn.modules,
    torch.ao.nn.qat.modules,
    torch.ao.nn.quantizable.modules,
    torch.ao.nn.quantized.modules,
    torch.ao.nn.quantized.modules,
]

# Modules that shouldn't be tested for one reason or another.
MODULES_TO_SKIP: Set[Type] = {
    torch.nn.Module,  # abstract base class
    torch.nn.Container,  # deprecated
    torch.nn.NLLLoss2d,  # deprecated
    torch.ao.nn.quantized.MaxPool2d,  # aliases to nn.MaxPool2d
    torch.ao.nn.quantized.MaxPool2d,  # aliases to nn.MaxPool2d
}

# List of all module classes to test.
MODULE_CLASSES: List[Type] = list(chain(*[
    [getattr(namespace, module_name) for module_name in namespace.__all__]  # type: ignore[attr-defined]
    for namespace in MODULE_NAMESPACES]))
MODULE_CLASSES = [cls for cls in MODULE_CLASSES if cls not in MODULES_TO_SKIP]

# Dict of module class -> common name. Useful for making test names more intuitive.
# Example: torch.nn.modules.linear.Linear -> "nn.Linear"
MODULE_CLASS_NAMES: Dict[Type, str] = {}
for namespace in MODULE_NAMESPACES:
    for module_name in namespace.__all__:  # type: ignore[attr-defined]
        module_cls = getattr(namespace, module_name)
        namespace_name = namespace.__name__.replace('torch.', '').replace('.modules', '')

        # Deal with any aliases by preferring earlier names.
        if module_cls not in MODULE_CLASS_NAMES:
            MODULE_CLASS_NAMES[module_cls] = f'{namespace_name}.{module_name}'


# Specifies the modes (i.e. train, eval) to test over.
TrainEvalMode = Enum('TrainEvalMode', ('train_only', 'eval_only', 'train_and_eval'))


class modules(_TestParametrizer):
    """ PROTOTYPE: Decorator for specifying a list of modules over which to run a test. """

    def __init__(self, module_info_iterable, allowed_dtypes=None, train_eval_mode=TrainEvalMode.train_and_eval):
        self.module_info_list = list(module_info_iterable)
        self.allowed_dtypes = set(allowed_dtypes) if allowed_dtypes is not None else None
        self.train_eval_mode = train_eval_mode

    def _get_training_flags(self, module_info):
        training_flags = []
        if (self.train_eval_mode == TrainEvalMode.train_only or
                self.train_eval_mode == TrainEvalMode.train_and_eval):
            training_flags.append(True)

        if (self.train_eval_mode == TrainEvalMode.eval_only or
                self.train_eval_mode == TrainEvalMode.train_and_eval):
            training_flags.append(False)

        # If train and eval modes don't differ for the module, don't bother using more than one.
        if not module_info.train_and_eval_differ:
            training_flags = training_flags[:1]

        return training_flags

    def _parametrize_test(self, test, generic_cls, device_cls):
        if device_cls is None:
            raise RuntimeError('The @modules decorator is only intended to be used in a device-specific '
                               'context; use it with instantiate_device_type_tests() instead of '
                               'instantiate_parametrized_tests()')

        for module_info in self.module_info_list:
            dtypes = set(module_info.dtypes)
            if self.allowed_dtypes is not None:
                dtypes = dtypes.intersection(self.allowed_dtypes)

            training_flags = self._get_training_flags(module_info)
            for (training, dtype) in product(training_flags, dtypes):
                # Construct the test name; device / dtype parts are handled outside.
                # See [Note: device and dtype suffix placement]
                test_name = module_info.formatted_name
                if len(training_flags) > 1:
                    test_name += f"_{'train_mode' if training else 'eval_mode'}"

                # Construct parameter kwargs to pass to the test.
                param_kwargs = {'module_info': module_info}
                _update_param_kwargs(param_kwargs, 'dtype', dtype)
                _update_param_kwargs(param_kwargs, 'training', training)

                try:

                    @wraps(test)
                    def test_wrapper(*args, **kwargs):
                        return test(*args, **kwargs)

                    decorator_fn = partial(module_info.get_decorators, generic_cls.__name__,
                                           test.__name__, device_cls.device_type, dtype)

                    yield (test_wrapper, test_name, param_kwargs, decorator_fn)
                except Exception as ex:
                    # Provides an error message for debugging before rethrowing the exception
                    print(f"Failed to instantiate {test_name} for module {module_info.name}!")
                    raise ex


def get_module_common_name(module_cls):
    if module_cls in MODULE_CLASS_NAMES:
        # Example: "nn.Linear"
        return MODULE_CLASS_NAMES[module_cls]
    else:
        return module_cls.__name__


class FunctionInput:
    """ Contains args and kwargs to pass as input to a function. """
    __slots__ = ['args', 'kwargs']

    def __init__(self, *args, **kwargs):
        self.args = args
        self.kwargs = kwargs


class ModuleInput:
    """ Contains args / kwargs for module instantiation + forward pass. """
    __slots__ = ['constructor_input', 'forward_input', 'desc', 'reference_fn']

    def __init__(self, constructor_input, forward_input=None, desc='', reference_fn=None):
        self.constructor_input = constructor_input  # Inputs to pass during construction
        self.forward_input = forward_input  # Inputs to pass to forward()
        self.desc = desc  # Description for this set of inputs
        self.reference_fn = reference_fn  # Reference with signature: reference_fn(module, parameters, *args, **kwargs)

        if reference_fn is not None:

            @wraps(reference_fn)
            def copy_reference_fn(m, *args, **kwargs):
                # Copy inputs to avoid undesired side effects from calling the reference.
                args, kwargs = deepcopy(args), deepcopy(kwargs)

                # Note that module parameters are passed in for convenience.
                return reference_fn(m, list(m.parameters()), *args, **kwargs)

            self.reference_fn = copy_reference_fn

class ModuleErrorEnum(Enum):
    """ Enumerates when error is raised when testing modules. """
    CONSTRUCTION_ERROR = 0
    FORWARD_ERROR = 1

class ErrorModuleInput:
    """
    A ModuleInput that will cause the operation to throw an error plus information
    about the resulting error.
    """

    __slots__ = ["module_error_input", "error_on", "error_type", "error_regex"]

    def __init__(self,
                 module_error_input,
                 *,
                 error_on=ModuleErrorEnum.CONSTRUCTION_ERROR,
                 error_type=RuntimeError,
                 error_regex):
        self.module_error_input = module_error_input
        self.error_on = error_on
        self.error_type = error_type
        self.error_regex = error_regex


class ModuleInfo:
    """ Module information to be used in testing. """

    def __init__(self,
                 module_cls,  # Class object for the module under test
                 *,
                 module_inputs_func,  # Function to generate module inputs
                 skips=(),  # Indicates which tests to skip
                 decorators=None,  # Additional decorators to apply to generated tests
                 dtypes=floating_types(),  # dtypes this function is expected to work with
                 supports_gradgrad=True,  # whether the op supports second order gradients
                 gradcheck_nondet_tol=0.0,  # tolerance for nondeterminism while performing gradcheck
                 module_memformat_affects_out=False,  # whether converting module to channels last will generate
                                                      # channels last output
                 train_and_eval_differ=False,  # whether the module has differing behavior between train and eval
                 module_error_inputs_func=None,  # Function to generate module inputs that error
                 ):
        self.module_cls = module_cls
        self.module_inputs_func = module_inputs_func
        self.decorators = (*(decorators if decorators else []), *(skips if skips else []))
        self.dtypes = dtypes
        self.supports_gradgrad = supports_gradgrad
        self.gradcheck_nondet_tol = gradcheck_nondet_tol
        self.module_memformat_affects_out = module_memformat_affects_out
        self.train_and_eval_differ = train_and_eval_differ
        self.module_error_inputs_func = module_error_inputs_func

    def get_decorators(self, test_class, test_name, device, dtype, param_kwargs):
        result = [set_single_threaded_if_parallel_tbb]
        for decorator in self.decorators:
            if isinstance(decorator, DecorateInfo):
                if decorator.is_active(test_class, test_name, device, dtype, param_kwargs):
                    result.extend(decorator.decorators)
            else:
                result.append(decorator)
        return result

    @property
    def name(self):
        return get_module_common_name(self.module_cls)

    @property
    def formatted_name(self):
        return self.name.replace('.', '_')

# Start of module inputs functions.

def module_inputs_torch_nn_Linear(module_info, device, dtype, requires_grad, training, **kwargs):
    make_input = partial(make_tensor, device=device, dtype=dtype, requires_grad=requires_grad)

    module_inputs = [
        ModuleInput(constructor_input=FunctionInput(10, 8),
                    forward_input=FunctionInput(input=make_input((4, 10))),
                    reference_fn=lambda m, p, input: torch.mm(input, p[0].t()) + p[1].view(1, -1).expand(4, 8)),
        ModuleInput(constructor_input=FunctionInput(10, 8, bias=False),
                    forward_input=FunctionInput(make_input((4, 10))),
                    desc='no_bias',
                    reference_fn=lambda m, p, i: torch.mm(i, p[0].t())),
        ModuleInput(constructor_input=FunctionInput(3, 5),
                    forward_input=FunctionInput(make_input(3)),
                    desc='no_batch_dim',
                    reference_fn=lambda m, p, i: torch.mm(i.view(1, -1), p[0].t()).view(-1) + p[1])
    ]

    return module_inputs


def module_inputs_torch_nn_Bilinear(module_info, device, dtype, requires_grad, training, **kwargs):
    make_input = partial(make_tensor, device=device, dtype=dtype, requires_grad=requires_grad)

    def bilinear_reference_fn(m, p, x1, x2, bias=True):
        result = torch.einsum('bn,anm,bm->ba', x1, p[0], x2)
        if bias:
            if x1.shape[0] == 1:
                result = result.view(-1) + p[1]
            else:
                result = result + p[1].view(1, -1).expand(x1.shape[0], p[0].shape[0])
        return result

    module_inputs = [
        ModuleInput(constructor_input=FunctionInput(2, 3, 4),
                    forward_input=FunctionInput(make_input((8, 2)), make_input((8, 3))),
                    reference_fn=lambda m, p, x1, x2: bilinear_reference_fn(m, p, x1, x2)),
        ModuleInput(constructor_input=FunctionInput(2, 3, 4, bias=False),
                    forward_input=FunctionInput(make_input((8, 2)), make_input((8, 3))),
                    desc='no_bias',
                    reference_fn=lambda m, p, x1, x2: bilinear_reference_fn(m, p, x1, x2, bias=False)),
        ModuleInput(constructor_input=FunctionInput(2, 3, 4),
                    forward_input=FunctionInput(make_input(2), make_input(3)),
                    desc='no_batch_dim',
                    reference_fn=lambda m, p, x1, x2: bilinear_reference_fn(m, p, x1.view(1, -1), x2.view(1, -1))),
    ]

    return module_inputs


def module_inputs_torch_nn_NLLLoss(module_info, device, dtype, requires_grad, training, **kwargs):
    def make_input(shape, device=device, dtype=dtype, requires_grad=requires_grad):
        return make_tensor(shape, device=device, dtype=dtype,
                           requires_grad=False).log_softmax(dim=1).requires_grad_(requires_grad)
    make_weight = partial(make_tensor, device=device, dtype=dtype, requires_grad=False)

    cases: List[Tuple[str, dict]] = [
        ('', {}),
        ('reduction_sum', {'reduction': 'sum'}),
        ('reduction_none', {'reduction': 'none'}),
        ('ignore_index', {'ignore_index': 2}),
        ('weights', {'weight': make_weight(10).abs()}),
        ('weights_ignore_index', {'weight': make_weight(10).abs(), 'ignore_index': 2}),
        ('weights_ignore_index_neg', {'weight': make_weight(10).abs(), 'ignore_index': -1})
    ]

    # TODO: Uncomment when negative weights is supported.
    # negative_weight = make_weight(10)
    # negative_weight[0] = -1
    # cases.append(('weights_negative', {'weight': negative_weight}))
    module_inputs = []
    for desc, constructor_kwargs in cases:

        def reference_fn(m, p, i, t, constructor_kwargs=constructor_kwargs):
            return nllloss_reference(i, t, **constructor_kwargs)

        module_inputs.append(
            ModuleInput(constructor_input=FunctionInput(**constructor_kwargs),
                        forward_input=FunctionInput(make_input((15, 10)),
                                                    torch.empty(15, device=device).uniform_().mul(10).floor().long()),
                        desc=desc,
                        reference_fn=reference_fn)
        )

    return module_inputs


def module_inputs_torch_nn_GaussianNLLLoss(module_info, device, dtype, requires_grad, training, **kwargs):
    make_input = partial(make_tensor, device=device, dtype=dtype, requires_grad=requires_grad)
    make_target = partial(make_tensor, device=device, dtype=dtype, requires_grad=False)

    cases: List[Tuple[str, dict]] = [
        ('', {}),
        ('reduction_sum', {'reduction': 'sum'}),
        ('reduction_mean', {'reduction': 'mean'}),
        ('reduction_none', {'reduction': 'none'}),
    ]

    module_inputs = []
    for desc, constructor_kwargs in cases:
        module_inputs.append(
            ModuleInput(constructor_input=FunctionInput(**constructor_kwargs),
                        forward_input=FunctionInput(make_input(3),
                                                    make_target(3),
                                                    make_input(1).abs()),
                        desc=desc,
                        reference_fn=no_batch_dim_reference_fn)
        )

    return module_inputs


def no_batch_dim_reference_fn(m, p, *args, **kwargs):
    """Reference function for modules supporting no batch dimensions.

    Unbatched inputs are unsqueezed to form a
    single batch input before passing them to the module.
    The output is squeezed to compare with the
    output of unbatched input to the module.

    Currently it only supports modules which return a single Tensor as output.
    You can bind the following kwargs.
    Kwargs:
        batch_first[bool] : If True, all the Tensors in `args` while be unsqueezed at dim `0` .
                        and output will be squeezed at dim `0` else dim `1` for both.
        kwargs_to_batchify[dict] : Dictionary specifying the name of the argument and dimension to unsqueeze.
                               Useful if there are few arguments whose batch dimension are different
                               from the ones selected by `batch_first`.
        is_criterion[bool] : Specify if the module is a criterion and handle the reduction for output accordingly.
    """
    def get_and_pop(key, default):
        v = kwargs.get(key, default)
        if key in kwargs:
            kwargs.pop(key)
        return v

    batch_dim = 0 if get_and_pop('batch_first', True) else 1
    kwargs_to_batchify = get_and_pop('kwargs_to_batchify', None)
    is_criterion = get_and_pop('is_criterion', False)

    if kwargs_to_batchify is not None:
        assert isinstance(kwargs_to_batchify, dict)
        for k, v in kwargs.items():
            if k in kwargs_to_batchify and v is not None:
                bdim = kwargs_to_batchify[k]
                kwargs[k] = v.unsqueeze(bdim)

    single_batch_input_args = [input.unsqueeze(batch_dim) for input in args]
    with freeze_rng_state():
        output = m(*single_batch_input_args, **kwargs).squeeze(batch_dim)

    if is_criterion:
        reduction = get_reduction(m)
        if reduction == 'none':
            return output.squeeze(0)
    return output


def no_batch_dim_reference_mha(m, p, *args, **kwargs):
    """Reference function for MultiheadAttention supporting no batch dimensions.

    Unbatched inputs are unsqueezed to form a
    single batch input before passing them to the module.
    The output is squeezed to compare with the
    output of unbatched input to the module.
    """
    batch_dim = 0 if kwargs.get('batch_first', True) else 1
    if 'batch_first' in kwargs:
        kwargs.pop('batch_first')
    if 'key_padding_mask' in kwargs and kwargs['key_padding_mask'] is not None:
        kwargs['key_padding_mask'] = kwargs['key_padding_mask'].unsqueeze(0)
    single_batch_input_args = [input.unsqueeze(batch_dim) for input in args]
    with freeze_rng_state():
        output = m(*single_batch_input_args, **kwargs)
        return (output[0].squeeze(batch_dim), output[1].squeeze(0))


def no_batch_dim_reference_rnn_gru(m, p, *args, **kwargs):
    """Reference function for RNN and GRU supporting no batch dimensions.

    Unbatched inputs are unsqueezed to form a
    single batch input before passing them to the module.
    The output is squeezed to compare with the
    output of unbatched input to the module.
    """
    if len(args) == 1:
        inp, = args
        h = None
    elif len(args) == 2:
        inp, h = args
        h = h.unsqueeze(1)

    batch_dim = 0 if kwargs['batch_first'] else 1
    kwargs.pop('batch_first')
    inp = inp.unsqueeze(batch_dim)
    single_batch_input_args = (inp, h)
    with freeze_rng_state():
        output = m(*single_batch_input_args, **kwargs)
        return (output[0].squeeze(batch_dim), output[1].squeeze(1))


def no_batch_dim_reference_lstm(m, p, *args, **kwargs):
    """Reference function for LSTM supporting no batch dimensions.

    Unbatched inputs are unsqueezed to form a
    single batch input before passing them to the module.
    The output is squeezed to compare with the
    output of unbatched input to the module.
    """
    if len(args) == 1:
        inp, = args
        h = None
    elif len(args) == 2:
        inp, h = args
        h = (h[0].unsqueeze(1), h[1].unsqueeze(1))

    batch_dim = 0 if kwargs['batch_first'] else 1
    kwargs.pop('batch_first')
    inp = inp.unsqueeze(batch_dim)
    single_batch_input_args = (inp, h)
    with freeze_rng_state():
        output = m(*single_batch_input_args, **kwargs)
        return (output[0].squeeze(batch_dim), (output[1][0].squeeze(1), output[1][1].squeeze(1)))


def no_batch_dim_reference_lstmcell(m, p, *args, **kwargs):
    """Reference function for LSTMCell supporting no batch dimensions.

    The module is passed the input and target in batched form with a single item.
    The output is squeezed to compare with the no-batch input.
    """
    inp, (h, c) = args
    single_batch_input_args = (inp.unsqueeze(0), (h.unsqueeze(0), c.unsqueeze(0)))
    with freeze_rng_state():
        output = m(*single_batch_input_args, **kwargs)
        return (output[0].squeeze(0), output[1].squeeze(0))


def generate_regression_criterion_inputs(make_input):
    return [
        ModuleInput(
            constructor_input=FunctionInput(reduction=reduction),
            forward_input=FunctionInput(make_input((4, )), make_input(4,)),
            reference_fn=partial(no_batch_dim_reference_fn, is_criterion=True),
            desc=f'no_batch_dim_{reduction}'
        ) for reduction in ['none', 'mean', 'sum']]


def module_inputs_torch_nn_AvgPool1d(module_info, device, dtype, requires_grad, training, **kwargs):
    make_input = partial(make_tensor, device=device, dtype=dtype, requires_grad=requires_grad)

    return [
        ModuleInput(constructor_input=FunctionInput(kernel_size=2),
                    forward_input=FunctionInput(make_input((3, 6))),
                    desc='no_batch_dim',
                    reference_fn=no_batch_dim_reference_fn),
        ModuleInput(constructor_input=FunctionInput(2),
                    forward_input=FunctionInput(make_input((2, 3, 6)))),
        ModuleInput(constructor_input=FunctionInput((2,), (2,)),
                    forward_input=FunctionInput(make_input((2, 3, 6))),
                    desc='stride'),
        ModuleInput(constructor_input=FunctionInput(2, 2, 1),
                    forward_input=FunctionInput(make_input((2, 3, 6))),
                    desc='stride_pad')]


def module_inputs_torch_nn_AvgPool2d(module_info, device, dtype, requires_grad, training, **kwargs):
    make_input = partial(make_tensor, device=device, dtype=dtype, requires_grad=requires_grad)

    return [
        ModuleInput(constructor_input=FunctionInput((2, 2)),
                    forward_input=FunctionInput(make_input((3, 6, 6))),
                    desc='no_batch_dim',
                    reference_fn=no_batch_dim_reference_fn),
        ModuleInput(constructor_input=FunctionInput((2, 2)),
                    forward_input=FunctionInput(make_input((2, 3, 6, 6)))),
        ModuleInput(constructor_input=FunctionInput((2, 2), (2, 2)),
                    forward_input=FunctionInput(make_input((2, 3, 6, 6))),
                    desc='stride'),
        ModuleInput(constructor_input=FunctionInput((2, 2), (2, 2), (1, 1)),
                    forward_input=FunctionInput(make_input((2, 3, 6, 6))),
                    desc='stride_pad'),
        ModuleInput(constructor_input=FunctionInput((2, 2), divisor_override=1),
                    forward_input=FunctionInput(make_input((2, 3, 6, 6))),
                    desc='divisor'),
        ModuleInput(constructor_input=FunctionInput((2, 2), (2, 2), divisor_override=1),
                    forward_input=FunctionInput(make_input((2, 3, 6, 6))),
                    desc='divisor_stride'),
        ModuleInput(constructor_input=FunctionInput((2, 2), (2, 2), (1, 1), divisor_override=1),
                    forward_input=FunctionInput(make_input((2, 3, 6, 6))),
                    desc='divisor_stride_pad')]



def module_inputs_torch_nn_AvgPool3d(module_info, device, dtype, requires_grad, training, **kwargs):
    make_input = partial(make_tensor, device=device, dtype=dtype, requires_grad=requires_grad)

    return [
        ModuleInput(constructor_input=FunctionInput((2, 2, 2)),
                    forward_input=FunctionInput(make_input((3, 4, 4, 4))),
                    desc='no_batch_dim',
                    reference_fn=no_batch_dim_reference_fn),
        ModuleInput(constructor_input=FunctionInput((2, 2, 2)),
                    forward_input=FunctionInput(make_input((2, 3, 4, 4, 4)))),
        ModuleInput(constructor_input=FunctionInput(2, (2, 2, 2)),
                    forward_input=FunctionInput(make_input((2, 3, 5, 5, 5))),
                    desc='stride'),
        ModuleInput(constructor_input=FunctionInput(2, 2, (1, 1, 1)),
                    forward_input=FunctionInput(make_input((2, 3, 5, 5, 5))),
                    desc='stride_pad'),
        ModuleInput(constructor_input=FunctionInput(4, 2, (1, 2, 1)),
                    forward_input=FunctionInput(make_input((2, 3, 5, 5, 5))),
                    desc='stride_pad_gpu_fixedkw_output'),
        ModuleInput(constructor_input=FunctionInput((2, 4, 8), 1, (1, 1, 2)),
                    forward_input=FunctionInput(make_input((2, 3, 2, 4, 8))),
                    desc='stride_pad_gpu_general_output'),
        ModuleInput(constructor_input=FunctionInput(3, 1, 0),
                    forward_input=FunctionInput(make_input((2, 3, 4, 4, 4))),
                    desc='stride1_pad0_gpu_input'),
        ModuleInput(constructor_input=FunctionInput(2, 2, (1, 1, 1)),
                    forward_input=FunctionInput(make_input((2, 3, 4, 4, 4))),
                    desc='stride_pad_gpu_input_nooverlap'),
        ModuleInput(constructor_input=FunctionInput((2, 2, 2), divisor_override=1),
                    forward_input=FunctionInput(make_input((2, 3, 4, 4, 4))),
                    desc='divisor'),
        ModuleInput(constructor_input=FunctionInput(2, (2, 2, 2), divisor_override=1),
                    forward_input=FunctionInput(make_input((2, 3, 5, 5, 5))),
                    desc='divisor_stride'),
        ModuleInput(constructor_input=FunctionInput(2, 2, (1, 1, 1), divisor_override=1),
                    forward_input=FunctionInput(make_input((2, 3, 5, 5, 5))),
                    desc='divisor_stride_pad'),
        ModuleInput(constructor_input=FunctionInput(4, 2, (1, 2, 1), divisor_override=1),
                    forward_input=FunctionInput(make_input((2, 3, 5, 5, 5))),
                    desc='divisor_stride_pad_gpu_fixedkw_output'),
        ModuleInput(constructor_input=FunctionInput((2, 4, 8), 1, (1, 1, 2), divisor_override=1),
                    forward_input=FunctionInput(make_input((2, 3, 2, 4, 8))),
                    desc='divisor_stride_pad_gpu_general_output'),
        ModuleInput(constructor_input=FunctionInput(3, 1, 0, divisor_override=1),
                    forward_input=FunctionInput(make_input((2, 3, 4, 4, 4))),
                    desc='divisor_stride1_pad0_gpu_input'),
        ModuleInput(constructor_input=FunctionInput(2, 2, (1, 1, 1), divisor_override=1),
                    forward_input=FunctionInput(make_input((2, 3, 4, 4, 4))),
                    desc='divisor_stride_pad_gpu_input_nooverlap')]



def module_inputs_torch_nn_AdaptiveAvgPool1d(module_info, device, dtype, requires_grad, training, **kwargs):
    make_input = partial(make_tensor, device=device, dtype=dtype, requires_grad=requires_grad)

    return [
        ModuleInput(constructor_input=FunctionInput(3,),
                    forward_input=FunctionInput(make_input((1, 3, 5))),
                    desc='single'),
        ModuleInput(constructor_input=FunctionInput(3,),
                    forward_input=FunctionInput(make_input((3, 5))),
                    reference_fn=no_batch_dim_reference_fn,
                    desc='no_batch_dim'),
        ModuleInput(constructor_input=FunctionInput(1,),
                    forward_input=FunctionInput(make_input((1, 3, 5))),
                    desc='one_output')]


def module_inputs_torch_nn_AdaptiveAvgPool2d(module_info, device, dtype, requires_grad, training, **kwargs):
    make_input = partial(make_tensor, device=device, dtype=dtype, requires_grad=requires_grad)

    return [
        ModuleInput(constructor_input=FunctionInput(3,),
                    forward_input=FunctionInput(make_input((1, 3, 5, 6))),
                    desc='single'),
        ModuleInput(constructor_input=FunctionInput(3,),
                    forward_input=FunctionInput(make_input((3, 5, 6))),
                    reference_fn=no_batch_dim_reference_fn,
                    desc='no_batch_dim'),
        ModuleInput(constructor_input=FunctionInput(1,),
                    forward_input=FunctionInput(make_input((1, 3, 5, 6))),
                    desc='single_1x1output'),
        ModuleInput(constructor_input=FunctionInput((3, 4)),
                    forward_input=FunctionInput(make_input((1, 3, 5, 6))),
                    desc='tuple'),
        ModuleInput(constructor_input=FunctionInput((3, None)),
                    forward_input=FunctionInput(make_input((1, 3, 5, 6))),
                    desc='tuple_none')]

def module_inputs_torch_nn_AdaptiveAvgPool3d(module_info, device, dtype, requires_grad, training, **kwargs):
    make_input = partial(make_tensor, device=device, dtype=dtype, requires_grad=requires_grad)

    return [
        ModuleInput(constructor_input=FunctionInput(3,),
                    forward_input=FunctionInput(make_input((2, 3, 5, 2, 7))),
                    desc='single'),
        ModuleInput(constructor_input=FunctionInput(3,),
                    forward_input=FunctionInput(make_input((3, 5, 2, 7))),
                    reference_fn=no_batch_dim_reference_fn,
                    desc='no_batch_dim'),
        ModuleInput(constructor_input=FunctionInput((3, 4, 5)),
                    forward_input=FunctionInput(make_input((2, 3, 5, 3, 7))),
                    desc='tuple'),
        ModuleInput(constructor_input=FunctionInput((None, 4, 5)),
                    forward_input=FunctionInput(make_input((2, 3, 5, 3, 7))),
                    desc='tuple_none'),
        ModuleInput(constructor_input=FunctionInput((3, 2, 2)),
                    forward_input=FunctionInput(make_input((1, 1, 3, 2, 6))),
                    desc='last_dim')]


def module_inputs_torch_nn_AdaptiveMaxPool1d(module_info, device, dtype, requires_grad, training, **kwargs):
    make_input = partial(make_tensor, device=device, dtype=dtype, requires_grad=requires_grad)

    return [
        ModuleInput(constructor_input=FunctionInput(3,),
                    forward_input=FunctionInput(make_input((1, 3, 5))),
                    desc='single'),
        ModuleInput(constructor_input=FunctionInput(3,),
                    forward_input=FunctionInput(make_input((3, 5))),
                    reference_fn=no_batch_dim_reference_fn,
                    desc='no_batch_dim')]


def module_inputs_torch_nn_AdaptiveMaxPool2d(module_info, device, dtype, requires_grad, training, **kwargs):
    make_input = partial(make_tensor, device=device, dtype=dtype, requires_grad=requires_grad)

    return [
        ModuleInput(constructor_input=FunctionInput(3,),
                    forward_input=FunctionInput(make_input((1, 3, 5, 6))),
                    desc='single'),
        ModuleInput(constructor_input=FunctionInput(3,),
                    forward_input=FunctionInput(make_input((3, 5, 6))),
                    reference_fn=no_batch_dim_reference_fn,
                    desc='no_batch_dim'),
        ModuleInput(constructor_input=FunctionInput((3, 4)),
                    forward_input=FunctionInput(make_input((1, 3, 5, 6))),
                    desc='tuple'),
        ModuleInput(constructor_input=FunctionInput((3, None)),
                    forward_input=FunctionInput(make_input((1, 3, 5, 6))),
                    desc='tuple_none')]


def module_inputs_torch_nn_AdaptiveMaxPool3d(module_info, device, dtype, requires_grad, training, **kwargs):
    make_input = partial(make_tensor, device=device, dtype=dtype, requires_grad=requires_grad)

    return [
        ModuleInput(constructor_input=FunctionInput(3,),
                    forward_input=FunctionInput(make_input((2, 3, 5, 6, 7))),
                    desc='single'),
        ModuleInput(constructor_input=FunctionInput(3,),
                    forward_input=FunctionInput(make_input((3, 5, 6, 7))),
                    reference_fn=no_batch_dim_reference_fn,
                    desc='no_batch_dim'),
        ModuleInput(constructor_input=FunctionInput((3, 4, 5)),
                    forward_input=FunctionInput(make_input((2, 3, 5, 6, 7))),
                    desc='tuple'),
        ModuleInput(constructor_input=FunctionInput((3, None, 5)),
                    forward_input=FunctionInput(make_input((2, 3, 5, 6, 7))),
                    desc='tuple_none'),
        ModuleInput(constructor_input=FunctionInput(3),
                    forward_input=FunctionInput(make_input((2, 3, 12, 9, 3))),
                    desc='single_nonatomic'),
        ModuleInput(constructor_input=FunctionInput((3, 4, 5)),
                    forward_input=FunctionInput(make_input((2, 3, 6, 4, 10))),
                    desc='tuple_nonatomic')]


def module_inputs_torch_nn_BatchNorm1d(module_info, device, dtype, requires_grad, training, **kwargs):
    make_input = partial(make_tensor, device=device, dtype=dtype, requires_grad=requires_grad)

    return [
        ModuleInput(constructor_input=FunctionInput(10,),
                    forward_input=FunctionInput(make_input((4, 10))),
                    desc='affine'),
        ModuleInput(constructor_input=FunctionInput(5,),
                    forward_input=FunctionInput(make_input((4, 5, 3))),
                    desc='3d_input'),
        ModuleInput(constructor_input=FunctionInput(10, 1e-3, None),
                    forward_input=FunctionInput(make_input((4, 10))),
                    desc='affine_simple_average'),
        ModuleInput(constructor_input=FunctionInput(10, 1e-3, 0.3, False),
                    forward_input=FunctionInput(make_input((4, 10))),
                    desc='not_affine'),
        ModuleInput(constructor_input=FunctionInput(10, 1e-3, 0.3, True, False),
                    forward_input=FunctionInput(make_input((4, 10))),
                    desc='not_tracking_stats'),
        ModuleInput(constructor_input=FunctionInput(5, 1e-3, 0.3, False),
                    forward_input=FunctionInput(make_input((4, 5, 3))),
                    desc='3d_input_not_affine'),
        ModuleInput(constructor_input=FunctionInput(5, 1e-3, 0.3, False),
                    forward_input=FunctionInput(make_input((0, 5, 9))),
                    desc='zero_batch')]


def module_inputs_torch_nn_BatchNorm2d(module_info, device, dtype, requires_grad, training, **kwargs):
    make_input = partial(make_tensor, device=device, dtype=dtype, requires_grad=requires_grad)

    return [
        ModuleInput(constructor_input=FunctionInput(3,),
                    forward_input=FunctionInput(make_input((2, 3, 6, 6)))),
        ModuleInput(constructor_input=FunctionInput(3, 1e-3, None),
                    forward_input=FunctionInput(make_input((2, 3, 6, 6))),
                    desc='2d_simple_average'),
        ModuleInput(constructor_input=FunctionInput(3, 1e-3, 0.8),
                    forward_input=FunctionInput(make_input((2, 3, 6, 6))),
                    desc='momentum'),
        ModuleInput(constructor_input=FunctionInput(3, 1e-3, 0.8, False),
                    forward_input=FunctionInput(make_input((2, 3, 6, 6))),
                    desc='not_affine'),
        ModuleInput(constructor_input=FunctionInput(3, 1e-3, 0.8, True, False),
                    forward_input=FunctionInput(make_input((2, 3, 6, 6))),
                    desc='not_tracking_stats'),
        ModuleInput(constructor_input=FunctionInput(5, 1e-3, 0.3, False),
                    forward_input=FunctionInput(make_input((0, 5, 2, 2))),
                    desc='zero_batch')]


def module_inputs_torch_nn_BatchNorm3d(module_info, device, dtype, requires_grad, training, **kwargs):
    make_input = partial(make_tensor, device=device, dtype=dtype, requires_grad=requires_grad)

    return [
        ModuleInput(constructor_input=FunctionInput(3,),
                    forward_input=FunctionInput(make_input((2, 3, 4, 4, 4)))),
        ModuleInput(constructor_input=FunctionInput(3, 1e-3, None),
                    forward_input=FunctionInput(make_input((2, 3, 4, 4, 4))),
                    desc='3d_simple_average'),
        ModuleInput(constructor_input=FunctionInput(3, 1e-3, 0.7),
                    forward_input=FunctionInput(make_input((2, 3, 4, 4, 4))),
                    desc='momentum'),
        ModuleInput(constructor_input=FunctionInput(3, 1e-3, 0.7, False),
                    forward_input=FunctionInput(make_input((2, 3, 4, 4, 4))),
                    desc='not_affine'),
        ModuleInput(constructor_input=FunctionInput(3, 1e-3, 0.7, True, False),
                    forward_input=FunctionInput(make_input((2, 3, 4, 4, 4))),
                    desc='not_tracking_stats'),
        ModuleInput(constructor_input=FunctionInput(5, 1e-3, 0.3, False),
                    forward_input=FunctionInput(make_input((0, 5, 2, 2, 2))),
                    desc='zero_batch')]


def module_inputs_torch_nn_ConvNd(module_info, device, dtype, requires_grad, training, **kwargs):
    N = kwargs['N']
    lazy = kwargs.get('lazy', False)
    transposed = kwargs.get('transposed', False)
    make_input = partial(make_tensor, device=device, dtype=dtype, requires_grad=requires_grad)
    conv_kwargs_list = [{}] if transposed else [{}, {'padding': 'same'}]
    kernel_size, C_in, C_out = 3, 4, 5
    input_no_batch_shape = (C_in,) + tuple(i + 3 for i in range(N))
    input_batch_shape = (2,) + input_no_batch_shape
    return [
        ModuleInput(constructor_input=(FunctionInput(C_out, kernel_size, **conv_kwargs) if lazy else
                                       FunctionInput(C_in, C_out, kernel_size, **conv_kwargs)),
                    forward_input=FunctionInput(make_input(
                        input_batch_shape if with_batch else input_no_batch_shape)),
                    desc=('' if with_batch else 'no_batch_dim'),
                    reference_fn=(None if with_batch else no_batch_dim_reference_fn))
        for with_batch, conv_kwargs in itertools.product([True, False], conv_kwargs_list)
    ]


def module_inputs_torch_nn_ELU(module_info, device, dtype, requires_grad, training, **kwargs):
    make_input = partial(make_tensor, device=device, dtype=dtype, requires_grad=requires_grad)

    return [
        ModuleInput(constructor_input=FunctionInput(alpha=2.),
                    forward_input=FunctionInput(make_input((3, 2, 5))),
                    reference_fn=lambda m, p, i: torch.where(i >= 0, i, 2 * (i.exp() - 1))),
        ModuleInput(constructor_input=FunctionInput(alpha=2.),
                    forward_input=FunctionInput(make_input(())),
                    desc='scalar'),
        ModuleInput(constructor_input=FunctionInput(),
                    forward_input=FunctionInput(make_input((3,))),
                    desc='no_batch_dim',
                    reference_fn=no_batch_dim_reference_fn),
        ModuleInput(constructor_input=FunctionInput(alpha=2.),
                    forward_input=FunctionInput(make_input((2, 3, 2, 5))),
                    desc='4d_input')]


def module_inputs_torch_nn_CELU(module_info, device, dtype, requires_grad, training, **kwargs):
    make_input = partial(make_tensor, device=device, dtype=dtype, requires_grad=requires_grad)

    return [
        ModuleInput(constructor_input=FunctionInput(alpha=2.),
                    forward_input=FunctionInput(make_input((3, 2, 5))),
                    reference_fn=lambda m, p, i: torch.where(i >= 0, i, 2. * ((.5 * i).exp() - 1))),
        ModuleInput(constructor_input=FunctionInput(alpha=2.),
                    forward_input=FunctionInput(make_input(())),
                    reference_fn=lambda m, p, i: torch.where(i >= 0, i, 2. * ((.5 * i).exp() - 1)),
                    desc='scalar'),
        ModuleInput(constructor_input=FunctionInput(alpha=2.),
                    forward_input=FunctionInput(make_input((3,))),
                    desc='no_batch_dim',
                    reference_fn=no_batch_dim_reference_fn)]


def module_inputs_torch_nn_GLU(module_info, device, dtype, requires_grad, training, **kwargs):
    make_input = partial(make_tensor, device=device, dtype=dtype, requires_grad=requires_grad)

    return [
        ModuleInput(constructor_input=FunctionInput(),
                    forward_input=FunctionInput(make_input((5, 6)))),
        ModuleInput(constructor_input=FunctionInput(1),
                    forward_input=FunctionInput(make_input((5, 6, 7))),
                    desc='dim'),
        ModuleInput(constructor_input=FunctionInput(),
                    forward_input=FunctionInput(make_input((4,))),
                    desc='no_batch_dim',
                    reference_fn=no_batch_dim_reference_fn)]


def module_inputs_torch_nn_GELU(module_info, device, dtype, requires_grad, training, **kwargs):
    make_input = partial(make_tensor, device=device, dtype=dtype, requires_grad=requires_grad)

    return [
        ModuleInput(constructor_input=FunctionInput('none'),
                    forward_input=FunctionInput(make_input(())),
                    reference_fn=lambda m, p, x, *_: x * 0.5 * (1.0 + torch.erf(x / math.sqrt(2.0))),
                    desc='scalar'),
        ModuleInput(constructor_input=FunctionInput('none'),
                    forward_input=FunctionInput(make_input((3, 2, 5))),
                    reference_fn=lambda m, p, x, *_: x * 0.5 * (1.0 + torch.erf(x / math.sqrt(2.0)))),
        ModuleInput(constructor_input=FunctionInput(),
                    forward_input=FunctionInput(make_input((3,))),
                    desc='no_batch_dim',
                    reference_fn=no_batch_dim_reference_fn)]


def module_inputs_torch_nn_ReLU(module_info, device, dtype, requires_grad, training, **kwargs):
    make_input = partial(make_tensor, device=device, dtype=dtype, requires_grad=requires_grad)

    return [
        ModuleInput(constructor_input=FunctionInput(),
                    forward_input=FunctionInput(make_input(())),
                    desc='scalar'),
        ModuleInput(constructor_input=FunctionInput(),
                    forward_input=FunctionInput(make_input(4)),
                    reference_fn=no_batch_dim_reference_fn,
                    desc='no_batch_dim'),
        ModuleInput(constructor_input=FunctionInput(),
                    forward_input=FunctionInput(make_input((2, 3, 4, 5))),
                    desc='channels_last_mem_format'),
        ModuleInput(constructor_input=FunctionInput(),
                    forward_input=FunctionInput(make_input((2, 3, 3, 4, 5))),
                    desc='channels_last_3d_mem_format')]


def module_inputs_torch_nn_ReLU6(module_info, device, dtype, requires_grad, training, **kwargs):
    make_input = partial(make_tensor, device=device, dtype=dtype, requires_grad=requires_grad)

    return [
        ModuleInput(constructor_input=FunctionInput(),
                    forward_input=FunctionInput(make_input(())),
                    desc='scalar'),
        ModuleInput(constructor_input=FunctionInput(),
                    forward_input=FunctionInput(make_input(4)),
                    reference_fn=no_batch_dim_reference_fn,
                    desc='no_batch_dim'),
        ModuleInput(constructor_input=FunctionInput(),
                    forward_input=FunctionInput(make_input((2, 3, 4, 5))),
                    desc='channels_last_mem_format'),
        ModuleInput(constructor_input=FunctionInput(),
                    forward_input=FunctionInput(make_input((2, 3, 3, 4, 5))),
                    desc='channels_last_3d_mem_format')]


def module_inputs_torch_nn_LeakyReLU(module_info, device, dtype, requires_grad, training, **kwargs):
    make_input = partial(make_tensor, device=device, dtype=dtype, requires_grad=requires_grad)

    return [
        ModuleInput(constructor_input=FunctionInput(),
                    forward_input=FunctionInput(make_input((3, 2, 5)))),
        ModuleInput(constructor_input=FunctionInput(),
                    forward_input=FunctionInput(make_input(4)),
                    reference_fn=no_batch_dim_reference_fn,
                    desc='no_batch_dim'),
        ModuleInput(constructor_input=FunctionInput(0.5),
                    forward_input=FunctionInput(make_input((3, 2, 5))),
                    desc='with_negval'),
        ModuleInput(constructor_input=FunctionInput(0.0),
                    forward_input=FunctionInput(make_input((10, 10))),
                    desc='with_zero_negval'),
        ModuleInput(constructor_input=FunctionInput(0.5),
                    forward_input=FunctionInput(make_input(())),
                    desc='with_negval_scalar')]


def module_inputs_torch_nn_PReLU(module_info, device, dtype, requires_grad, training, **kwargs):
    make_input = partial(make_tensor, device=device, dtype=dtype, requires_grad=requires_grad)

    return [
        ModuleInput(constructor_input=FunctionInput(),
                    forward_input=FunctionInput(make_input(())),
                    desc='scalar'),
        ModuleInput(constructor_input=FunctionInput(),
                    forward_input=FunctionInput(make_input(4)),
                    reference_fn=no_batch_dim_reference_fn,
                    desc='no_batch_dim'),
        ModuleInput(constructor_input=FunctionInput(),
                    forward_input=FunctionInput(make_input((2, 3, 4))),
                    reference_fn=lambda m, p, i: torch.clamp(i, min=0) + torch.clamp(i, max=0) * p[0][0],
                    desc='1d'),
        ModuleInput(constructor_input=FunctionInput(3),
                    forward_input=FunctionInput(make_input((2, 3, 4))),
                    reference_fn=lambda m, p, i: torch.clamp(i, min=0) + torch.clamp(i, max=0) * p[0][0],
                    desc='1d_multiparam'),
        ModuleInput(constructor_input=FunctionInput(),
                    forward_input=FunctionInput(make_input((2, 3, 4, 5))),
                    reference_fn=lambda m, p, i: torch.clamp(i, min=0) + torch.clamp(i, max=0) * p[0][0],
                    desc='2d'),
        ModuleInput(constructor_input=FunctionInput(3),
                    forward_input=FunctionInput(make_input((2, 3, 4, 5))),
                    reference_fn=lambda m, p, i: torch.clamp(i, min=0) + torch.clamp(i, max=0) * p[0][0],
                    desc='2d_multiparam'),
        ModuleInput(constructor_input=FunctionInput(),
                    forward_input=FunctionInput(make_input((2, 3, 4, 5, 6))),
                    reference_fn=lambda m, p, i: torch.clamp(i, min=0) + torch.clamp(i, max=0) * p[0][0],
                    desc='3d'),
        ModuleInput(constructor_input=FunctionInput(3),
                    forward_input=FunctionInput(make_input((2, 3, 4, 5, 6))),
                    reference_fn=lambda m, p, i: torch.clamp(i, min=0) + torch.clamp(i, max=0) * p[0][0],
                    desc='3d_multiparam')]


def module_inputs_torch_nn_SELU(module_info, device, dtype, requires_grad, training, **kwargs):
    make_input = partial(make_tensor, device=device, dtype=dtype, requires_grad=requires_grad)

    return [
        ModuleInput(constructor_input=FunctionInput(),
                    forward_input=FunctionInput(make_input((3, 2, 5)))),
        ModuleInput(constructor_input=FunctionInput(),
                    forward_input=FunctionInput(make_input(4)),
                    reference_fn=no_batch_dim_reference_fn,
                    desc='no_batch_dim'),
        ModuleInput(constructor_input=FunctionInput(),
                    forward_input=FunctionInput(make_input(())),
                    desc='scalar')]


def module_inputs_torch_nn_SiLU(module_info, device, dtype, requires_grad, training, **kwargs):
    make_input = partial(make_tensor, device=device, dtype=dtype, requires_grad=requires_grad)

    return [
        ModuleInput(constructor_input=FunctionInput(),
                    forward_input=FunctionInput(make_input(())),
                    reference_fn=lambda m, p, x, *_: x * torch.sigmoid(x),
                    desc='scalar'),
        ModuleInput(constructor_input=FunctionInput(),
                    forward_input=FunctionInput(make_input(4)),
                    reference_fn=no_batch_dim_reference_fn,
                    desc='no_batch_dim'),
        ModuleInput(constructor_input=FunctionInput(),
                    forward_input=FunctionInput(make_input((5, 6, 7))),
                    reference_fn=lambda m, p, x, *_: x * torch.sigmoid(x))]


def module_inputs_torch_nn_Softmax(module_info, device, dtype, requires_grad, training, **kwargs):
    make_input = partial(make_tensor, device=device, dtype=dtype, requires_grad=requires_grad)

    return [
        ModuleInput(constructor_input=FunctionInput(1),
                    forward_input=FunctionInput(make_input((10, 20))),
                    reference_fn=lambda m, p, i: torch.exp(i).div(torch.exp(i).sum(1, True).expand(10, 20))),
        ModuleInput(constructor_input=FunctionInput(0),
                    forward_input=FunctionInput(make_input(())),
                    reference_fn=lambda m, p, i: torch.exp(i).div(torch.exp(i).sum(0, True)),
                    desc='scalar'),
        ModuleInput(constructor_input=FunctionInput(-1),
                    forward_input=FunctionInput(make_input((4, 5))),
                    reference_fn=no_batch_dim_reference_fn,
                    desc='no_batch_dim')]


def module_inputs_torch_nn_Softmax2d(module_info, device, dtype, requires_grad, training, **kwargs):
    make_input = partial(make_tensor, device=device, dtype=dtype, requires_grad=requires_grad)

    return [
        ModuleInput(constructor_input=FunctionInput(),
                    forward_input=FunctionInput(make_input((1, 3, 10, 20))),
                    reference_fn=lambda m, p, i: torch.exp(i).div(torch.exp(i).sum(1, False))),
        ModuleInput(constructor_input=FunctionInput(),
                    forward_input=FunctionInput(make_input((3, 4, 5))),
                    reference_fn=no_batch_dim_reference_fn,
                    desc='no_batch_dim')]


def module_inputs_torch_nn_LogSoftmax(module_info, device, dtype, requires_grad, training, **kwargs):
    make_input = partial(make_tensor, device=device, dtype=dtype, requires_grad=requires_grad)

    return [
        ModuleInput(constructor_input=FunctionInput(1),
                    forward_input=FunctionInput(make_input((10, 20))),
                    reference_fn=lambda m, p, i: torch.exp(i).div_(torch.exp(i).sum(1, True).expand(10, 20)).log_()),
        ModuleInput(constructor_input=FunctionInput(1),
                    forward_input=FunctionInput(make_input((1, 3, 10, 20))),
                    reference_fn=lambda m, p, i: torch.exp(i).div_(torch.exp(i).sum(1, False)).log_(),
                    desc='multiparam'),
        ModuleInput(constructor_input=FunctionInput(0),
                    forward_input=FunctionInput(make_input(())),
                    reference_fn=lambda m, p, i: torch.exp(i).div_(torch.exp(i).sum(0, False)).log_(),
                    desc='multiparam_scalar'),
        ModuleInput(constructor_input=FunctionInput(-1),
                    forward_input=FunctionInput(make_input((4, 5))),
                    reference_fn=no_batch_dim_reference_fn,
                    desc='no_batch_dim')]


def module_inputs_torch_nn_Softmin(module_info, device, dtype, requires_grad, training, **kwargs):
    make_input = partial(make_tensor, device=device, dtype=dtype, requires_grad=requires_grad)

    return [
        ModuleInput(constructor_input=FunctionInput(1),
                    forward_input=FunctionInput(make_input((10, 20)))),
        ModuleInput(constructor_input=FunctionInput(1),
                    forward_input=FunctionInput(make_input((2, 3, 5, 10))),
                    desc='multidim'),
        ModuleInput(constructor_input=FunctionInput(0),
                    forward_input=FunctionInput(make_input(())),
                    desc='scalar'),
        ModuleInput(constructor_input=FunctionInput(-1),
                    forward_input=FunctionInput(make_input((3, 4, 10))),
                    reference_fn=no_batch_dim_reference_fn,
                    desc='no_batch_dim')]


def module_inputs_torch_nn_Softplus(module_info, device, dtype, requires_grad, training, **kwargs):
    make_input = partial(make_tensor, device=device, dtype=dtype, requires_grad=requires_grad)

    return [
        ModuleInput(constructor_input=FunctionInput(),
                    forward_input=FunctionInput(make_input((10, 20))),
                    reference_fn=lambda m, p, i: torch.log(1 + torch.exp(i))),
        ModuleInput(constructor_input=FunctionInput(2),
                    forward_input=FunctionInput(make_input((10, 20))),
                    reference_fn=lambda m, p, i: 1. / 2. * torch.log(1 + torch.exp(2 * i)),
                    desc='beta'),
        ModuleInput(constructor_input=FunctionInput(2, -100),
                    forward_input=FunctionInput(make_input((10, 20))),
                    reference_fn=(
                        lambda m, p, i: ((i * 2) > -100).type_as(i) * i
                        + ((i * 2) <= -100).type_as(i) * 1. / 2. * torch.log(1 + torch.exp(2 * i))),
                    desc='beta_threshold'),
        ModuleInput(constructor_input=FunctionInput(2, -100),
                    forward_input=FunctionInput(make_input(())),
                    reference_fn=(
                        lambda m, p, i: ((i * 2) > -100).type_as(i) * i
                        + ((i * 2) <= -100).type_as(i) * 1. / 2. * torch.log(1 + torch.exp(2 * i))),
                    desc='beta_threshold_scalar'),
        ModuleInput(constructor_input=FunctionInput(),
                    forward_input=FunctionInput(make_input(4)),
                    reference_fn=no_batch_dim_reference_fn,
                    desc='no_batch_dim')]


def module_inputs_torch_nn_Softshrink(module_info, device, dtype, requires_grad, training, **kwargs):
    make_input = partial(make_tensor, device=device, dtype=dtype, requires_grad=requires_grad)

    return [
        ModuleInput(constructor_input=FunctionInput(),
                    forward_input=FunctionInput(make_input((3, 2, 5)))),
        ModuleInput(constructor_input=FunctionInput(1,),
                    forward_input=FunctionInput(make_input((3, 2, 5))),
                    desc='lambda'),
        ModuleInput(constructor_input=FunctionInput(1,),
                    forward_input=FunctionInput(make_input(())),
                    desc='lambda_scalar'),
        ModuleInput(constructor_input=FunctionInput(),
                    forward_input=FunctionInput(make_input(4)),
                    reference_fn=no_batch_dim_reference_fn,
                    desc='no_batch_dim')]


def module_inputs_torch_nn_Softsign(module_info, device, dtype, requires_grad, training, **kwargs):
    make_input = partial(make_tensor, device=device, dtype=dtype, requires_grad=requires_grad)

    return [
        ModuleInput(constructor_input=FunctionInput(),
                    forward_input=FunctionInput(make_input((3, 2, 5))),
                    reference_fn=lambda m, p, i: i.div(1 + torch.abs(i))),
        ModuleInput(constructor_input=FunctionInput(),
                    forward_input=FunctionInput(make_input(())),
                    reference_fn=lambda m, p, i: i.div(1 + torch.abs(i)),
                    desc='scalar'),
        ModuleInput(constructor_input=FunctionInput(),
                    forward_input=FunctionInput(make_input(4)),
                    reference_fn=no_batch_dim_reference_fn,
                    desc='no_batch_dim')]


def module_inputs_torch_nn_Tanh(module_info, device, dtype, requires_grad, training, **kwargs):
    make_input = partial(make_tensor, device=device, dtype=dtype, requires_grad=requires_grad)

    return [
        ModuleInput(constructor_input=FunctionInput(),
                    forward_input=FunctionInput(make_input((2, 3, 4, 5)))),
        ModuleInput(constructor_input=FunctionInput(),
                    forward_input=FunctionInput(make_input(())),
                    desc='scalar'),
        ModuleInput(constructor_input=FunctionInput(),
                    forward_input=FunctionInput(make_input(4)),
                    reference_fn=no_batch_dim_reference_fn,
                    desc='no_batch_dim')]



def module_inputs_torch_nn_Tanhshrink(module_info, device, dtype, requires_grad, training, **kwargs):
    make_input = partial(make_tensor, device=device, dtype=dtype, requires_grad=requires_grad)

    return [
        ModuleInput(constructor_input=FunctionInput(),
                    forward_input=FunctionInput(make_input((2, 3, 4, 5)))),
        ModuleInput(constructor_input=FunctionInput(),
                    forward_input=FunctionInput(make_input(())),
                    desc='scalar'),
        ModuleInput(constructor_input=FunctionInput(),
                    forward_input=FunctionInput(make_input(4)),
                    reference_fn=no_batch_dim_reference_fn,
                    desc='no_batch_dim')]


def module_inputs_torch_nn_Threshold(module_info, device, dtype, requires_grad, training, **kwargs):
    make_input = partial(make_tensor, device=device, dtype=dtype, requires_grad=requires_grad)

    return [
        ModuleInput(constructor_input=FunctionInput(2., 1.),
                    forward_input=FunctionInput(make_input((2, 3, 4, 5))),
                    desc='threshold_value'),
        ModuleInput(constructor_input=FunctionInput(2., 10.),
                    forward_input=FunctionInput(make_input((2, 3, 4, 5))),
                    desc='large_value'),
        ModuleInput(constructor_input=FunctionInput(2., 1.),
                    forward_input=FunctionInput(make_input(())),
                    desc='threshold_value_scalar'),
        ModuleInput(constructor_input=FunctionInput(2., 1.),
                    forward_input=FunctionInput(make_input(4)),
                    reference_fn=no_batch_dim_reference_fn,
                    desc='no_batch_dim')]


def module_inputs_torch_nn_Mish(module_info, device, dtype, requires_grad, training, **kwargs):
    make_input = partial(make_tensor, device=device, dtype=dtype, requires_grad=requires_grad)

    return [
        ModuleInput(constructor_input=FunctionInput(),
                    forward_input=FunctionInput(make_input((5, 6, 7))),
                    reference_fn=lambda m, p, i: i * torch.tanh(F.softplus(i))),
        ModuleInput(constructor_input=FunctionInput(),
                    forward_input=FunctionInput(make_input(())),
                    reference_fn=lambda m, p, i: i * torch.tanh(F.softplus(i)),
                    desc='scalar'),
        ModuleInput(constructor_input=FunctionInput(),
                    forward_input=FunctionInput(make_input(4)),
                    reference_fn=no_batch_dim_reference_fn,
                    desc='no_batch_dim')]


def module_inputs_torch_nn_L1Loss(module_info, device, dtype, requires_grad, training, **kwargs):
    make_input = partial(make_tensor, device=device, dtype=dtype, requires_grad=requires_grad)

    return [
        ModuleInput(constructor_input=FunctionInput(),
                    forward_input=FunctionInput(make_input((2, 3, 4)),
                                                make_input((2, 3, 4))),
                    reference_fn=lambda m, p, i, t: 1. / i.numel() * sum((a - b).abs().sum()
                                                                         for a, b in zip(i, t))),
        ModuleInput(constructor_input=FunctionInput(),
                    forward_input=FunctionInput(make_input(()), make_input(())),
                    reference_fn=lambda m, p, i, t: 1. / i.numel() * (i - t).abs().sum(),
                    desc='scalar')] + generate_regression_criterion_inputs(make_input)


def module_inputs_torch_nn_CrossEntropyLoss(module_info, device, dtype, requires_grad, training, **kwargs):
    make_input = partial(make_tensor, device=device, dtype=dtype, requires_grad=requires_grad)
    make_target = partial(make_tensor, device=device, dtype=torch.long, requires_grad=False)
    make_weight = partial(make_tensor, device=device, dtype=dtype, requires_grad=False)

    reductions = ['sum', 'mean', 'none']
    samples = []
    # Samples below are for validating the no-batch-dim support.
    for reduction in reductions:
        samples.append(
            ModuleInput(constructor_input=FunctionInput(reduction=reduction),
                        forward_input=FunctionInput(make_input((9,)), make_target((), low=0, high=9)),
                        reference_fn=partial(no_batch_dim_reference_fn, is_criterion=True))
        )
        samples.append(
            ModuleInput(constructor_input=FunctionInput(reduction=reduction, weight=make_weight((9,))),
                        forward_input=FunctionInput(make_input((9,)), make_target((), low=0, high=9)),
                        reference_fn=partial(no_batch_dim_reference_fn, is_criterion=True))
        )
        samples.append(
            ModuleInput(constructor_input=FunctionInput(reduction=reduction, label_smoothing=0.5),
                        forward_input=FunctionInput(make_input((9,)), make_target((), low=0, high=9)),
                        reference_fn=partial(no_batch_dim_reference_fn, is_criterion=True))
        )
        samples.append(
            ModuleInput(constructor_input=FunctionInput(reduction=reduction, label_smoothing=0.5,
                                                        weight=make_weight((9,))),
                        forward_input=FunctionInput(make_input((9,)), make_target((), low=0, high=9)),
                        reference_fn=partial(no_batch_dim_reference_fn, is_criterion=True))
        )

    return samples


def module_inputs_torch_nn_GroupNorm(module_info, device, dtype, requires_grad, training, **kwargs):
    make_input = partial(make_tensor, device=device, dtype=dtype, requires_grad=requires_grad)

    return [
        ModuleInput(
            constructor_input=FunctionInput(3, 6, 1e-3),
            forward_input=FunctionInput(make_input((4, 6, 5))),
            desc='1d_affine'),
        ModuleInput(
            constructor_input=FunctionInput(3, 12, 1e-3),
            forward_input=FunctionInput(make_input((4, 12))),
            desc='1d_affine_GN'),
        ModuleInput(
            constructor_input=FunctionInput(1, 6, 1e-3),
            forward_input=FunctionInput(make_input((150, 6))),
            desc='1d_affine_large_batch'),
        ModuleInput(
            constructor_input=FunctionInput(5, 5, 1e-3, False),
            forward_input=FunctionInput(make_input((4, 5, 5))),
            desc='1d_no_affine_IN'),
        ModuleInput(
            constructor_input=FunctionInput(1, 10, 1e-3, False),
            forward_input=FunctionInput(make_input((4, 10))),
            desc='1d_no_affine_LN'),
        ModuleInput(
            constructor_input=FunctionInput(3, 6, 1e-3),
            forward_input=FunctionInput(make_input((4, 6, 2, 3))),
            desc='2d_affine'),
        ModuleInput(
            constructor_input=FunctionInput(3, 6, 1e-3),
            forward_input=FunctionInput(make_input((4, 6, 28, 28))),
            desc='2d_affine_large_feature'),
        ModuleInput(
            constructor_input=FunctionInput(3, 51, 1e-5, False),
            forward_input=FunctionInput(make_input((2, 51, 28, 28))),
            desc='2d_no_affine_large_feature'),
        ModuleInput(
            constructor_input=FunctionInput(3, 3, 1e-3, False),
            forward_input=FunctionInput(make_input((4, 3, 2, 3))),
            desc='2d_no_affine_IN'),
        ModuleInput(
            constructor_input=FunctionInput(1, 3, 1e-3, False),
            forward_input=FunctionInput(make_input((4, 3, 2, 3))),
            desc='2d_no_affine_LN'),
    ]


def module_inputs_torch_nn_Hardshrink(module_info, device, dtype, requires_grad, training, **kwargs):
    make_input = partial(make_tensor, device=device, dtype=dtype, requires_grad=requires_grad)

    return [
        ModuleInput(
            constructor_input=FunctionInput(2.),
            forward_input=FunctionInput(make_input((4, 3, 2, 4))),
        ),
        ModuleInput(
            constructor_input=FunctionInput(2.),
            forward_input=FunctionInput(make_input(())),
            desc='scalar',
        ),
        ModuleInput(
            constructor_input=FunctionInput(),
            forward_input=FunctionInput(make_input(4)),
            reference_fn=no_batch_dim_reference_fn,
            desc='no_batch_dim',
        )
    ]


def module_inputs_torch_nn_Hardswish(module_info, device, dtype, requires_grad, training, **kwargs):
    make_input = partial(make_tensor, device=device, dtype=dtype, requires_grad=requires_grad)

    return [
        ModuleInput(
            constructor_input=FunctionInput(),
            forward_input=FunctionInput(make_input(4)),
            reference_fn=no_batch_dim_reference_fn,
            desc='no_batch_dim',
        ),
        ModuleInput(
            constructor_input=FunctionInput(),
            forward_input=FunctionInput(make_input((2, 3, 2, 5))),
            desc='4d_input')
    ]


def module_inputs_torch_nn_Hardtanh(module_info, device, dtype, requires_grad, training, **kwargs):
    make_input = partial(make_tensor, device=device, dtype=dtype, requires_grad=requires_grad)

    return [
        ModuleInput(
            constructor_input=FunctionInput(),
            forward_input=FunctionInput(make_input((3, 2, 5))),
            reference_fn=lambda m, p, i: i.clamp(-1, 1),
        ),
        ModuleInput(
            constructor_input=FunctionInput(),
            forward_input=FunctionInput(make_input(())),
            reference_fn=lambda m, p, i: i.clamp(-1, 1),
            desc='scalar',
        ),
        ModuleInput(
            constructor_input=FunctionInput(),
            forward_input=FunctionInput(make_input(4)),
            reference_fn=no_batch_dim_reference_fn,
            desc='no_batch_dim',
        )
    ]


def module_inputs_torch_nn_InstanceNormNd(module_info, device, dtype, requires_grad, training, **kwargs):
    make_input = partial(make_tensor, device=device, dtype=dtype, requires_grad=requires_grad)
    lazy = kwargs.get('lazy', False)
    N = kwargs['N']
    num_features, eps, momentum, affine, track_running_stats = 3, 1e-3, 0.3, False, True
    input_no_batch_shape_dict = {1: (3, 15), 2: (3, 6, 6), 3: (3, 4, 4, 4)}
    input_no_batch_shape = input_no_batch_shape_dict[N]
    input_batch_shape = (4,) + input_no_batch_shape

    return [
        ModuleInput(
            constructor_input=(
                FunctionInput(eps, momentum) if lazy else FunctionInput(num_features, eps, momentum)
            ),
            forward_input=FunctionInput(make_input(input_batch_shape))),
        ModuleInput(
            constructor_input=(
                FunctionInput(eps, momentum, affine, track_running_stats) if lazy else
                FunctionInput(num_features, eps, momentum, affine, track_running_stats)
            ),
            forward_input=FunctionInput(make_input(input_batch_shape)),
            desc='tracking_stats'),
        ModuleInput(
            constructor_input=(
                FunctionInput(eps, momentum) if lazy else FunctionInput(num_features, eps, momentum)
            ),
            forward_input=FunctionInput(make_input(input_no_batch_shape)),
            reference_fn=no_batch_dim_reference_fn,
            desc='tracking_stats_no_batch_dim'),
        ModuleInput(
            constructor_input=(
                FunctionInput(eps, momentum, affine, track_running_stats) if lazy else
                FunctionInput(num_features, eps, momentum, affine, track_running_stats)
            ),
            forward_input=FunctionInput(make_input(input_no_batch_shape)),
            reference_fn=no_batch_dim_reference_fn,
            desc='no_batch_dim')
    ]

def module_inputs_torch_nn_LayerNorm(module_info, device, dtype, requires_grad, training, **kwargs):
    make_input = partial(make_tensor, device=device, dtype=dtype, requires_grad=requires_grad)

    return [
        ModuleInput(
            constructor_input=FunctionInput([5], 1e-3),
            forward_input=FunctionInput(make_input((4, 5, 5))),
            desc='1d_elementwise_affine'),
        ModuleInput(
            constructor_input=FunctionInput([5], 1e-3),
            forward_input=FunctionInput(make_input((128, 5, 5))),
            desc='1d_elementwise_affine_large_batch'),
        ModuleInput(
            constructor_input=FunctionInput([5], 1e-3, False),
            forward_input=FunctionInput(make_input((4, 5, 5))),
            desc='1d_no_elementwise_affine'),
        ModuleInput(
            constructor_input=FunctionInput([2, 2, 5], 1e-3),
            forward_input=FunctionInput(make_input((4, 2, 2, 5))),
            desc='3d_elementwise_affine'),
        ModuleInput(
            constructor_input=FunctionInput([2, 2, 5], 1e-3, False),
            forward_input=FunctionInput(make_input((4, 2, 2, 5))),
            desc='3d_no_elementwise_affine'),
        ModuleInput(
            constructor_input=FunctionInput([5], 1e-3),
            forward_input=FunctionInput(make_input((0, 5))),
            desc='1d_empty_elementwise_affine'),
    ]


def module_inputs_torch_nn_LocalResponseNorm(module_info, device, dtype, requires_grad, training, **kwargs):
    make_input = partial(make_tensor, device=device, dtype=dtype, requires_grad=requires_grad)

    return [
        ModuleInput(
            constructor_input=FunctionInput(3,),
            forward_input=FunctionInput(make_input((1, 5, 7))),
            desc='1d'),
        ModuleInput(
            constructor_input=FunctionInput(2,),
            forward_input=FunctionInput(make_input((1, 5, 7, 7))),
            desc='2d_uneven_pad'),
        ModuleInput(
            constructor_input=FunctionInput(1, 1., 0.5, 2.),
            forward_input=FunctionInput(make_input((1, 5, 7, 7, 7))),
            desc='3d_custom_params'),
    ]


def module_inputs_torch_nn_LPPool1d(module_info, device, dtype, requires_grad, training, **kwargs):
    make_input = partial(make_tensor, device=device, dtype=dtype, requires_grad=requires_grad)

    return [
        ModuleInput(
            constructor_input=FunctionInput(1.5, 2),
            forward_input=FunctionInput(make_input((1, 3, 7))),
            desc='norm'),
        ModuleInput(
            constructor_input=FunctionInput(2, 2, 3),
            forward_input=FunctionInput(make_input((1, 3, 7)))),
        ModuleInput(
            constructor_input=FunctionInput(2, 2, 3),
            forward_input=FunctionInput(make_input((3, 7))),
            reference_fn=no_batch_dim_reference_fn,
            desc='no_batch_dim'),
    ]



def module_inputs_torch_nn_LPPool2d(module_info, device, dtype, requires_grad, training, **kwargs):
    make_input = partial(make_tensor, device=device, dtype=dtype, requires_grad=requires_grad)

    return [
        ModuleInput(
            constructor_input=FunctionInput(2, 2, 2),
            forward_input=FunctionInput(make_input((1, 3, 7, 7)))),
        ModuleInput(
            constructor_input=FunctionInput(1.5, 2),
            forward_input=FunctionInput(make_input((1, 3, 7, 7))),
            desc='norm'),
    ]


def module_inputs_torch_nn_MaxPool1d(module_info, device, dtype, requires_grad, training, **kwargs):
    make_input = partial(make_tensor, device=device, dtype=dtype, requires_grad=requires_grad)

    return [
        ModuleInput(
            constructor_input=FunctionInput(4),
            forward_input=FunctionInput(make_input((2, 10, 4))),
            desc='3d_input'),
        ModuleInput(
            constructor_input=FunctionInput(4, 4),
            forward_input=FunctionInput(make_input((2, 10, 4))),
            desc='stride'),
        ModuleInput(
            constructor_input=FunctionInput(4, return_indices=True),
            forward_input=FunctionInput(make_input((2, 10, 4))),
            desc='return_indices'),
    ]


def module_inputs_torch_nn_MaxPool2d(module_info, device, dtype, requires_grad, training, **kwargs):
    make_input = partial(make_tensor, device=device, dtype=dtype, requires_grad=requires_grad)

    return [
        ModuleInput(
            constructor_input=FunctionInput((3, 3), (2, 2), (1, 1)),
            forward_input=FunctionInput(make_input((3, 7, 7))),
            desc='3d_input'),
        ModuleInput(
            constructor_input=FunctionInput((3, 3), (2, 2), (1, 1)),
            forward_input=FunctionInput(make_input((1, 3, 7, 7))),
            desc='4d_input'),
        ModuleInput(
            constructor_input=FunctionInput((3, 3), (2, 2), (1, 1), return_indices=True),
            forward_input=FunctionInput(make_input((1, 3, 7, 7))),
            desc='return_indices'),
    ]

def module_inputs_torch_nn_MaxPool3d(module_info, device, dtype, requires_grad, training, **kwargs):
    make_input = partial(make_tensor, device=device, dtype=dtype, requires_grad=requires_grad)

    return [
        ModuleInput(
            constructor_input=FunctionInput((2, 2, 2)),
            forward_input=FunctionInput(make_input((2, 3, 5, 5, 5)))),
        ModuleInput(
            constructor_input=FunctionInput(2, (2, 2, 2)),
            forward_input=FunctionInput(make_input((2, 3, 5, 5, 5))),
            desc='stride'),
        ModuleInput(
            constructor_input=FunctionInput(2, 2, (1, 1, 1)),
            forward_input=FunctionInput(make_input((2, 3, 5, 5, 5))),
            desc='stride_padding'),
        ModuleInput(
            constructor_input=FunctionInput(2, 2, (1, 1, 1), return_indices=True),
            forward_input=FunctionInput(make_input((2, 3, 5, 5, 5))),
            desc='return_indices'),
    ]


def module_inputs_torch_nn_FractionalMaxPool2d(module_info, device, dtype, requires_grad, training, **kwargs):
    make_input = partial(make_tensor, device=device, dtype=dtype, requires_grad=requires_grad)

    def make_random_samples():
        return torch.empty((1, 3, 2), dtype=torch.double).uniform_()

    return [
        ModuleInput(
            constructor_input=FunctionInput(2, output_ratio=0.5, _random_samples=make_random_samples()),
            forward_input=FunctionInput(make_input((1, 3, 5, 7))),
            desc='ratio'),
        ModuleInput(
            constructor_input=FunctionInput((2, 3), output_size=(4, 3), _random_samples=make_random_samples()),
            forward_input=FunctionInput(make_input((1, 3, 7, 6))),
            desc='size'),
        ModuleInput(
            constructor_input=FunctionInput(
                2, output_ratio=0.5, _random_samples=make_random_samples(), return_indices=True
            ),
            forward_input=FunctionInput(make_input((1, 3, 5, 7))),
            desc='ratio_return_indices'),
        ModuleInput(
            constructor_input=FunctionInput(2, output_ratio=0.5, _random_samples=make_random_samples()),
            forward_input=FunctionInput(make_input((3, 5, 7))),
            reference_fn=no_batch_dim_reference_fn,
            desc='ratio_no_batch_dim'),
        ModuleInput(
            constructor_input=FunctionInput((2, 3), output_size=(4, 3), _random_samples=make_random_samples()),
            forward_input=FunctionInput(make_input((3, 7, 6))),
            reference_fn=no_batch_dim_reference_fn,
            desc='size_no_batch_dim'),
    ]


def module_inputs_torch_nn_FractionalMaxPool3d(module_info, device, dtype, requires_grad, training, **kwargs):
    make_input = partial(make_tensor, device=device, dtype=dtype, requires_grad=requires_grad)

    def make_random_samples():
        return torch.empty((2, 4, 3), dtype=torch.double).uniform_()

    return [
        ModuleInput(
            constructor_input=FunctionInput(2, output_ratio=0.5, _random_samples=make_random_samples()),
            forward_input=FunctionInput(make_input((2, 4, 5, 5, 5))),
            desc='ratio'),
        ModuleInput(
            constructor_input=FunctionInput((2, 2, 2), output_size=(4, 4, 4), _random_samples=make_random_samples()),
            forward_input=FunctionInput(make_input((2, 4, 7, 7, 7))),
            desc='size'),
        ModuleInput(
            constructor_input=FunctionInput((4, 2, 3), output_size=(10, 3, 2), _random_samples=make_random_samples()),
            forward_input=FunctionInput(make_input((2, 4, 16, 7, 5))),
            desc='asymsize'),
        ModuleInput(
            constructor_input=FunctionInput(
                2, output_ratio=0.5, _random_samples=make_random_samples(), return_indices=True
            ),
            forward_input=FunctionInput(make_input((2, 4, 5, 5, 5))),
            desc='ratio_return_indices'),
        ModuleInput(
            constructor_input=FunctionInput(2, output_ratio=0.5, _random_samples=make_random_samples()),
            forward_input=FunctionInput(make_input((4, 5, 5, 5))),
            reference_fn=no_batch_dim_reference_fn,
            desc='ratio_no_batch_dim'),
        ModuleInput(
            constructor_input=FunctionInput((2, 2, 2), output_size=(4, 4, 4), _random_samples=make_random_samples()),
            forward_input=FunctionInput(make_input((4, 7, 7, 7))),
            reference_fn=no_batch_dim_reference_fn,
            desc='size_no_batch_dim'),
    ]


def module_inputs_torch_nn_Sigmoid(module_info, device, dtype, requires_grad, training, **kwargs):
    make_input = partial(make_tensor, device=device, dtype=dtype, requires_grad=requires_grad)

    return [
        ModuleInput(
            constructor_input=FunctionInput(),
            forward_input=FunctionInput(make_input(())),
            desc='scalar'
        ),
        ModuleInput(
            constructor_input=FunctionInput(),
            forward_input=FunctionInput(make_input(4)),
            reference_fn=no_batch_dim_reference_fn,
            desc='no_batch_dim',
        ),
        ModuleInput(
            constructor_input=FunctionInput(),
            forward_input=FunctionInput(make_input((2, 3, 4, 5))),
            desc='channels_last_mem_format'
        ),
        ModuleInput(
            constructor_input=FunctionInput(),
            forward_input=FunctionInput(make_input((2, 3, 3, 4, 5))),
            desc='channels_last_3d_mem_format'
        )
    ]


def module_inputs_torch_nn_LogSigmoid(module_info, device, dtype, requires_grad, training, **kwargs):
    make_input = partial(make_tensor, device=device, dtype=dtype, requires_grad=requires_grad)

    return [
        ModuleInput(
            constructor_input=FunctionInput(),
            forward_input=FunctionInput(make_input(())),
            reference_fn=lambda m, p, i: i.sigmoid().log(),
            desc='scalar'
        ),
        ModuleInput(
            constructor_input=FunctionInput(),
            forward_input=FunctionInput(make_input((2, 3, 4))),
            reference_fn=lambda m, p, i: i.sigmoid().log(),
        ),
        ModuleInput(
            constructor_input=FunctionInput(),
            forward_input=FunctionInput(make_input(4)),
            reference_fn=no_batch_dim_reference_fn,
            desc='no_batch_dim',
        ),
    ]


def module_inputs_torch_nn_TransformerEncoder(module_info, device, dtype, requires_grad, training, **kwargs):
    # Reuse the TransformerEncoderLayer samples since the forward args are nearly the same.
    for layer_module_input in module_inputs_torch_nn_TransformerEncoderLayer(
            None, device, dtype, requires_grad, training):
        # Construct a TransformerEncoderLayer object to pass to TransformerEncoder.
        l_args, l_kwargs = (layer_module_input.constructor_input.args,
                            layer_module_input.constructor_input.kwargs)
        encoder_layer = torch.nn.TransformerEncoderLayer(*l_args, **l_kwargs)
        num_layers = 2
        # Note: TransformerEncoderLayer takes a "src_mask" while
        # TransformerEncoder takes a "mask"; rename kwarg appropriately.
        forward_input = layer_module_input.forward_input
        if 'src_mask' in forward_input.kwargs:
            forward_input.kwargs['mask'] = forward_input.kwargs['src_mask']
            del forward_input.kwargs['src_mask']
        yield ModuleInput(
            constructor_input=FunctionInput(encoder_layer, num_layers),
            forward_input=forward_input,
            desc=layer_module_input.desc
        )

def module_inputs_torch_nn_TransformerEncoderLayer(module_info, device, dtype, requires_grad, training, **kwargs):
    make_input = partial(make_tensor, device=device, dtype=dtype, requires_grad=requires_grad)

    samples = [
        ModuleInput(
            constructor_input=FunctionInput(4, 2, 16, 0.0),
            forward_input=FunctionInput(
                make_input((2, 3, 4))
            ),
            desc='relu_activation'
        ),
        ModuleInput(
            constructor_input=FunctionInput(4, 2, 8, 0.0, F.gelu),
            forward_input=FunctionInput(
                make_input((2, 3, 4))
            ),
            desc='gelu_activation'
        ), ]

    # Samples below are for validating the no-batch-dim support.
    key_padding_masks = (None, torch.tensor([False, False, True], device=device, dtype=torch.bool))
    attn_masks = (None, torch.tensor([False, False, True], device=device, dtype=torch.bool).expand((3, 3)))
    for src_mask, src_key_padding_mask, norm_first in itertools.product(attn_masks, key_padding_masks, (True, False)):
        samples.append(
            ModuleInput(
                constructor_input=FunctionInput(d_model=4, nhead=2, dim_feedforward=8,
                                                dropout=0.0, batch_first=True, norm_first=norm_first),
                forward_input=FunctionInput(
                    make_input((3, 4)), src_mask=src_mask, src_key_padding_mask=src_key_padding_mask
                ),
                reference_fn=partial(no_batch_dim_reference_fn,
                                     batch_first=True, kwargs_to_batchify={'src_key_padding_mask': 0}),
                desc='no_batch_dim_batch_first'
            ))

        samples.append(
            ModuleInput(
                constructor_input=FunctionInput(4, 2, 8, dropout=0.0, batch_first=False, norm_first=norm_first),
                forward_input=FunctionInput(
                    make_input((3, 4)), src_mask=src_mask, src_key_padding_mask=src_key_padding_mask
                ),
                reference_fn=partial(no_batch_dim_reference_fn,
                                     batch_first=False, kwargs_to_batchify={'src_key_padding_mask': 0}),
                desc='no_batch_dim'
            ))

    def fast_path_reference_fn(module, parameters, *args, **kwargs):
        assert not module.training
        module = module.train(True)
        output = module(*args, **kwargs)
        module = module.train(False)
        return output

    if not training:
        for norm_first in (True, False):
            samples.append(
                ModuleInput(
                    constructor_input=FunctionInput(4, 2, 8, dropout=0.0, batch_first=True, norm_first=norm_first),
                    forward_input=FunctionInput(
                        make_input((2, 3, 4)),
                    ),
                    reference_fn=fast_path_reference_fn,
                    desc="fast_path_norm_first" if norm_first else "fast_path"
                )
            )

    return samples


def module_inputs_torch_nn_TransformerDecoderLayer(module_info, device, dtype, requires_grad, training, **kwargs):
    make_input = partial(make_tensor, device=device, dtype=dtype, requires_grad=requires_grad)

    samples = [
        ModuleInput(
            constructor_input=FunctionInput(4, 2, 16, 0.0),
            forward_input=FunctionInput(
                make_input((2, 3, 4)), make_input((2, 3, 4))
            ),
            desc='relu_activation'
        ),
        ModuleInput(
            constructor_input=FunctionInput(4, 2, 8, 0.0, F.gelu),
            forward_input=FunctionInput(
                make_input((2, 3, 4)), make_input((2, 3, 4))
            ),
            desc='gelu_activation'
        ), ]

    # Samples below are for validating the no-batch-dim support.
    key_padding_masks = (None, torch.tensor([False, False, True], device=device, dtype=torch.bool))
    attn_masks = (None, torch.tensor([False, False, True], device=device, dtype=torch.bool).expand((3, 3)))
    for tgt_mask, tgt_key_padding_mask, norm_first in itertools.product(attn_masks, key_padding_masks, (True, False)):
        # Using same mask for tgt and memory
        memory_mask = tgt_mask
        memory_key_padding_mask = tgt_key_padding_mask
        samples.append(
            ModuleInput(
                constructor_input=FunctionInput(d_model=4, nhead=2, dim_feedforward=8,
                                                dropout=0.0, batch_first=True, norm_first=norm_first),
                forward_input=FunctionInput(
                    make_input((3, 4)), make_input((3, 4)), tgt_mask=tgt_mask, memory_mask=memory_mask,
                    tgt_key_padding_mask=tgt_key_padding_mask, memory_key_padding_mask=memory_key_padding_mask
                ),
                reference_fn=partial(no_batch_dim_reference_fn,
                                     batch_first=True,
                                     kwargs_to_batchify={'tgt_key_padding_mask': 0, 'memory_key_padding_mask': 0}),
                desc='no_batch_dim_batch_first'
            ))

        samples.append(
            ModuleInput(
                constructor_input=FunctionInput(4, 2, 8, dropout=0.0, batch_first=False, norm_first=norm_first),
                forward_input=FunctionInput(
                    make_input((3, 4)), make_input((3, 4)), tgt_mask=tgt_mask, memory_mask=memory_mask,
                    tgt_key_padding_mask=tgt_key_padding_mask, memory_key_padding_mask=memory_key_padding_mask
                ),
                reference_fn=partial(no_batch_dim_reference_fn,
                                     batch_first=False,
                                     kwargs_to_batchify={'tgt_key_padding_mask': 0, 'memory_key_padding_mask': 0}),
                desc='no_batch_dim'
            ))

    return samples


def module_inputs_torch_nn_Transformer(module_info, device, dtype, requires_grad, training, **kwargs):
    make_input = partial(make_tensor, device=device, dtype=dtype, requires_grad=requires_grad)
    samples = []
    # Samples below are for validating the no-batch-dim support.
    key_padding_masks = (None, torch.tensor([False, False, True], device=device, dtype=torch.bool))
    attn_masks = (None, torch.tensor([False, False, True], device=device, dtype=torch.bool).expand((3, 3)))
    for mask, key_padding_mask, norm_first in itertools.product(attn_masks, key_padding_masks, (True, False)):
        # Using same mask for tgt and memory
        src_mask , tgt_mask = (mask,) * 2
        src_key_padding_mask, tgt_key_padding_mask = (key_padding_mask,) * 2
        samples.append(
            ModuleInput(
                constructor_input=FunctionInput(d_model=4, nhead=2, dim_feedforward=8,
                                                num_encoder_layers=1, num_decoder_layers=1,
                                                dropout=0.0, batch_first=True, norm_first=norm_first),
                forward_input=FunctionInput(
                    make_input((3, 4)), make_input((3, 4)), tgt_mask=tgt_mask, src_mask=src_mask,
                    tgt_key_padding_mask=tgt_key_padding_mask, src_key_padding_mask=src_key_padding_mask
                ),
                reference_fn=partial(no_batch_dim_reference_fn,
                                     batch_first=True,
                                     kwargs_to_batchify={'tgt_key_padding_mask': 0, 'src_key_padding_mask': 0}),
                desc='no_batch_dim_batch_first'
            ))

        samples.append(
            ModuleInput(
                constructor_input=FunctionInput(d_model=4, nhead=2, dim_feedforward=8,
                                                num_encoder_layers=1, num_decoder_layers=1,
                                                dropout=0.0, batch_first=False, norm_first=norm_first),
                forward_input=FunctionInput(
                    make_input((3, 4)), make_input((3, 4)), tgt_mask=tgt_mask, src_mask=src_mask,
                    tgt_key_padding_mask=tgt_key_padding_mask, src_key_padding_mask=src_key_padding_mask
                ),
                reference_fn=partial(no_batch_dim_reference_fn,
                                     batch_first=False,
                                     kwargs_to_batchify={'tgt_key_padding_mask': 0, 'src_key_padding_mask': 0}),
                desc='no_batch_dim'
            ))

    return samples


def module_inputs_torch_nn_Embedding(module_info, device, dtype, requires_grad, training, **kwargs):
    make_empty = partial(torch.empty, device=device, dtype=torch.long, requires_grad=False)
    return [
        ModuleInput(
            constructor_input=FunctionInput(num_embeddings=4, embedding_dim=3),
            forward_input=FunctionInput(make_empty(2, 3).random_(4))
        ),
        ModuleInput(
            constructor_input=FunctionInput(num_embeddings=4, embedding_dim=3),
            forward_input=FunctionInput(make_empty(1, 512).random_(4).expand(7, 512)),
            desc='discontiguous'
        ),
    ]


def module_inputs_torch_nn_MultiheadAttention(module_info, device, dtype, requires_grad, training, **kwargs):
    # Currently all samples below are for validating the no-batch-dim support.
    make_input = partial(make_tensor, device=device, dtype=dtype, requires_grad=requires_grad)
    samples = []
    bool_vals = (True, False)
    key_padding_masks = (None, torch.tensor([False, False, True], device=device, dtype=torch.bool))
    attn_masks = (None, torch.tensor([False, False, True], device=device, dtype=torch.bool).expand((3, 3, 3)))
    products = itertools.product(bool_vals, bool_vals, bool_vals, key_padding_masks, attn_masks)
    for bias, add_bias_kv, add_zero_attn, key_padding_mask, attn_mask in products:
        samples.append(
            ModuleInput(
                constructor_input=FunctionInput(embed_dim=3, num_heads=3, batch_first=True,
                                                bias=bias, add_bias_kv=add_bias_kv, add_zero_attn=add_zero_attn),
                forward_input=FunctionInput(make_input((3, 3)), make_input((3, 3)), make_input((3, 3)),
                                            key_padding_mask=key_padding_mask, attn_mask=attn_mask),
                reference_fn=no_batch_dim_reference_mha,
            )
        )
        samples.append(
            ModuleInput(
                constructor_input=FunctionInput(embed_dim=3, num_heads=3, batch_first=False,
                                                bias=bias, add_bias_kv=add_bias_kv, add_zero_attn=add_zero_attn),
                forward_input=FunctionInput(make_input((3, 3)), make_input((3, 3)), make_input((3, 3)),
                                            key_padding_mask=key_padding_mask, attn_mask=attn_mask),
                reference_fn=partial(no_batch_dim_reference_mha, batch_first=False),
            )
        )

    return samples


def module_inputs_torch_nn_RNN_GRU_Cell(module_info, device, dtype, requires_grad, training, **kwargs):
    # Currently all samples below are for validating the no-batch-dim support.
    make_input = partial(make_tensor, device=device, dtype=dtype, requires_grad=requires_grad)
    samples = [
        ModuleInput(
            constructor_input=FunctionInput(5, 10),
            forward_input=FunctionInput(make_input(5), make_input(10)),
            reference_fn=no_batch_dim_reference_fn,
        ),
        ModuleInput(
            constructor_input=FunctionInput(5, 10, bias=True),
            forward_input=FunctionInput(make_input(5), make_input(10)),
            reference_fn=no_batch_dim_reference_fn,
        )
    ]

    is_rnn = kwargs.get('is_rnn', False)
    if is_rnn:
        # RNN also supports `nonlinearity` argument.
        # `tanh` is the default, so we check with `relu`
        samples.append(
            ModuleInput(
                constructor_input=FunctionInput(5, 10, bias=True, nonlinearity='relu'),
                forward_input=FunctionInput(make_input(5), make_input(10)),
                reference_fn=no_batch_dim_reference_fn,
            )
        )

    return samples


def module_inputs_torch_nn_LSTMCell(module_info, device, dtype, requires_grad, training, **kwargs):
    # Currently all samples below are for validating the no-batch-dim support.
    make_input = partial(make_tensor, device=device, dtype=dtype, requires_grad=requires_grad)
    samples = (
        ModuleInput(
            constructor_input=FunctionInput(5, 10),
            forward_input=FunctionInput(make_input(5), (make_input(10), make_input(10))),
            reference_fn=no_batch_dim_reference_lstmcell,
        ),
        ModuleInput(
            constructor_input=FunctionInput(5, 10, bias=True),
            forward_input=FunctionInput(make_input(5), (make_input(10), make_input(10))),
            reference_fn=no_batch_dim_reference_lstmcell,
        ),
    )

    return samples

def make_packed_sequence(inp, batch_sizes):
    required_grad = inp.requires_grad
    inp.requires_grad_(False)  # user won't have access to inp so won't be able to get its grads
    seq = pack_padded_sequence(inp, batch_sizes)
    seq.data.requires_grad_(required_grad)
    return seq


def module_inputs_torch_nn_RNN_GRU(module_info, device, dtype, requires_grad, training, with_packed_sequence=False, **kwargs):
    # Currently all samples below are for validating the no-batch-dim support.
    make_input = partial(make_tensor, device=device, dtype=dtype, requires_grad=requires_grad)
    is_rnn = kwargs['is_rnn']
    nonlinearity = ('relu', 'tanh')
    bias = (False, True)
    batch_first = (False, True)
    bidirectional = (False, True)

    samples = []
    if is_rnn:
        prod_gen = product(nonlinearity, bias, batch_first, bidirectional)
    else:
        prod_gen = product(bias, batch_first, bidirectional)

    for args in prod_gen:
        if is_rnn:
            nl, b, b_f, bidir = args
        else:
            b, b_f, bidir = args

        cons_args = {'input_size': 2, 'hidden_size': 2, 'num_layers': 2,
                     'batch_first': b_f, 'bias': b, 'bidirectional': bidir}
        cons_args_hidden = {'input_size': 2, 'hidden_size': 3, 'num_layers': 2,
                            'batch_first': b_f, 'bias': b, 'bidirectional': bidir}

        if is_rnn:
            cons_args['nonlinearity'] = nl
            cons_args_hidden['nonlinearity'] = nl
        samples.append(
            ModuleInput(
                constructor_input=FunctionInput(**cons_args),
                forward_input=FunctionInput(make_input((3, 2))),
                reference_fn=partial(no_batch_dim_reference_rnn_gru, batch_first=b_f),
            )
        )
        samples.append(
            ModuleInput(
                constructor_input=FunctionInput(**cons_args_hidden),
                forward_input=FunctionInput(make_input((3, 2)), make_input((4 if bidir else 2, 3))),
                reference_fn=partial(no_batch_dim_reference_rnn_gru, batch_first=b_f),
            )
        )
        if with_packed_sequence:
            samples.append(
                ModuleInput(
                    constructor_input=FunctionInput(**cons_args),
                    forward_input=FunctionInput(make_packed_sequence(make_input((5, 2, 2)), torch.tensor([5, 3]))),
                    reference_fn=partial(no_batch_dim_reference_rnn_gru, batch_first=b_f),
                )
            )
            samples.append(
                ModuleInput(
                    constructor_input=FunctionInput(**cons_args),
                    forward_input=FunctionInput(make_packed_sequence(make_input((5, 5, 2)), torch.tensor([5, 3, 3, 2, 2]))),
                    reference_fn=partial(no_batch_dim_reference_rnn_gru, batch_first=b_f),
                )
            )

    return samples


def module_inputs_torch_nn_LSTM(module_info, device, dtype, requires_grad, training, **kwargs):
    # Currently all samples below are for validating the no-batch-dim support.
    make_input = partial(make_tensor, device=device, dtype=dtype, requires_grad=requires_grad)
    bias = (False, True)
    batch_first = (False, True)
    bidirectional = (False, True)
    proj_sizes = (0, 2)

    samples = []
    prod_gen = product(bias, batch_first, bidirectional, proj_sizes)

    for args in prod_gen:
        b, b_f, bidir, proj_size = args
        hidden_size = 3
        cons_args = {'input_size': 2, 'hidden_size': hidden_size, 'num_layers': 2, 'proj_size': proj_size,
                     'batch_first': b_f, 'bias': b, 'bidirectional': bidir}
        cons_args_hidden = {'input_size': 2, 'hidden_size': hidden_size, 'num_layers': 2, 'proj_size': proj_size,
                            'batch_first': b_f, 'bias': b, 'bidirectional': bidir}

        samples.append(
            ModuleInput(
                constructor_input=FunctionInput(**cons_args),
                forward_input=FunctionInput(make_input((2, 2))),
                reference_fn=partial(no_batch_dim_reference_lstm, batch_first=b_f),
            )
        )

        h_out = proj_size if proj_size > 0 else hidden_size
        hx = (make_input((4 if bidir else 2, h_out)), make_input((4 if bidir else 2, hidden_size)))
        samples.append(
            ModuleInput(
                constructor_input=FunctionInput(**cons_args_hidden),
                forward_input=FunctionInput(make_input((3, 2)), hx),
                reference_fn=partial(no_batch_dim_reference_lstm, batch_first=b_f),
            )
        )


    return samples



def module_inputs_torch_nn_ReflectionPad1d(module_info, device, dtype, requires_grad, training, **kwargs):
    make_input = partial(make_tensor, device=device, dtype=dtype, requires_grad=requires_grad)

    return [
        ModuleInput(
            constructor_input=FunctionInput(1),
            forward_input=FunctionInput(make_input((2, 3))),
            reference_fn=no_batch_dim_reference_fn,
        ),
        ModuleInput(
            constructor_input=FunctionInput((1, 2)),
            forward_input=FunctionInput(make_input((2, 3, 4))),
        ),
    ]

def module_inputs_torch_nn_ReflectionPad2d(module_info, device, dtype, requires_grad, training, **kwargs):
    make_input = partial(make_tensor, device=device, dtype=dtype, requires_grad=requires_grad)

    return [
        ModuleInput(
            constructor_input=FunctionInput(1),
            forward_input=FunctionInput(make_input((3, 4, 5))),
            reference_fn=no_batch_dim_reference_fn,
        ),
        ModuleInput(
            constructor_input=FunctionInput((1, 2, 3, 4)),
            forward_input=FunctionInput(make_input((3, 4, 5, 6))),
        ),
    ]

def module_inputs_torch_nn_ReflectionPad3d(module_info, device, dtype, requires_grad, training, **kwargs):
    make_input = partial(make_tensor, device=device, dtype=dtype, requires_grad=requires_grad)

    return [
        ModuleInput(
            constructor_input=FunctionInput(1),
            forward_input=FunctionInput(make_input((2, 3, 4, 5))),
            reference_fn=no_batch_dim_reference_fn
        ),
        ModuleInput(
            constructor_input=FunctionInput((1, 2, 1, 2, 1, 2)),
            forward_input=FunctionInput(make_input((3, 3, 3, 3, 3))),
        ),
    ]

def module_inputs_torch_nn_ReplicationPad1d(module_info, device, dtype, requires_grad, training, **kwargs):
    make_input = partial(make_tensor, device=device, dtype=dtype, requires_grad=requires_grad)

    return [
        ModuleInput(
            constructor_input=FunctionInput(1),
            forward_input=FunctionInput(make_input((3, 4))),
            reference_fn=no_batch_dim_reference_fn
        ),
        ModuleInput(
            constructor_input=FunctionInput((1, 2)),
            forward_input=FunctionInput(make_input((3, 4, 5))),
        ),
    ]

def module_inputs_torch_nn_ReplicationPad2d(module_info, device, dtype, requires_grad, training, **kwargs):
    make_input = partial(make_tensor, device=device, dtype=dtype, requires_grad=requires_grad)

    return [
        ModuleInput(
            constructor_input=FunctionInput(1),
            forward_input=FunctionInput(make_input((3, 4, 5))),
            reference_fn=no_batch_dim_reference_fn,
        ),
        ModuleInput(
            constructor_input=FunctionInput((1, 2, 3, 4)),
            forward_input=FunctionInput(make_input((3, 4, 5, 6))),
        ),
    ]

def module_inputs_torch_nn_ReplicationPad3d(module_info, device, dtype, requires_grad, training, **kwargs):
    make_input = partial(make_tensor, device=device, dtype=dtype, requires_grad=requires_grad)

    return [
        ModuleInput(
            constructor_input=FunctionInput(1),
            forward_input=FunctionInput(make_input((3, 4, 5, 6))),
            reference_fn=no_batch_dim_reference_fn,
        ),
        ModuleInput(
            constructor_input=FunctionInput((1, 2, 3, 4, 5, 6)),
            forward_input=FunctionInput(make_input((3, 4, 5, 6, 7))),
        ),
    ]

def module_inputs_torch_nn_ZeroPad1d(module_info, device, dtype, requires_grad, training, **kwargs):
    make_input = partial(make_tensor, device=device, dtype=dtype, requires_grad=requires_grad)

    return [
        ModuleInput(
            constructor_input=FunctionInput(1),
            forward_input=FunctionInput(make_input((3, 4))),
            reference_fn=no_batch_dim_reference_fn,
        ),
        ModuleInput(
            constructor_input=FunctionInput((1, 2)),
            forward_input=FunctionInput(make_input((3, 4, 5))),
        ),
    ]

def module_inputs_torch_nn_ZeroPad2d(module_info, device, dtype, requires_grad, training, **kwargs):
    make_input = partial(make_tensor, device=device, dtype=dtype, requires_grad=requires_grad)

    return [
        ModuleInput(
            constructor_input=FunctionInput(1),
            forward_input=FunctionInput(make_input((1, 2, 3))),
            reference_fn=no_batch_dim_reference_fn
        ),
        ModuleInput(
            constructor_input=FunctionInput((1, 2, 3, 4)),
            forward_input=FunctionInput(make_input((1, 2, 3, 4))),
        ),
    ]

def module_inputs_torch_nn_ZeroPad3d(module_info, device, dtype, requires_grad, training, **kwargs):
    make_input = partial(make_tensor, device=device, dtype=dtype, requires_grad=requires_grad)

    return [
        ModuleInput(
            constructor_input=FunctionInput(1),
            forward_input=FunctionInput(make_input((3, 4, 5, 6))),
            reference_fn=no_batch_dim_reference_fn,
        ),
        ModuleInput(
            constructor_input=FunctionInput((1, 2, 3, 4, 5, 6)),
            forward_input=FunctionInput(make_input((1, 2, 3, 4, 5))),
        ),
    ]

def module_inputs_torch_nn_ConstantPad1d(module_info, device, dtype, requires_grad, training, **kwargs):
    make_input = partial(make_tensor, device=device, dtype=dtype, requires_grad=requires_grad)

    return [
        ModuleInput(
            constructor_input=FunctionInput(1, 2),
            forward_input=FunctionInput(make_input((3, 4))),
            reference_fn=no_batch_dim_reference_fn,
        ),
        ModuleInput(
            constructor_input=FunctionInput((1, 2), 3),
            forward_input=FunctionInput(make_input((3, 4, 5))),
        ),
    ]

def module_inputs_torch_nn_ConstantPad2d(module_info, device, dtype, requires_grad, training, **kwargs):
    make_input = partial(make_tensor, device=device, dtype=dtype, requires_grad=requires_grad)

    return [
        ModuleInput(
            constructor_input=FunctionInput(1, 3),
            forward_input=FunctionInput(make_input((3, 4, 5))),
            reference_fn=no_batch_dim_reference_fn
        ),
        ModuleInput(
            constructor_input=FunctionInput((1, 2, 3, 4), 5),
            forward_input=FunctionInput(make_input((1, 2, 3, 4))),
        ),
    ]

def module_inputs_torch_nn_ConstantPad3d(module_info, device, dtype, requires_grad, training, **kwargs):
    make_input = partial(make_tensor, device=device, dtype=dtype, requires_grad=requires_grad)

    return [
        ModuleInput(
            constructor_input=FunctionInput(1, 3),
            forward_input=FunctionInput(make_input((3, 4, 5, 6))),
            reference_fn=no_batch_dim_reference_fn,
        ),
        ModuleInput(
            constructor_input=FunctionInput((1, 2, 3, 4, 5, 6), 7),
            forward_input=FunctionInput(make_input((1, 2, 1, 2, 1))),
        ),
    ]

<<<<<<< HEAD
def module_inputs_torch_nn_CircularPad1d(module_info, device, dtype, requires_grad, training, **kwargs):
    make_input = partial(make_tensor, device=device, dtype=dtype, requires_grad=requires_grad)

    def padding1d_circular_ref(inp, pad):
        r""" input:
                [[[0., 1., 2.],
                [3., 4., 5.]]]
                pad: (1, 2)
                output:
                    [[[2., 0., 1., 2., 0., 1.],
                    [5., 3., 4., 5., 3., 4.]]]
            """
        return torch.cat([inp[:, :, -pad[0]:], inp, inp[:, :, 0:pad[1]]], dim=2)

    return [
        ModuleInput(
            constructor_input=FunctionInput(1),
            forward_input=FunctionInput(make_input((3, 4))),
            reference_fn=no_batch_dim_reference_fn
        ),
        ModuleInput(
            constructor_input=FunctionInput((1, 2)),
            forward_input=FunctionInput(make_input((1, 2, 3))),
            reference_fn=lambda m, p, i: padding1d_circular_ref(i, m.padding),
        ),
        ModuleInput(
            constructor_input=FunctionInput((3, 1)),
            forward_input=FunctionInput(make_input((1, 2, 3))),
            reference_fn=lambda m, p, i: padding1d_circular_ref(i, m.padding),
        ),
        ModuleInput(
            constructor_input=FunctionInput((3, 3)),
            forward_input=FunctionInput(make_input((1, 2, 3))),
            reference_fn=lambda m, p, i: padding1d_circular_ref(i, m.padding),
        ),
    ]

def module_inputs_torch_nn_CircularPad2d(module_info, device, dtype, requires_grad, training, **kwargs):
    make_input = partial(make_tensor, device=device, dtype=dtype, requires_grad=requires_grad)

    def padding2d_circular_ref(inp, pad):
        r"""input:
                [[[[0., 1., 2],
                    [3., 4., 5.]]]]
                pad: (1, 2, 2, 1)
        output:
            [[[[2., 0., 1., 2., 0., 1.],
            [5., 3., 4., 5., 3., 4.],
            [2., 0., 1., 2., 0., 1.],
            [5., 3., 4., 5., 3., 4.],
            [2., 0., 1., 2., 0., 1.]]]]
        """
        inp = torch.cat([inp[:, :, -pad[2]:], inp, inp[:, :, 0:pad[3]]], dim=2)
        return torch.cat([inp[:, :, :, -pad[0]:], inp, inp[:, :, :, 0:pad[1]]], dim=3)

    return [
        ModuleInput(
            constructor_input=FunctionInput(1),
            forward_input=FunctionInput(make_input((3, 4, 5))),
            reference_fn=no_batch_dim_reference_fn,
        ),
        ModuleInput(
            constructor_input=FunctionInput((1, 2, 2, 1)),
            forward_input=FunctionInput(make_input((1, 1, 2, 3))),
            reference_fn=lambda m, p, i: padding2d_circular_ref(i, m.padding),
        ),
        ModuleInput(
            constructor_input=FunctionInput((2, 3, 2, 2)),
            forward_input=FunctionInput(make_input((1, 1, 2, 3))),
            reference_fn=lambda m, p, i: padding2d_circular_ref(i, m.padding),
        ),
        ModuleInput(
            constructor_input=FunctionInput((3, 3, 3, 1)),
            forward_input=FunctionInput(make_input((1, 1, 3, 3))),
            reference_fn=lambda m, p, i: padding2d_circular_ref(i, m.padding),
        ),
    ]

def module_inputs_torch_nn_CircularPad3d(module_info, device, dtype, requires_grad, training, **kwargs):
    make_input = partial(make_tensor, device=device, dtype=dtype, requires_grad=requires_grad)


    def padding3d_circular_ref(inp, pad):
        r"""input:
                [[[[[ 0.,  1.,  2.],
                    [ 3.,  4.,  5.]],
                [[ 6.,  7.,  8.],
                    [ 9., 10., 11.]]]]]
            pad: (1, 2, 2, 1, 1, 2)
            output: [[[[[ 8.,  6.,  7.,  8.,  6.,  7.],
                [11.,  9., 10., 11.,  9., 10.],
                [ 8.,  6.,  7.,  8.,  6.,  7.],
                [11.,  9., 10., 11.,  9., 10.],
                [ 8.,  6.,  7.,  8.,  6.,  7.]],

                [[ 2.,  0.,  1.,  2.,  0.,  1.],
                [ 5.,  3.,  4.,  5.,  3.,  4.],
                [ 2.,  0.,  1.,  2.,  0.,  1.],
                [ 5.,  3.,  4.,  5.,  3.,  4.],
                [ 2.,  0.,  1.,  2.,  0.,  1.]],

                [[ 8.,  6.,  7.,  8.,  6.,  7.],
                [11.,  9., 10., 11.,  9., 10.],
                [ 8.,  6.,  7.,  8.,  6.,  7.],
                [11.,  9., 10., 11.,  9., 10.],
                [ 8.,  6.,  7.,  8.,  6.,  7.]],

                [[ 2.,  0.,  1.,  2.,  0.,  1.],
                [ 5.,  3.,  4.,  5.,  3.,  4.],
                [ 2.,  0.,  1.,  2.,  0.,  1.],
                [ 5.,  3.,  4.,  5.,  3.,  4.],
                [ 2.,  0.,  1.,  2.,  0.,  1.]],

                [[ 8.,  6.,  7.,  8.,  6.,  7.],
                [11.,  9., 10., 11.,  9., 10.],
                [ 8.,  6.,  7.,  8.,  6.,  7.],
                [11.,  9., 10., 11.,  9., 10.],
                [ 8.,  6.,  7.,  8.,  6.,  7.]]]]]
        """
        inp = torch.cat([inp[:, :, -pad[4]:], inp, inp[:, :, 0:pad[5]]], dim=2)
        inp = torch.cat([inp[:, :, :, -pad[2]:], inp, inp[:, :, :, 0:pad[3]]], dim=3)
        return torch.cat([inp[:, :, :, :, -pad[0]:], inp, inp[:, :, :, :, 0:pad[1]]], dim=4)

    return [
        ModuleInput(
            constructor_input=FunctionInput(1),
            forward_input=FunctionInput(make_input((3, 4, 5, 6))),
            reference_fn=no_batch_dim_reference_fn,
        ),
        ModuleInput(
            constructor_input=FunctionInput((1, 2, 1, 2, 1, 2)),
            forward_input=FunctionInput(make_input((1, 1, 2, 2, 3))),
            reference_fn=lambda m, p, i: padding3d_circular_ref(i, m.padding)
        ),
        ModuleInput(
            constructor_input=FunctionInput((3, 2, 2, 1, 1, 2)),
            forward_input=FunctionInput(make_input((1, 1, 2, 2, 3))),
            reference_fn=lambda m, p, i: padding3d_circular_ref(i, m.padding)
        ),
        ModuleInput(
            constructor_input=FunctionInput((3, 3, 2, 1, 2, 2)),
            forward_input=FunctionInput(make_input((1, 1, 2, 2, 3))),
            reference_fn=lambda m, p, i: padding3d_circular_ref(i, m.padding)
        ),
    ]


=======
>>>>>>> 84fbf216
# All these operators share similar issues on cuDNN and MIOpen
rnn_gru_lstm_module_info_decorators = (
    # RuntimeError: Batching rule not implemented for aten::_cudnn_rnn_backward.
    # We could not generate a fallback
    DecorateInfo(
        unittest.expectedFailure, "TestModule", "test_grad",
        active_if=(TEST_CUDNN and not TEST_WITH_ROCM), device_type='cuda'
    ),
    # NotImplementedError: the derivative for '_cudnn_rnn_backward' is not implemented.
    # Double backwards is not supported for CuDNN RNNs due to limitations in the CuDNN API
    DecorateInfo(
        unittest.expectedFailure, "TestModule", "test_gradgrad",
        active_if=(TEST_CUDNN and not TEST_WITH_ROCM), device_type='cuda'
    ),
    # CUDNN GRU doesn't accept non-contiguous hx
    DecorateInfo(
        unittest.expectedFailure, "TestModule", "test_non_contiguous_tensors",
        active_if=(TEST_CUDNN and not TEST_WITH_ROCM), device_type='cuda'
    ),
    # MIOPEN GRU doesn't accept non-contiguous hx (this is dispatched to miopen only for float).
    DecorateInfo(
        unittest.expectedFailure, "TestModule", "test_non_contiguous_tensors",
        active_if=(TEST_CUDNN and TEST_WITH_ROCM), dtypes=(torch.float,), device_type='cuda'
    ),
    DecorateInfo(
        skipCUDAVersionIn([(11, 7)]), "TestExpandedWeightModule", "test_module",
        device_type='cuda'
    ),
    DecorateInfo(
        skipCUDAVersionIn([(11, 7)]), "TestDecomp", "test_rnn_decomp_module",
        device_type='cuda'
    )
)

# Start of module error inputs functions.

def module_error_inputs_torch_nn_Pad1d(module_info, device, dtype, requires_grad, training, **kwargs):
    make_input = partial(make_tensor, device=device, dtype=dtype, requires_grad=requires_grad)

    is_constant = kwargs.get('is_constant', False)

    return [
        ErrorModuleInput(
            ModuleInput(
                constructor_input=FunctionInput(1, 3) if is_constant else FunctionInput(3),
                forward_input=FunctionInput(make_input((2, 3, 4, 5))),
            ),
            error_on=ModuleErrorEnum.FORWARD_ERROR,
            error_type=ValueError,
            error_regex=r"expected 2D or 3D input \(got 4D input\)",

        ),
    ]

def module_error_inputs_torch_nn_Pad2d(module_info, device, dtype, requires_grad, training, **kwargs):
    make_input = partial(make_tensor, device=device, dtype=dtype, requires_grad=requires_grad)

    is_constant = kwargs.get('is_constant', False)

    return [
        ErrorModuleInput(
            ModuleInput(
                constructor_input=FunctionInput(1, 3) if is_constant else FunctionInput(3),
                forward_input=FunctionInput(make_input((2, 3))),
            ),
            error_on=ModuleErrorEnum.FORWARD_ERROR,
            error_type=ValueError,
            error_regex=r"expected 3D or 4D input \(got 2D input\)",

        ),
    ]

def module_error_inputs_torch_nn_Pad3d(module_info, device, dtype, requires_grad, training, **kwargs):
    make_input = partial(make_tensor, device=device, dtype=dtype, requires_grad=requires_grad)

    is_constant = kwargs.get('is_constant', False)

    return [
        ErrorModuleInput(
            ModuleInput(
                constructor_input=FunctionInput(1, 3) if is_constant else FunctionInput(3),
                forward_input=FunctionInput(make_input((2, 3))),
            ),
            error_on=ModuleErrorEnum.FORWARD_ERROR,
            error_type=ValueError,
            error_regex=r"expected 4D or 5D input \(got 2D input\)",

        ),
    ]

def module_error_inputs_torch_nn_RNN_GRU_Cell(module_info, device, dtype, requires_grad, training, **kwargs):
    make_input = partial(make_tensor, device=device, dtype=dtype, requires_grad=requires_grad)
    samples = [
        ErrorModuleInput(
            ModuleInput(
                constructor_input=FunctionInput(10, 20),
                forward_input=FunctionInput(make_input(3, 11), make_input(3, 20)),
            ),
            error_on=ModuleErrorEnum.FORWARD_ERROR,
            error_type=RuntimeError,
            error_regex="input has inconsistent input_size: got 11 expected 10"
        ),
        ErrorModuleInput(
            ModuleInput(
                constructor_input=FunctionInput(10, 20),
                forward_input=FunctionInput(make_input(3, 10), make_input(3, 21)),
            ),
            error_on=ModuleErrorEnum.FORWARD_ERROR,
            error_type=RuntimeError,
            error_regex="hidden0 has inconsistent hidden_size: got 21, expected 20"
        ),
        ErrorModuleInput(
            ModuleInput(
                constructor_input=FunctionInput(10, 20, 'relu'),
                forward_input=FunctionInput(make_input(3, 10), make_input(3, 21)),
            ),
            error_on=ModuleErrorEnum.FORWARD_ERROR,
            error_type=RuntimeError,
            error_regex="hidden0 has inconsistent hidden_size: got 21, expected 20"
        ),
        ErrorModuleInput(
            ModuleInput(
                constructor_input=FunctionInput(10, 20, 'tanh'),
                forward_input=FunctionInput(make_input(3, 10), make_input(3, 21)),
            ),
            error_on=ModuleErrorEnum.FORWARD_ERROR,
            error_type=RuntimeError,
            error_regex="hidden0 has inconsistent hidden_size: got 21, expected 20"
        ),
    ]
    return samples

# Database of ModuleInfo entries in alphabetical order.
module_db: List[ModuleInfo] = [
    ModuleInfo(torch.nn.AdaptiveAvgPool1d,
               module_inputs_func=module_inputs_torch_nn_AdaptiveAvgPool1d,
               skips=(
                   # Fails on MPS backend if input/output sizes are not divisible
                   DecorateInfo(skipMPS),)
               ),
    ModuleInfo(torch.nn.AdaptiveAvgPool2d,
               gradcheck_nondet_tol=GRADCHECK_NONDET_TOL,
               module_inputs_func=module_inputs_torch_nn_AdaptiveAvgPool2d,
               skips=(
                   # Fails on MPS backend if input/output sizes are not divisible
                   DecorateInfo(skipMPS),)
               ),
    ModuleInfo(torch.nn.AdaptiveAvgPool3d,
               gradcheck_nondet_tol=GRADCHECK_NONDET_TOL,
               module_inputs_func=module_inputs_torch_nn_AdaptiveAvgPool3d,
               skips=(
                   DecorateInfo(unittest.skip("Skipped!"), 'TestModule', 'test_memory_format'),
                   # not supported on MPS backend
                   DecorateInfo(skipMPS),)
               ),
    ModuleInfo(torch.nn.AdaptiveMaxPool1d,
               module_inputs_func=module_inputs_torch_nn_AdaptiveMaxPool1d,
               skips=(
                   DecorateInfo(skipIfMps, 'TestModule', dtypes=[torch.float64]),)
               ),
    ModuleInfo(torch.nn.AdaptiveMaxPool2d,
               gradcheck_nondet_tol=GRADCHECK_NONDET_TOL,
               module_inputs_func=module_inputs_torch_nn_AdaptiveMaxPool2d,
               skips=(
                   DecorateInfo(skipIfMps, 'TestModule', dtypes=[torch.float64]),)
               ),
    ModuleInfo(torch.nn.AdaptiveMaxPool3d,
               gradcheck_nondet_tol=GRADCHECK_NONDET_TOL,
               module_inputs_func=module_inputs_torch_nn_AdaptiveMaxPool3d,
               skips=(
                   DecorateInfo(unittest.skip("Skipped!"), 'TestModule', 'test_memory_format'),
                   # not supported on MPS backend
                   DecorateInfo(skipMPS),)
               ),
    ModuleInfo(torch.nn.AvgPool1d,
               module_inputs_func=module_inputs_torch_nn_AvgPool1d,
               skips=(
                   DecorateInfo(skipIfMps, 'TestModule', dtypes=[torch.float64]),)
               ),
    ModuleInfo(torch.nn.AvgPool2d,
               module_inputs_func=module_inputs_torch_nn_AvgPool2d,
               skips=(
                   DecorateInfo(skipIfMps, 'TestModule', dtypes=[torch.float64]),)
               ),
    ModuleInfo(torch.nn.AvgPool3d,
               module_inputs_func=module_inputs_torch_nn_AvgPool3d,
               gradcheck_nondet_tol=GRADCHECK_NONDET_TOL,
               skips=(
                   # No channels_last support for AvgPool1d as it does not take 4D inputs
                   DecorateInfo(unittest.skip("Skipped!"), 'TestModule', 'test_memory_format'),
                   # not supported on MPS backend
                   DecorateInfo(skipMPS),)
               ),
    ModuleInfo(torch.nn.BatchNorm1d,
               train_and_eval_differ=True,
               module_inputs_func=module_inputs_torch_nn_BatchNorm1d,
               skips=(
                   # test fails on MPS backend and is being investigated.
                   # See https://github.com/pytorch/pytorch/issues/100914
                   DecorateInfo(skipMPS),
                   # tracking here rather than in the list in test_aotdispatch.py as eval mode passes
                   # RuntimeError: tried to get Double out of SymInt
                   DecorateInfo(
                       unittest.expectedFailure, 'TestEagerFusionModuleInfo',
                       'test_aot_autograd_symbolic_module_exhaustive',
                       active_if=lambda p: p['training']
                   ),
                   # torch._subclasses.fake_tensor.DataDependentOutputException: aten._local_scalar_dense.default
                   DecorateInfo(
                       unittest.expectedFailure, 'TestEagerFusionModuleInfo',
                       'test_aot_autograd_module_exhaustive',
                       active_if=lambda p: p['training']
                   ))
               ),
    ModuleInfo(torch.nn.BatchNorm2d,
               train_and_eval_differ=True,
               module_inputs_func=module_inputs_torch_nn_BatchNorm2d,
               skips=(
                   # test fails on MPS backend and is being investigated.
                   # See https://github.com/pytorch/pytorch/issues/100914
                   DecorateInfo(skipMPS),
                   # tracking here rather than in the list in test_aotdispatch.py as eval mode passes
                   # RuntimeError: tried to get Double out of SymInt
                   DecorateInfo(
                       unittest.expectedFailure, 'TestEagerFusionModuleInfo',
                       'test_aot_autograd_symbolic_module_exhaustive',
                       active_if=lambda p: p['training']
                   ),
                   # torch._subclasses.fake_tensor.DataDependentOutputException: aten._local_scalar_dense.default
                   DecorateInfo(
                       unittest.expectedFailure, 'TestEagerFusionModuleInfo',
                       'test_aot_autograd_module_exhaustive',
                       active_if=lambda p: p['training']
                   ))
               ),
    ModuleInfo(torch.nn.BatchNorm3d,
               train_and_eval_differ=True,
               module_inputs_func=module_inputs_torch_nn_BatchNorm3d,
               skips=(
                   # not supported on MPS backend
                   DecorateInfo(skipMPS),
                   # tracking here rather than in the list in test_aotdispatch.py as eval mode passes
                   # RuntimeError: tried to get Double out of SymInt
                   DecorateInfo(
                       unittest.expectedFailure, 'TestEagerFusionModuleInfo',
                       'test_aot_autograd_symbolic_module_exhaustive',
                       active_if=lambda p: p['training']
                   ),
                   # torch._subclasses.fake_tensor.DataDependentOutputException: aten._local_scalar_dense.default
                   DecorateInfo(
                       unittest.expectedFailure, 'TestEagerFusionModuleInfo',
                       'test_aot_autograd_module_exhaustive',
                       active_if=lambda p: p['training']
                   ))
               ),
    ModuleInfo(torch.nn.CELU,
               module_inputs_func=module_inputs_torch_nn_CELU,
               skips=(
                   DecorateInfo(skipIfMps, 'TestModule', dtypes=[torch.float64]),)
               ),
    ModuleInfo(torch.nn.Conv1d,
               module_inputs_func=partial(module_inputs_torch_nn_ConvNd, N=1, lazy=False),
               gradcheck_nondet_tol=GRADCHECK_NONDET_TOL,
               module_memformat_affects_out=True,
               skips=(
                   # channels_last support on cuda requires cudnn >= 7603
                   DecorateInfo(skipCUDAIfCudnnVersionLessThan(version=7603), 'TestModule', 'test_memory_format'),
                   # Failure on ROCM for float32 issue #70125
                   DecorateInfo(skipCUDAIfRocm, 'TestModule', 'test_memory_format', dtypes=[torch.float32]),
                   DecorateInfo(skipIfMps, 'TestModule', dtypes=[torch.float64])
               ),
               decorators=(
                   DecorateInfo(precisionOverride({torch.float32: 1e-04}), 'TestModule', 'test_memory_format'),
               )),
    ModuleInfo(torch.nn.Conv2d,
               module_inputs_func=partial(module_inputs_torch_nn_ConvNd, N=2, lazy=False),
               gradcheck_nondet_tol=GRADCHECK_NONDET_TOL,
               module_memformat_affects_out=True,
               skips=(
                   # channels_last support on cuda requires cudnn >= 7603
                   DecorateInfo(skipCUDAIfCudnnVersionLessThan(version=7603), 'TestModule', 'test_memory_format'),
                   # Failure on ROCM for float32 issue #70125
                   DecorateInfo(skipCUDAIfRocm, 'TestModule', 'test_memory_format', dtypes=[torch.float32]),
                   DecorateInfo(skipIfMps, 'TestModule', dtypes=[torch.float64]),
                   # This was wrongly being skipped before and needs investigation.
                   # See https://github.com/pytorch/pytorch/issues/80247
                   DecorateInfo(unittest.expectedFailure, "TestModule", "test_memory_format",
                                device_type='cuda', dtypes=[torch.float64]),
                   # Fails with channels last test on MPS backend
                   DecorateInfo(unittest.expectedFailure, "TestModule", "test_memory_format",
                                device_type='mps', dtypes=[torch.float32]),
               ),
               decorators=(
                   DecorateInfo(precisionOverride({torch.float32: 1e-04}), 'TestModule', 'test_memory_format'),
               )),
    ModuleInfo(torch.nn.Conv3d,
               module_inputs_func=partial(module_inputs_torch_nn_ConvNd, N=3, lazy=False),
               gradcheck_nondet_tol=GRADCHECK_NONDET_TOL,
               module_memformat_affects_out=True,
               skips=(
                   # channels_last support on cuda requires cudnn >= 8005
                   DecorateInfo(skipCUDAIfCudnnVersionLessThan(version=8005), 'TestModule', 'test_memory_format'),
                   # Failure on ROCM for float32 issue #70125
                   DecorateInfo(skipCUDAIfRocm, 'TestModule', 'test_memory_format', dtypes=[torch.float32]),
                   # Conv3d is not supported on MPS backend
                   DecorateInfo(skipMPS),
                   # This was wrongly being skipped before and needs investigation.
                   # See https://github.com/pytorch/pytorch/issues/80247
                   DecorateInfo(unittest.expectedFailure, "TestModule", "test_memory_format"),
               ),
               decorators=(
                   DecorateInfo(precisionOverride({torch.float32: 1e-04}), 'TestModule', 'test_memory_format'),
               )),
    ModuleInfo(torch.nn.ConvTranspose1d,
               module_inputs_func=partial(module_inputs_torch_nn_ConvNd, N=1, lazy=False, transposed=True),
               gradcheck_nondet_tol=GRADCHECK_NONDET_TOL,
               module_memformat_affects_out=True,
               dtypes=floating_and_complex_types_and(torch.chalf),
               skips=(
                   # channels_last support on cuda requires cudnn >= 7603
                   DecorateInfo(skipCUDAIfCudnnVersionLessThan(version=7603), 'TestModule', 'test_memory_format'),
                   # Failure on ROCM for float32 issue #70125
                   DecorateInfo(skipCUDAIfRocm, 'TestModule', 'test_memory_format', dtypes=[torch.float32]),
                   DecorateInfo(skipIfMps, 'TestModule',
                                dtypes=complex_types_and(torch.chalf, torch.float64, torch.complex128)),
                   # Not implmented for chalf on CPU
                   DecorateInfo(unittest.expectedFailure, 'TestModule', 'test_forward',
                                dtypes=(torch.chalf,), device_type='cpu'),
                   DecorateInfo(unittest.expectedFailure, 'TestModule', 'test_memory_format',
                                dtypes=(torch.chalf,), device_type='cpu'),
                   DecorateInfo(unittest.expectedFailure, 'TestModule',
                                'test_if_train_and_eval_modes_differ', dtypes=(torch.chalf,), device_type='cpu'),
                   DecorateInfo(unittest.expectedFailure, 'TestModule', 'test_non_contiguous_tensors',
                                dtypes=(torch.chalf,), device_type='cpu'),
                   DecorateInfo(unittest.expectedFailure, 'TestModule', 'test_cpu_gpu_parity',
                                dtypes=(torch.chalf,), device_type='cuda'),
                   DecorateInfo(unittest.expectedFailure, 'TestModule', 'test_multiple_device_transfer',
                                dtypes=(torch.chalf,), device_type='cuda'),
                   # Ref: https://github.com/pytorch/pytorch/issues/73502
                   DecorateInfo(unittest.expectedFailure, 'TestModule', 'test_pickle', dtypes=(torch.chalf,)),
               ),
               decorators=(
                   DecorateInfo(precisionOverride({torch.float32: 1e-04}), 'TestModule', 'test_memory_format'),
               )),
    ModuleInfo(torch.nn.ConvTranspose2d,
               module_inputs_func=partial(module_inputs_torch_nn_ConvNd, N=2, lazy=False, transposed=True),
               gradcheck_nondet_tol=GRADCHECK_NONDET_TOL,
               module_memformat_affects_out=True,
               dtypes=floating_and_complex_types_and(torch.chalf),
               skips=(
                   # channels_last support on cuda requires cudnn >= 7603
                   DecorateInfo(skipCUDAIfCudnnVersionLessThan(version=7603), 'TestModule', 'test_memory_format'),
                   # Failure on ROCM for float32 issue #70125
                   DecorateInfo(skipCUDAIfRocm, 'TestModule', 'test_memory_format', dtypes=[torch.float32]),
                   DecorateInfo(skipIfMps, 'TestModule',
                                dtypes=complex_types_and(torch.chalf, torch.float64, torch.complex128)),
                   # This was wrongly being skipped before and needs investigation.
                   # See https://github.com/pytorch/pytorch/issues/80247
                   DecorateInfo(unittest.expectedFailure, "TestModule", "test_memory_format", device_type='cuda',
                                dtypes=[torch.float64, torch.complex128]),
                   # These fail only on ROCm
                   DecorateInfo(unittest.expectedFailure, "TestModule", "test_memory_format", device_type='cuda',
                                dtypes=[torch.complex32], active_if=TEST_WITH_ROCM),
                   # Fails with channels last test on MPS backend
                   DecorateInfo(unittest.expectedFailure, "TestModule", "test_memory_format",
                                device_type='mps', dtypes=[torch.float32]),
                   # Not implemented for chalf on CPU
                   DecorateInfo(unittest.expectedFailure, 'TestModule', 'test_forward',
                                dtypes=(torch.chalf,), device_type='cpu'),
                   DecorateInfo(unittest.expectedFailure, 'TestModule', 'test_memory_format',
                                dtypes=(torch.chalf,), device_type='cpu'),
                   DecorateInfo(unittest.expectedFailure, 'TestModule',
                                'test_if_train_and_eval_modes_differ', dtypes=(torch.chalf,), device_type='cpu'),
                   DecorateInfo(unittest.expectedFailure, 'TestModule', 'test_non_contiguous_tensors',
                                dtypes=(torch.chalf,), device_type='cpu'),
                   DecorateInfo(unittest.expectedFailure, 'TestModule', 'test_cpu_gpu_parity',
                                dtypes=(torch.chalf,), device_type='cuda'),
                   DecorateInfo(unittest.expectedFailure, 'TestModule', 'test_multiple_device_transfer',
                                dtypes=(torch.chalf,), device_type='cuda'),
                   # Ref: https://github.com/pytorch/pytorch/issues/73502
                   DecorateInfo(unittest.expectedFailure, 'TestModule', 'test_pickle', dtypes=(torch.chalf,)),
               ),
               decorators=(
                   DecorateInfo(precisionOverride({torch.float32: 1e-04}), 'TestModule', 'test_memory_format'),
               )),
    ModuleInfo(torch.nn.ConvTranspose3d,
               module_inputs_func=partial(module_inputs_torch_nn_ConvNd, N=3, lazy=False, transposed=True),
               dtypes=floating_and_complex_types_and(torch.chalf),
               gradcheck_nondet_tol=GRADCHECK_NONDET_TOL,
               module_memformat_affects_out=True,
               skips=(
                   # channels_last support on cuda requires cudnn >= 8005
                   DecorateInfo(skipCUDAIfCudnnVersionLessThan(version=8005), 'TestModule', 'test_memory_format'),
                   # Failure on ROCM for float32 issue #70125
                   DecorateInfo(skipCUDAIfRocm, 'TestModule', 'test_memory_format', dtypes=[torch.float32]),
                   # ConvTranspose3d is not supported on MPS backend
                   DecorateInfo(skipMPS),
                   # This was wrongly being skipped before and needs investigation.
                   # See https://github.com/pytorch/pytorch/issues/80247
                   DecorateInfo(unittest.expectedFailure, "TestModule", "test_memory_format"),
                   # These fail only on ROCm
                   DecorateInfo(unittest.expectedFailure, "TestModule", "test_memory_format", device_type='cuda',
                                dtypes=[torch.complex32, torch.complex64], active_if=TEST_WITH_ROCM),
                   # Not implmented for chalf on CPU
                   DecorateInfo(unittest.expectedFailure, 'TestModule', 'test_forward',
                                dtypes=(torch.chalf,), device_type='cpu'),
                   DecorateInfo(unittest.expectedFailure, 'TestModule', 'test_memory_format',
                                dtypes=(torch.chalf,), device_type='cpu'),
                   DecorateInfo(unittest.expectedFailure, 'TestModule',
                                'test_if_train_and_eval_modes_differ', dtypes=(torch.chalf,), device_type='cpu'),
                   DecorateInfo(unittest.expectedFailure, 'TestModule', 'test_non_contiguous_tensors',
                                dtypes=(torch.chalf,), device_type='cpu'),
                   DecorateInfo(unittest.expectedFailure, 'TestModule', 'test_cpu_gpu_parity',
                                dtypes=(torch.chalf,), device_type='cuda'),
                   DecorateInfo(unittest.expectedFailure, 'TestModule', 'test_multiple_device_transfer',
                                dtypes=(torch.chalf,), device_type='cuda'),
                   # Ref: https://github.com/pytorch/pytorch/issues/73502
                   DecorateInfo(unittest.expectedFailure, 'TestModule', 'test_pickle', dtypes=(torch.chalf,)),
               ),
               decorators=(
                   DecorateInfo(precisionOverride({torch.float32: 1e-04}), 'TestModule', 'test_memory_format'),
                   DecorateInfo(precisionOverride({torch.complex64: 1e-04}), 'TestModule', 'test_cpu_gpu_parity'),
               )),
    ModuleInfo(torch.nn.ELU,
               module_inputs_func=module_inputs_torch_nn_ELU,
               skips=(
                   DecorateInfo(skipIfMps, 'TestModule', dtypes=[torch.float64]),)
               ),
    ModuleInfo(torch.nn.FractionalMaxPool2d,
               module_inputs_func=module_inputs_torch_nn_FractionalMaxPool2d,
               gradcheck_nondet_tol=GRADCHECK_NONDET_TOL,
               skips=(
                   # not supported on MPS backend
                   DecorateInfo(skipMPS),
                   DecorateInfo(unittest.skip("Skipped!"), 'TestModule', 'test_memory_format'),)
               ),
    ModuleInfo(torch.nn.FractionalMaxPool3d,
               module_inputs_func=module_inputs_torch_nn_FractionalMaxPool3d,
               gradcheck_nondet_tol=GRADCHECK_NONDET_TOL,
               skips=(
                   # not supported on MPS backend
                   DecorateInfo(skipMPS),
                   DecorateInfo(unittest.skip("Skipped!"), 'TestModule', 'test_memory_format'),)
               ),
    ModuleInfo(torch.nn.L1Loss,
               module_inputs_func=module_inputs_torch_nn_L1Loss,
               skips=(
                   # No channels_last support for loss functions.
                   DecorateInfo(unittest.skip("Skipped!"), 'TestModule', 'test_memory_format'),
                   DecorateInfo(skipIfMps, 'TestModule', dtypes=[torch.float64]),)
               ),
    ModuleInfo(torch.nn.LazyConv1d,
               module_inputs_func=partial(module_inputs_torch_nn_ConvNd, N=1, lazy=True),
               gradcheck_nondet_tol=GRADCHECK_NONDET_TOL,
               module_memformat_affects_out=True,
               skips=(
                   # channels_last support on cuda requires cudnn >= 7603
                   DecorateInfo(skipCUDAIfCudnnVersionLessThan(version=7603), 'TestModule', 'test_memory_format'),
                   # Failure on ROCM for float32 issue #70125
                   DecorateInfo(skipCUDAIfRocm, 'TestModule', 'test_memory_format', dtypes=[torch.float32]),
                   # Lazy modules don't currently play well with ModuleInfo tests on the meta device.
                   # See https://github.com/pytorch/pytorch/issues/70505 for more info.
                   DecorateInfo(skipMeta),
                   DecorateInfo(skipIfMps, 'TestModule', dtypes=[torch.float64]),
               ),
               decorators=(
                   DecorateInfo(precisionOverride({torch.float32: 1e-04}), 'TestModule', 'test_memory_format'),
               )),
    ModuleInfo(torch.nn.LazyConv2d,
               module_inputs_func=partial(module_inputs_torch_nn_ConvNd, N=2, lazy=True),
               gradcheck_nondet_tol=GRADCHECK_NONDET_TOL,
               module_memformat_affects_out=True,
               skips=(
                   DecorateInfo(skipIfMps, 'TestModule', dtypes=[torch.float64]),
                   # channels_last support on cuda requires cudnn >= 7603
                   DecorateInfo(skipCUDAIfCudnnVersionLessThan(version=7603), 'TestModule', 'test_memory_format'),
                   # Failure on ROCM for float32 issue #70125
                   DecorateInfo(skipCUDAIfRocm, 'TestModule', 'test_memory_format', dtypes=[torch.float32]),
                   # Lazy modules don't currently play well with ModuleInfo tests on the meta device.
                   # See https://github.com/pytorch/pytorch/issues/70505 for more info.
                   DecorateInfo(skipMeta),
                   # This was wrongly being skipped before and needs investigation.
                   # See https://github.com/pytorch/pytorch/issues/80247
                   DecorateInfo(unittest.expectedFailure, "TestModule", "test_memory_format",
                                device_type='cuda', dtypes=[torch.float64]),
                   # Fails with channels last test on MPS backend
                   DecorateInfo(unittest.expectedFailure, "TestModule", "test_memory_format",
                                device_type='mps', dtypes=[torch.float32]),
               ),
               decorators=(
                   DecorateInfo(precisionOverride({torch.float32: 1e-04}), 'TestModule', 'test_memory_format'),
               )),
    ModuleInfo(torch.nn.LazyConv3d,
               module_inputs_func=partial(module_inputs_torch_nn_ConvNd, N=3, lazy=True),
               gradcheck_nondet_tol=GRADCHECK_NONDET_TOL,
               module_memformat_affects_out=True,
               skips=(
                   # channels_last support on cuda requires cudnn >= 8005
                   DecorateInfo(skipCUDAIfCudnnVersionLessThan(version=8005), 'TestModule', 'test_memory_format'),
                   # Failure on ROCM for float32 issue #70125
                   DecorateInfo(skipCUDAIfRocm, 'TestModule', 'test_memory_format', dtypes=[torch.float32]),
                   # Lazy modules don't currently play well with ModuleInfo tests on the meta device.
                   # See https://github.com/pytorch/pytorch/issues/70505 for more info.
                   DecorateInfo(skipMeta),
                   # LazyConv3d is not supported on MPS backend
                   DecorateInfo(skipMPS),
                   # This was wrongly being skipped before and needs investigation.
                   # See https://github.com/pytorch/pytorch/issues/80247
                   DecorateInfo(unittest.expectedFailure, "TestModule", "test_memory_format"),
               ),
               decorators=(
                   DecorateInfo(precisionOverride({torch.float32: 1e-04}), 'TestModule', 'test_memory_format'),
               )),
    ModuleInfo(torch.nn.LazyConvTranspose1d,
               module_inputs_func=partial(module_inputs_torch_nn_ConvNd, N=1, lazy=True, transposed=True),
               gradcheck_nondet_tol=GRADCHECK_NONDET_TOL,
               module_memformat_affects_out=True,
               skips=(
                   # channels_last support on cuda requires cudnn >= 7603
                   DecorateInfo(skipCUDAIfCudnnVersionLessThan(version=7603), 'TestModule', 'test_memory_format'),
                   # Failure on ROCM for float32 issue #70125
                   DecorateInfo(skipCUDAIfRocm, 'TestModule', 'test_memory_format', dtypes=[torch.float32]),
                   # Lazy modules don't currently play well with ModuleInfo tests on the meta device.
                   # See https://github.com/pytorch/pytorch/issues/70505 for more info.
                   DecorateInfo(skipMeta),
                   DecorateInfo(skipIfMps, 'TestModule', dtypes=[torch.float64]),
               ),
               decorators=(
                   DecorateInfo(precisionOverride({torch.float32: 1e-04}), 'TestModule', 'test_memory_format'),
               )),
    ModuleInfo(torch.nn.LazyConvTranspose2d,
               module_inputs_func=partial(module_inputs_torch_nn_ConvNd, N=2, lazy=True, transposed=True),
               gradcheck_nondet_tol=GRADCHECK_NONDET_TOL,
               module_memformat_affects_out=True,
               skips=(
                   # channels_last support on cuda requires cudnn >= 7603
                   DecorateInfo(skipCUDAIfCudnnVersionLessThan(version=7603), 'TestModule', 'test_memory_format'),
                   # Failure on ROCM for float32 issue #70125
                   DecorateInfo(skipCUDAIfRocm, 'TestModule', 'test_memory_format', dtypes=[torch.float32]),
                   # Lazy modules don't currently play well with ModuleInfo tests on the meta device.
                   # See https://github.com/pytorch/pytorch/issues/70505 for more info.
                   DecorateInfo(skipMeta),
                   DecorateInfo(skipIfMps, 'TestModule', dtypes=[torch.float64]),
                   # This was wrongly being skipped before and needs investigation.
                   # See https://github.com/pytorch/pytorch/issues/80247
                   DecorateInfo(unittest.expectedFailure, "TestModule", "test_memory_format", device_type='cuda',
                                dtypes=[torch.float64]),
                   # Fails with channels last test on MPS backend
                   DecorateInfo(unittest.expectedFailure, "TestModule", "test_memory_format",
                                device_type='mps', dtypes=[torch.float32]),
               ),
               decorators=(
                   DecorateInfo(precisionOverride({torch.float32: 1e-04}), 'TestModule', 'test_memory_format'),
               )),
    ModuleInfo(torch.nn.LazyConvTranspose3d,
               module_inputs_func=partial(module_inputs_torch_nn_ConvNd, N=3, lazy=True, transposed=True),
               gradcheck_nondet_tol=GRADCHECK_NONDET_TOL,
               module_memformat_affects_out=True,
               skips=(
                   # channels_last support on cuda requires cudnn >= 8005
                   DecorateInfo(skipCUDAIfCudnnVersionLessThan(version=8005), 'TestModule', 'test_memory_format'),
                   # Failure on ROCM for float32 issue #70125
                   DecorateInfo(skipCUDAIfRocm, 'TestModule', 'test_memory_format', dtypes=[torch.float32]),
                   # Lazy modules don't currently play well with ModuleInfo tests on the meta device.
                   # See https://github.com/pytorch/pytorch/issues/70505 for more info.
                   DecorateInfo(skipMeta),
                   # LazyConvTranspose3d is not supported on MPS backend
                   DecorateInfo(skipMPS),
                   # This was wrongly being skipped before and needs investigation.
                   # See https://github.com/pytorch/pytorch/issues/80247
                   DecorateInfo(unittest.expectedFailure, "TestModule", "test_memory_format"),
               ),
               decorators=(
                   DecorateInfo(precisionOverride({torch.float32: 1e-04}), 'TestModule', 'test_memory_format'),
               )),
    ModuleInfo(torch.nn.Linear,
               module_inputs_func=module_inputs_torch_nn_Linear,
               skips=(
                   DecorateInfo(skipIfMps, 'TestModule', dtypes=[torch.float64]),
                   # No channels_last support for Linear currently.
                   DecorateInfo(unittest.skip("Skipped!"), 'TestModule', 'test_memory_format'),)
               ),
    ModuleInfo(torch.nn.Bilinear,
               module_inputs_func=module_inputs_torch_nn_Bilinear,
               decorators=[
                   DecorateInfo(
                       toleranceOverride({
                           torch.float32: tol(atol=1e-4, rtol=1e-4),
                           torch.float64: tol(atol=1e-4, rtol=1e-4)}),
                       'TestModule', 'test_forward', device_type='cpu')
               ],
               skips=(
                   DecorateInfo(skipIfMps, 'TestModule', dtypes=[torch.float64]),
                   # No channels_last support for Bilinear currently.
                   DecorateInfo(unittest.skip("Skipped!"), 'TestModule', 'test_memory_format'),)
               ),
    ModuleInfo(torch.nn.LPPool1d,
               module_inputs_func=module_inputs_torch_nn_LPPool1d,
               skips=(
                   DecorateInfo(unittest.skip("Skipped!"), 'TestModule', 'test_grad'),
                   DecorateInfo(unittest.skip("Skipped!"), 'TestModule', 'test_gradgrad'),
                   DecorateInfo(skipIfMps, 'TestModule', dtypes=[torch.float64]),)
               ),
    ModuleInfo(torch.nn.LPPool2d,
               module_inputs_func=module_inputs_torch_nn_LPPool2d,
               skips=(
                   DecorateInfo(unittest.skip("Skipped!"), 'TestModule', 'test_grad'),
                   DecorateInfo(unittest.skip("Skipped!"), 'TestModule', 'test_gradgrad'),
                   DecorateInfo(skipIfMps, 'TestModule', dtypes=[torch.float64]),)
               ),
    ModuleInfo(torch.nn.MaxPool1d,
               module_inputs_func=module_inputs_torch_nn_MaxPool1d,
               skips=(
                   DecorateInfo(skipIfMps, 'TestModule', dtypes=[torch.float64]),)
               ),
    ModuleInfo(torch.nn.MaxPool2d,
               module_inputs_func=module_inputs_torch_nn_MaxPool2d,
               skips=(
                   DecorateInfo(skipIfMps, 'TestModule', dtypes=[torch.float64]),)
               ),
    ModuleInfo(torch.nn.MaxPool3d,
               module_inputs_func=module_inputs_torch_nn_MaxPool3d,
               gradcheck_nondet_tol=GRADCHECK_NONDET_TOL,
               skips=(
                   DecorateInfo(unittest.skip("Skipped!"), 'TestModule', 'test_memory_format'),
                   # not supported on MPS backend
                   DecorateInfo(skipMPS),)
               ),
    ModuleInfo(torch.nn.NLLLoss,
               module_inputs_func=module_inputs_torch_nn_NLLLoss,
               skips=(
                   # No channels_last support for loss functions.
                   DecorateInfo(unittest.skip("Skipped!"), 'TestModule', 'test_memory_format'),
                   DecorateInfo(skipIfMps, 'TestModule', dtypes=[torch.float64]),)
               ),
    ModuleInfo(torch.nn.GaussianNLLLoss,
               module_inputs_func=module_inputs_torch_nn_GaussianNLLLoss,
               skips=(
                   # No channels_last support for loss functions.
                   DecorateInfo(skipIfMps, 'TestModule', dtypes=[torch.float64]),
                   DecorateInfo(unittest.skip("Skipped!"), 'TestModule', 'test_memory_format'),)),
    ModuleInfo(torch.nn.CrossEntropyLoss,
               module_inputs_func=module_inputs_torch_nn_CrossEntropyLoss,
               skips=(
                   DecorateInfo(skipIfMps, 'TestModule', dtypes=[torch.float64]),)
               ),
    ModuleInfo(torch.nn.GELU,
               module_inputs_func=module_inputs_torch_nn_GELU,
               skips=(
                   DecorateInfo(skipIfMps, 'TestModule', dtypes=[torch.float64]),)
               ),
    ModuleInfo(torch.nn.GLU,
               module_inputs_func=module_inputs_torch_nn_GLU,
               skips=(
                   DecorateInfo(skipIfMps, 'TestModule', dtypes=[torch.float64]),)
               ),
    ModuleInfo(torch.nn.GroupNorm,
               module_inputs_func=module_inputs_torch_nn_GroupNorm,
               dtypes=get_all_fp_dtypes(include_bfloat16=True, include_half=False),
               skips=(
                   DecorateInfo(skipIfMps, 'TestModule', dtypes=[torch.float64, torch.bfloat16]),
                   # Tracking at https://github.com/pytorch/pytorch/issues/98089
                   DecorateInfo(unittest.skip("Skipped!"), 'TestModule', 'test_cpu_gpu_parity'),
                   # No channels_last support for GroupNorm currently.
                   DecorateInfo(unittest.skip("Skipped!"), 'TestModule', 'test_memory_format'),
                   DecorateInfo(unittest.skip("Skipped!"), "TestModule", "test_grad",
                                active_if=TEST_WITH_ROCM, device_type='cuda'),)
               ),
    ModuleInfo(torch.nn.Hardshrink,
               module_inputs_func=module_inputs_torch_nn_Hardshrink,
               skips=(
                   # not supported on MPS backend
                   DecorateInfo(skipMPS),),
               ),
    ModuleInfo(torch.nn.Hardswish,
               module_inputs_func=module_inputs_torch_nn_Hardswish,
               skips=(
                   DecorateInfo(skipIfMps, 'TestModule', dtypes=[torch.float64]),),
               supports_gradgrad=False),
    ModuleInfo(torch.nn.Hardtanh,
               module_inputs_func=module_inputs_torch_nn_Hardtanh,
               skips=(
                   DecorateInfo(skipIfMps, 'TestModule', dtypes=[torch.float64]),),
               ),
    ModuleInfo(torch.nn.InstanceNorm1d,
               module_inputs_func=partial(module_inputs_torch_nn_InstanceNormNd, N=1),
               train_and_eval_differ=True,
               skips=(
                   DecorateInfo(skipIfMps, 'TestModule', dtypes=[torch.float64]),
                   # No channels_last support for InstanceNorm1d currently.
                   DecorateInfo(unittest.skip("Skipped!"), 'TestModule', 'test_memory_format'),)
               ),
    ModuleInfo(torch.nn.InstanceNorm2d,
               module_inputs_func=partial(module_inputs_torch_nn_InstanceNormNd, N=2),
               train_and_eval_differ=True,
               skips=(
                   DecorateInfo(skipIfMps, 'TestModule', dtypes=[torch.float64]),
                   # No channels_last support for InstanceNorm2d currently.
                   DecorateInfo(unittest.skip("Skipped!"), 'TestModule', 'test_memory_format'),)
               ),
    ModuleInfo(torch.nn.InstanceNorm3d,
               module_inputs_func=partial(module_inputs_torch_nn_InstanceNormNd, N=3),
               train_and_eval_differ=True,
               skips=(
                   # not supported on MPS backend
                   DecorateInfo(skipMPS),
                   # No channels_last support for InstanceNorm3d currently.
                   DecorateInfo(unittest.skip("Skipped!"), 'TestModule', 'test_memory_format'),)
               ),
    ModuleInfo(torch.nn.LocalResponseNorm,
               module_inputs_func=module_inputs_torch_nn_LocalResponseNorm,
               skips=(
                   # uses avg_pool3d which is not supported on MPS backend
                   DecorateInfo(skipMPS),)
               ),
    ModuleInfo(torch.nn.LayerNorm,
               module_inputs_func=module_inputs_torch_nn_LayerNorm,
               skips=(
                   DecorateInfo(skipIfMps, 'TestModule', dtypes=[torch.float64]),
                   # No channels_last support for LayerNorm currently.
                   DecorateInfo(unittest.skip("Skipped!"), 'TestModule', 'test_memory_format'),)
               ),
    # TransformerEncoder takes the same inputs as TransformerEncoderLayer
    ModuleInfo(torch.nn.TransformerEncoder,
               train_and_eval_differ=True,
               module_inputs_func=module_inputs_torch_nn_TransformerEncoder,
               skips=(
                   # No channels_last support for TransformerEncoderLayer currently.
                   DecorateInfo(unittest.skip("Skipped!"), 'TestModule', 'test_memory_format'),
                   # Doesn't support device / dtype kwargs directly because it is just a
                   # container of TransformerEncoderLayers.
                   DecorateInfo(unittest.expectedFailure, 'TestModule', 'test_factory_kwargs'),
                   DecorateInfo(skipIfMps, 'TestModule', dtypes=[torch.float64]),)
               ),
    ModuleInfo(torch.nn.TransformerEncoderLayer,
               train_and_eval_differ=True,
               module_inputs_func=module_inputs_torch_nn_TransformerEncoderLayer,
               decorators=[
                   DecorateInfo(toleranceOverride({torch.float32: tol(atol=1e-4, rtol=1e-4)}),
                                'TestModule', 'test_non_contiguous_tensors',
                                device_type='cpu', active_if=IS_WINDOWS),
               ],
               skips=(
                   # No channels_last support for TransformerEncoderLayer currently.
                   DecorateInfo(unittest.skip("Skipped!"), 'TestModule', 'test_memory_format'),
                   DecorateInfo(skipIfMps, 'TestModule', dtypes=[torch.float64]),)
               ),
    ModuleInfo(torch.nn.TransformerDecoderLayer,
               module_inputs_func=module_inputs_torch_nn_TransformerDecoderLayer,
               skips=(
                   # No channels_last support for TransformerDecoderLayer currently.
                   DecorateInfo(unittest.skip("Skipped!"), 'TestModule', 'test_memory_format'),
                   DecorateInfo(skipIfMps, 'TestModule', dtypes=[torch.float64]),)
               ),
    ModuleInfo(torch.nn.Transformer,
               module_inputs_func=module_inputs_torch_nn_Transformer,
               skips=(
                   # No channels_last support for Transformer currently.
                   DecorateInfo(unittest.skip("Skipped!"), 'TestModule', 'test_memory_format'),
                   DecorateInfo(skipIfMps, 'TestModule', dtypes=[torch.float64]),)
               ),
    ModuleInfo(torch.nn.MultiheadAttention,
               train_and_eval_differ=True,
               module_inputs_func=module_inputs_torch_nn_MultiheadAttention,
               skips=(
                   # No channels_last support for MultiheadAttention currently.
                   DecorateInfo(unittest.skip("Skipped!"), 'TestModule', 'test_memory_format'),
                   DecorateInfo(skipIfMps, 'TestModule', dtypes=[torch.float64]),)
               ),
    ModuleInfo(torch.nn.Embedding,
               module_inputs_func=module_inputs_torch_nn_Embedding,
               skips=(
                   DecorateInfo(unittest.skip("Skipped!"), 'TestModule', 'test_memory_format'),
                   DecorateInfo(skipIfMps, 'TestModule', dtypes=[torch.float64]),)
               ),
    ModuleInfo(torch.nn.ReLU,
               module_inputs_func=module_inputs_torch_nn_ReLU,
               skips=(
                   DecorateInfo(skipIfMps, 'TestModule', dtypes=[torch.float64]),)
               ),
    ModuleInfo(torch.nn.LeakyReLU,
               module_inputs_func=module_inputs_torch_nn_LeakyReLU,
               skips=(
                   DecorateInfo(skipIfMps, 'TestModule', dtypes=[torch.float64]),)
               ),
    ModuleInfo(torch.nn.ReLU6,
               module_inputs_func=module_inputs_torch_nn_ReLU6,
               skips=(
                   # test fails on MPS backend and is being investigated.
                   # See https://github.com/pytorch/pytorch/issues/100914
                   DecorateInfo(skipMPS),)
               ),
    ModuleInfo(torch.nn.PReLU,
               module_inputs_func=module_inputs_torch_nn_PReLU,
               skips=(
                   # test fails on MPS backend and is being investigated.
                   # See https://github.com/pytorch/pytorch/issues/100914
                   DecorateInfo(skipMPS),)
               ),
    ModuleInfo(torch.nn.RNNCell,
               module_inputs_func=partial(module_inputs_torch_nn_RNN_GRU_Cell, is_rnn=True),
               module_error_inputs_func=partial(module_error_inputs_torch_nn_RNN_GRU_Cell, is_rnn=True),
               skips=(
                   DecorateInfo(skipIfMps, 'TestModule', dtypes=[torch.float64]),)
               ),
    ModuleInfo(torch.nn.GRUCell,
               module_inputs_func=module_inputs_torch_nn_RNN_GRU_Cell,
               module_error_inputs_func=partial(module_error_inputs_torch_nn_RNN_GRU_Cell, is_rnn=False),
               skips=(
                   DecorateInfo(skipIfMps, 'TestModule', dtypes=[torch.float64]),)
               ),
    ModuleInfo(torch.nn.LSTMCell,
               module_inputs_func=module_inputs_torch_nn_LSTMCell,
               skips=(
                   DecorateInfo(skipIfMps, 'TestModule', dtypes=[torch.float64]),)
               ),
    ModuleInfo(torch.nn.Sigmoid,
               module_inputs_func=module_inputs_torch_nn_Sigmoid,
               skips=(
                   DecorateInfo(skipIfMps, 'TestModule', dtypes=[torch.float64]),)
               ),
    ModuleInfo(torch.nn.LogSigmoid,
               module_inputs_func=module_inputs_torch_nn_LogSigmoid,
               skips=(
                   DecorateInfo(skipIfMps, 'TestModule', dtypes=[torch.float64]),)
               ),
    ModuleInfo(torch.nn.SiLU,
               module_inputs_func=module_inputs_torch_nn_SiLU,
               skips=(
                   DecorateInfo(skipIfMps, 'TestModule', dtypes=[torch.float64]),)
               ),
    ModuleInfo(torch.nn.Softmax,
               module_inputs_func=module_inputs_torch_nn_Softmax,
               skips=(
                   DecorateInfo(skipIfMps, 'TestModule', dtypes=[torch.float64]),)
               ),
    ModuleInfo(torch.nn.Softmax2d,
               module_inputs_func=module_inputs_torch_nn_Softmax2d,
               skips=(
                   DecorateInfo(skipIfMps, 'TestModule', dtypes=[torch.float64]),
                   # no channels last support for Softmax2d currently
                   DecorateInfo(unittest.skip("Skipped!"), 'TestModule', 'test_memory_format'),)
               ),
    ModuleInfo(torch.nn.LogSoftmax,
               module_inputs_func=module_inputs_torch_nn_LogSoftmax,
               skips=(
                   DecorateInfo(skipIfMps, 'TestModule', dtypes=[torch.float64]),
                   # no channels last support for LogSoftmax currently
                   DecorateInfo(unittest.skip("Skipped!"), 'TestModule', 'test_memory_format'),)
               ),
    ModuleInfo(torch.nn.Softmin,
               module_inputs_func=module_inputs_torch_nn_Softmin,
               skips=(
                   DecorateInfo(skipIfMps, 'TestModule', dtypes=[torch.float64]),
                   # no channels last support for Softmin currently
                   DecorateInfo(unittest.skip("Skipped!"), 'TestModule', 'test_memory_format'),)
               ),
    ModuleInfo(torch.nn.Softplus,
               module_inputs_func=module_inputs_torch_nn_Softplus,
               skips=(
                   # test fails on MPS backend and is being investigated.
                   # See https://github.com/pytorch/pytorch/issues/100914
                   DecorateInfo(skipMPS),)
               ),
    ModuleInfo(torch.nn.Softshrink,
               module_inputs_func=module_inputs_torch_nn_Softshrink,
               skips=(
                   # not supported on MPS backend
                   DecorateInfo(skipMPS),)
               ),
    ModuleInfo(torch.nn.Softsign,
               module_inputs_func=module_inputs_torch_nn_Softsign,
               skips=(
                   DecorateInfo(skipIfMps, 'TestModule', dtypes=[torch.float64]),)
               ),
    ModuleInfo(torch.nn.Tanh,
               module_inputs_func=module_inputs_torch_nn_Tanh,
               skips=(
                   DecorateInfo(skipIfMps, 'TestModule', dtypes=[torch.float64]),)
               ),
    ModuleInfo(torch.nn.Tanhshrink,
               module_inputs_func=module_inputs_torch_nn_Tanhshrink,
               skips=(
                   DecorateInfo(skipIfMps, 'TestModule', dtypes=[torch.float64]),)
               ),
    ModuleInfo(torch.nn.Threshold,
               module_inputs_func=module_inputs_torch_nn_Threshold,
               skips=(
                   # test fails on MPS backend and is being investigated.
                   # See https://github.com/pytorch/pytorch/issues/100914
                   DecorateInfo(skipMPS),)
               ),
    ModuleInfo(torch.nn.Mish,
               module_inputs_func=module_inputs_torch_nn_Mish,
               skips=(
                   # not supported on MPS backend
                   DecorateInfo(skipMPS),)
               ),
    ModuleInfo(torch.nn.RNN,
               train_and_eval_differ=True,
               module_inputs_func=partial(module_inputs_torch_nn_RNN_GRU, is_rnn=True),
               skips=(
                   DecorateInfo(skipIfMps, 'TestModule', dtypes=[torch.float64]),),
               decorators=rnn_gru_lstm_module_info_decorators
               ),
    ModuleInfo(torch.nn.GRU,
               train_and_eval_differ=True,
               module_inputs_func=partial(module_inputs_torch_nn_RNN_GRU, is_rnn=False),
               skips=(
                   DecorateInfo(skipIfMps, 'TestModule', dtypes=[torch.float64]),),
               decorators=rnn_gru_lstm_module_info_decorators),
    ModuleInfo(torch.nn.LSTM,
               train_and_eval_differ=True,
               module_inputs_func=module_inputs_torch_nn_LSTM,
               skips=(
                   # LSTM with projections is not currently supported with MPS
                   DecorateInfo(skipMPS),),
               decorators=rnn_gru_lstm_module_info_decorators),
    ModuleInfo(torch.nn.ReflectionPad1d,
               module_inputs_func=module_inputs_torch_nn_ReflectionPad1d,
               module_error_inputs_func=module_error_inputs_torch_nn_Pad1d,
               skips=(
                   DecorateInfo(skipIfMps, 'TestModule', dtypes=[torch.float64]),)
               ),
    ModuleInfo(torch.nn.ReflectionPad2d,
               module_inputs_func=module_inputs_torch_nn_ReflectionPad2d,
               module_error_inputs_func=module_error_inputs_torch_nn_Pad2d,
               gradcheck_nondet_tol=GRADCHECK_NONDET_TOL,
               skips=(
                   DecorateInfo(unittest.skip("Skipped!"), 'TestModule', 'test_memory_format',
                                device_type='cuda'),
                   DecorateInfo(unittest.skip("Skipped!"), 'TestModule', 'test_memory_format',
                                device_type='mps'),
                   DecorateInfo(skipIfMps, 'TestModule', dtypes=[torch.float64]),)
               ),
    ModuleInfo(torch.nn.ReflectionPad3d,
               module_inputs_func=module_inputs_torch_nn_ReflectionPad3d,
               module_error_inputs_func=module_error_inputs_torch_nn_Pad3d,
               gradcheck_nondet_tol=GRADCHECK_NONDET_TOL,
               skips=(
                   DecorateInfo(unittest.skip("Skipped!"), 'TestModule', 'test_memory_format',
                                device_type='cuda'),
                   DecorateInfo(unittest.skip("Skipped!"), 'TestModule', 'test_memory_format',
                                device_type='mps'),
                   DecorateInfo(skipIfMps, 'TestModule', dtypes=[torch.float64]),)
               ),
    ModuleInfo(torch.nn.ReplicationPad1d,
               module_inputs_func=module_inputs_torch_nn_ReplicationPad1d,
               module_error_inputs_func=module_error_inputs_torch_nn_Pad1d,
               skips=(
                   DecorateInfo(skipIfMps, 'TestModule', dtypes=[torch.float64]),)
               ),
    ModuleInfo(torch.nn.ReplicationPad2d,
               module_inputs_func=module_inputs_torch_nn_ReplicationPad2d,
               module_error_inputs_func=module_error_inputs_torch_nn_Pad2d,
               gradcheck_nondet_tol=GRADCHECK_NONDET_TOL,
               skips=(
                   DecorateInfo(unittest.skip("Skipped!"), 'TestModule', 'test_memory_format',
                                device_type='cuda'),
                   DecorateInfo(unittest.skip("Skipped!"), 'TestModule', 'test_memory_format',
                                device_type='mps'),
                   DecorateInfo(skipIfMps, 'TestModule', dtypes=[torch.float64]),)
               ),
    ModuleInfo(torch.nn.ReplicationPad3d,
               module_inputs_func=module_inputs_torch_nn_ReplicationPad3d,
               module_error_inputs_func=module_error_inputs_torch_nn_Pad3d,
               gradcheck_nondet_tol=GRADCHECK_NONDET_TOL,
               skips=(
                   DecorateInfo(unittest.skip("Skipped!"), 'TestModule', 'test_memory_format',
                                device_type='cuda'),
                   DecorateInfo(unittest.skip("Skipped!"), 'TestModule', 'test_memory_format',
                                device_type='mps'),
                   DecorateInfo(skipIfMps, 'TestModule', dtypes=[torch.float64]),)
               ),
    ModuleInfo(torch.nn.SELU,
               module_inputs_func=module_inputs_torch_nn_SELU,
               skips=(
                   # test fails on MPS backend and is being investigated.
                   # See https://github.com/pytorch/pytorch/issues/100914
                   DecorateInfo(skipMPS),)
               ),
    ModuleInfo(torch.nn.ZeroPad1d,
               module_inputs_func=module_inputs_torch_nn_ZeroPad1d,
               module_error_inputs_func=module_error_inputs_torch_nn_Pad1d,
               skips=(
                   DecorateInfo(skipIfMps, 'TestModule', dtypes=[torch.float64]),)
               ),
    ModuleInfo(torch.nn.ZeroPad2d,
               module_inputs_func=module_inputs_torch_nn_ZeroPad2d,
               module_error_inputs_func=module_error_inputs_torch_nn_Pad2d,
               skips=(
                   DecorateInfo(skipIfMps, 'TestModule', dtypes=[torch.float64]),
                   # Fails with channels last test on MPS backend
                   DecorateInfo(unittest.expectedFailure, "TestModule", "test_memory_format", device_type='mps'),)
               ),
    ModuleInfo(torch.nn.ZeroPad3d,
               module_inputs_func=module_inputs_torch_nn_ZeroPad3d,
               module_error_inputs_func=module_error_inputs_torch_nn_Pad3d,
               skips=(
                   DecorateInfo(skipIfMps, 'TestModule', dtypes=[torch.float64]),
                   # Fails with channels last test on MPS backend
                   DecorateInfo(unittest.expectedFailure, "TestModule", "test_memory_format", device_type='mps'),)
               ),
    ModuleInfo(torch.nn.CircularPad1d,
               module_inputs_func=module_inputs_torch_nn_CircularPad1d,
               skips=(
                   DecorateInfo(skipIfMps, 'TestModule', dtypes=[torch.float64]),)
               ),
    ModuleInfo(torch.nn.CircularPad2d,
               module_inputs_func=module_inputs_torch_nn_CircularPad2d,
               skips=(
                   DecorateInfo(skipIfMps, 'TestModule', dtypes=[torch.float64]),
                   # Fails with channels last test on MPS backend
                   DecorateInfo(unittest.expectedFailure, "TestModule", "test_memory_format", device_type='mps'),)
               ),
    ModuleInfo(torch.nn.CircularPad3d,
               module_inputs_func=module_inputs_torch_nn_CircularPad3d,
               skips=(
                   DecorateInfo(skipIfMps, 'TestModule', dtypes=[torch.float64]),
                   # Fails with channels last test on MPS backend
                   DecorateInfo(unittest.expectedFailure, "TestModule", "test_memory_format"),)
               ),
    ModuleInfo(torch.nn.ConstantPad1d,
               module_inputs_func=module_inputs_torch_nn_ConstantPad1d,
               module_error_inputs_func=partial(module_error_inputs_torch_nn_Pad1d, is_constant=True),
               skips=(
                   DecorateInfo(skipIfMps, 'TestModule', dtypes=[torch.float64]),)
               ),
    ModuleInfo(torch.nn.ConstantPad2d,
               module_inputs_func=module_inputs_torch_nn_ConstantPad2d,
               module_error_inputs_func=partial(module_error_inputs_torch_nn_Pad2d, is_constant=True),
               skips=(
                   DecorateInfo(skipIfMps, 'TestModule', dtypes=[torch.float64]),
                   # Fails with channels last test on MPS backend
                   DecorateInfo(unittest.expectedFailure, "TestModule", "test_memory_format", device_type='mps'),)
               ),
    ModuleInfo(torch.nn.ConstantPad3d,
               module_inputs_func=module_inputs_torch_nn_ConstantPad3d,
               module_error_inputs_func=partial(module_error_inputs_torch_nn_Pad3d, is_constant=True),
               skips=(
                   DecorateInfo(skipIfMps, 'TestModule', dtypes=[torch.float64]),
                   # Fails with channels last test on MPS backend
                   DecorateInfo(unittest.expectedFailure, "TestModule", "test_memory_format", device_type='mps'),)
               )
]<|MERGE_RESOLUTION|>--- conflicted
+++ resolved
@@ -2229,20 +2229,19 @@
         ),
     ]
 
-<<<<<<< HEAD
 def module_inputs_torch_nn_CircularPad1d(module_info, device, dtype, requires_grad, training, **kwargs):
     make_input = partial(make_tensor, device=device, dtype=dtype, requires_grad=requires_grad)
 
     def padding1d_circular_ref(inp, pad):
         r""" input:
                 [[[0., 1., 2.],
-                [3., 4., 5.]]]
+                  [3., 4., 5.]]]
                 pad: (1, 2)
                 output:
                     [[[2., 0., 1., 2., 0., 1.],
-                    [5., 3., 4., 5., 3., 4.]]]
+                      [5., 3., 4., 5., 3., 4.]]]
             """
-        return torch.cat([inp[:, :, -pad[0]:], inp, inp[:, :, 0:pad[1]]], dim=2)
+        return torch.cat([inp[:, :, -pad[0]:], inp, inp[:, :, :pad[1]]], dim=2)
 
     return [
         ModuleInput(
@@ -2273,17 +2272,17 @@
     def padding2d_circular_ref(inp, pad):
         r"""input:
                 [[[[0., 1., 2],
-                    [3., 4., 5.]]]]
+                   [3., 4., 5.]]]]
                 pad: (1, 2, 2, 1)
         output:
             [[[[2., 0., 1., 2., 0., 1.],
-            [5., 3., 4., 5., 3., 4.],
-            [2., 0., 1., 2., 0., 1.],
-            [5., 3., 4., 5., 3., 4.],
-            [2., 0., 1., 2., 0., 1.]]]]
+               [5., 3., 4., 5., 3., 4.],
+               [2., 0., 1., 2., 0., 1.],
+               [5., 3., 4., 5., 3., 4.],
+               [2., 0., 1., 2., 0., 1.]]]]
         """
-        inp = torch.cat([inp[:, :, -pad[2]:], inp, inp[:, :, 0:pad[3]]], dim=2)
-        return torch.cat([inp[:, :, :, -pad[0]:], inp, inp[:, :, :, 0:pad[1]]], dim=3)
+        inp = torch.cat([inp[:, :, -pad[2]:], inp, inp[:, :, :pad[3]]], dim=2)
+        return torch.cat([inp[:, :, :, -pad[0]:], inp, inp[:, :, :, :pad[1]]], dim=3)
 
     return [
         ModuleInput(
@@ -2316,42 +2315,42 @@
         r"""input:
                 [[[[[ 0.,  1.,  2.],
                     [ 3.,  4.,  5.]],
-                [[ 6.,  7.,  8.],
+                   [[ 6.,  7.,  8.],
                     [ 9., 10., 11.]]]]]
             pad: (1, 2, 2, 1, 1, 2)
             output: [[[[[ 8.,  6.,  7.,  8.,  6.,  7.],
-                [11.,  9., 10., 11.,  9., 10.],
-                [ 8.,  6.,  7.,  8.,  6.,  7.],
-                [11.,  9., 10., 11.,  9., 10.],
-                [ 8.,  6.,  7.,  8.,  6.,  7.]],
-
-                [[ 2.,  0.,  1.,  2.,  0.,  1.],
-                [ 5.,  3.,  4.,  5.,  3.,  4.],
-                [ 2.,  0.,  1.,  2.,  0.,  1.],
-                [ 5.,  3.,  4.,  5.,  3.,  4.],
-                [ 2.,  0.,  1.,  2.,  0.,  1.]],
-
-                [[ 8.,  6.,  7.,  8.,  6.,  7.],
-                [11.,  9., 10., 11.,  9., 10.],
-                [ 8.,  6.,  7.,  8.,  6.,  7.],
-                [11.,  9., 10., 11.,  9., 10.],
-                [ 8.,  6.,  7.,  8.,  6.,  7.]],
-
-                [[ 2.,  0.,  1.,  2.,  0.,  1.],
-                [ 5.,  3.,  4.,  5.,  3.,  4.],
-                [ 2.,  0.,  1.,  2.,  0.,  1.],
-                [ 5.,  3.,  4.,  5.,  3.,  4.],
-                [ 2.,  0.,  1.,  2.,  0.,  1.]],
-
-                [[ 8.,  6.,  7.,  8.,  6.,  7.],
-                [11.,  9., 10., 11.,  9., 10.],
-                [ 8.,  6.,  7.,  8.,  6.,  7.],
-                [11.,  9., 10., 11.,  9., 10.],
-                [ 8.,  6.,  7.,  8.,  6.,  7.]]]]]
+                        [11.,  9., 10., 11.,  9., 10.],
+                        [ 8.,  6.,  7.,  8.,  6.,  7.],
+                        [11.,  9., 10., 11.,  9., 10.],
+                        [ 8.,  6.,  7.,  8.,  6.,  7.]],
+
+                       [[ 2.,  0.,  1.,  2.,  0.,  1.],
+                        [ 5.,  3.,  4.,  5.,  3.,  4.],
+                        [ 2.,  0.,  1.,  2.,  0.,  1.],
+                        [ 5.,  3.,  4.,  5.,  3.,  4.],
+                        [ 2.,  0.,  1.,  2.,  0.,  1.]],
+
+                       [[ 8.,  6.,  7.,  8.,  6.,  7.],
+                        [11.,  9., 10., 11.,  9., 10.],
+                        [ 8.,  6.,  7.,  8.,  6.,  7.],
+                        [11.,  9., 10., 11.,  9., 10.],
+                        [ 8.,  6.,  7.,  8.,  6.,  7.]],
+
+                       [[ 2.,  0.,  1.,  2.,  0.,  1.],
+                        [ 5.,  3.,  4.,  5.,  3.,  4.],
+                        [ 2.,  0.,  1.,  2.,  0.,  1.],
+                        [ 5.,  3.,  4.,  5.,  3.,  4.],
+                        [ 2.,  0.,  1.,  2.,  0.,  1.]],
+
+                       [[ 8.,  6.,  7.,  8.,  6.,  7.],
+                        [11.,  9., 10., 11.,  9., 10.],
+                        [ 8.,  6.,  7.,  8.,  6.,  7.],
+                        [11.,  9., 10., 11.,  9., 10.],
+                        [ 8.,  6.,  7.,  8.,  6.,  7.]]]]]
         """
-        inp = torch.cat([inp[:, :, -pad[4]:], inp, inp[:, :, 0:pad[5]]], dim=2)
-        inp = torch.cat([inp[:, :, :, -pad[2]:], inp, inp[:, :, :, 0:pad[3]]], dim=3)
-        return torch.cat([inp[:, :, :, :, -pad[0]:], inp, inp[:, :, :, :, 0:pad[1]]], dim=4)
+        inp = torch.cat([inp[:, :, -pad[4]:], inp, inp[:, :, :pad[5]]], dim=2)
+        inp = torch.cat([inp[:, :, :, -pad[2]:], inp, inp[:, :, :, :pad[3]]], dim=3)
+        return torch.cat([inp[:, :, :, :, -pad[0]:], inp, inp[:, :, :, :, :pad[1]]], dim=4)
 
     return [
         ModuleInput(
@@ -2377,8 +2376,6 @@
     ]
 
 
-=======
->>>>>>> 84fbf216
 # All these operators share similar issues on cuDNN and MIOpen
 rnn_gru_lstm_module_info_decorators = (
     # RuntimeError: Batching rule not implemented for aten::_cudnn_rnn_backward.
@@ -3384,11 +3381,13 @@
                ),
     ModuleInfo(torch.nn.CircularPad1d,
                module_inputs_func=module_inputs_torch_nn_CircularPad1d,
+               module_error_inputs_func=module_error_inputs_torch_nn_Pad1d,
                skips=(
                    DecorateInfo(skipIfMps, 'TestModule', dtypes=[torch.float64]),)
                ),
     ModuleInfo(torch.nn.CircularPad2d,
                module_inputs_func=module_inputs_torch_nn_CircularPad2d,
+               module_error_inputs_func=module_error_inputs_torch_nn_Pad2d,
                skips=(
                    DecorateInfo(skipIfMps, 'TestModule', dtypes=[torch.float64]),
                    # Fails with channels last test on MPS backend
@@ -3396,6 +3395,7 @@
                ),
     ModuleInfo(torch.nn.CircularPad3d,
                module_inputs_func=module_inputs_torch_nn_CircularPad3d,
+               module_error_inputs_func=module_error_inputs_torch_nn_Pad3d,
                skips=(
                    DecorateInfo(skipIfMps, 'TestModule', dtypes=[torch.float64]),
                    # Fails with channels last test on MPS backend
