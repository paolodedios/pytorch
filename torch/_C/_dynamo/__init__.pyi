<<<<<<< HEAD
from typing import Optional, Self, Union

from torch._dynamo.source import Source
from torch._dynamo.variables.base import VariableTracker

from . import compiled_autograd, eval_frame, guards  # noqa: F401

class VariableTrackerCache:
    def lookup(self, value: object, source: Source) -> Optional[VariableTracker]: ...
    def add(self, value: object, source: Source, vt: VariableTracker) -> None: ...
    def clone(self) -> Self: ...
    def clear(self) -> None: ...

def strip_function_call(name: str) -> str: ...
def is_valid_var_name(name: str) -> Union[bool, int]: ...
=======
from . import compiled_autograd, eval_frame, guards  # noqa: F401

def strip_function_call(name: str) -> str: ...
>>>>>>> b12d1182
<|MERGE_RESOLUTION|>--- conflicted
+++ resolved
@@ -1,21 +1,6 @@
-<<<<<<< HEAD
-from typing import Optional, Self, Union
-
-from torch._dynamo.source import Source
-from torch._dynamo.variables.base import VariableTracker
+from typing import Union
 
 from . import compiled_autograd, eval_frame, guards  # noqa: F401
 
-class VariableTrackerCache:
-    def lookup(self, value: object, source: Source) -> Optional[VariableTracker]: ...
-    def add(self, value: object, source: Source, vt: VariableTracker) -> None: ...
-    def clone(self) -> Self: ...
-    def clear(self) -> None: ...
-
 def strip_function_call(name: str) -> str: ...
-def is_valid_var_name(name: str) -> Union[bool, int]: ...
-=======
-from . import compiled_autograd, eval_frame, guards  # noqa: F401
-
-def strip_function_call(name: str) -> str: ...
->>>>>>> b12d1182
+def is_valid_var_name(name: str) -> Union[bool, int]: ...