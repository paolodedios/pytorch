from __future__ import annotations

import contextlib
import dataclasses
import typing
import warnings
import weakref
from abc import abstractmethod
from dataclasses import dataclass
from typing import (
    Any,
    Callable,
    ClassVar,
    ContextManager,
    Dict,
    Generic,
    List,
    NewType,
    Optional,
    Protocol,
    Set,
    Tuple,
    Type,
    TYPE_CHECKING,
    TypeVar,
    Union,
)
from typing_extensions import override, TypedDict, TypeGuard, TypeIs, Unpack

import torch
from torch._C._autograd import CreationMeta
from torch._C._functorch import (
    _add_batch_dim,
    _unwrap_functional_tensor,
    _wrap_functional_tensor,
    get_unwrapped,
    is_batchedtensor,
    is_functorch_wrapped_tensor,
    is_gradtrackingtensor,
    is_legacy_batchedtensor,
    maybe_get_bdim,
    maybe_get_level,
    peek_interpreter_stack,
)
from torch._logging import trace_structured
from torch.utils._mode_utils import no_dispatch
from torch.utils._python_dispatch import is_traceable_wrapper_subclass
from torch.utils.weak import WeakIdKeyDictionary


if TYPE_CHECKING:
    from torch._C._functorch import CInterpreter
    from torch._guards import Source
    from torch._subclasses.fake_tensor import FakeTensor, FakeTensorMode

    # Import here to avoid cycle
    # Import the following modules during type checking to enable code intelligence features,
    # Do not import unconditionally, as they import sympy and importing sympy is very slow
    from torch.fx.experimental.symbolic_shapes import ShapeEnv, SymbolicContext


def _is_fake_tensor(t: object) -> TypeIs[FakeTensor]:
    from torch._subclasses.fake_tensor import FakeTensor

    return isinstance(t, FakeTensor)


DimList = List
_TensorLikeT = TypeVar("_TensorLikeT", "MetaTensorDesc", torch.Tensor)
_T = TypeVar("_T")
_TensorT = TypeVar("_TensorT", bound=torch.Tensor)
_TensorT_cov = TypeVar("_TensorT_cov", bound=torch.Tensor, covariant=True)


def safe_is_leaf(t: Union[MetaTensorDesc, torch.Tensor]) -> bool:
    try:
        return t.is_leaf
    except RuntimeError:
        # inference mode can trigger this
        return False


def safe_grad(t: _TensorLikeT) -> Optional[_TensorLikeT]:
    with warnings.catch_warnings():
        warnings.filterwarnings("ignore", "The .grad attribute of a Tensor")
        return t.grad


def _expect_safe_grad(t: _TensorLikeT) -> _TensorLikeT:
    grad = safe_grad(t)
    assert grad is not None
    return grad


def assert_eq(a: _T, b: _T) -> None:
    assert a == b, f"{a} != {b}"


def assert_metadata_eq(
    assert_eq: Callable[[object, object], None],
    m1: Union[MetaTensorDesc, torch.Tensor],
    m2: torch.Tensor,
    *,
    skip_symbolic: bool = False,
    skip_leaf: bool = False,
) -> None:
    m1 = (
        MetaTensorDescriber().describe_tensor(m1)
        if isinstance(m1, torch.Tensor)
        else m1
    )

    def go(m1: MetaTensorDesc, m2: torch.Tensor) -> None:
        assert_eq(m1.dtype, m2.dtype)
        if not skip_symbolic:
            assert_eq(m1.shape, m2.shape)
        assert_eq(m1.requires_grad, m2.requires_grad)
        if not skip_leaf:
            assert_eq(m1.is_leaf, m2.is_leaf)
        # MetaTensorDesc doesn't store grad_fn; inferred from leaf
        # assert_eq(m1.grad_fn is None, m2.grad_fn is None)
        assert_eq(m1.is_sparse, m2.is_sparse)
        assert_eq(m1.is_inference, m2.is_inference())
        assert_eq(m1.is_conj, m2.is_conj())
        assert_eq(m1.is_neg, m2.is_neg())
        assert_eq(m1.grad is not None, safe_grad(m2) is not None)
        if m1.grad is not None:
            go(m1.grad, _expect_safe_grad(m2))
        # TODO: move "assert_eq(m1.layout, m2.layout)" out of sparse
        #       branches (but not ready for prime time yet)...
        if m1.is_sparse:
            assert_eq(m1.layout, m2.layout)
            assert_eq(m1.dense_dim, m2.dense_dim())
            assert_eq(m1.sparse_dim, m2.sparse_dim())
            assert_eq(m1.is_coalesced, m2.is_coalesced())
        elif is_sparse_compressed(m1):
            assert_eq(m1.layout, m2.layout)
            assert_eq(m1.dense_dim, m2.dense_dim())
            assert_eq(m1.sparse_dim, m2.sparse_dim())
        else:
            if not skip_symbolic:
                assert_eq(m1.stride, m2.stride())
                assert_eq(m1.storage_offset, m2.storage_offset())
            assert_eq(m1.is_view, m2._is_view())
            if m1.is_view:
                assert m1.base is not None
                assert m2._base is not None
                go(m1.base, m2._base)
        # TODO: test if is resizable (no direct query for this atm)
        # TODO: audit AutogradMeta to see if it matches
        # TODO: test forward AD

    return go(m1, m2)


# TypeGuard (not TypeIs): False does not imply !torch.Tensor
def is_sparse_coo(t: object) -> TypeGuard[torch.Tensor]:
    return isinstance(t, torch.Tensor) and t.layout is torch.sparse_coo


def is_sparse_compressed_layout(layout: torch.layout) -> bool:
    return layout in {
        torch.sparse_csr,
        torch.sparse_csc,
        torch.sparse_bsr,
        torch.sparse_bsc,
    }


# TypeGuard (not TypeIs): False does not imply !torch.Tensor
def is_sparse_compressed(t: object) -> TypeGuard[torch.Tensor]:
    return isinstance(t, torch.Tensor) and is_sparse_compressed_layout(t.layout)


# TypeGuard (not TypeIs): False does not imply !torch.Tensor
def is_sparse_any(t: object) -> TypeGuard[torch.Tensor]:
    return is_sparse_coo(t) or is_sparse_compressed(t)


def _checked_cast(ty: Type[_T], obj: object) -> _T:
    assert isinstance(obj, ty), f"expected {ty} but got {type(obj)}"
    return obj


def _get_real_storage(base: torch.UntypedStorage) -> torch.UntypedStorage:
    return base.real_storage  # type: ignore[attr-defined]


def _set_real_storage(
    base: torch.UntypedStorage, real_storage: torch.UntypedStorage
) -> None:
    base.real_storage = real_storage  # type: ignore[attr-defined]


# Don't use id() directly, because those can get reallocated over time.
MetaStorageId = NewType("MetaStorageId", int)
MetaTensorId = NewType("MetaTensorId", int)


_DescriberId = NewType("_DescriberId", int)
DESCRIBER_NEXT_ID = _DescriberId(0)


class MetaTensorDescriber:
    """
    Given a Tensor/Storage, generate a MetaTensorDesc/MetaStorageDesc
    for it, which is enough information to reconstruct a meta tensor/fake tensor
    corresponding to a Tensor as faithfully as possible.

    This is a stateful conversion object because we keep track of the IDs
    of the tensors/storages passed to us, so we can consistently give
    the same ID when we see the same tensor/storage.
    """

    def __init__(self, *, copy_data: bool = False) -> None:
        global DESCRIBER_NEXT_ID
        self.id = DESCRIBER_NEXT_ID
        DESCRIBER_NEXT_ID = _DescriberId(DESCRIBER_NEXT_ID + 1)
        self.next_tensor_id: MetaTensorId = MetaTensorId(0)
        self.next_storage_id: MetaStorageId = MetaStorageId(0)
        # Tensor -> int
        self.lookup_tensor = WeakIdKeyDictionary()
        # Storage -> int
        self.lookup_storage = WeakIdKeyDictionary()
        self.copy_data = copy_data
        self.traced_tensors: Set[int] = set()
        self.traced_storages: Set[int] = set()

    def get_tensor_id(self, t: torch.Tensor) -> MetaTensorId:
        if t not in self.lookup_tensor:
            self.lookup_tensor[t] = self.next_tensor_id
            self.next_tensor_id = MetaTensorId(self.next_tensor_id + 1)
        return self.lookup_tensor[t]

    def get_storage_id(self, s: torch.UntypedStorage) -> MetaStorageId:
        if s not in self.lookup_storage:
            self.lookup_storage[s] = self.next_storage_id
            self.next_storage_id = MetaStorageId(self.next_storage_id + 1)
        return self.lookup_storage[s]

    def describe_storage(
        self, s: torch.UntypedStorage, *, trace: bool = False
    ) -> MetaStorageDesc:
        r = MetaStorageDesc(
            id=self.get_storage_id(s),
            size=s.size(),
            # NB: We don't do the copy yet; copy happens when we start
            # creating the new storages
            data=s if self.copy_data else None,
        )
        if trace and r.id not in self.traced_storages:
            trace_structured(
                "describe_storage",
                metadata_fn=lambda: r.as_json(self.id),
            )
            self.traced_storages.add(r.id)
        return r

    def describe_tensor(
        self, t: torch.Tensor, *, recurse: bool = True, trace: bool = False
    ) -> MetaTensorDesc:
        is_leaf = safe_is_leaf(t)
        is_view = t._is_view()
        is_sparse = t.is_sparse
        layout = t.layout
        is_nested = t.is_nested
        is_traceable_wrapper_subclass_v = is_traceable_wrapper_subclass(t)
        is_functorch_wrapped = is_functorch_wrapped_tensor(t)
        is_mkldnn = t.is_mkldnn
        is_batchedtensor_v = is_batchedtensor(t)
        is_legacy_batchedtensor_v = is_legacy_batchedtensor(t)
        is_gradtrackingtensor_v = is_gradtrackingtensor(t)
        is_functorch_batched_or_grad = is_batchedtensor_v or is_gradtrackingtensor_v
        is_functional = torch._is_functional_tensor(t)

        storage = None
        # NB: For compatibility, I default this to zero, as sometimes people
        # still have stuffed zero into storage offset even though the tensor
        # doesn't meaningfully have an offset
        storage_offset = 0
        if not (
            is_sparse
            or is_sparse_compressed_layout(layout)
            or (is_nested and not is_traceable_wrapper_subclass_v)
            or is_mkldnn
            # TODO: TBH, functorch wrapped tensors probably should have
            # storage associated with them
            or is_functorch_wrapped
            or is_legacy_batchedtensor_v
        ):
            # NB: We actually don't use storage to do views, but might as well
            # put it in for accuracy
            storage = self.describe_storage(t.untyped_storage(), trace=trace)
            storage_offset = t.storage_offset()  # type: ignore[assignment]

        stride = None
        if not (
            is_sparse
            or is_sparse_compressed_layout(layout)
            or (is_nested and not is_traceable_wrapper_subclass_v)
        ):
            # stride/storage_offset are called from is_functorch_wrapped,
            # view_from_base, empty_create_subclass,
            # sym_sizes_strides_storage_offset (empty_create)
            stride = t.stride()

        # NB: this technically should refer to functorch unwrapped tensor, but
        # I am (perhaps abusively) using it to store both the functorch and
        # non-functorch functional tensor
        unwrapped = None
        autograd_meta_from = None
        current_level = None
        if is_batchedtensor_v or is_gradtrackingtensor_v:
            unwrapped = self.describe_tensor(get_unwrapped(t), trace=trace)
        # xla and lazy tensors present as functional tensors, but we want them
        # to be handled specially
        elif is_functional and t.device.type not in ("xla", "lazy"):
            if t._is_view():
                raise RuntimeError(
                    "Cannot safely fakify a view because this process drops the view information right now."
                )
            if not is_functorch_wrapped:
                torch._sync(t)
                unwrapped = self.describe_tensor(
                    torch._from_functional_tensor(t), trace=trace
                )
                autograd_meta_from = t
            else:
                reapply_views = torch._C._functionalization_reapply_views_tls()
                # NB: has side effects!
                unwrapped = self.describe_tensor(
                    _unwrap_functional_tensor(t, reapply_views), trace=trace
                )
                # TODO: It's pretty suspicious that functional tensors don't have
                # valid level and thus we just grab whatever the current level
                # is
                current_level = torch._C._functorch.current_level()

        maybe_functorch_stack = None
        if is_functorch_wrapped:
            with torch._functorch.pyfunctorch.temporarily_clear_interpreter_stack() as maybe_functorch_stack:
                pass

        attrs = None
        ctx = None
        type_v = None
        if is_traceable_wrapper_subclass_v:
            assert hasattr(t, "__tensor_flatten__")
            raw_attrs, ctx = t.__tensor_flatten__()
            attrs = {
                attr: self.describe_tensor(getattr(t, attr), trace=trace)
                for attr in raw_attrs
            }
            type_v = type(t)

        from torch.nested._internal.nested_tensor import _tensor_symint_registry

        view_func = ViewFunc.from_tensor(t)

        # TODO: Is it important to enable torch.inference_mode before querying
        # these values?
        r: MetaTensorDesc = MetaTensorDesc(
            id=self.get_tensor_id(t),
            storage=storage,
            is_inference=t.is_inference(),
            is_leaf=is_leaf,
            requires_grad=t.requires_grad,
            # NB: ndim should be OK too but there is a disaster at
            # python test/dynamo/test_subclasses.py -k test_user_overidden_property_unsupported
            # Actually, this means that we have a little bit of a problem
            # here, which is that there is some sensitivity to how exactly an
            # access is done if you have a __torch_function__ subclass.  Maybe
            # should disable torch function before doing accesses?
            ndim=t.dim(),
            dtype=t.dtype,
            is_sparse=is_sparse,
            is_mkldnn=is_mkldnn,
            is_functorch_wrapped=is_functorch_wrapped,
            is_batchedtensor=is_batchedtensor_v,
            is_legacy_batchedtensor=is_legacy_batchedtensor_v,
            is_gradtrackingtensor=is_gradtrackingtensor_v,
            is_view=is_view,
            is_conj=t.is_conj(),
            is_neg=t.is_neg(),
            is_parameter=isinstance(t, torch.nn.Parameter),
            is_traceable_wrapper_subclass=is_traceable_wrapper_subclass_v,
            is_nested=is_nested,
            nested_int=(
                _tensor_symint_registry[t].node.nested_int()
                if t in _tensor_symint_registry
                else None
            ),
            is_functional=is_functional,
            layout=layout,
            device=t.device,
            size=t.size(),
            stride=stride,
            storage_offset=storage_offset,
            dynamo_dynamic_indices=list(getattr(t, "_dynamo_dynamic_indices", set())),
            sparse_dim=(
                t.sparse_dim() if t.is_sparse or is_sparse_compressed(t) else None
            ),
            dense_dim=t.dense_dim() if t.is_sparse or is_sparse_compressed(t) else None,
            is_coalesced=t.is_coalesced() if t.is_sparse else None,
            # TODO: I actually think recursing here is correct, but we have at
            # least an infinite cycle from base -> values -> base
            # https://github.com/pytorch/pytorch/issues/122089
            crow_indices=(
                self.describe_tensor(t.crow_indices(), recurse=False, trace=trace)
                if recurse and t.layout in {torch.sparse_csr, torch.sparse_bsr}
                else None
            ),
            col_indices=(
                self.describe_tensor(t.col_indices(), recurse=False, trace=trace)
                if recurse and t.layout in {torch.sparse_csr, torch.sparse_bsr}
                else None
            ),
            ccol_indices=(
                self.describe_tensor(t.ccol_indices(), recurse=False, trace=trace)
                if recurse and t.layout in {torch.sparse_csc, torch.sparse_bsc}
                else None
            ),
            row_indices=(
                self.describe_tensor(t.row_indices(), recurse=False, trace=trace)
                if recurse and t.layout in {torch.sparse_csc, torch.sparse_bsc}
                else None
            ),
            values=(
                self.describe_tensor(t.values(), recurse=False, trace=trace)
                if recurse and is_sparse_compressed(t)
                else None
            ),
            grad=(
                self.describe_tensor(grad, trace=trace)
                if (grad := safe_grad(t)) is not None
                else None
            ),
            creation_meta=(
                torch._C._autograd._get_creation_meta(t) if t._is_view() else None
            ),
            unwrapped=unwrapped,
            level=(
                maybe_get_level(t)
                if is_batchedtensor_v or is_gradtrackingtensor_v
                else None
            ),
            bdim=maybe_get_bdim(t) if is_batchedtensor_v else None,
            base=(
                self.describe_tensor(t._base, trace=trace)
                if recurse and t._is_view() and t._base is not None
                else None
            ),
            fake_mode=torch._subclasses.fake_tensor.maybe_get_fake_mode(t),
            view_func=view_func,
            attrs=attrs,
            ctx=ctx,
            type=type_v,
            # NB: even if functorch is enabled, don't actually save the
            # interpreter stack here unless we are actually functorch wrapped;
            # it's irrelevant for non-functorch stuff
            functorch_stack=maybe_functorch_stack,
            autograd_meta_from=autograd_meta_from,
            current_level=current_level,
            data=t if self.copy_data else None,
        )
        if trace and r.id not in self.traced_tensors:
            trace_structured(
                "describe_tensor",
                metadata_fn=lambda: r.as_json(self.id),
            )
            self.traced_tensors.add(r.id)
        return r


@dataclass(frozen=True)
class MetaStorageDesc:
    id: MetaStorageId
    size: int
    # NB: this is only populated with copy_data True, it is not directly
    # serializable in JSON, you want to do something special here anyway
    data: Optional[torch.UntypedStorage]

    def as_json(self, describer_id: _DescriberId) -> Dict[str, object]:
        return {
            "id": self.id,
            "describer_id": describer_id,
            "size": self.size if isinstance(self.size, int) else repr(self.size),
        }


@dataclass(frozen=True)
class ViewFunc(Generic[_TensorT]):
    @abstractmethod
    def apply(
        self,
        t: _TensorT,
        new_base: _TensorT,
        symint_visitor_fn: Optional[Callable[[int], int]] = None,
        tensor_visitor_fn: Optional[Callable[[torch.Tensor], _TensorT]] = None,
    ) -> _TensorT:
        ...

    @staticmethod
    def from_tensor(t: torch.Tensor) -> ViewFunc:
        if _is_fake_tensor(t):
            return _FakeTensorViewFunc()
        else:
            return _CustomViewFunc(t._view_func_unsafe)


@dataclass(frozen=True)
class _FakeTensorViewFunc(ViewFunc["FakeTensor"]):
    @override
    def apply(
        self,
        t: torch.Tensor,
        new_base: torch.Tensor,
        symint_visitor_fn: Optional[Callable[[int], int]] = None,
        tensor_visitor_fn: Optional[Callable[[torch.Tensor], FakeTensor]] = None,
    ) -> FakeTensor:
        return torch._subclasses.fake_tensor.FakeTensor._view_func_unsafe(
            t, new_base, symint_visitor_fn, tensor_visitor_fn
        )


@dataclass(frozen=True)
class _CustomViewFunc(ViewFunc[_TensorT], Generic[_TensorT]):
    func: Callable[
        [
            torch.Tensor,
            Optional[Callable[[int], int]],
            Optional[Callable[[torch.Tensor], _TensorT]],
        ],
        _TensorT,
    ]

    @override
    def apply(
        self,
        t: torch.Tensor,
        new_base: torch.Tensor,
        symint_visitor_fn: Optional[Callable[[int], int]] = None,
        tensor_visitor_fn: Optional[Callable[[torch.Tensor], _TensorT]] = None,
    ) -> _TensorT:
        # ignore `t`
        return self.func(new_base, symint_visitor_fn, tensor_visitor_fn)


class _MetaTensorCallbackKwargs(TypedDict, total=False):
    device: Union[torch.device, str]


class _MetaTensorCallback(Protocol, Generic[_TensorT_cov]):
    def __call__(
        self,
        arg: Callable[[], torch.Tensor],
        /,
        **kwargs: Unpack[_MetaTensorCallbackKwargs],
    ) -> _TensorT_cov:
        ...


@dataclass(frozen=True)
class MetaTensorDesc(Generic[_TensorT]):
    id: MetaTensorId
    ndim: int
    dtype: torch.dtype
    device: torch.device

    # NB: Sometimes, size, stride and storage_offset contain SymInt, in which
    # case this is NOT serializable.  That only happens when you're
    # re-fakeifying a fake tensor with an existing ShapeEnv... maybe we
    # can get rid of this use case entirely.  Notably, even if we are
    # fakeifying a real tensor into a fake tensor with symbolic shapes, the
    # size here is NOT dynamic
    # NB: These also contain SymInt because wrap_meta_outputs_with_default_device_logic
    # goes through this codepath.  But it really should not LOL.
    # NB: size could potentially be None as you can override it and make it
    # throw an error, but we don't currently have any subclasses that do this
    # except C++ nested tensor but we're going to have nested int to make this
    # defined on NJT
    size: Tuple[int, ...]
    dynamo_dynamic_indices: List[int]

    layout: torch.layout = torch.strided
    is_inference: bool = False
    is_leaf: bool = False
    requires_grad: bool = False
    is_sparse: bool = False
    is_mkldnn: bool = False
    is_functorch_wrapped: bool = False
    is_batchedtensor: bool = False
    is_legacy_batchedtensor: bool = False
    is_gradtrackingtensor: bool = False
    is_view: bool = False
    is_nested: bool = False
    # We eagerly symbolicize the associated nested int for e.g. offsets / lengths
    # metadata if that offsets is already associated with a nested int.
    # See test_construct_from_jagged_with_input_offsets_mixed_case.
    nested_int: Optional[int] = None
    is_traceable_wrapper_subclass: bool = False
    is_functional: bool = False
    is_conj: bool = False
    is_neg: bool = False
    is_parameter: bool = False
    stride: Optional[Tuple[int, ...]] = None
    storage_offset: int = 0
    # NB: We have a choice whether or not to store the id or a direct pointer
    # to the data structure.  For ease of use, we store the data structure,
    # but this means that when we serialize, we have to swizzle these pointers
    # back into ids (so we have accurate aliasing relationships)
    storage: Optional[MetaStorageDesc] = None
    sparse_dim: Optional[int] = None  # is_sparse, is_sparse_compressed
    dense_dim: Optional[int] = None  # is_sparse, is_sparse_compressed
    is_coalesced: Optional[bool] = None  # is_sparse
    crow_indices: Optional[MetaTensorDesc] = None  # is_sparse_compressed
    col_indices: Optional[MetaTensorDesc] = None  # is_sparse_compressed
    ccol_indices: Optional[MetaTensorDesc] = None  # is_sparse_compressed
    row_indices: Optional[MetaTensorDesc] = None  # is_sparse_compressed
    values: Optional[MetaTensorDesc] = None  # is_sparse_compressed
    unwrapped: Optional[MetaTensorDesc] = None  # is_functorch_wrapped
    bdim: Optional[int] = None  # is_functorch_wrapped
    base: Optional[MetaTensorDesc] = None  # is_view
    attrs: Optional[Dict[str, MetaTensorDesc]] = None  # is_traceable_wrapper_subclass
    creation_meta: Optional[CreationMeta] = None
    grad: Optional[MetaTensorDesc] = None

    # Everything below is NOT serializable, need some more work

    _UNSERIALIZABLE: ClassVar[Set[str]] = {
        "ctx",
        "type",
        "fake_mode",
        # view_func isn't serializable when it's a _CustomViewFunc
        "view_func",
        "level",
        "current_level",
        "functorch_stack",
        "autograd_meta_from",
        "data",
        "nested_int",
    }

    ctx: Optional[object] = None  # is_traceable_wrapper_subclass
    type: Optional[Type] = None  # is_traceable_wrapper_subclass
    fake_mode: Optional[FakeTensorMode] = None
    view_func: Optional[ViewFunc] = None
    # level looks serializable, but actually it is meaningless without
    # the functorch_stack below
    level: Optional[int] = None  # is_functorch_wrapped
    current_level: Optional[int] = None
    functorch_stack: Optional[List[CInterpreter]] = None
    autograd_meta_from: Optional[torch.Tensor] = None

    # This is only populated on copy_data, and typically is not used at all,
    # except for some of our meta-ification paths that don't properly use
    # storage (pro-tip: you should use storage)
    data: Optional[torch.Tensor] = None

    # Faithfully serializing functorch tensors will not be too difficult.
    # We only need to consider grad/vmap interpreters, and their internal
    # state is only bools (mostly what the grad enabled/disabled state
    # should be in the lower layer).  Beyond that, tensors just need to
    # precisely indicate which particular interpreter they correspond
    # to (we then replace level with a pointer to the interpreter stack.)
    # However, this use of functorch is very "non-lexical" so it's not
    # entirely clear how to make it all lexical again, so we haven't done
    # it for now.

    # NB: This will reference numeric IDs, and it is assumed that you've
    # already serialized everything this recursively references
    def as_json(self, describer_id: _DescriberId) -> Dict[str, object]:
        def json(k: str, v: object) -> object:
            # Some best-effort debugging serialization for unserializable
            # fields (feel free to add other special cases as appropriate)
            if k in ["data", "autograd_meta_from"]:
                return None  # never repr these
            if k in MetaTensorDesc._UNSERIALIZABLE:
                return repr(v)
            if isinstance(v, (torch.device, torch.dtype, torch.layout)):
                return repr(v)
            if isinstance(v, torch.SymInt):
                return repr(v)
            if isinstance(v, (tuple, list)):
                return [json(k, v1) for v1 in v]
            if isinstance(v, (MetaStorageDesc, MetaTensorDesc)):
                return v.id
            if isinstance(v, CreationMeta):
                return str(v)
            if k == "attrs" and isinstance(v, dict):
                return {k1: v1.id for k1, v1 in v.items()}
            return v

        r = {
            field.name: json(field.name, getattr(self, field.name))
            for field in dataclasses.fields(self)
            if not (
                getattr(self, field.name) is field.default
                or (
                    field.name == "dynamo_dynamic_indices"
                    and not getattr(self, field.name)
                )
            )
        }
        r.update({"describer_id": describer_id})
        return r

    @property
    def shape(self) -> Tuple[int, ...]:
        return self.size


# A more faithful reproduction would do a copy on the entire
# storage, but this needs to be done carefully because the
# underlying storage could have larger extent than is implied
# by size/stride.  The real fix is to properly call
# meta_storage recursively here.
#
# These "safe" functions are intended to be used under no_dispatch() mode.
# The no_dispatch() here is intended to prevent ambient fake tensor mode from
# fakeifying the operation.  But if we are given an honest to goodness
# FakeTensor as src, we MUST NOT run the copy/clone operation.  A better way
# to do this would be to not use no_dispatch and instead just disable fake
# tensor mode only (allowing for subclass dispatch to occur)
def _safe_copy(dst: torch.Tensor, src: Optional[torch.Tensor]) -> None:
    if type(src) is not torch.Tensor:
        return
    dst.copy_(src)


def _safe_clone(src: torch.Tensor) -> Optional[torch.Tensor]:
    if type(src) is not torch.Tensor:
        return None
    return src.clone()


# This is a class for converting multiple tensors into meta tensors which
# share the same view/storage structure.  The operation model is you allocate
# one of these, and then call it repeatedly on all the tensors you want to
# convert.  It's important to use the same object for tensors you want to
# share storage because this is how we correlate shared storages to the same
# meta storages. This class will hold weak references to cached tenosrs
# and tensor storages.
class MetaConverter(Generic[_TensorT]):
    def __init__(self, *, copy_data: bool = False) -> None:
        # Maps MetaStorageId to UntypedStorage
        self.storage_memo: weakref.WeakValueDictionary[
            MetaStorageId, torch.UntypedStorage
        ] = weakref.WeakValueDictionary()
        # Maps MetaTensorId to torch.Tensor (typically a meta tensor or
        # FakeTensor)
        self.tensor_memo: weakref.WeakValueDictionary[
            MetaTensorId, _TensorT
        ] = weakref.WeakValueDictionary()
        self.hit = 0
        self.miss = 0
        self.del_hook = None
        self.arg_cnt = 0
        # Ensures real_storage/real_tensor are populated on the resulting
        # metaified storage/tensor.  The naming of this attribute is load
        # bearing: FakeTensor relies on real tensor being set to exactly this
        # value
        self.copy_data = copy_data
        self.describer = MetaTensorDescriber(copy_data=copy_data)

    def successful(self) -> bool:
        return self.hit > 0 and self.miss == 0

    def get_tensor_memo(self, t: MetaTensorDesc) -> Optional[torch.Tensor]:
        return self.tensor_memo.get(t.id, None)

    def _checked_get_tensor_memo(self, t: MetaTensorDesc) -> _TensorT:
        r = self.tensor_memo.get(t.id, None)
        assert r is not None
        return r

    def set_tensor_memo(self, t: MetaTensorDesc, v: _TensorT) -> None:
        self.tensor_memo[t.id] = v

    def get_storage_memo(self, s: MetaStorageDesc) -> Optional[torch.UntypedStorage]:
        return self.storage_memo.get(s.id, None)

    def set_storage_memo(self, s: MetaStorageDesc, v: torch.UntypedStorage) -> None:
        self.storage_memo[s.id] = v

    def meta_storage(
        self,
        s: MetaStorageDesc,
        callback: Callable[[Callable[[], torch.Tensor]], _TensorT],
    ) -> torch.UntypedStorage:
        # If we are fakeifying a tensor that has a secretly-zero-sized storage,
        # Need to make sure to resize the meta storage too.
        if (memo := self.get_storage_memo(s)) is None:
            r_s = callback(
                lambda: torch.empty(s.size, dtype=torch.uint8, device="meta"),
            ).untyped_storage()
            if self.copy_data:
                # NB: no_dispatch is needed because internally storage copy is
                # implemented as Tensor operations
                with torch.no_grad(), no_dispatch():
                    assert s.data is not None
                    _set_real_storage(r_s, s.data.clone())
            self.set_storage_memo(s, r_s)
            return r_s
        else:
            return memo

    @classmethod
    def _checked_cast_tensor_t(cls, t: torch.Tensor) -> _TensorT:
        # TODO: how to check _TensorT?
        return typing.cast(_TensorT, t)

    @classmethod
<<<<<<< HEAD
    def _identity_callable(cls, t: Callable[[], torch.Tensor]) -> _TensorT:
=======
    def _identity_callable(
        cls,
        t: Callable[[], torch.Tensor],
        device: Optional[Union[torch.device, str]] = None,
    ) -> _TensorT:
>>>>>>> 960a81fd
        return cls._checked_cast_tensor_t(t())

    @classmethod
    def _backward_error(cls, t: _TensorT) -> _TensorT:
        errfn = torch._C._functions.DelayedError(
            "Internal error: Tried to backward() through example input",
            1,
        )
        err = errfn(t)
        return typing.cast(_TensorT, err)

    # This function assumes that it's possible to do the conversion
    # NB: name here is used in a conventional way by Dynamo; it corresponds
    # precisely to the Source.name() of the tensor we're fakeifying and
    # corresponds to a valid Python expression.  When we construct sub-names
    # as part of this process, we will maintain this invariant!  (Even though
    # other users of this may not need it this property to be upheld.)
    def meta_tensor(
        self,
        t: MetaTensorDesc,
        shape_env: Optional[ShapeEnv],
<<<<<<< HEAD
        callback: Callable[[Callable[[], torch.Tensor]], _TensorT],
        source: Optional[Source],
        symbolic_context: Optional[SymbolicContext],
    ) -> _TensorT:
=======
        callback: _MetaTensorCallback[_TensorT],
        source: Optional[Source],
        symbolic_context: Optional[SymbolicContext],
    ) -> _TensorT:
        callback = functools.partial(callback, device=t.device)
>>>>>>> 960a81fd
        if source is None:
            from torch._dynamo.source import ConstantSource

            # TODO: make a dedicated UnknownSource for this?
            source = ConstantSource(
                f"__meta_utils_unknown_tensor{len(self.tensor_memo)}"
            )

        # This indicates you set no_dispatch() before calling into this
        # function.  This is an error: we may be creating fake tensors and
        # will perform operations on them which need fake tensor mode to
        # be active.  You will segfault if you are in a no_dispatch() block.
        assert not torch._C._dispatch_tls_local_exclude_set().has(
            torch._C.DispatchKey.Python
        )
        arg_cnt = self.arg_cnt
        self.arg_cnt += 1

        # When we make as_strided calls, we end up generating a guard
        # that the new as_strided tensor is in bounds for the old storage
        # for the base (since as_strided calls can "bust" out of their
        # bounding box.)  This guard is unnecessary: if a user is able
        # to provide us a tensor with the view base setup this way, we
        # don't need to produce a guard, because the fact that they
        # were able to produce the view base means its in bounds.
        #
        # Now, ordinarily, this guard would be harmless.  However, the
        # generated guard refers to variables bound on the base variable.
        # At the moment, Dynamo doesn't actually guard on x._base, because
        # according to Voz this results in a lot of spurious invalidations,
        # and also if the user doesn't directly make use of _base, its
        # pointless anyway (because programs should be parametric over
        # whether or not the input tensor is a view or not--unless you're
        # mutating the input, but that's a whole 'nother ballgame).  So
        # for expediency, we suppress these guards so we don't have to
        # deal with this (yet, anyway.)
        #
        # NB: An old version of this code suppressed guards for ALL operations
        # happening during meta conversion, not just as_strided calls.
        # This is too aggressive: we do duck sizing and 0/1 simplification
        # as we allocate variables, and we do need to register guards for
        # these cases.
        maybe_suppress: Callable[[], Any] = contextlib.nullcontext
        if shape_env is not None:
            maybe_suppress = shape_env.suppress_guards

        def sym_sizes_strides_storage_offset(
            t: MetaTensorDesc,
            src: torch._guards.Source,
            symbolic_context: Optional[
                torch.fx.experimental.symbolic_shapes.SymbolicContext
            ] = symbolic_context,
        ) -> Tuple[Tuple[int, ...], Tuple[int, ...], int]:
            assert t.stride is not None
            if shape_env is not None:
                fake_mode = t.fake_mode
                if fake_mode is not None and fake_mode.shape_env is shape_env:
                    # Don't reallocate the sizes; the shape envs are the same,
                    # so reuse the old sizes/strides/etc
                    return (t.size, t.stride, t.storage_offset)
                else:
                    # TODO: deduplicate this
                    t_size = tuple(
                        shape_env._maybe_specialize_sym_int_with_hint(sz)
                        for sz in t.size
                    )
                    t_stride = tuple(
                        shape_env._maybe_specialize_sym_int_with_hint(sd)
                        for sd in t.stride
                    )
                    t_storage_offset = shape_env._maybe_specialize_sym_int_with_hint(
                        t.storage_offset
                    )
                    return shape_env._create_symbolic_sizes_strides_storage_offset(
                        t_size,
                        t_stride,
                        t_storage_offset,
                        [d in t.dynamo_dynamic_indices for d in range(t.ndim)],
                        src,
                        symbolic_context=symbolic_context,
                    )
            else:
                return (t.size, t.stride, t.storage_offset)

        def empty_create(
            inner_t: MetaTensorDesc,
            inner_src: torch._guards.Source,
            symbolic_context: Optional[
                torch.fx.experimental.symbolic_shapes.SymbolicContext
            ] = symbolic_context,
        ) -> torch.Tensor:
            (
                inner_sizes,
                inner_strides,
                inner_storage_offset,
            ) = sym_sizes_strides_storage_offset(inner_t, inner_src, symbolic_context)
            return torch.empty_strided(
                inner_sizes,
                inner_strides,
                dtype=inner_t.dtype,
                device="meta",
            )

        # Creates a subclass instance with empty inner tensors according to the specified
        # symbolic context.
        def empty_create_subclass(
            t: MetaTensorDesc,
            outer_size: Tuple[int, ...],
            outer_stride: Tuple[int, ...],
            symbolic_context: Optional[
                torch.fx.experimental.symbolic_shapes.SymbolicContext
            ] = symbolic_context,
            source: Optional[torch._guards.Source] = source,
        ) -> _TensorT:
            from torch._dynamo.source import AttrSource
            from torch.fx.experimental.symbolic_shapes import SubclassSymbolicContext

            assert t.attrs is not None
            assert t.type is not None
            # NB: t.ctx could be None if the subclass in question has no
            # meaningful context

            # Note: transform_subclass will use __tensor_unflatten__ to generate
            # a fresh subclass wrapper with outer sizes / strides according to the
            # outer symbolic context (passed in to this function). Inner size / stride
            # / storage offset symbols are allocated according to the appropriate inner
            # symbolic contexts, after which the checks in transform_subclass() will
            # relate them to the outer metadata as possible.
            #
            # Morally, the code here is same as transform_subclass, but we've
            # written it from scratch to read EmptyCreateSubclass
            outer_size = outer_size if outer_size is not None else t.size
            outer_stride = outer_stride if outer_stride is not None else t.stride

            assert symbolic_context is None or isinstance(
                symbolic_context, SubclassSymbolicContext
            )

            def _empty_create_subclass(
                t: MetaTensorDesc,
                outer_size: Optional[Tuple[int, ...]],
                outer_stride: Optional[Tuple[int, ...]],
                symbolic_context: Optional[
                    torch.fx.experimental.symbolic_shapes.SymbolicContext
                ],
<<<<<<< HEAD
                callback: Callable[[Callable[[], torch.Tensor]], _TensorT],
=======
                callback: _MetaTensorCallback[_TensorT],
>>>>>>> 960a81fd
                source: torch._guards.Source,
            ) -> _TensorT:
                # We are hitting plain meta_desc tensor so actually
                # create a tensor here.
                if t.attrs is None:
                    return self.meta_tensor(
                        t,
                        shape_env,
                        callback,
                        source,
                        symbolic_context,
                    )

                inner_tensors = {}
                for attr, meta_tensor_desc in t.attrs.items():
                    current_context = None
                    if symbolic_context is not None:
                        assert isinstance(symbolic_context, SubclassSymbolicContext)
                        if (
                            current_context_ := symbolic_context.inner_contexts[attr]
                        ) is not None:
                            current_context = _checked_cast(
                                torch.fx.experimental.symbolic_shapes.SymbolicContext,
                                current_context_,
                            )

                    current_source = AttrSource(source, attr)
<<<<<<< HEAD
=======
                    inner_callback = functools.partial(
                        callback, device=meta_tensor_desc.device
                    )
>>>>>>> 960a81fd
                    new_empty_tensor = _empty_create_subclass(
                        meta_tensor_desc,
                        meta_tensor_desc.size,
                        meta_tensor_desc.stride,
                        current_context,
                        callback,
                        current_source,
                    )
                    inner_tensors[attr] = new_empty_tensor

                assert t.type is not None
                return t.type.__tensor_unflatten__(
                    inner_tensors, t.ctx, outer_size, outer_stride
                )

            assert source is not None
            sub = _empty_create_subclass(
                t, outer_size, outer_stride, symbolic_context, callback, source
            )

            # NB: Purposefully guard here to simplify the inner / outer symbols.
            # Using sym_eq() for symbolic comparison can result in an expression that's too
            # difficult to guard on, so we use == here.
            assert sub.shape == outer_size, (
                f"Expected return value from {t.type}__tensor_unflatten__() to have "
                f"shape equal to {outer_size}, but got: {sub.shape}"
            )
            assert sub.stride() == outer_stride, (
                f"Expected return value from {t.type}__tensor_unflatten__() to have "
                f"stride equal to {outer_stride}, but got: {sub.stride()}"
            )

            return sub

        # Returns an all-dynamic symbolic context used for metafying the given tensor with
        # fully dynamic dims. This is useful when fake-ifying intermediate tensors in
        # closed-over ViewFunc state, as we don't have symbolic contexts for them, but we
        # don't want to over-specialize during view replay.
        def all_dynamic_symbolic_context(
            t: MetaTensorDesc,
            source: torch._guards.Source,
            shape_env: Optional[torch.fx.experimental.symbolic_shapes.ShapeEnv],
<<<<<<< HEAD
            callback: Callable[[Callable[[], torch.Tensor]], _TensorT],
=======
            callback: _MetaTensorCallback[_TensorT],
>>>>>>> 960a81fd
        ) -> torch.fx.experimental.symbolic_shapes.SymbolicContext:
            from torch._dynamo.source import AttrSource
            from torch.fx.experimental.symbolic_shapes import (
                DimDynamic,
                StatelessSymbolicContext,
                SubclassSymbolicContext,
            )

            view_base_context: Optional[
                torch.fx.experimental.symbolic_shapes.SymbolicContext
            ] = None
            if t.is_view:
                assert t.base is not None
                view_base_context = all_dynamic_symbolic_context(
                    t.base, AttrSource(source, "_base"), shape_env, callback
                )

            t_symbolic_context: torch.fx.experimental.symbolic_shapes.SymbolicContext
            t_dynamic_sizes = [DimDynamic.DYNAMIC] * t.ndim
            if t.is_traceable_wrapper_subclass:
                assert t.attrs is not None
                inner_contexts: Dict[
                    str, torch.fx.experimental.symbolic_shapes.SymbolicContext
                ] = {}
                for attr, inner in t.attrs.items():
                    assert isinstance(attr, str)
                    inner_contexts[attr] = all_dynamic_symbolic_context(
                        inner, AttrSource(source, attr), shape_env, callback
                    )
                t_symbolic_context = SubclassSymbolicContext(
                    dynamic_sizes=t_dynamic_sizes,
                    constraint_sizes=[None] * t.ndim,
                    inner_contexts=inner_contexts,  # type: ignore[arg-type]
                    tensor_source=source,
                    view_base_context=view_base_context,
                )
            else:
                t_symbolic_context = StatelessSymbolicContext(
                    dynamic_sizes=t_dynamic_sizes,
                    constraint_sizes=[None] * t.ndim,
                    view_base_context=view_base_context,
                )

            return t_symbolic_context

        # Returns a fake-ified version of an input view tensor t, given an already fake-ified
        # base. At a high level, we want two things:
        #   1. fake_t should have the same view relationship to the given fake base as the
        #      input t has to its _base.
        #   2. fake_t should have symbolic sizes / strides / storage offset according to the
        #      appropriate symbolic context (i.e. from the automatic dynamic algorithm).
        #
        # We currently take different strategies across view types:
        #   * For dense -> dense views, accomplish both (1) and (2) simultaneously via an
        #     as_strided() call on the fake-ified base, passing symbolic metadata.
        #   * For views involving subclasses, perform view replay using view funcs to
        #     achieve (1). It's necessary for (2) to swap out any closed-over state in
        #     the view funcs with symbolicized SymInts and fake-ified tensors. Doing this
        #     avoids specialization (and thus over-eager simplification of symbols) that
        #     could occur during view replay on the fake-ified base.
        #
        # Examples:
        #   * t.unsqueeze(-1) with dense t is a dense -> dense view. It can be modeled
        #     with an as_strided() call on the fake base passing symbolic metadata.
        #   * sub.select(dim=0, index=3) is a subclass -> subclass view. The index arg
        #     is made symbolic to avoid invalid specialization and view replay is then
        #     done to reconstruct the view.
        #   * _nested_from_jagged(values, offsets) is a dense -> subclass view
        #     that returns a subclass instance from a dense values tensor. The offsets
        #     tensor is closed over in the view func, as it can be considered view metadata.
        #     First, the offsets tensor is fake-ified according to the inner symbolic
        #     context and with the correct relationship to the outer size / stride metadata.
        #     Then view replay is done, swapping in the fake offsets so the view replay output
        #     is fully fake with no invalid specialization.
        def view_from_base(
            base: _TensorT,
            t: MetaTensorDesc,
            shape_env: Optional[
                torch.fx.experimental.symbolic_shapes.ShapeEnv
            ] = shape_env,
        ) -> _TensorT:
            # fake-ify t's metadata according to the outer symbolic context
            (sizes, strides, storage_offset) = sym_sizes_strides_storage_offset(
                t, source
            )
            if (
                not t.is_traceable_wrapper_subclass
                and not is_traceable_wrapper_subclass(base)
            ):
                # Dense -> Dense view case uses as_strided() to construct view relationship.
                # TODO: Change this logic to use view replay for consistency?
                # It's likely there is no view func available.
                with maybe_suppress():
                    return self._checked_cast_tensor_t(
                        base.as_strided(sizes, strides, storage_offset)
                    )

            from torch._dynamo.source import EphemeralSource
            from torch.fx.experimental.symbolic_shapes import (
                StatelessSymbolicContext,
                sym_eq,
            )

            def symint_visitor_fn(s: int) -> int:
                nonlocal symbolic_context
                from torch.fx.experimental.symbolic_shapes import DimDynamic

                all_static_sizes = (
                    symbolic_context is not None
                    and isinstance(symbolic_context, StatelessSymbolicContext)
                    and all(
                        x is DimDynamic.STATIC for x in symbolic_context.dynamic_sizes
                    )
                )
                # Can't just rely on shape env being None - dynamo always initializes it
                if all_static_sizes or shape_env is None:
                    return s

                # NB: The symbol here is expected to be simplified out because we a priori
                # allocate inner and outer symbols according to the appropriate symbolic
                # contexts and prefer those over this symbol during symbol simplification
                # (via usage of EphemeralSource below). This -shouldn't- happen, but if
                # this symbol somehow leaks out beyond the view tensor's shape metadata, our
                # assumption of it being simplified out will fail and it may be guarded on,
                # which will hard error.
                sym_source = EphemeralSource("symint_visitor_fn")

                symbol = shape_env.create_symbol(s, sym_source, positive=None)
                return shape_env.create_symintnode(symbol, hint=s, source=sym_source)

            real_to_fake_mapping = {}
            if t.is_traceable_wrapper_subclass:
                assert t.attrs is not None
                # NB: t.ctx could be None if the subclass in question has no
                # meaningful context
                assert t.type is not None

                # Fake-ify t naively here; this is only done so we can get fake-ified inner
                # tensors with the correct relationships to the outer sizes / strides for use
                # in view replay. It's done beforehand here because it's not easy to do when
                # visiting tensors one-by-one during view replay.
                #
                # Example:
                #   Consider a Dense -> NJT view. NJT has (values, offsets) components and we
                #   want a view of values with the offsets closed over. As the offsets component
                #   is needed to describe the output view, it's important that it's fakeified
                #   correctly.
                fake_t: _TensorT = empty_create_subclass(
                    t, outer_size=sizes, outer_stride=strides
                )
                attrs, _ = fake_t.__tensor_flatten__()  # type: ignore[attr-defined]
                for attr in attrs:
                    real_to_fake_mapping[t.attrs[attr].id] = getattr(fake_t, attr)

            def tensor_visitor_fn(
                visited_t: torch.Tensor,
                # These arguments are never passed, we just use them to close
                # over these relevant values
                shape_env: Optional[
                    torch.fx.experimental.symbolic_shapes.ShapeEnv
                ] = shape_env,
<<<<<<< HEAD
                callback: Callable[[Callable[[], torch.Tensor]], _TensorT] = callback,  # type: ignore[assignment]
=======
                callback: _MetaTensorCallback[_TensorT] = callback,
>>>>>>> 960a81fd
            ) -> torch.Tensor:
                # It's possible to close over an undefined tensor (e.g. NJT's lengths).
                if visited_t is None:
                    return None

                # NB: visited_t being a Tensor here is very naughty!  Should
                # have already been described

                # Fake inner tensors of view subclasses will come from the mapping built above.
                visited_id = self.describer.get_tensor_id(visited_t)
                fake_visited_t = real_to_fake_mapping.get(visited_id, None)
                if fake_visited_t is not None:
                    return fake_visited_t

                visited_desc = self.describer.describe_tensor(visited_t)

                # For other closed-over tensor state, fake-ify it as all dynamic with an
                # ephemeral source. This avoids invalid specialization during view replay.
                # If we find that in practice the usage of ephemeral sources isn't enough
                # to guarantee that we don't have guards on these symbols, we may need to
                # explicitly suppress guards (as is done for _base in the dense -> dense
                # view case).
                temp_source = EphemeralSource("tensor_visitor_fn")
                return self.meta_tensor(
                    visited_desc,
                    shape_env,
                    callback,
                    temp_source,
                    all_dynamic_symbolic_context(
                        visited_desc, temp_source, shape_env, callback
                    ),
                )

            # Replay the view, swapping out any non-symbolic SymInts or real tensors
            # for symbolic SymInts or fake tensors.
            assert t.view_func is not None
            # NB: we do NOT suppress guards here, we need to remove ephemeral
            # sources
            fake_t = t.view_func.apply(t, base, symint_visitor_fn, tensor_visitor_fn)

            # Ensure the output has symbolic shapes according to the outer symbolic context.
            # These checks should simplify out any symbols created for closed-over view func
            # SymInts.
            torch._check(sym_eq(fake_t.size(), sizes))
            torch._check(sym_eq(fake_t.stride(), strides))
            torch._check(sym_eq(fake_t.storage_offset(), storage_offset))
            return fake_t

        if self.get_tensor_memo(t) is None:
            GRAD_TENSOR_SENTINEL_VALUE = -2

            with torch.inference_mode(t.is_inference):
                if t.is_sparse:
                    is_leaf = t.is_leaf

                    # The lambda function below is similar to
                    # `t.to(device='meta')` except the latter
                    # preserves nnz value
                    r = callback(
                        lambda: torch.ops.aten._sparse_coo_tensor_with_dims(
                            t.sparse_dim,
                            t.dense_dim,
                            t.size,
                            dtype=t.dtype,
                            layout=torch.sparse_coo,
                            device="meta",
                        )
                    )
                    if self.copy_data:
                        # Pray that sparse clone doesn't lose information
                        assert t.data is not None
                        with torch.no_grad(), no_dispatch():
                            assert _is_fake_tensor(r)
                            r.real_tensor = _safe_clone(t.data)
                    assert safe_is_leaf(r), "the callback you passed in doesn't detach"
                    # Note [is_coalesced is dispatched]
                    # Strangely enough, is_coalesced() is a dispatched operator,
                    # which means that it will get caught by fake tensor mode.
                    # Ordinarily this would error, but there's some logic in
                    # fake tensor ensure this doesn't happen.
                    r._coalesced_(bool(t.is_coalesced))
                    if t.requires_grad:
                        r.requires_grad = True
                    if t.requires_grad and not is_leaf:
                        # This should probably use DelayedError,
                        # but clone is fine for now for sparse tensors.
                        # (DelayedError does not work for sparse because it causes
                        # the Fake sparse tensor to "lose" its fakeness)
                        r = self._checked_cast_tensor_t(r.clone())
                        with torch.enable_grad():
                            r._coalesced_(bool(t.is_coalesced))
                elif is_sparse_compressed_layout(t.layout):
                    is_leaf = t.is_leaf

                    if t.layout in {torch.sparse_bsr, torch.sparse_bsc}:
                        assert t.sparse_dim is not None
                        assert t.dense_dim is not None
                        assert t.values is not None
                        batch_dim = t.ndim - t.sparse_dim - t.dense_dim
                        blocksize = t.values.shape[batch_dim + 1 : batch_dim + 3]
                    else:
                        blocksize = ()
                    if t.layout in {torch.sparse_csr, torch.sparse_bsr}:
                        assert t.crow_indices is not None
                        index_dtype = t.crow_indices.dtype
                    else:
                        assert t.ccol_indices is not None
                        index_dtype = t.ccol_indices.dtype

                    r = callback(
                        lambda: torch.ops.aten._sparse_compressed_tensor_with_dims(
                            0,
                            t.dense_dim,
                            t.shape,
                            blocksize,
                            index_dtype,
                            layout=t.layout,
                            dtype=t.dtype,
                            device="meta",
                        )
                    )
                    if self.copy_data:
                        # Pray sparse clone doesn't lose information
                        assert t.data is not None
                        with torch.no_grad(), no_dispatch():
                            assert _is_fake_tensor(r)
                            r.real_tensor = _safe_clone(t.data)
                    assert safe_is_leaf(r), "the callback you passed in doesn't detach"
                    if t.requires_grad:
                        r.requires_grad = True
                    if t.requires_grad and not is_leaf:
                        r = self._backward_error(r)
                elif t.is_nested and not t.is_traceable_wrapper_subclass:
                    # TODO: Handle this better in Dynamo?
                    # There are checks there now, but this can still be triggered by a dense
                    # tensor graph input that is a view of a strided NT.
                    from torch._dynamo.exc import unimplemented

                    unimplemented(
                        "strided nested tensors are not supported by meta conversion"
                    )
                elif t.is_mkldnn:
                    is_leaf = t.is_leaf
                    (
                        sizes,
                        strides,
                        _storage_offset,
                    ) = sym_sizes_strides_storage_offset(t, source)
                    # TODO: This doesn't seem right, where's the MKLDNN'ness
                    # lol
                    r = callback(
                        lambda: torch.empty_strided(
                            sizes, strides, dtype=t.dtype, device="meta"
                        )
                    )
                    if self.copy_data:
                        with torch.no_grad(), no_dispatch():
                            assert t.size is not None
                            assert t.stride is not None
                            assert _is_fake_tensor(r)
                            r.real_tensor = torch.empty_strided(
                                t.size, t.stride, dtype=t.dtype, device=t.device
                            )
                            assert t.data is not None
                            _safe_copy(r.real_tensor, t.data)
                    assert safe_is_leaf(r), "the callback you passed in doesn't detach"
                    if t.requires_grad:
                        r.requires_grad = True
                    if t.requires_grad and not is_leaf:
                        r = self._backward_error(r)
                elif t.is_functorch_wrapped:
                    if t.is_view:
                        from torch._dynamo.exc import unimplemented

                        unimplemented(
                            "view functorch tensors are not supported by meta conversion"
                        )

                    # Wraps a functorch tensor class (BatchedTensor, GradTrackingTensor)
                    # in a FakeTensor
                    def _to_fake_tensor(t: MetaTensorDesc) -> _TensorT:
                        # TODO: why aren't the recursive calls going to
                        # meta_tensor
                        r: _TensorT
                        if t.is_batchedtensor:
                            assert t.unwrapped is not None
                            assert t.level is not None
                            assert t.bdim is not None
                            ft = _to_fake_tensor(t.unwrapped)
                            lvl = t.level
                            bdim = t.bdim
                            # You cannot create functorch tensors without
                            # having the ambient funtorch interpreter stack
                            # available, as the level refers to things in the
                            # stack
                            with torch._functorch.pyfunctorch.temporarily_restore_interpreter_stack(
                                t.functorch_stack
                            ):
                                r = self._checked_cast_tensor_t(
                                    _add_batch_dim(ft, bdim, lvl)
                                )
                        elif t.is_gradtrackingtensor:
                            assert t.unwrapped is not None
                            assert t.level is not None
                            disable_functorch = torch._C._DisableFuncTorch
                            with disable_functorch():
                                ft = _to_fake_tensor(t.unwrapped)
                            lvl = t.level
                            if lvl == GRAD_TENSOR_SENTINEL_VALUE:
                                r = ft
                            else:
                                with torch._functorch.pyfunctorch.temporarily_restore_interpreter_stack(
                                    t.functorch_stack
                                ):
                                    r = self._checked_cast_tensor_t(
                                        torch._C._functorch._wrap_for_grad(ft, lvl),
                                    )

                            is_leaf = t.is_leaf
                            if t.requires_grad and safe_is_leaf(r):
                                r.requires_grad = True
                            elif t.requires_grad and not is_leaf:
                                r = self._backward_error(r)
                        elif t.is_functional:
                            assert t.unwrapped is not None
                            assert t.current_level is not None
                            ft = self.meta_tensor(
                                t.unwrapped,
                                shape_env,
                                callback,
                                # NB: reuse these exactly, we treat the
                                # functional tensor as "invisible".
                                # TODO: Actually this all probably doesn't
                                # work, take a closer look.
                                source,
                                symbolic_context,
                            )
                            r = self._checked_cast_tensor_t(
                                _wrap_functional_tensor(ft, t.current_level),
                            )
                            # TODO: is_leaf/requires_grad?
                        else:
                            assert t.stride is not None

                            sizes = t.size
                            strides = t.stride
                            r = callback(
                                lambda: torch.empty_strided(
                                    sizes,
                                    strides,
                                    dtype=t.dtype,
                                    device="meta",
                                ),
                                # device="meta",
                            )
                            if self.copy_data:
                                with torch.no_grad(), no_dispatch():
                                    r.real_tensor = torch.empty_strided(  # type: ignore[attr-defined]
                                        t.size,
                                        t.stride,
                                        dtype=t.dtype,
                                        device=t.device,
                                    )
                                    assert t.data is not None
                                    _safe_copy(r.real_tensor, t.data)  # type: ignore[attr-defined]
                        return r

                    r = _to_fake_tensor(t)

                elif t.is_functional and t.device.type not in ["xla", "lazy"]:
                    assert t.unwrapped is not None
                    assert not t.is_functorch_wrapped  # handled above
                    unwrapped = self.meta_tensor(
                        t.unwrapped,
                        shape_env,
                        callback,
                        source,
                        symbolic_context,
                    )
                    r = self._checked_cast_tensor_t(
                        torch._to_functional_tensor(unwrapped)
                    )
                    torch._mirror_autograd_meta_to(t.autograd_meta_from, r)  # type: ignore[attr-defined]

                elif t.is_view:
                    # Construct views in two steps: recursively meta-fy their
                    # base, and then create view(s) off that.  NB: doing it
                    # directly from storage is WRONG because this won't cause
                    # version counters to get shared.

                    assert t.base is not None

                    base_symbolic_context = None
                    if shape_env and symbolic_context is not None:
                        from torch.fx.experimental.symbolic_shapes import (
                            StatelessSymbolicContext,
                        )

                        assert isinstance(symbolic_context, StatelessSymbolicContext)
                        # NB: This should generally be set when the input is a view,
                        # but the exception right now is for fake-ifying grads, which is
                        # a work in progress.
                        if symbolic_context.view_base_context is not None:
                            base_symbolic_context = symbolic_context.view_base_context

                    base = self.meta_tensor(
                        t.base,
                        shape_env,
                        callback,
                        torch._dynamo.source.AttrSource(source, "_base"),
                        base_symbolic_context,
                    )

                    def is_c_of_r(
                        complex_dtype: torch.dtype, real_dtype: torch.dtype
                    ) -> bool:
                        return (
                            utils.is_complex_dtype(complex_dtype)
                            and utils.corresponding_real_dtype(complex_dtype)
                            == real_dtype
                        )

                    # In some situations, MetaConverter may be called in a
                    # context where autograd is disabled.  For the _is_view
                    # assert to pass, we have to setup the autograd view
                    # metadata anyway.  Do this by reenabling the
                    # ADInplaceOrView key.  This is kind of a hack.
                    old_exclude = torch._C._dispatch_tls_is_dispatch_key_excluded(
                        torch._C.DispatchKey.ADInplaceOrView
                    )
                    torch._C._dispatch_tls_set_dispatch_key_excluded(
                        torch._C.DispatchKey.ADInplaceOrView, False
                    )
                    try:
                        if base.dtype == t.dtype:
                            pass
                        elif is_c_of_r(base.dtype, t.dtype):
                            base = self._checked_cast_tensor_t(torch.view_as_real(base))
                        elif is_c_of_r(t.dtype, base.dtype):
                            base = self._checked_cast_tensor_t(
                                torch.view_as_complex(base)
                            )
                        else:
                            # This is not guaranteed to succeed.  If it fails, it
                            # means there is another dtype-converting view function
                            # that hasn't been handled here
                            base = self._checked_cast_tensor_t(base.view(t.dtype))

                        # This is very tricky.  Naively, you might expect this
                        # to hold:
                        #
                        #   if t.requires_grad and not safe_is_leaf(t)
                        #       assert t._base.requires_grad
                        #
                        # But it's not true!  As you can see in the following
                        # program:
                        #
                        #   x = torch.zeros(4)
                        #   y = x.view(1, 4)
                        #   y.requires_grad = True
                        #   z = y.view(1, 1, 4)
                        #   assert z._base is x
                        #
                        # So we may have to do *two* views out of the base to
                        # recreate this situation.
                        if t.is_leaf:
                            # Leaf views that track view metadata are created by
                            # creating a view inside a no_grad block
                            with torch.no_grad():
                                r = view_from_base(base, t)
                            # As it's a leaf, we can directly assign requires_grad
                            r.requires_grad = t.requires_grad
                        else:
                            if t.base.requires_grad == t.requires_grad:
                                # Easy case, just run the view op
                                with torch.enable_grad():
                                    r = view_from_base(base, t)

                                # NB: We don't actaully faithfully replicate
                                # autograd connectivity, but that doesn't matter
                                # today. See following for more info:
                                # https://gist.github.com/soulitzer/e03f015b314c3f5fcf80888c69390913
                            else:
                                # Obscure case.  Create a leaf view and give it the
                                # correct requires_grad, then do the final view.
                                # NB: Can't have a non-leaf without requiring grad!
                                assert t.requires_grad
                                with torch.no_grad():
                                    mid = self._checked_cast_tensor_t(
                                        base.view(base.shape)
                                    )
                                mid.requires_grad = t.requires_grad
                                with torch.enable_grad():
                                    r = view_from_base(mid, t)
                        # The CreationMeta influences whether or not inplace
                        # mutation is an error or not.  So we need to make
                        # sure we properly propagate this as well.
                        assert t.creation_meta is not None
                        torch._C._autograd._set_creation_meta(r, t.creation_meta)
                    finally:
                        torch._C._dispatch_tls_set_dispatch_key_excluded(
                            torch._C.DispatchKey.ADInplaceOrView, old_exclude
                        )

                else:
                    is_leaf = t.is_leaf

                    # Graph-Break for wrapped tensors
                    if (
                        not (t.is_batchedtensor or t.is_gradtrackingtensor)
                        and t.is_functorch_wrapped
                    ) or t.is_legacy_batchedtensor:
                        return NotImplemented

                    (
                        sizes,
                        strides,
                        storage_offset,
                    ) = sym_sizes_strides_storage_offset(t, source, symbolic_context)

                    # If we have a subclass that desugars into dense tensors,
                    # perform our callback on each inner tensor.
                    if t.is_traceable_wrapper_subclass:
                        r = empty_create_subclass(
                            t, outer_size=sizes, outer_stride=strides
                        )
                    else:
                        r = callback(
                            lambda: torch.empty_strided(
                                sizes,
                                strides,
                                dtype=t.dtype,
                                device="meta",
                            )
                        )
                        if self.copy_data:
                            with torch.no_grad(), no_dispatch():
                                assert t.size is not None
                                assert t.stride is not None
                                assert _is_fake_tensor(r)
                                r.real_tensor = torch.empty_strided(
                                    t.size, t.stride, dtype=t.dtype, device=t.device
                                )
                                _safe_copy(r.real_tensor, t.data)

                    assert safe_is_leaf(r), "the callback you passed in doesn't detach"
                    if t.requires_grad:
                        r.requires_grad = t.requires_grad
                        if not is_leaf:
                            # Fake up some autograd history.
                            # Note: we *used* to call .clone() here to mock up some autograd history.
                            # This is bad for subclasses.
                            # Consider the case where you have a wrapper subclass that is contiguous,
                            # but its inner tensor is noncontiguous().
                            # .clone() (or other ops) will have the side effect of changing
                            # the metadata of the inner tensor.
                            # So instead, we now have a dedicated fn to set autograd history,
                            # without inadvertently changing other metadata.
                            r = self._backward_error(r)

                    s = t.storage
                    assert s is not None
                    if s.id not in self.storage_memo and (
                        r.is_nested
                        or (
                            r.stride() == strides
                            and r.storage_offset() == storage_offset
                        )
                    ):
                        # You're normal and happy, install the fresh storage into the memo
                        self.set_storage_memo(s, r.untyped_storage())
                        if self.copy_data:
                            assert _is_fake_tensor(r)
                            assert r.real_tensor is not None
                            _set_real_storage(
                                r.untyped_storage(), r.real_tensor.untyped_storage()
                            )
                    else:
                        # You're in crazy town; somehow you gave us a tensor
                        # that wasn't a view, but had nonzero storage offset,
                        # nontrivial strides (such that clone() couldn't
                        # preserve them), or already aliases with another
                        # tensor's storage.  The most typical way to end
                        # up here is with set_.  So use set_ to bludgeon this
                        # in.
                        r_s = self.meta_storage(s, callback=callback)
                        # NB: In principle, this should always work, but there
                        # is some subtle difference in the autograd metadata
                        # that means we will backprop the set_ call, even if
                        # r is declared as an input to grad.
                        # See https://github.com/pytorch/pytorch/issues/87956
                        # for the reproducer.
                        # NB: The in_kernel_invocation_manager here is necessary
                        # for fake tensor.  If we run the set_ call with fake
                        # tensor on, r will improperly report that it is NOT a
                        # meta tensor but a cpu tensor, and then the set_ call
                        # will fail due to device mismatch.  no_dispatch() is
                        # not enough, because the fake tensor will still claim
                        # to be a CPU tensor and you'll end up in the CPU
                        # kernel.  Arguably this is a hack; a cleaner way to
                        # solve this is to have a FakeStorage concept which
                        # would report it's CPU device--no problem now!  But
                        # this is difficult to do because we don't have storage
                        # subclasses.  Relevant test is
                        # DynamicShapesFunctionTests::test_add_dynamic_shapes in
                        # test/dynamo/test_dynamic_shapes.py
                        maybe_fake_mgr: ContextManager[None] = contextlib.nullcontext()
                        from torch._subclasses.fake_tensor import (
                            in_kernel_invocation_manager,
                            maybe_get_fake_mode,
                        )

                        mb_fake_mode = maybe_get_fake_mode(r)
                        if mb_fake_mode is not None:
                            maybe_fake_mgr = in_kernel_invocation_manager(mb_fake_mode)
                        with torch.no_grad(), maybe_suppress():
                            with maybe_fake_mgr:
                                r.set_(r_s, storage_offset, sizes, strides)
                            if self.copy_data:
                                with torch.no_grad(), no_dispatch():
                                    assert _is_fake_tensor(r)
                                    assert r.real_tensor is not None
                                    assert t.stride is not None
                                    r.real_tensor.set_(
                                        _get_real_storage(r_s),
                                        t.storage_offset,
                                        t.size,
                                        t.stride,
                                    )

                if t.grad is not None:
                    from torch._dynamo.source import AttrSource

                    # TODO: Use a valid grad-specific symbolic context instead of recycling
                    # the one from t. This isn't correct if e.g. t._is_view() != t.grad._is_view().
                    r.grad = self.meta_tensor(
                        t.grad,
                        shape_env,
                        callback,
                        AttrSource(source, "grad"),
                        symbolic_context,
                    )
                torch._C._set_conj(r, t.is_conj)
                torch._C._set_neg(r, t.is_neg)
            # This can be skipped if necessary for performance reasons
            skip_leaf = (
                t.is_gradtrackingtensor and t.level == GRAD_TENSOR_SENTINEL_VALUE
            )
            assert_metadata_eq(assert_eq, t, r, skip_symbolic=True, skip_leaf=skip_leaf)
            # Thanks to storage resizing, it's possible to end up with a tensor
            # that advertises a real size, but has a storage that actually has zero bytes.
            # Need to reflect this in the generated FakeTensor.
            if t.storage is not None and t.storage.size == 0:
                r.untyped_storage().resize_(0)

            if t.is_parameter:
                r._is_param = True

            # See Note: [Creating symbolic nested int]
            if t.nested_int is not None:
                assert _is_fake_tensor(r)
                r.nested_int_memo = r.fake_mode.create_symbolic_nested_int(
                    nt_tensor_id=t.nested_int
                )

            self.set_tensor_memo(t, r)

        return self._checked_get_tensor_memo(t)

    def __call__(
        self,
        t: torch.Tensor,
        shape_env: Optional[ShapeEnv] = None,
        *,
<<<<<<< HEAD
        callback: Optional[Callable[[Callable[[], torch.Tensor]], _TensorT]] = None,
=======
        callback: Optional[_MetaTensorCallback[_TensorT]] = None,
>>>>>>> 960a81fd
        source: Optional[Source] = None,
        symbolic_context: Optional[SymbolicContext] = None,
        # Controls whether or not we should dump the tensor metadata to structured logs
        # when source is not None.  Because we refakify after Dynamo is done,
        # we don't want to dump info again from AOTAutograd, it is redundant.
        trace: bool = True,
    ) -> _TensorT:
<<<<<<< HEAD
        callback_: Callable[[Callable[[], torch.Tensor]], _TensorT]
=======
        callback_: _MetaTensorCallback[_TensorT]
>>>>>>> 960a81fd
        if callback is None:
            callback_ = self._identity_callable
        else:
            callback_ = callback
        # TODO: zero tensors?  We appear to have eliminated them by
        # excluding complex for now

        # Filter out cases we don't support
        # TODO: This can probably be simplified quite a bit
        if isinstance(t, torch.Tensor):
            if (
                # Lazy tensors are not supported.  Note that XLA is
                # implemented on top of lazy tensor, not excluded here; we
                # have some special handling for it; this is for XLA Dynamo
                # integration
                t.device.type == "lazy"
                or
                # Quantization is not supported
                t.is_quantized
                or
                # Views out of sparse tensors not currently supported (plain
                # sparse is supported htough)
                (t._is_view() and t._base is not None and t._base.is_sparse)
            ):
                self.miss += 1
                return NotImplemented
            else:
                self.hit += 1
        elif torch.overrides.is_tensor_like(t):
            self.miss += 1
            return NotImplemented
        else:
            # non-Tensor types don't count as hit or miss
            return t

        if source is None:
            trace = False

        # Describe the tensor.  NB: do NOT disable ambient modes, we may need
        # to query them when figuring out what to put in here
        t_desc = self.describer.describe_tensor(t, trace=trace)

        if trace:
            assert source is not None
            trace_structured(
                "describe_source",
                metadata_fn=lambda: {
                    "describer_id": self.describer.id,
                    "id": t_desc.id,
                    "source": source.name(),
                },
            )

        # Do the meta-fication.  Here, we disable all the ambient modes, to
        # better simulate what would be like to re-fakeify from a fresh
        # process
        with contextlib.ExitStack() as exit_stack:
            exit_stack.enter_context(torch._dispatch.python.suspend_functionalization())
            st = peek_interpreter_stack()
            if st is not None:
                exit_stack.enter_context(
                    torch._functorch.pyfunctorch.temporarily_clear_interpreter_stack()
                )

            r = self.meta_tensor(
                t_desc,
                shape_env,
                callback_,
                source,
                symbolic_context,
            )

        if type(t) is torch.nn.Parameter:
            # NB: Cannot directly use Parameter constructor
            # because that would force a detach, not desirable
            r._is_param = True

        # TODO: return the description for later
        return r


import torch._prims_common as utils<|MERGE_RESOLUTION|>--- conflicted
+++ resolved
@@ -2,6 +2,7 @@
 
 import contextlib
 import dataclasses
+import functools
 import typing
 import warnings
 import weakref
@@ -811,15 +812,11 @@
         return typing.cast(_TensorT, t)
 
     @classmethod
-<<<<<<< HEAD
-    def _identity_callable(cls, t: Callable[[], torch.Tensor]) -> _TensorT:
-=======
     def _identity_callable(
         cls,
         t: Callable[[], torch.Tensor],
         device: Optional[Union[torch.device, str]] = None,
     ) -> _TensorT:
->>>>>>> 960a81fd
         return cls._checked_cast_tensor_t(t())
 
     @classmethod
@@ -841,18 +838,11 @@
         self,
         t: MetaTensorDesc,
         shape_env: Optional[ShapeEnv],
-<<<<<<< HEAD
-        callback: Callable[[Callable[[], torch.Tensor]], _TensorT],
-        source: Optional[Source],
-        symbolic_context: Optional[SymbolicContext],
-    ) -> _TensorT:
-=======
         callback: _MetaTensorCallback[_TensorT],
         source: Optional[Source],
         symbolic_context: Optional[SymbolicContext],
     ) -> _TensorT:
         callback = functools.partial(callback, device=t.device)
->>>>>>> 960a81fd
         if source is None:
             from torch._dynamo.source import ConstantSource
 
@@ -998,11 +988,7 @@
                 symbolic_context: Optional[
                     torch.fx.experimental.symbolic_shapes.SymbolicContext
                 ],
-<<<<<<< HEAD
-                callback: Callable[[Callable[[], torch.Tensor]], _TensorT],
-=======
                 callback: _MetaTensorCallback[_TensorT],
->>>>>>> 960a81fd
                 source: torch._guards.Source,
             ) -> _TensorT:
                 # We are hitting plain meta_desc tensor so actually
@@ -1030,18 +1016,15 @@
                             )
 
                     current_source = AttrSource(source, attr)
-<<<<<<< HEAD
-=======
                     inner_callback = functools.partial(
                         callback, device=meta_tensor_desc.device
                     )
->>>>>>> 960a81fd
                     new_empty_tensor = _empty_create_subclass(
                         meta_tensor_desc,
                         meta_tensor_desc.size,
                         meta_tensor_desc.stride,
                         current_context,
-                        callback,
+                        inner_callback,
                         current_source,
                     )
                     inner_tensors[attr] = new_empty_tensor
@@ -1078,11 +1061,7 @@
             t: MetaTensorDesc,
             source: torch._guards.Source,
             shape_env: Optional[torch.fx.experimental.symbolic_shapes.ShapeEnv],
-<<<<<<< HEAD
-            callback: Callable[[Callable[[], torch.Tensor]], _TensorT],
-=======
             callback: _MetaTensorCallback[_TensorT],
->>>>>>> 960a81fd
         ) -> torch.fx.experimental.symbolic_shapes.SymbolicContext:
             from torch._dynamo.source import AttrSource
             from torch.fx.experimental.symbolic_shapes import (
@@ -1244,11 +1223,7 @@
                 shape_env: Optional[
                     torch.fx.experimental.symbolic_shapes.ShapeEnv
                 ] = shape_env,
-<<<<<<< HEAD
-                callback: Callable[[Callable[[], torch.Tensor]], _TensorT] = callback,  # type: ignore[assignment]
-=======
                 callback: _MetaTensorCallback[_TensorT] = callback,
->>>>>>> 960a81fd
             ) -> torch.Tensor:
                 # It's possible to close over an undefined tensor (e.g. NJT's lengths).
                 if visited_t is None:
@@ -1823,11 +1798,7 @@
         t: torch.Tensor,
         shape_env: Optional[ShapeEnv] = None,
         *,
-<<<<<<< HEAD
-        callback: Optional[Callable[[Callable[[], torch.Tensor]], _TensorT]] = None,
-=======
         callback: Optional[_MetaTensorCallback[_TensorT]] = None,
->>>>>>> 960a81fd
         source: Optional[Source] = None,
         symbolic_context: Optional[SymbolicContext] = None,
         # Controls whether or not we should dump the tensor metadata to structured logs
@@ -1835,11 +1806,7 @@
         # we don't want to dump info again from AOTAutograd, it is redundant.
         trace: bool = True,
     ) -> _TensorT:
-<<<<<<< HEAD
-        callback_: Callable[[Callable[[], torch.Tensor]], _TensorT]
-=======
         callback_: _MetaTensorCallback[_TensorT]
->>>>>>> 960a81fd
         if callback is None:
             callback_ = self._identity_callable
         else:
