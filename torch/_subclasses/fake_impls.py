# mypy: ignore-errors

import functools
import itertools
import math
import operator
import sys
from functools import reduce
from typing import Callable, Optional, Union

import torch
import torch._custom_op
import torch._logging
import torch._prims_common as utils
from torch._dispatch.python import no_python_dispatcher
from torch._ops import OpOverload
from torch._prims_common import (
<<<<<<< HEAD
    canonicalize_dim,
=======
    contiguous_for_memory_format_or_false,
>>>>>>> 3c8c509a
    elementwise_dtypes,
    ELEMENTWISE_TYPE_PROMOTION_KIND,
    is_boolean_dtype,
    is_contiguous,
    is_contiguous_or_false,
    is_float_dtype,
    is_integer_dtype,
    make_contiguous_strides_for,
)
from torch._subclasses.fake_tensor import (
    DataDependentOutputException,
    DynamicOutputShapeException,
    FakeTensor,
    in_kernel_invocation_manager,
    run_fallback_kernel,
    UnsupportedOperatorException,
)
from torch.fx.operator_schemas import normalize_function
from torch.utils._stats import count_label


pytree = torch.utils._pytree

__all__ = [
    "op_implementations_checks",
    "get_fast_op_impls",
    "stride_incorrect_op",
    "has_meta",
]

op_implementations_dict = {}
op_implementations_checks = []


aten = torch._ops.ops.aten


def ordered_set(*items):
    return dict.fromkeys(items, True)


# This function indicates if the backend device
# supports non-contiguous tensors
def is_noncontiguous_supported(device):
    return device.type != "hpu"


_like_tensor_constructors = ordered_set(
    aten.empty_like.default,
    aten.empty_like.out,
    aten.full_like.default,
    aten.full_like.out,
    aten.ones_like.default,
    aten.ones_like.out,
    aten.rand_like.default,
    aten.rand_like.out,
    aten.randn_like.default,
    aten.randn_like.out,
    aten.randint_like.default,
    aten.randint_like.Tensor,
    aten.randint_like.Tensor_out,
    aten.randint_like.out,
    aten.randint_like.low_dtype,
    aten.randint_like.low_dtype_out,
    aten.zeros_like.default,
    aten.zeros_like.out,
    aten.new_empty.default,
    aten.new_empty.out,
    aten.new_empty_strided.default,
    aten.new_empty_strided.out,
    aten.new_full.default,
    aten.new_full.out,
    aten.new_zeros.default,
    aten.new_zeros.out,
    aten.new_ones.default,
    aten.new_ones.out,
)


_device_not_kwarg_ops = ordered_set(
    aten._resize_output_.default,
    aten._nested_tensor_from_tensor_list.default,
    aten._nested_tensor_from_tensor_list.out,
    aten.pin_memory.default,
    aten.to.device,
    aten.to.prim_Device,
    aten.is_pinned.default,
    aten._pin_memory.default,
    aten._pin_memory.out,
    aten._resize_output.default,
    aten._resize_output.out,
)

# this op is never actually used
_non_kwarg_device_constructors = (aten._list_to_tensor,)


def contains_tensor_types(type):
    tensor_type = torch._C.TensorType.get()
    return type.isSubtypeOf(tensor_type) or any(
        contains_tensor_types(e) for e in type.containedTypes()
    )


@functools.cache
def _is_tensor_constructor(func: OpOverload):
    assert isinstance(func, OpOverload)
    schema = func._schema
    if any(contains_tensor_types(arg.type) for arg in schema.arguments):
        return False
    # TODO: no real reason to restrict multiple outputs
    return (
        len(schema.returns) == 1 and schema.returns[0].type is torch._C.TensorType.get()
    )


def register_op_impl(run_impl_check: Union[Callable[[OpOverload], bool], OpOverload]):
    def impl_decorator(op_impl):
        if isinstance(run_impl_check, OpOverload):
            assert run_impl_check not in op_implementations_dict, (
                f"duplicate registration: {run_impl_check}"
            )
            op_implementations_dict[run_impl_check] = op_impl
        elif isinstance(run_impl_check, (list, tuple)):
            for op in run_impl_check:
                register_op_impl(op)(op_impl)
        else:
            assert callable(run_impl_check)
            op_implementations_checks.append((run_impl_check, op_impl))

        return op_impl

    return impl_decorator


def _is_op_registered_to_fake_rule(op):
    return op in op_implementations_dict


def _deregister_op_impl(op):
    if op in op_implementations_dict:
        del op_implementations_dict[op]
    for check, impl in op_implementations_checks:
        if check is op:
            op_implementations_checks.remove((check, impl))
            break


@register_op_impl(op_implementations_dict.__contains__)
def dispatch_to_op_implementations_dict(fake_mode, func, *args, **kwargs):
    return op_implementations_dict[func](fake_mode, func, *args, **kwargs)


@register_op_impl(_is_tensor_constructor)
@register_op_impl([*_like_tensor_constructors])
def constructors(fake_mode, func, *args, **kwargs):
    assert func not in _non_kwarg_device_constructors
    _, new_kwargs = normalize_function(
        func, args=args, kwargs=kwargs, normalize_to_only_use_kwargs=True
    )
    if "names" in kwargs:
        raise UnsupportedOperatorException(
            "torch.compile doesn't support named tensors"
        )

    if func in _like_tensor_constructors:
        default_device = new_kwargs["input"].device
        # TODO: file issue
        args = (new_kwargs.pop("input"),)
    else:
        # cpu is default device if none is specified
        default_device = torch.device("cpu")
        args = ()
    out_device = new_kwargs.pop("device", None)
    out_device = out_device if out_device is not None else default_device
    new_kwargs["device"] = torch.device("meta")
    # _like constructors have fake tensor inputs (maybe this causes the non-like
    # to fail? hmmm)
    with in_kernel_invocation_manager(fake_mode):
        r = func(*args, **new_kwargs)
    return FakeTensor(fake_mode, r, out_device)


@register_op_impl(aten.is_pinned.default)
def non_kwarg_is_pinned(fake_mode, func, *args, **kwargs):
    _, new_kwargs = normalize_function(
        func, args, kwargs, normalize_to_only_use_kwargs=True
    )
    inp = new_kwargs.pop("input")
    # we'll ignore device argument because it is deprecated and not
    # actually used by is_pinned.
    with in_kernel_invocation_manager(fake_mode):
        r = func(inp)
    return r


@register_op_impl(aten.to.prim_Device)
@register_op_impl(aten.to.device)
def non_kwarg_to(fake_mode, func, *args, **kwargs):
    _, new_kwargs = normalize_function(
        func, args, kwargs, normalize_to_only_use_kwargs=True
    )
    input_device = new_kwargs["device"]
    out_device = input_device if input_device else new_kwargs["input"].device
    new_kwargs["device"] = torch.device("meta")
    inp = new_kwargs.pop("input")
    with in_kernel_invocation_manager(fake_mode):
        r = func(inp, **new_kwargs)
    # TODO: I think this does the wrong thing if r is inp
    return fake_mode.fake_tensor_converter.from_meta_and_device(
        fake_mode, r, out_device
    )


def stride_incorrect_op(op):
    return False


# These operators have meta implementations with incorrect strides
@register_op_impl(stride_incorrect_op)
def wordaround_stride_incorrect_op(fake_mode, func, *args, **kwargs):
    # This is a workaround for meta implementations with incorrect strides

    def is_symbolic(x):
        if isinstance(x, FakeTensor):
            return x._has_symbolic_sizes_strides
        if isinstance(x, (torch.SymInt, torch.SymFloat, torch.SymBool)):
            return True
        return False

    # For static shapes, we can fall back to eager for the real strides
    if fake_mode.allow_fallback_kernels:
        require_dynamic = any(
            is_symbolic(x) for x in itertools.chain(args, kwargs.values())
        )
        if not require_dynamic:
            flat_args, args_spec = pytree.tree_flatten((args, kwargs))
            return run_fallback_kernel(fake_mode, func, flat_args, args_spec, None)

    raise UnsupportedOperatorException(func)


# Dont default to default device handling,
# since the device of `the_template` is ignored
@register_op_impl(aten.resize_as_.default)
def resize_as_(fake_mode, func, *args, **kwargs):
    with in_kernel_invocation_manager(fake_mode):
        return func(*args, **kwargs)


@register_op_impl(aten._sparse_coo_tensor_with_dims_and_tensors.default)
def _sparse_coo_tensor_with_dims_and_tensors(fake_mode, func, *args, **kwargs):
    # TODO: remove me
    return constructors(fake_mode, func, *args, **kwargs)


# index.Tensor data-dependent in only some conditions
@register_op_impl(
    lambda func: torch.Tag.dynamic_output_shape in func.tags
    and func
    not in [aten.index.Tensor, aten.nonzero.default, aten.repeat_interleave.Tensor]
)
def dyn_shape(fake_mode, func, *args, **kwargs):
    raise DynamicOutputShapeException(func)


def _unique(
    fake_mode,
    func,
    arg,
    dim,
    sorted=True,
    return_inverse=False,
    return_counts=False,
    *,
    unique_consecutive=False,
):
    if (
        fake_mode.shape_env is None
        or not fake_mode.shape_env.allow_dynamic_output_shape_ops
    ):
        # Without symints/symfloats, cannot handle this
        raise DynamicOutputShapeException(func)

    nnz = arg.unique_consecutive_memo if unique_consecutive else arg.unique_memo

    # Do not use a memo for unique_dim
    if dim is not None or nnz is None:
        # Avoid importing sympy at a module level
        from torch.fx.experimental.symbolic_shapes import (
            _constrain_range_for_size,
            has_free_symbols,
        )

        if not has_free_symbols(arg.numel()) and arg.numel() == 0:
            # If numel is zero, then the output size must be zero.
            # In this case, we must not allocate an unbacked SymInt,
            # because if we do, it will immediately get refined to
            # zero, but this will be inconsistent with size oblivious
            # tests (which will continue to claim that the unbacked
            # symint cannot equal zero).  We could also unconditionally
            # allocate an unbacked SymInt and not refine its range,
            # but this seems more precise.
            nnz = 0
        else:
            nnz = fake_mode.shape_env.create_unbacked_symint()

            maxval = sys.maxsize - 1

            numel = arg.numel() if dim is None else arg.size(dim)
            if not has_free_symbols(numel):
                maxval = int(numel)

            _constrain_range_for_size(nnz, max=maxval)

        if dim is None:
            if unique_consecutive:
                arg.unique_consecutive_memo = nnz
            else:
                arg.unique_memo = nnz

    if dim is None:
        ret = [arg.new_empty((nnz,))]
    else:
        ret = [arg.new_empty(*arg.shape[:dim], nnz, *arg.shape[dim + 1 :])]

    return_if_dim_and_cpu = dim is not None and arg.fake_device == torch.device("cpu")
    if return_inverse or return_if_dim_and_cpu:
        inverse = arg.new_empty(arg.shape if dim is None else (arg.shape[dim],))
    else:
        inverse = arg.new_empty(0)
    ret.append(inverse)

    if return_counts or return_if_dim_and_cpu:
        counts = arg.new_empty(ret[0].shape if dim is None else (ret[0].shape[dim],))
    else:
        counts = arg.new_empty(0)
    ret.append(counts)

    return tuple(ret)


@register_op_impl(aten._unique2.default)
def unique2(
    fake_mode, func, arg, sorted=True, return_inverse=False, return_counts=False
):
    return _unique(fake_mode, func, arg, None, sorted, return_inverse, return_counts)


@register_op_impl(aten.select.int)
def meta_select(fake_mode, func, self, dim, index):
    from torch.fx.experimental.symbolic_shapes import guard_or_false

    if self.is_sparse:
        return NotImplemented

    ndim = self.dim()
    torch._check_index(
        ndim != 0,
        lambda: "select() cannot be applied to a 0-dim tensor.",
    )

    dim = dim if dim >= 0 else dim + ndim
    size = self.size(dim)

    new_size = list(self.size())
    new_stride = list(self.stride())

    new_storage_offset = None
    if guard_or_false(index >= 0):
        new_storage_offset = self.storage_offset() + index * new_stride[dim]
    elif guard_or_false(index < 0):
        new_storage_offset = self.storage_offset() + (index + size) * new_stride[dim]

    if new_storage_offset is None:
        if fake_mode.shape_env is None or (
            not fake_mode.shape_env.allow_scalar_outputs
            and not fake_mode.allow_scalar_outputs
        ):
            raise DataDependentOutputException(func)

        # index is data-dependent, we do not know which index we are accessing it could be index or index+size!
        # we assign a new data-dependent symbol for the storage offset.
        new_storage_offset = fake_mode.shape_env.create_unbacked_symint()

    del new_size[dim]
    del new_stride[dim]
    assert new_storage_offset is not None
    return self.as_strided(new_size, new_stride, new_storage_offset)


@register_op_impl(aten.unique_dim.default)
def unique_dim(
    fake_mode, func, arg, dim, sorted=True, return_inverse=False, return_counts=False
):
    return _unique(
        fake_mode,
        func,
        arg,
        # normalize dim to be non-negative
        dim if dim >= 0 else dim % max(arg.ndim, 1),
        sorted,
        return_inverse,
        return_counts,
    )


@register_op_impl(aten.unique_consecutive.default)
def _(fake_mode, func, arg, return_inverse=False, return_counts=False, dim=None):
    return _unique(
        fake_mode,
        func,
        arg,
        dim,
        False,
        return_inverse,
        return_counts,
        unique_consecutive=True,
    )


# This function is python match of computeStride_impl in TensorUtils.cpp
def _compute_stride(old_shape, old_stride, new_shape, size_oblivious=False):
    from torch.fx.experimental.symbolic_shapes import (
        guard_or_false,
        guard_or_true,
        sym_eq,
    )

    def maybe_guard_or_false(x):
        if size_oblivious:
            return guard_or_false(x)

        return x

    def maybe_guard_or_true(x):
        if size_oblivious:
            return guard_or_true(x)

        return x

    if len(old_shape) == 0:
        return [1] * len(new_shape)

    numel = reduce(operator.mul, old_shape, 1)
    zero_numel = maybe_guard_or_false(numel == 0)
    if zero_numel and maybe_guard_or_false(sym_eq(old_shape, new_shape)):
        return old_stride

    new_stride = [0] * len(new_shape)

    if zero_numel:
        for view_d in range(len(new_shape) - 1, -1, -1):
            if view_d == len(new_shape) - 1:
                new_stride[view_d] = 1
            else:
                new_stride[view_d] = (
                    max(new_shape[view_d + 1], 1) * new_stride[view_d + 1]
                )
        return new_stride

    view_d = len(new_shape) - 1
    chunk_base_stride = old_stride[-1]
    tensor_numel = 1
    view_numel = 1

    for tensor_d in range(len(old_shape) - 1, -1, -1):
        tensor_numel *= old_shape[tensor_d]

        if tensor_d == 0 or (
            maybe_guard_or_true(old_shape[tensor_d - 1] != 1)
            and maybe_guard_or_true(
                old_stride[tensor_d - 1] != tensor_numel * chunk_base_stride
            )
        ):
            while view_d >= 0 and (
                maybe_guard_or_true(view_numel < tensor_numel)
                or maybe_guard_or_false(new_shape[view_d] == 1)
            ):
                new_stride[view_d] = view_numel * chunk_base_stride
                view_numel *= new_shape[view_d]
                view_d -= 1

            if maybe_guard_or_true(view_numel != tensor_numel):
                return None

            if tensor_d > 0:
                chunk_base_stride = old_stride[tensor_d - 1]
                tensor_numel = 1
                view_numel = 1
    if view_d != -1:
        return None
    return new_stride


def _view_has_unbacked_input(a, shape):
    from torch.fx.experimental.symbolic_shapes import has_hint

    shape = utils.extract_shape_from_varargs(shape, validate=False)

    return (
        any(not has_hint(s) for s in a.size())
        or any(not has_hint(s) for s in a.stride())
        or any(not has_hint(s) for s in shape)
    )


def _view_unbacked_meta(a, shape, size_oblivious_enabled=True):
    from torch._prims import view_of
    from torch.fx.experimental.symbolic_shapes import guard_or_false, sym_eq

    # Creates a valid shape
    shape = utils.extract_shape_from_varargs(shape, validate=False)

    # Reshape may be given a shape with a -1 length
    # This indicates that the dimension's length should be inferred
    shape = utils.infer_size(shape, a.numel())

    # Special-cases reshaping zero dim tensors
    if a.ndim == 0:
        _a = a
        for length in shape:
            torch._check(length == 1)
            _a = torch._refs.unsqueeze(_a, -1)
        if _a is a:
            return view_of(a)
        else:
            return _a

    # Special-cases reshaping to zero dim tensors
    if len(shape) == 0:
        _a = a
        for length in a.shape:
            torch._check(length == 1)
            _a = torch._refs.squeeze(_a, -1)
        if _a is a:
            return view_of(a)
        else:
            return _a

    shape_numel = reduce(operator.mul, shape, 1)

    torch._check(
        a.numel() == shape_numel,
        lambda: f"Could not reshape a tensor with shape {a.shape} as a tensor with shape {shape}!",
    )

    if len(shape) == len(a.shape) and guard_or_false(sym_eq(shape, a.shape)):
        return view_of(a)

    if is_contiguous_or_false(a) if size_oblivious_enabled else is_contiguous(a):
        strides = make_contiguous_strides_for(shape)
        return a.as_strided(shape, strides)

    new_strides = _compute_stride(
        a.size(), a.stride(), shape, size_oblivious=size_oblivious_enabled
    )

    if new_strides is not None:
        return a.as_strided(shape, new_strides)

    # If we fail to do size oblivious view, and backed_size_oblivious was on,
    # then we redo everything by looking at hints and guarding instead of failing.
    # Also if the expression has unbacked symbols, then we run again with size_oblivious_enabled=False
    # to throw a data dependent error.

    if size_oblivious_enabled and (
        torch.fx.experimental._config.backed_size_oblivious
        or _view_has_unbacked_input(a, shape)
    ):
        return _view_unbacked_meta(a, shape, size_oblivious_enabled=False)

    msg = f"Cannot view a tensor with shape {a.shape} and strides {a.stride()} as a tensor with shape {shape}!"
    raise ValueError(msg)


@register_op_impl(aten.view.default)
@register_op_impl(aten._unsafe_view.default)
def _view_meta(fake_mode, func, a, *shape):
    if torch.fx.experimental._config.backed_size_oblivious or _view_has_unbacked_input(
        a, shape
    ):
        return _view_unbacked_meta(a, shape)
    else:
        return torch._refs._reshape_view_helper(a, *shape, allow_copy=False)


@register_op_impl(aten.view_copy.default)
def _view_meta_copy(fake_mode, func, a, *shape, out=None):
    result = _view_meta(fake_mode, func, a, *shape)
    if out is not None:
        return result

    return pytree.tree_map(
        lambda x: x.clone(memory_format=torch.contiguous_format),
        result,
    )


@register_op_impl(aten.repeat_interleave.Tensor)
def repeat_interleave_tensor(fake_mode, func, repeats, output_size=None):
    if output_size is None:
        if (
            fake_mode.shape_env is None
            or not fake_mode.shape_env.allow_dynamic_output_shape_ops
        ):
            raise DynamicOutputShapeException(func)

        output_size = fake_mode.shape_env.create_unbacked_symint()

        # Avoid importing sympy at a module level
        from torch.fx.experimental.symbolic_shapes import _constrain_range_for_size

        _constrain_range_for_size(output_size)
        # TODO: consider a memo
    return repeats.new_empty(output_size)


@register_op_impl(torch.ops.aten.item.default)
@register_op_impl(torch.ops.aten._local_scalar_dense.default)
def local_scalar_dense(fake_mode, func, arg):
    if (r := arg.item_memo) is not None:
        return r
    if fake_mode.shape_env is None or (
        not fake_mode.shape_env.allow_scalar_outputs
        and not fake_mode.allow_scalar_outputs
    ):
        # Without symints/symfloats, cannot handle this
        raise DataDependentOutputException(func)
    if is_float_dtype(arg.dtype):
        r = fake_mode.shape_env.create_unbacked_symfloat()
    elif is_integer_dtype(arg.dtype):
        r = fake_mode.shape_env.create_unbacked_symint()
    elif is_boolean_dtype(arg.dtype):
        r = fake_mode.shape_env.create_unbacked_symbool()
    else:
        raise NotImplementedError(f"local_scalar_dense/item NYI for {arg.dtype}")
    arg.item_memo = r
    return r


@register_op_impl(torch.ops.aten.nonzero_numpy.default)
def nonzero_numpy(fake_mode, func, arg):
    return torch.ops.aten.nonzero.default(arg).unbind(1)


@register_op_impl(torch.ops.aten.nonzero.default)
def nonzero(fake_mode, func, arg):
    if (
        fake_mode.shape_env is None
        or not fake_mode.shape_env.allow_dynamic_output_shape_ops
    ):
        # Without symints/symfloats, cannot handle this
        raise DynamicOutputShapeException(func)

    if (nnz := arg.nonzero_memo) is None:
        # Avoid importing sympy at a module level
        from torch.fx.experimental.symbolic_shapes import (
            _constrain_range_for_size,
            has_free_symbols,
        )
        from torch.utils._sympy.numbers import IntInfinity
        from torch.utils._sympy.value_ranges import bound_sympy

        if not has_free_symbols(arg.numel()) and arg.numel() == 0:
            # If numel is zero, then the output size must be zero.
            # In this case, we must not allocate an unbacked SymInt,
            # because if we do, it will immediately get refined to
            # zero, but this will be inconsistent with size oblivious
            # tests (which will continue to claim that the unbacked
            # symint cannot equal zero).  We could also unconditionally
            # allocate an unbacked SymInt and not refine its range,
            # but this seems more precise.
            nnz = 0
        else:
            nnz = fake_mode.shape_env.create_unbacked_symint()

            maxval = sys.maxsize - 1

            if not has_free_symbols(arg.numel()):
                maxval = int(arg.numel())
            else:
                prod_node = math.prod(arg.shape).node
                prod_range = bound_sympy(
                    prod_node.expr, prod_node.shape_env.var_to_range
                )
                if isinstance(prod_range.upper, IntInfinity):
                    maxval = sys.maxsize - 1
                else:
                    maxval = prod_range.upper

            _constrain_range_for_size(nnz, max=maxval)

        arg.nonzero_memo = nnz

    return arg.new_empty_strided((nnz, arg.dim()), (1, nnz), dtype=torch.int64)


@register_op_impl(torch.ops.aten._padded_dense_to_jagged_forward.default)
def _padded_dense_to_jagged_forward(fake_mode, func, padded, offsets, total_L=None):
    # only one jagged dim is supported for now
    assert len(offsets) == 1

    if not total_L:
        if (
            fake_mode.shape_env is None
            or not fake_mode.shape_env.allow_dynamic_output_shape_ops
        ):
            # Without symints/symfloats, cannot handle this
            raise DynamicOutputShapeException(func)

        total_L = fake_mode.shape_env.create_unbacked_symint()

        maxval = sys.maxsize - 1

        # Avoid importing sympy at a module level
        from torch.fx.experimental.symbolic_shapes import (
            _constrain_range_for_size,
            has_free_symbols,
        )

        if not has_free_symbols(padded.numel()):
            maxval = int(padded.numel())

        _constrain_range_for_size(total_L, min=0, max=maxval)

    output_shape = (total_L, *padded.shape[2:])
    return padded.new_empty(output_shape)


def _compute_slice_index(size, index):
    from torch.fx.experimental.symbolic_shapes import guard_or_false, sym_and

    if guard_or_false(sym_and(index >= 0, index <= size)):
        return index
    elif guard_or_false(sym_and(index < 0, index >= -size)):
        return index + size
    elif guard_or_false(index < -size):
        return 0
    elif guard_or_false(index > size):
        return size
    return None


@register_op_impl(torch.ops.aten.slice.Tensor)
def slice_forward(
    fake_mode,
    func,
    self,
    dim: int = 0,
    start: Optional[int] = None,
    end: Optional[int] = None,
    step: int = 1,
):
    from torch.fx.experimental.symbolic_shapes import (
        guard_or_false,
        statically_known_true,
    )

    shape_env = fake_mode.shape_env

    ndim = self.dim()
    if ndim == 0:
        raise RuntimeError("slice() cannot be applied to a 0-dim tensor.")
    dim = canonicalize_dim(self.dim(), dim)
    sizes = list(self.size())
    strides = list(self.stride())

    if step <= 0:
        raise RuntimeError("slice step must be positive")

    # start, end
    start_index = 0 if start is None else _compute_slice_index(sizes[dim], start)
    end_index = (
        sizes[dim]
        if statically_known_true(end == sys.maxsize) or end is None
        else _compute_slice_index(sizes[dim], end)
    )

    # size
    new_size = None
    if start_index is not None and end_index is not None:
        if guard_or_false(end_index >= start_index):
            new_size = (end_index - start_index + step - 1) // step
        elif guard_or_false(start_index >= end_index):
            new_size = 0

    # create unbacked if case unknown
    if new_size is None:
        new_size = shape_env.create_unbacked_symint()
        torch._check_is_size(new_size, max=sizes[dim])

    # stride
    new_stride = strides[dim] * step

    # storage offset
    if start_index is not None:
        storage_offset = self.storage_offset() + start_index * strides[dim]
    else:
        storage_offset = shape_env.create_unbacked_symint()
        torch._check(storage_offset >= 0)

    sizes[dim] = new_size
    strides[dim] = new_stride
    if self.is_quantized:
        raise NotImplementedError(
            "Slice decomposition for quantized tensors aren't implemented"
        )
    else:
        return self.as_strided(sizes, strides, storage_offset)


@register_op_impl(torch.ops.aten.masked_select.default)
def masked_select(fake_mode, func, self, mask):
    if (
        fake_mode.shape_env is None
        or not fake_mode.shape_env.allow_dynamic_output_shape_ops
    ):
        # Without symints/symfloats, cannot handle this
        raise DynamicOutputShapeException(func)

    nnz = fake_mode.shape_env.create_unbacked_symint()

    # see nonzero for commentary
    maxval = sys.maxsize - 1

    # Avoid importing sympy at a module level
    from torch.fx.experimental.symbolic_shapes import (
        _constrain_range_for_size,
        has_free_symbols,
    )
    from torch.utils._sympy.numbers import IntInfinity
    from torch.utils._sympy.value_ranges import bound_sympy

    # If num elements is expressed symbolically, calculate
    # the concrete value based on upper bounds. Otherwise,
    # we can set max val directly.
    if not has_free_symbols(self.numel()):
        num_elements = int(self.numel())
    else:
        prod_node = math.prod(self.shape).node
        prod_range = bound_sympy(prod_node.expr, prod_node.shape_env.var_to_range)
        if isinstance(prod_range.upper, IntInfinity):
            num_elements = sys.maxsize - 1
        else:
            num_elements = prod_range.upper
    if num_elements > 2:
        maxval = num_elements

    _constrain_range_for_size(nnz, max=maxval)

    return self.new_empty((nnz,))


@register_op_impl(torch.ops.aten._assert_tensor_metadata.default)
def assert_tensor_metadata(
    fake_mode,
    func,
    t,
    sizes=None,
    strides=None,
    dtype=None,
    *,
    device=None,
    layout=None,
) -> None:
    if sizes is not None:
        assert t.size() == sizes, (
            f"Tensor sizes mismatch! Expected: {sizes}, Got: {t.size()}"
        )
    if strides is not None:
        assert t.stride() == strides, (
            f"Tensor strides mismatch! Expected: {strides}, Got: {t.stride()}"
        )
    if dtype is not None:
        assert t.dtype == dtype, (
            f"Tensor dtype mismatch! Expected: {dtype}, Got: {t.dtype}"
        )
    if layout is not None:
        assert t.layout == layout, (
            f"Tensor layout mismatch! Expected: {layout}, Got: {t.layout()}"
        )
    if device is not None:
        assert t.device == device, (
            f"Tensor device mismatch! Expected: {device}, Got: {t.device}"
        )


# NB: this must be ordered after local_scalar_dense
@register_op_impl(lambda func: torch.Tag.data_dependent_output in func.tags)
def data_dep(fake_mode, func, *args, **kwargs):
    raise DataDependentOutputException(func)


# Bool Indices get Expanded as Masks
# See: IndexingUtils.h:expandTensors
def check_no_bool_index_tensors(func, self, indices):
    for index in indices:
        if index is not None and index.dtype in (torch.bool, torch.uint8):
            raise DynamicOutputShapeException(func)


def run_and_return_new_tensor_of_input_device(fake_mode, func, args, kwargs):
    _, new_kwargs = normalize_function(
        func, args=args, kwargs=kwargs, normalize_to_only_use_kwargs=True
    )

    out_device = new_kwargs["input"].device
    with in_kernel_invocation_manager(fake_mode):
        out = func(*args, **kwargs)
        if not is_noncontiguous_supported(out_device):
            out = out.new_empty(out.shape)

    if out is new_kwargs["input"]:
        return out  # copy_
    return FakeTensor(fake_mode, out, out_device)


_is_builtin_namespaces = ordered_set("aten", "prims", "prim")


def is_builtin(op):
    return op.namespace in _is_builtin_namespaces


def has_meta(func):
    return torch._C._dispatch_has_computed_kernel_for_dispatch_key(func.name(), "Meta")


# These are for the `torch._foreach_...` ops like `torch._foreach_add`.
@register_op_impl(
    lambda func: is_builtin(func)
    and func.name().startswith("aten::_foreach_")
    and has_meta(func)
)
def foreach_run_and_map_input_device(fake_mode, func, *args, **kwargs):
    tensor_lists = [
        arg
        for arg in itertools.chain(args, kwargs.values())
        if isinstance(arg, (list, tuple))
        and len(arg)
        and isinstance(arg[0], torch.Tensor)
    ]

    try:
        with in_kernel_invocation_manager(fake_mode):
            out_meta = func(*args, **kwargs)
    except NotImplementedError:
        return NotImplemented

    if not out_meta:
        return out_meta

    assert tensor_lists
    out_fake = []

    for i, meta_t in enumerate(out_meta):
        device, _ = FakeTensor._find_common_device(func, [tl[i] for tl in tensor_lists])
        out_fake.append(
            fake_mode.fake_tensor_converter.from_meta_and_device(
                fake_mode, meta_t, device
            )
        )

    return out_fake


# Dont default to default device handling,
# Since op can take in non-zero sized cpu
# index tensors with cuda self
@register_op_impl(aten.index.Tensor)
def index_tensor(fake_mode, func, *args, **kwargs):
    from torch._meta_registrations import meta_index_Tensor

    _, new_kwargs = normalize_function(
        func, args=args, kwargs=kwargs, normalize_to_only_use_kwargs=True
    )

    out_device = new_kwargs["input"].device
    # ensure nonzero call goes to fake tensor
    with fake_mode:
        out = meta_index_Tensor(*args, **kwargs)
        return out.to(out_device)


# Can take mixed meta/non-meta arguments; the meta registration
# will roughly do the right thing even when given real devices
@register_op_impl(aten._embedding_bag.default)
def embedding_bag(fake_mode, func, *args, **kwargs):
    from torch._meta_registrations import meta_embedding_bag

    with fake_mode:
        return meta_embedding_bag(*args, **kwargs)


# takes in multiple-devices, dont default to default device handling
@register_op_impl(aten._unsafe_index_put.default)
@register_op_impl(aten.copy.default)
@register_op_impl(aten.copy_.default)
@register_op_impl(aten.slice_scatter.default)
def multi_device_op_default(fake_mode, func, *args, **kwargs):
    return run_and_return_new_tensor_of_input_device(fake_mode, func, args, kwargs)


# same with multi_device_op_default, but return the input
@register_op_impl(aten.copy.out)
@register_op_impl(aten.slice_scatter.out)
def multi_device_op_out(fake_mode, func, *args, **kwargs):
    with in_kernel_invocation_manager(fake_mode):
        func(*args, **kwargs)

    _, new_kwargs = normalize_function(
        func, args=args, kwargs=kwargs, normalize_to_only_use_kwargs=True
    )

    return new_kwargs["input"]


@register_op_impl(aten.index_put.default)
@register_op_impl(aten.index_put_.default)
def index_put_impl(fake_mode, func, *args, **kwargs):
    _, new_kwargs = normalize_function(
        func, args=args, kwargs=kwargs, normalize_to_only_use_kwargs=True
    )

    values = new_kwargs["values"]
    self_device = new_kwargs["input"].fake_device
    torch._check(
        self_device == values.fake_device or (values.ndim == 0 and values.numel() == 1),
        lambda: f"Mismatching {func} device between self ({self_device}) and values ({values.device})",
    )

    out = run_and_return_new_tensor_of_input_device(fake_mode, func, args, kwargs)
    if func is aten.index_put_.default:
        return new_kwargs["input"]
    else:
        return out


@register_op_impl(aten._nested_tensor_from_tensor_list.default)
@register_op_impl(aten._nested_tensor_from_tensor_list.out)
@register_op_impl(aten._nested_view_from_buffer.default)
@register_op_impl(aten._nested_view_from_buffer_copy.default)
def nested_tensors_unsupported(fake_mode, func, *args, **kwargs):
    raise UnsupportedOperatorException(
        "torch.compile does not support strided NestedTensor"
    )


@register_op_impl(
    [
        x
        for x in _device_not_kwarg_ops
        if x
        not in (
            # these are already registered elsewhere
            aten.is_pinned.default,
            aten.to.device,
            aten.to.prim_Device,
            aten._nested_tensor_from_tensor_list.default,
            aten._nested_tensor_from_tensor_list.out,
        )
    ]
)
def nyi(fake_mode, func, *args, **kwargs):
    assert func not in _device_not_kwarg_ops, f"NYI: {func}"


@register_op_impl([aten.convolution.default, aten.convolution_backward.default])
def conv(fake_mode, func, *args, **kwargs):
    _, kwargs = normalize_function(
        func, args=args, kwargs=kwargs, normalize_to_only_use_kwargs=True
    )
    device = kwargs["input"].fake_device
    # need to re-enable mode so the tensors report fake device
    with fake_mode:
        # if the input is unsqueezed is done in Convolution.cpp we get segfault
        k = kwargs["weight"].ndim
        batch = kwargs["input"].shape[0]

        # Avoid importing sympy at a module level
        from torch.fx.experimental.symbolic_shapes import has_hint

        if not has_hint(batch):
            # TODO: We can make this a little more faithful with best effort
            # channels last detection (but only if it's statically obvious!)
            mem_fmt = None
        elif k == 3 and not kwargs["input"].is_mkldnn and not kwargs["input"].is_xpu:
            mem_fmt = None
        else:
            if func is aten.convolution.default:
                conv_backend = torch._C._select_conv_backend(**kwargs)
            else:
                conv_backend = torch._C._select_conv_backend(
                    kwargs["input"],
                    kwargs["weight"],
                    bias=None,
                    stride=kwargs["stride"],
                    padding=kwargs["padding"],
                    dilation=kwargs["dilation"],
                    transposed=kwargs["transposed"],
                    output_padding=kwargs["output_padding"],
                    groups=kwargs["groups"],
                    bias_sizes=kwargs["bias_sizes"],
                )
            mem_fmt = torch._C._conv_determine_backend_memory_format(
                kwargs["input"], kwargs["weight"], conv_backend
            )

    def convert(t, mem_fmt):
        if t is None:
            return t
        if mem_fmt is not None:
            t = t.to(memory_format=mem_fmt)
        return FakeTensor(fake_mode, t, device)

    with in_kernel_invocation_manager(fake_mode):
        out = func(**kwargs)

        if func is aten.convolution.default:
            return convert(out, mem_fmt)
        else:
            return (
                convert(out[0], mem_fmt),
                convert(out[1], mem_fmt),
                convert(out[2], None),
            )


@register_op_impl(torch.ops.aten.bincount.default)
def bincount(fake_mode, func, inputs, weights=None, minlength=0):
    if (
        fake_mode.shape_env is None
        or not fake_mode.shape_env.allow_dynamic_output_shape_ops
    ):
        # Without symints/symfloats, cannot handle this
        raise DynamicOutputShapeException(func)

    new_size = fake_mode.shape_env.create_unbacked_symint()

    from torch.fx.experimental.symbolic_shapes import _constrain_range_for_size

    _constrain_range_for_size(new_size)
    torch._check(new_size >= minlength)
    return inputs.new_empty(new_size)


@register_op_impl(torch.ops.aten._pack_padded_sequence.default)
def _pack_padded_sequence(fake_mode, func, inputs, lengths, batch_first):
    if (
        fake_mode.shape_env is None
        or not fake_mode.shape_env.allow_dynamic_output_shape_ops
    ):
        # Without symints/symfloats, cannot handle this
        raise DynamicOutputShapeException(func)

    new_batch_size = fake_mode.shape_env.create_unbacked_symint()

    from torch.fx.experimental.symbolic_shapes import _constrain_range_for_size

    _constrain_range_for_size(new_batch_size)

    if not batch_first:
        # Inputs should have shape (batch_size, seq_len, *)
        inputs = inputs.transpose(0, 1)

    res_size = inputs.shape[1:]
    packed_data = inputs.new_empty(res_size)
    batch_size = inputs.new_empty((new_batch_size,))
    return (packed_data, batch_size)


FAST_OP_IMPLEMENTATIONS = {}


# Unlike register_op_impl, these don't do the slow iteration for
# run_impl_check, and these run BEFORE decompositions
def register_fast_op_impl(func: OpOverload):
    def impl_decorator(op_impl):
        FAST_OP_IMPLEMENTATIONS[func] = op_impl
        return op_impl

    return impl_decorator


# infer_size_impl in ExpandUtils
def infer_size(a, b):
    from torch.fx.experimental.symbolic_shapes import guard_or_false

    dimsA = len(a)
    dimsB = len(b)
    ndim = max(dimsA, dimsB)
    expandedSizes = [0] * ndim
    for i in range(ndim - 1, -1, -1):
        offset = ndim - 1 - i
        dimA = dimsA - 1 - offset
        dimB = dimsB - 1 - offset
        sizeA = a[dimA] if dimA >= 0 else 1
        sizeB = b[dimB] if dimB >= 0 else 1

        # NB: It is very important to test for broadcasting, before testing
        # sizeA == sizeB.  This is because the broadcasting tests are likely
        # to be statically known (in particular, if sizeA/sizeB is unbacked
        # but size-like, we will unsoundly assume they never equal 1), but
        # the sizeA == sizeB test may not be statically known.  However, once
        # we have established that no broadcasting is happening, the
        # sizeA == sizeB is now expect_true and we can defer it as a runtime
        # assert (this works because Python will return the terminal
        # expression of an or statement as-is, without bool()'ing it; if this
        # were not the case, we'd need to write this using torch.sym_or() or
        # something like that).
        torch._check(
            guard_or_false(sizeA == 1) or guard_or_false(sizeB == 1) or sizeA == sizeB,
            lambda: f"The size of tensor a ({sizeA}) "
            f"must match the size of tensor b ({sizeB}) "
            f"at non-singleton dimension {i})",
        )
        expandedSizes[i] = sizeB if guard_or_false(sizeA == 1) else sizeA
    return tuple(expandedSizes)


def make_fast_binary_impl(
    slow_ref, type_promotion_kind=ELEMENTWISE_TYPE_PROMOTION_KIND.DEFAULT
):
    def fast_binary_impl(mode, *args, **kwargs):
        def slow(msg):
            count_label(f"slow {msg}")
            with mode:
                return slow_ref(*args, **kwargs)

        count_label("attempt fast")

        # Fast path (based off of TensorIterator fast path).
        # Unfortunately, there is no way to easily deduplicate
        # this with either the TensorIterator C++ implementation
        # (which we don't want to SymIntify, and also the algorithm
        # here is slightly different from TensorIterator to allow
        # for broadcasting), nor the PrimTorch implementation
        # (which does not actually implement a fast path.)

        operands = args

        # compute_shape
        final_shape = None
        for op in operands:
            shape = op.shape if isinstance(op, torch.Tensor) else ()
            if final_shape is None:
                final_shape = shape
            # TODO: Minor optimization: track if the shapes
            # were equal so you can skip the equality check
            # below if unnecessary
            final_shape = infer_size(final_shape, shape)
        assert final_shape is not None

        from torch.fx.experimental.symbolic_shapes import guard_or_false, sym_eq

        # Do some extra safety checks to see if the output
        # stride is obvious
        for op in operands:
            if (
                isinstance(op, torch.Tensor)
                and len(op.shape) == len(final_shape)
                # take the slow path if result is not determined.
                and guard_or_false(sym_eq(op.shape, final_shape))
            ):
                break
        else:
            # if we never break in the for loop above we take the slow path.
            return slow("both tensors nontrivially broadcast")

        # compute_types
        cpu = torch.device("cpu")
        common_device = cpu
        common_dtype = None
        has_different_input_dtypes = False
        for op in operands:
            if not isinstance(op, torch.Tensor):
                # Use elementwise_dtypes for the tricky case
                has_different_input_dtypes = True
                continue
            if common_device == cpu and not op.device.type == "cpu":
                common_device = op.device
            # Slightly simplified here as target_dtype cannot vary
            if common_dtype is None:
                common_dtype = op.dtype
            elif common_dtype != op.dtype:
                has_different_input_dtypes = True

        if has_different_input_dtypes:
            # compute promotion
            # TODO: we don't need the compute type
            _, common_dtype = elementwise_dtypes(
                *operands, type_promotion_kind=type_promotion_kind
            )

        # check all tensors on same device
        # cpu scalars are assumed allow
        current_cpu_scalars_on_non_cpu = 0
        max_cpu_scalars_on_non_cpu = 1  # hard coded atm
        for op in operands:
            if not isinstance(op, torch.Tensor):
                continue
            if common_device != cpu and op.dim() == 0 and op.device == cpu:
                if current_cpu_scalars_on_non_cpu >= max_cpu_scalars_on_non_cpu:
                    return slow("error")
                current_cpu_scalars_on_non_cpu += 1
            elif op.device != common_device:
                return slow("error")

        # compute_fast_setup_type
        definitely_contiguous = True
        definitely_channels_last = True

        # TODO: is_non-overlapping_and_dense not bound from Python
        # no inplace, no out, everything defined

        if is_noncontiguous_supported(common_device):
            for op in operands:
                if not isinstance(op, torch.Tensor):
                    continue
                definitely_contiguous = (
                    definitely_contiguous
                    and contiguous_for_memory_format_or_false(
                        op, memory_format=torch.contiguous_format
                    )
                )
                definitely_channels_last = (
                    definitely_channels_last
                    and contiguous_for_memory_format_or_false(
                        op, memory_format=torch.channels_last
                    )
                )
        if definitely_contiguous:
            # do contiguous
            count_label("fast is_contiguous")
            return FakeTensor(
                mode,
                torch.empty(
                    final_shape,
                    dtype=common_dtype,
                    device="meta",
                    memory_format=torch.contiguous_format,
                ),
                device=common_device,
            )
        if definitely_channels_last:
            count_label("fast channels_last")
            # do channels last
            return FakeTensor(
                mode,
                torch.empty(
                    final_shape,
                    dtype=common_dtype,
                    device="meta",
                    memory_format=torch.channels_last,
                ),
                device=common_device,
            )

        return slow("no contiguity match")

    return fast_binary_impl


# disable the python dispatcher to avoid decomposing detach() further
# (proxy_mode should still decompose detach() though)
def fast_detach(fake_mode, x, include_real=False):
    with no_python_dispatcher(), in_kernel_invocation_manager(fake_mode):
        out = torch.ops.aten.detach.default(x)
    if include_real:
        return FakeTensor(fake_mode, out, x.device, real_tensor=x.real_tensor)
    return FakeTensor(fake_mode, out, x.device)


@functools.cache
def get_fast_op_impls():
    import torch._refs

    register_fast_op_impl(torch.ops.aten.add.Tensor)(
        make_fast_binary_impl(torch._refs.add)
    )
    register_fast_op_impl(torch.ops.aten.sub.Tensor)(
        make_fast_binary_impl(torch._refs.sub)
    )
    register_fast_op_impl(torch.ops.aten.mul.Tensor)(
        make_fast_binary_impl(torch._refs.mul)
    )  # type: ignore[has-type]
    register_fast_op_impl(torch.ops.aten.div.Tensor)(
        make_fast_binary_impl(
            torch._refs.div,
            type_promotion_kind=ELEMENTWISE_TYPE_PROMOTION_KIND.INT_TO_FLOAT,
        )
    )
    register_fast_op_impl(torch.ops.aten.detach.default)(fast_detach)
    return FAST_OP_IMPLEMENTATIONS<|MERGE_RESOLUTION|>--- conflicted
+++ resolved
@@ -15,11 +15,8 @@
 from torch._dispatch.python import no_python_dispatcher
 from torch._ops import OpOverload
 from torch._prims_common import (
-<<<<<<< HEAD
     canonicalize_dim,
-=======
     contiguous_for_memory_format_or_false,
->>>>>>> 3c8c509a
     elementwise_dtypes,
     ELEMENTWISE_TYPE_PROMOTION_KIND,
     is_boolean_dtype,
