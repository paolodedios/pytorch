# mypy: allow-untyped-defs
import contextlib
import warnings
import weakref
from abc import ABC, abstractmethod
from collections.abc import Callable
from contextlib import AbstractContextManager
from typing import Any, Optional, Union

import torch
import torch.fx.traceback as fx_traceback
import torch.utils._pytree as pytree
from torch._C import _functionalization_reapply_views_tls as _reapply_views
from torch._ops import _get_dispatch_mode_pre_dispatch, TorchBindOpOverload
from torch._subclasses.meta_utils import is_sparse_any
from torch.utils._python_dispatch import (
    _detect_infra_mode,
    _disable_infra_mode,
    return_and_correct_aliasing,
    TorchDispatchMode,
)


not_implemented_log = torch._logging.getArtifactLogger(__name__, "not_implemented")


# NOTE Some special handling for tensor conversion during export is needed.
# Normally, when tracing through the model with tensor.to(), the maybe-aliasing
# relationship between input and output tensors will be baked into the graph.
# For example, if we got a tensor with device cpu and call tensor.to("cpu"),
# it will become a no-op in the graph. For a whole graph capture, this is not
# sound so we need to do something different. Instead, in export we will try to
# preserve the tensor conversion by forcing a non-semantic-breaking aten::_to_copy
# operator to be traced in the graph, and subsequently banning mutations on all
# such converted tensors.
# In addition to patching .to() method call in functionalization, we will have to
# patch other similar methods like float() and cpu(), because they intentionally
# don't fall back to .to() methods, but have the same behavior as .to() according to
# pytorch document. https://pytorch.org/docs/stable/generated/torch.Tensor.float.html
# thus we simply force them to go through .to() call.
def _conversion_method_template(**extra_kwargs):
    def _(self, *args, **kwargs):
        return self.to(*args, **{**kwargs, **extra_kwargs})

    return _


class FunctionalTensor(torch.Tensor):
    """
    Functional tensors represent tensors that will remove mutations
    from a program. If you perform a mutable operation on a functional tensor,
    it will re-dispatch to the functional variant of that operation.

    Historically, functionalization is implemented in C++ in the dispatcher.
    This class is a lightweight python shim around the C++ functionalization logic.

    FunctionalTensor is required to be used with a corresponding
    FunctionalTensormode active, because it relies
    on using the mode for dispatch (which can properly handle factory functions).
    """

    elem: torch.Tensor
    # Indicates to our torch_dispatch dispatching infra that
    # this is an "infra" mode with lower dispatching precedence.
    _mode_key = torch._C._TorchDispatchModeKey.FUNCTIONAL

    # Note: The reason we add these extra keys to our FunctionalTensor subclass
    # is to mirror the behavior of C++ functionalization (we can choose to change this
    # later, as long as it doesn't break anything).
    # FunctionalTensorWrapper copies **all** dispatch keys from the inner tensor
    # to the wrapper, excluding functorch and python dispatch keys.
    # Here I'm trying to reuse the keyset the functorch wrapper subclasses copy,
    # except that they don't include ZeroTensor so I'm manually adding it in.
    _extra_dispatch_keys = torch._C._additional_keys_to_prop_for_wrapper_tensors.add(
        torch._C.DispatchKey.ZeroTensor
    )

    # These are all aten ops that correspond to metadata queries.
    # We want FunctionalTensor to be able to handle them directly.
    metadata_fns = [
        torch.ops.aten.is_contiguous.default,  # type: ignore[has-type]
        torch.ops.aten.is_contiguous.memory_format,  # type: ignore[has-type]
        torch.ops.aten.is_strides_like_format.default,  # type: ignore[has-type]
        torch.ops.aten.is_non_overlapping_and_dense.default,  # type: ignore[has-type]
        torch.ops.aten.size.default,  # type: ignore[has-type]
        torch.ops.aten.sym_size.default,  # type: ignore[has-type]
        torch.ops.aten.stride.default,  # type: ignore[has-type]
        torch.ops.aten.sym_stride.default,  # type: ignore[has-type]
        torch.ops.aten.storage_offset.default,  # type: ignore[has-type]
        torch.ops.aten.sym_storage_offset.default,  # type: ignore[has-type]
        torch.ops.aten.numel.default,  # type: ignore[has-type]
        torch.ops.aten.sym_numel.default,  # type: ignore[has-type]
        torch.ops.aten.dim.default,  # type: ignore[has-type]
        torch.ops.prim.device.default,  # type: ignore[has-type]
    ]

    # Used by auto_functionalize to determine base of tensors during inference mode.
    _inference_mode_base: Optional["FunctionalTensor"] = None

    def __new__(cls, elem, mode):
        assert torch._is_functional_tensor(elem)

        # In general, we'd like our functional tensor subclass to only be in charge of functionalization,
        # and defer to the inner subclass for all other functionality.
        # Example: If our inner tensor is a ZeroTensor, we would want to defer running the ZeroTensor fallback
        # until after we redispatch to our inner ZeroTensor.
        # However, there are a few keys that we need to mirror between the inner and outer tensors.
        #   Conjugate
        #   Negative
        # Why? These keys are used to test metadata queries, like `.is_conj()` and `.is_neg()`.
        # We **need** calls to is_conj() to return the same thing on the outer and inner tensors,
        # Because user code / framework code that branches like so needs to do the same thing
        # when it sees the outer FunctionalTensor:
        #     if (x.is_conj()) {
        #         return at::view_as_real(x.resolve_conj());
        #     } else {
        #         return at::view_as_real(x);
        #     }
        extra_dispatch_keys = (
            FunctionalTensor._extra_dispatch_keys & torch._C._dispatch_keys(elem)
        )

        out = torch.Tensor._make_wrapper_subclass(
            # TODO: right now, _make_wrapper_subclass's dynamic shape interaction is not great.
            # Calling the overload that has kwargs causes us to go down the first overload path,
            # which will **always** specialize sizes.
            # We should probably eventually fix this so that the first overload can just handle dynamic shapes.
            cls,
            elem.shape,  # sizes
            elem.stride() if not is_sparse_any(elem) else None,  # strides
            (
                elem.storage_offset() if not is_sparse_any(elem) else None
            ),  # storage_offset
            None,  # memory_format
            elem.dtype,  # dtype
            elem.layout,  # layout
            elem.device,  # device
            False,  # pin_memory
            elem.requires_grad,  # requires_grad
            None,  # dispatch_sizes_strides_policy
            False,  # dispatch_device
            False,  # dispatch_layout
            extra_dispatch_keys,  # _extra_dispatch_keys
        )
        torch._C._set_throw_on_mutable_data_ptr(out)
        out.elem = elem

        if (
            torch._export.config.enable_auto_functionalized_v2_for_export
            and torch.is_inference_mode_enabled()
            and torch._inductor.config.enable_auto_functionalized_v2
        ):
            if out.is_base_tensor():
                out._inference_mode_base = None
                # This assumes that the FunctionalTensor.elem does not change its storage after this point.
                # Otherwise this would be invalid.
                mode._storage_to_base[out.elem.untyped_storage()] = out
            else:
                out._inference_mode_base = mode._storage_to_base[
                    out.elem.untyped_storage()
                ]
                assert out._inference_mode_base is not None
        return out

    def __torch_dispatch__(self, func, types, args=(), kwargs=None):  # type: ignore[override]
        unrecognized_types = [
            t
            for t in types
            if t not in [torch.Tensor, torch._subclasses.FakeTensor, FunctionalTensor]
        ]
        if unrecognized_types:
            not_implemented_log.debug(
                "FunctionalTensor unrecognized subclass(es): %s", unrecognized_types
            )
            return NotImplemented

        if kwargs is None:
            kwargs = {}

        # FunctionalTensor needs to plumb all metadata requests to the inner tensor.
        # In theory we don't have to do this - but if we want to service metadata requests here,
        # we need to carefully make sure all metadata is accurate (including metadata mutations)
        if func in FunctionalTensor.metadata_fns:
            # All metadata accesses should be plumbed to the inner tensor, that way we don't have to worry
            # about the problem of keeping metadata in sync between the wrapper and inner tensor.
            # This also alleviates us from having to manually handle metadata mutations on the wrapper.
            assert len(kwargs) == 0
            if func in [
                torch.ops.aten.is_strides_like_format.default,
                torch.ops.aten.is_contiguous.memory_format,
            ]:
                assert len(args) == 2 and isinstance(args[0], FunctionalTensor)
                return func(torch._from_functional_tensor(args[0].elem), args[1])
            assert len(args) == 1 and isinstance(args[0], FunctionalTensor)

            return func(torch._from_functional_tensor(args[0].elem))
        # Originally I tried to implement my subclass without giving it a torch_dispatch, but I gave up:
        # - _make_wrapper_subclass requires a __torch_dispatch__
        # - If we want to use _make_subclass(), we have a problem: the subclass will share a TensorImpl with the inner tensor,
        #   which is of type FunctionalTensorWrapper! We explicitly do not want our wrapper to be a FunctionalTensorWrapper.
        # - If we use the default tensor.__new__(), we have another problem: it returns inner_tensor.alias(),
        #   which causes every subclass created above autograd to have autograd view metadata
        #   (in addition to also being a FunctionalTensorWrapper).
        raise RuntimeError(
            "Attempting to use FunctionalTensor on its own. Instead, please use it with a corresponding FunctionalTensorMode()"
        )

    def __repr__(self) -> str:  # type: ignore[override]
        return f"FunctionalTensor({repr(self.elem)})"

    @staticmethod
    def to_functional(x):
        # We will do the wrapping for the user.

        assert not torch._is_functional_tensor(x)
        # The only autograd metadata we care about on the FunctionalTensor is:
        # - requires_grad (so autograd runs)
        # - is_leaf (so that mutations on graph inputs that are not leaves are allowed by the autograd engine)
        #   this is handled by FunctionalTensor.to_functional
        x_functional = torch._to_functional_tensor(x)
        # Technically the FunctionalTensormode here is unnecessary,
        # but it avoids spurious NotImplemented logs during `ProxyTorchDispatchMode` tracing.
        # _mirror_autograd_meta_to queries tensor sizes,
        # and otherwise the sym_size() call will go to the proxy mode before hitting
        # FunctionalTensor.__torch_dispatch__

        functional_mode = _detect_infra_mode(torch._C._TorchDispatchModeKey.FUNCTIONAL)
        assert functional_mode is not None

        with functional_mode:
            torch._mirror_autograd_meta_to(x, x_functional)  # type: ignore[attr-defined]
            out = FunctionalTensor(x_functional, functional_mode)
            torch._mirror_autograd_meta_to(x_functional, out)  # type: ignore[attr-defined]
        return out

    def from_functional(self):
        torch._sync(self)
        return torch._from_functional_tensor(self.elem)

    def is_base_tensor(self) -> bool:
        return torch._is_functional_tensor_base(self.elem)

    def replace_(self, output) -> None:
        torch._functionalize_replace(self.elem, output)

    def commit_update(self) -> None:
        torch._functionalize_commit_update(self.elem)

    def sync(self) -> None:
        torch._functionalize_sync(self.elem)

    def mark_mutation_hidden_from_autograd(self) -> None:
        torch._functionalize_mark_mutation_hidden_from_autograd(self.elem)

    def tolist(self) -> Any:
        if self.elem.dim() == 0:
            return self.elem.item()
        elif self.elem.dim() == 1:
            return [elem.item() for elem in self.elem]
        else:
            return [elem.tolist() for elem in self.elem]

    def to(self, *args, **kwargs):
        if _detect_infra_mode(torch._C._TorchDispatchModeKey.FUNCTIONAL).export:
            torch.ops.aten._assert_tensor_metadata(
                self,
                dtype=self.dtype,
                device=self.device,
                layout=self.layout,
            )
        # pyrefly: ignore [not-iterable]
        return super().to(*args, **kwargs)

    def cuda(self, device=None, *args, **kwargs):
        device = device or torch.cuda.current_device()
        if len(args) > 0:
            return self.to(device, *args, **kwargs)
        else:
            return self.to(device=device, **kwargs)

    char = _conversion_method_template(dtype=torch.int8)
    cpu = _conversion_method_template(device=torch.device("cpu"))
    bfloat16 = _conversion_method_template(dtype=torch.bfloat16)
    byte = _conversion_method_template(dtype=torch.uint8)
    double = _conversion_method_template(dtype=torch.float64)
    float = _conversion_method_template(dtype=torch.float32)
    bool = _conversion_method_template(dtype=torch.bool)
    half = _conversion_method_template(dtype=torch.float16)
    int = _conversion_method_template(dtype=torch.int32)
    long = _conversion_method_template(dtype=torch.int64)

    # TODO(sparse-team): fixes #133174 but can we do without the relay?
    def to_dense(self):  # type: ignore[override]
        return self.elem.to_dense()

    @property
    def layout(self):  # type: ignore[override]
        return self.elem.layout

    def __bool__(self):
        return bool(self.item())


class FunctionalTensorMode(TorchDispatchMode):
    def __init__(self, pre_dispatch=False, export=False, _allow_token_discovery=False):
        super().__init__()
        self.export = export
        self.is_on_stack = False
        self.enter_stack = []
        # Indicates to our torch_dispatch dispatching infra that
        # this is an "infra" mode with lower dispatching precedence.
        self._mode_key = torch._C._TorchDispatchModeKey.FUNCTIONAL
        self.pre_dispatch = pre_dispatch
        # This will be turned off later for pre-dispatch functionalization
        self._dispatch_key = torch._C.DispatchKey.PreDispatch if pre_dispatch else None  # type: ignore[attr-defined]
        # Map of effect type (ex. _EffectType.ORDERED) to a token. The tokens help keep
        # track of the ordering between side effectful operations.
        self._tokens: dict[Any, torch.Tensor] = {}

        # Filled after forward tracing.
        self._tokens_forward_output: dict[Any, torch.Tensor] = {}

        # Functionalization runs twice in AOTAutograd, once in
        # `run_functionalized_fw_and_collect_metadata` to collect metadata to
        # see which tensors need to be functionalized and discover how many
        # tokens we need, and another time in `make_fx` which does the actual
        # tracing to replace ops with their functional variants and handling
        # side-effectful ops. In the second stage there should be no token
        # discovery. This flag distinguishes between the two stages.
        self._allow_token_discovery = _allow_token_discovery

        self._storage_to_base: weakref.WeakKeyDictionary[
            torch.storage.UntypedStorage, Optional[FunctionalTensor]
        ] = weakref.WeakKeyDictionary()

    # No-op if FunctionalTensorMode is already in use
    def __enter__(self):
        def _get_prev_mode():
            if self._dispatch_key == torch._C.DispatchKey.PreDispatch:
                return _get_dispatch_mode_pre_dispatch(
                    torch._C._TorchDispatchModeKey.FUNCTIONAL
                )
            return torch._C._get_dispatch_mode(
                torch._C._TorchDispatchModeKey.FUNCTIONAL
            )

        if _get_prev_mode() is None:
            self.enter_stack.append(True)
            return super().__enter__()
        else:
            self.enter_stack.append(False)
            return self

    def __exit__(self, a, b, c):
        is_on_stack = self.enter_stack.pop()
        if is_on_stack:
            super().__exit__(a, b, c)

    def __torch_dispatch__(self, func, types, args=(), kwargs=None):
        if kwargs is None:
            kwargs = {}

        unrecognized_types = [
            t
            for t in types
            if not issubclass(t, torch._subclasses.FakeTensor)
            and t not in [torch.Tensor, FunctionalTensor]
        ]

        if unrecognized_types:
            not_implemented_log.debug(
                "FunctionalTensor unrecognized subclass(es): %s", unrecognized_types
            )
            return NotImplemented

        def _can_decompose(func):
            # See https://github.com/pytorch/pytorch/pull/115258#issuecomment-1900755832
            # Never decompose dropout in export
            if self.export and func == torch.ops.aten.dropout.default:
                return False

            # We unconditionally decompose ops that are maybe aliasing or mutating ops
            from torch._decomp import _should_decompose_because_unsafe_op

            if _should_decompose_because_unsafe_op(func):
                return True

            # (1) we unconditionally decompose maybe-aliasing or maybe-mutating ops,
            # because we must know statically of an op mutates or aliasing in order to functionalize it properly
            # (2) for mutating ops that have CompositeImplicit decomps, we choose to decompose them today.
            # In theory, we could walk this back and avoid decomposing them later if we need to.
            alias_info_present = any(arg.alias_info for arg in func._schema.arguments)
            if alias_info_present or func._schema.is_mutable:
                return True

            # If we are here, it means we are seeing functional composite op.
            # For pre-dispatch IR, we don't want to decompose this op
            # For post-dispatch IR, we do want to decompose this op. it is fine
            # to decompose here even if you want to preserve a CIA in post-dispatch export
            # because we already override decompose behaviour so it will do the
            # right thing.
            if self.export:
                if self.pre_dispatch:
                    # If it is CIA custom op, we warn that we are assuming this op is indeed functional.
                    if func.namespace not in ["aten", "prim"] and func._can_decompose():
                        warnings.warn(
                            f"At pre-dispatch tracing, we assume that any custom op marked with "
                            f"CompositeImplicitAutograd and have functional schema are safe to not decompose. "
                            f"Found {func} to be one such op.",
                            stacklevel=2,
                        )
                    return False
                return True

            # in normal torch.compile IR, we decompose functional composite ops
            return True

        if (
            func not in FunctionalTensor.metadata_fns
            and _can_decompose(func)
            # Not all funcs from __torch_dispatch__ are actual dispatcher ops,
            # e.g. prim.device
            and torch._C._dispatch_has_kernel(func.name())
        ):
            with self:
                r = func.decompose(*args, **kwargs)
                if r is not NotImplemented:
                    return r

        def wrap(x):
            # Only wrap our outputs in subclasses if the inner functionalization call
            # also wrapped outputs into FunctionalTensorWrappers.
            # When can this happen? e.g. `torch.div(2, 2)`
            assert not isinstance(x, FunctionalTensor)
            if isinstance(x, torch.Tensor) and torch._is_functional_tensor(x):
                return FunctionalTensor(x, self)
            return x

        def unwrap(x):
            return x.elem

        from torch._higher_order_ops.auto_functionalize import (
            can_auto_functionalize,
            do_auto_functionalize,
            do_auto_functionalize_v2,
        )

        if can_auto_functionalize(
            func
        ) and not torch._C._dispatch_has_kernel_for_dispatch_key(
            func.name(), torch._C.DispatchKey.Functionalize
        ):
            import torch._export.config as export_config
            import torch._inductor.config as inductor_config

            if torch.compiler.is_exporting():
                if export_config.enable_auto_functionalized_v2_for_export:
                    return do_auto_functionalize_v2(self, func, args, kwargs)

                return do_auto_functionalize(self, func, args, kwargs)

            if inductor_config.enable_auto_functionalized_v2:
                return do_auto_functionalize_v2(self, func, args, kwargs)
            return do_auto_functionalize(self, func, args, kwargs)

        from torch._higher_order_ops.effects import handle_effects, has_effects

        if has_effects(func, args, kwargs):
            assert not torch._C._dispatch_has_kernel_for_dispatch_key(
                func.name(), torch._C.DispatchKey.Functionalize
            )
            return handle_effects(
                self._allow_token_discovery, self._tokens, func, args, kwargs
            )

        args_unwrapped, kwargs_unwrapped = pytree.tree_map_only(
            FunctionalTensor, unwrap, (args, kwargs)
        )

        # Expectation: functionalization should not **already** be enabled above our mode.
        # Why would that be bad? when we return a FunctionalTensor here, we don't want functionalization
        # to run above this mode and further wrap that output in **another** C++ FunctionalTensorWrapper.
        is_included = torch._C._dispatch_tls_is_dispatch_key_included(
            torch._C.DispatchKey.Functionalize
        )
        is_excluded = torch._C._dispatch_tls_is_dispatch_key_excluded(
            torch._C.DispatchKey.Functionalize
        )
        assert is_excluded or not is_included
        include_to_set = (
            torch._C._dispatch_tls_local_include_set()
            | torch._C.DispatchKeySet(torch._C.DispatchKey.Functionalize)
        )
        exclude_to_set = (
            torch._C._dispatch_tls_local_exclude_set().remove(
                torch._C.DispatchKey.Functionalize
            )
            - FunctionalTensor._extra_dispatch_keys
        )

<<<<<<< HEAD
        if isinstance(func, TorchBindOpOverload):
            # When the function is a TorchBindOpOverload, meaning some of the
            # inputs are FakeScriptObjects, we need to skip c++ dispatcher and
            # dispatch in python because C++ dispatcher will check the schema
            # and cannot recognize FakeScriptObject.
            ctx = PythonFunctionalizeAPI()
            fully_unwrapped_args = ctx.unwrap_tensors(args)
            fully_unwrapped_kwargs = ctx.unwrap_tensors(kwargs)
            outs_unwrapped = func(
                *fully_unwrapped_args,
                **fully_unwrapped_kwargs,
            )
            outs_wrapped = ctx.wrap_tensors(outs_unwrapped)
        else:
            # All we want to do here is reuse the existing C++ functionalization logic.
            # This requires swizzling our TLS dispatch keys so that the Functionalize key is active.
            with torch._C._ForceDispatchKeyGuard(include_to_set, exclude_to_set):
                try:
                    # By default for python functionalization (for AOTAutograd), we reapply views.
                    old_apply_views = torch._functionalize_enable_reapply_views(True)  # type: ignore[attr-defined]

                    # Sometimes these functions cannot be directly dispatched to functionalize key
                    # because args are sometimes not functional tensors for some reason?
                    if func in FunctionalTensor.metadata_fns:
                        outs_unwrapped = func(*args_unwrapped, **kwargs_unwrapped)
                        outs_wrapped = pytree.tree_map_only(
                            torch.Tensor, wrap, outs_unwrapped
                        )
                    else:
                        # When we dispatch to the C++ functionalization kernel, we might need to jump back to the
                        # PreDispatch mode stack afterwards, to handle any other PreDispatch modes underneath
                        # FunctionalTensorMode. If we call func() directly, we would need to exclude PreDispatch
                        # from the TLS in order to avoid infinite looping, but this would prevent us from coming
                        # back to PreDispatch later
                        outs_unwrapped = func._op_dk(
                            torch._C.DispatchKey.Functionalize,
                            *args_unwrapped,
                            **kwargs_unwrapped,
                        )
                        outs_wrapped = pytree.tree_map_only(
                            torch.Tensor, wrap, outs_unwrapped
                        )

                        if self.export:
                            if func == torch.ops.aten.dropout.default:
                                torch._freeze_functional_tensor(outs_unwrapped)  # type: ignore[attr-defined]
                finally:
                    torch._disable_functionalization()
                    torch._functionalize_enable_reapply_views(old_apply_views)  # type: ignore[attr-defined]
=======
        # All we want to do here is reuse the existing C++ functionalization logic.
        # This requires swizzling our TLS dispatch keys so that the Functionalize key is active.
        with torch._C._ForceDispatchKeyGuard(include_to_set, exclude_to_set):
            try:
                # By default for python functionalization (for AOTAutograd), we reapply views.
                old_apply_views = torch._functionalize_enable_reapply_views(True)  # type: ignore[attr-defined]

                # Sometimes these functions cannot be directly dispatched to functionalize key
                # because args are sometimes not functional tensors for some reason?
                if func in FunctionalTensor.metadata_fns:
                    outs_unwrapped = func(*args_unwrapped, **kwargs_unwrapped)
                    outs_wrapped = pytree.tree_map_only(
                        torch.Tensor, wrap, outs_unwrapped
                    )
                else:
                    # Note: [Functionalization View Replay Annotation]
                    # When functionalization encounters a mutation, it handles aliases by lazily regenerating the aliases
                    # at the first time they are next used.
                    # This is a problem when plumbing user annotations during tracing. We want the view ops from view replay
                    # to have the same annotation that the user specified on the original views. But view replay in
                    # functionalization happens the next time the alias is used (e.g. second_op(alias_with_pending_mutation)),
                    # so when we regenerate views before calling into second_op, those views will end up getting the metadata
                    # for second_op!
                    #
                    # Instead, we need to remember the node metadata from the original views, and ensure that this node metadata
                    # is globally set when we lazily perform view replay.
                    # The globally set metadata will be used to populate the fx node created for the replayed operation.
                    if m := torch._C._get_dispatch_mode(
                        torch._C._TorchDispatchModeKey.PROXY
                    ):
                        for a in pytree.tree_leaves([args, kwargs]):
                            if not isinstance(a, FunctionalTensor):
                                continue
                            curr_node = m.tracer.tensor_tracker[
                                torch._from_functional_tensor(a.elem)
                            ].proxy.node
                            with fx_traceback.set_current_replay_node(curr_node):
                                torch._sync(a)

                    # When we dispatch to the C++ functionalization kernel, we might need to jump back to the
                    # PreDispatch mode stack afterwards, to handle any other PreDispatch modes underneath
                    # FunctionalTensorMode. If we call func() directly, we would need to exclude PreDispatch
                    # from the TLS in order to avoid infinite looping, but this would prevent us from coming
                    # back to PreDispatch later
                    outs_unwrapped = func._op_dk(
                        torch._C.DispatchKey.Functionalize,
                        *args_unwrapped,
                        **kwargs_unwrapped,
                    )

                    if self.export:
                        if func == torch.ops.aten.dropout.default:
                            torch._freeze_functional_tensor(outs_unwrapped)  # type: ignore[attr-defined]
                    outs_wrapped = pytree.tree_map_only(
                        torch.Tensor, wrap, outs_unwrapped
                    )
            finally:
                torch._disable_functionalization()
                torch._functionalize_enable_reapply_views(old_apply_views)  # type: ignore[attr-defined]
>>>>>>> 2786ff35

        is_included = torch._C._dispatch_tls_is_dispatch_key_included(
            torch._C.DispatchKey.Functionalize
        )
        is_excluded = torch._C._dispatch_tls_is_dispatch_key_excluded(
            torch._C.DispatchKey.Functionalize
        )
        assert is_excluded or not is_included

        if (
            # If no outputs are our functional subclass, then don't try to fix up aliasing
            not any(
                isinstance(x, FunctionalTensor)
                for x in pytree.tree_leaves(outs_wrapped)
            )
            # Since lift_fresh lifts its argument into a functional tensor, we can skip the
            # aliasing correction step. Otherwise, we would be setting the storage of a
            # lifted tensor to that of an unlifted tensor.
            # Ref: https://github.com/pytorch/pytorch/issues/111506
            or func == torch.ops.aten.lift_fresh.default
        ):
            return outs_wrapped
        # for metadata mutations, need to manually mutate the metadata of the FunctionalTensor wrapper
        if (
            torch.Tag.inplace_view in func.tags
            and func is not torch.ops.aten.set_.source_Tensor
        ):
            with torch.utils._mode_utils.no_dispatch():
                func(*args, **kwargs)
        # Wrapper tensor subclasses do not have correct aliasing info! Use this util to manually correct the output aliasing.
        # inplace ops like `aten.add_()` are expected to return inputs **directly**, instead of creating fresh tensor objects.
        # Use this util to figure out the right thing to return.
        # If none of our inputs were wrapped, then we have no FunctionalTensor outputs that we need to fix up storages for.
        return return_and_correct_aliasing(func, args, kwargs, outs_wrapped)

    @classmethod
    def is_infra_mode(cls) -> bool:
        return True


@contextlib.contextmanager
def disable_functional_mode():
    return _disable_infra_mode(torch._C._TorchDispatchModeKey.FUNCTIONAL)


# This is similar to torch.func.functionalize, but:
# - It uses FunctionalTensorMode, and FunctionalTensor (a python subclass).
#   One important advantage to using this mode is that it will let us
#   run functionalization underneath __torch_dispatch__,
#   which we need in AOTAutograd.
# - Doing so means that it does not automatically compose with other
#   functorch transforms, since these transforms always run above __torch_dispatch__.
#   That's why this util lives here, and not in functorch.
def dispatch_functionalize(func, mode: FunctionalTensorMode = FunctionalTensorMode()):
    # TODO: pull these from aot autograd
    def to_fun(t):
        if isinstance(t, torch.Tensor):
            return FunctionalTensor.to_functional(t)
        return t

    def from_fun(t):
        if not isinstance(t, FunctionalTensor):
            # quick sanity assert
            if isinstance(t, torch.Tensor):
                assert not torch._is_functional_tensor(t)
            return t
        torch._sync(t)
        return torch._from_functional_tensor(t.elem)

    def inner(*args, **kwargs):
        disable_above = torch._C._ExcludeDispatchKeyGuard(
            torch._C.DispatchKeySet(torch._C.DispatchKey.Functionalize)
        )
        with disable_above, mode:
            func_args = pytree.tree_map_only(torch.Tensor, to_fun, args)
            func_kwargs = pytree.tree_map_only(torch.Tensor, to_fun, kwargs)
            func_outputs = func(*func_args, **func_kwargs)
            outputs = pytree.tree_map_only(FunctionalTensor, from_fun, func_outputs)

            return outputs

    return inner


class BaseFunctionalizeAPI(ABC):
    @abstractmethod
    def wrap_tensors(self, args: tuple[Any]) -> tuple[Any]:
        pass

    @abstractmethod
    def unwrap_tensors(
        self, args: Union[torch.Tensor, tuple[torch.Tensor, ...]]
    ) -> Any:
        pass

    @abstractmethod
    def functionalize(self, inner_f: Callable) -> Callable:
        pass

    @abstractmethod
    def redispatch_to_next(self) -> AbstractContextManager:
        pass

    @abstractmethod
    def replace(self, input_tensor, output_tensor) -> None:
        pass

    @abstractmethod
    def commit_update(self, tensor) -> None:
        pass

    @abstractmethod
    def sync(self, tensor) -> None:
        pass

    @abstractmethod
    def mark_mutation_hidden_from_autograd(self, tensor) -> None:
        pass


class PythonFunctionalizeAPI(BaseFunctionalizeAPI):
    def __init__(
        self, mode: Optional[FunctionalTensorMode] = None, pre_dispatch: bool = False
    ) -> None:
        super().__init__()
        self.mode = mode if mode else FunctionalTensorMode()
        self.pre_dispatch = pre_dispatch

    def wrap_tensors(self, args: tuple[Any]) -> tuple[Any]:
        with self.mode:
            return torch.utils._pytree.tree_map_only(
                torch.Tensor, FunctionalTensor.to_functional, args
            )

    def unwrap_tensors(
        self, args: Union[torch.Tensor, tuple[torch.Tensor, ...], list[torch.Tensor]]
    ) -> Any:
        return torch.utils._pytree.tree_map_only(
            FunctionalTensor, FunctionalTensor.from_functional, args
        )

    def functionalize(self, inner_f: Callable) -> Callable:
        return dispatch_functionalize(inner_f, self.mode)

    def redispatch_to_next(self) -> AbstractContextManager:
        # [NOTE] We don't do anything here because at the time
        # we exercise this path, we would have already popped the
        # FunctionalTensorMode from mode stack. Since FunctionalTensorMode
        # is now stateful, it is better to explicitly pass in correct mode
        # directly instead of globally setting it.
        return contextlib.nullcontext()

    def replace(self, input_tensor, output_tensor) -> None:
        assert isinstance(input_tensor, FunctionalTensor)
        assert not isinstance(output_tensor, FunctionalTensor)
        input_tensor.replace_(output_tensor)

    def commit_update(self, tensor) -> None:
        assert isinstance(tensor, FunctionalTensor)
        tensor.commit_update()

    def sync(self, tensor) -> None:
        assert isinstance(tensor, FunctionalTensor)
        tensor.sync()

    def mark_mutation_hidden_from_autograd(self, tensor) -> None:
        assert isinstance(tensor, FunctionalTensor)
        tensor.mark_mutation_hidden_from_autograd()


class CppFunctionalizeAPI(BaseFunctionalizeAPI):
    def wrap_tensors(self, args: tuple[Any]) -> tuple[Any]:
        from torch._functorch.eager_transforms import _wrap_all_tensors_to_functional

        return _wrap_all_tensors_to_functional(args, level=0)

    def unwrap_tensors(
        self, args: Union[torch.Tensor, tuple[torch.Tensor, ...]]
    ) -> Union[torch.Tensor, tuple[torch.Tensor, ...]]:
        from torch._functorch.eager_transforms import (
            _unwrap_all_tensors_from_functional,
        )

        return _unwrap_all_tensors_from_functional(args, reapply_views=_reapply_views())

    def functionalize(self, inner_f: Callable) -> Callable:
        return torch.func.functionalize(inner_f)

    def redispatch_to_next(self) -> AbstractContextManager:
        return torch._C._ExcludeDispatchKeyGuard(
            torch._C.DispatchKeySet(torch._C.DispatchKey.Functionalize)
        )

    def replace(self, input_tensor, output_tensor) -> None:
        torch._functionalize_replace(input_tensor, output_tensor)

    def commit_update(self, tensor) -> None:
        torch._functionalize_commit_update(tensor)

    def sync(self, tensor) -> None:
        torch._functionalize_sync(tensor)

    def mark_mutation_hidden_from_autograd(self, tensor) -> None:
        torch._functionalize_mark_mutation_hidden_from_autograd(tensor)


class FunctorchFunctionalizeAPI(BaseFunctionalizeAPI):
    def __init__(self, interpreter):
        self.interpreter = interpreter

    def wrap_tensors(self, args: tuple[Any]) -> tuple[Any]:
        from torch._functorch.eager_transforms import _wrap_all_tensors_to_functional

        return _wrap_all_tensors_to_functional(args, level=self.interpreter.level())

    def unwrap_tensors(
        self, args: Union[torch.Tensor, tuple[torch.Tensor, ...]]
    ) -> Union[torch.Tensor, tuple[torch.Tensor, ...]]:
        from torch._functorch.eager_transforms import (
            _unwrap_all_tensors_from_functional,
        )

        return _unwrap_all_tensors_from_functional(
            args, reapply_views=self.interpreter.functionalize_add_back_views()
        )

    def functionalize(self, inner_f: Callable) -> Callable:
        return torch.func.functionalize(
            inner_f,
            remove=(
                "mutations_and_views"
                if self.interpreter.functionalize_add_back_views()
                else "mutations"
            ),
        )

    def redispatch_to_next(self) -> AbstractContextManager:
        return self.interpreter.lower()

    def replace(self, input_tensor, output_tensor) -> None:
        torch._functionalize_replace(input_tensor, output_tensor)

    def commit_update(self, tensor) -> None:
        torch._functionalize_commit_update(tensor)

    def sync(self, tensor) -> None:
        torch._functionalize_sync(tensor)

    def mark_mutation_hidden_from_autograd(self, tensor) -> None:
        torch._functionalize_mark_mutation_hidden_from_autograd(tensor)


def mb_unwrap_functional_tensor(tensor: torch.Tensor):
    if isinstance(tensor, FunctionalTensor):
        return torch._from_functional_tensor(tensor.elem)
    return tensor<|MERGE_RESOLUTION|>--- conflicted
+++ resolved
@@ -498,7 +498,6 @@
             - FunctionalTensor._extra_dispatch_keys
         )
 
-<<<<<<< HEAD
         if isinstance(func, TorchBindOpOverload):
             # When the function is a TorchBindOpOverload, meaning some of the
             # inputs are FakeScriptObjects, we need to skip c++ dispatcher and
@@ -528,6 +527,30 @@
                             torch.Tensor, wrap, outs_unwrapped
                         )
                     else:
+                        # Note: [Functionalization View Replay Annotation]
+                        # When functionalization encounters a mutation, it handles aliases by lazily regenerating the aliases
+                        # at the first time they are next used.
+                        # This is a problem when plumbing user annotations during tracing. We want the view ops from view replay
+                        # to have the same annotation that the user specified on the original views. But view replay in
+                        # functionalization happens the next time the alias is used (e.g. second_op(alias_with_pending_mutation)),
+                        # so when we regenerate views before calling into second_op, those views will end up getting the metadata
+                        # for second_op!
+                        #
+                        # Instead, we need to remember the node metadata from the original views, and ensure that this node metadata
+                        # is globally set when we lazily perform view replay.
+                        # The globally set metadata will be used to populate the fx node created for the replayed operation.
+                        if m := torch._C._get_dispatch_mode(
+                            torch._C._TorchDispatchModeKey.PROXY
+                        ):
+                            for a in pytree.tree_leaves([args, kwargs]):
+                                if not isinstance(a, FunctionalTensor):
+                                    continue
+                                curr_node = m.tracer.tensor_tracker[
+                                    torch._from_functional_tensor(a.elem)
+                                ].proxy.node
+                                with fx_traceback.set_current_replay_node(curr_node):
+                                    torch._sync(a)
+
                         # When we dispatch to the C++ functionalization kernel, we might need to jump back to the
                         # PreDispatch mode stack afterwards, to handle any other PreDispatch modes underneath
                         # FunctionalTensorMode. If we call func() directly, we would need to exclude PreDispatch
@@ -538,77 +561,16 @@
                             *args_unwrapped,
                             **kwargs_unwrapped,
                         )
+
+                        if self.export:
+                            if func == torch.ops.aten.dropout.default:
+                                torch._freeze_functional_tensor(outs_unwrapped)  # type: ignore[attr-defined]
                         outs_wrapped = pytree.tree_map_only(
                             torch.Tensor, wrap, outs_unwrapped
                         )
-
-                        if self.export:
-                            if func == torch.ops.aten.dropout.default:
-                                torch._freeze_functional_tensor(outs_unwrapped)  # type: ignore[attr-defined]
                 finally:
                     torch._disable_functionalization()
                     torch._functionalize_enable_reapply_views(old_apply_views)  # type: ignore[attr-defined]
-=======
-        # All we want to do here is reuse the existing C++ functionalization logic.
-        # This requires swizzling our TLS dispatch keys so that the Functionalize key is active.
-        with torch._C._ForceDispatchKeyGuard(include_to_set, exclude_to_set):
-            try:
-                # By default for python functionalization (for AOTAutograd), we reapply views.
-                old_apply_views = torch._functionalize_enable_reapply_views(True)  # type: ignore[attr-defined]
-
-                # Sometimes these functions cannot be directly dispatched to functionalize key
-                # because args are sometimes not functional tensors for some reason?
-                if func in FunctionalTensor.metadata_fns:
-                    outs_unwrapped = func(*args_unwrapped, **kwargs_unwrapped)
-                    outs_wrapped = pytree.tree_map_only(
-                        torch.Tensor, wrap, outs_unwrapped
-                    )
-                else:
-                    # Note: [Functionalization View Replay Annotation]
-                    # When functionalization encounters a mutation, it handles aliases by lazily regenerating the aliases
-                    # at the first time they are next used.
-                    # This is a problem when plumbing user annotations during tracing. We want the view ops from view replay
-                    # to have the same annotation that the user specified on the original views. But view replay in
-                    # functionalization happens the next time the alias is used (e.g. second_op(alias_with_pending_mutation)),
-                    # so when we regenerate views before calling into second_op, those views will end up getting the metadata
-                    # for second_op!
-                    #
-                    # Instead, we need to remember the node metadata from the original views, and ensure that this node metadata
-                    # is globally set when we lazily perform view replay.
-                    # The globally set metadata will be used to populate the fx node created for the replayed operation.
-                    if m := torch._C._get_dispatch_mode(
-                        torch._C._TorchDispatchModeKey.PROXY
-                    ):
-                        for a in pytree.tree_leaves([args, kwargs]):
-                            if not isinstance(a, FunctionalTensor):
-                                continue
-                            curr_node = m.tracer.tensor_tracker[
-                                torch._from_functional_tensor(a.elem)
-                            ].proxy.node
-                            with fx_traceback.set_current_replay_node(curr_node):
-                                torch._sync(a)
-
-                    # When we dispatch to the C++ functionalization kernel, we might need to jump back to the
-                    # PreDispatch mode stack afterwards, to handle any other PreDispatch modes underneath
-                    # FunctionalTensorMode. If we call func() directly, we would need to exclude PreDispatch
-                    # from the TLS in order to avoid infinite looping, but this would prevent us from coming
-                    # back to PreDispatch later
-                    outs_unwrapped = func._op_dk(
-                        torch._C.DispatchKey.Functionalize,
-                        *args_unwrapped,
-                        **kwargs_unwrapped,
-                    )
-
-                    if self.export:
-                        if func == torch.ops.aten.dropout.default:
-                            torch._freeze_functional_tensor(outs_unwrapped)  # type: ignore[attr-defined]
-                    outs_wrapped = pytree.tree_map_only(
-                        torch.Tensor, wrap, outs_unwrapped
-                    )
-            finally:
-                torch._disable_functionalization()
-                torch._functionalize_enable_reapply_views(old_apply_views)  # type: ignore[attr-defined]
->>>>>>> 2786ff35
 
         is_included = torch._C._dispatch_tls_is_dispatch_key_included(
             torch._C.DispatchKey.Functionalize
