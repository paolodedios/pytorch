import math
import functools
import warnings
from collections import OrderedDict, defaultdict
from copy import deepcopy
from itertools import chain
from typing import (
    Any,
    Callable,
    DefaultDict,
    Dict,
    Hashable,
    Iterable,
    List,
    Optional,
    Set,
    Tuple,
    TypeVar,
    Union,
    cast,
    overload,
)
from typing_extensions import ParamSpec, Self, TypeAlias

import torch
import torch.utils.hooks as hooks
from torch.utils.hooks import RemovableHandle
from torch.utils._foreach_utils import (
    Indices,
    TensorListList,
    _get_foreach_kernels_supported_devices,
    _get_fused_kernels_supported_devices,
)
from torch._utils import is_compiling
from torch.utils._foreach_utils import _group_tensors_by_device_and_dtype

Args: TypeAlias = Tuple[Any, ...]
Kwargs: TypeAlias = Dict[str, Any]
GlobalOptimizerPreHook: TypeAlias = Callable[["Optimizer", Args, Kwargs], Optional[Tuple[Args, Kwargs]]]
GlobalOptimizerPostHook: TypeAlias = Callable[["Optimizer", Args, Kwargs], None]

__all__ = ['Optimizer', 'register_optimizer_step_pre_hook', 'register_optimizer_step_post_hook']
_global_optimizer_pre_hooks: Dict[int, GlobalOptimizerPreHook] = OrderedDict()
_global_optimizer_post_hooks: Dict[int, GlobalOptimizerPostHook] = OrderedDict()
_foreach_supported_types = [torch.Tensor, torch.nn.parameter.Parameter]

class _RequiredParameter:
    """Singleton class representing a required parameter for an Optimizer."""
    def __repr__(self) -> str:
        return "<required parameter>"

required = _RequiredParameter()


def _use_grad_for_differentiable(func):
    def _use_grad(self, *args, **kwargs):
        import torch._dynamo
        prev_grad = torch.is_grad_enabled()
        try:
            # Note on graph break below:
            # we need to graph break to ensure that aot respects the no_grad annotation.
            # This is important for perf because without this, functionalization will generate an epilogue
            # which updates the mutated parameters of the optimizer which is *not* visible to inductor, as a result,
            # inductor will allocate for every parameter in the model, which is horrible.
            # With this, aot correctly sees that this is an inference graph, and functionalization will generate
            # an epilogue which is appended to the graph, which *is* visible to inductor, as a result, inductor sees that
            # step is in place and is able to avoid the extra allocation.
            # In the future, we will either 1) continue to graph break on backward, so this graph break does not matter
            # or 2) have a fully fused forward and backward graph, which will have no_grad by default, and we can remove this
            # graph break to allow the fully fused fwd-bwd-optimizer graph to be compiled.
            # see https://github.com/pytorch/pytorch/issues/104053
            torch.set_grad_enabled(self.defaults['differentiable'])
            torch._dynamo.graph_break()
            ret = func(self, *args, **kwargs)
        finally:
            torch._dynamo.graph_break()
            torch.set_grad_enabled(prev_grad)
        return ret
    functools.update_wrapper(_use_grad, func)
    return _use_grad

def _get_value(x):
    # item is significantly faster than a cpu tensor in eager mode
    if not torch.jit.is_scripting() and is_compiling():
        return x
    else:
        return x.item()

def _stack_if_compiling(x):
    if not torch.jit.is_scripting() and is_compiling():
        return torch.stack(x)
    else:
        return x

def _dispatch_sqrt(x: float):  # float annotation is needed because of torchscript type inference
    if not torch.jit.is_scripting() and isinstance(x, torch.Tensor):
        return x.sqrt()
    else:
        return math.sqrt(x)

# For any optimizer with a faster implementation, we attempt to default to the
# fastest + stablest whenever possible. For foreach, the requirements are to have
# native params all on CUDA. For fused, there's currently the additional requirement
# that the tensors' dtypes must be floating point. Neither alternative supports
# torch.jit.script nor differentiable, so we fall back to the single tensor
# implementation in those cases.
def _default_to_fused_or_foreach(params: List[torch.Tensor],
                                 differentiable: bool,
                                 use_fused: bool = False) -> Tuple[bool, bool]:
    if torch.jit.is_scripting() or differentiable:
        return False, False

    fused_supported_devices = _get_fused_kernels_supported_devices()
    foreach_supported_devices = _get_foreach_kernels_supported_devices()
    fused = use_fused and all(
        p is None or (type(p) in _foreach_supported_types and
                      p.device.type in fused_supported_devices and
                      torch.is_floating_point(p)) for p in params
    )
    foreach = not fused and all(
        p is None or (type(p) in _foreach_supported_types and
                      p.device.type in foreach_supported_devices) for p in params
    )
    return fused, foreach


# Common doc strings among optimizers
_foreach_doc = r"""foreach (bool, optional): whether foreach implementation of optimizer
            is used. If unspecified by the user (so foreach is None), we will try to use
            foreach over the for-loop implementation on CUDA, since it is usually
            significantly more performant. Note that the foreach implementation uses
            ~ sizeof(params) more peak memory than the for-loop version due to the intermediates
            being a tensorlist vs just one tensor. If memory is prohibitive, batch fewer
            parameters through the optimizer at a time or switch this flag to False (default: None)"""

_fused_doc = r"""fused (bool, optional): whether the fused implementation (CUDA only) is used.
            Currently, `torch.float64`, `torch.float32`, `torch.float16`, and `torch.bfloat16`
            are supported. (default: None)

    .. note:: The foreach and fused implementations are typically faster than the for-loop,
              single-tensor implementation. Thus, if the user has not specified BOTH flags
              (i.e., when foreach = fused = None), we will attempt defaulting to the foreach
              implementation when the tensors are all on CUDA. For example, if the user specifies
              True for fused but nothing for foreach, we will run the fused implementation. If
              the user specifies False for foreach but nothing for fused (or False for fused but
              nothing for foreach), we will run the for-loop implementation. If the user specifies
              True for both foreach and fused, we will prioritize fused over foreach, as it is
              typically faster. We attempt to use the fastest, so the hierarchy goes fused ->
              foreach -> for-loop. HOWEVER, since the fused implementation is relatively new,
              we want to give it sufficient bake-in time, so we default to foreach and NOT
              fused when the user has not specified either flag."""

_capturable_doc = r"""capturable (bool, optional): whether this instance is safe to
            capture in a CUDA graph. Passing True can impair ungraphed performance,
            so if you don't intend to graph capture this instance, leave it False
            (default: False)"""

_differentiable_doc = r"""differentiable (bool, optional): whether autograd should
            occur through the optimizer step in training. Otherwise, the step()
            function runs in a torch.no_grad() context. Setting to True can impair
            performance, so leave it False if you don't intend to run autograd
            through this instance (default: False)"""

_maximize_doc = r"""maximize (bool, optional): maximize the params based on the
            objective, instead of minimizing (default: False)"""


def register_optimizer_step_pre_hook(hook: GlobalOptimizerPreHook) -> RemovableHandle:
    r"""Register a pre hook common to all optimizers. The hook should have the following
    signature::

        hook(optimizer, args, kwargs) -> None or modified args and kwargs

    Args:
        hook (Callable): A user defined hook which is registered on all optimizers.

    Returns:
        :class:`torch.utils.hooks.RemovableHandle`:
            a handle that can be used to remove the added hook by calling
            ``handle.remove()``
    """
    handle = hooks.RemovableHandle(_global_optimizer_pre_hooks)
    _global_optimizer_pre_hooks[handle.id] = hook
    return handle


def register_optimizer_step_post_hook(hook: GlobalOptimizerPostHook) -> RemovableHandle:
    r"""Register a post hook common to all optimizers. The hook should have the following
    signature::

        hook(optimizer, args, kwargs) -> None

    Args:
        hook (Callable): A user defined hook which is registered on all optimizers.

    Returns:
        :class:`torch.utils.hooks.RemovableHandle`:
            a handle that can be used to remove the added hook by calling
            ``handle.remove()``
    """
    handle = hooks.RemovableHandle(_global_optimizer_post_hooks)
    _global_optimizer_post_hooks[handle.id] = hook
    return handle

params_t: TypeAlias = Union[Iterable[torch.Tensor], Iterable[Dict[str, Any]]]

_P = ParamSpec("_P")
R = TypeVar("R")
T = TypeVar("T")


class Optimizer:
    r"""Base class for all optimizers.

    .. warning::
        Parameters need to be specified as collections that have a deterministic
        ordering that is consistent between runs. Examples of objects that don't
        satisfy those properties are sets and iterators over values of dictionaries.

    Args:
        params (iterable): an iterable of :class:`torch.Tensor` s or
            :class:`dict` s. Specifies what Tensors should be optimized.
        defaults: (dict): a dict containing default values of optimization
            options (used when a parameter group doesn't specify them).
    """

    OptimizerPreHook: TypeAlias = Callable[[Self, Args, Kwargs], Optional[Tuple[Args, Kwargs]]]  # type: ignore[misc]
    OptimizerPostHook: TypeAlias = Callable[[Self, Args, Kwargs], None]  # type: ignore[misc]

    _optimizer_step_pre_hooks: Dict[int, OptimizerPreHook]
    _optimizer_step_post_hooks: Dict[int, OptimizerPostHook]

    def __init__(self, params: params_t, defaults: Dict[str, Any]) -> None:
        torch._C._log_api_usage_once("python.optimizer")
        self.defaults = defaults
        self._optimizer_step_pre_hooks = OrderedDict()
        self._optimizer_step_post_hooks = OrderedDict()

        self._patch_step_function()

        if isinstance(params, torch.Tensor):
            raise TypeError("params argument given to the optimizer should be "
                            "an iterable of Tensors or dicts, but got " +
                            torch.typename(params))

        self.state: DefaultDict[torch.Tensor, Any] = defaultdict(dict)
        self.param_groups: List[Dict[str, Any]] = []

        param_groups = list(params)
        if len(param_groups) == 0:
            raise ValueError("optimizer got an empty parameter list")
        if not isinstance(param_groups[0], dict):
            param_groups = [{'params': param_groups}]

        for param_group in param_groups:
            self.add_param_group(cast(dict, param_group))

        # Allows _cuda_graph_capture_health_check to rig a poor man's TORCH_WARN_ONCE in python,
        # which I don't think exists
        # https://github.com/pytorch/pytorch/issues/72948
        self._warned_capturable_if_run_uncaptured = True

    def __getstate__(self) -> Dict[str, Any]:
        return {
            'defaults': self.defaults,
            'state': self.state,
            'param_groups': self.param_groups,
        }

    def __setstate__(self, state: Dict[str, Any]) -> None:
        self.__dict__.update(state)
        if '_optimizer_step_pre_hooks' not in self.__dict__:
            self._optimizer_step_pre_hooks = OrderedDict()
        if '_optimizer_step_post_hooks' not in self.__dict__:
            self._optimizer_step_post_hooks = OrderedDict()
        self._patch_step_function()  # To support multiprocessing pickle/unpickle
        self.defaults.setdefault('differentiable', False)

    def __repr__(self) -> str:
        format_string = self.__class__.__name__ + ' ('
        for i, group in enumerate(self.param_groups):
            format_string += '\n'
            format_string += f'Parameter Group {i}\n'
            for key in sorted(group.keys()):
                if key != 'params':
                    format_string += f'    {key}: {group[key]}\n'
        format_string += ')'
        return format_string

    # Currently needed by Adam and AdamW
    def _cuda_graph_capture_health_check(self) -> None:
        # Note [torch.compile x capturable]
        # If we are compiling, we try to take the capturable path automatically by
        # setting the flag to True during tracing. Due to this, we skip all the checks
        # normally required for determining whether we can use CUDA graphs and
        # shunt the responsibility to torch.inductor. This saves time during tracing
        # since the checks are slow without sacrificing UX since inductor will warn
        # later if CUDA graphs cannot be enabled, e.g.,
        # https://github.com/pytorch/pytorch/blob/d3ba8901d8640eb16f88b2bfef9df7fa383d4b47/torch/_inductor/compile_fx.py#L390.
        # Thus, when compiling, inductor will determine if cudagraphs
        # can be enabled based on whether there is input mutation or CPU tensors.
        if not is_compiling() and torch.backends.cuda.is_built() and torch.cuda.is_available():
            capturing = torch.cuda.is_current_stream_capturing()

            if capturing and not all(group['capturable'] for group in self.param_groups):
                raise RuntimeError("Attempting CUDA graph capture of step() for an instance of " +
                                   self.__class__.__name__ +
                                   " but param_groups' capturable is False.")

            if (
                (not getattr(self, "_warned_capturable_if_run_uncaptured", False))
                and all(group['capturable'] for group in self.param_groups)
                and (not capturing)
            ):
                warnings.warn(
                    "This instance was constructed with capturable=True or some of all the param_groups came with capturable=True, "
                    "but step() is running without CUDA graph capture. If you never intend to graph-capture this "
                    "instance, capturable=True can impair performance, and you should set capturable=False."
                )
                self._warned_capturable_if_run_uncaptured = True

    def _optimizer_step_code(self) -> None:
        """Entry point for `torch.profile.profiler`.

        When python tracing is enabled the profiler will hook into this
        function at the CPython level to inspect the optimizer's parameters and
        param groups. It is called it after `step()` since many optimizers
        lazily initialize state.

        This is a workaround due to lack of a proper step hook on the optimizer,
        and will be removed if it exists.
        """
        pass

    @staticmethod
    def profile_hook_step(func: Callable[_P, R]) -> Callable[_P, R]:

        @functools.wraps(func)
        def wrapper(*args: _P.args, **kwargs: _P.kwargs) -> R:
            self, *_ = args
            self = cast(Optimizer, self)
            profile_name = f"Optimizer.step#{self.__class__.__name__}.step"
            with torch.autograd.profiler.record_function(profile_name):
                # call optimizer step pre hooks
                for pre_hook in chain(_global_optimizer_pre_hooks.values(), self._optimizer_step_pre_hooks.values()):
                    result = pre_hook(self, args, kwargs)
                    if result is not None:
                        if isinstance(result, tuple) and len(result) == 2:
                            args, kwargs = result  # type: ignore[assignment]
                        else:
                            raise RuntimeError(
                                f"{func} must return None or a tuple of (new_args, new_kwargs), but got {result}."
                            )

                out = func(*args, **kwargs)
                self._optimizer_step_code()

                # call optimizer step post hooks
                for post_hook in chain(self._optimizer_step_post_hooks.values(), _global_optimizer_post_hooks.values()):
                    post_hook(self, args, kwargs)

                return out

        return wrapper

    @staticmethod
    def _group_tensors_by_device_and_dtype(
        tensorlistlist: TensorListList,
        with_indices: bool = False,
    ) -> Union[
        Dict[Tuple[None, None], Tuple[TensorListList, Indices]],
        Dict[Tuple[torch.device, torch.dtype], Tuple[TensorListList, Indices]],
    ]:
        """Groups a list of lists of tensors by device and dtype.
        Skips this step if we are compiling since this will occur during inductor lowering."""
        if is_compiling():
            return {(None, None): (tensorlistlist, list(range(len(tensorlistlist[0]))))}
        else:
            return _group_tensors_by_device_and_dtype(tensorlistlist, with_indices)

    def _patch_step_function(self) -> None:
        self._zero_grad_profile_name = f"Optimizer.zero_grad#{self.__class__.__name__}.zero_grad"
        hooked = getattr(self.__class__.step, "hooked", None)
        if not hooked:
            self.__class__.step = self.profile_hook_step(self.__class__.step)  # type: ignore[assignment]
            self.__class__.step.hooked = True  # type: ignore[attr-defined]

    def register_step_pre_hook(self, hook: OptimizerPreHook) -> RemovableHandle:
        r"""Register an optimizer step pre hook which will be called before
        optimizer step. It should have the following signature::

            hook(optimizer, args, kwargs) -> None or modified args and kwargs

        The ``optimizer`` argument is the optimizer instance being used. If
        args and kwargs are modified by the pre-hook, then the transformed
        values are returned as a tuple containing the new_args and new_kwargs.

        Args:
            hook (Callable): The user defined hook to be registered.

        Returns:
            :class:`torch.utils.hooks.RemovableHandle`:
                a handle that can be used to remove the added hook by calling
                ``handle.remove()``
        """
        handle = hooks.RemovableHandle(self._optimizer_step_pre_hooks)
        self._optimizer_step_pre_hooks[handle.id] = hook
        return handle

    def register_step_post_hook(self, hook: OptimizerPostHook) -> RemovableHandle:
        r"""Register an optimizer step post hook which will be called after optimizer step.
        It should have the following signature::

            hook(optimizer, args, kwargs) -> None

        The ``optimizer`` argument is the optimizer instance being used.

        Args:
            hook (Callable): The user defined hook to be registered.

        Returns:
            :class:`torch.utils.hooks.RemovableHandle`:
                a handle that can be used to remove the added hook by calling
                ``handle.remove()``
        """
        handle = hooks.RemovableHandle(self._optimizer_step_post_hooks)
        self._optimizer_step_post_hooks[handle.id] = hook
        return handle

<<<<<<< HEAD
=======

    def register_state_dict_pre_hook(
        self, hook: Callable[["Optimizer"], None], prepend: bool = False
    ) -> RemovableHandle:
        r"""Register a state dict pre-hook which will be called before
        :meth:`~torch.optim.Optimizer.state_dict` is called. It should have the
        following signature::

            hook(optimizer) -> None

        The ``optimizer`` argument is the optimizer instance being used.
        The hook will be called with argument ``self`` before calling ``state_dict`` on ``self``.
        The registered hook can be used to perform pre-processing before the ``state_dict``
        call is made.

        Args:
            hook (Callable): The user defined hook to be registered.
            prepend (bool): If True, the provided pre ``hook`` will be fired before
                all the already registered pre-hooks on ``state_dict``. Otherwise,
                the provided ``hook`` will be fired after all the already registered
                pre-hooks. (default: False)

        Returns:
            :class:`torch.utils.hooks.RemoveableHandle`:
                a handle that can be used to remove the added hook by calling
                ``handle.remove()``
        """
        handle = hooks.RemovableHandle(self._optimizer_state_dict_pre_hooks)
        self._optimizer_state_dict_pre_hooks[handle.id] = hook
        if prepend:
            self._optimizer_state_dict_pre_hooks.move_to_end(handle.id, last=False)
        return handle


    def register_state_dict_post_hook(
        self,
        hook: Callable[["Optimizer", StateDict], Optional[StateDict]],
        prepend: bool = False,
    ) -> RemovableHandle:
        r"""Register a state dict post-hook which will be called after
        :meth:`~torch.optim.Optimizer.state_dict` is called. It should have the
        following signature::

            hook(optimizer, state_dict) -> state_dict or None

        The hook will be called with arguments ``self`` and ``state_dict`` after generating
        a ``state_dict`` on ``self``. The hook may modify the state_dict inplace or optionally
        return a new one. The registered hook can be used to perform post-processing
        on the ``state_dict`` before it is returned.

        Args:
            hook (Callable): The user defined hook to be registered.
            prepend (bool): If True, the provided post ``hook`` will be fired before
                all the already registered post-hooks on ``state_dict``. Otherwise,
                the provided ``hook`` will be fired after all the already registered
                post-hooks. (default: False)

        Returns:
            :class:`torch.utils.hooks.RemoveableHandle`:
                a handle that can be used to remove the added hook by calling
                ``handle.remove()``
        """
        handle = hooks.RemovableHandle(self._optimizer_state_dict_post_hooks)
        self._optimizer_state_dict_post_hooks[handle.id] = hook
        if prepend:
            self._optimizer_state_dict_post_hooks.move_to_end(handle.id, last=False)
        return handle


>>>>>>> cf012c43
    @torch._disable_dynamo
    def state_dict(self) -> Dict[str, Any]:
        r"""Returns the state of the optimizer as a :class:`dict`.

        It contains two entries:

        * ``state``: a Dict holding current optimization state. Its content
            differs between optimizer classes, but some common characteristics
            hold. For example, state is saved per parameter, and the parameter
            itself is NOT saved. ``state`` is a Dictionary mapping parameter ids
            to a Dict with state corresponding to each parameter.
        * ``param_groups``: a List containing all parameter groups where each
            parameter group is a Dict. Each parameter group contains metadata
            specific to the optimizer, such as learning rate and weight decay,
            as well as a List of parameter IDs of the parameters in the group.

        NOTE: The parameter IDs may look like indices but they are just IDs
        associating state with param_group. When loading from a state_dict,
        the optimizer will zip the param_group ``params`` (int IDs) and the
        optimizer ``param_groups`` (actual ``nn.Parameter`` s) in order to
        match state WITHOUT additional verification.

        A returned state dict might look something like:

        .. code-block:: text

            {
                'state': {
                    0: {'momentum_buffer': tensor(...), ...},
                    1: {'momentum_buffer': tensor(...), ...},
                    2: {'momentum_buffer': tensor(...), ...},
                    3: {'momentum_buffer': tensor(...), ...}
                },
                'param_groups': [
                    {
                        'lr': 0.01,
                        'weight_decay': 0,
                        ...
                        'params': [0]
                    },
                    {
                        'lr': 0.001,
                        'weight_decay': 0.5,
                        ...
                        'params': [1, 2, 3]
                    }
                ]
            }

        """
        # Save order indices instead of Tensors
        param_mappings: Dict[int, int] = {}
        start_index = 0

        def pack_group(group: Dict[str, Any]) -> Dict[str, Any]:
            nonlocal start_index
            packed = {k: v for k, v in group.items() if k != 'params'}
            param_mappings.update({id(p): i for i, p in enumerate(group['params'], start_index)
                                   if id(p) not in param_mappings})
            packed['params'] = [param_mappings[id(p)] for p in group['params']]
            start_index += len(packed['params'])
            return packed
        param_groups = [pack_group(g) for g in self.param_groups]
        # Remap state to use order indices as keys
        packed_state = {(param_mappings[id(k)] if isinstance(k, torch.Tensor) else k): v
                        for k, v in self.state.items()}
        return {
            'state': packed_state,
            'param_groups': param_groups,
        }

    @staticmethod
    def _process_value_according_to_param_policy(
        param: torch.Tensor,
        value: torch.Tensor,
        param_id: int,
        param_groups: List[Dict[Any, Any]],
        key: Hashable = None,
    ) -> torch.Tensor:
        # Floating-point types are a bit special here. They are the only ones
        # that are assumed to always match the type of params.
        # Make sure state['step'] is not casted https://github.com/pytorch/pytorch/issues/74424
        # UNLESS fused or capturable, see note [special device hosting for step]
        fused = False
        capturable = False
        assert param_groups is not None
        for pg in param_groups:
            if param_id in pg["params"]:
                fused = pg["fused"] if "fused" in pg else False
                capturable = pg["capturable"] if "capturable" in pg else False
                break

        if key == 'step':
            if capturable or fused:
                return value.to(dtype=torch.float32, device=param.device)
            else:
                return value
        else:
            if param.is_floating_point():
                return value.to(dtype=param.dtype, device=param.device)
            else:
                return value.to(device=param.device)

<<<<<<< HEAD
=======

    def register_load_state_dict_pre_hook(
        self,
        hook: Callable[["Optimizer", StateDict], Optional[StateDict]],
        prepend: bool = False,
    ) -> RemovableHandle:
        r"""Register a load_state_dict pre-hook which will be called before
        :meth:`~torch.optim.Optimizer.load_state_dict` is called. It should have the
        following signature::

            hook(optimizer, state_dict) -> state_dict or None

        The ``optimizer`` argument is the optimizer instance being used and the
        ``state_dict`` argument is a shallow copy of the ``state_dict`` the user
        passed in to ``load_state_dict``. The hook may modify the state_dict inplace
        or optionally return a new one. If a state_dict is returned, it will be used
        to be loaded into the optimizer.

        The hook will be called with argument ``self`` and ``state_dict`` before
        calling ``load_state_dict`` on ``self``. The registered hook can be used to
        perform pre-processing before the ``load_state_dict`` call is made.

        Args:
            hook (Callable): The user defined hook to be registered.
            prepend (bool): If True, the provided pre ``hook`` will be fired before
                all the already registered pre-hooks on ``load_state_dict``. Otherwise,
                the provided ``hook`` will be fired after all the already registered
                pre-hooks. (default: False)

        Returns:
            :class:`torch.utils.hooks.RemoveableHandle`:
                a handle that can be used to remove the added hook by calling
                ``handle.remove()``
        """
        handle = hooks.RemovableHandle(self._optimizer_load_state_dict_pre_hooks)
        self._optimizer_load_state_dict_pre_hooks[handle.id] = hook
        if prepend:
            self._optimizer_load_state_dict_pre_hooks.move_to_end(handle.id, last=False)
        return handle


    def register_load_state_dict_post_hook(
        self, hook: Callable[["Optimizer"], None], prepend: bool = False
    ) -> RemovableHandle:
        r"""Register a load_state_dict post-hook which will be called after
        :meth:`~torch.optim.Optimizer.load_state_dict` is called. It should have the
        following signature::

            hook(optimizer) -> None

        The ``optimizer`` argument is the optimizer instance being used.

        The hook will be called with argument ``self`` after calling
        ``load_state_dict`` on ``self``. The registered hook can be used to
        perform post-processing after ``load_state_dict`` has loaded the
        ``state_dict``.

        Args:
            hook (Callable): The user defined hook to be registered.
            prepend (bool): If True, the provided post ``hook`` will be fired before
                all the already registered post-hooks on ``load_state_dict``. Otherwise,
                the provided ``hook`` will be fired after all the already registered
                post-hooks. (default: False)

        Returns:
            :class:`torch.utils.hooks.RemoveableHandle`:
                a handle that can be used to remove the added hook by calling
                ``handle.remove()``
        """
        handle = hooks.RemovableHandle(self._optimizer_load_state_dict_post_hooks)
        self._optimizer_load_state_dict_post_hooks[handle.id] = hook
        if prepend:
            self._optimizer_load_state_dict_post_hooks.move_to_end(handle.id, last=False)  # type: ignore[attr-defined]
        return handle


>>>>>>> cf012c43
    @torch._disable_dynamo
    def load_state_dict(self, state_dict: Dict[str, Any]) -> None:
        r"""Loads the optimizer state.

        Args:
            state_dict (dict): optimizer state. Should be an object returned
                from a call to :meth:`state_dict`.
        """
<<<<<<< HEAD
        # deepcopy, to be consistent with module API
        state_dict = deepcopy(state_dict)
=======
        # shallow copy, to be consistent with module API
        state_dict = state_dict.copy()

        for pre_hook in self._optimizer_load_state_dict_pre_hooks.values():
            hook_result = pre_hook(self, state_dict)
            if hook_result is not None:
                state_dict = hook_result

>>>>>>> cf012c43
        # Validate the state_dict
        groups = self.param_groups

        # Deepcopy as we write into saved_groups later to update state
        saved_groups = deepcopy(state_dict['param_groups'])

        if len(groups) != len(saved_groups):
            raise ValueError("loaded state dict has a different number of "
                             "parameter groups")
        param_lens = (len(g['params']) for g in groups)
        saved_lens = (len(g['params']) for g in saved_groups)
        if any(p_len != s_len for p_len, s_len in zip(param_lens, saved_lens)):
            raise ValueError("loaded state dict contains a parameter group "
                             "that doesn't match the size of optimizer's group")

        # Update the state
        id_map = dict(zip(chain.from_iterable(g['params'] for g in saved_groups),
                      chain.from_iterable(g['params'] for g in groups)))

        def _cast(param, value, param_id=None, param_groups=None, key=None):
            r"""Make a deep copy of value, casting all tensors to device of param."""
            if isinstance(value, torch.Tensor):
                return Optimizer._process_value_according_to_param_policy(param, value, param_id, param_groups, key)
            elif isinstance(value, dict):
                return {k: _cast(param, v, param_id=param_id, param_groups=param_groups, key=k) for k, v in value.items()}
            elif isinstance(value, Iterable):
                return type(value)(_cast(param, v, param_id=param_id, param_groups=param_groups) for v in value)  # type: ignore[call-arg]
            else:
                return value

        # Copy state assigned to params (and cast tensors to appropriate types).
        # State that is not assigned to params is copied as is (needed for
        # backward compatibility).
        state: DefaultDict[torch.Tensor, Dict[Any, Any]] = defaultdict(dict)
        for k, v in state_dict['state'].items():
            if k in id_map:
                param = id_map[k]
                state[param] = _cast(param, v, param_id=k, param_groups=state_dict['param_groups'])
            else:
                state[k] = v

        # Update parameter groups, setting their 'params' value
        def update_group(group: Dict[str, Any], new_group: Dict[str, Any]) -> Dict[str, Any]:
            new_group['params'] = group['params']
            return new_group
        param_groups = [
            update_group(g, ng) for g, ng in zip(groups, saved_groups)]
        self.__setstate__({'state': state, 'param_groups': param_groups})

    @torch._disable_dynamo
    def zero_grad(self, set_to_none: bool = True) -> None:
        r"""Resets the gradients of all optimized :class:`torch.Tensor` s.

        Args:
            set_to_none (bool): instead of setting to zero, set the grads to None.
                This will in general have lower memory footprint, and can modestly improve performance.
                However, it changes certain behaviors. For example:
                1. When the user tries to access a gradient and perform manual ops on it,
                a None attribute or a Tensor full of 0s will behave differently.
                2. If the user requests ``zero_grad(set_to_none=True)`` followed by a backward pass, ``.grad``\ s
                are guaranteed to be None for params that did not receive a gradient.
                3. ``torch.optim`` optimizers have a different behavior if the gradient is 0 or None
                (in one case it does the step with a gradient of 0 and in the other it skips
                the step altogether).
        """
        foreach = self.defaults.get('foreach', False) or self.defaults.get('fused', False)

        if not hasattr(self, "_zero_grad_profile_name"):
            self._patch_step_function()

        per_device_and_dtype_grads: Optional[DefaultDict[torch.device, DefaultDict[torch.dtype, List[torch.Tensor]]]]
        if foreach:
            per_device_and_dtype_grads = defaultdict(lambda: defaultdict(list))
        else:
            per_device_and_dtype_grads = None

        with torch.autograd.profiler.record_function(self._zero_grad_profile_name):
            for group in self.param_groups:
                for p in group['params']:
                    if p.grad is not None:
                        if set_to_none:
                            p.grad = None
                        else:
                            if p.grad.grad_fn is not None:
                                p.grad.detach_()
                            else:
                                p.grad.requires_grad_(False)
                            if (not foreach or p.grad.is_sparse):
                                p.grad.zero_()
                            else:
                                assert per_device_and_dtype_grads is not None
                                per_device_and_dtype_grads[p.grad.device][p.grad.dtype].append(p.grad)
            if foreach:
                assert per_device_and_dtype_grads is not None
                for per_dtype_grads in per_device_and_dtype_grads.values():
                    for grads in per_dtype_grads.values():
                        torch._foreach_zero_(grads)

    @overload
    def step(self, closure: None = ...) -> None:
        ...

    @overload
    def step(self, closure: Callable[[], float]) -> float:
        ...

    def step(self, closure: Optional[Callable[[], float]] = None) -> Optional[float]:
        r"""Performs a single optimization step (parameter update).

        Args:
            closure (Callable): A closure that reevaluates the model and
                returns the loss. Optional for most optimizers.

        .. note::
            Unless otherwise specified, this function should not modify the
            ``.grad`` field of the parameters.
        """
        raise NotImplementedError

    @torch._disable_dynamo
    def add_param_group(self, param_group: Dict[str, Any]) -> None:
        r"""Add a param group to the :class:`Optimizer` s `param_groups`.

        This can be useful when fine tuning a pre-trained network as frozen layers can be made
        trainable and added to the :class:`Optimizer` as training progresses.

        Args:
            param_group (dict): Specifies what Tensors should be optimized along with group
                specific optimization options.
        """
        if not isinstance(param_group, dict):
            raise TypeError(f"param_group must be a dict, but got {type(param_group)}")

        params = param_group['params']
        if isinstance(params, torch.Tensor):
            param_group['params'] = [params]
        elif isinstance(params, set):
            raise TypeError('optimizer parameters need to be organized in ordered collections, but '
                            'the ordering of tensors in sets will change between runs. Please use a list instead.')
        else:
            param_group['params'] = list(params)

        for param in param_group['params']:
            if not isinstance(param, torch.Tensor):
                raise TypeError("optimizer can only optimize Tensors, "
                                "but one of the params is " + torch.typename(param))
            if not self.defaults.get('differentiable', None) and not (param.is_leaf or param.retains_grad):
                raise ValueError("can't optimize a non-leaf Tensor")

        for name, default in self.defaults.items():
            if default is required and name not in param_group:
                raise ValueError(f"parameter group didn't specify a value of required optimization parameter {name}")
            else:
                param_group.setdefault(name, default)

        params = param_group['params']
        if len(params) != len(set(params)):
            warnings.warn("optimizer contains a parameter group with duplicate parameters; "
                          "in future, this will cause an error; "
                          "see github.com/pytorch/pytorch/issues/40967 for more information", stacklevel=3)

        param_set: Set[torch.Tensor] = set()
        for group in self.param_groups:
            param_set.update(set(group['params']))

        if not param_set.isdisjoint(set(param_group['params'])):
            raise ValueError("some parameters appear in more than one parameter group")

        self.param_groups.append(param_group)<|MERGE_RESOLUTION|>--- conflicted
+++ resolved
@@ -36,6 +36,8 @@
 
 Args: TypeAlias = Tuple[Any, ...]
 Kwargs: TypeAlias = Dict[str, Any]
+StateDict: TypeAlias = Dict[str, Any]
+
 GlobalOptimizerPreHook: TypeAlias = Callable[["Optimizer", Args, Kwargs], Optional[Tuple[Args, Kwargs]]]
 GlobalOptimizerPostHook: TypeAlias = Callable[["Optimizer", Args, Kwargs], None]
 
@@ -229,12 +231,20 @@
 
     _optimizer_step_pre_hooks: Dict[int, OptimizerPreHook]
     _optimizer_step_post_hooks: Dict[int, OptimizerPostHook]
+    _optimizer_state_dict_pre_hooks: 'OrderedDict[int, Callable[["Optimizer"], None]]'
+    _optimizer_state_dict_post_hooks: 'OrderedDict[int, Callable[["Optimizer", StateDict], Optional[StateDict]]]'
+    _optimizer_load_state_dict_pre_hooks: 'OrderedDict[int, Callable[["Optimizer", StateDict], Optional[StateDict]]]'
+    _optimizer_load_state_dict_post_hooks: 'OrderedDict[int, Callable[["Optimizer"], None]]'
 
     def __init__(self, params: params_t, defaults: Dict[str, Any]) -> None:
         torch._C._log_api_usage_once("python.optimizer")
         self.defaults = defaults
         self._optimizer_step_pre_hooks = OrderedDict()
         self._optimizer_step_post_hooks = OrderedDict()
+        self._optimizer_state_dict_pre_hooks = OrderedDict()
+        self._optimizer_state_dict_post_hooks = OrderedDict()
+        self._optimizer_load_state_dict_pre_hooks = OrderedDict()
+        self._optimizer_load_state_dict_post_hooks = OrderedDict()
 
         self._patch_step_function()
 
@@ -273,6 +283,14 @@
             self._optimizer_step_pre_hooks = OrderedDict()
         if '_optimizer_step_post_hooks' not in self.__dict__:
             self._optimizer_step_post_hooks = OrderedDict()
+        if '_optimizer_state_dict_pre_hooks' not in self.__dict__:
+            self._optimizer_state_dict_pre_hooks = OrderedDict()
+        if '_optimizer_state_dict_post_hooks' not in self.__dict__:
+            self._optimizer_state_dict_post_hooks = OrderedDict()
+        if '_optimizer_load_state_dict_pre_hooks' not in self.__dict__:
+            self._optimizer_load_state_dict_pre_hooks = OrderedDict()
+        if '_optimizer_load_state_dict_post_hooks' not in self.__dict__:
+            self._optimizer_load_state_dict_post_hooks = OrderedDict()
         self._patch_step_function()  # To support multiprocessing pickle/unpickle
         self.defaults.setdefault('differentiable', False)
 
@@ -427,8 +445,6 @@
         self._optimizer_step_post_hooks[handle.id] = hook
         return handle
 
-<<<<<<< HEAD
-=======
 
     def register_state_dict_pre_hook(
         self, hook: Callable[["Optimizer"], None], prepend: bool = False
@@ -498,9 +514,8 @@
         return handle
 
 
->>>>>>> cf012c43
     @torch._disable_dynamo
-    def state_dict(self) -> Dict[str, Any]:
+    def state_dict(self) -> StateDict:
         r"""Returns the state of the optimizer as a :class:`dict`.
 
         It contains two entries:
@@ -549,6 +564,10 @@
             }
 
         """
+
+        for pre_hook in self._optimizer_state_dict_pre_hooks.values():
+            pre_hook(self)
+
         # Save order indices instead of Tensors
         param_mappings: Dict[int, int] = {}
         start_index = 0
@@ -565,10 +584,17 @@
         # Remap state to use order indices as keys
         packed_state = {(param_mappings[id(k)] if isinstance(k, torch.Tensor) else k): v
                         for k, v in self.state.items()}
-        return {
+
+        state_dict = {
             'state': packed_state,
             'param_groups': param_groups,
         }
+
+        for post_hook in self._optimizer_state_dict_post_hooks.values():
+            hook_result = post_hook(self, state_dict)
+            if hook_result is not None:
+                state_dict = hook_result
+        return state_dict
 
     @staticmethod
     def _process_value_according_to_param_policy(
@@ -602,8 +628,6 @@
             else:
                 return value.to(device=param.device)
 
-<<<<<<< HEAD
-=======
 
     def register_load_state_dict_pre_hook(
         self,
@@ -680,19 +704,14 @@
         return handle
 
 
->>>>>>> cf012c43
     @torch._disable_dynamo
-    def load_state_dict(self, state_dict: Dict[str, Any]) -> None:
+    def load_state_dict(self, state_dict: StateDict) -> None:
         r"""Loads the optimizer state.
 
         Args:
             state_dict (dict): optimizer state. Should be an object returned
                 from a call to :meth:`state_dict`.
         """
-<<<<<<< HEAD
-        # deepcopy, to be consistent with module API
-        state_dict = deepcopy(state_dict)
-=======
         # shallow copy, to be consistent with module API
         state_dict = state_dict.copy()
 
@@ -701,7 +720,6 @@
             if hook_result is not None:
                 state_dict = hook_result
 
->>>>>>> cf012c43
         # Validate the state_dict
         groups = self.param_groups
 
@@ -750,6 +768,10 @@
         param_groups = [
             update_group(g, ng) for g, ng in zip(groups, saved_groups)]
         self.__setstate__({'state': state, 'param_groups': param_groups})
+
+        for post_hook in self._optimizer_load_state_dict_post_hooks.values():
+            post_hook(self)
+
 
     @torch._disable_dynamo
     def zero_grad(self, set_to_none: bool = True) -> None:
