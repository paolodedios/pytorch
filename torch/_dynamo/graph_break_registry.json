--- conflicted
+++ resolved
@@ -2896,8 +2896,27 @@
       ]
     }
   ],
-<<<<<<< HEAD
-  "GB0284": [
+  "GB0285": [
+    {
+      "Gb_type": "unsupported arguments to torch.accelerator.current_stream",
+      "Context": "args={args}, kwargs={kwargs}",
+      "Explanation": "torch.accelerator.current_stream accepts one optional argument `device`",
+      "Hints": [
+        "Dynamo has detected that tracing the code will result in an error when running in eager. Please double check that your code doesn't contain a similar error when actually running eager/uncompiled."
+      ]
+    }
+  ],
+  "GB0286": [
+    {
+      "Gb_type": "bad device argument to torch.get_device_module",
+      "Context": "args={args}, kwargs={kwargs}",
+      "Explanation": "Expected valid string/torch.device argument ('cpu', 'cuda', etc.)",
+      "Hints": [
+        "Dynamo has detected that tracing the code will result in an error when running in eager. Please double check that your code doesn't contain a similar error when actually running eager/uncompiled."
+      ]
+    }
+  ],
+  "GB0287": [
     {
       "Gb_type": "unsupported type.__dict__['__annotations__'].__get__ call",
       "Context": "call_function {self}, args: {args}, kwargs: {kwargs}",
@@ -2908,25 +2927,6 @@
         "Make sure the argument to type.__dict__['__annotations__'] is a constant ",
         "(i.e. type). For example, `object`, `int`, `MyCustomClass`.",
         "It may be possible to write Dynamo tracing rules for this code. Please report an issue to PyTorch if you encounter this graph break often and it is causing performance issues."
-=======
-  "GB0285": [
-    {
-      "Gb_type": "unsupported arguments to torch.accelerator.current_stream",
-      "Context": "args={args}, kwargs={kwargs}",
-      "Explanation": "torch.accelerator.current_stream accepts one optional argument `device`",
-      "Hints": [
-        "Dynamo has detected that tracing the code will result in an error when running in eager. Please double check that your code doesn't contain a similar error when actually running eager/uncompiled."
-      ]
-    }
-  ],
-  "GB0286": [
-    {
-      "Gb_type": "bad device argument to torch.get_device_module",
-      "Context": "args={args}, kwargs={kwargs}",
-      "Explanation": "Expected valid string/torch.device argument ('cpu', 'cuda', etc.)",
-      "Hints": [
-        "Dynamo has detected that tracing the code will result in an error when running in eager. Please double check that your code doesn't contain a similar error when actually running eager/uncompiled."
->>>>>>> eea8ff2d
       ]
     }
   ]
