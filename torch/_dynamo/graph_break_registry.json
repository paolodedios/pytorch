--- conflicted
+++ resolved
@@ -2904,17 +2904,6 @@
       ]
     }
   ],
-<<<<<<< HEAD
-  "GB0284": [
-    {
-      "Gb_type": "Can't extract message from torch._check()",
-      "Context": "str(message_vt)",
-      "Explanation": "The second argument of torch._check() must be a functiondefined within the torch.compile regionthat does not reference a non-local variable.",
-      "Hints": [
-        "Make sure the message function is defined in the torch.compile region.",
-        "Remove any closure variables, e.g. ",
-        "remove references to closure variable `x` in `lambda: f'{x} failed check'`",
-=======
   "GB0285": [
     {
       "Gb_type": "unsupported arguments to torch.accelerator.current_stream",
@@ -2945,7 +2934,6 @@
         "one positional argument (no keyword arguments).",
         "Make sure the argument to type.__dict__['__annotations__'] is a constant ",
         "(i.e. type). For example, `object`, `int`, `MyCustomClass`.",
->>>>>>> 8fff7e36
         "It may be possible to write Dynamo tracing rules for this code. Please report an issue to PyTorch if you encounter this graph break often and it is causing performance issues."
       ]
     }
