{
  "GB0000": [
    {
      "Gb_type": "All __torch_function__ overrides returned NotImplemented due to TypeError from user code",
      "Context": "fn={fn}, args={args}, kwargs={kwargs}",
      "Explanation": "All __torch_function__ overrides for for function {fn} returned NotImplemented",
      "Hints": [
        "Dynamo has detected that tracing the code will result in an error when running in eager. Please double check that your code doesn't contain a similar error when actually running eager/uncompiled."
      ]
    }
  ],
  "GB0001": [
    {
      "Gb_type": "Argument of `as_subclass` must be a non-dispatcher-style tensor subclass",
      "Context": "{self}.as_subclass({cls})",
      "Explanation": "Currently not supported",
      "Hints": [
        "Avoid this call or move it outside `torch.compile` regione",
        "It may be possible to write Dynamo tracing rules for this code. Please report an issue to PyTorch if you encounter this graph break often and it is causing performance issues."
      ]
    }
  ],
  "GB0002": [
    {
      "Gb_type": "Assertion failed on symbolic shapes",
      "Context": "str(sym_expr)",
      "Explanation": "",
      "Hints": [
        "Dynamo has detected that tracing the code will result in an error when running in eager. Please double check that your code doesn't contain a similar error when actually running eager/uncompiled."
      ]
    }
  ],
  "GB0003": [
    {
      "Gb_type": "Attempt to trace generator",
      "Context": "",
      "Explanation": "Generators cannot be compiled directly with `torch.compile`.",
      "Hints": [
        "Call a generator from inside of a non-generator Python function and ",
        "compile that function instead.",
        "This graph break is fundamental - it is unlikely that Dynamo will ever be able to trace through your code. Consider finding a workaround."
      ]
    }
  ],
  "GB0004": [
    {
      "Gb_type": "Attempted super().__delattr__() on an object without mutation tracking",
      "Context": "call_method {self} {name}",
      "Explanation": "Dynamo needs to track mutations on an object before `super().__delattr__` can be used on it. But the object ({self.objvar}) doesn't have attribute mutation tracking enabled.",
      "Hints": [
        "Ensure the object is tracked by Dynamo's side effect system.",
        "This is likely to be a Dynamo bug. Please report an issue to PyTorch."
      ]
    }
  ],
  "GB0005": [
    {
      "Gb_type": "Attempted to a str() method implemented in C/C++",
      "Context": "",
      "Explanation": "{type(arg.value)} has a C/C++ based str method. This is not supported.",
      "Hints": [
        "Write the str method in Python"
      ]
    }
  ],
  "GB0006": [
    {
      "Gb_type": "Attempted to call a super() attribute that is not a function or method",
      "Context": "call_method {self} {name}",
      "Explanation": "Dynamo does not know how to trace the call `super().{name}()` because `super().{name}` is not a function or method attribute.",
      "Hints": [
        "Ensure the attribute accessed via `super()` is a standard method or function."
      ]
    }
  ],
  "GB0007": [
    {
      "Gb_type": "Attempted to call function marked as skipped",
      "Context": "module: {module_name}, qualname: {qualname}, skip reason: {reason}",
      "Explanation": "explanation",
      "Hints": []
    }
  ],
  "GB0008": [
    {
      "Gb_type": "Attempted to inline function marked as skipped",
      "Context": "qualname: {fn_qualname}, name: {func.get_name()}, filename: `{func.get_filename()}`, skip reason: {result.reason}",
      "Explanation": "Dynamo developers have intentionally marked that the function `{fn_qualname}` should not be traced.",
      "Hints": []
    }
  ],
  "GB0009": [
    {
      "Gb_type": "Attempted to inline function marked as skipped (SkipFunctionVariable)",
      "Context": "Attempted to inline a SkipFunctionVariable {func}",
      "Explanation": "Attempted to inline a function that was previously determined to be marked as intentionally skipped.",
      "Hints": []
    }
  ],
  "GB0010": [
    {
      "Gb_type": "Attempted to read a deleted variable",
      "Context": "item: {item}, name: {name}",
      "Explanation": "",
      "Hints": [
        "Dynamo has detected that tracing the code will result in an error when running in eager. Please double check that your code doesn't contain a similar error when actually running eager/uncompiled."
      ]
    }
  ],
  "GB0011": [
    {
      "Gb_type": "Attempted to read undefined local variable",
      "Context": "LOAD_FAST {name}",
      "Explanation": "Could not find a local variable with name `{name}`",
      "Hints": [
        "Dynamo has detected that tracing the code will result in an error when running in eager. Please double check that your code doesn't contain a similar error when actually running eager/uncompiled."
      ]
    }
  ],
  "GB0012": [
    {
      "Gb_type": "Attempted to read undefined local variable (implicit)",
      "Context": "LOAD_FAST {name}",
      "Explanation": "Could not find an implicit local variable with name `{name}`",
      "Hints": [
        "This happens in dict/list comprehensions",
        "Dynamo has detected that tracing the code will result in an error when running in eager. Please double check that your code doesn't contain a similar error when actually running eager/uncompiled."
      ]
    }
  ],
  "GB0013": [
    {
      "Gb_type": "Attempted to represent unregistered RemovableHandle",
      "Context": "",
      "Explanation": "Dynamo attempted to build a representation of a torch.utils.hooks.RemovableHandle, which is not supported. This happens because the RemovableHandle was created in another frame.",
      "Hints": []
    }
  ],
  "GB0014": [
    {
      "Gb_type": "Attempted to wrap RNN, GRU, or LSTM",
      "Context": "str(value)",
      "Explanation": "Dynamo does not support RNN, GRU, or LSTM.",
      "Hints": [
        "It may be possible to write Dynamo tracing rules for this code. Please report an issue to PyTorch if you encounter this graph break often and it is causing performance issues."
      ]
    }
  ],
  "GB0015": [
    {
      "Gb_type": "Attempted to wrap sparse Tensor",
      "Context": "",
      "Explanation": "torch.compile does not support sparse Tensors",
      "Hints": [
        "It may be possible to write Dynamo tracing rules for this code. Please report an issue to PyTorch if you encounter this graph break often and it is causing performance issues."
      ]
    }
  ],
  "GB0016": [
    {
      "Gb_type": "Attempted to wrap strided NestedTensor",
      "Context": "",
      "Explanation": "torch.compile does not support strided NestedTensor",
      "Hints": []
    }
  ],
  "GB0017": [
    {
      "Gb_type": "Attempted to wrap torch._higher_order_ops.invoke_subgraph",
      "Context": "",
      "Explanation": "Directly using invoke_subgraph is not supported. Use nested_compile_region",
      "Hints": []
    }
  ],
  "GB0018": [
    {
      "Gb_type": "Attempted to wrap unbacked SymInt",
      "Context": "",
      "Explanation": "Unbacked SymInt input is not supported yet.",
      "Hints": [
        "It may be possible to write Dynamo tracing rules for this code. Please report an issue to PyTorch if you encounter this graph break often and it is causing performance issues."
      ]
    }
  ],
  "GB0019": [
    {
      "Gb_type": "AutogradFunctionContextVariable escaped Dynamo-traced region",
      "Context": "",
      "Explanation": "We cannot reconstruct a torch.autograd.Function's context object.",
      "Hints": []
    }
  ],
  "GB0020": [
    {
      "Gb_type": "BUILD_STRING key conflict",
      "Context": "format_string_parts: {format_string_parts}, kwargs: {kwargs}, part.sym_kwargs: {part.sym_kwargs}",
      "Explanation": "Failed to build format string due to key conflict",
      "Hints": [
        "Dynamo has detected that tracing the code will result in an error when running in eager. Please double check that your code doesn't contain a similar error when actually running eager/uncompiled."
      ]
    }
  ],
  "GB0021": [
    {
      "Gb_type": "BUILD_STRING type error",
      "Context": "str(part)",
      "Explanation": "Format string part type is not correct - expected constant or format string.",
      "Hints": [
        "Dynamo has detected that tracing the code will result in an error when running in eager. Please double check that your code doesn't contain a similar error when actually running eager/uncompiled."
      ]
    }
  ],
  "GB0022": [
    {
      "Gb_type": "Bad import result",
      "Context": "typestr(value)",
      "Explanation": "Import result is not a Python module.",
      "Hints": []
    }
  ],
  "GB0023": [
    {
      "Gb_type": "Builtin `operator.*` comparison with constant `self` failed",
      "Context": "call_method {self} {name} {args} {kwargs}",
      "Explanation": "\"Failed to compare {self} with {other}, \"                     + f\"because {other} is not a Python constant or its mutation check fails.\"",
      "Hints": []
    }
  ],
  "GB0024": [
    {
      "Gb_type": "CLEANUP_THROW with StopIteration",
      "Context": "",
      "Explanation": "Received StopIteration when handling generator.throw/close. This is not supported.",
      "Hints": []
    }
  ],
  "GB0025": [
    {
      "Gb_type": "Call to `torch._dynamo.graph_break()`",
      "Context": "Called `torch._dynamo.graph_break()` with args `{args}`, kwargs `{kwargs}`",
      "Explanation": "User-inserted graph break. Message: {graph_break_msg}",
      "Hints": [
        "Remove the `torch._dynamo.graph_break()` call."
      ]
    }
  ],
  "GB0026": [
    {
      "Gb_type": "Calling subclass default constructor with more than tensor argument",
      "Context": "{self.value}(args={args}, kwargs={kwargs})",
      "Explanation": "Currently not supported",
      "Hints": [
        "Avoid this constructor call or move it outside ",
        "`torch.compile` regione",
        "It may be possible to write Dynamo tracing rules for this code. Please report an issue to PyTorch if you encounter this graph break often and it is causing performance issues."
      ]
    }
  ],
  "GB0027": [
    {
      "Gb_type": "Cannot check Tensor object identity without its fake value",
      "Context": "str(fake_tensor)",
      "Explanation": "TensorVariable is missing a fake example_value.",
      "Hints": [
        "This is likely to be a Dynamo bug. Please report an issue to PyTorch."
      ]
    }
  ],
  "GB0028": [
    {
      "Gb_type": "Caught non-Exception value",
      "Context": "str(exc_instance)",
      "Explanation": "Except expects to receive an object of Exception type but received {exc_instance}.",
      "Hints": [
        "Dynamo has detected that tracing the code will result in an error when running in eager. Please double check that your code doesn't contain a similar error when actually running eager/uncompiled."
      ]
    }
  ],
  "GB0029": [
    {
      "Gb_type": "Compilation of intermediate hooks requires compiled autograd",
      "Context": "var_getattr {self} {name}",
      "Explanation": "Dynamo must be in compiled_autograd to register hooks.",
      "Hints": []
    }
  ],
  "GB0030": [
    {
      "Gb_type": "ComptimeContext graph break",
      "Context": "msg",
      "Explanation": "Manually triggered ComptimeContext graph break with message {msg}.",
      "Hints": []
    }
  ],
  "GB0031": [
    {
      "Gb_type": "Custom __getattribute__ in nn.Module attribute access",
      "Context": "var_getattr {self} {name}",
      "Explanation": "Dynamo does not support checking key existence on `nn.Module` instances that have a custom `__getattribute__` method defined.",
      "Hints": [
        "Avoid defining `__getattribute__` in your module.",
        "It may be possible to write Dynamo tracing rules for this code. Please report an issue to PyTorch if you encounter this graph break often and it is causing performance issues."
      ]
    }
  ],
  "GB0032": [
    {
      "Gb_type": "Custom __getattribute__ in nn.Module dict key check",
      "Context": "has_key_in_generic_dict {self} {key}",
      "Explanation": "Dynamo does not support checking key existence on `nn.Module` instances that have a custom `__getattribute__` method defined.",
      "Hints": [
        "Avoid defining `__getattribute__` in your module.",
        "It may be possible to write Dynamo tracing rules for this code. Please report an issue to PyTorch if you encounter this graph break often and it is causing performance issues."
      ]
    }
  ],
  "GB0033": [
    {
      "Gb_type": "Data dependent operator",
      "Context": "str(cause.func)",
      "Explanation": "Operator `{cause.func}` has a non-Tensor output whose value is dependent on the data of Tensor inputs.",
      "Hints": []
    }
  ],
  "GB0034": [
    {
      "Gb_type": "Data-dependent assertion failed (cannot compile partial graph)",
      "Context": "value: {value}",
      "Explanation": "Dynamo has determined when encountering a data-dependent assert failure that it should not compile the partial graph.",
      "Hints": [
        "Use `torch._assert()` to raise a hard AssertionError when the check fails. ",
        "This error will propagate back the user code ",
        "that called the compiled function (i.e. Dynamo will not trace any exception handling).",
        "Remove the assert statement.",
        "Move the assert statement outside of any context managers in order to graph break with ",
        "partial graph compilation (if fullgraph=False).",
        "This graph break is fundamental - it is unlikely that Dynamo will ever be able to trace through your code. Consider finding a workaround."
      ]
    }
  ],
  "GB0035": [
    {
      "Gb_type": "Data-dependent branching with non-constant __bool__",
      "Context": "method: {x}, result: {result}",
      "Explanation": "Attempted to perform data-dependent branching on a user-defined object with a __bool__ method that did not return a constant.",
      "Hints": []
    }
  ],
  "GB0036": [
    {
      "Gb_type": "Dynamic shape operator",
      "Context": "str(cause.func)",
      "Explanation": "Operator `{cause.func}`'s output shape depends on input Tensor data.",
      "Hints": [
        "Enable tracing of dynamic shape operators with ",
        "`torch._dynamo.config.capture_dynamic_output_shape_ops = True`"
      ]
    }
  ],
  "GB0037": [
    {
      "Gb_type": "Dynamic shape operator (no meta kernel)",
      "Context": "str(cause.func)",
      "Explanation": "Operator `{cause.func}` does not have a meta kernel that supports dynamic output shapes",
      "Hints": [
        "Please report an issue to PyTorch"
      ]
    }
  ],
  "GB0038": [
    {
      "Gb_type": "Dynamic slicing with Tensor arguments",
      "Context": "SliceVariable start: {start}, stop: {stop}, step: {step}",
      "Explanation": "Creating slices with Tensor arguments is not supported. e.g. `l[:x]`, where `x` is a 1-element tensor.",
      "Hints": [
        "It may be possible to write Dynamo tracing rules for this code. Please report an issue to PyTorch if you encounter this graph break often and it is causing performance issues."
      ]
    }
  ],
  "GB0039": [
    {
      "Gb_type": "Dynamo cache limit exceeded",
      "Context": "Limit type: {limit_type}",
      "Explanation": "Dynamo attempted to recompile the code object too many times, exceeding the {limit_type} cache size limit.Giving up on compiling as the compile time tradeoff is likely not worth the performance gain.",
      "Hints": []
    }
  ],
  "GB0040": [
    {
      "Gb_type": "Encountered aliasing during higher order op tracing",
      "Context": "context",
      "Explanation": "Higher order ops do not support aliasing. Found in {source_target.name}",
      "Hints": [
        "Replace `return input` with `return input.clone()` to avoid aliasing.",
        "Consider using the debug context to change user code to avoid aliasing.",
        "Please open an issue."
      ]
    }
  ],
  "GB0041": [
    {
      "Gb_type": "Encountered input mutation during higher order op tracing",
      "Context": "context",
      "Explanation": "Higher order ops do not support input mutation. Found in {source_target.name}",
      "Hints": [
        "Consider using the debug context to change user code to avoid mutation.",
        "Please open an issue."
      ]
    }
  ],
  "GB0042": [
    {
      "Gb_type": "Encountered non user function variable during invoke_subgraph HOP tracing",
      "Context": "str(fn_vt)",
      "Explanation": "invoke_subgraph does not support non user function variable",
      "Hints": [
        "It may be possible to write Dynamo tracing rules for this code. Please report an issue to PyTorch if you encounter this graph break often and it is causing performance issues."
      ]
    }
  ],
  "GB0043": [
    {
      "Gb_type": "Encountered non-PT2-compliant op",
      "Context": "",
      "Explanation": "msg +   + err_epilogue",
      "Hints": []
    }
  ],
  "GB0044": [
    {
      "Gb_type": "Encountered strided NestedTensor in automatic dynamic dim determination",
      "Context": "",
      "Explanation": "torch.compile does not support strided NestedTensor",
      "Hints": []
    }
  ],
  "GB0045": [
    {
      "Gb_type": "Encountered tensor.is_inference() during tracing",
      "Context": "",
      "Explanation": "tensor.is_inference() is not supported",
      "Hints": [
        "This graph break is fundamental - it is unlikely that Dynamo will ever be able to trace through your code. Consider finding a workaround."
      ]
    }
  ],
  "GB0046": [
    {
      "Gb_type": "Encountered torch.is_inference_mode_enabled during tracing",
      "Context": "",
      "Explanation": "torch.is_inference_mode_enabled() is not supported",
      "Hints": [
        "This graph break is fundamental - it is unlikely that Dynamo will ever be able to trace through your code. Consider finding a workaround."
      ]
    }
  ],
  "GB0047": [
    {
      "Gb_type": "Encountered unconverted argument when attempting to inline",
      "Context": "func: {func}, arg: {v}",
      "Explanation": "An argument to an inlined function was not successfully converted to a VariableTracker.",
      "Hints": [
        "This is likely to be a Dynamo bug. Please report an issue to PyTorch."
      ]
    }
  ],
  "GB0048": [
    {
      "Gb_type": "Error getting associated real value",
      "Context": "call_id {self}",
      "Explanation": "Dynamo encountered an error while trying to get the associated real value.",
      "Hints": []
    }
  ],
  "GB0049": [
    {
      "Gb_type": "Error when attempting to resolve op packet",
      "Context": "",
      "Explanation": "str(e)",
      "Hints": []
    }
  ],
  "GB0050": [
    {
      "Gb_type": "Exception with bad expected type",
      "Context": "str(expected_exc_types)",
      "Explanation": "`except ...` has unsupported type {expected_exc_types}.",
      "Hints": [
        "Dynamo has detected that tracing the code will result in an error when running in eager. Please double check that your code doesn't contain a similar error when actually running eager/uncompiled."
      ]
    }
  ],
  "GB0051": [
    {
      "Gb_type": "Exception with non-type expectation",
      "Context": "str(expected_type)",
      "Explanation": "`except ...` expects a non-type: {expected_type}.",
      "Hints": [
        "Dynamo has detected that tracing the code will result in an error when running in eager. Please double check that your code doesn't contain a similar error when actually running eager/uncompiled."
      ]
    }
  ],
  "GB0052": [
    {
      "Gb_type": "Excessive RestartAnalysis() calls",
      "Context": "",
      "Explanation": "Dynamo attempted to trace the same frame 100+ times. Giving up on compiling as the compile time tradeoff is likely not worth the performance gain.",
      "Hints": []
    }
  ],
  "GB0053": [
    {
      "Gb_type": "FSDP with use_orig_params=False",
      "Context": "",
      "Explanation": "Dynamo only supports FSDP with use_orig_params=True",
      "Hints": []
    }
  ],
  "GB0054": [
    {
      "Gb_type": "Failed to construct Enum variable",
      "Context": "value: {value_vt}, allowed enum values: {list(cls_type)}",
      "Explanation": "Attempted to construct an Enum value that is non-constant (e.g. int, string) or is not an acceptable value for the Enum. Acceptable values for Enum `{cls_type}`: {list(cls_type)}.",
      "Hints": [
        "Dynamo has detected that tracing the code will result in an error when running in eager. Please double check that your code doesn't contain a similar error when actually running eager/uncompiled."
      ]
    }
  ],
  "GB0055": [
    {
      "Gb_type": "Failed to convert args/kwargs to proxy",
      "Context": "call_function args: {typestr(*args)} {typestr(*list(kwargs.values()))}",
      "Explanation": "Missing `as_proxy()` implementation for some arg/kwarg.",
      "Hints": []
    }
  ],
  "GB0056": [
    {
      "Gb_type": "Failed to mutate tensor data attribute",
      "Context": "setattr({obj}, {name}, {val})",
      "Explanation": "Dyanmo only supports mutating `.data` of tensor created outside `torch.compile` region",
      "Hints": [
        "Don't mutate `.data` on this tensor, or move ",
        "the mutation out of `torch.compile` region"
      ]
    }
  ],
  "GB0057": [
    {
      "Gb_type": "Failed to raise exception",
      "Context": "str(exc)",
      "Explanation": "Attempted to raise a non-Exception type/value.",
      "Hints": [
        "Dynamo has detected that tracing the code will result in an error when running in eager. Please double check that your code doesn't contain a similar error when actually running eager/uncompiled."
      ]
    }
  ],
  "GB0058": [
    {
      "Gb_type": "Failed to set tensor attribute",
      "Context": "setattr({obj}, {name}, {val})",
      "Explanation": "Dyanmo doesn't support setting these tensor attributes",
      "Hints": [
        "Don't mutate attribute '{name}' on tensors, or ",
        "move the mutation out of `torch.compile` region"
      ]
    }
  ],
  "GB0059": [
    {
      "Gb_type": "Failed to trace builtin operator",
      "Context": "builtin {fn.__name__} {arg_types} {has_kwargs}",
      "Explanation": "Dynamo does not know how to trace builtin operator `{fn.__name__}` with argument types {real_arg_types} (has_kwargs {has_kwargs})",
      "Hints": [
        "Avoid calling builtin `{fn.__name__}` with argument types {real_arg_types}. ",
        "Consider using an equivalent alternative function/method to `{fn.__name__}`.",
        "If you are attempting to call a logging function (e.g. `print`), ",
        "you can try adding it to `torch._dynamo.config.reorderable_logging_functions`.",
        "Please report an issue to PyTorch."
      ]
    }
  ],
  "GB0060": [
    {
      "Gb_type": "Failed to trace unittest method",
      "Context": "function: unittest.TestCase.{name}",
      "Explanation": "Dynamo does not know how to trace unittest method `{name}` ",
      "Hints": [
        "Avoid calling `TestCase.{name}`. ",
        "Please report an issue to PyTorch."
      ]
    }
  ],
  "GB0061": [
    {
      "Gb_type": "Failed to unpack object for BUILD_LIST_UNPACK",
      "Context": "str(seq)",
      "Explanation": "{seq} cannot be unpacked into a list for the BUILD_LIST_UNPACK bytecode (`[*x, *y, ...]`).",
      "Hints": [
        "Dynamo has detected that tracing the code will result in an error when running in eager. Please double check that your code doesn't contain a similar error when actually running eager/uncompiled."
      ]
    }
  ],
  "GB0062": [
    {
      "Gb_type": "Failed to unpack object for UNPACK_EX",
      "Context": "str(seq)",
      "Explanation": "{seq} cannot be unpacked into a list for the UNPACK_EX bytecode.",
      "Hints": [
        "Dynamo has detected that tracing the code will result in an error when running in eager. Please double check that your code doesn't contain a similar error when actually running eager/uncompiled."
      ]
    }
  ],
  "GB0063": [
    {
      "Gb_type": "Failed to unpack object for UNPACK_SEQUENCE",
      "Context": "str(seq)",
      "Explanation": "{seq} cannot be unpacked into a list for the UNPACK_SEQUENCE bytecode (i.e. `a, b, c = d`).",
      "Hints": [
        "Dynamo has detected that tracing the code will result in an error when running in eager. Please double check that your code doesn't contain a similar error when actually running eager/uncompiled."
      ]
    }
  ],
  "GB0064": [
    {
      "Gb_type": "Fake tensor propagation exception",
      "Context": "str(e.reason)",
      "Explanation": "msg",
      "Hints": []
    }
  ],
  "GB0065": [
    {
      "Gb_type": "Graph break in inlined function",
      "Context": "",
      "Explanation": "Graph breaks in an inlined call are not supported.",
      "Hints": []
    }
  ],
  "GB0066": [
    {
      "Gb_type": "Graph break under GenericContextWrappingVariable",
      "Context": "Active generic context managers: {self.active_generic_context_managers}",
      "Explanation": "Attempted to graph break in an active context manager(s) that doesn't support graph breaking.",
      "Hints": [
        "Move the offending context manager(s) to outside the compiled region.",
        "This graph break may have been caused by an earlier graph break. Resolving the earlier graph break may resolve this one."
      ]
    }
  ],
  "GB0067": [
    {
      "Gb_type": "HigherOrderOperator: Mutating a variable not in the current scope (SideEffects)",
      "Context": "",
      "Explanation": "This is not supported.",
      "Hints": []
    }
  ],
  "GB0068": [
    {
      "Gb_type": "Illegal method invocation in strict mode",
      "Context": "call_method {self} {name} {args} {kwargs}",
      "Explanation": "Dynamo currently does not support this method ({name}) invocation in strict mode.",
      "Hints": []
    }
  ],
  "GB0069": [
    {
      "Gb_type": "Import failure",
      "Context": "module_name: {module_name}, fromlist: {fromlist}, level={level}",
      "Explanation": "Failure when attempting to import.",
      "Hints": [
        "Dynamo has detected that tracing the code will result in an error when running in eager. Please double check that your code doesn't contain a similar error when actually running eager/uncompiled."
      ]
    }
  ],
  "GB0070": [
    {
      "Gb_type": "Indexing list with non-scalar tensor",
      "Context": "call_method {self} {name} {args} {kwargs}",
      "Explanation": "Attempted to index list-like object with tensor with > 1 element.",
      "Hints": [
        "Dynamo has detected that tracing the code will result in an error when running in eager. Please double check that your code doesn't contain a similar error when actually running eager/uncompiled."
      ]
    }
  ],
  "GB0071": [
    {
      "Gb_type": "Inline attempt with __self__",
      "Context": "str(func)",
      "Explanation": "Attempted to inline a function with the `__self__` attribute. Dynamo is expected to decompose method calls into function calls with a `self` argument.",
      "Hints": []
    }
  ],
  "GB0072": [
    {
      "Gb_type": "Inplace op on input tensor",
      "Context": "",
      "Explanation": "Attempted to trace an inplace view op on input tensor {typestr(self.value)}.",
      "Hints": [
        "Ensure you do not modify input tensor in place.",
        "It may be possible to write Dynamo tracing rules for this code. Please report an issue to PyTorch if you encounter this graph break often and it is causing performance issues."
      ]
    }
  ],
  "GB0073": [
    {
      "Gb_type": "Invoking an nn.Module inside a HigherOrderOperator",
      "Context": "",
      "Explanation": "This is not supported.",
      "Hints": []
    }
  ],
  "GB0074": [
    {
      "Gb_type": "Invoking an nn.Module inside a higher order operator",
      "Context": "Higher order op name: {self.source_target}",
      "Explanation": "This is not supported.",
      "Hints": []
    }
  ],
  "GB0075": [
    {
      "Gb_type": "LOAD_BUILD_CLASS bytecode not supported",
      "Context": "",
      "Explanation": "Dynamo does not support tracing classes that are defined in the compiled region.",
      "Hints": [
        "Move the class definition out of the compiled region.",
        "It may be possible to write Dynamo tracing rules for this code. Please report an issue to PyTorch if you encounter this graph break often and it is causing performance issues."
      ]
    }
  ],
  "GB0076": [
    {
      "Gb_type": "LOAD_FAST_CHECK on uninitialized variable",
      "Context": "inst.argval",
      "Explanation": "Attempted to load uninitialized local variable {inst.argval}",
      "Hints": [
        "Dynamo has detected that tracing the code will result in an error when running in eager. Please double check that your code doesn't contain a similar error when actually running eager/uncompiled."
      ]
    }
  ],
  "GB0077": [
    {
      "Gb_type": "Length mismatch when unpacking object for UNPACK_SEQUENCE",
      "Context": "expected length: {inst.argval}, actual: {len(val)}",
      "Explanation": "{seq} unpacked to a list for the UNPACK_SEQUENCE bytecode (i.e. `a, b, c = d`) with unexpected length.",
      "Hints": [
        "This is likely to be a Dynamo bug. Please report an issue to PyTorch."
      ]
    }
  ],
  "GB0078": [
    {
      "Gb_type": "Limitation of `nonstrict_trace",
      "Context": "{self}",
      "Explanation": "msg",
      "Hints": [
        "make sure definition of {fn_name} is outside ",
        "`torch.compile` region"
      ]
    }
  ],
  "GB0079": [
    {
      "Gb_type": "Missing CALL_INTRINSIC_1 handler",
      "Context": "CALL_INTRINSIC_1 operand: {inst.argval}",
      "Explanation": "No handler implemented for CALL_INTRINSIC_1 {inst.argval} instruction.",
      "Hints": [
        "It may be possible to write Dynamo tracing rules for this code. Please report an issue to PyTorch if you encounter this graph break often and it is causing performance issues."
      ]
    }
  ],
  "GB0080": [
    {
      "Gb_type": "Missing FakeTensor example value",
      "Context": "str(node)",
      "Explanation": "`FakeTensor` example value was required for {node} but not available.",
      "Hints": [
        "This is likely to be a Dynamo bug. Please report an issue to PyTorch."
      ]
    }
  ],
  "GB0081": [
    {
      "Gb_type": "Missing attribute when running call_method node",
      "Context": "",
      "Explanation": "make_error_message(\"attribute not defined\")",
      "Hints": []
    }
  ],
  "GB0082": [
    {
      "Gb_type": "Missing bytecode handler",
      "Context": "{opname} with args {args}",
      "Explanation": "Dynamo does not know how to handle the bytecode instruction `{opname}`.",
      "Hints": [
        "Do not trace code that produces the `{opname}` bytecode instruction ",
        "(see https://docs.python.org/3/library/dis.html for bytecode semantics).",
        "It may be possible to write Dynamo tracing rules for this code. Please report an issue to PyTorch if you encounter this graph break often and it is causing performance issues."
      ]
    }
  ],
  "GB0083": [
    {
      "Gb_type": "Module-level backwards hooks require compiled autograd.",
      "Context": "",
      "Explanation": "",
      "Hints": [
        "Enable compiled autograd by setting torch._dynamo.config.compiled_autograd = True."
      ]
    }
  ],
  "GB0084": [
    {
      "Gb_type": "Non-constant attribute given to `super().__delattr__()`",
      "Context": "call_method {self} {name}",
      "Explanation": "Dynamo requires the attribute name passed to `super().__delattr__(...)` to be a constant (string).",
      "Hints": [
        "Ensure the attribute name is a string literal or a constant variable."
      ]
    }
  ],
  "GB0085": [
    {
      "Gb_type": "Non-function or method in subclass of torch.autograd.Function",
      "Context": "call_apply {self} {args} {kwargs}",
      "Explanation": "Dynamo requires the `forward` attribute of a `torch.autograd.Function` subclass to be a standard Python function or method. Found type `{type(fn).__name__}` instead.",
      "Hints": [
        "Ensure the `forward` method is defined as a regular ",
        "function or instance method."
      ]
    }
  ],
  "GB0086": [
    {
      "Gb_type": "Not a Python constant",
      "Context": "guard_as_python_constant {self}",
      "Explanation": "Failed to convert {self} into a Python constant.",
      "Hints": []
    }
  ],
  "GB0087": [
    {
      "Gb_type": "NotImplementedError/UnsupportedFakeTensorException when running FX node",
      "Context": "",
      "Explanation": "make_error_message(e)",
      "Hints": []
    }
  ],
  "GB0088": [
    {
      "Gb_type": "Observed exception",
      "Context": "raised exception {curr_exc.python_type_name()}({curr_exc.args})",
      "Explanation": "observed_exn_gb_explanation",
      "Hints": [
        "Dynamo has detected that tracing the code will result in an error when running in eager. Please double check that your code doesn't contain a similar error when actually running eager/uncompiled."
      ]
    }
  ],
  "GB0089": [
    {
      "Gb_type": "Observed exception (EXCEPT_HANDLER)",
      "Context": "str(raised_exception)",
      "Explanation": "observed_exn_gb_explanation                                 + \" This graph break is unexpected.\"",
      "Hints": [
        "This is likely to be a Dynamo bug. Please report an issue to PyTorch."
      ]
    }
  ],
  "GB0090": [
    {
      "Gb_type": "Operator does not support running with fake tensors",
      "Context": "unsupported operator: {cause.func}",
      "Explanation": "",
      "Hints": [
        "{import_suggestion}see ",
        "https://docs.google.com/document/d/1GgvOe7C8_NVOMLOCwDaYV1mXXyHMXY7ExoewHqooxrs/edit#heading=h.64r4npvq0w0",
        " for how to fix"
      ]
    }
  ],
  "GB0091": [
    {
      "Gb_type": "Read uninitialized cell",
      "Context": "str(cellvar)",
      "Explanation": "Attempted to read a cell variable that has not been populated yet.",
      "Hints": [
        "Dynamo has detected that tracing the code will result in an error when running in eager. Please double check that your code doesn't contain a similar error when actually running eager/uncompiled."
      ]
    }
  ],
  "GB0092": [
    {
      "Gb_type": "Reconstruction failure",
      "Context": "str(value)",
      "Explanation": "Dynamo has no bytecode reconstruction implemented for sourceless variable {value}.",
      "Hints": [
        "If Dynamo is attempting to trace a return statement and your code is attempting to return a variable ",
        "that Dynamo cannot reconstruct, then remove it from the return statement.",
        "Report an issue to PyTorch if you need reconstrtuction support. Note that objects that don't have ",
        "reconstruction rules may be fundamentally unreconstructable.",
        "This graph break may have been caused by an earlier graph break. Resolving the earlier graph break may resolve this one."
      ]
    }
  ],
  "GB0093": [
    {
      "Gb_type": "Reconstruction failure: source.reconstruct not implemented",
      "Context": "str(source)",
      "Explanation": "Dynamo has no bytecode reconstruction implemented for {type(source)} variable {source}.",
      "Hints": [
        "This is likely to be a Dynamo bug. Please report an issue to PyTorch."
      ]
    }
  ],
  "GB0094": [
    {
      "Gb_type": "SEND with bad type",
      "Context": "TOS type: {typestr(tos)}",
      "Explanation": "Attempted to SEND with unsupported type {typestr(tos)}.",
      "Hints": []
    }
  ],
  "GB0095": [
    {
      "Gb_type": "Set Exception object `__traceback__` attribute to not-`None`",
      "Context": "call_setattr {self} {name}",
      "Explanation": "Dynamo does not support setting the attribute '__traceback__' on tracked exception objects to anything other than None.",
      "Hints": [
        "Avoid setting '__traceback__' on exception objects ",
        "within traced code, or set it to None."
      ]
    }
  ],
  "GB0096": [
    {
      "Gb_type": "Should not compile partial graph (STORE_ATTR)",
      "Context": "",
      "Explanation": "Dynamo has determined when encountering an unsupported STORE_ATTR instruction (i.e. `obj.attr = val`) that it should not compile the partial graph.",
      "Hints": []
    }
  ],
  "GB0097": [
    {
      "Gb_type": "Side effect on existing deque with limited maxlen",
      "Context": "",
      "Explanation": "This is not supported.",
      "Hints": [
        "Don't use a deque with `maxlen` specified."
      ]
    }
  ],
  "GB0098": [
    {
      "Gb_type": "Skip calling `torch.compiler.disable()`d function",
      "Context": "str(self.value)",
      "Explanation": "Skip calling function `{self.value}` since it was wrapped with `torch.compiler.disable` (reason: {msg})",
      "Hints": [
        "Remove the `torch.compiler.disable` call"
      ]
    }
  ],
  "GB0099": [
    {
      "Gb_type": "Skip inlining `torch.compiler.disable()`d function",
      "Context": "str(func.get_function())",
      "Explanation": "Skip inlining function {func.get_function()} since it was wrapped with `torch.compiler.disable` (reason: {msg})",
      "Hints": [
        "Remove the `torch.compiler.disable` call"
      ]
    }
  ],
  "GB0100": [
    {
      "Gb_type": "Storing Tensor hook handle in globals",
      "Context": "name",
      "Explanation": "This is not supported.",
      "Hints": []
    }
  ],
  "GB0101": [
    {
      "Gb_type": "Storing Tensor hook handle in globals (inline call)",
      "Context": "inst.argval",
      "Explanation": "This is not supported.",
      "Hints": []
    }
  ],
  "GB0102": [
    {
      "Gb_type": "Strict mode banned op",
      "Context": "var_getattr {self} {name}",
      "Explanation": "Getattr invocation '{name}' in strict mode is not supported.",
      "Hints": [
        "Remove `{name}` from the list of banned ops by ",
        "setting `torch._dynamo.config._autograd_backward_strict_mode_banned_ops`."
      ]
    }
  ],
  "GB0103": [
    {
      "Gb_type": "Tensor subclass overridden method call",
      "Context": "{name}",
      "Explanation": "`torch.compile` currently can't trace this",
      "Hints": [
        "Avoid calling {name} of tensor subclass in torch.compile region",
        "Renaming method `{name}` of type {self.class_type}",
        "It may be possible to write Dynamo tracing rules for this code. Please report an issue to PyTorch if you encounter this graph break often and it is causing performance issues."
      ]
    }
  ],
  "GB0104": [
    {
      "Gb_type": "Tensor with grad_fn()",
      "Context": "var_getattr {self} grad_fn",
      "Explanation": "Dynamo does not support tracing tensors with a grad_fn directly.",
      "Hints": []
    }
  ],
  "GB0105": [
    {
      "Gb_type": "Tensor.numpy() with trace_numpy=False",
      "Context": "call_method {self} numpy",
      "Explanation": "`Tensor.numpy()` was called, but the `trace_numpy` configuration was manually disabled.",
      "Hints": [
        "Set `torch._dynamo.config.trace_numpy = True` to allow ",
        "Dynamo to trace through NumPy."
      ]
    }
  ],
  "GB0106": [
    {
      "Gb_type": "Tensor.numpy() without NumPy installed",
      "Context": "call_method {self} numpy",
      "Explanation": "`Tensor.numpy()` was called, but the NumPy library is not available in the current environment.",
      "Hints": [
        "Ensure NumPy is installed in your Python environment."
      ]
    }
  ],
  "GB0107": [
    {
      "Gb_type": "Tensor.random_ op",
      "Context": "Tensor.{name}(args={args}, kwargs={kwargs})",
      "Explanation": "This is currently not supported.",
      "Hints": [
        "Use the out-of-place version of this op",
        "It may be possible to write Dynamo tracing rules for this code. Please report an issue to PyTorch if you encounter this graph break often and it is causing performance issues."
      ]
    }
  ],
  "GB0108": [
    {
      "Gb_type": "Tensor.retain_grad() with AOTDispatcher",
      "Context": "var_getattr {self} retain_grad",
      "Explanation": "`Tensor.retain_grad()` does not work with AOTDispatcher.",
      "Hints": []
    }
  ],
  "GB0109": [
    {
      "Gb_type": "Tensor.tolist() with non-integer tensor",
      "Context": "call_method {self} to_list",
      "Explanation": "Dynamo currently does not support tracing `tolist()` on non-integer tensors.",
      "Hints": [
        "Ensure the input tensor to `tolist()` is an integer ",
        "type (e.g., int8, int16, int32, int64)."
      ]
    }
  ],
  "GB0110": [
    {
      "Gb_type": "Tensor.uniform_ op called with `from` keyword",
      "Context": "Tensor.{name}(args={args}, kwargs={kwargs})",
      "Explanation": "This is currently not supported.",
      "Hints": [
        "Avoid using the `from` keyword.",
        "It may be possible to write Dynamo tracing rules for this code. Please report an issue to PyTorch if you encounter this graph break often and it is causing performance issues."
      ]
    }
  ],
  "GB0111": [
    {
      "Gb_type": "TypeError from user code",
      "Context": "call_function({self.value}, {args}, {kwargs})",
      "Explanation": "msg",
      "Hints": [
        "Dynamo has detected that tracing the code will result in an error when running in eager. Please double check that your code doesn't contain a similar error when actually running eager/uncompiled."
      ]
    }
  ],
  "GB0112": [
    {
      "Gb_type": "TypeError when making fake tensor call",
      "Context": "TypeError {node.target}: {cause}",
      "Explanation": "",
      "Hints": []
    }
  ],
  "GB0113": [
    {
      "Gb_type": "Unable to resolve super getattr",
      "Context": "",
      "Explanation": "Dynamo failed to trace attribute `{name}` accessed via `super()` (for type `{self.typevar}` and object `{self.objvar}`) because the resolved attribute type is not supported.",
      "Hints": [
        "Ensure the attribute exists in the parent class.",
        "Check the arguments passed to `super()`."
      ]
    }
  ],
  "GB0114": [
    {
      "Gb_type": "Unexpected failure during itertools.accumulate() iteration",
      "Context": "call_function {self} {args} {kwargs}",
      "Explanation": "Unexpected failure in invoking function during accumulate. Failed running func {func}({item}{acc})",
      "Hints": [
        "This graph break may be difficult to debug. Please report an issue to PyTorch for assistance."
      ]
    }
  ],
  "GB0115": [
    {
      "Gb_type": "Unexpected failure during itertools.groupby() iteration",
      "Context": "call_function {self} {args} {kwargs}",
      "Explanation": "Unexpected failure in invoking function during groupby",
      "Hints": [
        "It may be possible to write Dynamo tracing rules for this code. Please report an issue to PyTorch if you encounter this graph break often and it is causing performance issues."
      ]
    }
  ],
  "GB0116": [
    {
      "Gb_type": "Unexpected type in sourceless builder",
      "Context": "{value_type.__module__}.{value_type.__qualname__}",
      "Explanation": "SourcelessBuilder.create does not know how to wrap {value_type}",
      "Hints": [
        "This is likely to be a Dynamo bug. Please report an issue to PyTorch."
      ]
    }
  ],
  "GB0117": [
    {
      "Gb_type": "Unhandled args for method",
      "Context": "call_method {self} {name} {args} {kwargs}",
      "Explanation": "Dynamo encountered an error while calling the method `{name}`.",
      "Hints": []
    }
  ],
  "GB0118": [
    {
      "Gb_type": "Unimplemented next() call",
      "Context": "next({self})",
      "Explanation": "This abstract method must be implemented",
      "Hints": [
        "This is likely to be a Dynamo bug. Please report an issue to PyTorch."
      ]
    }
  ],
  "GB0119": [
    {
      "Gb_type": "Uninitialized nn.Module",
      "Context": "typestr(value)",
      "Explanation": "Attempted to trace an uninitialized nn.Module of type {typestr(value)}.",
      "Hints": [
        "Ensure your nn.Module instance has called `super().__init__()`.",
        "Dynamo has detected that tracing the code will result in an error when running in eager. Please double check that your code doesn't contain a similar error when actually running eager/uncompiled."
      ]
    }
  ],
  "GB0120": [
    {
      "Gb_type": "Unreachable sub-generator code",
      "Context": "",
      "Explanation": "Should only be encountered while implementing generator support.",
      "Hints": []
    }
  ],
  "GB0121": [
    {
      "Gb_type": "UnspecializedNNModuleVariable missing method",
      "Context": "call_method: {self} {name} {args} {kwargs}",
      "Explanation": "Dynamo does not support tracing method {name} of nn.Module {self.value}",
      "Hints": [
        "Dynamo does not really define unspecialized nn.Module very well.",
        "This graph break may be difficult to debug. Please report an issue to PyTorch for assistance."
      ]
    }
  ],
  "GB0122": [
    {
      "Gb_type": "Unsupported SourceType",
      "Context": "MutationType.__init__ {self} {typ}",
      "Explanation": "Dynamo does not support the type `{typ}`",
      "Hints": [
        "This branch is not supposed to be reachable.",
        "This is likely to be a Dynamo bug. Please report an issue to PyTorch."
      ]
    }
  ],
  "GB0123": [
    {
      "Gb_type": "Unsupported Tensor.backward() call",
      "Context": "call_method {self} backward {args} {kwargs}",
      "Explanation": "Dynamo currently does not support tracing `Tensor.backward()`.",
      "Hints": [
        "This graph break is fundamental - it is unlikely that Dynamo will ever be able to trace through your code. Consider finding a workaround."
      ]
    }
  ],
  "GB0124": [
    {
      "Gb_type": "Unsupported Tensor.item() call with capture_scalar_outputs=False",
      "Context": "call_method {self} item {args} {kwargs}",
      "Explanation": "Dynamo does not support tracing `Tensor.item()` with config.capture_scalar_outputs=False.",
      "Hints": [
        "Set `torch._dynamo.config.capture_scalar_outputs = True` ",
        "or `export TORCHDYNAMO_CAPTURE_SCALAR_OUTPUTS=1` ",
        "to include these operations in the captured graph."
      ]
    }
  ],
  "GB0125": [
    {
      "Gb_type": "Unsupported Tensor.requires_grad_() call",
      "Context": "call_method {self} requires_grad_",
      "Explanation": "Dynamo does not support changes to a Tensor's `requires_grad` through calling `requires_grad_()`.",
      "Hints": []
    }
  ],
  "GB0126": [
    {
      "Gb_type": "Unsupported Tensor.resize_() call",
      "Context": "call_method {self} resize_ {args} {kwargs}",
      "Explanation": "Dynamo currently does not support tracing `Tensor.resize_()`.",
      "Hints": []
    }
  ],
  "GB0127": [
    {
      "Gb_type": "Unsupported Tensor.resize_as_() call",
      "Context": "call_method {self} resize_as_ {args} {kwargs}",
      "Explanation": "Dynamo currently does not support tracing `Tensor.resize_as_()`.",
      "Hints": []
    }
  ],
  "GB0128": [
    {
      "Gb_type": "Unsupported Tensor.set_() call",
      "Context": "call_method {self} set_ {args} {kwargs}",
      "Explanation": "Dynamo currently does not support tracing `Tensor.set_()` overloads that include more than one argument.",
      "Hints": [
        "It may be possible to write Dynamo tracing rules for this code. Please report an issue to PyTorch if you encounter this graph break often and it is causing performance issues."
      ]
    }
  ],
  "GB0129": [
    {
      "Gb_type": "Unsupported Tensor.sparse_resize_() call",
      "Context": "call_method {self} sparse_resize_ {args} {kwargs}",
      "Explanation": "Dynamo currently does not support tracing `Tensor.sparse_resize_()`.",
      "Hints": []
    }
  ],
  "GB0130": [
    {
      "Gb_type": "Unsupported Tensor.sparse_resize_and_clear_() call",
      "Context": "call_method {self} sparse_resize_and_clear_ {args} {kwargs}",
      "Explanation": "Dynamo currently does not support tracing `Tensor.sparse_resize_and_clear_()`.",
      "Hints": []
    }
  ],
  "GB0131": [
    {
      "Gb_type": "Unsupported __setitem__/__setattr__ inline attempt",
      "Context": "code name: {code.co_name}, args: {args}",
      "Explanation": "Attempted to inline {code.co_name} where first argument (self) is not a user-defined object.",
      "Hints": []
    }
  ],
  "GB0132": [
    {
      "Gb_type": "Unsupported `func` in itertools.accumulate",
      "Context": "call_function {self} {args} {kwargs}",
      "Explanation": "Dynamo does not know how to get the function to use for itertools.accumulate. itertools.accumulate expects the `func` as the second argument or as a keyword argument.",
      "Hints": [
        "Dynamo has detected that tracing the code will result in an error when running in eager. Please double check that your code doesn't contain a similar error when actually running eager/uncompiled."
      ]
    }
  ],
  "GB0133": [
    {
      "Gb_type": "Unsupported arguments for itertools.accumulate",
      "Context": "call_function {self} {args} {kwargs}",
      "Explanation": "Dynamo does not know how to trace itertools.accumulate with args: {args} and kwargs: {kwargs}. itertools.accumulate expects an iterable, an optional binary function for accumulation, and an optional initial value to set the starting state.",
      "Hints": [
        "Make sure the arguments to itertools.accumulate are correct.",
        "It may be possible to write Dynamo tracing rules for this code. Please report an issue to PyTorch if you encounter this graph break often and it is causing performance issues."
      ]
    }
  ],
  "GB0134": [
    {
      "Gb_type": "Unsupported arguments for itertools.groupby",
      "Context": "call_function {self} {args} {kwargs}",
      "Explanation": "Dynamo does not know how to trace itertools.groupby with args: {args} and kwargs: {kwargs}. itertools.groupby expects an iterable to group and an optional key function to determine groupings.",
      "Hints": [
        "Make sure the arguments to itertools.groupby are correct.",
        "It may be possible to write Dynamo tracing rules for this code. Please report an issue to PyTorch if you encounter this graph break often and it is causing performance issues."
      ]
    }
  ],
  "GB0135": [
    {
      "Gb_type": "Unsupported attribute assignment on Exception object",
      "Context": "call_setattr {self} {name}",
      "Explanation": "Dynamo does not support setting the attribute '{name}' on tracked exception objects. Only `__context__`, `__cause__`, `__suppress_context__`, and `__traceback__` are supported.",
      "Hints": [
        "It may be possible to write Dynamo tracing rules for this code. Please report an issue to PyTorch if you encounter this graph break often and it is causing performance issues."
      ]
    }
  ],
  "GB0136": [
    {
      "Gb_type": "Unsupported attribute for range() object",
      "Context": "var_getattr {self} {name}",
      "Explanation": "Expected attribute to be one of {','.join(fields)} but got {name}",
      "Hints": [
        "Dynamo has detected that tracing the code will result in an error when running in eager. Please double check that your code doesn't contain a similar error when actually running eager/uncompiled."
      ]
    }
  ],
  "GB0137": [
    {
      "Gb_type": "Unsupported attribute for slice() object",
      "Context": "var_getattr {self} {name}",
      "Explanation": "Expected attribute to be one of {','.join(fields)} but got {name}",
      "Hints": [
        "Dynamo has detected that tracing the code will result in an error when running in eager. Please double check that your code doesn't contain a similar error when actually running eager/uncompiled."
      ]
    }
  ],
  "GB0138": [
    {
      "Gb_type": "Unsupported autograd.Function context `save_for_backward`",
      "Context": "call_method {self} {name}",
      "Explanation": "Dynamo requires the `saved_tensors` attribute to be initialized on the `autograd.Function` context object.",
      "Hints": [
        "Ensure that the `saved_tensors` attribute is properly ",
        "initialized before calling `save_for_backward`. ",
        "`save_for_backward` only supported on a newly constructed `torch.autograd.function.FunctionCtx`."
      ]
    }
  ],
  "GB0139": [
    {
      "Gb_type": "Unsupported autograd.Function context method",
      "Context": "call_method {self} {name}",
      "Explanation": "Dynamo does not support calling the method `{name}` on `autograd.Function` context objects. Supported methods are `__setattr__`, `save_for_backward` and `mark_non_differentiable`.",
      "Hints": [
        "It may be possible to write Dynamo tracing rules for this code. Please report an issue to PyTorch if you encounter this graph break often and it is causing performance issues."
      ]
    }
  ],
  "GB0140": [
    {
      "Gb_type": "Unsupported autograd.Function method",
      "Context": "call_method {self} {name}",
      "Explanation": "Dynamo does not support calling the method `{name}` directly on the `torch.autograd.Function` instance. Supported methods include `apply`, `backward`, static methods, and class methods.",
      "Hints": [
        "Ensure the method is decorated with `@staticmethod` ",
        "or `@classmethod` if it's meant to be called on the class."
      ]
    }
  ],
  "GB0141": [
    {
      "Gb_type": "Unsupported call_id() without source",
      "Context": "call_id {self}",
      "Explanation": "call_id() not supported for sourceless TensorVariable.",
      "Hints": []
    }
  ],
  "GB0142": [
    {
      "Gb_type": "Unsupported context manager",
      "Context": "Attempted SETUP_WITH/BEFORE_WITH/LOAD_SPECIAL on {ctx}",
      "Explanation": "Dynamo does not know how to enter a `{ctx.python_type_name()}` context manager.",
      "Hints": [
        "Avoid using the unsupported context manager.",
        "If the context manager seems like it should be supported (e.g. torch.set_grad_enabled), then ",
        "it may be the case that it was created outside the compiled region, which Dynamo does not support. ",
        "Supported context managers can cross graph break boundaries only if they are local non-closure ",
        "variables, or are intermediate values.",
        "File an issue to PyTorch. Simple context managers can potentially be supported, ",
        "but note that context managers can't be supported in general"
      ]
    },
    {
      "Gb_type": "Unsupported context manager",
      "Context": "Attempted SETUP_WITH/BEFORE_WITH on {ctx}",
      "Explanation": "Dynamo does not know how to enter a `{ctx.python_type_name()}` context manager.",
      "Hints": [
        "Avoid using the unsupported context manager.",
        "If the context manager seems like it should be supported (e.g. torch.set_grad_enabled), then ",
        "it may be the case that it was created outside the compiled region, which Dynamo does not support. ",
        "Supported context managers can cross graph break boundaries only if they are local non-closure ",
        "variables, or are intermediate values.",
        "File an issue to PyTorch. Simple context managers can potentially be supported, ",
        "but note that context managers can't be supported in general"
      ]
    }
  ],
  "GB0143": [
    {
      "Gb_type": "Unsupported conversion for slice assignment",
      "Context": "call_method {self} {name} {args}",
      "Explanation": "Missing dynamo support for converting {value} into a list for slice assignment.",
      "Hints": [
        "It may be possible to write Dynamo tracing rules for this code. Please report an issue to PyTorch if you encounter this graph break often and it is causing performance issues."
      ]
    }
  ],
  "GB0144": [
    {
      "Gb_type": "Unsupported custom jvp",
      "Context": "call_apply {self} {args} {kwargs}",
      "Explanation": "Dynamo does not support tracing `torch.autograd.Function` subclasses that define a custom `jvp` method.",
      "Hints": [
        "Remove the custom `jvp` method if possible.",
        "It may be possible to write Dynamo tracing rules for this code. Please report an issue to PyTorch if you encounter this graph break often and it is causing performance issues."
      ]
    }
  ],
  "GB0145": [
    {
      "Gb_type": "Unsupported custom vjp",
      "Context": "call_apply {self} {args} {kwargs}",
      "Explanation": "Dynamo does not support tracing `torch.autograd.Function` subclasses that define a custom `vjp` method.",
      "Hints": [
        "Remove the custom `vjp` method if possible.",
        "Use standard `backward` instead if applicable.",
        "It may be possible to write Dynamo tracing rules for this code. Please report an issue to PyTorch if you encounter this graph break often and it is causing performance issues."
      ]
    }
  ],
  "GB0146": [
    {
      "Gb_type": "Unsupported event method",
      "Context": "str(name)",
      "Explanation": "Dynamo doesn't support tracing the {method_name} method. We currently support wait, record, synchronize, and query.",
      "Hints": [
        "It may be possible to write Dynamo tracing rules for this code. Please report an issue to PyTorch if you encounter this graph break often and it is causing performance issues."
      ]
    }
  ],
  "GB0147": [
    {
      "Gb_type": "Unsupported function call",
      "Context": "call_function {self} {args} {kwargs}",
      "Explanation": "Dynamo does not know how to trace the function `{self.debug_repr()}`",
      "Hints": [
        "Avoid calling `{self.debug_repr()}` in your code.",
        "Please report an issue to PyTorch."
      ]
    }
  ],
  "GB0148": [
    {
      "Gb_type": "Unsupported function call (delayed)",
      "Context": "source: {self.source}",
      "Explanation": "Dynamo determined that a graph break should occur when calling `{self.source.name}`. Reason: {self.msg}",
      "Hints": []
    }
  ],
  "GB0149": [
    {
      "Gb_type": "Unsupported functorch tracing attempt",
      "Context": "",
      "Explanation": "msg",
      "Hints": []
    }
  ],
  "GB0150": [
    {
      "Gb_type": "Unsupported hasattr call",
      "Context": "call_obj_hasattr {self} {name}",
      "Explanation": "Dynamo does not know how to trace the function `{self.debug_repr()}`",
      "Hints": [
        "Avoid calling `hasattr({self.__class__.__name__}, {name})` in your code.",
        "It may be possible to write Dynamo tracing rules for this code. Please report an issue to PyTorch if you encounter this graph break often and it is causing performance issues."
      ]
    }
  ],
  "GB0151": [
    {
      "Gb_type": "Unsupported inspect call",
      "Context": "inspect_parameter_names {self}",
      "Explanation": "Dynamo does not know how to trace the function `{self.debug_repr()}`",
      "Hints": []
    }
  ],
  "GB0152": [
    {
      "Gb_type": "Unsupported key type for itertools.groupby",
      "Context": "call_function {self} {args} {kwargs}",
      "Explanation": "Dynamo does not know how to trace itertools.groupby with key type: {str(type(key))}. We only support grouping keys that are constants (int, float, str, etc.)",
      "Hints": [
        "It may be possible to write Dynamo tracing rules for this code. Please report an issue to PyTorch if you encounter this graph break often and it is causing performance issues."
      ]
    }
  ],
  "GB0153": [
    {
      "Gb_type": "Unsupported key type for nn.Module.__getitem__",
      "Context": "call_method: {self} {name} {args} {kwargs}",
      "Explanation": "Dynamo does not support getitem on `nn.Module` with non-constant key.",
      "Hints": []
    }
  ],
  "GB0154": [
    {
      "Gb_type": "Unsupported kwargs for itertools.accumulate",
      "Context": "call_function {self} {args} {kwargs}",
      "Explanation": "Expected kwargs: 'initial', 'func', but got {','.join(set(kwargs.keys()) - {'initial', 'func'})}",
      "Hints": [
        "Dynamo has detected that tracing the code will result in an error when running in eager. Please double check that your code doesn't contain a similar error when actually running eager/uncompiled."
      ]
    }
  ],
  "GB0155": [
    {
      "Gb_type": "Unsupported kwargs for itertools.groupby",
      "Context": "call_function {self} {args} {kwargs}",
      "Explanation": "Expected kwargs: 'key', but got {','.join(set(kwargs.keys()) - {'key'})}",
      "Hints": [
        "Dynamo has detected that tracing the code will result in an error when running in eager. Please double check that your code doesn't contain a similar error when actually running eager/uncompiled."
      ]
    }
  ],
  "GB0156": [
    {
      "Gb_type": "Unsupported method call",
      "Context": "call_method {self} {name} {args} {kwargs}",
      "Explanation": "Dynamo does not know how to trace method `{name}` of class `{self.python_type_name()}`",
      "Hints": []
    }
  ],
  "GB0157": [
    {
      "Gb_type": "Unsupported ndarray attribute access",
      "Context": "var_getattr {self} {name}",
      "Explanation": "Dynamo currently does not support tracing `ndarray.{name}`.",
      "Hints": []
    }
  ],
  "GB0158": [
    {
      "Gb_type": "Unsupported ndarray method call",
      "Context": "call_method {self} {name} {args} {kwargs}",
      "Explanation": "`ndarray.{name}()` is not modelled in `torch._numpy`.",
      "Hints": []
    }
  ],
  "GB0159": [
    {
      "Gb_type": "Unsupported ndarray.__version__ access",
      "Context": "var_getattr {self} {name}",
      "Explanation": "Dynamo currently does not support tracing `ndarray.{name}`.",
      "Hints": []
    }
  ],
  "GB0160": [
    {
      "Gb_type": "Unsupported next() call",
      "Context": "next({self})",
      "Explanation": "Dynamo does not know how to trace calling `next()` on variable `{self}`.",
      "Hints": [
        "Dynamo has detected that tracing the code will result in an error when running in eager. Please double check that your code doesn't contain a similar error when actually running eager/uncompiled."
      ]
    }
  ],
  "GB0161": [
    {
      "Gb_type": "Unsupported nn.Module attribute type",
      "Context": "nn.Module subclass: {typestr(base)}, name: {name}, attribute type: {typestr(subobj)}",
      "Explanation": "Dynamo does not support tracing nn.Module attributes of type `{typestr(subobj)}`",
      "Hints": [
        "Refactor your code so that `{name}` (type `{typestr(subobj)}`) is not an attribute of `{typestr(base)}`",
        "Currently supported attribute types are methods, classmethods, staticmethods, ",
        "properties, constants, and tensors.",
        "It may be possible to write Dynamo tracing rules for this code. Please report an issue to PyTorch if you encounter this graph break often and it is causing performance issues."
      ]
    }
  ],
  "GB0162": [
    {
      "Gb_type": "Unsupported super().__init__() call",
      "Context": "call_method {self} {name} {args} {kwargs}",
      "Explanation": "Dynamo encountered a super().__init__() call on {objvar} that resolved to a `torch.nn.Module.__init__()` call that we cannot trace.",
      "Hints": [
        "This graph break may be difficult to debug. Please report an issue to PyTorch for assistance."
      ]
    }
  ],
  "GB0163": [
    {
      "Gb_type": "Unsupported tensor subclass attribute access",
      "Context": "{name}",
      "Explanation": "`torch.compile` currently can't trace this",
      "Hints": [
        "Avoid accessing {name} of tensor subclass in torch.compile region",
        "It may be possible to write Dynamo tracing rules for this code. Please report an issue to PyTorch if you encounter this graph break often and it is causing performance issues."
      ]
    }
  ],
  "GB0164": [
    {
      "Gb_type": "Unsupported tensor subclass overridden attribute access",
      "Context": "{name}",
      "Explanation": "`torch.compile` only support tracing certain types of overridden tensor subclass attributes",
      "Hints": [
        "Avoid accessing {name} of tensor subclass in torch.compile region",
        "Renaming attribute `{name}` of type {self.class_type}",
        "It may be possible to write Dynamo tracing rules for this code. Please report an issue to PyTorch if you encounter this graph break often and it is causing performance issues."
      ]
    }
  ],
  "GB0165": [
    {
      "Gb_type": "Unsupported torch._C._ImperativeEngine method",
      "Context": "call_method {self} {name}",
      "Explanation": "Dynamo only supports the `queue_callback` method on a torch._C._ImperativeEngine instance, but found: `{name}`.",
      "Hints": []
    }
  ],
  "GB0166": [
    {
      "Gb_type": "Unsupported torch._C._ImperativeEngine.queue_callback()",
      "Context": "call_method {self} {name}",
      "Explanation": "queue_callback() is only supported when Compiled Autograd is enabled with fullgraph=True.",
      "Hints": []
    }
  ],
  "GB0167": [
    {
      "Gb_type": "Variadic function call with bad args/kwargs type",
      "Context": "args type: {typestr(argsvars)}, kwargs type: {typestr(kwargsvars)}",
      "Explanation": "Expected args to be a list and kwargs to be a dict",
      "Hints": [
        "Dynamo has detected that tracing the code will result in an error when running in eager. Please double check that your code doesn't contain a similar error when actually running eager/uncompiled."
      ]
    }
  ],
  "GB0168": [
    {
      "Gb_type": "Variadic function call with bad flags",
      "Context": "flags: {inst.argval}",
      "Explanation": "Attempted to call a variadic function (CALL_FUNCTION_EX) with bad flags {inst.argval}",
      "Hints": [
        "This is likely to be a Dynamo bug. Please report an issue to PyTorch."
      ]
    }
  ],
  "GB0169": [
    {
      "Gb_type": "Write to immutable cell",
      "Context": "cellvar: {cellvar}, value: {value}",
      "Explanation": "Dynamo doesn't support writing to immutable/sourceless cell variables.",
      "Hints": [
        "This graph break may be difficult to debug. Please report an issue to PyTorch for assistance."
      ]
    }
  ],
  "GB0170": [
    {
      "Gb_type": "Data-dependent branching",
      "Context": "attempted to jump with {value}",
      "Explanation": "_explanation",
      "Hints": [
        "Use `torch.cond` to express dynamic control flow.",
        "This graph break is fundamental - it is unlikely that Dynamo will ever be able to trace through your code. Consider finding a workaround."
      ]
    },
    {
      "Gb_type": "Data-dependent branching",
      "Context": "attempted to jump with {value}",
      "Explanation": "_explanation",
      "Hints": []
    },
    {
      "Gb_type": "_gb_type",
      "Context": "attempted to jump with {value}",
      "Explanation": "_explanation",
      "Hints": []
    }
  ],
  "GB0171": [
    {
      "Gb_type": "assert with non-string message",
      "Context": "str(args)",
      "Explanation": "Dynamo only supports asserts with string messages",
      "Hints": [
        "It may be possible to write Dynamo tracing rules for this code. Please report an issue to PyTorch if you encounter this graph break often and it is causing performance issues."
      ]
    }
  ],
  "GB0172": [
    {
      "Gb_type": "async_op=True for distributed collectives",
      "Context": "{self.fn}, args={args}, kwargs={kwargs}",
      "Explanation": "`torch.compile` doesn't support `async_op=True for {self.fn}",
      "Hints": [
        "It may be possible to write Dynamo tracing rules for this code. Please report an issue to PyTorch if you encounter this graph break often and it is causing performance issues."
      ]
    }
  ],
  "GB0173": [
    {
      "Gb_type": "backward_state does not support export",
      "Context": "",
      "Explanation": "Compiled autograd doesn't work with `torch.export`.",
      "Hints": []
    }
  ],
  "GB0174": [
    {
      "Gb_type": "bad args to builtin cast()",
      "Context": "got args {args} {kwargs}",
      "Explanation": "Dynamo expects exactly 2 args to builtin cast().",
      "Hints": [
        "Ensure your call to cast() has exactly 2 arguments."
      ]
    }
  ],
  "GB0175": [
    {
      "Gb_type": "builtin isinstance() cannot determine type of argument",
      "Context": "isinstance({arg}, {isinstance_type_var})",
      "Explanation": "Dynamo doesn't have a rule to determine the type of argument {arg}",
      "Hints": [
        "This is likely to be a Dynamo bug. Please report an issue to PyTorch."
      ]
    },
    {
      "Gb_type": "builtin isinstance() cannot determine type of argument",
      "Context": "isinstance({arg}, {isinstance_type})",
      "Explanation": "Dynamo doesn't have a rule to determine the type of argument {arg}",
      "Hints": [
        "This is likely to be a Dynamo bug. Please report an issue to PyTorch."
      ]
    }
  ],
  "GB0176": [
    {
      "Gb_type": "call_id() without associated real value",
      "Context": "call_id {self}",
      "Explanation": "Dynamo could not find an associated real value for the tensor.",
      "Hints": []
    }
  ],
  "GB0177": [
    {
      "Gb_type": "can't handle functions not implemented in python ",
      "Context": "{fn}",
      "Explanation": "Dynamo can only handle functions defined in python",
      "Hints": [
        "Move usage of this function out of `torch.compile` region",
        "Avoid using `tensor.is_inference()` and `torch.is_inference_mode_enabled()` in your compile code. This is primarily used in conjunction with `torch.inference_mode`. Consider using `torch.no_grad` instead because `torch.no_grad` leads to same improvements as `inference_mode` when `torch.compile` is used."
      ]
    }
  ],
  "GB0178": [
    {
      "Gb_type": "constant fold exception",
      "Context": "attempted to run function {fn} with arguments {args}",
      "Explanation": "Encountered exception when attempting to constant fold.",
      "Hints": [
        "This is likely to be a Dynamo bug. Please report an issue to PyTorch."
      ]
    }
  ],
  "GB0179": [
    {
      "Gb_type": "copy.deepcopy()",
      "Context": "copy.deepcopy({x})",
      "Explanation": "Dynamo does not support copy.deepcopy()",
      "Hints": [
        "Avoid calling copy.deepcopy()",
        "It may be possible to write Dynamo tracing rules for this code. Please report an issue to PyTorch if you encounter this graph break often and it is causing performance issues."
      ]
    }
  ],
  "GB0180": [
    {
      "Gb_type": "dataclass fields failure",
      "Context": "obj: {obj}; variable type: {type(obj)}",
      "Explanation": "Dataclass fields handling fails for {obj}. Expected it to be a user-defined object.",
      "Hints": []
    }
  ],
  "GB0181": [
    {
      "Gb_type": "dtype mismatch between tensor and its gradient",
      "Context": "tensor dtype: {value.dtype}; grad dtype: {safe_grad(value).dtype}",
      "Explanation": "Inconsistent dtype between tensor and its gradient. This can happen in FSDP and crashes meta tensor creation.",
      "Hints": [
        "It may be possible to write Dynamo tracing rules for this code. Please report an issue to PyTorch if you encounter this graph break often and it is causing performance issues."
      ]
    }
  ],
  "GB0182": [
    {
      "Gb_type": "failed to broadcast when attempting Tensor comparison op",
      "Context": "{op.__name__}({left}, {right})",
      "Explanation": "Dynamo was unable to broad cast the arguments {left}, {right} when attempting to trace the comparison op {op.__name__}.",
      "Hints": [
        "Dynamo has detected that tracing the code will result in an error when running in eager. Please double check that your code doesn't contain a similar error when actually running eager/uncompiled."
      ]
    }
  ],
  "GB0183": [
    {
      "Gb_type": "failed to call dict.fromkeys()",
      "Context": "{user_cls.__name__}.fromkeys(): {args} {kwargs}",
      "Explanation": "Failed to call {user_cls.__name__}.fromkeys() because arguments could not be automatically converted to a list, or some dict key is not hashable.",
      "Hints": [
        "Manually convert the argument to a list.",
        "Ensure all keys are hashable."
      ]
    }
  ],
  "GB0184": [
    {
      "Gb_type": "failed to call str() on user defined object",
      "Context": "str(arg)",
      "Explanation": "User defined object has no __str__ or __repr__ method",
      "Hints": [
        "Dynamo has detected that tracing the code will result in an error when running in eager. Please double check that your code doesn't contain a similar error when actually running eager/uncompiled."
      ]
    }
  ],
  "GB0185": [
    {
      "Gb_type": "failed to convert numpy.ndarray to Tensor",
      "Context": "str(value)",
      "Explanation": "Exception encountered when attempting to convert numpy.ndarray to Tensor",
      "Hints": []
    }
  ],
  "GB0186": [
    {
      "Gb_type": "functools.partial() with non-literal keyword",
      "Context": "non-literal keyword: {k}",
      "Explanation": "functools.partial() expects literal/string keywords",
      "Hints": [
        "Dynamo has detected that tracing the code will result in an error when running in eager. Please double check that your code doesn't contain a similar error when actually running eager/uncompiled."
      ]
    }
  ],
  "GB0187": [
    {
      "Gb_type": "functools.wraps",
      "Context": "{fn}",
      "Explanation": "`torch.compile` can't trace `functools.wraps` on functions defined outside the compile region",
      "Hints": [
        "It may be possible to write Dynamo tracing rules for this code. Please report an issue to PyTorch if you encounter this graph break often and it is causing performance issues."
      ]
    }
  ],
  "GB0188": [
    {
      "Gb_type": "getattr with no source",
      "Context": "var_getattr {self} {name}",
      "Explanation": "Dynamo does not know how to access an attribute on an `nn.Module` instance that lacks a source. This is usually an internal error in Dynamo.",
      "Hints": [
        "This is likely to be a Dynamo bug. Please report an issue to PyTorch."
      ]
    }
  ],
  "GB0189": [
    {
      "Gb_type": "getattr() on nn.Module with pending mutation",
      "Context": "getattr({obj}, {name}, {default})",
      "Explanation": "Intentionally graph breaking on getattr() on a nn.Module with a pending mutation",
      "Hints": []
    }
  ],
  "GB0190": [
    {
      "Gb_type": "getattr() with non-constant name argument",
      "Context": "getattr({obj}, {name_var}, {default})",
      "Explanation": "getattr() with non-constant name argument is not supported",
      "Hints": [
        "Ensure the name argument of getattr() is a string"
      ]
    }
  ],
  "GB0191": [
    {
      "Gb_type": "id() with unsupported args",
      "Context": "str(args)",
      "Explanation": "Dynamo doesn't know how to trace id() call with args {args}",
      "Hints": [
        "Supported args are Tensors, and functions/nn.Modules/user-defined objects ",
        "from outside the compiled region.",
        "It may be possible to write Dynamo tracing rules for this code. Please report an issue to PyTorch if you encounter this graph break often and it is causing performance issues."
      ]
    }
  ],
  "GB0192": [
    {
      "Gb_type": "input iterator to itertools.cycle has too many items",
      "Context": "next({self})",
      "Explanation": "Has reached internal Dynamo max iterator limit: {MAX_ITERATOR_LIMIT}",
      "Hints": []
    }
  ],
  "GB0193": [
    {
      "Gb_type": "invalid call to builtin op handler",
      "Context": "invalid args to {self_handler}: {args} {kwargs}",
      "Explanation": "Encountered TypeError when trying to handle op {fn.__name__}",
      "Hints": [
        "This graph break may be difficult to debug. Please report an issue to PyTorch for assistance."
      ]
    }
  ],
  "GB0194": [
    {
      "Gb_type": "isinstance() called on user defined object with C extensions",
      "Context": "isinstance({arg}, {isinstance_type})",
      "Explanation": "User-defined object with C extensions can have torch.Tensor attributes; intentionally graph breaking.",
      "Hints": [
        "It may be possible to write Dynamo tracing rules for this code. Please report an issue to PyTorch if you encounter this graph break often and it is causing performance issues."
      ]
    }
  ],
  "GB0195": [
    {
      "Gb_type": "issubclass() with non-constant arguments",
      "Context": "issubclass({left_ty}, {right_ty})",
      "Explanation": "issubclass() with non-constant arguments not supported.",
      "Hints": [
        "Make sure your arguments are types.",
        "Dynamo has detected that tracing the code will result in an error when running in eager. Please double check that your code doesn't contain a similar error when actually running eager/uncompiled."
      ]
    }
  ],
  "GB0196": [
    {
      "Gb_type": "key not found in dict",
      "Context": "Key {arg.value}",
      "Explanation": "msg",
      "Hints": [
        "Check if the key exists in the dictionary before accessing it.",
        "Dynamo has detected that tracing the code will result in an error when running in eager. Please double check that your code doesn't contain a similar error when actually running eager/uncompiled."
      ]
    }
  ],
  "GB0197": [
    {
      "Gb_type": "list elements are pointing to the list itself",
      "Context": "",
      "Explanation": "Dynamo does not support lists whose items reference to itself",
      "Hints": [
        "Avoid using self referential list"
      ]
    }
  ],
  "GB0198": [
    {
      "Gb_type": "mapping proxy affected by dictionary mutation",
      "Context": "Source: {self.source}, Dict mutation detected",
      "Explanation": "msg",
      "Hints": [
        "Avoid modifying dictionaries that might be referenced by mapping proxy objects",
        "Or avoid using the mapping proxy objects after modifying its underlying dictionary"
      ]
    }
  ],
  "GB0199": [
    {
      "Gb_type": "mapping proxy cannot be reconstructed",
      "Context": "Source: {self.source}",
      "Explanation": "msg",
      "Hints": [
        "Use a mapping proxy constructed in the same `torch.compile` region.",
        "It may be possible to write Dynamo tracing rules for this code. Please report an issue to PyTorch if you encounter this graph break often and it is causing performance issues."
      ]
    }
  ],
  "GB0200": [
    {
      "Gb_type": "missing BUILD_SET handler",
      "Context": "",
      "Explanation": "Missing BUILD_SET bytecode handler (for testing purposes).",
      "Hints": []
    }
  ],
  "GB0201": [
    {
      "Gb_type": "namedtuple construction",
      "Context": "args={args}, kwargs={kwargs}",
      "Explanation": "`torch.compile` only support certain input types for namedtuple",
      "Hints": [
        "It may be possible to write Dynamo tracing rules for this code. Please report an issue to PyTorch if you encounter this graph break often and it is causing performance issues."
      ]
    }
  ],
  "GB0202": [
    {
      "Gb_type": "non-const argument in nn.Module method",
      "Context": "call_method: {self} {name} {args} {kwargs}",
      "Explanation": "Dynamo does not support calling method `{name}` of ``nn.Module`` {module} with non-constant arguments.",
      "Hints": []
    }
  ],
  "GB0203": [
    {
      "Gb_type": "non-const keys in dict_keys",
      "Context": "non-const keys: {[k for k in value if not ConstantVariable.is_literal(k)]}",
      "Explanation": "Dynamo expects dict_keys keys to be constants.",
      "Hints": [
        "Ensure your dict_keys keys are constants (e.g. int, float, strings)"
      ]
    }
  ],
  "GB0204": [
    {
      "Gb_type": "non-const keys in mappingproxy",
      "Context": "non-const keys: {[k for k in value.keys() if not ConstantVariable.is_literal(k)]}",
      "Explanation": "Dynamo expects mappingproxy keys to be constants.",
      "Hints": [
        "Ensure your mappingproxy keys are constants (e.g. int, float, strings)"
      ]
    }
  ],
  "GB0205": [
    {
      "Gb_type": "proxy not set",
      "Context": "as_proxy {self}",
      "Explanation": "Dynamo requires the autograd.Function context to be initialized with a proxy.",
      "Hints": [
        "This is likely to be a Dynamo bug. Please report an issue to PyTorch."
      ]
    }
  ],
  "GB0206": [
    {
      "Gb_type": "setattr() on Tensor.requires_grad",
      "Context": "setattr({obj}, {name}, {val})",
      "Explanation": "setattr() on Tensor.requires_grad not supported. Mutating requires_grad can introduce a new leaf from non-leaf or vice versa in the middle of the graph, which AOTAutograd does not currently know how to handle.",
      "Hints": [
        "It may be possible to write Dynamo tracing rules for this code. Please report an issue to PyTorch if you encounter this graph break often and it is causing performance issues."
      ]
    }
  ],
  "GB0207": [
    {
      "Gb_type": "sort with non-constant keys",
      "Context": "str(first_non_constant_key)",
      "Explanation": "Cannot perform sort with non-constant key. First non-constant key type: {python_type}. Most notably, we cannot sort with Tensor or SymInt keys, but we can sort ints.",
      "Hints": [
        "Use something else as the key."
      ]
    }
  ],
  "GB0208": [
    {
      "Gb_type": "torch.* op returned non-Tensor",
      "Context": "example_value type: {typestr(example_value)}; op: {proxy.node.op}; target: {proxy.node.target}",
      "Explanation": "torch.* ops that return a non-Tensor cannot be traced into the Dynamo FX graph output",
      "Hints": []
    }
  ],
  "GB0209": [
    {
      "Gb_type": "torch.autograd._unsafe_preserve_version_counter escaped from compiled region",
      "Context": "str(self)",
      "Explanation": "Dynamo doesn't support compiling a region that returns a torch.autograd._unsafe_preserve_version_counter context manager.",
      "Hints": [
        "It may be possible to write Dynamo tracing rules for this code. Please report an issue to PyTorch if you encounter this graph break often and it is causing performance issues."
      ]
    }
  ],
  "GB0210": [
    {
      "Gb_type": "torch.distributed package is not available!",
      "Context": "",
      "Explanation": "The PyTorch package doesn't include torch.distributed when building from source.",
      "Hints": [
        "Set USE_DISTRIBUTED=1 to enable it when building PyTorch from source."
      ]
    }
  ],
  "GB0211": [
    {
      "Gb_type": "torch.nn.Module with a non-function custom __getattr__",
      "Context": "var_getattr {self} {name}",
      "Explanation": "Dynamo detected a nn.Module object with a custom `__getattr__` method, but this method is not a standard Python function (e.g., it might be implemented in C/C++). Dynamo cannot currently trace into such non-standard `__getattr__` methods.",
      "Hints": [
        "Avoid using objects with non-standard __getattr__ methods ",
        "within the compiled region. If possible, implement ",
        "__getattr__ as a standard Python function.",
        "It may be possible to write Dynamo tracing rules for this code. Please report an issue to PyTorch if you encounter this graph break often and it is causing performance issues."
      ]
    }
  ],
  "GB0212": [
    {
      "Gb_type": "torch.profiler object escaped from compiled region",
      "Context": "str(self)",
      "Explanation": "Dynamo doesn't support compiling a region that returns a torch.profiler context manager.",
      "Hints": [
        "It may be possible to write Dynamo tracing rules for this code. Please report an issue to PyTorch if you encounter this graph break often and it is causing performance issues."
      ]
    }
  ],
  "GB0213": [
    {
      "Gb_type": "unimplemented builtin op on tensor arguments",
      "Context": "partial tensor op: {self} {args} {kwargs}",
      "Explanation": "Dynamo does not know how to trace builtin operator {self.fn} with tensor arguments",
      "Hints": [
        "It may be possible to write Dynamo tracing rules for this code. Please report an issue to PyTorch if you encounter this graph break often and it is causing performance issues."
      ]
    }
  ],
  "GB0214": [
    {
      "Gb_type": "unsupported SymNode comparison op",
      "Context": "{op.__name__}({left}, {right})",
      "Explanation": "Dynamo does not support the comparison op {op.__name__} with SymNode arguments {left}, {right}",
      "Hints": [
        "It may be possible to write Dynamo tracing rules for this code. Please report an issue to PyTorch if you encounter this graph break often and it is causing performance issues."
      ]
    }
  ],
  "GB0215": [
    {
      "Gb_type": "unsupported Tensor comparison op",
      "Context": "{op.__name__}({left}, {right})",
      "Explanation": "Dynamo does not support the comparison op {op.__name__} with Tensor arguments {left}, {right}",
      "Hints": [
        "It may be possible to write Dynamo tracing rules for this code. Please report an issue to PyTorch if you encounter this graph break often and it is causing performance issues."
      ]
    }
  ],
  "GB0216": [
    {
      "Gb_type": "unsupported grid type for triton hop check_grid",
      "Context": "grid type = {type(grid)}",
      "Explanation": "`torch.compile` only supports list-like grid for check_grid",
      "Hints": [
        "It may be possible to write Dynamo tracing rules for this code. Please report an issue to PyTorch if you encounter this graph break often and it is causing performance issues."
      ]
    }
  ],
  "GB0217": [
    {
      "Gb_type": "unsupported hasattr operation",
      "Context": "Class {self.user_cls}",
      "Explanation": "msg",
      "Hints": [
        "Consider using a regular dictionary instead",
        "It may be possible to write Dynamo tracing rules for this code. Please report an issue to PyTorch if you encounter this graph break often and it is causing performance issues."
      ]
    }
  ],
  "GB0218": [
    {
      "Gb_type": "unsupported index(Tensor)",
      "Context": "",
      "Explanation": "Dynamo does not support tracing builtin index() on a Tensor",
      "Hints": []
    }
  ],
  "GB0219": [
    {
      "Gb_type": "Backend compiler exception",
      "Context": "Backend: {name}\nException:{str(e)}\nTraceback:\n{self.root_tx.format_frame_summary()}",
      "Explanation": "Backend compiler `{name}` failed with {str(e)}. Adding a graph break.",
      "Hints": [
        "Report an issue to the backend compiler repo."
      ]
    }
  ],
  "GB0220": [
    {
      "Gb_type": "Failed to mutate tensor data attribute to different dtype",
      "Context": "setattr({obj}, {name}, {val})",
      "Explanation": "Dyanmo only supports mutating `.data` of tensor to a new one with the same dtype",
      "Hints": [
        "Don't mutate `.data` on this tensor, or move ",
        "the mutation out of `torch.compile` region"
      ]
    }
  ],
  "GB0221": [
    {
      "Gb_type": "non-generator contextlib.contextmanager",
      "Context": "str(self.vt.get_code())",
      "Explanation": "Cannot compile function decorated with `@contextlib.contextmanager` that is not a generator, i.e. does not use `yield`",
      "Hints": [
        "Use `yield` in the function body instead of `return`.",
        "Remove the `@contextlib.contextmanager` decorator."
      ]
    }
  ],
  "GB0222": [
    {
      "Gb_type": "Attempted to wrap a set with tensors",
      "Context": "Python set containing torch.Tensor elements",
      "Explanation": "Dynamo cannot trace sets of tensors. To get a stable ordering, Dynamo needs to convert the set into a list and the order might not be stable if the set contains tensors.",
      "Hints": [
        "Use a dictionary where the keys are tensors.",
        "It may be possible to write Dynamo tracing rules for this code. Please report an issue to PyTorch if you encounter this graph break often and it is causing performance issues."
      ]
    }
  ],
  "GB0223": [
    {
      "Gb_type": "torch.compile call with > 1 args",
      "Context": "args={args}, kwargs={kwargs}",
      "Explanation": "Attempted to call `torch.compile` with > 1 args. Dynamo does not support this.",
      "Hints": [
        "Remove the torch.compile call or its additional args.",
        "It may be possible to write Dynamo tracing rules for this code. Please report an issue to PyTorch if you encounter this graph break often and it is causing performance issues."
      ]
    }
  ],
  "GB0224": [
    {
      "Gb_type": "Attempted to call torch in-graph function on only torch.SymInt arguments",
      "Context": "fn={self.value}, args={args}, kwargs={kwargs}",
      "Explanation": "Attempted to call {str(self.value)} (that should be put in the FX graph) on only torch.SymInt arguments. Dynamo does not support this.",
      "Hints": [
        "It may be possible to write Dynamo tracing rules for this code. Please report an issue to PyTorch if you encounter this graph break often and it is causing performance issues."
      ]
    }
  ],
  "GB0225": [
    {
      "Gb_type": "Attempted to use tensor creation function with requires_grad=True",
      "Context": "fn={self.value}, args={args}, kwargs={kwargs}",
      "Explanation": "Dynamo does not support this.",
      "Hints": [
        "Create the tensor outside the compiled region.",
        "Do not set `requires_grad=True`.",
        "It may be possible to write Dynamo tracing rules for this code. Please report an issue to PyTorch if you encounter this graph break often and it is causing performance issues."
      ]
    }
  ],
  "GB0226": [
    {
      "Gb_type": "`torch.nn.Parameter()` with unsupported data type",
      "Context": "data={data}",
      "Explanation": "Called `torch.nn.Parameter()` with non-Tensor argument.",
      "Hints": [
        "Ensure the argument to `torch.nn.Parameter()` is a `torch.Tensor`.",
        "Dynamo has detected that tracing the code will result in an error when running in eager. Please double check that your code doesn't contain a similar error when actually running eager/uncompiled."
      ]
    }
  ],
  "GB0227": [
    {
      "Gb_type": "Attempted to use torch.nn.Parameter constructor with tensor subclass",
      "Context": "str(data)",
      "Explanation": "Dynamo does not support this.",
      "Hints": [
        "It may be possible to write Dynamo tracing rules for this code. Please report an issue to PyTorch if you encounter this graph break often and it is causing performance issues."
      ]
    }
  ],
  "GB0228": [
    {
      "Gb_type": "`torch.nn.Parameter`: cannot convert to traceable tracable",
      "Context": "",
      "Explanation": "convert_tracable_parameter is set to False.",
      "Hints": [
        "Check usage of context manager: do_not_convert_to_tracable_parameter",
        "This graph break may be difficult to debug. Please report an issue to PyTorch for assistance."
      ]
    }
  ],
  "GB0229": [
    {
      "Gb_type": "Unexpected type of data placeholder op for parameter construction",
      "Context": "data_node.op={data_node.op}",
      "Explanation": "Data node op should be placeholder or get_attr.",
      "Hints": [
        "This graph break may be difficult to debug. Please report an issue to PyTorch for assistance."
      ]
    }
  ],
  "GB0230": [
    {
      "Gb_type": "Attempted to use torch.use_deterministic_algorithms(warn_only=True)",
      "Context": "mode={mode}, warn_only={warn_only}",
      "Explanation": "Dynamo does not support this.",
      "Hints": [
        "Remove param warn_only in function call torch.use_deterministic_algorithms.",
        "It may be possible to write Dynamo tracing rules for this code. Please report an issue to PyTorch if you encounter this graph break often and it is causing performance issues."
      ]
    }
  ],
  "GB0231": [
    {
      "Gb_type": "call `torch.from_numpy` with `torch._dynamo.config.trace_numpy=False`",
      "Context": "trace_numpy={config.trace_numpy}",
      "Explanation": "Attempted to call `torch.from_numpy` with config `torch._dynamo.config.trace_numpy` set to `False`.",
      "Hints": [
        "Change `torch._dynamo.config.trace_numpy` to `True`."
      ]
    }
  ],
  "GB0232": [
    {
      "Gb_type": "`torch.from_numpy` with NumPy unavailable",
      "Context": "",
      "Explanation": "Attempted to call `torch.numpy` but NumPy could not be imported.",
      "Hints": [
        "Check NumPy version and installation in your environment.",
        "Dynamo has detected that tracing the code will result in an error when running in eager. Please double check that your code doesn't contain a similar error when actually running eager/uncompiled."
      ]
    }
  ],
  "GB0233": [
    {
      "Gb_type": "Attempted to use strided NestedTensor",
      "Context": "layout={layout}",
      "Explanation": "Dynamo does not support this.",
      "Hints": [
        "Change layout=torch.jagged.",
        "It may be possible to write Dynamo tracing rules for this code. Please report an issue to PyTorch if you encounter this graph break often and it is causing performance issues."
      ]
    }
  ],
  "GB0234": [
    {
      "Gb_type": "Attempted to pop from empty torch function mode stack",
      "Context": "",
      "Explanation": "Called `torch._C._pop_torch_function_stack` when torch function mode stack is empty.",
      "Hints": [
        "Do not pop from empty torch function mode stack.",
        "Dynamo has detected that tracing the code will result in an error when running in eager. Please double check that your code doesn't contain a similar error when actually running eager/uncompiled."
      ]
    }
  ],
  "GB0235": [
    {
      "Gb_type": "`torch.nn.Parameter` with non-constant Tensor attributes",
      "Context": "data={data}",
      "Explanation": "Dynamo does not support this.",
      "Hints": [
        "Ensure the Tensor argument's shape, dtype, and device are correct.",
        "Dynamo has detected that tracing the code will result in an error when running in eager. Please double check that your code doesn't contain a similar error when actually running eager/uncompiled."
      ]
    }
  ],
  "GB0236": [
    {
      "Gb_type": "Invalid input type for nonstrict_trace-ed function",
      "Context": "Encountered input of type <{type_name}>.",
      "Explanation": "For `nonstrict_trace`-ed functions, only basic types (e.g., torch.Tensor, int, float) or pytree containers of those are allowed as inputs. The provided argument contains an unsupported type.",
      "Hints": [
        "Use one of the following to register the type with pytree:\n",
        "* `torch.utils._pytree.register_constant`\n",
        "* `torch.utils._pytree.register_dataclass`\n",
        "* `torch.utils._pytree.register_pytree_node`"
      ]
    }
  ],
  "GB0237": [
    {
      "Gb_type": "non-constant `requires_grad` argument to `torch.nn.Parameter`",
      "Context": "requires_grad={requires_grad}",
      "Explanation": "Dynamo does not support this.",
      "Hints": [
        "Change `requires_grad` to be a bool.",
        "Dynamo has detected that tracing the code will result in an error when running in eager. Please double check that your code doesn't contain a similar error when actually running eager/uncompiled."
      ]
    }
  ],
  "GB0238": [
    {
      "Gb_type": "Input marked with `pytree.register_constant` constructed in the `torch.compile` region",
      "Context": "Input={input_spec_vt}, offending type <{type_name}>.",
      "Explanation": "Calling a `nonstrict_trace`-ed function with an input that contains an object of type <{type_name}>, which was marked with `pytree.register_constant`. However, the object was constructed _inside_ the `torch.compile` region. This is not supported.",
      "Hints": [
        "Construct the object _outside_ the `torch.compile` region, or submit an issue to GitHub.",
        "It may be possible to write Dynamo tracing rules for this code. Please report an issue to PyTorch if you encounter this graph break often and it is causing performance issues."
      ]
    }
  ],
  "GB0239": [
    {
      "Gb_type": "Invalid use of pytree_flatten with nonstrict_trace-ed function",
      "Context": "Input={input_spec_vt}, offending type <{type_name}>.",
      "Explanation": "Calling a `nonstrict_trace`-ed function where one of the inputs has been registered with a `pytree_flatten` that places an object of type <{type_name}> into the context.",
      "Hints": [
        "Modifying the `pytree_flatten` to avoid placing the object into the context.",
        "Apply one of the following to <{type_name}>:\n",
        "* `torch.utils._pytree.register_constant`\n",
        "* `torch.utils._pytree.register_dataclass`\n",
        "* `torch.utils._pytree.register_pytree_node`",
        "It may be possible to write Dynamo tracing rules for this code. Please report an issue to PyTorch if you encounter this graph break often and it is causing performance issues."
      ]
    }
  ],
  "GB0240": [
    {
      "Gb_type": "Shape mismatch with out= list of tensor variants",
      "Context": "fn={self.value}, args={args}, kwargs={kwargs}",
      "Explanation": "Shape mismatch when calling {self.value} with `out=`. Provided `out=` shape: {saved_out_shape}. Actual shape: {fake_out.shape}.",
      "Hints": [
        "It may be possible to write Dynamo tracing rules for this code. Please report an issue to PyTorch if you encounter this graph break often and it is causing performance issues."
      ]
    }
  ],
  "GB0241": [
    {
      "Gb_type": "Attempted to call op with non-contiguous `out=` list of tensors",
      "Context": "self.value={self.value}, args={args}, kwargs={kwargs}",
      "Explanation": "Dynamo does not support this.",
      "Hints": [
        "It may be possible to write Dynamo tracing rules for this code. Please report an issue to PyTorch if you encounter this graph break often and it is causing performance issues."
      ]
    }
  ],
  "GB0242": [
    {
      "Gb_type": "Attempted to call op with non-contiguous `out=` tensor",
      "Context": "self.value={self.value}, args={args}, kwargs={kwargs}",
      "Explanation": "Dynamo does not support this.",
      "Hints": [
        "It may be possible to write Dynamo tracing rules for this code. Please report an issue to PyTorch if you encounter this graph break often and it is causing performance issues."
      ]
    }
  ],
  "GB0243": [
    {
      "Gb_type": "Attempted to use `torch.nn.modules.utils._ntuple` with unsupported argument type",
      "Context": "value={value}",
      "Explanation": "Dynamo does not support this.",
      "Hints": [
        "Change use of _ntuple with argument as constant or tensor."
      ]
    }
  ],
  "GB0244": [
    {
      "Gb_type": "Attempted to use `torch.nn.Parameter()` with export",
      "Context": "",
      "Explanation": "Dynamo does not support this.",
      "Hints": [
        "Do not use `torch.nn.Parameter()` with export.",
        "It may be possible to write Dynamo tracing rules for this code. Please report an issue to PyTorch if you encounter this graph break often and it is causing performance issues."
      ]
    }
  ],
  "GB0245": [
    {
      "Gb_type": "Attempted to use `nested_tensor` with non-list input",
      "Context": "tensor_list={tensor_list}",
      "Explanation": "Dynamo does not support this.",
      "Hints": [
        "Change `nested_tensor` with list input.",
        "Dynamo has detected that tracing the code will result in an error when running in eager. Please double check that your code doesn't contain a similar error when actually running eager/uncompiled."
      ]
    }
  ],
  "GB0246": [
    {
      "Gb_type": "Attempted to use `torch.nn.functional.one_hot` with data-dependent output shape",
      "Context": "args={args}, kwargs={kwargs}",
      "Explanation": "Dynamo does not support this.",
      "Hints": [
        "Explicitly set the `num_classes` param of the function call ",
        "`torch.nn.functional.one_hot` to something other than -1."
      ]
    }
  ],
  "GB0247": [
    {
      "Gb_type": "Shape mismatch with out= tensor variant",
      "Context": "fn={self.value}, args={args}, kwargs={kwargs}",
      "Explanation": "Shape mismatch when calling {self.value} with `out=`. Provided `out=` shape: {saved_out_shapes}. Actual shape: {fake_out.shape}.",
      "Hints": [
        "It may be possible to write Dynamo tracing rules for this code. Please report an issue to PyTorch if you encounter this graph break often and it is causing performance issues."
      ]
    }
  ],
  "GB0248": [
    {
      "Gb_type": "improper torch.get_device_module arguments",
      "Context": "args={args}, kwargs={kwargs}",
      "Explanation": "torch.get_device_module accepts 1 optional argument `device`",
      "Hints": [
        "Dynamo has detected that tracing the code will result in an error when running in eager. Please double check that your code doesn't contain a similar error when actually running eager/uncompiled."
      ]
    }
  ],
  "GB0249": [
    {
      "Gb_type": "bad device argument to torch.accelerator.current_stream",
      "Context": "args={args}, kwargs={kwargs}",
      "Explanation": "Expected valid string/torch.device argument ('cpu', 'cuda', etc.)",
      "Hints": [
        "Dynamo has detected that tracing the code will result in an error when running in eager. Please double check that your code doesn't contain a similar error when actually running eager/uncompiled."
      ]
    },
    {
      "Gb_type": "bad device argument to torch.get_device_module",
      "Context": "args={args}, kwargs={kwargs}",
      "Explanation": "Expected valid string/torch.device argument ('cpu', 'cuda', etc.)",
      "Hints": [
        "Dynamo has detected that tracing the code will result in an error when running in eager. Please double check that your code doesn't contain a similar error when actually running eager/uncompiled."
      ]
    },
    {
      "Gb_type": "bad device argument to torch.accelerator.current_stream",
      "Context": "args={args}, kwargs={kwargs}",
      "Explanation": "Expected valid string/torch.device argument ('cpu', 'cuda', etc.)",
      "Hints": [
        "Dynamo has detected that tracing the code will result in an error when running in eager. Please double check that your code doesn't contain a similar error when actually running eager/uncompiled."
      ]
    },
    {
      "Gb_type": "bad device argument to torch.get_device_module",
      "Context": "args={args}, kwargs={kwargs}",
      "Explanation": "Expected valid string/torch.device argument ('cpu', 'cuda', etc.)",
      "Hints": [
        "Dynamo has detected that tracing the code will result in an error when running in eager. Please double check that your code doesn't contain a similar error when actually running eager/uncompiled."
      ]
    }
  ],
  "GB0250": [
    {
      "Gb_type": "ndarray.astype(object)",
      "Context": "call_method {self} {name} {args} {kwargs}",
      "Explanation": "`ndarray.astype('O')` or `ndarray.astype(object)` is not supported by torch.compile, as there is no equivalent to object type in torch.Tensor. This will be executed eagerly.",
      "Hints": [
        "This graph break is fundamental - it is unlikely that Dynamo will ever be able to trace through your code. Consider finding a workaround."
      ]
    }
  ],
  "GB0251": [
    {
      "Gb_type": "Unsupported output type for nonstrict_trace-ed function",
      "Context": "Function: {fn.__name__}",
      "Explanation": "For `nonstrict_trace`-ed functions, only basic types (e.g., torch.Tensor, int, list) are allowed as output. The result of this call contains an unsupported type.",
      "Hints": [
        "It may be possible to write Dynamo tracing rules for this code. Please report an issue to PyTorch if you encounter this graph break often and it is causing performance issues."
      ]
    }
  ],
  "GB0252": [
    {
      "Gb_type": "could not find name in object's mro",
      "Context": "name={name}, object type={type(self.value)}, mro={type(self.value).__mro__}",
      "Explanation": "Could not find name `{name}` in mro {type(self.value).__mro__}",
      "Hints": [
        "Ensure the name `{name}` is defined somewhere in {self.value}'s type hierarchy.",
        "Dynamo has detected that tracing the code will result in an error when running in eager. Please double check that your code doesn't contain a similar error when actually running eager/uncompiled."
      ]
    }
  ],
  "GB0253": [
    {
      "Gb_type": "call_method on generator",
      "Context": "object={self.value}, method={name}, args={args}, kwargs={kwargs}",
      "Explanation": "Detected a method call to a user-defined generator object. This is not fully supported.",
      "Hints": [
        "Set `torch._dynamo.config.enable_faithful_generator_behavior = False`. Note that this ",
        "may cause silent incorrectness, since we will eagerly unpack generators instead of lazily ",
        "evaluating them."
      ]
    }
  ],
  "GB0254": [
    {
      "Gb_type": "non-const setattr name on user-defined object",
      "Context": "object={self}, name={name}, value={value}",
      "Explanation": "Detected a call to `setattr` of a user-defined object with a non-constant name.",
      "Hints": [
        "Ensure that the name is a string."
      ]
    }
  ],
  "GB0255": [
    {
      "Gb_type": "attempted to call sourceless user-defined object as a method",
      "Context": "object={self.value}, function={func}, args={args}, kwargs={kwargs}",
      "Explanation": "Dynamo does not support this.",
      "Hints": [
        "Ensure the user-defined object {self.value} is constructed outside the compiled region."
      ]
    }
  ],
  "GB0256": [
    {
      "Gb_type": "User-defined object with non-function __getattr__",
      "Context": "object={self.value}, name={name}, getattr_fn={getattr_fn}",
      "Explanation": "Found a non-function __getattr__ {getattr_fn} from a user-defined object {self.value}  when attempting to getattr `{name}`",
      "Hints": [
        "Ensure the object's __getattr__ is a function type."
      ]
    }
  ],
  "GB0257": [
    {
      "Gb_type": "TypedDict with optional keys",
      "Context": "str(self.value)",
      "Explanation": "Dyanmo does not support tracing TypedDict with optional keys",
      "Hints": [
        "Avoid using TypedDict with optional keys",
        "It may be possible to write Dynamo tracing rules for this code. Please report an issue to PyTorch if you encounter this graph break often and it is causing performance issues."
      ]
    }
  ],
  "GB0258": [
    {
      "Gb_type": "collections.deque() with bad arguments",
      "Context": "args={args}, kwargs={kwargs}",
      "Explanation": "Detected call to collections.deque() with bad arguments.",
      "Hints": [
        "Fix the call to collections.deque().",
        "Dynamo has detected that tracing the code will result in an error when running in eager. Please double check that your code doesn't contain a similar error when actually running eager/uncompiled."
      ]
    }
  ],
  "GB0259": [
    {
      "Gb_type": "collections.deque() with bad iterable argument",
      "Context": "args={args}, kwargs={kwargs}",
      "Explanation": "Call to collections.deque() has an iterable argument that Dynamo cannot convert to a list.",
      "Hints": [
        "Use a simpler sequence type that Dynamo can convert to a list ",
        "(e.g. list, tuple, list iterator, etc.)",
        "Dynamo has detected that tracing the code will result in an error when running in eager. Please double check that your code doesn't contain a similar error when actually running eager/uncompiled."
      ]
    }
  ],
  "GB0260": [
    {
      "Gb_type": "missing args to functools.partial",
      "Context": "",
      "Explanation": "functools.partial requires at least one argument",
      "Hints": [
        "Fix the functools.partial call.",
        "Dynamo has detected that tracing the code will result in an error when running in eager. Please double check that your code doesn't contain a similar error when actually running eager/uncompiled."
      ]
    }
  ],
  "GB0261": [
    {
      "Gb_type": "User-defined object method with non-function __func__",
      "Context": "object={self.value}, name={name}, method={dynamic_subobj}, method.__self__={dynamic_subobj.__self__}, method.__func__={dynamic_subobj.__func__}",
      "Explanation": "Method {dynamic_subobj} (name={name}) of user-defined object {self.value} has a __func__ ({dynamic_subobj.__func__}) that is not a function type.",
      "Hints": [
        "Ensure that the method's __func__ is a function type."
      ]
    }
  ],
  "GB0262": [
    {
      "Gb_type": "unsupported contextlib.* API",
      "Context": "{self.value}",
      "Explanation": "{self.value} not supported. This may be due to its use of context-specific operations that are not supported in Dynamo yet (i.e. Exception handling)",
      "Hints": [
        "It may be possible to write Dynamo tracing rules for this code. Please report an issue to PyTorch if you encounter this graph break often and it is causing performance issues."
      ]
    }
  ],
  "GB0263": [
    {
      "Gb_type": "attempted to trace contextlib.contextmanager",
      "Context": "args={args}",
      "Explanation": "Tracing contextlib.contextmanager is disabled.",
      "Hints": [
        "Set torch._dynamo.config.enable_trace_contextlib = True"
      ]
    }
  ],
  "GB0264": [
    {
      "Gb_type": "Attempted to use `torch.nn.Parameter()` constructor with Dynamo",
      "Context": "",
      "Explanation": "Dynamo does not support this",
      "Hints": [
        "Try to construct `torch.nn.Parameter()` outside the compiled region.",
        "If this is not possible, turn `graph_break_on_nn_param_ctor` off",
        "It may be possible to write Dynamo tracing rules for this code. Please report an issue to PyTorch if you encounter this graph break often and it is causing performance issues."
      ]
    }
  ],
  "GB0265": [
    {
      "Gb_type": "FakeScriptObject missing method implementation",
      "Context": "value={self.value}, method={name}",
      "Explanation": "TorchScript object {self.value} doesn't define the method {name}.",
      "Hints": [
        "Ensure the method {name} is implemented in {self.value}.",
        "Dynamo has detected that tracing the code will result in an error when running in eager. Please double check that your code doesn't contain a similar error when actually running eager/uncompiled."
      ]
    }
  ],
  "GB0266": [
    {
      "Gb_type": "Weird method call on TorchScript object",
      "Context": "value={self.value}, method={name}",
      "Explanation": "This particular method call ({name}) is not supported (e.g. calling `__setattr__`). Most method calls to TorchScript objects should be supported.",
      "Hints": [
        "Avoid calling this method."
      ]
    }
  ],
  "GB0267": [
    {
      "Gb_type": "Attempted to access non-callable attribute of TorchScript object",
      "Context": "value={self.value}, method={name}",
      "Explanation": "Attribute accesses of TorchScript objects to non-callable attributes are not supported.",
      "Hints": [
        "Use method calls instead of attribute access."
      ]
    }
  ],
  "GB0268": [
    {
      "Gb_type": "Unsupported kwargs for itertools.product",
      "Context": "call_function {self} {args} {kwargs}",
      "Explanation": "Expected kwargs: 'repeat', but got {','.join(set(kwargs.keys()) - {'repeat'})}",
      "Hints": [
        "Dynamo has detected that tracing the code will result in an error when running in eager. Please double check that your code doesn't contain a similar error when actually running eager/uncompiled."
      ]
    }
  ],
  "GB0269": [
    {
      "Gb_type": "Forced graph break on leaf function",
      "Context": "",
      "Explanation": "Forced graph break for nested graph break testing purposes",
      "Hints": [
        "Set torch._dynamo.config.debug_force_graph_break_on_leaf_return = False"
      ]
    }
  ],
  "GB0270": [
    {
      "Gb_type": "unimplemented builtin op vars() with no arguments",
      "Context": "vars: {self} {args}",
      "Explanation": "Dynamo does not know how to trace builtin operator {self.fn} with no arguments",
      "Hints": [
        "It may be possible to write Dynamo tracing rules for this code. Please report an issue to PyTorch if you encounter this graph break often and it is causing performance issues."
      ]
    }
  ],
  "GB0271": [
    {
      "Gb_type": "Class attribute mutation when the __dict__ was already materialized",
      "Context": "str(self.value)",
      "Explanation": "Dyanmo does not support tracing mutations on a class when its __dict__ is materialized",
      "Hints": []
    }
  ],
  "GB0272": [
    {
      "Gb_type": "Failed to make weakref to User Object when storing by ID",
      "Context": "user_objected: {obj}",
      "Explanation": "Object does not allow us to make a weakref to it",
      "Hints": []
    },
    {
      "Gb_type": "Failed to make weakref to User Object",
      "Context": "user_objected: {obj}",
      "Explanation": "Object does not allow us to make a weakref to it",
      "Hints": []
    }
  ],
  "GB0273": [
    {
      "Gb_type": "Keyword args passed to exception constructor",
      "Context": "{self} with kwargs {init_kwargs}",
      "Explanation": "Dynamo does not know how to handle keyword args passed to an exception constructor",
      "Hints": [
        "It may be possible to write Dynamo tracing rules for this code. Please report an issue to PyTorch if you encounter this graph break often and it is causing performance issues."
      ]
    }
  ],
  "GB0274": [
    {
      "Gb_type": "Attempted to reconstruct context manager's __enter__ method",
      "Context": "str(self.ctx)",
      "Explanation": "Attempted to reconstruct context manager {type_str} while tracing `with ...:`",
      "Hints": [
        "It is likely there is a graph break while tracing `with ctx:` ",
        "but outside the actual `ctx.__enter__()` method. ",
        "`torch.compile` does not expect this to happen.",
        "This is likely to be a Dynamo bug. Please report an issue to PyTorch."
      ]
    }
  ],
  "GB0275": [
    {
      "Gb_type": "torch._dynamo.step_unsupported() with empty checkpoint",
      "Context": "",
      "Explanation": "traced torch._dynamo.step_unsupported(), but there is no checkpoint to step_graph_break from. This graph break is used for debugging only.",
      "Hints": [
        "Remove the torch._dynamo.step_unsupported() call.",
        "Include at least one checkpoint: (1) include at least 2 ops and (2) make sure there is some ",
        "line of code that is not in a try/with block, and has an empty Python stack.",
        "This is likely to be a Dynamo bug. Please report an issue to PyTorch."
      ]
    }
  ],
  "GB0276": [
    {
      "Gb_type": "Failed to make weakref to User Object",
      "Context": "user_object: {value}",
      "Explanation": "Object does not allow us to make a weakref to it",
      "Hints": []
    }
  ],
  "GB0277": [
    {
      "Gb_type": "Attempted to wrap sparse Tensor with VariableTracker",
      "Context": "str(example_value)",
      "Explanation": "torch.compile does not support sparse Tensors with VariableTracker",
      "Hints": [
        "It may be possible to write Dynamo tracing rules for this code. Please report an issue to PyTorch if you encounter this graph break often and it is causing performance issues."
      ]
    }
  ],
  "GB0278": [
    {
      "Gb_type": "Unsupported dict type for fromkeys()",
      "Context": "{user_cls.__name__}.fromkeys(): {args} {kwargs}",
      "Explanation": "Failed to call {user_cls.__name__}.fromkeys() because {user_cls.__name__} is not any type of dict, OrderedDict, or defaultdict",
      "Hints": [
        "Ensure {user_cls.__name__} is a type of dict, OrderedDict, or defaultdict."
      ]
    }
  ],
  "GB0279": [
    {
      "Gb_type": "torch.fx.traceback.annotate escaped from compiled region",
      "Context": "str(self)",
      "Explanation": "Dynamo doesn't support graph break on torch.fx.traceback.annotate.",
      "Hints": [
        "It may be possible to write Dynamo tracing rules for this code. Please report an issue to PyTorch if you encounter this graph break often and it is causing performance issues."
      ]
    }
  ],
  "GB0280": [
    {
      "Gb_type": "1-arg super not implemented",
      "Context": "",
      "Explanation": "Dynamo failed to trace attribute `{name}` accessed via `super()` (for type `{self.typevar}` and object `{self.objvar}`) because one-argument of super() is not supported.",
      "Hints": [
        "Use two-argument super(type, object_or_type)."
      ]
    }
  ],
  "GB0281": [
    {
      "Gb_type": "Invalid or non-const argument in nn.Module __getitem__",
      "Context": "call_method: {self} {name} {args} {kwargs}",
      "Explanation": "Dynamo does not support calling method `{name}` of ``nn.Module`` {module} with a non-constant or non-(str, int) key.",
      "Hints": [
        "Use constant arguments of type str or int for __getitem__"
      ]
    }
  ],
  "GB0282": [
    {
      "Gb_type": "Placement with custom __getattr__ not supported",
      "Context": "{value_type.__name__} with custom __getattr__",
      "Explanation": "Dynamo does not support Placement types with custom __getattr__ methods",
      "Hints": [
        "Use Placement types without custom __getattr__ methods",
        "Move the Placement usage outside the compiled region"
      ]
    }
  ],
  "GB0283": [
    {
      "Gb_type": "Failed to make weakref to graph-created external object",
      "Context": "user_object: {example_value}",
      "Explanation": "Object does not allow us to make a weakref to it",
      "Hints": []
    }
  ],
  "GB0284": [
    {
      "Gb_type": "cannot resume from torch._dynamo.step_unsupported()",
      "Context": "",
      "Explanation": "traced torch._dynamo.step_unsupported(), but Dynamo is instructed to error on graph break. This graph break is used for debugging only.",
      "Hints": [
        "Remove the torch._dynamo.step_unsupported() call.",
        "Make sure fullgraph=False and error_on_graph_break=False.",
        "This is likely to be a Dynamo bug. Please report an issue to PyTorch."
      ]
    }
  ],
  "GB0285": [
    {
      "Gb_type": "unsupported arguments to torch.accelerator.current_stream",
      "Context": "args={args}, kwargs={kwargs}",
      "Explanation": "torch.accelerator.current_stream accepts one optional argument `device`",
      "Hints": [
        "Dynamo has detected that tracing the code will result in an error when running in eager. Please double check that your code doesn't contain a similar error when actually running eager/uncompiled."
      ]
    }
  ],
  "GB0286": [
    {
      "Gb_type": "bad device argument to torch.get_device_module",
      "Context": "args={args}, kwargs={kwargs}",
      "Explanation": "Expected valid string/torch.device argument ('cpu', 'cuda', etc.)",
      "Hints": [
        "Dynamo has detected that tracing the code will result in an error when running in eager. Please double check that your code doesn't contain a similar error when actually running eager/uncompiled."
      ]
    }
  ],
  "GB0287": [
    {
      "Gb_type": "unsupported type.__dict__['__annotations__'].__get__ call",
      "Context": "call_function {self}, args: {args}, kwargs: {kwargs}",
      "Explanation": "`torch.compile` only supports calling type.__dict__['__annotations__'].__get__ on a single constant argument (i.e. a type).",
      "Hints": [
        "Make sure your call to type.__dict__['__annotations__'] only has ",
        "one positional argument (no keyword arguments).",
        "Make sure the argument to type.__dict__['__annotations__'] is a constant ",
        "(i.e. type). For example, `object`, `int`, `MyCustomClass`.",
        "It may be possible to write Dynamo tracing rules for this code. Please report an issue to PyTorch if you encounter this graph break often and it is causing performance issues."
      ]
    }
  ],
  "GB0288": [
    {
      "Gb_type": "Can't extract message from torch._check()",
      "Context": "str(message_vt)",
      "Explanation": "The second argument of torch._check() must be a functiondefined within the torch.compile regionthat does not reference a non-local variable.",
      "Hints": [
        "Make sure the message function is defined in the torch.compile region.",
        "Remove any closure variables, e.g. ",
        "remove references to closure variable `x` in `lambda: f'{x} failed check'`",
        "It may be possible to write Dynamo tracing rules for this code. Please report an issue to PyTorch if you encounter this graph break often and it is causing performance issues."
      ]
    }
  ],
  "GB0289": [
    {
      "Gb_type": "unsupported method call on `typing` variable",
      "Context": "typing variable: {self.value}, method name: {name}, args: {args}, kwargs: {kwargs}",
      "Explanation": "`torch.compile` does not support method call `{name}` on `typing` variable f{self.value}.",
      "Hints": [
        "Avoid calling the {name} method on {self.value}.",
        "It may be possible to write Dynamo tracing rules for this code. Please report an issue to PyTorch if you encounter this graph break often and it is causing performance issues."
      ]
    }
  ],
  "GB0290": [
    {
      "Gb_type": "attempted to trace numpy.* function as a method",
      "Context": "numpy function: {self.value}, args: {args}, kwargs: {kwargs}",
      "Explanation": "Tracing numpy.* functions as methods is not supported.",
      "Hints": [
        "This graph break may be difficult to debug. Please report an issue to PyTorch for assistance."
      ]
    }
  ],
  "GB0291": [
    {
      "Gb_type": "logging.Logger method not supported for non-export cases",
      "Context": "method: {self.value}.{name}, args: {args}, kwargs: {kwargs}",
      "Explanation": "logging.Logger methods are not supported for non-export cases.",
      "Hints": [
        "Add the logging method to `torch._dynamo.config.ignore_logger_methods."
      ]
    }
  ],
  "GB0292": [
    {
      "Gb_type": "constant-like method call with unsupported return type",
      "Context": "{self._error_prefix}.{name}(*{args}, **{kwargs}) returned {result}",
      "Explanation": "Attempted to call {self._error_prefix}.{name}, got unsupported return value {result}.",
      "Hints": [
        "It may be possible to write Dynamo tracing rules for this code. Please report an issue to PyTorch if you encounter this graph break often and it is causing performance issues."
      ]
    }
  ],
  "GB0293": [
    {
      "Gb_type": "attempted to trace numpy function with config.trace_numpy=False",
      "Context": "numpy function: {self.value}, args: {args}, kwargs: {kwargs}",
      "Explanation": "Attempted to trace numpy function {self.value} while `torch._dynamo.config.trace_numpy` was set to False.",
      "Hints": [
        "Set `torch._dynamo.config.trace_numpy` to True to trace numpy functions."
      ]
    }
  ],
  "GB0294": [
    {
      "Gb_type": "attempted to trace numpy function unsupported by PyTorch",
      "Context": "numpy function: {self.value}, args: {args}, kwargs: {kwargs} (corresponding torch function: {func})",
      "Explanation": "Can't find numpy numpy function {self.value} in torch._numpy.",
      "Hints": [
        "It may be possible to write Dynamo tracing rules for this code. Please report an issue to PyTorch if you encounter this graph break often and it is causing performance issues."
      ]
    }
  ],
  "GB0295": [
    {
      "Gb_type": "cannot reconstruct NullVariable in Python < 3.11",
      "Context": "",
      "Explanation": "Attempted to generate PUSH_NULL instruction in Python < 3.11; where this instruction does not exist.",
      "Hints": [
        "This is likely to be a Dynamo bug. Please report an issue to PyTorch."
      ]
    }
  ],
  "GB0296": [
    {
      "Gb_type": "attempted to reorder a debugging function that can't actually be reordered",
      "Context": "fn: {self.value}, args: {args}, kwargs: {kwargs}",
      "Explanation": "`torch.compile` can only reorder functions where the arguments are Tensors, constants, or string formatters.",
      "Hints": [
        "Avoid calling the logging function {self.value} with args that are not supported."
      ]
    }
  ],
  "GB0297": [
    {
      "Gb_type": "random.Random() with improper arguments",
      "Context": "args: {args}, kwargs: {kwargs}",
      "Explanation": "random.Random() with > 1 arg or with kwargs is not supported.",
      "Hints": [
        "Dynamo has detected that tracing the code will result in an error when running in eager. Please double check that your code doesn't contain a similar error when actually running eager/uncompiled."
      ]
    }
  ],
  "GB0298": [
    {
      "Gb_type": "attempted to trace torch._numpy.random function with config.use_numpy_random_stream=True",
      "Context": "numpy function: {self.value}, args: {args}, kwargs: {kwargs} (corresponding torch function: {func})",
      "Explanation": "Attempted to trace {self.value} when `torch._dynamo.config.use_numpy_random_stream` is set to True.",
      "Hints": [
        "Set `torch._dynamo.config.use_numpy_random_stream` to False.",
        "Avoid calling {self.value}."
      ]
    }
  ],
  "GB0299": [
    {
      "Gb_type": "constant-like method call with non-constant args",
      "Context": "{self._error_prefix}.{name}(*{args}, **{kwargs})",
      "Explanation": "Attempted to call {self._error_prefix}.{name} with non-constant args.",
      "Hints": [
        "Ensure that the args to the method call are constant (int, str, etc.)."
      ]
    }
  ],
  "GB0300": [
    {
      "Gb_type": "numpy function that produces a const collection type encountered non-const arguments",
      "Context": "numpy function: {self.value}, args: {args}, kwargs: {kwargs} (corresponding torch function: {func})",
      "Explanation": "numpy function {self.value} that produces a const collection type (e.g. np.dtype, np.iinfo/np.finfo) received arguments that are not constant.",
      "Hints": [
        "Dynamo has detected that tracing the code will result in an error when running in eager. Please double check that your code doesn't contain a similar error when actually running eager/uncompiled."
      ]
    }
  ],
  "GB0301": [
    {
      "Gb_type": "HOP: non torch.Tensor leaf",
      "Context": "args types: {[type(a.realize()) for a in args]}",
      "Explanation": "Expected all leaves to be of torch.Tensor type.",
      "Hints": []
    }
  ],
  "GB0302": [
    {
      "Gb_type": "HOP: non-callable variable",
      "Context": "arg name: {arg_name}, func_var type: {str(func_var)}",
      "Explanation": "{arg_name} should be a callable but is of type {str(func_var)}.",
      "Hints": []
    }
  ],
  "GB0303": [
    {
      "Gb_type": "torch.while_loop: improper args/kwargs",
      "Context": "args: {args}, kwargs: {kwargs}",
      "Explanation": "torch.while_loop expects 4 positional arguments (got {len(args)}) and no keyword arguments (got {len(kwargs)}) Usage: while_loop(cond_fn, body_fn, operands)",
      "Hints": [
        "Dynamo has detected that tracing the code will result in an error when running in eager. Please double check that your code doesn't contain a similar error when actually running eager/uncompiled."
      ]
    }
  ],
  "GB0304": [
    {
      "Gb_type": "torch.while_loop: improper additional_inputs",
      "Context": "str(additional_inputs)",
      "Explanation": "Expected additional_inputs to be a list/tuple but got {additional_inputs.python_type()}",
      "Hints": [
        "This is likely to be a Dynamo bug. Please report an issue to PyTorch."
      ]
    }
  ],
  "GB0305": [
    {
      "Gb_type": "invalid set_subgraph_inputs and sub_kwargs settings",
      "Context": "set_subgraph_inputs: {set_subgraph_inputs}, sub_kwargs: {sub_kwargs}",
      "Explanation": "`sub_kwargs` cannot be used when `set_subgraph_inputs` is not set to 'automatic'.",
      "Hints": [
        "Use `set_subgraph_inputs='automatic'` when passing `sub_kwargs`.",
        "Dynamo has detected that tracing the code will result in an error when running in eager. Please double check that your code doesn't contain a similar error when actually running eager/uncompiled."
      ]
    }
  ],
  "GB0306": [
    {
      "Gb_type": "unsupported HigherOrderOperator",
      "Context": "str(value)",
      "Explanation": "Unable to create higher order operator variable for {value.__name__}.",
      "Hints": [
        "This is likely to be a Dynamo bug. Please report an issue to PyTorch."
      ]
    }
  ],
  "GB0307": [
    {
      "Gb_type": "unsupported HigherOrderOperator function call",
      "Context": "str(self.value)",
      "Explanation": "Unable to trace calling higher order operator variable for {self.value.__name__}.",
      "Hints": [
        "This is likely to be a Dynamo bug. Please report an issue to PyTorch."
      ]
    }
  ],
  "GB0308": [
    {
      "Gb_type": "torch.while_loop: unsupported cond_fn return type",
      "Context": "str(cond_r)",
      "Explanation": "Expected cond_fn to return a scalar tensor or a bool but got {cond_r_meta.shape}.",
      "Hints": [
        "Dynamo has detected that tracing the code will result in an error when running in eager. Please double check that your code doesn't contain a similar error when actually running eager/uncompiled."
      ]
    }
  ],
  "GB0309": [
    {
      "Gb_type": "torch.cond: improper args/kwargs",
      "Context": "args: {args}, kwargs: {kwargs}",
      "Explanation": "torch.cond expects 4 positional arguments (got {len(args)}) and no keyword arguments (got {len(kwargs)}) Usage: cond(pred, cond_fn, body_fn, operands)",
      "Hints": [
        "Dynamo has detected that tracing the code will result in an error when running in eager. Please double check that your code doesn't contain a similar error when actually running eager/uncompiled."
      ]
    }
  ],
  "GB0310": [
    {
      "Gb_type": "torch.cond: improper predicate",
      "Context": "str(pred)",
      "Explanation": "Expected `pred` to be a bool or a boolean tensor with a single item but got {str(type(pred))} with original python type {str(pred.python_type())}.",
      "Hints": [
        "Dynamo has detected that tracing the code will result in an error when running in eager. Please double check that your code doesn't contain a similar error when actually running eager/uncompiled."
      ]
    }
  ],
  "GB0311": [
    {
      "Gb_type": "torch.cond: improper operands",
      "Context": "str(operands)",
      "Explanation": "Expected `operands` to be a list/tuple but got {operands.python_type()}.",
      "Hints": [
        "Dynamo has detected that tracing the code will result in an error when running in eager. Please double check that your code doesn't contain a similar error when actually running eager/uncompiled."
      ]
    }
  ],
  "GB0312": [
    {
      "Gb_type": "torch.cond: improper operands contents",
      "Context": "str(operands)",
      "Explanation": "Expected `operands` to be a list/tuple of pytrees that only consists of tensor leaves.",
      "Hints": [
        "Dynamo has detected that tracing the code will result in an error when running in eager. Please double check that your code doesn't contain a similar error when actually running eager/uncompiled."
      ]
    }
  ],
  "GB0313": [
    {
      "Gb_type": "torch.cond: differing branch outputs",
      "Context": "true_spec: {true_spec.treespec}, false_spec: {false_spec.treespec}, same_spec: {same_spec}",
      "Explanation": "Expected branches to return the same pytree structure.",
      "Hints": [
        "Dynamo has detected that tracing the code will result in an error when running in eager. Please double check that your code doesn't contain a similar error when actually running eager/uncompiled."
      ]
    }
  ],
  "GB0314": [
    {
      "Gb_type": "HOP body output unsupported",
      "Context": "non-tensor outputs: {non_tensor_output}",
      "Explanation": "HigherOrderOperator body's output must consist of tensors or ints/bools only but got {out.python_type()}.",
      "Hints": [
        "Dynamo has detected that tracing the code will result in an error when running in eager. Please double check that your code doesn't contain a similar error when actually running eager/uncompiled."
      ]
    }
  ],
  "GB0315": [
    {
      "Gb_type": "torch.associative_scan: improper xs",
      "Context": "str(xs)",
      "Explanation": "Expected xs to be a list/tuple but got {xs.python_type()}",
      "Hints": [
        "This is likely to be a Dynamo bug. Please report an issue to PyTorch."
      ]
    }
  ],
  "GB0316": [
    {
      "Gb_type": "torch.associative_scan: improper additional_inputs",
      "Context": "str(additional_inputs)",
      "Explanation": "Expected additional_inputs to be a list/tuple but got {additional_inputs.python_type()}",
      "Hints": [
        "This is likely to be a Dynamo bug. Please report an issue to PyTorch."
      ]
    }
  ],
  "GB0317": [
    {
      "Gb_type": "torch.associative_scan: zero-sized tensor",
      "Context": "str(xs_vars[0])",
      "Explanation": "associative_scan() operator doesn't support zero-sized tensors during tracing.",
      "Hints": [
        "Dynamo has detected that tracing the code will result in an error when running in eager. Please double check that your code doesn't contain a similar error when actually running eager/uncompiled."
      ]
    }
  ],
  "GB0318": [
    {
      "Gb_type": "torch.associative_scan: combine_fn improper number of leaves",
      "Context": "str(_combine_treespec.as_python_constant())",
      "Explanation": "combine_fn needs to produce one pytree for the output but combine_fn produces the pytree {_combine_treespec.as_python_constant()}.",
      "Hints": [
        "Dynamo has detected that tracing the code will result in an error when running in eager. Please double check that your code doesn't contain a similar error when actually running eager/uncompiled."
      ]
    }
  ],
  "GB0319": [
    {
      "Gb_type": "torch.associative_scan: mismatched input/output tree structure",
      "Context": "xs: {xs_treespec.as_python_constant()}, output: {_combine_treespec.as_python_constant()}",
      "Explanation": "The tree structure of the xs and the outs of the combine_fn are are expected to be identical, but got xs: {xs_treespec.as_python_constant()} vs output: {_combine_treespec.as_python_constant()}.",
      "Hints": [
        "Dynamo has detected that tracing the code will result in an error when running in eager. Please double check that your code doesn't contain a similar error when actually running eager/uncompiled."
      ]
    }
  ],
  "GB0320": [
    {
      "Gb_type": "torch.scan: improper xs",
      "Context": "str(xs)",
      "Explanation": "Expected xs to be a list/tuple but got {xs.python_type()}",
      "Hints": [
        "This is likely to be a Dynamo bug. Please report an issue to PyTorch."
      ]
    }
  ],
  "GB0321": [
    {
      "Gb_type": "torch.scan: improper init",
      "Context": "str(init)",
      "Explanation": "Expected init to be a list/tuple with at least one element but got {init.python_type()}",
      "Hints": [
        "This is likely to be a Dynamo bug. Please report an issue to PyTorch."
      ]
    }
  ],
  "GB0322": [
    {
      "Gb_type": "torch.scan: no init leaves",
      "Context": "",
      "Explanation": "Expected init leaves.",
      "Hints": [
        "This is likely to be a Dynamo bug. Please report an issue to PyTorch."
      ]
    }
  ],
  "GB0323": [
    {
      "Gb_type": "torch.scan: improper additional_inputs",
      "Context": "str(additional_inputs)",
      "Explanation": "Expected additional_inputs to be a list/tuple but got {additional_inputs.python_type()}",
      "Hints": [
        "This is likely to be a Dynamo bug. Please report an issue to PyTorch."
      ]
    }
  ],
  "GB0324": [
    {
      "Gb_type": "torch.scan: zero-sized tensor",
      "Context": "str(xs_vars[0])",
      "Explanation": "associative_scan() operator doesn't support zero-sized tensors during tracing.",
      "Hints": [
        "Dynamo has detected that tracing the code will result in an error when running in eager. Please double check that your code doesn't contain a similar error when actually running eager/uncompiled."
      ]
    }
  ],
  "GB0325": [
    {
      "Gb_type": "torch.map: kwargs not supported",
      "Context": "args: {args}, kwargs: {kwargs}",
      "Explanation": "torch.map expects no keyword arguments (got {len(kwargs)})",
      "Hints": [
        "Dynamo has detected that tracing the code will result in an error when running in eager. Please double check that your code doesn't contain a similar error when actually running eager/uncompiled."
      ]
    }
  ],
  "GB0326": [
    {
      "Gb_type": "torch.map: improper inputs",
      "Context": "str(sample_shape)",
      "Explanation": "torch.map doesn't support scalar or non-zero sized tensors during tracing.",
      "Hints": [
        "Dynamo has detected that tracing the code will result in an error when running in eager. Please double check that your code doesn't contain a similar error when actually running eager/uncompiled."
      ]
    }
  ],
  "GB0327": [
    {
      "Gb_type": "executorch_call_delegate: kwargs not supported",
      "Context": "args: {args}, kwargs: {kwargs}",
      "Explanation": "executorch_call_delegate expects no keyword arguments (got {len(kwargs)})",
      "Hints": []
    }
  ],
  "GB0328": [
    {
      "Gb_type": "torch.func.functional_call capture is disabled",
      "Context": "",
      "Explanation": "torch.func.functional_call capture is disabled",
      "Hints": [
        "Set `torch._dynamo.config.inline_inbuilt_nn_modules=True` to enable."
      ]
    }
  ],
  "GB0329": [
    {
      "Gb_type": "WrapHigherOrderVariable: kwargs unexpected",
      "Context": "args: {args}, kwargs: {kwargs}",
      "Explanation": "kwargs should have been flattened into lifted args.",
      "Hints": [
        "This is likely to be a Dynamo bug. Please report an issue to PyTorch."
      ]
    }
  ],
  "GB0330": [
    {
      "Gb_type": "wrap_with_set_grad_enabled: unexpected kwargs",
      "Context": "args: {args}, kwargs: {kwargs}",
      "Explanation": "wrap_with_set_grad_enabled expects no keyword arguments (got {len(kwargs)}).",
      "Hints": [
        "This is likely to be a Dynamo bug. Please report an issue to PyTorch."
      ]
    }
  ],
  "GB0331": [
    {
      "Gb_type": "wrap_with_set_grad_enabled: non-constant grad_enabled",
      "Context": "str(grad_enabled)",
      "Explanation": "wrap_with_set_grad_enabled expects grad_enabled argument to be a constant.",
      "Hints": [
        "This is likely to be a Dynamo bug. Please report an issue to PyTorch."
      ]
    }
  ],
  "GB0332": [
    {
      "Gb_type": "wrap_with_set_grad_enabled: unexpected freevars",
      "Context": "str(body_lifted_freevars)",
      "Explanation": "wrap_with_set_grad_enabled expects no freevars.",
      "Hints": []
    }
  ],
  "GB0333": [
    {
      "Gb_type": "wrap_with_autocast: unexpected kwargs",
      "Context": "args: {args}, kwargs: {kwargs}",
      "Explanation": "wrap_with_autocast expects no keyword arguments (got {len(kwargs)}).",
      "Hints": [
        "This is likely to be a Dynamo bug. Please report an issue to PyTorch."
      ]
    }
  ],
  "GB0334": [
    {
      "Gb_type": "wrap_with_autocast: unexpected freevars",
      "Context": "str(body_lifted_freevars)",
      "Explanation": "wrap_with_autocast expects no freevars.",
      "Hints": []
    }
  ],
  "GB0335": [
    {
      "Gb_type": "hints_wrapper: improper args/kwargs",
      "Context": "args: {args}, kwargs: {kwargs}",
      "Explanation": "hints_wrapper expects 3 positional arguments (got {len(args)}) and 1 keyword argument (got {len(kwargs)}). Usage: hints_wrapper(body_fn, args, kwargs, hints=...). args is expected to be list/tuple and kwargs is expected to be a dict.",
      "Hints": [
        "Dynamo has detected that tracing the code will result in an error when running in eager. Please double check that your code doesn't contain a similar error when actually running eager/uncompiled."
      ]
    }
  ],
  "GB0336": [
    {
      "Gb_type": "out_dtype: unexpected kwargs",
      "Context": "args: {args}, kwargs: {kwargs}",
      "Explanation": "out_dtype expects no keyword arguments (got {len(kwargs)}).",
      "Hints": [
        "Dynamo has detected that tracing the code will result in an error when running in eager. Please double check that your code doesn't contain a similar error when actually running eager/uncompiled."
      ]
    }
  ],
  "GB0337": [
    {
      "Gb_type": "strict_mode: unexpected kwargs",
      "Context": "args: {args}, kwargs: {kwargs}",
      "Explanation": "strict_mode higher order op expects no keyword arguments (got {len(kwargs)}).",
      "Hints": [
        "Dynamo has detected that tracing the code will result in an error when running in eager. Please double check that your code doesn't contain a similar error when actually running eager/uncompiled."
      ]
    }
  ],
  "GB0338": [
    {
      "Gb_type": "invoke_subgraph: kwargs unexpected",
      "Context": "args: {args}, kwargs: {kwargs}",
      "Explanation": "kwargs should have been flattened into lifted args.",
      "Hints": [
        "This is likely to be a Dynamo bug. Please report an issue to PyTorch."
      ]
    }
  ],
  "GB0339": [
    {
      "Gb_type": "torch.while_loop: infinite loop detected",
      "Context": "str(cond_r)",
      "Explanation": "Infinite loop detected because while_loop's cond_fn always returns the same value {pred}.",
      "Hints": [
        "Dynamo has detected that tracing the code will result in an error when running in eager. Please double check that your code doesn't contain a similar error when actually running eager/uncompiled."
      ]
    }
  ],
  "GB0340": [
    {
      "Gb_type": "torch.cond: unsupported branch return type",
      "Context": "str(ret_val)",
      "Explanation": "Expected branches to return a possibly nested pytree of tensors or constant ints.",
      "Hints": [
        "Dynamo has detected that tracing the code will result in an error when running in eager. Please double check that your code doesn't contain a similar error when actually running eager/uncompiled."
      ]
    }
  ],
  "GB0341": [
    {
      "Gb_type": "torch.associative_scan: improper args",
      "Context": "args: {args}",
      "Explanation": "torch.associative_scan expects 2 positional arguments (got {len(args)}) Usage: associative_scan(combine_fn, xs)",
      "Hints": [
        "Dynamo has detected that tracing the code will result in an error when running in eager. Please double check that your code doesn't contain a similar error when actually running eager/uncompiled."
      ]
    }
  ],
  "GB0342": [
    {
      "Gb_type": "torch.scan: improper combine_fn",
      "Context": "str(combine_fn_var)",
      "Explanation": "Expected combine_fn to be wrapped as functools.partial in scan user-facing api or a graph module if we're re-exporting but got {combine_fn_var.python_type()}.",
      "Hints": [
        "This graph break may be difficult to debug. Please report an issue to PyTorch for assistance."
      ]
    }
  ],
  "GB0343": [
    {
      "Gb_type": "torch.scan: improper combine_fn number of returns",
      "Context": "str(combine_result_vars)",
      "Explanation": "Expect combine_fn to return a tuple (next_carry, y) but got {combine_result_vars}.",
      "Hints": [
        "Dynamo has detected that tracing the code will result in an error when running in eager. Please double check that your code doesn't contain a similar error when actually running eager/uncompiled."
      ]
    }
  ],
  "GB0344": [
    {
      "Gb_type": "wrap_with_autocast: expected constant arg",
      "Context": "str(args)",
      "Explanation": "wrap_with_autocast expects device_type, dtype, enabled, and cache_enabled arguments to be constants.",
      "Hints": [
        "This is likely to be a Dynamo bug. Please report an issue to PyTorch."
      ]
    }
  ],
  "GB0345": [
    {
      "Gb_type": "strict_mode: improper args",
      "Context": "args: {args}, kwargs: {kwargs}",
      "Explanation": "strict_mode higher order op expects flat inputs (list/tuple/dict)",
      "Hints": [
        "Dynamo has detected that tracing the code will result in an error when running in eager. Please double check that your code doesn't contain a similar error when actually running eager/uncompiled."
      ]
    }
  ],
  "GB0346": [
    {
      "Gb_type": "autograd.Function.apply: non-function or method forward",
      "Context": "str(self.fwd_graph)",
      "Explanation": "Expected forward function to be a function or method.",
      "Hints": []
    }
  ],
  "GB0347": [
    {
      "Gb_type": "autograd.Function.apply: _materialize_non_diff_grads mutation",
      "Context": "",
      "Explanation": "Mutations to autograd.Function.ctx._materialize_non_diff_grads are not supported.",
      "Hints": [
        "It may be possible to write Dynamo tracing rules for this code. Please report an issue to PyTorch if you encounter this graph break often and it is causing performance issues."
      ]
    }
  ],
  "GB0348": [
    {
      "Gb_type": "autograd.Function.apply: non-function or method backward",
      "Context": "str(self.bwd_graph)",
      "Explanation": "Expected backward function to be a function or method.",
      "Hints": []
    }
  ],
  "GB0349": [
    {
      "Gb_type": "cannot unwrap variable for check_meta_consistency",
      "Context": "str(var)",
      "Explanation": "Expected {var} to be TensorVariable, SymNodeVariable, or ConstantVariable",
      "Hints": []
    }
  ],
  "GB0350": [
    {
      "Gb_type": "torch.cond: unsupported branch return type (constant non-int)",
      "Context": "str(ret_val)",
      "Explanation": "Constants returned from branches must be ints.",
      "Hints": [
        "Dynamo has detected that tracing the code will result in an error when running in eager. Please double check that your code doesn't contain a similar error when actually running eager/uncompiled."
      ]
    }
  ],
  "GB0351": [
    {
      "Gb_type": "HOP body taking non-Tensor as input",
      "Context": "str(sub_args)",
      "Explanation": "{description} with body that accepts non-Tensors as input. Got type {a.python_type()} at index {idx}.",
      "Hints": [
        "Dynamo has detected that tracing the code will result in an error when running in eager. Please double check that your code doesn't contain a similar error when actually running eager/uncompiled."
      ]
    }
  ],
  "GB0352": [
    {
      "Gb_type": "autograd.Function.apply: non-function or method backward (2)",
      "Context": "str(self.bwd_graph)",
      "Explanation": "Expected backward function to be a function or method.",
      "Hints": []
    }
  ],
  "GB0353": [
    {
      "Gb_type": "rewrite_signature: cannot trace optional function input",
      "Context": "",
      "Explanation": "Parameter {name} is optional with a default value of {param.default}. This is not supported yet.",
      "Hints": [
        "It may be possible to write Dynamo tracing rules for this code. Please report an issue to PyTorch if you encounter this graph break often and it is causing performance issues."
      ]
    }
  ],
  "GB0354": [
    {
      "Gb_type": "failed to find name in frame builtins",
      "Context": "",
      "Explanation": "Failed to find name `{argval}` in frame's builtins.",
      "Hints": [
        "This is likely to be a Dynamo bug. Please report an issue to PyTorch."
      ]
    }
  ],
  "GB0355": [
    {
      "Gb_type": "non-single Tensor return unsupported",
      "Context": "api: {api}, ret: {ret}",
      "Explanation": "{api} over function that returns something other than one Tensor.",
      "Hints": []
    }
  ],
  "GB0356": [
    {
      "Gb_type": "failed to handle argument for FlexAttentionBackward HOP",
      "Context": "args: {args}, kwargs: {kwargs}",
      "Explanation": "Missing Dynamo support for FlexAttentionBackward HOP argument.",
      "Hints": [
        "It may be possible to write Dynamo tracing rules for this code. Please report an issue to PyTorch if you encounter this graph break often and it is causing performance issues."
      ]
    }
  ],
  "GB0357": [
    {
      "Gb_type": "UnspecializedNNModuleVariable wrapped around ScriptModules unsupported",
      "Context": "str(value)",
      "Explanation": "ScriptModules aren't supported in UnspecializedNNModuleVariable because their .forward function isn't a static member of their type.",
      "Hints": [
        "This graph break may be difficult to debug. Please report an issue to PyTorch for assistance."
      ]
    }
  ],
  "GB0358": [
    {
      "Gb_type": "optimizer: pending mutation on parameter",
      "Context": "variable: {variable}, parameter: {p}",
      "Explanation": "Pending mutations on a parameter (e.g. due to using closure) require a graph break.",
      "Hints": []
    }
  ],
  "GB0359": [
    {
      "Gb_type": "unsupported torch._C._SDPAParams attribute",
      "Context": "name: {name}",
      "Explanation": "Unable to fetch attribute {name} from torch._C._SDPAParams.",
      "Hints": [
        "Dynamo has detected that tracing the code will result in an error when running in eager. Please double check that your code doesn't contain a similar error when actually running eager/uncompiled."
      ]
    }
  ],
  "GB0360": [
    {
      "Gb_type": "torch.fx.experimental.symbolic_shapes.guard_scalar branch not supported",
      "Context": "expr: {expr}",
      "Explanation": "Expected `expr` to be a symbolic variable or constant.",
      "Hints": []
    }
  ],
  "GB0361": [
    {
      "Gb_type": "triton kernel unsupported feature",
      "Context": "",
      "Explanation": "Encountered triton kernel unsupported feature: {msg}",
      "Hints": []
    }
  ],
  "GB0362": [
    {
      "Gb_type": "Attempted to access attributes/methods on an OpaqueObject",
      "Context": "value={self.value}, attr={name}",
      "Explanation": "Attribute/method access of OpaqueObjects is not supported.",
      "Hints": [
        "Use custom operators instead of direct attribute/method access."
      ]
    }
<<<<<<< HEAD
  ],
  "GB0363": [
    {
      "Gb_type": "User-defined object with overridden __hash__",
      "Context": "hashing object of type={type(obj)} and variable tracker {vt}",
      "Explanation": "Found a user-defined object {vt} with overridden __hash__ when attempting to hash it",
      "Hints": [
        "Dynamo does not support hashing user-defined objects with overridden __hash__",
        "It may be possible to write Dynamo tracing rules for this code. Please report an issue to PyTorch if you encounter this graph break often and it is causing performance issues."
      ]
    }
  ],
  "GB0364": [
    {
      "Gb_type": "Dynamo cannot determine whether the underlying object is hashable",
      "Context": "is_python_hashable {self}",
      "Explanation": "Dynamo does not know whether the underlying python object for {self} is hashable",
      "Hints": [
        "Consider using a different type of object as the dictionary key instead of {type_self}.",
        "It may be possible to write Dynamo tracing rules for this code. Please report an issue to PyTorch if you encounter this graph break often and it is causing performance issues."
      ]
    }
  ],
  "GB0365": [
    {
      "Gb_type": "Dynamo cannot determine the hash of an object",
      "Context": "get_python_hash {self}",
      "Explanation": "Dynamo does not know the hash of the underlying python object for {self}",
      "Hints": [
        "Consider using a different type of object as the dictionary key instead of {self.python_type()}.",
        "It may be possible to write Dynamo tracing rules for this code. Please report an issue to PyTorch if you encounter this graph break often and it is causing performance issues."
      ]
    }
  ],
  "GB0366": [
    {
      "Gb_type": "Dynamo cannot determine the equality comparison of an object",
      "Context": "is_python_equal {self}",
      "Explanation": "Dynamo does not know the equality comparison of the underlying python object for {self}",
      "Hints": [
        "Consider using a different type of object as the dictionary key instead of {self.python_type()}.",
        "It may be possible to write Dynamo tracing rules for this code. Please report an issue to PyTorch if you encounter this graph break often and it is causing performance issues."
      ]
    }
  ],
  "GB0367": [
    {
      "Gb_type": "autograd.grad with output that requires grad",
      "Context": "",
      "Explanation": "torch.compile with aot_autograd does not currently support double backward. The compiled function uses torch.autograd.grad() and returns tensors that require grad, which would require tracing backward through the autograd.grad() call. Note: This is a conservative check. It may be safe if the returned tensor's grad_fn is not connected to the autograd.grad() computation.",
      "Hints": [
        "Dynamo has detected that tracing the code will result in an error when running in eager. Please double check that your code doesn't contain a similar error when actually running eager/uncompiled."
      ]
    }
  ],
  "GB0368": [
    {
      "Gb_type": "autograd.grad with external grad_fn (input)",
      "Context": "",
      "Explanation": "torch.autograd.grad() cannot be used when the compiled function receives tensors with grad_fn created outside the compiled region. The autograd graph cannot extend beyond the compiled region boundary. Note: This is a conservative check. It may be safe if the input with grad_fn is not reachable from the autograd graph of the differentiated tensors.",
      "Hints": [
        "Ensure all tensor inputs to the compiled function are leaf tensors.",
        "Or move the autograd.grad() call outside the compiled region.",
        "It may be possible to write Dynamo tracing rules for this code. Please report an issue to PyTorch if you encounter this graph break often and it is causing performance issues."
      ]
    },
    {
      "Gb_type": "autograd.grad with external grad_fn input",
      "Context": "",
      "Explanation": "torch.autograd.grad() cannot be used when the compiled function receives tensors with grad_fn created outside the compiled region. The autograd graph cannot extend beyond the compiled region boundary. Note: This is a conservative check. It may be safe if the input with grad_fn is not reachable from the autograd graph of the differentiated tensors.",
      "Hints": [
        "Ensure all tensor inputs to the compiled function are leaf tensors.",
        "Or move the autograd.grad() call outside the compiled region.",
        "It may be possible to write Dynamo tracing rules for this code. Please report an issue to PyTorch if you encounter this graph break often and it is causing performance issues."
      ]
    }
  ],
  "GB0369": [
    {
      "Gb_type": "autograd.grad with compiled autograd",
      "Context": "",
      "Explanation": "torch.autograd.grad() inside torch.compile is not supported when compiled autograd is enabled.",
      "Hints": [
        "Disable compiled autograd, or move the autograd.grad() call outside the compiled region."
      ]
    }
  ],
  "GB0370": [
    {
      "Gb_type": "autograd.grad with external grad_fn (arg)",
      "Context": "",
      "Explanation": "torch.autograd.grad() cannot be used when the compiled function receives tensors with grad_fn created outside the compiled region. The autograd graph cannot extend beyond the compiled region boundary.",
      "Hints": [
        "Ensure all tensor inputs to the compiled function are leaf tensors.",
        "Or move the autograd.grad() call outside the compiled region.",
        "It may be possible to write Dynamo tracing rules for this code. Please report an issue to PyTorch if you encounter this graph break often and it is causing performance issues."
      ]
    }
=======
>>>>>>> 8b4f89ee
  ]
}<|MERGE_RESOLUTION|>--- conflicted
+++ resolved
@@ -3667,7 +3667,6 @@
         "Use custom operators instead of direct attribute/method access."
       ]
     }
-<<<<<<< HEAD
   ],
   "GB0363": [
     {
@@ -3766,7 +3765,5 @@
         "It may be possible to write Dynamo tracing rules for this code. Please report an issue to PyTorch if you encounter this graph break often and it is causing performance issues."
       ]
     }
-=======
->>>>>>> 8b4f89ee
   ]
 }