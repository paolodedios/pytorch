{
  "GB0000": [
    {
      "Gb_type": "All __torch_function__ overrides returned NotImplemented due to TypeError from user code",
      "Context": "fn={fn}, args={args}, kwargs={kwargs}",
      "Explanation": "All __torch_function__ overrides for for function {fn} returned NotImplemented",
      "Hints": [
        "Dynamo has detected that tracing the code will result in an error when running in eager. Please double check that your code doesn't contain a similar error when actually running eager/uncompiled."
      ]
    }
  ],
  "GB0001": [
    {
      "Gb_type": "Argument of `as_subclass` must be a non-dispatcher-style tensor subclass",
      "Context": "{self}.as_subclass({cls})",
      "Explanation": "Currently not supported",
      "Hints": [
        "Avoid this call or move it outside `torch.compile` regione",
        "It may be possible to write Dynamo tracing rules for this code. Please report an issue to PyTorch if you encounter this graph break often and it is causing performance issues."
      ]
    }
  ],
  "GB0002": [
    {
      "Gb_type": "Assertion failed on symbolic shapes",
      "Context": "str(sym_expr)",
      "Explanation": "",
      "Hints": [
        "Dynamo has detected that tracing the code will result in an error when running in eager. Please double check that your code doesn't contain a similar error when actually running eager/uncompiled."
      ]
    }
  ],
  "GB0003": [
    {
      "Gb_type": "Attempt to trace generator",
      "Context": "",
      "Explanation": "Generators cannot be compiled directly with `torch.compile`.",
      "Hints": [
        "Call a generator from inside of a non-generator Python function and ",
        "compile that function instead.",
        "This graph break is fundamental - it is unlikely that Dynamo will ever be able to trace through your code. Consider finding a workaround."
      ]
    }
  ],
  "GB0004": [
    {
      "Gb_type": "Attempted super().__delattr__() on an object without mutation tracking",
      "Context": "call_method {self} {name}",
      "Explanation": "Dynamo needs to track mutations on an object before `super().__delattr__` can be used on it. But the object ({self.objvar}) doesn't have attribute mutation tracking enabled.",
      "Hints": [
        "Ensure the object is tracked by Dynamo's side effect system.",
        "This is likely to be a Dynamo bug. Please report an issue to PyTorch."
      ]
    }
  ],
  "GB0005": [
    {
      "Gb_type": "Attempted to a str() method implemented in C/C++",
      "Context": "",
      "Explanation": "{type(arg.value)} has a C/C++ based str method. This is not supported.",
      "Hints": [
        "Write the str method in Python"
      ]
    }
  ],
  "GB0006": [
    {
      "Gb_type": "Attempted to call a super() attribute that is not a function or method",
      "Context": "call_method {self} {name}",
      "Explanation": "Dynamo does not know how to trace the call `super().{name}()` because `super().{name}` is not a function or method attribute.",
      "Hints": [
        "Ensure the attribute accessed via `super()` is a standard method or function."
      ]
    }
  ],
  "GB0007": [
    {
      "Gb_type": "Attempted to call function marked as skipped",
      "Context": "module: {module_name}, qualname: {qualname}, skip reason: {reason}",
      "Explanation": "explanation",
      "Hints": []
    }
  ],
  "GB0008": [
    {
      "Gb_type": "Attempted to inline function marked as skipped",
      "Context": "qualname: {fn_qualname}, name: {func.get_name()}, filename: `{func.get_filename()}`, skip reason: {result.reason}",
      "Explanation": "Dynamo developers have intentionally marked that the function `{fn_qualname}` should not be traced.",
      "Hints": []
    }
  ],
  "GB0009": [
    {
      "Gb_type": "Attempted to inline function marked as skipped (SkipFunctionVariable)",
      "Context": "Attempted to inline a SkipFunctionVariable {func}",
      "Explanation": "Attempted to inline a function that was previously determined to be marked as intentionally skipped.",
      "Hints": []
    }
  ],
  "GB0010": [
    {
      "Gb_type": "Attempted to read a deleted variable",
      "Context": "item: {item}, name: {name}",
      "Explanation": "",
      "Hints": [
        "Dynamo has detected that tracing the code will result in an error when running in eager. Please double check that your code doesn't contain a similar error when actually running eager/uncompiled."
      ]
    }
  ],
  "GB0011": [
    {
      "Gb_type": "Attempted to read undefined local variable",
      "Context": "LOAD_FAST {name}",
      "Explanation": "Could not find a local variable with name `{name}`",
      "Hints": [
        "Dynamo has detected that tracing the code will result in an error when running in eager. Please double check that your code doesn't contain a similar error when actually running eager/uncompiled."
      ]
    }
  ],
  "GB0012": [
    {
      "Gb_type": "Attempted to read undefined local variable (implicit)",
      "Context": "LOAD_FAST {name}",
      "Explanation": "Could not find an implicit local variable with name `{name}`",
      "Hints": [
        "This happens in dict/list comprehensions",
        "Dynamo has detected that tracing the code will result in an error when running in eager. Please double check that your code doesn't contain a similar error when actually running eager/uncompiled."
      ]
    }
  ],
  "GB0013": [
    {
      "Gb_type": "Attempted to represent unregistered RemovableHandle",
      "Context": "",
      "Explanation": "Dynamo attempted to build a representation of a torch.utils.hooks.RemovableHandle, which is not supported. This happens because the RemovableHandle was created in another frame.",
      "Hints": []
    }
  ],
  "GB0014": [
    {
      "Gb_type": "Attempted to wrap RNN, GRU, or LSTM",
      "Context": "str(value)",
      "Explanation": "Dynamo does not support RNN, GRU, or LSTM.",
      "Hints": [
        "It may be possible to write Dynamo tracing rules for this code. Please report an issue to PyTorch if you encounter this graph break often and it is causing performance issues."
      ]
    }
  ],
  "GB0015": [
    {
      "Gb_type": "Attempted to wrap sparse Tensor",
      "Context": "",
      "Explanation": "torch.compile does not support sparse Tensors",
      "Hints": [
        "It may be possible to write Dynamo tracing rules for this code. Please report an issue to PyTorch if you encounter this graph break often and it is causing performance issues."
      ]
    }
  ],
  "GB0016": [
    {
      "Gb_type": "Attempted to wrap strided NestedTensor",
      "Context": "",
      "Explanation": "torch.compile does not support strided NestedTensor",
      "Hints": []
    }
  ],
  "GB0017": [
    {
      "Gb_type": "Attempted to wrap torch._higher_order_ops.invoke_subgraph",
      "Context": "",
      "Explanation": "Directly using invoke_subgraph is not supported. Use nested_compile_region",
      "Hints": []
    }
  ],
  "GB0018": [
    {
      "Gb_type": "Attempted to wrap unbacked SymInt",
      "Context": "",
      "Explanation": "Unbacked SymInt input is not supported yet.",
      "Hints": [
        "It may be possible to write Dynamo tracing rules for this code. Please report an issue to PyTorch if you encounter this graph break often and it is causing performance issues."
      ]
    }
  ],
  "GB0019": [
    {
      "Gb_type": "AutogradFunctionContextVariable escaped Dynamo-traced region",
      "Context": "",
      "Explanation": "We cannot reconstruct a torch.autograd.Function's context object.",
      "Hints": []
    }
  ],
  "GB0020": [
    {
      "Gb_type": "BUILD_STRING key conflict",
      "Context": "format_string_parts: {format_string_parts}, kwargs: {kwargs}, part.sym_kwargs: {part.sym_kwargs}",
      "Explanation": "Failed to build format string due to key conflict",
      "Hints": [
        "Dynamo has detected that tracing the code will result in an error when running in eager. Please double check that your code doesn't contain a similar error when actually running eager/uncompiled."
      ]
    }
  ],
  "GB0021": [
    {
      "Gb_type": "BUILD_STRING type error",
      "Context": "str(part)",
      "Explanation": "Format string part type is not correct - expected constant or format string.",
      "Hints": [
        "Dynamo has detected that tracing the code will result in an error when running in eager. Please double check that your code doesn't contain a similar error when actually running eager/uncompiled."
      ]
    }
  ],
  "GB0022": [
    {
      "Gb_type": "Bad import result",
      "Context": "typestr(value)",
      "Explanation": "Import result is not a Python module.",
      "Hints": []
    }
  ],
  "GB0023": [
    {
      "Gb_type": "Builtin `operator.*` comparison with constant `self` failed",
      "Context": "call_method {self} {name} {args} {kwargs}",
      "Explanation": "\"Failed to compare {self} with {other}, \"                     + f\"because {other} is not a Python constant or its mutation check fails.\"",
      "Hints": []
    }
  ],
  "GB0024": [
    {
      "Gb_type": "CLEANUP_THROW with StopIteration",
      "Context": "",
      "Explanation": "Received StopIteration when handling generator.throw/close. This is not supported.",
      "Hints": []
    }
  ],
  "GB0025": [
    {
      "Gb_type": "Call to `torch._dynamo.graph_break()`",
      "Context": "Called `torch._dynamo.graph_break()` with args `{args}`, kwargs `{kwargs}`",
      "Explanation": "User-inserted graph break. Message: {graph_break_msg}",
      "Hints": [
        "Remove the `torch._dynamo.graph_break()` call."
      ]
    }
  ],
  "GB0026": [
    {
      "Gb_type": "Calling subclass default constructor with more than tensor argument",
      "Context": "{self.value}(args={args}, kwargs={kwargs})",
      "Explanation": "Currently not supported",
      "Hints": [
        "Avoid this constructor call or move it outside ",
        "`torch.compile` regione",
        "It may be possible to write Dynamo tracing rules for this code. Please report an issue to PyTorch if you encounter this graph break often and it is causing performance issues."
      ]
    }
  ],
  "GB0027": [
    {
      "Gb_type": "Cannot check Tensor object identity without its fake value",
      "Context": "str(fake_tensor)",
      "Explanation": "TensorVariable is missing a fake example_value.",
      "Hints": [
        "This is likely to be a Dynamo bug. Please report an issue to PyTorch."
      ]
    }
  ],
  "GB0028": [
    {
      "Gb_type": "Caught non-Exception value",
      "Context": "str(exc_instance)",
      "Explanation": "Except expects to receive an object of Exception type but received {exc_instance}.",
      "Hints": [
        "Dynamo has detected that tracing the code will result in an error when running in eager. Please double check that your code doesn't contain a similar error when actually running eager/uncompiled."
      ]
    }
  ],
  "GB0029": [
    {
      "Gb_type": "Compilation of intermediate hooks requires compiled autograd",
      "Context": "var_getattr {self} {name}",
      "Explanation": "Dynamo must be in compiled_autograd to register hooks.",
      "Hints": []
    }
  ],
  "GB0030": [
    {
      "Gb_type": "ComptimeContext graph break",
      "Context": "msg",
      "Explanation": "Manually triggered ComptimeContext graph break with message {msg}.",
      "Hints": []
    }
  ],
  "GB0031": [
    {
      "Gb_type": "Custom __getattribute__ in nn.Module attribute access",
      "Context": "var_getattr {self} {name}",
      "Explanation": "Dynamo does not support checking key existence on `nn.Module` instances that have a custom `__getattribute__` method defined.",
      "Hints": [
        "Avoid defining `__getattribute__` in your module.",
        "It may be possible to write Dynamo tracing rules for this code. Please report an issue to PyTorch if you encounter this graph break often and it is causing performance issues."
      ]
    }
  ],
  "GB0032": [
    {
      "Gb_type": "Custom __getattribute__ in nn.Module dict key check",
      "Context": "has_key_in_generic_dict {self} {key}",
      "Explanation": "Dynamo does not support checking key existence on `nn.Module` instances that have a custom `__getattribute__` method defined.",
      "Hints": [
        "Avoid defining `__getattribute__` in your module.",
        "It may be possible to write Dynamo tracing rules for this code. Please report an issue to PyTorch if you encounter this graph break often and it is causing performance issues."
      ]
    }
  ],
  "GB0033": [
    {
      "Gb_type": "Data dependent operator",
      "Context": "str(cause.func)",
      "Explanation": "Operator `{cause.func}` has a non-Tensor output whose value is dependent on the data of Tensor inputs.",
      "Hints": []
    }
  ],
  "GB0034": [
    {
      "Gb_type": "Data-dependent assertion failed (cannot compile partial graph)",
      "Context": "value: {value}",
      "Explanation": "Dynamo has determined when encountering a data-dependent assert failure that it should not compile the partial graph.",
      "Hints": [
        "Use `torch._assert()` to raise a hard AssertionError when the check fails. ",
        "This error will propagate back the user code ",
        "that called the compiled function (i.e. Dynamo will not trace any exception handling).",
        "Remove the assert statement.",
        "Move the assert statement outside of any context managers in order to graph break with ",
        "partial graph compilation (if fullgraph=False).",
        "This graph break is fundamental - it is unlikely that Dynamo will ever be able to trace through your code. Consider finding a workaround."
      ]
    }
  ],
  "GB0035": [
    {
      "Gb_type": "Data-dependent branching with non-constant __bool__",
      "Context": "method: {x}, result: {result}",
      "Explanation": "Attempted to perform data-dependent branching on a user-defined object with a __bool__ method that did not return a constant.",
      "Hints": []
    }
  ],
  "GB0036": [
    {
      "Gb_type": "Dynamic shape operator",
      "Context": "str(cause.func)",
      "Explanation": "Operator `{cause.func}`'s output shape depends on input Tensor data.",
      "Hints": [
        "Enable tracing of dynamic shape operators with ",
        "`torch._dynamo.config.capture_dynamic_output_shape_ops = True`"
      ]
    }
  ],
  "GB0037": [
    {
      "Gb_type": "Dynamic shape operator (no meta kernel)",
      "Context": "str(cause.func)",
      "Explanation": "Operator `{cause.func}` does not have a meta kernel that supports dynamic output shapes",
      "Hints": [
        "Please report an issue to PyTorch"
      ]
    }
  ],
  "GB0038": [
    {
      "Gb_type": "Dynamic slicing with Tensor arguments",
      "Context": "SliceVariable start: {start}, stop: {stop}, step: {step}",
      "Explanation": "Creating slices with Tensor arguments is not supported. e.g. `l[:x]`, where `x` is a 1-element tensor.",
      "Hints": [
        "It may be possible to write Dynamo tracing rules for this code. Please report an issue to PyTorch if you encounter this graph break often and it is causing performance issues."
      ]
    }
  ],
  "GB0039": [
    {
      "Gb_type": "Dynamo cache limit exceeded",
      "Context": "Limit type: {limit_type}",
      "Explanation": "Dynamo attempted to recompile the code object too many times, exceeding the {limit_type} cache size limit.Giving up on compiling as the compile time tradeoff is likely not worth the performance gain.",
      "Hints": []
    }
  ],
  "GB0040": [
    {
      "Gb_type": "Encountered aliasing during higher order op tracing",
      "Context": "context",
      "Explanation": "Higher order ops do not support aliasing. Found in {source_target.name()}",
      "Hints": [
        "Replace `return input` with `return input.clone()` to avoid aliasing.",
        "Consider using the debug context to change user code to avoid aliasing.",
        "Please open an issue."
      ]
    }
  ],
  "GB0041": [
    {
      "Gb_type": "Encountered input mutation during higher order op tracing",
      "Context": "context",
      "Explanation": "Higher order ops do not support input mutation. Found in {source_target.name()}",
      "Hints": [
        "Consider using the debug context to change user code to avoid mutation.",
        "Please open an issue."
      ]
    }
  ],
  "GB0042": [
    {
      "Gb_type": "Encountered non user function variable during invoke_subgraph HOP tracing",
      "Context": "str(fn_vt)",
      "Explanation": "invoke_subgraph does not support non user function variable",
      "Hints": [
        "It may be possible to write Dynamo tracing rules for this code. Please report an issue to PyTorch if you encounter this graph break often and it is causing performance issues."
      ]
    }
  ],
  "GB0043": [
    {
      "Gb_type": "Encountered non-PT2-compliant op",
      "Context": "",
      "Explanation": "msg +   + err_epilogue",
      "Hints": []
    }
  ],
  "GB0044": [
    {
      "Gb_type": "Encountered strided NestedTensor in automatic dynamic dim determination",
      "Context": "",
      "Explanation": "torch.compile does not support strided NestedTensor",
      "Hints": []
    }
  ],
  "GB0045": [
    {
      "Gb_type": "Encountered tensor.is_inference() during tracing",
      "Context": "",
      "Explanation": "tensor.is_inference() is not supported",
      "Hints": [
        "This graph break is fundamental - it is unlikely that Dynamo will ever be able to trace through your code. Consider finding a workaround."
      ]
    }
  ],
  "GB0046": [
    {
      "Gb_type": "Encountered torch.is_inference_mode_enabled during tracing",
      "Context": "",
      "Explanation": "torch.is_inference_mode_enabled() is not supported",
      "Hints": [
        "This graph break is fundamental - it is unlikely that Dynamo will ever be able to trace through your code. Consider finding a workaround."
      ]
    }
  ],
  "GB0047": [
    {
      "Gb_type": "Encountered unconverted argument when attempting to inline",
      "Context": "func: {func}, arg: {v}",
      "Explanation": "An argument to an inlined function was not successfully converted to a VariableTracker.",
      "Hints": [
        "This is likely to be a Dynamo bug. Please report an issue to PyTorch."
      ]
    }
  ],
  "GB0048": [
    {
      "Gb_type": "Error getting associated real value",
      "Context": "call_id {self}",
      "Explanation": "Dynamo encountered an error while trying to get the associated real value.",
      "Hints": []
    }
  ],
  "GB0049": [
    {
      "Gb_type": "Error when attempting to resolve op packet",
      "Context": "",
      "Explanation": "str(e)",
      "Hints": []
    }
  ],
  "GB0050": [
    {
      "Gb_type": "Exception with bad expected type",
      "Context": "str(expected_exc_types)",
      "Explanation": "`except ...` has unsupported type {expected_exc_types}.",
      "Hints": [
        "Dynamo has detected that tracing the code will result in an error when running in eager. Please double check that your code doesn't contain a similar error when actually running eager/uncompiled."
      ]
    }
  ],
  "GB0051": [
    {
      "Gb_type": "Exception with non-type expectation",
      "Context": "str(expected_type)",
      "Explanation": "`except ...` expects a non-type: {expected_type}.",
      "Hints": [
        "Dynamo has detected that tracing the code will result in an error when running in eager. Please double check that your code doesn't contain a similar error when actually running eager/uncompiled."
      ]
    }
  ],
  "GB0052": [
    {
      "Gb_type": "Excessive RestartAnalysis() calls",
      "Context": "",
      "Explanation": "Dynamo attempted to trace the same frame 100+ times. Giving up on compiling as the compile time tradeoff is likely not worth the performance gain.",
      "Hints": []
    }
  ],
  "GB0053": [
    {
      "Gb_type": "FSDP with use_orig_params=False",
      "Context": "",
      "Explanation": "Dynamo only supports FSDP with use_orig_params=True",
      "Hints": []
    }
  ],
  "GB0054": [
    {
      "Gb_type": "Failed to construct Enum variable",
      "Context": "value: {value_vt}, allowed enum values: {list(cls_type)}",
      "Explanation": "Attempted to construct an Enum value that is non-constant (e.g. int, string) or is not an acceptable value for the Enum. Acceptable values for Enum `{cls_type}`: {list(cls_type)}.",
      "Hints": [
        "Dynamo has detected that tracing the code will result in an error when running in eager. Please double check that your code doesn't contain a similar error when actually running eager/uncompiled."
      ]
    }
  ],
  "GB0055": [
    {
      "Gb_type": "Failed to convert args/kwargs to proxy",
      "Context": "call_function args: {typestr(*args)} {typestr(*list(kwargs.values()))}",
      "Explanation": "Missing `as_proxy()` implementation for some arg/kwarg.",
      "Hints": []
    }
  ],
  "GB0056": [
    {
      "Gb_type": "Failed to mutate tensor data attribute",
      "Context": "setattr({obj}, {name}, {val})",
      "Explanation": "Dyanmo only supports mutating `.data` of tensor created outside `torch.compile` region",
      "Hints": [
        "Don't mutate `.data` on this tensor, or move ",
        "the mutation out of `torch.compile` region"
      ]
    }
  ],
  "GB0057": [
    {
      "Gb_type": "Failed to raise exception",
      "Context": "str(exc)",
      "Explanation": "Attempted to raise a non-Exception type/value.",
      "Hints": [
        "Dynamo has detected that tracing the code will result in an error when running in eager. Please double check that your code doesn't contain a similar error when actually running eager/uncompiled."
      ]
    }
  ],
  "GB0058": [
    {
      "Gb_type": "Failed to set tensor attribute",
      "Context": "setattr({obj}, {name}, {val})",
      "Explanation": "Dyanmo doesn't support setting these tensor attributes",
      "Hints": [
        "Don't mutate attribute '{name}' on tensors, or ",
        "move the mutation out of `torch.compile` region"
      ]
    }
  ],
  "GB0059": [
    {
      "Gb_type": "Failed to trace builtin operator",
      "Context": "builtin {fn.__name__} {arg_types} {has_kwargs}",
      "Explanation": "Dynamo does not know how to trace builtin operator `{fn.__name__}` with argument types {real_arg_types} (has_kwargs {has_kwargs})",
      "Hints": [
        "Avoid calling builtin `{fn.__name__}` with argument types {real_arg_types}. ",
        "Consider using an equivalent alternative function/method to `{fn.__name__}`.",
        "If you are attempting to call a logging function (e.g. `print`), ",
        "you can try adding it to `torch._dynamo.config.reorderable_logging_functions`.",
        "Please report an issue to PyTorch."
      ]
    }
  ],
  "GB0060": [
    {
      "Gb_type": "Failed to trace unittest method",
      "Context": "function: unittest.TestCase.{name}",
      "Explanation": "Dynamo does not know how to trace unittest method `{name}` ",
      "Hints": [
        "Avoid calling `TestCase.{name}`. ",
        "Please report an issue to PyTorch."
      ]
    }
  ],
  "GB0061": [
    {
      "Gb_type": "Failed to unpack object for BUILD_LIST_UNPACK",
      "Context": "str(seq)",
      "Explanation": "{seq} cannot be unpacked into a list for the BUILD_LIST_UNPACK bytecode (`[*x, *y, ...]`).",
      "Hints": [
        "Dynamo has detected that tracing the code will result in an error when running in eager. Please double check that your code doesn't contain a similar error when actually running eager/uncompiled."
      ]
    }
  ],
  "GB0062": [
    {
      "Gb_type": "Failed to unpack object for UNPACK_EX",
      "Context": "str(seq)",
      "Explanation": "{seq} cannot be unpacked into a list for the UNPACK_EX bytecode.",
      "Hints": [
        "Dynamo has detected that tracing the code will result in an error when running in eager. Please double check that your code doesn't contain a similar error when actually running eager/uncompiled."
      ]
    }
  ],
  "GB0063": [
    {
      "Gb_type": "Failed to unpack object for UNPACK_SEQUENCE",
      "Context": "str(seq)",
      "Explanation": "{seq} cannot be unpacked into a list for the UNPACK_SEQUENCE bytecode (i.e. `a, b, c = d`).",
      "Hints": [
        "Dynamo has detected that tracing the code will result in an error when running in eager. Please double check that your code doesn't contain a similar error when actually running eager/uncompiled."
      ]
    }
  ],
  "GB0064": [
    {
      "Gb_type": "Fake tensor propagation exception",
      "Context": "str(e.reason)",
      "Explanation": "msg",
      "Hints": []
    }
  ],
  "GB0065": [
    {
      "Gb_type": "Graph break in inlined function",
      "Context": "",
      "Explanation": "Graph breaks in an inlined call are not supported.",
      "Hints": []
    }
  ],
  "GB0066": [
    {
      "Gb_type": "Graph break under GenericContextWrappingVariable",
      "Context": "Active generic context managers: {self.active_generic_context_managers}",
      "Explanation": "Attempted to graph break in an active context manager(s) that doesn't support graph breaking.",
      "Hints": [
        "Move the offending context manager(s) to outside the compiled region.",
        "This graph break may have been caused by an earlier graph break. Resolving the earlier graph break may resolve this one."
      ]
    }
  ],
  "GB0067": [
    {
      "Gb_type": "HigherOrderOperator: Mutating a variable not in the current scope (SideEffects)",
      "Context": "",
      "Explanation": "This is not supported.",
      "Hints": []
    }
  ],
  "GB0068": [
    {
      "Gb_type": "Illegal method invocation in strict mode",
      "Context": "call_method {self} {name} {args} {kwargs}",
      "Explanation": "Dynamo currently does not support this method ({name}) invocation in strict mode.",
      "Hints": []
    }
  ],
  "GB0069": [
    {
      "Gb_type": "Import failure",
      "Context": "module_name: {module_name}, fromlist: {fromlist}, level={level}",
      "Explanation": "Failure when attempting to import.",
      "Hints": [
        "Dynamo has detected that tracing the code will result in an error when running in eager. Please double check that your code doesn't contain a similar error when actually running eager/uncompiled."
      ]
    }
  ],
  "GB0070": [
    {
      "Gb_type": "Indexing list with non-scalar tensor",
      "Context": "call_method {self} {name} {args} {kwargs}",
      "Explanation": "Attempted to index list-like object with tensor with > 1 element.",
      "Hints": [
        "Dynamo has detected that tracing the code will result in an error when running in eager. Please double check that your code doesn't contain a similar error when actually running eager/uncompiled."
      ]
    }
  ],
  "GB0071": [
    {
      "Gb_type": "Inline attempt with __self__",
      "Context": "str(func)",
      "Explanation": "Attempted to inline a function with the `__self__` attribute. Dynamo is expected to decompose method calls into function calls with a `self` argument.",
      "Hints": []
    }
  ],
  "GB0072": [
    {
      "Gb_type": "Inplace op on input tensor",
      "Context": "",
      "Explanation": "Attempted to trace an inplace view op on input tensor {typestr(self.value)}.",
      "Hints": [
        "Ensure you do not modify input tensor in place.",
        "It may be possible to write Dynamo tracing rules for this code. Please report an issue to PyTorch if you encounter this graph break often and it is causing performance issues."
      ]
    }
  ],
  "GB0073": [
    {
      "Gb_type": "Invoking an nn.Module inside a HigherOrderOperator",
      "Context": "",
      "Explanation": "This is not supported.",
      "Hints": []
    }
  ],
  "GB0074": [
    {
      "Gb_type": "Invoking an nn.Module inside a higher order operator",
      "Context": "Higher order op name: {self.source_target}",
      "Explanation": "This is not supported.",
      "Hints": []
    }
  ],
  "GB0075": [
    {
      "Gb_type": "LOAD_BUILD_CLASS bytecode not supported",
      "Context": "",
      "Explanation": "Dynamo does not support tracing classes that are defined in the compiled region.",
      "Hints": [
        "Move the class definition out of the compiled region.",
        "It may be possible to write Dynamo tracing rules for this code. Please report an issue to PyTorch if you encounter this graph break often and it is causing performance issues."
      ]
    }
  ],
  "GB0076": [
    {
      "Gb_type": "LOAD_FAST_CHECK on uninitialized variable",
      "Context": "inst.argval",
      "Explanation": "Attempted to load uninitialized local variable {inst.argval}",
      "Hints": [
        "Dynamo has detected that tracing the code will result in an error when running in eager. Please double check that your code doesn't contain a similar error when actually running eager/uncompiled."
      ]
    }
  ],
  "GB0077": [
    {
      "Gb_type": "Length mismatch when unpacking object for UNPACK_SEQUENCE",
      "Context": "expected length: {inst.argval}, actual: {len(val)}",
      "Explanation": "{seq} unpacked to a list for the UNPACK_SEQUENCE bytecode (i.e. `a, b, c = d`) with unexpected length.",
      "Hints": [
        "This is likely to be a Dynamo bug. Please report an issue to PyTorch."
      ]
    }
  ],
  "GB0078": [
    {
      "Gb_type": "Limitation of `nonstrict_trace",
      "Context": "{self}",
      "Explanation": "msg",
      "Hints": [
        "make sure definition of {fn_name} is outside ",
        "`torch.compile` region"
      ]
    }
  ],
  "GB0079": [
    {
      "Gb_type": "Missing CALL_INTRINSIC_1 handler",
      "Context": "CALL_INTRINSIC_1 operand: {inst.argval}",
      "Explanation": "No handler implemented for CALL_INTRINSIC_1 {inst.argval} instruction.",
      "Hints": [
        "It may be possible to write Dynamo tracing rules for this code. Please report an issue to PyTorch if you encounter this graph break often and it is causing performance issues."
      ]
    }
  ],
  "GB0080": [
    {
      "Gb_type": "Missing FakeTensor example value",
      "Context": "str(node)",
      "Explanation": "`FakeTensor` example value was required for {node} but not available.",
      "Hints": [
        "This is likely to be a Dynamo bug. Please report an issue to PyTorch."
      ]
    }
  ],
  "GB0081": [
    {
      "Gb_type": "Missing attribute when running call_method node",
      "Context": "",
      "Explanation": "make_error_message(\"attribute not defined\")",
      "Hints": []
    }
  ],
  "GB0082": [
    {
      "Gb_type": "Missing bytecode handler",
      "Context": "{opname} with args {args}",
      "Explanation": "Dynamo does not know how to handle the bytecode instruction `{opname}`.",
      "Hints": [
        "Do not trace code that produces the `{opname}` bytecode instruction ",
        "(see https://docs.python.org/3/library/dis.html for bytecode semantics).",
        "It may be possible to write Dynamo tracing rules for this code. Please report an issue to PyTorch if you encounter this graph break often and it is causing performance issues."
      ]
    }
  ],
  "GB0083": [
    {
      "Gb_type": "Module-level backwards hooks require compiled autograd.",
      "Context": "",
      "Explanation": "",
      "Hints": [
        "Enable compiled autograd by setting torch._dynamo.config.compiled_autograd = True."
      ]
    }
  ],
  "GB0084": [
    {
      "Gb_type": "Non-constant attribute given to `super().__delattr__()`",
      "Context": "call_method {self} {name}",
      "Explanation": "Dynamo requires the attribute name passed to `super().__delattr__(...)` to be a constant (string).",
      "Hints": [
        "Ensure the attribute name is a string literal or a constant variable."
      ]
    }
  ],
  "GB0085": [
    {
      "Gb_type": "Non-function or method in subclass of torch.autograd.Function",
      "Context": "call_apply {self} {args} {kwargs}",
      "Explanation": "Dynamo requires the `forward` attribute of a `torch.autograd.Function` subclass to be a standard Python function or method. Found type `{type(fn).__name__}` instead.",
      "Hints": [
        "Ensure the `forward` method is defined as a regular ",
        "function or instance method."
      ]
    }
  ],
  "GB0086": [
    {
      "Gb_type": "Not a Python constant",
      "Context": "guard_as_python_constant {self}",
      "Explanation": "Failed to convert {self} into a Python constant.",
      "Hints": []
    }
  ],
  "GB0087": [
    {
      "Gb_type": "NotImplementedError/UnsupportedFakeTensorException when running FX node",
      "Context": "",
      "Explanation": "make_error_message(e)",
      "Hints": []
    }
  ],
  "GB0088": [
    {
      "Gb_type": "Observed exception",
      "Context": "str(raised_exception)",
      "Explanation": "observed_exn_gb_explanation",
      "Hints": [
        "Dynamo has detected that tracing the code will result in an error when running in eager. Please double check that your code doesn't contain a similar error when actually running eager/uncompiled."
      ]
    }
  ],
  "GB0089": [
    {
      "Gb_type": "Observed exception (EXCEPT_HANDLER)",
      "Context": "str(raised_exception)",
      "Explanation": "observed_exn_gb_explanation                                 + \" This graph break is unexpected.\"",
      "Hints": [
        "This is likely to be a Dynamo bug. Please report an issue to PyTorch."
      ]
    }
  ],
  "GB0090": [
    {
      "Gb_type": "Operator does not support running with fake tensors",
      "Context": "unsupported operator: {cause.func}",
      "Explanation": "",
      "Hints": [
        "{import_suggestion}see ",
        "https://docs.google.com/document/d/1GgvOe7C8_NVOMLOCwDaYV1mXXyHMXY7ExoewHqooxrs/edit#heading=h.64r4npvq0w0",
        " for how to fix"
      ]
    }
  ],
  "GB0091": [
    {
      "Gb_type": "Read uninitialized cell",
      "Context": "str(cellvar)",
      "Explanation": "Attempted to read a cell variable that has not been populated yet.",
      "Hints": [
        "Dynamo has detected that tracing the code will result in an error when running in eager. Please double check that your code doesn't contain a similar error when actually running eager/uncompiled."
      ]
    }
  ],
  "GB0092": [
    {
      "Gb_type": "Reconstruction failure",
      "Context": "str(value)",
      "Explanation": "Dynamo has no bytecode reconstruction implemented for sourceless variable {value}.",
      "Hints": [
        "If Dynamo is attempting to trace a return statement and your code is attempting to return a variable ",
        "that Dynamo cannot reconstruct, then remove it from the return statement.",
        "Report an issue to PyTorch if you need reconstrtuction support. Note that objects that don't have ",
        "reconstruction rules may be fundamentally unreconstructable.",
        "This graph break may have been caused by an earlier graph break. Resolving the earlier graph break may resolve this one."
      ]
    }
  ],
  "GB0093": [
    {
      "Gb_type": "Reconstruction failure: source.reconstruct not implemented",
      "Context": "str(source)",
      "Explanation": "Dynamo has no bytecode reconstruction implemented for {type(source)} variable {source}.",
      "Hints": [
        "This is likely to be a Dynamo bug. Please report an issue to PyTorch."
      ]
    }
  ],
  "GB0094": [
    {
      "Gb_type": "SEND with bad type",
      "Context": "TOS type: {typestr(tos)}",
      "Explanation": "Attempted to SEND with unsupported type {typestr(tos)}.",
      "Hints": []
    }
  ],
  "GB0095": [
    {
      "Gb_type": "Set Exception object `__traceback__` attribute to not-`None`",
      "Context": "call_setattr {self} {name}",
      "Explanation": "Dynamo does not support setting the attribute '__traceback__' on tracked exception objects to anything other than None.",
      "Hints": [
        "Avoid setting '__traceback__' on exception objects ",
        "within traced code, or set it to None."
      ]
    }
  ],
  "GB0096": [
    {
      "Gb_type": "Should not compile partial graph (STORE_ATTR)",
      "Context": "",
      "Explanation": "Dynamo has determined when encountering an unsupported STORE_ATTR instruction (i.e. `obj.attr = val`) that it should not compile the partial graph.",
      "Hints": []
    }
  ],
  "GB0097": [
    {
      "Gb_type": "Side effect on existing deque with limited maxlen",
      "Context": "",
      "Explanation": "This is not supported.",
      "Hints": [
        "Don't use a deque with `maxlen` specified."
      ]
    }
  ],
  "GB0098": [
    {
      "Gb_type": "Skip calling `torch.compiler.disable()`d function",
      "Context": "str(self.value)",
      "Explanation": "Skip calling function `{self.value}` since it was wrapped with `torch.compiler.disable` (reason: {msg})",
      "Hints": [
        "Remove the `torch.compiler.disable` call"
      ]
    }
  ],
  "GB0099": [
    {
      "Gb_type": "Skip inlining `torch.compiler.disable()`d function",
      "Context": "str(func.get_function())",
      "Explanation": "Skip inlining function {func.get_function()} since it was wrapped with `torch.compiler.disable` (reason: {msg})",
      "Hints": [
        "Remove the `torch.compiler.disable` call"
      ]
    }
  ],
  "GB0100": [
    {
      "Gb_type": "Storing Tensor hook handle in globals",
      "Context": "name",
      "Explanation": "This is not supported.",
      "Hints": []
    }
  ],
  "GB0101": [
    {
      "Gb_type": "Storing Tensor hook handle in globals (inline call)",
      "Context": "inst.argval",
      "Explanation": "This is not supported.",
      "Hints": []
    }
  ],
  "GB0102": [
    {
      "Gb_type": "Strict mode banned op",
      "Context": "var_getattr {self} {name}",
      "Explanation": "Getattr invocation '{name}' in strict mode is not supported.",
      "Hints": [
        "Remove `{name}` from the list of banned ops by ",
        "setting `torch._dynamo.config._autograd_backward_strict_mode_banned_ops`."
      ]
    }
  ],
  "GB0103": [
    {
      "Gb_type": "Tensor subclass overridden method call",
      "Context": "{name}",
      "Explanation": "`torch.compile` currently can't trace this",
      "Hints": [
        "Avoid calling {name} of tensor subclass in torch.compile region",
        "Renaming method `{name}` of type {self.class_type}",
        "It may be possible to write Dynamo tracing rules for this code. Please report an issue to PyTorch if you encounter this graph break often and it is causing performance issues."
      ]
    }
  ],
  "GB0104": [
    {
      "Gb_type": "Tensor with grad_fn()",
      "Context": "var_getattr {self} grad_fn",
      "Explanation": "Dynamo does not support tracing tensors with a grad_fn directly.",
      "Hints": []
    }
  ],
  "GB0105": [
    {
      "Gb_type": "Tensor.numpy() with trace_numpy=False",
      "Context": "call_method {self} numpy",
      "Explanation": "`Tensor.numpy()` was called, but the `trace_numpy` configuration was manually disabled.",
      "Hints": [
        "Set `torch._dynamo.config.trace_numpy = True` to allow ",
        "Dynamo to trace through NumPy."
      ]
    }
  ],
  "GB0106": [
    {
      "Gb_type": "Tensor.numpy() without NumPy installed",
      "Context": "call_method {self} numpy",
      "Explanation": "`Tensor.numpy()` was called, but the NumPy library is not available in the current environment.",
      "Hints": [
        "Ensure NumPy is installed in your Python environment."
      ]
    }
  ],
  "GB0107": [
    {
      "Gb_type": "Tensor.random_ op",
      "Context": "Tensor.{name}(args={args}, kwargs={kwargs})",
      "Explanation": "This is currently not supported.",
      "Hints": [
        "Use the out-of-place version of this op",
        "It may be possible to write Dynamo tracing rules for this code. Please report an issue to PyTorch if you encounter this graph break often and it is causing performance issues."
      ]
    }
  ],
  "GB0108": [
    {
      "Gb_type": "Tensor.retain_grad() with AOTDispatcher",
      "Context": "var_getattr {self} retain_grad",
      "Explanation": "`Tensor.retain_grad()` does not work with AOTDispatcher.",
      "Hints": []
    }
  ],
  "GB0109": [
    {
      "Gb_type": "Tensor.tolist() with non-integer tensor",
      "Context": "call_method {self} to_list",
      "Explanation": "Dynamo currently does not support tracing `tolist()` on non-integer tensors.",
      "Hints": [
        "Ensure the input tensor to `tolist()` is an integer ",
        "type (e.g., int8, int16, int32, int64)."
      ]
    }
  ],
  "GB0110": [
    {
      "Gb_type": "Tensor.uniform_ op called with `from` keyword",
      "Context": "Tensor.{name}(args={args}, kwargs={kwargs})",
      "Explanation": "This is currently not supported.",
      "Hints": [
        "Avoid using the `from` keyword.",
        "It may be possible to write Dynamo tracing rules for this code. Please report an issue to PyTorch if you encounter this graph break often and it is causing performance issues."
      ]
    }
  ],
  "GB0111": [
    {
      "Gb_type": "TypeError from user code",
      "Context": "call_function({self.value}, {args}, {kwargs})",
      "Explanation": "msg",
      "Hints": [
        "Dynamo has detected that tracing the code will result in an error when running in eager. Please double check that your code doesn't contain a similar error when actually running eager/uncompiled."
      ]
    }
  ],
  "GB0112": [
    {
      "Gb_type": "TypeError when making fake tensor call",
      "Context": "TypeError {node.target}: {cause}",
      "Explanation": "",
      "Hints": []
    }
  ],
  "GB0113": [
    {
      "Gb_type": "Unable to resolve super getattr",
      "Context": "",
      "Explanation": "Dynamo failed to trace attribute `{name}` accessed via `super()` (for type `{self.typevar}` and object `{self.objvar}`) because the resolved attribute type is not supported.",
      "Hints": [
        "Ensure the attribute exists in the parent class.",
        "Check the arguments passed to `super()`."
      ]
    }
  ],
  "GB0114": [
    {
      "Gb_type": "Unexpected failure during itertools.accumulate() iteration",
      "Context": "call_function {self} {args} {kwargs}",
      "Explanation": "Unexpected failure in invoking function during accumulate. Failed running func {func}({item}{acc})",
      "Hints": [
        "This graph break may be difficult to debug. Please report an issue to PyTorch for assistance."
      ]
    }
  ],
  "GB0115": [
    {
      "Gb_type": "Unexpected failure during itertools.groupby() iteration",
      "Context": "call_function {self} {args} {kwargs}",
      "Explanation": "Unexpected failure in invoking function during groupby",
      "Hints": [
        "It may be possible to write Dynamo tracing rules for this code. Please report an issue to PyTorch if you encounter this graph break often and it is causing performance issues."
      ]
    }
  ],
  "GB0116": [
    {
      "Gb_type": "Unexpected type in sourceless builder",
      "Context": "{value_type.__module__}.{value_type.__qualname__}",
      "Explanation": "SourcelessBuilder.create does not know how to wrap {value_type}",
      "Hints": [
        "This is likely to be a Dynamo bug. Please report an issue to PyTorch."
      ]
    }
  ],
  "GB0117": [
    {
      "Gb_type": "Unhandled args for method",
      "Context": "call_method {self} {name} {args} {kwargs}",
      "Explanation": "Dynamo encountered an error while calling the method `{name}`.",
      "Hints": []
    }
  ],
  "GB0118": [
    {
      "Gb_type": "Unimplemented next() call",
      "Context": "next({self})",
      "Explanation": "This abstract method must be implemented",
      "Hints": [
        "This is likely to be a Dynamo bug. Please report an issue to PyTorch."
      ]
    }
  ],
  "GB0119": [
    {
      "Gb_type": "Uninitialized nn.Module",
      "Context": "typestr(value)",
      "Explanation": "Attempted to trace an uninitialized nn.Module of type {typestr(value)}.",
      "Hints": [
        "Ensure your nn.Module instance has called `super().__init__()`.",
        "Dynamo has detected that tracing the code will result in an error when running in eager. Please double check that your code doesn't contain a similar error when actually running eager/uncompiled."
      ]
    }
  ],
  "GB0120": [
    {
      "Gb_type": "Unreachable sub-generator code",
      "Context": "",
      "Explanation": "Should only be encountered while implementing generator support.",
      "Hints": []
    }
  ],
  "GB0121": [
    {
      "Gb_type": "UnspecializedNNModuleVariable missing method",
      "Context": "call_method: {self} {name} {args} {kwargs}",
      "Explanation": "Dynamo does not support tracing method {name} of nn.Module {self.value}",
      "Hints": [
        "Dynamo does not really define unspecialized nn.Module very well.",
        "This graph break may be difficult to debug. Please report an issue to PyTorch for assistance."
      ]
    }
  ],
  "GB0122": [
    {
      "Gb_type": "Unsupported SourceType",
      "Context": "MutationType.__init__ {self} {typ}",
      "Explanation": "Dynamo does not support the type `{typ}`",
      "Hints": [
        "This branch is not supposed to be reachable.",
        "This is likely to be a Dynamo bug. Please report an issue to PyTorch."
      ]
    }
  ],
  "GB0123": [
    {
      "Gb_type": "Unsupported Tensor.backward() call",
      "Context": "call_method {self} backward {args} {kwargs}",
      "Explanation": "Dynamo currently does not support tracing `Tensor.backward()`.",
      "Hints": [
        "This graph break is fundamental - it is unlikely that Dynamo will ever be able to trace through your code. Consider finding a workaround."
      ]
    }
  ],
  "GB0124": [
    {
      "Gb_type": "Unsupported Tensor.item() call with capture_scalar_outputs=False",
      "Context": "call_method {self} item {args} {kwargs}",
      "Explanation": "Dynamo does not support tracing `Tensor.item()` with config.capture_scalar_outputs=False.",
      "Hints": [
        "Set `torch._dynamo.config.capture_scalar_outputs = True` ",
        "or `export TORCHDYNAMO_CAPTURE_SCALAR_OUTPUTS=1` ",
        "to include these operations in the captured graph."
      ]
    }
  ],
  "GB0125": [
    {
      "Gb_type": "Unsupported Tensor.requires_grad_() call",
      "Context": "call_method {self} requires_grad_",
      "Explanation": "Dynamo does not support changes to a Tensor's `requires_grad` through calling `requires_grad_()`.",
      "Hints": []
    }
  ],
  "GB0126": [
    {
      "Gb_type": "Unsupported Tensor.resize_() call",
      "Context": "call_method {self} resize_ {args} {kwargs}",
      "Explanation": "Dynamo currently does not support tracing `Tensor.resize_()`.",
      "Hints": []
    }
  ],
  "GB0127": [
    {
      "Gb_type": "Unsupported Tensor.resize_as_() call",
      "Context": "call_method {self} resize_as_ {args} {kwargs}",
      "Explanation": "Dynamo currently does not support tracing `Tensor.resize_as_()`.",
      "Hints": []
    }
  ],
  "GB0128": [
    {
      "Gb_type": "Unsupported Tensor.set_() call",
      "Context": "call_method {self} set_ {args} {kwargs}",
      "Explanation": "Dynamo currently does not support tracing `Tensor.set_()` overloads that include more than one argument.",
      "Hints": [
        "It may be possible to write Dynamo tracing rules for this code. Please report an issue to PyTorch if you encounter this graph break often and it is causing performance issues."
      ]
    }
  ],
  "GB0129": [
    {
      "Gb_type": "Unsupported Tensor.sparse_resize_() call",
      "Context": "call_method {self} sparse_resize_ {args} {kwargs}",
      "Explanation": "Dynamo currently does not support tracing `Tensor.sparse_resize_()`.",
      "Hints": []
    }
  ],
  "GB0130": [
    {
      "Gb_type": "Unsupported Tensor.sparse_resize_and_clear_() call",
      "Context": "call_method {self} sparse_resize_and_clear_ {args} {kwargs}",
      "Explanation": "Dynamo currently does not support tracing `Tensor.sparse_resize_and_clear_()`.",
      "Hints": []
    }
  ],
  "GB0131": [
    {
      "Gb_type": "Unsupported __setitem__/__setattr__ inline attempt",
      "Context": "code name: {code.co_name}, args: {args}",
      "Explanation": "Attempted to inline {code.co_name} where first argument (self) is not a user-defined object.",
      "Hints": []
    }
  ],
  "GB0132": [
    {
      "Gb_type": "Unsupported `func` in itertools.accumulate",
      "Context": "call_function {self} {args} {kwargs}",
      "Explanation": "Dynamo does not know how to get the function to use for itertools.accumulate. itertools.accumulate expects the `func` as the second argument or as a keyword argument.",
      "Hints": [
        "Dynamo has detected that tracing the code will result in an error when running in eager. Please double check that your code doesn't contain a similar error when actually running eager/uncompiled."
      ]
    }
  ],
  "GB0133": [
    {
      "Gb_type": "Unsupported arguments for itertools.accumulate",
      "Context": "call_function {self} {args} {kwargs}",
      "Explanation": "Dynamo does not know how to trace itertools.accumulate with args: {args} and kwargs: {kwargs}. itertools.accumulate expects an iterable, an optional binary function for accumulation, and an optional initial value to set the starting state.",
      "Hints": [
        "Make sure the arguments to itertools.accumulate are correct.",
        "It may be possible to write Dynamo tracing rules for this code. Please report an issue to PyTorch if you encounter this graph break often and it is causing performance issues."
      ]
    }
  ],
  "GB0134": [
    {
      "Gb_type": "Unsupported arguments for itertools.groupby",
      "Context": "call_function {self} {args} {kwargs}",
      "Explanation": "Dynamo does not know how to trace itertools.groupby with args: {args} and kwargs: {kwargs}. itertools.groupby expects an iterable to group and an optional key function to determine groupings.",
      "Hints": [
        "Make sure the arguments to itertools.groupby are correct.",
        "It may be possible to write Dynamo tracing rules for this code. Please report an issue to PyTorch if you encounter this graph break often and it is causing performance issues."
      ]
    }
  ],
  "GB0135": [
    {
      "Gb_type": "Unsupported attribute assignment on Exception object",
      "Context": "call_setattr {self} {name}",
      "Explanation": "Dynamo does not support setting the attribute '{name}' on tracked exception objects. Only `__context__`, `__cause__`, `__suppress_context__`, and `__traceback__` are supported.",
      "Hints": [
        "It may be possible to write Dynamo tracing rules for this code. Please report an issue to PyTorch if you encounter this graph break often and it is causing performance issues."
      ]
    }
  ],
  "GB0136": [
    {
      "Gb_type": "Unsupported attribute for range() object",
      "Context": "var_getattr {self} {name}",
      "Explanation": "Expected attribute to be one of {','.join(fields)} but got {name}",
      "Hints": [
        "Dynamo has detected that tracing the code will result in an error when running in eager. Please double check that your code doesn't contain a similar error when actually running eager/uncompiled."
      ]
    }
  ],
  "GB0137": [
    {
      "Gb_type": "Unsupported attribute for slice() object",
      "Context": "var_getattr {self} {name}",
      "Explanation": "Expected attribute to be one of {','.join(fields)} but got {name}",
      "Hints": [
        "Dynamo has detected that tracing the code will result in an error when running in eager. Please double check that your code doesn't contain a similar error when actually running eager/uncompiled."
      ]
    }
  ],
  "GB0138": [
    {
      "Gb_type": "Unsupported autograd.Function context `save_for_backward`",
      "Context": "call_method {self} {name}",
      "Explanation": "Dynamo requires the `saved_tensors` attribute to be initialized on the `autograd.Function` context object.",
      "Hints": [
        "Ensure that the `saved_tensors` attribute is properly ",
        "initialized before calling `save_for_backward`. ",
        "`save_for_backward` only supported on a newly constructed `torch.autograd.function.FunctionCtx`."
      ]
    }
  ],
  "GB0139": [
    {
      "Gb_type": "Unsupported autograd.Function context method",
      "Context": "call_method {self} {name}",
      "Explanation": "Dynamo does not support calling the method `{name}` on `autograd.Function` context objects. Supported methods are `__setattr__`, `save_for_backward` and `mark_non_differentiable`.",
      "Hints": [
        "It may be possible to write Dynamo tracing rules for this code. Please report an issue to PyTorch if you encounter this graph break often and it is causing performance issues."
      ]
    }
  ],
  "GB0140": [
    {
      "Gb_type": "Unsupported autograd.Function method",
      "Context": "call_method {self} {name}",
      "Explanation": "Dynamo does not support calling the method `{name}` directly on the `torch.autograd.Function` instance. Supported methods include `apply`, `backward`, static methods, and class methods.",
      "Hints": [
        "Ensure the method is decorated with `@staticmethod` ",
        "or `@classmethod` if it's meant to be called on the class."
      ]
    }
  ],
  "GB0141": [
    {
      "Gb_type": "Unsupported call_id() without source",
      "Context": "call_id {self}",
      "Explanation": "call_id() not supported for sourceless TensorVariable.",
      "Hints": []
    }
  ],
  "GB0142": [
    {
      "Gb_type": "Unsupported context manager",
      "Context": "Attempted SETUP_WITH/BEFORE_WITH on {ctx}",
      "Explanation": "Dynamo does not know how to enter a `{ctx.python_type_name()}` context manager.",
      "Hints": [
        "Avoid using the unsupported context manager.",
        "If the context manager seems like it should be supported (e.g. torch.set_grad_enabled), then ",
        "it may be the case that it was created outside the compiled region, which Dynamo does not support. ",
        "Supported context managers can cross graph break boundaries only if they are local non-closure ",
        "variables, or are intermediate values.",
        "File an issue to PyTorch. Simple context managers can potentially be supported, ",
        "but note that context managers can't be supported in general"
      ]
    }
  ],
  "GB0143": [
    {
      "Gb_type": "Unsupported conversion for slice assignment",
      "Context": "call_method {self} {name} {args}",
      "Explanation": "Missing dynamo support for converting {value} into a list for slice assignment.",
      "Hints": [
        "It may be possible to write Dynamo tracing rules for this code. Please report an issue to PyTorch if you encounter this graph break often and it is causing performance issues."
      ]
    }
  ],
  "GB0144": [
    {
      "Gb_type": "Unsupported custom jvp",
      "Context": "call_apply {self} {args} {kwargs}",
      "Explanation": "Dynamo does not support tracing `torch.autograd.Function` subclasses that define a custom `jvp` method.",
      "Hints": [
        "Remove the custom `jvp` method if possible.",
        "It may be possible to write Dynamo tracing rules for this code. Please report an issue to PyTorch if you encounter this graph break often and it is causing performance issues."
      ]
    }
  ],
  "GB0145": [
    {
      "Gb_type": "Unsupported custom vjp",
      "Context": "call_apply {self} {args} {kwargs}",
      "Explanation": "Dynamo does not support tracing `torch.autograd.Function` subclasses that define a custom `vjp` method.",
      "Hints": [
        "Remove the custom `vjp` method if possible.",
        "Use standard `backward` instead if applicable.",
        "It may be possible to write Dynamo tracing rules for this code. Please report an issue to PyTorch if you encounter this graph break often and it is causing performance issues."
      ]
    }
  ],
  "GB0146": [
    {
      "Gb_type": "Unsupported event method",
      "Context": "str(name)",
      "Explanation": "Dynamo doesn't support tracing the {method_name} method. We currently support wait, record, synchronize, and query.",
      "Hints": [
        "It may be possible to write Dynamo tracing rules for this code. Please report an issue to PyTorch if you encounter this graph break often and it is causing performance issues."
      ]
    }
  ],
  "GB0147": [
    {
      "Gb_type": "Unsupported function call",
      "Context": "call_function {self} {args} {kwargs}",
      "Explanation": "Dynamo does not know how to trace the function `{self.debug_repr()}`",
      "Hints": [
        "Avoid calling `{self.debug_repr()}` in your code.",
        "Please report an issue to PyTorch."
      ]
    }
  ],
  "GB0148": [
    {
      "Gb_type": "Unsupported function call (delayed)",
      "Context": "source: {self.source}",
      "Explanation": "Dynamo determined that a graph break should occur when calling `{self.source.name()}`. Reason: {self.msg}",
      "Hints": []
    }
  ],
  "GB0149": [
    {
      "Gb_type": "Unsupported functorch tracing attempt",
      "Context": "",
      "Explanation": "msg",
      "Hints": []
    }
  ],
  "GB0150": [
    {
      "Gb_type": "Unsupported hasattr call",
      "Context": "call_obj_hasattr {self} {name}",
      "Explanation": "Dynamo does not know how to trace the function `{self.debug_repr()}`",
      "Hints": [
        "Avoid calling `hasattr({self.__class__.__name__}, {name})` in your code.",
        "It may be possible to write Dynamo tracing rules for this code. Please report an issue to PyTorch if you encounter this graph break often and it is causing performance issues."
      ]
    }
  ],
  "GB0151": [
    {
      "Gb_type": "Unsupported inspect call",
      "Context": "inspect_parameter_names {self}",
      "Explanation": "Dynamo does not know how to trace the function `{self.debug_repr()}`",
      "Hints": []
    }
  ],
  "GB0152": [
    {
      "Gb_type": "Unsupported key type for itertools.groupby",
      "Context": "call_function {self} {args} {kwargs}",
      "Explanation": "Dynamo does not know how to trace itertools.groupby with key type: {str(type(key))}. We only support grouping keys that are constants (int, float, str, etc.)",
      "Hints": [
        "It may be possible to write Dynamo tracing rules for this code. Please report an issue to PyTorch if you encounter this graph break often and it is causing performance issues."
      ]
    }
  ],
  "GB0153": [
    {
      "Gb_type": "Unsupported key type for nn.Module.__getitem__",
      "Context": "call_method: {self} {name} {args} {kwargs}",
      "Explanation": "Dynamo does not support getitem on `nn.Module` with non-constant key.",
      "Hints": []
    }
  ],
  "GB0154": [
    {
      "Gb_type": "Unsupported kwargs for itertools.accumulate",
      "Context": "call_function {self} {args} {kwargs}",
      "Explanation": "Expected kwargs: 'initial', 'func', but got {','.join(set(kwargs.keys()) - {'initial', 'func'})}",
      "Hints": [
        "Dynamo has detected that tracing the code will result in an error when running in eager. Please double check that your code doesn't contain a similar error when actually running eager/uncompiled."
      ]
    }
  ],
  "GB0155": [
    {
      "Gb_type": "Unsupported kwargs for itertools.groupby",
      "Context": "call_function {self} {args} {kwargs}",
      "Explanation": "Expected kwargs: 'key', but got {','.join(set(kwargs.keys()) - {'key'})}",
      "Hints": [
        "Dynamo has detected that tracing the code will result in an error when running in eager. Please double check that your code doesn't contain a similar error when actually running eager/uncompiled."
      ]
    }
  ],
  "GB0156": [
    {
      "Gb_type": "Unsupported method call",
      "Context": "call_method {self} {name} {args} {kwargs}",
      "Explanation": "Dynamo does not know how to trace method `{name}` of class `{self.python_type_name()}`",
      "Hints": []
    }
  ],
  "GB0157": [
    {
      "Gb_type": "Unsupported ndarray attribute access",
      "Context": "var_getattr {self} {name}",
      "Explanation": "Dynamo currently does not support tracing `ndarray.{name}`.",
      "Hints": []
    }
  ],
  "GB0158": [
    {
      "Gb_type": "Unsupported ndarray method call",
      "Context": "call_method {self} {name} {args} {kwargs}",
      "Explanation": "`ndarray.{name}()` is not modelled in `torch._numpy`.",
      "Hints": []
    }
  ],
  "GB0159": [
    {
      "Gb_type": "Unsupported ndarray.__version__ access",
      "Context": "var_getattr {self} {name}",
      "Explanation": "Dynamo currently does not support tracing `ndarray.{name}`.",
      "Hints": []
    }
  ],
  "GB0160": [
    {
      "Gb_type": "Unsupported next() call",
      "Context": "next({self})",
      "Explanation": "Dynamo does not know how to trace calling `next()` on variable `{self}`.",
      "Hints": [
        "Dynamo has detected that tracing the code will result in an error when running in eager. Please double check that your code doesn't contain a similar error when actually running eager/uncompiled."
      ]
    }
  ],
  "GB0161": [
    {
      "Gb_type": "Unsupported nn.Module attribute type",
      "Context": "nn.Module subclass: {typestr(base)}, name: {name}, attribute type: {typestr(subobj)}",
      "Explanation": "Dynamo does not support tracing nn.Module attributes of type `{typestr(subobj)}`",
      "Hints": [
        "Refactor your code so that `{name}` (type `{typestr(subobj)}`) is not an attribute of `{typestr(base)}`",
        "Currently supported attribute types are methods, classmethods, staticmethods, ",
        "properties, constants, and tensors.",
        "It may be possible to write Dynamo tracing rules for this code. Please report an issue to PyTorch if you encounter this graph break often and it is causing performance issues."
      ]
    }
  ],
  "GB0162": [
    {
      "Gb_type": "Unsupported super().__init__() call",
      "Context": "call_method {self} {name} {args} {kwargs}",
      "Explanation": "Dynamo encountered a super().__init__() call on {objvar} that resolved to a `torch.nn.Module.__init__()` call that we cannot trace.",
      "Hints": [
        "This graph break may be difficult to debug. Please report an issue to PyTorch for assistance."
      ]
    }
  ],
  "GB0163": [
    {
      "Gb_type": "Unsupported tensor subclass attribute access",
      "Context": "{name}",
      "Explanation": "`torch.compile` currently can't trace this",
      "Hints": [
        "Avoid accessing {name} of tensor subclass in torch.compile region",
        "It may be possible to write Dynamo tracing rules for this code. Please report an issue to PyTorch if you encounter this graph break often and it is causing performance issues."
      ]
    }
  ],
  "GB0164": [
    {
      "Gb_type": "Unsupported tensor subclass overridden attribute access",
      "Context": "{name}",
      "Explanation": "`torch.compile` only support tracing certain types of overridden tensor subclass attributes",
      "Hints": [
        "Avoid accessing {name} of tensor subclass in torch.compile region",
        "Renaming attribute `{name}` of type {self.class_type}",
        "It may be possible to write Dynamo tracing rules for this code. Please report an issue to PyTorch if you encounter this graph break often and it is causing performance issues."
      ]
    }
  ],
  "GB0165": [
    {
      "Gb_type": "Unsupported torch._C._ImperativeEngine method",
      "Context": "call_method {self} {name}",
      "Explanation": "Dynamo only supports the `queue_callback` method on a torch._C._ImperativeEngine instance, but found: `{name}`.",
      "Hints": []
    }
  ],
  "GB0166": [
    {
      "Gb_type": "Unsupported torch._C._ImperativeEngine.queue_callback()",
      "Context": "call_method {self} {name}",
      "Explanation": "queue_callback() is only supported when Compiled Autograd is enabled with fullgraph=True.",
      "Hints": []
    }
  ],
  "GB0167": [
    {
      "Gb_type": "Variadic function call with bad args/kwargs type",
      "Context": "args type: {typestr(argsvars)}, kwargs type: {typestr(kwargsvars)}",
      "Explanation": "Expected args to be a list and kwargs to be a dict",
      "Hints": [
        "Dynamo has detected that tracing the code will result in an error when running in eager. Please double check that your code doesn't contain a similar error when actually running eager/uncompiled."
      ]
    }
  ],
  "GB0168": [
    {
      "Gb_type": "Variadic function call with bad flags",
      "Context": "flags: {inst.argval}",
      "Explanation": "Attempted to call a variadic function (CALL_FUNCTION_EX) with bad flags {inst.argval}",
      "Hints": [
        "This is likely to be a Dynamo bug. Please report an issue to PyTorch."
      ]
    }
  ],
  "GB0169": [
    {
      "Gb_type": "Write to immutable cell",
      "Context": "cellvar: {cellvar}, value: {value}",
      "Explanation": "Dynamo doesn't support writing to immutable/sourceless cell variables.",
      "Hints": [
        "This graph break may be difficult to debug. Please report an issue to PyTorch for assistance."
      ]
    }
  ],
  "GB0170": [
    {
      "Gb_type": "Data-dependent branching",
      "Context": "attempted to jump with {value}",
      "Explanation": "_explanation",
      "Hints": [
        "Use `torch.cond` to express dynamic control flow.",
        "This graph break is fundamental - it is unlikely that Dynamo will ever be able to trace through your code. Consider finding a workaround."
      ]
    },
    {
      "Gb_type": "Data-dependent branching",
      "Context": "attempted to jump with {value}",
      "Explanation": "_explanation",
      "Hints": []
    },
    {
      "Gb_type": "_gb_type",
      "Context": "attempted to jump with {value}",
      "Explanation": "_explanation",
      "Hints": []
    }
  ],
  "GB0171": [
    {
      "Gb_type": "assert with non-string message",
      "Context": "str(args)",
      "Explanation": "Dynamo only supports asserts with string messages",
      "Hints": [
        "It may be possible to write Dynamo tracing rules for this code. Please report an issue to PyTorch if you encounter this graph break often and it is causing performance issues."
      ]
    }
  ],
  "GB0172": [
    {
      "Gb_type": "async_op=True for distributed collectives",
      "Context": "{self.fn}, args={args}, kwargs={kwargs}",
      "Explanation": "`torch.compile` doesn't support `async_op=True for {self.fn}",
      "Hints": [
        "It may be possible to write Dynamo tracing rules for this code. Please report an issue to PyTorch if you encounter this graph break often and it is causing performance issues."
      ]
    }
  ],
  "GB0173": [
    {
      "Gb_type": "backward_state does not support export",
      "Context": "",
      "Explanation": "Compiled autograd doesn't work with `torch.export`.",
      "Hints": []
    }
  ],
  "GB0174": [
    {
      "Gb_type": "bad args to builtin cast()",
      "Context": "got args {args} {kwargs}",
      "Explanation": "Dynamo expects exactly 2 args to builtin cast().",
      "Hints": [
        "Ensure your call to cast() has exactly 2 arguments."
      ]
    }
  ],
  "GB0175": [
    {
      "Gb_type": "builtin isinstance() cannot determine type of argument",
      "Context": "isinstance({arg}, {isinstance_type})",
      "Explanation": "Dynamo doesn't have a rule to determine the type of argument {arg}",
      "Hints": [
        "This is likely to be a Dynamo bug. Please report an issue to PyTorch."
      ]
    }
  ],
  "GB0176": [
    {
      "Gb_type": "call_id() without associated real value",
      "Context": "call_id {self}",
      "Explanation": "Dynamo could not find an associated real value for the tensor.",
      "Hints": []
    }
  ],
  "GB0177": [
    {
      "Gb_type": "can't handle functions not implemented in python ",
      "Context": "{fn}",
      "Explanation": "Dynamo can only handle functions defined in python",
      "Hints": [
        "Move usage of this function out of `torch.compile` region",
        "Avoid using `tensor.is_inference()` and `torch.is_inference_mode_enabled()` in your compile code. This is primarily used in conjunction with `torch.inference_mode`. Consider using `torch.no_grad` instead because `torch.no_grad` leads to same improvements as `inference_mode` when `torch.compile` is used."
      ]
    }
  ],
  "GB0178": [
    {
      "Gb_type": "constant fold exception",
      "Context": "attempted to run function {fn} with arguments {args}",
      "Explanation": "Encountered exception when attempting to constant fold.",
      "Hints": [
        "This is likely to be a Dynamo bug. Please report an issue to PyTorch."
      ]
    }
  ],
  "GB0179": [
    {
      "Gb_type": "copy.deepcopy()",
      "Context": "copy.deepcopy({x})",
      "Explanation": "Dynamo does not support copy.deepcopy()",
      "Hints": [
        "Avoid calling copy.deepcopy()",
        "It may be possible to write Dynamo tracing rules for this code. Please report an issue to PyTorch if you encounter this graph break often and it is causing performance issues."
      ]
    }
  ],
  "GB0180": [
    {
      "Gb_type": "dataclass fields failure",
      "Context": "obj: {obj}; variable type: {type(obj)}",
      "Explanation": "Dataclass fields handling fails for {obj}. Expected it to be a user-defined object.",
      "Hints": []
    }
  ],
  "GB0181": [
    {
      "Gb_type": "dtype mismatch between tensor and its gradient",
      "Context": "tensor dtype: {value.dtype}; grad dtype: {safe_grad(value).dtype}",
      "Explanation": "Inconsistent dtype between tensor and its gradient. This can happen in FSDP and crashes meta tensor creation.",
      "Hints": [
        "It may be possible to write Dynamo tracing rules for this code. Please report an issue to PyTorch if you encounter this graph break often and it is causing performance issues."
      ]
    }
  ],
  "GB0182": [
    {
      "Gb_type": "failed to broadcast when attempting Tensor comparison op",
      "Context": "{op.__name__}({left}, {right})",
      "Explanation": "Dynamo was unable to broad cast the arguments {left}, {right} when attempting to trace the comparison op {op.__name__}.",
      "Hints": [
        "Dynamo has detected that tracing the code will result in an error when running in eager. Please double check that your code doesn't contain a similar error when actually running eager/uncompiled."
      ]
    }
  ],
  "GB0183": [
    {
      "Gb_type": "failed to call dict.fromkeys()",
      "Context": "{user_cls.__name__}.fromkeys(): {args} {kwargs}",
      "Explanation": "Failed to call {user_cls.__name__}.fromkeys() because arguments could not be automatically converted to a list, or some dict key is not hashable.",
      "Hints": [
        "Manually convert the argument to a list.",
        "Ensure all keys are hashable."
      ]
    }
  ],
  "GB0184": [
    {
      "Gb_type": "failed to call str() on user defined object",
      "Context": "str(arg)",
      "Explanation": "User defined object has no __str__ or __repr__ method",
      "Hints": [
        "Dynamo has detected that tracing the code will result in an error when running in eager. Please double check that your code doesn't contain a similar error when actually running eager/uncompiled."
      ]
    }
  ],
  "GB0185": [
    {
      "Gb_type": "failed to convert numpy.ndarray to Tensor",
      "Context": "str(value)",
      "Explanation": "Exception encountered when attempting to convert numpy.ndarray to Tensor",
      "Hints": []
    }
  ],
  "GB0186": [
    {
      "Gb_type": "functools.partial() with non-literal keyword",
      "Context": "non-literal keyword: {k}",
      "Explanation": "functools.partial() expects literal/string keywords",
      "Hints": [
        "Dynamo has detected that tracing the code will result in an error when running in eager. Please double check that your code doesn't contain a similar error when actually running eager/uncompiled."
      ]
    }
  ],
  "GB0187": [
    {
      "Gb_type": "functools.wraps",
      "Context": "{fn}",
      "Explanation": "`torch.compile` can't trace `functools.wraps` on functions defined outside the compile region",
      "Hints": [
        "It may be possible to write Dynamo tracing rules for this code. Please report an issue to PyTorch if you encounter this graph break often and it is causing performance issues."
      ]
    }
  ],
  "GB0188": [
    {
      "Gb_type": "getattr with no source",
      "Context": "var_getattr {self} {name}",
      "Explanation": "Dynamo does not know how to access an attribute on an `nn.Module` instance that lacks a source. This is usually an internal error in Dynamo.",
      "Hints": [
        "This is likely to be a Dynamo bug. Please report an issue to PyTorch."
      ]
    }
  ],
  "GB0189": [
    {
      "Gb_type": "getattr() on nn.Module with pending mutation",
      "Context": "getattr({obj}, {name}, {default})",
      "Explanation": "Intentionally graph breaking on getattr() on a nn.Module with a pending mutation",
      "Hints": []
    }
  ],
  "GB0190": [
    {
      "Gb_type": "getattr() with non-constant name argument",
      "Context": "getattr({obj}, {name_var}, {default})",
      "Explanation": "getattr() with non-constant name argument is not supported",
      "Hints": [
        "Ensure the name argument of getattr() is a string"
      ]
    }
  ],
  "GB0191": [
    {
      "Gb_type": "id() with unsupported args",
      "Context": "str(args)",
      "Explanation": "Dynamo doesn't know how to trace id() call with args {args}",
      "Hints": [
        "Supported args are Tensors, and functions/nn.Modules/user-defined objects ",
        "from outside the compiled region.",
        "It may be possible to write Dynamo tracing rules for this code. Please report an issue to PyTorch if you encounter this graph break often and it is causing performance issues."
      ]
    }
  ],
  "GB0192": [
    {
      "Gb_type": "input iterator to itertools.cycle has too many items",
      "Context": "next({self})",
      "Explanation": "Has reached internal Dynamo max iterator limit: {MAX_ITERATOR_LIMIT}",
      "Hints": []
    }
  ],
  "GB0193": [
    {
      "Gb_type": "invalid call to builtin op handler",
      "Context": "invalid args to {self_handler}: {args} {kwargs}",
      "Explanation": "Encountered TypeError when trying to handle op {fn.__name__}",
      "Hints": [
        "This graph break may be difficult to debug. Please report an issue to PyTorch for assistance."
      ]
    }
  ],
  "GB0194": [
    {
      "Gb_type": "isinstance() called on user defined object with C extensions",
      "Context": "isinstance({arg}, {isinstance_type})",
      "Explanation": "User-defined object with C extensions can have torch.Tensor attributes; intentionally graph breaking.",
      "Hints": [
        "It may be possible to write Dynamo tracing rules for this code. Please report an issue to PyTorch if you encounter this graph break often and it is causing performance issues."
      ]
    }
  ],
  "GB0195": [
    {
      "Gb_type": "issubclass() with non-constant arguments",
      "Context": "issubclass({left_ty}, {right_ty})",
      "Explanation": "issubclass() with non-constant arguments not supported.",
      "Hints": [
        "Make sure your arguments are types.",
        "Dynamo has detected that tracing the code will result in an error when running in eager. Please double check that your code doesn't contain a similar error when actually running eager/uncompiled."
      ]
    }
  ],
  "GB0196": [
    {
      "Gb_type": "key not found in dict",
      "Context": "Key {arg.value}",
      "Explanation": "msg",
      "Hints": [
        "Check if the key exists in the dictionary before accessing it.",
        "Dynamo has detected that tracing the code will result in an error when running in eager. Please double check that your code doesn't contain a similar error when actually running eager/uncompiled."
      ]
    }
  ],
  "GB0197": [
    {
      "Gb_type": "list elements are pointing to the list itself",
      "Context": "",
      "Explanation": "Dynamo does not support lists whose items reference to itself",
      "Hints": [
        "Avoid using self referential list"
      ]
    }
  ],
  "GB0198": [
    {
      "Gb_type": "mapping proxy affected by dictionary mutation",
      "Context": "Source: {self.source}, Dict mutation detected",
      "Explanation": "msg",
      "Hints": [
        "Avoid modifying dictionaries that might be referenced by mapping proxy objects",
        "Or avoid using the mapping proxy objects after modifying its underlying dictionary"
      ]
    }
  ],
  "GB0199": [
    {
      "Gb_type": "mapping proxy cannot be reconstructed",
      "Context": "Source: {self.source}",
      "Explanation": "msg",
      "Hints": [
        "Use a mapping proxy constructed in the same `torch.compile` region.",
        "It may be possible to write Dynamo tracing rules for this code. Please report an issue to PyTorch if you encounter this graph break often and it is causing performance issues."
      ]
    }
  ],
  "GB0200": [
    {
      "Gb_type": "missing BUILD_SET handler",
      "Context": "",
      "Explanation": "Missing BUILD_SET bytecode handler (for testing purposes).",
      "Hints": []
    }
  ],
  "GB0201": [
    {
      "Gb_type": "namedtuple construction",
      "Context": "args={args}, kwargs={kwargs}",
      "Explanation": "`torch.compile` only support certain input types for namedtuple",
      "Hints": [
        "It may be possible to write Dynamo tracing rules for this code. Please report an issue to PyTorch if you encounter this graph break often and it is causing performance issues."
      ]
    }
  ],
  "GB0202": [
    {
      "Gb_type": "non-const argument in nn.Module method",
      "Context": "call_method: {self} {name} {args} {kwargs}",
      "Explanation": "Dynamo does not support calling method `{name}` of ``nn.Module`` {module} with non-constant arguments.",
      "Hints": []
    }
  ],
  "GB0203": [
    {
      "Gb_type": "non-const keys in dict_keys",
      "Context": "non-const keys: {[k for k in value if not ConstantVariable.is_literal(k)]}",
      "Explanation": "Dynamo expects dict_keys keys to be constants.",
      "Hints": [
        "Ensure your dict_keys keys are constants (e.g. int, float, strings)"
      ]
    }
  ],
  "GB0204": [
    {
      "Gb_type": "non-const keys in mappingproxy",
      "Context": "non-const keys: {[k for k in value.keys() if not ConstantVariable.is_literal(k)]}",
      "Explanation": "Dynamo expects mappingproxy keys to be constants.",
      "Hints": [
        "Ensure your mappingproxy keys are constants (e.g. int, float, strings)"
      ]
    }
  ],
  "GB0205": [
    {
      "Gb_type": "proxy not set",
      "Context": "as_proxy {self}",
      "Explanation": "Dynamo requires the autograd.Function context to be initialized with a proxy.",
      "Hints": [
        "This is likely to be a Dynamo bug. Please report an issue to PyTorch."
      ]
    }
  ],
  "GB0206": [
    {
      "Gb_type": "setattr() on Tensor.requires_grad",
      "Context": "setattr({obj}, {name}, {val})",
      "Explanation": "setattr() on Tensor.requires_grad not supported. Mutating requires_grad can introduce a new leaf from non-leaf or vice versa in the middle of the graph, which AOTAutograd does not currently know how to handle.",
      "Hints": [
        "It may be possible to write Dynamo tracing rules for this code. Please report an issue to PyTorch if you encounter this graph break often and it is causing performance issues."
      ]
    }
  ],
  "GB0207": [
    {
      "Gb_type": "sort with non-constant keys",
      "Context": "str(first_non_constant_key)",
      "Explanation": "Cannot perform sort with non-constant key. First non-constant key type: {python_type}. Most notably, we cannot sort with Tensor or SymInt keys, but we can sort ints.",
      "Hints": [
        "Use something else as the key."
      ]
    }
  ],
  "GB0208": [
    {
      "Gb_type": "torch.* op returned non-Tensor",
      "Context": "example_value type: {typestr(example_value)}; op: {proxy.node.op}; target: {proxy.node.target}",
      "Explanation": "torch.* ops that return a non-Tensor cannot be traced into the Dynamo FX graph output",
      "Hints": []
    }
  ],
  "GB0209": [
    {
      "Gb_type": "torch.autograd._unsafe_preserve_version_counter escaped from compiled region",
      "Context": "str(self)",
      "Explanation": "Dynamo doesn't support compiling a region that returns a torch.autograd._unsafe_preserve_version_counter context manager.",
      "Hints": [
        "It may be possible to write Dynamo tracing rules for this code. Please report an issue to PyTorch if you encounter this graph break often and it is causing performance issues."
      ]
    }
  ],
  "GB0210": [
    {
      "Gb_type": "torch.distributed package is not available!",
      "Context": "",
      "Explanation": "The PyTorch package doesn't include torch.distributed when building from source.",
      "Hints": [
        "Set USE_DISTRIBUTED=1 to enable it when building PyTorch from source."
      ]
    }
  ],
  "GB0211": [
    {
      "Gb_type": "torch.nn.Module with a non-function custom __getattr__",
      "Context": "var_getattr {self} {name}",
      "Explanation": "Dynamo detected a nn.Module object with a custom `__getattr__` method, but this method is not a standard Python function (e.g., it might be implemented in C/C++). Dynamo cannot currently trace into such non-standard `__getattr__` methods.",
      "Hints": [
        "Avoid using objects with non-standard __getattr__ methods ",
        "within the compiled region. If possible, implement ",
        "__getattr__ as a standard Python function.",
        "It may be possible to write Dynamo tracing rules for this code. Please report an issue to PyTorch if you encounter this graph break often and it is causing performance issues."
      ]
    }
  ],
  "GB0212": [
    {
      "Gb_type": "torch.profiler object escaped from compiled region",
      "Context": "str(self)",
      "Explanation": "Dynamo doesn't support compiling a region that returns a torch.profiler context manager.",
      "Hints": [
        "It may be possible to write Dynamo tracing rules for this code. Please report an issue to PyTorch if you encounter this graph break often and it is causing performance issues."
      ]
    }
  ],
  "GB0213": [
    {
      "Gb_type": "unimplemented builtin op on tensor arguments",
      "Context": "partial tensor op: {self} {args} {kwargs}",
      "Explanation": "Dynamo does not know how to trace builtin operator {self.fn} with tensor arguments",
      "Hints": [
        "It may be possible to write Dynamo tracing rules for this code. Please report an issue to PyTorch if you encounter this graph break often and it is causing performance issues."
      ]
    }
  ],
  "GB0214": [
    {
      "Gb_type": "unsupported SymNode comparison op",
      "Context": "{op.__name__}({left}, {right})",
      "Explanation": "Dynamo does not support the comparison op {op.__name__} with SymNode arguments {left}, {right}",
      "Hints": [
        "It may be possible to write Dynamo tracing rules for this code. Please report an issue to PyTorch if you encounter this graph break often and it is causing performance issues."
      ]
    }
  ],
  "GB0215": [
    {
      "Gb_type": "unsupported Tensor comparison op",
      "Context": "{op.__name__}({left}, {right})",
      "Explanation": "Dynamo does not support the comparison op {op.__name__} with Tensor arguments {left}, {right}",
      "Hints": [
        "It may be possible to write Dynamo tracing rules for this code. Please report an issue to PyTorch if you encounter this graph break often and it is causing performance issues."
      ]
    }
  ],
  "GB0216": [
    {
      "Gb_type": "unsupported grid type for triton hop check_grid",
      "Context": "grid type = {type(grid)}",
      "Explanation": "`torch.compile` only supports list-like grid for check_grid",
      "Hints": [
        "It may be possible to write Dynamo tracing rules for this code. Please report an issue to PyTorch if you encounter this graph break often and it is causing performance issues."
      ]
    }
  ],
  "GB0217": [
    {
      "Gb_type": "unsupported hasattr operation",
      "Context": "Class {self.user_cls}",
      "Explanation": "msg",
      "Hints": [
        "Consider using a regular dictionary instead",
        "It may be possible to write Dynamo tracing rules for this code. Please report an issue to PyTorch if you encounter this graph break often and it is causing performance issues."
      ]
    }
  ],
  "GB0218": [
    {
      "Gb_type": "unsupported index(Tensor)",
      "Context": "",
      "Explanation": "Dynamo does not support tracing builtin index() on a Tensor",
      "Hints": []
    }
  ],
  "GB0219": [
    {
      "Gb_type": "Backend compiler exception",
      "Context": "Backend: {name}\nException:{str(e)}\nTraceback:\n{self.root_tx.format_frame_summary()}",
      "Explanation": "Backend compiler `{name}` failed with {str(e)}. Adding a graph break.",
      "Hints": [
        "Report an issue to the backend compiler repo."
      ]
    }
  ],
  "GB0220": [
    {
      "Gb_type": "Failed to mutate tensor data attribute to different dtype",
      "Context": "setattr({obj}, {name}, {val})",
      "Explanation": "Dyanmo only supports mutating `.data` of tensor to a new one with the same dtype",
      "Hints": [
        "Don't mutate `.data` on this tensor, or move ",
        "the mutation out of `torch.compile` region"
      ]
    }
  ],
  "GB0221": [
    {
      "Gb_type": "non-generator contextlib.contextmanager",
      "Context": "str(self.vt.get_code())",
      "Explanation": "Cannot compile function decorated with `@contextlib.contextmanager` that is not a generator, i.e. does not use `yield`",
      "Hints": [
        "Use `yield` in the function body instead of `return`.",
        "Remove the `@contextlib.contextmanager` decorator."
      ]
    }
  ],
  "GB0222": [
    {
      "Gb_type": "Attempted to wrap a set with tensors",
      "Context": "Python set containing torch.Tensor elements",
      "Explanation": "Dynamo cannot trace sets of tensors. To get a stable ordering, Dynamo needs to convert the set into a list and the order might not be stable if the set contains tensors.",
      "Hints": [
        "Use a dictionary where the keys are tensors.",
        "It may be possible to write Dynamo tracing rules for this code. Please report an issue to PyTorch if you encounter this graph break often and it is causing performance issues."
      ]
    }
  ],
  "GB0223": [
    {
      "Gb_type": "torch.compile call with > 1 args",
      "Context": "args={args}, kwargs={kwargs}",
      "Explanation": "Attempted to call `torch.compile` with > 1 args. Dynamo does not support this.",
      "Hints": [
        "Remove the torch.compile call or its additional args.",
        "It may be possible to write Dynamo tracing rules for this code. Please report an issue to PyTorch if you encounter this graph break often and it is causing performance issues."
      ]
    }
  ],
  "GB0224": [
    {
      "Gb_type": "Attempted to call torch in-graph function on only torch.SymInt arguments",
      "Context": "fn={self.value}, args={args}, kwargs={kwargs}",
      "Explanation": "Attempted to call {str(self.value)} (that should be put in the FX graph) on only torch.SymInt arguments. Dynamo does not support this.",
      "Hints": [
        "It may be possible to write Dynamo tracing rules for this code. Please report an issue to PyTorch if you encounter this graph break often and it is causing performance issues."
      ]
    }
  ],
  "GB0225": [
    {
      "Gb_type": "Attempted to use tensor creation function with requires_grad=True",
      "Context": "fn={self.value}, args={args}, kwargs={kwargs}",
      "Explanation": "Dynamo does not support this.",
      "Hints": [
        "Create the tensor outside the compiled region.",
        "Do not set `requires_grad=True`.",
        "It may be possible to write Dynamo tracing rules for this code. Please report an issue to PyTorch if you encounter this graph break often and it is causing performance issues."
      ]
    }
  ],
  "GB0226": [
    {
      "Gb_type": "`torch.nn.Parameter()` with unsupported data type",
      "Context": "data={data}",
      "Explanation": "Called `torch.nn.Parameter()` with non-Tensor argument.",
      "Hints": [
        "Ensure the argument to `torch.nn.Parameter()` is a `torch.Tensor`.",
        "Dynamo has detected that tracing the code will result in an error when running in eager. Please double check that your code doesn't contain a similar error when actually running eager/uncompiled."
      ]
    }
  ],
  "GB0227": [
    {
      "Gb_type": "Attempted to use torch.nn.Parameter constructor with tensor subclass",
      "Context": "str(data)",
      "Explanation": "Dynamo does not support this.",
      "Hints": [
        "It may be possible to write Dynamo tracing rules for this code. Please report an issue to PyTorch if you encounter this graph break often and it is causing performance issues."
      ]
    }
  ],
  "GB0228": [
    {
      "Gb_type": "`torch.nn.Parameter`: cannot convert to traceable tracable",
      "Context": "",
      "Explanation": "convert_tracable_parameter is set to False.",
      "Hints": [
        "Check usage of context manager: do_not_convert_to_tracable_parameter",
        "This graph break may be difficult to debug. Please report an issue to PyTorch for assistance."
      ]
    }
  ],
  "GB0229": [
    {
      "Gb_type": "Unexpected type of data placeholder op for parameter construction",
      "Context": "data_node.op={data_node.op}",
      "Explanation": "Data node op should be placeholder or get_attr.",
      "Hints": [
        "This graph break may be difficult to debug. Please report an issue to PyTorch for assistance."
      ]
    }
  ],
  "GB0230": [
    {
      "Gb_type": "Attempted to use torch.use_deterministic_algorithms(warn_only=True)",
      "Context": "mode={mode}, warn_only={warn_only}",
      "Explanation": "Dynamo does not support this.",
      "Hints": [
        "Remove param warn_only in function call torch.use_deterministic_algorithms.",
        "It may be possible to write Dynamo tracing rules for this code. Please report an issue to PyTorch if you encounter this graph break often and it is causing performance issues."
      ]
    }
  ],
  "GB0231": [
    {
      "Gb_type": "call `torch.from_numpy` with `torch._dynamo.config.trace_numpy=False`",
      "Context": "trace_numpy={config.trace_numpy}",
      "Explanation": "Attempted to call `torch.from_numpy` with config `torch._dynamo.config.trace_numpy` set to `False`.",
      "Hints": [
        "Change `torch._dynamo.config.trace_numpy` to `True`."
      ]
    }
  ],
  "GB0232": [
    {
      "Gb_type": "`torch.from_numpy` with NumPy unavailable",
      "Context": "",
      "Explanation": "Attempted to call `torch.numpy` but NumPy could not be imported.",
      "Hints": [
        "Check NumPy version and installation in your environment.",
        "Dynamo has detected that tracing the code will result in an error when running in eager. Please double check that your code doesn't contain a similar error when actually running eager/uncompiled."
      ]
    }
  ],
  "GB0233": [
    {
      "Gb_type": "Attempted to use strided NestedTensor",
      "Context": "layout={layout}",
      "Explanation": "Dynamo does not support this.",
      "Hints": [
        "Change layout=torch.jagged.",
        "It may be possible to write Dynamo tracing rules for this code. Please report an issue to PyTorch if you encounter this graph break often and it is causing performance issues."
      ]
    }
  ],
  "GB0234": [
    {
      "Gb_type": "Attempted to pop from empty torch function mode stack",
      "Context": "",
      "Explanation": "Called `torch._C._pop_torch_function_stack` when torch function mode stack is empty.",
      "Hints": [
        "Do not pop from empty torch function mode stack.",
        "Dynamo has detected that tracing the code will result in an error when running in eager. Please double check that your code doesn't contain a similar error when actually running eager/uncompiled."
      ]
    }
  ],
  "GB0235": [
    {
      "Gb_type": "`torch.nn.Parameter` with non-constant Tensor attributes",
      "Context": "data={data}",
      "Explanation": "Dynamo does not support this.",
      "Hints": [
        "Ensure the Tensor argument's shape, dtype, and device are correct.",
        "Dynamo has detected that tracing the code will result in an error when running in eager. Please double check that your code doesn't contain a similar error when actually running eager/uncompiled."
      ]
    }
  ],
  "GB0236": [
    {
      "Gb_type": "Invalid input type for nonstrict_trace-ed function",
      "Context": "Encountered input of type <{type_name}>.",
      "Explanation": "For `nonstrict_trace`-ed functions, only basic types (e.g., torch.Tensor, int, float) or pytree containers of those are allowed as inputs. The provided argument contains an unsupported type.",
      "Hints": [
        "Use one of the following to register the type with pytree:\n",
        "* `torch.utils._pytree.register_constant`\n",
        "* `torch.utils._pytree.register_dataclass`\n",
        "* `torch.utils._pytree.register_pytree_node`"
      ]
    }
  ],
  "GB0237": [
    {
      "Gb_type": "non-constant `requires_grad` argument to `torch.nn.Parameter`",
      "Context": "requires_grad={requires_grad}",
      "Explanation": "Dynamo does not support this.",
      "Hints": [
        "Change `requires_grad` to be a bool.",
        "Dynamo has detected that tracing the code will result in an error when running in eager. Please double check that your code doesn't contain a similar error when actually running eager/uncompiled."
      ]
    }
  ],
  "GB0238": [
    {
      "Gb_type": "Input marked with `pytree.register_constant` constructed in the `torch.compile` region",
      "Context": "Input={input_spec_vt}, offending type <{type_name}>.",
      "Explanation": "Calling a `nonstrict_trace`-ed function with an input that contains an object of type <{type_name}>, which was marked with `pytree.register_constant`. However, the object was constructed _inside_ the `torch.compile` region. This is not supported.",
      "Hints": [
        "Construct the object _outside_ the `torch.compile` region, or submit an issue to GitHub.",
        "It may be possible to write Dynamo tracing rules for this code. Please report an issue to PyTorch if you encounter this graph break often and it is causing performance issues."
      ]
    }
  ],
  "GB0239": [
    {
      "Gb_type": "Invalid use of pytree_flatten with nonstrict_trace-ed function",
      "Context": "Input={input_spec_vt}, offending type <{type_name}>.",
      "Explanation": "Calling a `nonstrict_trace`-ed function where one of the inputs has been registered with a `pytree_flatten` that places an object of type <{type_name}> into the context.",
      "Hints": [
        "Modifying the `pytree_flatten` to avoid placing the object into the context.",
        "Apply one of the following to <{type_name}>:\n",
        "* `torch.utils._pytree.register_constant`\n",
        "* `torch.utils._pytree.register_dataclass`\n",
        "* `torch.utils._pytree.register_pytree_node`",
        "It may be possible to write Dynamo tracing rules for this code. Please report an issue to PyTorch if you encounter this graph break often and it is causing performance issues."
      ]
    }
  ],
  "GB0240": [
    {
      "Gb_type": "Shape mismatch with out= list of tensor variants",
      "Context": "fn={self.value}, args={args}, kwargs={kwargs}",
      "Explanation": "Shape mismatch when calling {self.value} with `out=`. Provided `out=` shape: {saved_out_shape}. Actual shape: {fake_out.shape}.",
      "Hints": [
        "It may be possible to write Dynamo tracing rules for this code. Please report an issue to PyTorch if you encounter this graph break often and it is causing performance issues."
      ]
    }
  ],
  "GB0241": [
    {
      "Gb_type": "Attempted to call op with non-contiguous `out=` list of tensors",
      "Context": "self.value={self.value}, args={args}, kwargs={kwargs}",
      "Explanation": "Dynamo does not support this.",
      "Hints": [
        "It may be possible to write Dynamo tracing rules for this code. Please report an issue to PyTorch if you encounter this graph break often and it is causing performance issues."
      ]
    }
  ],
  "GB0242": [
    {
      "Gb_type": "Attempted to call op with non-contiguous `out=` tensor",
      "Context": "self.value={self.value}, args={args}, kwargs={kwargs}",
      "Explanation": "Dynamo does not support this.",
      "Hints": [
        "It may be possible to write Dynamo tracing rules for this code. Please report an issue to PyTorch if you encounter this graph break often and it is causing performance issues."
      ]
    }
  ],
  "GB0243": [
    {
      "Gb_type": "Attempted to use `torch.nn.modules.utils._ntuple` with unsupported argument type",
      "Context": "value={value}",
      "Explanation": "Dynamo does not support this.",
      "Hints": [
        "Change use of _ntuple with argument as constant or tensor."
      ]
    }
  ],
  "GB0244": [
    {
      "Gb_type": "Attempted to use `torch.nn.Parameter()` with export",
      "Context": "",
      "Explanation": "Dynamo does not support this.",
      "Hints": [
        "Do not use `torch.nn.Parameter()` with export.",
        "It may be possible to write Dynamo tracing rules for this code. Please report an issue to PyTorch if you encounter this graph break often and it is causing performance issues."
      ]
    }
  ],
  "GB0245": [
    {
      "Gb_type": "Attempted to use `nested_tensor` with non-list input",
      "Context": "tensor_list={tensor_list}",
      "Explanation": "Dynamo does not support this.",
      "Hints": [
        "Change `nested_tensor` with list input.",
        "Dynamo has detected that tracing the code will result in an error when running in eager. Please double check that your code doesn't contain a similar error when actually running eager/uncompiled."
      ]
    }
  ],
  "GB0246": [
    {
      "Gb_type": "Attempted to use `torch.nn.functional.one_hot` with data-dependent output shape",
      "Context": "args={args}, kwargs={kwargs}",
      "Explanation": "Dynamo does not support this.",
      "Hints": [
        "Explicitly set the `num_classes` param of the function call ",
        "`torch.nn.functional.one_hot` to something other than -1."
      ]
    }
  ],
  "GB0247": [
    {
      "Gb_type": "Shape mismatch with out= tensor variant",
      "Context": "fn={self.value}, args={args}, kwargs={kwargs}",
      "Explanation": "Shape mismatch when calling {self.value} with `out=`. Provided `out=` shape: {saved_out_shapes}. Actual shape: {fake_out.shape}.",
      "Hints": [
        "It may be possible to write Dynamo tracing rules for this code. Please report an issue to PyTorch if you encounter this graph break often and it is causing performance issues."
      ]
    }
  ],
  "GB0248": [
    {
      "Gb_type": "improper torch.get_device_module arguments",
      "Context": "args={args}, kwargs={kwargs}",
      "Explanation": "torch.get_device_module accepts 1 optional argument `device`",
      "Hints": [
        "Dynamo has detected that tracing the code will result in an error when running in eager. Please double check that your code doesn't contain a similar error when actually running eager/uncompiled."
      ]
    }
  ],
  "GB0249": [
    {
      "Gb_type": "bad device argument to torch.get_device_module",
      "Context": "args={args}, kwargs={kwargs}",
      "Explanation": "Expected valid string/torch.device argument ('cpu', 'cuda', etc.)",
      "Hints": [
        "Dynamo has detected that tracing the code will result in an error when running in eager. Please double check that your code doesn't contain a similar error when actually running eager/uncompiled."
      ]
    }
  ],
  "GB0250": [
    {
      "Gb_type": "ndarray.astype(object)",
      "Context": "call_method {self} {name} {args} {kwargs}",
      "Explanation": "`ndarray.astype('O')` or `ndarray.astype(object)` is not supported by torch.compile, as there is no equivalent to object type in torch.Tensor. This will be executed eagerly.",
      "Hints": [
        "This graph break is fundamental - it is unlikely that Dynamo will ever be able to trace through your code. Consider finding a workaround."
      ]
    }
  ],
  "GB0251": [
    {
<<<<<<< HEAD
      "Gb_type": "invalid call to __build_class__",
      "Context": "invalid args to __build_class__: {args} {kwargs}",
      "Explanation": "Encountered TypeError when trying to handle op __build_class__",
      "Hints": [
        "This is likely to be a Dynamo bug. Please report an issue to PyTorch."
=======
      "Gb_type": "Unsupported output type for nonstrict_trace-ed function",
      "Context": "Function: {fn.__name__}",
      "Explanation": "For `nonstrict_trace`-ed functions, only basic types (e.g., torch.Tensor, int, list) are allowed as output. The result of this call contains an unsupported type.",
      "Hints": [
        "It may be possible to write Dynamo tracing rules for this code. Please report an issue to PyTorch if you encounter this graph break often and it is causing performance issues."
>>>>>>> 8a398e2a
      ]
    }
  ]
}<|MERGE_RESOLUTION|>--- conflicted
+++ resolved
@@ -2502,19 +2502,21 @@
   ],
   "GB0251": [
     {
-<<<<<<< HEAD
+      "Gb_type": "Unsupported output type for nonstrict_trace-ed function",
+      "Context": "Function: {fn.__name__}",
+      "Explanation": "For `nonstrict_trace`-ed functions, only basic types (e.g., torch.Tensor, int, list) are allowed as output. The result of this call contains an unsupported type.",
+      "Hints": [
+        "It may be possible to write Dynamo tracing rules for this code. Please report an issue to PyTorch if you encounter this graph break often and it is causing performance issues."
+      ]
+    }
+  ],
+  "GB0252": [
+    {
       "Gb_type": "invalid call to __build_class__",
       "Context": "invalid args to __build_class__: {args} {kwargs}",
       "Explanation": "Encountered TypeError when trying to handle op __build_class__",
       "Hints": [
-        "This is likely to be a Dynamo bug. Please report an issue to PyTorch."
-=======
-      "Gb_type": "Unsupported output type for nonstrict_trace-ed function",
-      "Context": "Function: {fn.__name__}",
-      "Explanation": "For `nonstrict_trace`-ed functions, only basic types (e.g., torch.Tensor, int, list) are allowed as output. The result of this call contains an unsupported type.",
-      "Hints": [
-        "It may be possible to write Dynamo tracing rules for this code. Please report an issue to PyTorch if you encounter this graph break often and it is causing performance issues."
->>>>>>> 8a398e2a
+        "It may be possible to write Dynamo tracing rules for this code. Please report an issue to PyTorch if you encounter this graph break often and it is causing performance issues."
       ]
     }
   ]
