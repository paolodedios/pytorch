# mypy: ignore-errors

import collections
import contextlib
import dataclasses
import enum
import functools
import inspect
import itertools
import random
import sys
import threading
import types
import warnings
import weakref
from typing import TYPE_CHECKING
from typing_extensions import is_typeddict

import torch._dynamo.config
import torch.nn
from torch._guards import TracingContext
from torch.utils._python_dispatch import is_traceable_wrapper_subclass_type

from .. import polyfills, variables
from ..bytecode_transformation import create_call_function
from ..create_parameter_op import do_not_convert_to_tracable_parameter
from ..exc import (
    handle_observed_exception,
    ObservedAttributeError,
    raise_observed_exception,
    unimplemented,
)
from ..guards import GuardBuilder, install_guard
from ..source import (
    AttrSource,
    CallFunctionNoArgsSource,
    GetItemSource,
    RandomValueSource,
    TypeSource,
    UnspecializedParamBufferSource,
)
from ..utils import (
    build_checkpoint_variable,
    build_invoke_subgraph_variable,
    check_constant_args,
    cmp_name_to_op_mapping,
    dict_methods,
    get_custom_getattr,
    has_torch_function,
    is_frozen_dataclass,
    is_invoke_subgraph,
    is_namedtuple_cls,
    is_utils_checkpoint,
    is_wrapper_or_member_descriptor,
    istype,
    namedtuple_fields,
    object_has_getattribute,
    proxy_args_kwargs,
    tensortype_to_dtype,
    tuple_methods,
    unpatched_nn_module_getattr,
)
from .base import AttributeMutationExisting, ValueMutationNew, VariableTracker
from .dicts import DefaultDictVariable


try:
    import numpy as np
except ModuleNotFoundError:
    np = None

try:
    from torch.utils._cxx_pytree import PyTreeSpec
except ImportError:
    PyTreeSpec = type(None)


if TYPE_CHECKING:
    from torch._dynamo.symbolic_convert import InstructionTranslator


def is_standard_setattr(val):
    return val in (object.__setattr__,)


def is_forbidden_context_manager(ctx):
    f_ctxs = []

    try:
        from _pytest.python_api import RaisesContext
        from _pytest.recwarn import WarningsChecker

        f_ctxs.append(RaisesContext)
        f_ctxs.append(WarningsChecker)
    except ImportError:
        pass

    if m := sys.modules.get("torch.testing._internal.jit_utils"):
        f_ctxs.append(m._AssertRaisesRegexWithHighlightContext)

    return ctx in f_ctxs


class UserDefinedVariable(VariableTracker):
    value: object


class UserDefinedClassVariable(UserDefinedVariable):
    value: type[object]

    def __init__(self, value, **kwargs) -> None:
        super().__init__(**kwargs)
        self.value = value

    def as_python_constant(self):
        return self.value

    def as_proxy(self):
        return self.value

    def __repr__(self) -> str:
        return f"UserDefinedClassVariable({self.value})"

    @staticmethod
    @functools.lru_cache(None)
    def _constant_fold_classes():
        return {
            torch.device,
            torch.finfo,
            torch.iinfo,
            torch.Size,
        }

    @staticmethod
    @functools.lru_cache(None)
    def _in_graph_classes():
        _in_graph_class_list = {
            torch.Tensor,
            torch.cuda.Stream,
            torch.cuda.Event,
        }
        if hasattr(torch, "hpu"):
            _in_graph_class_list.update(
                {
                    torch.hpu.Stream,
                    torch.hpu.Event,
                }
            )

        return set(tensortype_to_dtype.keys()) | _in_graph_class_list

    @staticmethod
    @functools.lru_cache(None)
    def supported_c_new_functions():
        return {
            object.__new__,
            dict.__new__,
            tuple.__new__,
            Exception.__new__,
        }

    @staticmethod
    def is_supported_new_method(value):
        # TODO(anijain2305) - Extend this to support objects with default tp_new
        # functions.
        return value in UserDefinedClassVariable.supported_c_new_functions()

    def can_constant_fold_through(self):
        return self.value in self._constant_fold_classes()

    def has_key_in_generic_dict(self, tx: "InstructionTranslator", key):
        if tx.output.side_effects.has_pending_mutation_of_attr(self, key):
            mutated_attr = tx.output.side_effects.load_attr(self, key, deleted_ok=True)
            return not isinstance(mutated_attr, variables.DeletedVariable)

        return key in self.value.__dict__

    def var_getattr(self, tx: "InstructionTranslator", name: str) -> "VariableTracker":
        from . import ConstantVariable, EnumVariable

        source = AttrSource(self.source, name) if self.source is not None else None

        if name == "__name__":
            return ConstantVariable.create(self.value.__name__)
        elif name == "__qualname__":
            return ConstantVariable.create(self.value.__qualname__)
        elif name == "__dict__":
            options = {"source": source}
            return variables.GetAttrVariable(self, name, **options)

        # Special handling of collections.OrderedDict.fromkeys()
        # Wrap it as GetAttrVariable(collections.OrderedDict, "fromkeys") to make it consistent with
        # collections.defaultdict, and both will be handled at UserDefinedClassVariable.call_method().
        # Otherwise, it would be wrapped as UserDefinedObjectVariable(collections.OrderedDict.fromkeys),
        # and we need duplicate code to handle both cases.
        if (
            self.value in {collections.OrderedDict, collections.defaultdict}
            and name == "fromkeys"
        ):
            return super().var_getattr(tx, name)

        try:
            obj = inspect.getattr_static(self.value, name)
        except AttributeError:
            if type(self.value) is type:
                raise_observed_exception(AttributeError, tx)
            else:
                # Cannot reason about classes with a custom metaclass
                # See: test_functions::test_getattr_metaclass
                obj = None

        if name == "__new__" and UserDefinedClassVariable.is_supported_new_method(obj):
            return super().var_getattr(tx, name)

        if name in cmp_name_to_op_mapping and not isinstance(obj, types.FunctionType):
            return variables.GetAttrVariable(self, name, source=source)

        if isinstance(obj, staticmethod):
            return VariableTracker.build(tx, obj.__get__(self.value), source)
        elif isinstance(obj, classmethod):
            if isinstance(obj.__func__, property):
                return variables.UserFunctionVariable(obj.__func__.fget).call_function(
                    tx, [self], {}
                )
            return variables.UserMethodVariable(obj.__func__, self, source=source)
        elif isinstance(obj, types.ClassMethodDescriptorType):
            # e.g.: inspect.getattr_static(dict, "fromkeys")
            #       inspect.getattr_static(itertools.chain, "from_iterable")
            func = obj.__get__(None, self.value)
            return VariableTracker.build(tx, func, source)
        elif source:
            # __mro__ is a member in < 3.12, an attribute in >= 3.12
            if inspect.ismemberdescriptor(obj) or (
                sys.version_info >= (3, 12) and name == "__mro__"
            ):
                return VariableTracker.build(tx, obj.__get__(self.value), source)

        if ConstantVariable.is_literal(obj):
            return ConstantVariable.create(obj)
        elif isinstance(obj, enum.Enum):
            return EnumVariable(obj)
        elif name in getattr(self.value, "__dict__", {}) or (
            self.value.__module__.startswith("torch.")
            or self.value.__module__ == "torch"
        ):
            if source:
                return VariableTracker.build(tx, obj, source)

        if (
            source
            and not inspect.ismethoddescriptor(obj)
            and not is_wrapper_or_member_descriptor(obj)
        ):
            return VariableTracker.build(tx, obj, source)

        return super().var_getattr(tx, name)

    def _call_cross_entropy_loss(self, tx: "InstructionTranslator", args, kwargs):
        """
        functional: input, target, weight=None, size_average=None, ignore_index=- 100, reduce=None, reduction='mean',
        label_smoothing=0.0

        non functional ctor: weight=None, size_average=None, ignore_index=- 100, reduce=None, reduction='mean',
        label_smoothing=0.0

        non functional loss call: input, target, optional_output
        """
        from . import ConstantVariable

        def normalize_args(
            weight=ConstantVariable.create(None),
            size_average=ConstantVariable.create(None),
            ignore_index=ConstantVariable.create(-100),
            reduce=ConstantVariable.create(None),
            reduction=ConstantVariable.create("mean"),
            label_smoothing=ConstantVariable.create(0.0),
        ):
            return (
                weight,
                size_average,
                ignore_index,
                reduce,
                reduction,
                label_smoothing,
            )

        (
            weight,
            size_average,
            ignore_index,
            reduce_arg,
            reduction,
            label_smoothing,
        ) = normalize_args(*args, **kwargs)

        def fake_cross_entropy_loss(input, target):
            from .builder import wrap_fx_proxy

            return wrap_fx_proxy(
                tx=tx,
                proxy=tx.output.create_proxy(
                    "call_function",
                    torch.nn.functional.cross_entropy,
                    *proxy_args_kwargs(
                        [
                            input,
                            target,
                            weight,
                            size_average,
                            ignore_index,
                            reduce_arg,
                            reduction,
                            label_smoothing,
                        ],
                        {},
                    ),
                ),
            )

        return variables.LambdaVariable(fake_cross_entropy_loss)

    def call_method(
        self,
        tx,
        name,
        args: "list[VariableTracker]",
        kwargs: "dict[str, VariableTracker]",
    ) -> "VariableTracker":
        # Is this import slow?
        from .ctx_manager import GenericContextWrappingVariable

        if (
            name == "__subclasses__"
            and len(args) == 0
            and not kwargs
            and "__subclasses__" not in self.value.__dict__
        ):
            source = self.source
            if self.source:
                source = AttrSource(self.source, "__subclasses__")
                source = CallFunctionNoArgsSource(source)
            return VariableTracker.build(tx, self.value.__subclasses__(), source)
        elif (
            self.value in {collections.OrderedDict, collections.defaultdict}
            and name == "fromkeys"
        ):
            from .builtin import BuiltinVariable

            return BuiltinVariable.call_custom_dict_fromkeys(
                tx, self.value, *args, **kwargs
            )
        elif name == "__eq__" and len(args) == 1 and hasattr(args[0], "value"):
            return variables.ConstantVariable(self.value == args[0].value)
        elif name == "__ne__" and len(args) == 1 and hasattr(args[0], "value"):
            return variables.ConstantVariable(self.value != args[0].value)
        elif (
            name == "__new__"
            and self.value is collections.OrderedDict
            and isinstance(args[0], UserDefinedClassVariable)
            and args[0].value is collections.OrderedDict
        ):
            assert len(args) == 1
            assert len(kwargs) == 0
            return variables.ConstDictVariable(
                {}, collections.OrderedDict, mutation_type=ValueMutationNew()
            )
<<<<<<< HEAD
        elif (
            len(args) == 1
            and isinstance(args[0], GenericContextWrappingVariable)
            and name == "__enter__"
        ):
            return args[0].enter(tx)

=======
        elif name == "__new__" and UserDefinedClassVariable.is_supported_new_method(
            self.value.__new__
        ):
            return tx.output.side_effects.track_new_user_defined_object(
                self,
                args[0],
                args[1:],
            )
>>>>>>> 96609fc9
        return super().call_method(tx, name, args, kwargs)

    def call_function(
        self,
        tx: "InstructionTranslator",
        args: "list[VariableTracker]",
        kwargs: "dict[str, VariableTracker]",
    ) -> "VariableTracker":
        from ..side_effects import SideEffects
        from .builder import wrap_fx_proxy
        from .ctx_manager import GenericContextWrappingVariable

        constant_args = check_constant_args(args, kwargs)

        if self.can_constant_fold_through() and constant_args:
            # constant fold
            return variables.ConstantVariable.create(
                self.as_python_constant()(
                    *[x.as_python_constant() for x in args],
                    **{k: v.as_python_constant() for k, v in kwargs.items()},
                ),
            )
        elif self.value is torch.nn.CrossEntropyLoss:
            return self._call_cross_entropy_loss(tx, args, kwargs)
        elif self.value is contextlib.nullcontext:
            # import here to avoid circular dependency
            from .ctx_manager import NullContextVariable

            return NullContextVariable()
        elif self.value is collections.OrderedDict:
            return tx.inline_user_function_return(
                VariableTracker.build(tx, polyfills.construct_dict),
                [self, *args],
                kwargs,
            )
        elif (
            self.value is collections.defaultdict
            and len(args) <= 1
            and DefaultDictVariable.is_supported_arg(args[0])
        ):
            return DefaultDictVariable(
                {},
                collections.defaultdict,
                args[0],
                mutation_type=ValueMutationNew(),
            )
        elif is_typeddict(self.value):
            if self.value.__optional_keys__:
                unimplemented("TypedDict with optional keys not supported")
            return variables.BuiltinVariable(dict).call_dict(tx, *args, **kwargs)
        elif self.value is collections.deque:
            maxlen = variables.ConstantVariable.create(None)
            if not kwargs:
                if len(args) == 0:
                    items = []
                elif len(args) == 1 and args[0].has_force_unpack_var_sequence(tx):
                    items = args[0].force_unpack_var_sequence(tx)
                elif len(args) == 2 and args[0].has_force_unpack_var_sequence(tx):
                    items = args[0].force_unpack_var_sequence(tx)
                    maxlen = args[1]
                else:
                    unimplemented("deque() with more than 2 arg not supported")
            elif tuple(kwargs) == ("maxlen",):
                maxlen = kwargs["maxlen"]
                if len(args) == 0:
                    items = []
                if len(args) == 1 and args[0].has_force_unpack_var_sequence(tx):
                    items = args[0].force_unpack_var_sequence(tx)
                else:
                    unimplemented("deque() with more than 1 arg not supported")
            else:
                unimplemented("deque() with invalid kwargs not supported")
            return variables.lists.DequeVariable(
                items, maxlen=maxlen, mutation_type=ValueMutationNew()
            )
        elif (
            self.value is types.MethodType
            and len(args) == 2
            and isinstance(args[0], variables.GetAttrVariable)
            and args[0].name in ("__enter__", "__exit__")
            and isinstance(args[1], GenericContextWrappingVariable)
        ):
            cm_obj = args[1].cm_obj
            fn = getattr(cm_obj, args[0].name).__func__
            return variables.UserMethodVariable(fn, args[1], source=self.source)
        elif self.value is weakref.ref:
            return variables.WeakRefVariable(args[0])
        elif self.value is functools.partial:
            if not args:
                unimplemented("functools.partial malformed")
            # The first arg, a callable (the ctor below will assert on types)
            fn = args[0]
            rest_args = args[1:]
            # guards for the produced FunctoolsPartialVariable are installed in FunctoolsPartialVariable ctor from the
            # args and keywords
            return variables.functions.FunctoolsPartialVariable(
                fn, args=rest_args, keywords=kwargs
            )
        elif self.value is warnings.catch_warnings and not args:
            return variables.CatchWarningsCtxManagerVariable.create(tx, kwargs)
        elif self.value is torch.cuda.device and not kwargs and len(args) == 1:
            assert args[0].is_python_constant()
            return variables.CUDADeviceVariable.create(tx, args[0].as_python_constant())
        elif (
            self.value is torch.fx.immutable_collections.immutable_list
            and len(args) == 1
            and isinstance(args[0], variables.ListVariable)
        ):
            arg = args[0]
            if arg.source:
                install_guard(arg.source.make_guard(GuardBuilder.SEQUENCE_LENGTH))
            return variables.FxImmutableListVariable(
                list(arg.unpack_var_sequence(tx)),
                mutation_type=ValueMutationNew(),
            )
        elif (
            issubclass(type(self.value), type)
            and hasattr(
                self.value, "__enter__"
            )  # TODO(voz): These can invoke user code!
            and hasattr(
                self.value, "__exit__"
            )  # TODO(voz): These can invoke user code!
            and self.is_standard_new()
            and SideEffects.cls_supports_mutation_side_effects(self.value)
            and self.source
            and not is_forbidden_context_manager(self.value)
        ):
<<<<<<< HEAD
            from torch.overrides import TorchFunctionMode

=======
>>>>>>> 96609fc9
            from .functions import (
                BaseUserFunctionVariable,
                FunctionDecoratedByContextlibContextManagerVariable,
            )

            # graph break on any contextlib.* that it is not contextlib.contextmanager
            # Some of the APIs below are not supported because they rely on features
            # that Dynamo doesn't play well today (i.e. contextlib.suppress)
            if (
                self.value
                in (
                    contextlib._AsyncGeneratorContextManager,
                    contextlib.closing,
                    contextlib.redirect_stdout,
                    contextlib.redirect_stderr,
                    contextlib.suppress,
                    contextlib.AsyncExitStack,
                )
                or sys.version_info < (3, 11)
                and self.value in (contextlib.ExitStack,)
            ):
                # We are not changing the behavior of Dynamo as these function were
                # already ignored on trace_rules.py before #136033 landed
                unimplemented(
                    f"{self.value} not supported. This may be due to its use of "
                    "context-specific operations that are not supported in "
                    "Dynamo yet (i.e. Exception handling)"
                )

            if self.value is contextlib._GeneratorContextManager and isinstance(
                args[0], BaseUserFunctionVariable
            ):
                if not torch._dynamo.config.enable_trace_contextlib:
                    unimplemented("contextlib.contextmanager")
                # Wrap UserFunctionVariable in FunctionDecoratedByContextlibContextManagerVariable
                # if the function is annotated with @contextlib.contextmanager
                # This shouldn't be necessary once generator functions are fully
                # supported in dynamo
                args = [
                    FunctionDecoratedByContextlibContextManagerVariable(
                        args[0], source=args[0].source
                    )
                ] + args[1:]

            cm_obj = tx.output.side_effects.track_new_user_defined_object(
                variables.BuiltinVariable(object),
                self,
                args,
            )
            cm_obj.call_method(tx, "__init__", args, kwargs)
            return cm_obj
        elif is_namedtuple_cls(self.value):
            fields = namedtuple_fields(self.value)
            # check if this a quasi-namedtuple or a real one
            if self.value.__module__ == "torch.return_types":
                assert len(args) == 1
                assert not kwargs
                items = args[0].force_unpack_var_sequence(tx)
            else:
                field_defaults = self.value._field_defaults

                items = list(args)
                items.extend([None] * (len(fields) - len(items)))

                var_tracker_kwargs = {}
                for field_name, var_tracker in zip(fields, items):
                    if var_tracker is None:
                        if field_name in kwargs:
                            field_var = kwargs[field_name]
                        else:
                            assert field_name in field_defaults
                            field_var = VariableTracker.build(
                                tx, field_defaults[field_name]
                            )
                        var_tracker_kwargs[field_name] = field_var

                for name, value in var_tracker_kwargs.items():
                    assert name in fields
                    items[fields.index(name)] = value

                assert all(x is not None for x in items)

            return variables.NamedTupleVariable(items, self.value)
        elif is_frozen_dataclass(self.value) and self.is_standard_new():
            fields = dataclasses.fields(self.value)
            items = list(args)
            items.extend([None] * (len(fields) - len(items)))

            default_kwargs = {}
            for field, var_tracker in zip(fields, items):
                if var_tracker is None:
                    if field.name in kwargs:
                        var_tracker = kwargs[field.name]
                    else:
                        if not field.init:
                            continue

                        if field.default is not dataclasses.MISSING:
                            var_tracker = VariableTracker.build(tx, field.default)
                        elif field.default_factory is not dataclasses.MISSING:
                            factory_fn = VariableTracker.build(
                                tx, field.default_factory
                            )
                            var_tracker = factory_fn.call_function(tx, [], {})
                        else:
                            # if we are subclass, the constructor could possibly
                            # be missing args
                            continue

                    default_kwargs[field.name] = var_tracker
            kwargs.update(default_kwargs)

            var = tx.output.side_effects.track_new_user_defined_object(
                variables.BuiltinVariable(object), self, args
            )
            var.call_method(tx, "__init__", args, kwargs)
            return var
        elif (
            variables.RestrictedListSubclassVariable.is_matching_cls(self.value)
            and self.source
        ):
            return variables.RestrictedListSubclassVariable(
                variables.BuiltinVariable(list).call_function(tx, args, kwargs).items,
                user_cls=self.value,
                user_cls_source=self.source,
                mutation_type=ValueMutationNew(),
            )
        elif (
            self.value in self._in_graph_classes()
            or is_traceable_wrapper_subclass_type(self.value)
        ):
            # torch.LongTensor cannot accept a list of FakeTensors.
            # So we stack the list of FakeTensors instead.
            if (
                np
                and self.value in tensortype_to_dtype
                and len(args) == 1
                and isinstance(args[0], variables.ListVariable)
                and len(args[0].items) > 1
                and all(isinstance(x, variables.TensorVariable) for x in args[0].items)
            ):
                # Stack FakeTensor
                stacked = wrap_fx_proxy(
                    tx=tx,
                    proxy=tx.output.create_proxy(
                        "call_function",
                        torch.stack,
                        *proxy_args_kwargs(args, kwargs),
                    ),
                )
                args = [stacked]

            tensor_variable = wrap_fx_proxy(
                tx=tx,
                proxy=tx.output.create_proxy(
                    "call_function",
                    self.value,
                    *proxy_args_kwargs(args, kwargs),
                ),
            )

            return tensor_variable
        elif self.value is random.Random:
            if len(args) == 1 and isinstance(args[0], variables.ConstantVariable):
                seed = args[0].value
            else:
                seed = None
            random_object = random.Random(seed)
            return RandomVariable(random_object)
        elif (
            self.value is types.MappingProxyType
            and len(args) == 1
            and isinstance(args[0], variables.ConstDictVariable)
        ):
            # types.MappingProxyType is a read-only proxy of the dict. If the
            # original dict changes, the changes are reflected in proxy as well.
            return variables.MappingProxyVariable(args[0])
        elif SideEffects.cls_supports_mutation_side_effects(self.value) and self.source:
            with do_not_convert_to_tracable_parameter():
                return tx.inline_user_function_return(
                    VariableTracker.build(
                        tx, polyfills.instantiate_user_defined_class_object
                    ),
                    [self, *args],
                    kwargs,
                )
        return super().call_function(tx, args, kwargs)

    def is_standard_new(self):
        """Check for __new__ being overridden"""
        new_fn = inspect.getattr_static(self.value, "__new__", None)
        if isinstance(new_fn, staticmethod):
            new_fn = new_fn.__func__
        return new_fn is object.__new__

    def call_obj_hasattr(
        self, tx: "InstructionTranslator", name: str
    ) -> "VariableTracker":
        if self.source:
            source = AttrSource(self.source, name)
            install_guard(source.make_guard(GuardBuilder.HASATTR))
            return variables.ConstantVariable(hasattr(self.value, name))
        return super().call_obj_hasattr(tx, name)

    def const_getattr(self, tx: "InstructionTranslator", name):
        if name == "__name__":
            return self.value.__name__
        return super().const_getattr(tx, name)


class UserDefinedExceptionClassVariable(UserDefinedClassVariable):
    def __init__(self, value, **kwargs):
        super().__init__(value, **kwargs)
        self.exc_vt = variables.ExceptionVariable(value, ())

    @property
    def fn(self):
        return self.exc_type

    def __getattr__(self, name):
        if name in self.__class__.__dict__.keys():
            return getattr(self, name)
        return getattr(self.exc_vt, name)

    def __str__(self):
        return f"{self.value.__name__}"


class NO_SUCH_SUBOBJ:
    pass


def call_random_fn(tx, fn, args, kwargs):
    from .builder import VariableBuilder

    args = [x.as_python_constant() for x in args]
    kwargs = {k: v.as_python_constant() for k, v in kwargs.items()}
    random_call_index = len(tx.output.random_calls)
    example_value = fn(*args, **kwargs)
    source = RandomValueSource(random_call_index)
    tx.output.random_calls.append((fn, args, kwargs))
    # TODO: arguably, this should route to wrap_symint/wrap_symfloat
    # (currently hypothetical), but I'm not going to poke my hand in
    # this nest for now
    return VariableBuilder(tx, source).wrap_unspecialized_primitive(example_value)


class UserDefinedObjectVariable(UserDefinedVariable):
    """
    Mostly objects of defined type.  Catch-all for something where we only know the type.
    """

    _nonvar_fields = {"value", "value_type", *UserDefinedVariable._nonvar_fields}

    def __init__(
        self,
        value,
        *,
        value_type=None,
        cls_source=None,
        base_cls_vt=None,
        init_args=None,
        **kwargs,
    ) -> None:
        super().__init__(**kwargs)
        self.value = value
        self.value_type = value_type or type(value)
        assert type(value) is self.value_type
        # This is used with __new__, when the new object is sourceless but the user class can be sourceful.
        self.cls_source = cls_source
        if cls_source is None and self.source is not None:
            self.cls_source = TypeSource(self.source)

        # These attributes are used to reconstruct the user defined object. The
        # pseudo code looks like this. Builtin C __new__ do not support kwargs,
        # so init_args is sufficient.
        #   obj = base_cls.__new__(user_cls, *args)
        self.base_cls_vt = base_cls_vt
        self.init_args = init_args

    def __str__(self) -> str:
        inner = self.value_type.__name__
        if inner in [
            "builtin_function_or_method",
            "getset_descriptor",
            "method_descriptor",
            "method",
        ]:
            inner = str(getattr(self.value, "__name__", None))
        return f"{self.__class__.__name__}({inner})"

    def __repr__(self) -> str:
        return f"{self.__class__.__name__}({self.value_type.__name__})"

    def python_type(self):
        return self.value_type

    def guard_as_python_constant(self):
        if self.source:
            install_guard(self.source.make_guard(GuardBuilder.ID_MATCH))
            return self.value
        return super().guard_as_python_constant()

    def torch_function_check(self):
        assert has_torch_function(
            self
        ), f"calling torch function on object without __torch_function__ {self}"

    def get_torch_fn(self, tx):
        self.torch_function_check()
        from .torch_function import build_torch_function_fn

        return build_torch_function_fn(tx, self.value, self.source)

    def call_torch_function(self, tx: "InstructionTranslator", fn, types, args, kwargs):
        self.torch_function_check()

        from .torch_function import _get_subclass_type_var, call_torch_function

        return call_torch_function(
            tx,
            _get_subclass_type_var(tx, self),
            self.get_torch_fn(tx),
            fn,
            types,
            args,
            kwargs,
        )

    @staticmethod
    @functools.lru_cache(None)
    def _supported_random_functions():
        fns = {
            random.random,
            random.randint,
            random.randrange,
            random.uniform,
        }
        return fns

    def _maybe_get_baseclass_method(self, name):
        if name not in getattr(self.value, "__dict__", {}):
            try:
                return inspect.getattr_static(type(self.value), name)
            except AttributeError:
                pass
        return None

    def call_method(
        self,
        tx,
        name,
        args: "list[VariableTracker]",
        kwargs: "dict[str, VariableTracker]",
    ) -> "VariableTracker":
        from . import ConstantVariable, UserMethodVariable

        method = self._maybe_get_baseclass_method(name)
        if method is not None:
            if method is object.__init__:
                return ConstantVariable.create(None)

            if is_standard_setattr(method) or isinstance(self.value, threading.local):
                return self.method_setattr_standard(tx, *args, **kwargs)

            if method is object.__eq__ and len(args) == 1 and not kwargs:
                other = args[0]
                if not isinstance(other, UserDefinedObjectVariable):
                    return variables.ConstantVariable.create(NotImplemented)

                # TODO(anijain2305) - Identity checking should already be a part
                # of the cmp_eq  polyfill function.
                return ConstantVariable.create(self.value is other.value)

            if torch._dynamo.config.enable_faithful_generator_behavior and isinstance(
                self.value, types.GeneratorType
            ):
                unimplemented("Generator as graph argument is not supported")

            # check for methods implemented in C++
            if isinstance(method, types.FunctionType):
                source = (
                    None
                    if self.source is None
                    else AttrSource(AttrSource(self.source, "__class__"), name)
                )
                # TODO(jansel): add a guard to check for monkey patching?
                from ..mutation_guard import unpatched_nn_module_init

                if method is torch.nn.Module.__init__:
                    method = unpatched_nn_module_init
                return UserMethodVariable(method, self, source=source).call_function(
                    tx, args, kwargs
                )

            if method is list.__len__ and self.source and not (args or kwargs):
                install_guard(self.source.make_guard(GuardBuilder.SEQUENCE_LENGTH))
                return ConstantVariable(len(self.value))

        return super().call_method(tx, name, args, kwargs)

    def method_setattr_standard(self, tx: "InstructionTranslator", name, value):
        try:
            name = name.as_python_constant()
        except NotImplementedError:
            unimplemented(f"non-const setattr name: {name}")
        if not tx.output.side_effects.is_attribute_mutation(self):
            unimplemented(f"setattr({self}, {name}, ...)")

        tx.output.side_effects.store_attr(self, name, value)
        return variables.ConstantVariable(None)

    def needs_slow_setattr(self):
        return not is_standard_setattr(
            inspect.getattr_static(self.value, "__setattr__", None)
        ) and not isinstance(self.value, threading.local)

    def unpack_var_sequence(self, tx):
        if (
            self.source
            and self._maybe_get_baseclass_method("__iter__") is list.__iter__
            and self._maybe_get_baseclass_method("__len__") is list.__len__
            and self._maybe_get_baseclass_method("__getitem__") is list.__getitem__
        ):
            install_guard(self.source.make_guard(GuardBuilder.SEQUENCE_LENGTH))
            return [
                variables.LazyVariableTracker.create(
                    self.value[k],
                    source=GetItemSource(self.source, k),
                )
                for k in range(len(self.value))
            ]
        return super().unpack_var_sequence(tx)

    def next_variable(self, tx):
        return self.call_method(tx, "__next__", [], {})

    def is_supported_random(self):
        try:
            return self.value in self._supported_random_functions()
        except TypeError:
            # TypeError: unhashable type
            return False

    def call_function(
        self,
        tx: "InstructionTranslator",
        args: "list[VariableTracker]",
        kwargs: "dict[str, VariableTracker]",
    ) -> "VariableTracker":
        from .. import trace_rules

        if (
            self.is_supported_random()
            and all(k.is_python_constant() for k in args)
            and all(v.is_python_constant() for v in kwargs.values())
        ):
            return call_random_fn(tx, self.value, args, kwargs)
        elif istype(self.value, types.MethodType):
            func = self.value.__func__
            obj = self.value.__self__
            if (
                func is torch.utils._contextlib._DecoratorContextManager.clone
                and variables.TorchCtxManagerClassVariable.is_matching_cls(
                    obj.__class__
                )
                and not (args or kwargs)
            ):
                return variables.TorchCtxManagerClassVariable(
                    obj.__class__
                ).call_function(tx, args, kwargs)

            if (
                func is torch.autograd.grad_mode.inference_mode.clone
                and obj.__class__ is torch.autograd.grad_mode.inference_mode
            ):
                # simulate the inference_mode.clone implementation
                var = variables.ConstantVariable(obj.mode)
                return variables.TorchCtxManagerClassVariable(
                    obj.__class__
                ).call_function(tx, [var], kwargs)

            if self.source is None:
                unimplemented(
                    "Sourceless UserDefinedObjectVariable method not supported"
                )
            func_src = AttrSource(self.source, "__func__")
            func_var = VariableTracker.build(tx, func, func_src)
            obj_src = AttrSource(self.source, "__self__")
            obj_var = VariableTracker.build(tx, obj, obj_src)
            return func_var.call_function(tx, [obj_var] + args, kwargs)
        elif (
            istype(self.value, functools.partial)
            and trace_rules.lookup(self.value.func)
            == variables.TorchInGraphFunctionVariable
            and all(
                variables.ConstantVariable.is_literal(v)
                for v in itertools.chain(self.value.args, self.value.keywords.values())
            )
        ):
            if self.source:
                install_guard(
                    AttrSource(self.source, "func").make_guard(GuardBuilder.ID_MATCH),
                    AttrSource(self.source, "args").make_guard(
                        GuardBuilder.CONSTANT_MATCH
                    ),
                    AttrSource(self.source, "keywords").make_guard(
                        GuardBuilder.CONSTANT_MATCH
                    ),
                )

            partial_args = [
                variables.ConstantVariable.create(v) for v in self.value.args
            ]
            partial_args.extend(args)
            partial_kwargs = {
                k: variables.ConstantVariable.create(v)
                for k, v in self.value.keywords.items()
            }
            partial_kwargs.update(kwargs)

            # TODO(dynamo-team) - Consider calling VariableBuilder directly here
            if is_utils_checkpoint(self.value.func):
                return build_checkpoint_variable().call_function(
                    tx, partial_args, partial_kwargs
                )
            elif is_invoke_subgraph(self.value.func):
                return build_invoke_subgraph_variable().call_function(
                    tx, partial_args, partial_kwargs
                )
            return variables.TorchInGraphFunctionVariable(
                self.value.func
            ).call_function(tx, partial_args, partial_kwargs)
        elif callable(self.value):
            if self.source:
                install_guard(self.source.make_guard(GuardBuilder.FUNCTION_MATCH))
            return self.call_method(tx, "__call__", args, kwargs)

        return super().call_function(tx, args, kwargs)

    def _check_for_getattr(self):
        return get_custom_getattr(self.value)

    def _is_c_defined_property(self, subobj):
        if not isinstance(subobj, property):
            return False

        # pybind def_readwrite is implemented via PyCFunction. At the python level, it is visible as a property whose
        # fget is an instancemethod wrapper - https://docs.python.org/3/c-api/method.html#c.PyInstanceMethod_Check

        # If we have a PyCFunction, we make an assumption that there is no side effect.
        return isinstance(
            subobj.fget, types.BuiltinFunctionType
        ) or torch._C._dynamo.utils.is_instancemethod(subobj.fget)

    def _getattr_static(self, name):
        subobj = inspect.getattr_static(self.value, name, NO_SUCH_SUBOBJ)
        import _collections

        # In some cases, we have to do dynamic lookup because getattr_static is not enough. For example, threading.local
        # has side-effect free __getattribute__ and the attribute is not visible without a dynamic lookup.
        if not object_has_getattribute(self.value) and (
            subobj is NO_SUCH_SUBOBJ  # e.g., threading.local
            or isinstance(
                subobj, _collections._tuplegetter
            )  # namedtuple fields are represented by _tuplegetter
            or (
                inspect.ismemberdescriptor(subobj) and name in self.value.__slots__
            )  # handle memberdecriptor and slots
            or self._is_c_defined_property(subobj)
            or inspect.isgetsetdescriptor(
                subobj
            )  # handle getsetdescriptor like __dict__
        ):
            # Call __getattribute__, we have already checked that this is not overridden and side-effect free. We don't
            # want to call getattr because it can be user-overridden.
            subobj = self.value.__getattribute__(name)
        elif object_has_getattribute(self.value) and subobj is NO_SUCH_SUBOBJ:
            # If the object has an overridden getattribute method, Dynamo has
            # already tried tracing it, and encountered an AttributeError. We
            # call getattr_static only when the __getattribute__ tracing fails
            # (check var_getattr impl). So, it is safe here to raise the
            # AttributeError.
            raise AttributeError

        return subobj

    def has_key_in_generic_dict(self, tx: "InstructionTranslator", key):
        if tx.output.side_effects.has_pending_mutation_of_attr(self, key):
            mutated_attr = tx.output.side_effects.load_attr(self, key, deleted_ok=True)
            return not isinstance(mutated_attr, variables.DeletedVariable)

        return key in self.value.__dict__

    def get_source_by_walking_mro(self, name):
        assert self.cls_source is not None

        for idx, klass in enumerate(type(self.value).__mro__):
            if name in klass.__dict__:
                mro_source = AttrSource(self.cls_source, "__mro__")
                klass_source = GetItemSource(mro_source, idx)
                dict_source = AttrSource(klass_source, "__dict__")
                # TODO(anijain2305) - This is a mapping proxy object. Ideally we
                # should use DictGetItemSource here.
                return GetItemSource(dict_source, name)

        unimplemented(f"Could not find {name} in {type(self.value).__mro__}")

    def var_getattr(self, tx: "InstructionTranslator", name):
        from .. import trace_rules
        from . import ConstantVariable

        source = AttrSource(self.source, name) if self.source else None

        if object_has_getattribute(self.value):
            getattribute_fn = inspect.getattr_static(
                type(self.value), "__getattribute__"
            )
            if self.source:
                new_source = AttrSource(self.source, "__getattribute__")
            try:
                return variables.UserMethodVariable(
                    getattribute_fn, self, source=new_source
                ).call_function(tx, [ConstantVariable.create(name)], {})
            except ObservedAttributeError:
                # Pass through to __getattr__ if __getattribute__ fails
                handle_observed_exception(tx)

        if tx.output.side_effects.has_pending_mutation_of_attr(self, name):
            result = tx.output.side_effects.load_attr(self, name, deleted_ok=True)
            if isinstance(result, variables.DeletedVariable):
                raise_observed_exception(AttributeError, tx)
            return result

        if name == "__dict__":
            options = {"source": source}
            return variables.GetAttrVariable(self, name, **options)

        # TODO(anijain2305) - Investigate if we need specialization for more
        # dunder attrs. inspect.getattr_static does not return correct value for
        # them.
        if name == "__class__":
            cls_source = source
            if cls_source is None:
                cls_source = self.cls_source
            options = {"source": cls_source}
            return UserDefinedClassVariable(type(self.value), **options)

        try:
            subobj = self._getattr_static(name)
        except AttributeError:
            subobj = NO_SUCH_SUBOBJ
            getattr_fn = self._check_for_getattr()
            if isinstance(getattr_fn, types.FunctionType):
                # Dynamo is going to trace the __getattr__ function with
                # args=name. Set the source accordingly.
                if (
                    getattr_fn is unpatched_nn_module_getattr
                    and isinstance(self, variables.UnspecializedNNModuleVariable)
                    # prevent against overwriting of params/buffers/submodules
                    and istype(self.value._parameters, dict)
                    and istype(self.value._buffers, dict)
                    and istype(self.value._modules, dict)
                ):
                    # Manually trace out the nn module __getattr__ to avoid large compilation latency.
                    out = self.manually_trace_nn_module_getattr(tx, name)
                else:
                    new_source = None
                    if self.source:
                        new_source = AttrSource(self.source, "__getattr__")
                    out = variables.UserMethodVariable(
                        getattr_fn, self, source=new_source
                    ).call_function(tx, [ConstantVariable.create(name)], {})

                if self.source and getattr_fn is torch.nn.Module.__getattr__:
                    if isinstance(
                        out,
                        (
                            variables.UnspecializedNNModuleVariable,
                            variables.NNModuleVariable,
                        ),
                    ):
                        # nn_module_stack source is BC surface area. Ensure that
                        # mod._modules["linear"] is reflected as mod.linear for
                        # nn_module_stack.
                        out.set_nn_module_stack_source(
                            AttrSource(self.get_nn_module_stack_source(), name)
                        )
                return out

            elif getattr_fn is not None:
                unimplemented("UserDefined with non-function __getattr__")

        from ..mutation_guard import unpatched_nn_module_init

        if subobj is torch.nn.Module.__init__:
            subobj = unpatched_nn_module_init

        if isinstance(subobj, property):
            if self.source:
                # Read the class attribute to reach the property
                source = AttrSource(AttrSource(self.source, "__class__"), name)
                # Get the getter function
                source = AttrSource(source, "fget")
            return variables.UserMethodVariable(
                subobj.fget, self, source=source
            ).call_function(tx, [], {})
        elif isinstance(subobj, staticmethod):
            func = subobj.__get__(self.value)
            if source is not None:
                return trace_rules.lookup(func).create_with_source(func, source=source)
            else:
                return trace_rules.lookup(func)(func)
        elif isinstance(subobj, classmethod):
            return variables.UserMethodVariable(
                subobj.__func__, self.var_getattr(tx, "__class__"), source=source
            )
        elif isinstance(subobj, types.ClassMethodDescriptorType):
            # e.g.: inspect.getattr_static({}, "fromkeys")
            func = subobj.__get__(self.value, None)
            return VariableTracker.build(tx, func, source)
        elif inspect.ismethoddescriptor(subobj) and not is_wrapper_or_member_descriptor(
            subobj.__get__
        ):
            # Attribute has a __get__ method. Create a user defined object vt
            # for the subobj, and then trace the __get__ method.
            descriptor_source = None
            descriptor_get_source = None
            if self.cls_source:
                # To access the method descriptor from the udf object w/o using
                # inspect.getattr_static, we can look into the class mro
                descriptor_source = self.get_source_by_walking_mro(name)
                descriptor_get_source = AttrSource(descriptor_source, "__get__")
                descriptor_var = VariableTracker.build(tx, subobj, descriptor_source)
            else:
                # Sourceless Builder does not support user defined objects
                descriptor_var = UserDefinedObjectVariable(subobj)

            # The arguments of the __get__ function are (self, instance, owner)
            # self - descriptor_var
            # instance - instance of the class, represented by self here
            # owner - class object
            owner_var = UserDefinedClassVariable(type(self.value))
            return variables.UserMethodVariable(
                subobj.__get__.__func__, descriptor_var, source=descriptor_get_source
            ).call_function(tx, [self, owner_var], {})
        elif isinstance(subobj, types.FunctionType) or (
            isinstance(subobj, types.MethodType)
            and isinstance(self.value, torch.nn.Module)
        ):
            # Since we get subobj via self._getattr_static, which may not trigger dynamic lookup.
            # Static lookup can't tell us it's a method or function correctly,
            # so we trigger dynamic lookup here to get the correct type.
            dynamic_subobj = getattr(self.value, name)

            while dynamic_subobj is subobj and hasattr(subobj, "_torchdynamo_inline"):
                subobj = subobj._torchdynamo_inline
                dynamic_subobj = subobj
                source = AttrSource(source, "_torchdynamo_inline") if source else None

            if isinstance(subobj, types.MethodType):
                if dynamic_subobj.__self__ is not self.value:
                    if not isinstance(dynamic_subobj.__func__, types.FunctionType):
                        unimplemented(
                            f"Found a method whose __func__ is not of FunctionType - {dynamic_subobj}"
                        )

                    from .builder import SourcelessUserDefinedObjectBuilder

                    # This means that we are calling a method of some other object here.
                    object_vt = SourcelessUserDefinedObjectBuilder.create(
                        tx, dynamic_subobj.__self__
                    )
                    return variables.UserMethodVariable(
                        dynamic_subobj.__func__, object_vt
                    )
                func = subobj.__func__
            else:
                assert isinstance(subobj, types.FunctionType)
                func = subobj

            if inspect.ismethod(dynamic_subobj):
                return variables.UserMethodVariable(func, self, source=source)
            elif inspect.isfunction(dynamic_subobj):
                if is_utils_checkpoint(func):
                    return build_checkpoint_variable(source=source)
                elif source is not None:
                    return trace_rules.lookup(func).create_with_source(
                        func, source=source
                    )
                else:
                    return trace_rules.lookup(func)(func)

        if (
            # wrap the source only if inline_inbuilt_nn_modules is set or fsdp modules. This is a temporary solution to
            # keep Dynamo behavior compatible with no inlining, as there will be some delay to turn on the flag in
            # fbcode.
            (
                torch._dynamo.config.inline_inbuilt_nn_modules
                or isinstance(self, variables.FSDPManagedNNModuleVariable)
            )
            and source
            and isinstance(self, variables.UnspecializedNNModuleVariable)
            # export has some awkwardness around specialized and unspecialized modules. Skip wrapping source for export
            # usecase for now.
            and not tx.output.export
        ):
            # Recalculate source for params/buffers
            if name in ("_buffers", "_parameters"):
                source = UnspecializedParamBufferSource(self.source, name)
            source = self._wrap_source(source)

        if subobj is not NO_SUCH_SUBOBJ:
            if is_wrapper_or_member_descriptor(subobj):
                options = {"source": source}
                return variables.GetAttrVariable(self, name, **options)
            if source:
                return variables.LazyVariableTracker.create(subobj, source)
            else:
                # Check if the subobj is accessible from the class itself. If the class source is known, we can create a
                # sourceful variable tracker.
                if self.cls_source is not None:
                    subobj_from_class = inspect.getattr_static(
                        self.value.__class__, name, NO_SUCH_SUBOBJ
                    )
                    if subobj_from_class is subobj:
                        src_from_class = AttrSource(self.cls_source, name)
                        return variables.LazyVariableTracker.create(
                            subobj_from_class, src_from_class
                        )

                return VariableTracker.build(tx, subobj)

        # Earlier we were returning GetAttrVariable but its incorrect. In absence of attr, Python raises AttributeError.
        raise_observed_exception(AttributeError, tx)

    def call_obj_hasattr(
        self, tx: "InstructionTranslator", name: str
    ) -> "VariableTracker":
        if self.source:
            install_guard(
                AttrSource(self.source, name).make_guard(GuardBuilder.HASATTR)
            )

        try:
            var_vt = self.var_getattr(tx, name)
            return variables.ConstantVariable.create(
                not isinstance(var_vt, variables.DeletedVariable)
            )
        except ObservedAttributeError:
            handle_observed_exception(tx)
            return variables.ConstantVariable.create(False)


class FrozenDataClassVariable(UserDefinedObjectVariable):
    @staticmethod
    def create(tx, value, source):
        from dataclasses import fields

        assert is_frozen_dataclass(value)

        field_map = {}
        for field in fields(value):
            if hasattr(value, field.name):
                field_map[field.name] = VariableTracker.build(
                    tx,
                    getattr(value, field.name),
                    source and AttrSource(source, field.name),
                )

        return FrozenDataClassVariable(value, fields=field_map, source=source)

    def __init__(self, value, fields=None, **kwargs) -> None:
        super().__init__(value, **kwargs)
        if fields is None:
            fields = {}
        self.fields = fields

    def as_proxy(self):
        from dataclasses import fields

        args = []
        kwargs = {}
        for field in fields(self.value):
            proxy = self.fields[field.name].as_proxy()
            if hasattr(field, "kw_only") and field.kw_only:
                kwargs[field.name] = proxy
            else:
                args.append(proxy)

        return self.python_type()(*args, **kwargs)

    # NB: This is called during __init__ for a frozen dataclass
    # use this to accumulate the most up-to-date field values
    def method_setattr_standard(self, tx: "InstructionTranslator", name, value):
        self.fields[name.as_python_constant()] = value
        return super().method_setattr_standard(tx, name, value)

    def __repr__(self) -> str:
        return f"{self.__class__.__name__}({self.value_type.__name__})"


class SourcelessGraphModuleVariable(UserDefinedObjectVariable):
    def __init__(
        self,
        value,
        **kwargs,
    ) -> None:
        super().__init__(value, **kwargs)

    def call_method(
        self,
        tx,
        name,
        args: "list[VariableTracker]",
        kwargs: "dict[str, VariableTracker]",
    ) -> "VariableTracker":
        fn_variable = variables.UserFunctionVariable(self.value.forward.__func__)
        args = [self] + args
        return tx.inline_user_function_return(
            fn_variable,
            args,
            kwargs,
        )


class UserDefinedExceptionObjectVariable(UserDefinedObjectVariable):
    def __init__(self, value, **kwargs):
        super().__init__(value, **kwargs)
        self.exc_vt = variables.ExceptionVariable(self.value_type, ())

    @property
    def fn(self):
        return self.value_type

    def call_method(self, tx, name, args, kwargs):
        if (
            name == "__init__"
            and (method := self._maybe_get_baseclass_method(name))
            and inspect.ismethoddescriptor(method)
            and method == Exception.__init__
            and len(kwargs) == 0
        ):
            self.exc_vt.args = args
            self.value.args = args
            return variables.ConstantVariable(None)
            # from . import UserMethodVariable
            # method = self._maybe_get_baseclass_method(name)
            # source = None if self.source is None else AttrSource(AttrSource(self.source, "__class__"), name)
            # return UserMethodVariable(method, self, source=source).call_function(tx, args, kwargs)
        return super().call_method(tx, name, args, kwargs)

    def __getattr__(self, name):
        if name in self.__class__.__dict__.keys():
            return getattr(self, name)
        return getattr(self.exc_vt, name)

    def reconstruct(self, codegen):
        unimplemented(f"{self.__class__.__name__} reconstruct")


class KeyedJaggedTensorVariable(UserDefinedObjectVariable):
    @staticmethod
    def is_matching_object(obj):
        mod = sys.modules.get("torchrec.sparse.jagged_tensor")
        return mod is not None and type(obj) is mod.KeyedJaggedTensor

    def __init__(self, value, **kwargs) -> None:
        from torchrec.sparse.jagged_tensor import KeyedJaggedTensor

        assert type(value) is KeyedJaggedTensor
        super().__init__(value, **kwargs)

    def var_getattr(self, tx: "InstructionTranslator", name):
        if (
            torch._dynamo.config.force_unspec_int_unbacked_size_like_on_torchrec_kjt
            and self.source is not None
            and name in ("_length_per_key", "_offset_per_key")
        ):
            with TracingContext.patch(force_unspec_int_unbacked_size_like=True):
                return super().var_getattr(tx, name)
        return super().var_getattr(tx, name)


class RemovableHandleClass:
    # Dummy class to pass to python_type of RemovableHandleVariable
    # Useful for isinstance check on hooks
    pass


class RemovableHandleVariable(VariableTracker):
    REMOVED = -1

    def __init__(
        self,
        mutation_type=None,
        # index of the registration in the side_effects owned register_hook/handle list, used during removal.
        idx=None,
        **kwargs,
    ) -> None:
        super().__init__(**kwargs)
        self.mutation_type = mutation_type
        self.idx = idx

    def call_method(self, tx: "InstructionTranslator", method_name, args, kwargs):
        if method_name == "remove":
            if self.idx != self.REMOVED:
                tx.output.side_effects.remove_hook(self.idx)
                self.idx = self.REMOVED
            return variables.ConstantVariable.create(None)
        super().call_method(tx, method_name, args, kwargs)

    def reconstruct(self, codegen):
        if self.idx == self.REMOVED:
            # Hook has already been removed, return a dummy handle
            codegen.add_push_null(
                lambda: codegen.load_import_from(
                    "torch._dynamo.utils", "invalid_removeable_handle"
                )
            )
            codegen.extend_output(create_call_function(0, False))
            return
        # unreachable due to codegen.add_cache() when the hook is installed
        super().reconstruct(codegen)

    def python_type(self):
        return RemovableHandleClass


class UserDefinedDictVariable(UserDefinedObjectVariable):
    """
    Represents user defined objects that are subclasses of dict/OrderedDict.

    Internally, it uses a ConstDictVariable to represent the dict part of the
    variable tracker. For everything else, it falls back to
    UserDefinedObjectVariable.
    """

    _nonvar_fields = UserDefinedObjectVariable._nonvar_fields

    def __init__(self, value, dict_vt=None, **kwargs):
        super().__init__(value, **kwargs)
        self._dict_vt = dict_vt
        if self._dict_vt is None:
            assert (
                self.source is None
            ), "dict_vt must be constructed by builder.py when source is present"
            self._dict_vt = variables.ConstDictVariable(
                {}, mutation_type=ValueMutationNew()
            )
        self._dict_methods = dict_methods

    def call_method(
        self,
        tx,
        name,
        args: "list[VariableTracker]",
        kwargs: "dict[str, VariableTracker]",
    ) -> "VariableTracker":
        method = self._maybe_get_baseclass_method(name)
        if method in self._dict_methods:
            return self._dict_vt.call_method(tx, name, args, kwargs)
        return super().call_method(tx, name, args, kwargs)

    def unpack_var_sequence(self, tx):
        if type(self.value).__iter__ in (
            dict.__iter__,
            collections.OrderedDict.__iter__,
        ):
            return self._dict_vt.unpack_var_sequence(tx)
        raise NotImplementedError


class UserDefinedTupleVariable(UserDefinedObjectVariable):
    """
    Represents user defined objects that are subclasses of tuple.

    Internally, it uses a TupleVariable to represent the tuple part of the
    variable tracker. For everything else, it falls back to
    UserDefinedObjectVariable.
    """

    _nonvar_fields = UserDefinedObjectVariable._nonvar_fields

    def __init__(self, value, **kwargs):
        super().__init__(value, **kwargs)
        self._tuple_vt = None

    def set_underlying_tuple_vt(self, tuple_vt):
        self._tuple_vt = tuple_vt

    @staticmethod
    def create(value, tuple_vt, **kwargs):
        result = UserDefinedTupleVariable(value, **kwargs)
        result.set_underlying_tuple_vt(tuple_vt)
        return result

    def call_method(
        self,
        tx,
        name,
        args: "list[VariableTracker]",
        kwargs: "dict[str, VariableTracker]",
    ) -> "VariableTracker":
        assert self._tuple_vt is not None
        method = self._maybe_get_baseclass_method(name)
        if method in tuple_methods:
            return self._tuple_vt.call_method(tx, name, args, kwargs)
        return super().call_method(tx, name, args, kwargs)

    def unpack_var_sequence(self, tx):
        assert self._tuple_vt is not None
        if type(self.value).__iter__ is tuple.__iter__:
            return self._tuple_vt.unpack_var_sequence(tx)
        raise NotImplementedError


class MutableMappingVariable(UserDefinedObjectVariable):
    _nonvar_fields = UserDefinedObjectVariable._nonvar_fields

    def __init__(self, value, **kwargs):
        super().__init__(value, **kwargs)
        self.generic_dict_vt = variables.ConstDictVariable({})
        self.mutation_type = AttributeMutationExisting()

    def var_getattr(self, tx: "InstructionTranslator", name: str) -> "VariableTracker":
        # A common pattern in the init code of MutableMapping objects is to
        # update the __dict__ attribute. To prevent graph break, we directly
        # return a ConstDictVariable for the __dict__attr.
        #
        # However, users can try to add a new attribute to the class using the
        # __dict__ attribute. To catch this, we save the ConstDictVariable for
        # the __dict__ and then lookup into this vt for each attr lookup.
        if name == "get" and type(self.value).get in (
            collections.abc.Mapping.get,
            dict.get,
        ):
            return variables.UserMethodVariable(polyfills.mapping_get, self)
        elif name == "__dict__" and self.source:
            self.generic_dict_vt = variables.LazyVariableTracker.create(
                self.value.__dict__, AttrSource(self.source, "__dict__")
            )
            return self.generic_dict_vt
        elif out := self.generic_dict_vt.maybe_getitem_const(
            variables.ConstantVariable(name)
        ):
            return out
        else:
            return super().var_getattr(tx, name)


class RandomVariable(UserDefinedObjectVariable):
    pass<|MERGE_RESOLUTION|>--- conflicted
+++ resolved
@@ -364,15 +364,12 @@
             return variables.ConstDictVariable(
                 {}, collections.OrderedDict, mutation_type=ValueMutationNew()
             )
-<<<<<<< HEAD
         elif (
             len(args) == 1
             and isinstance(args[0], GenericContextWrappingVariable)
             and name == "__enter__"
         ):
             return args[0].enter(tx)
-
-=======
         elif name == "__new__" and UserDefinedClassVariable.is_supported_new_method(
             self.value.__new__
         ):
@@ -381,7 +378,7 @@
                 args[0],
                 args[1:],
             )
->>>>>>> 96609fc9
+
         return super().call_method(tx, name, args, kwargs)
 
     def call_function(
@@ -460,12 +457,12 @@
         elif (
             self.value is types.MethodType
             and len(args) == 2
-            and isinstance(args[0], variables.GetAttrVariable)
-            and args[0].name in ("__enter__", "__exit__")
+            and isinstance(args[0], variables.UserFunctionVariable)
+            and args[0].get_name() in ("__enter__", "__exit__")
             and isinstance(args[1], GenericContextWrappingVariable)
         ):
             cm_obj = args[1].cm_obj
-            fn = getattr(cm_obj, args[0].name).__func__
+            fn = getattr(cm_obj, args[0].get_name()).__func__
             return variables.UserMethodVariable(fn, args[1], source=self.source)
         elif self.value is weakref.ref:
             return variables.WeakRefVariable(args[0])
@@ -510,11 +507,6 @@
             and self.source
             and not is_forbidden_context_manager(self.value)
         ):
-<<<<<<< HEAD
-            from torch.overrides import TorchFunctionMode
-
-=======
->>>>>>> 96609fc9
             from .functions import (
                 BaseUserFunctionVariable,
                 FunctionDecoratedByContextlibContextManagerVariable,
