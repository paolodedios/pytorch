# mypy: ignore-errors

"""
This module contains variable classes for handling user-defined objects in Dynamo's tracing system.

The key classes are:
- UserDefinedVariable: Base class for representing custom Python objects
- UserDefinedClassVariable: Handles Python class objects/types
- UserDefinedObjectVariable: Fallback class for instance objects, with support for method calls,
  attribute access, and other Python object behaviors.
- Specialized subclasses for common patterns:
  - UserDefinedDictVariable: For dict subclasses
  - UserDefinedSetVariable: For set subclasses
  - UserDefinedTupleVariable: For tuple subclasses
  - UserDefinedExceptionObjectVariable: For exception subclasses
  - FrozenDataClassVariable: Special handling of frozen dataclasses
  - MutableMappingVariable: For collections.abc.MutableMapping subclasses

Dynamo specializes to VariableTracker subclasses like FrozenDataClassVariable if available; if no
subclass qualifies, it falls back to UserDefinedObjectVariable.

These classes help Dynamo track and handle arbitrary Python objects during tracing,
maintaining proper semantics while enabling optimizations where possible.
"""

import _collections
import builtins
import collections
import contextlib
import dataclasses
import enum
import functools
import inspect
import itertools
import random
import sys
import threading
import types
import warnings
import weakref
from typing import TYPE_CHECKING
from typing_extensions import is_typeddict

import torch._dynamo.config
import torch.nn
from torch._guards import TracingContext
from torch.utils._python_dispatch import is_traceable_wrapper_subclass_type

from .. import graph_break_hints, polyfills, variables
from ..bytecode_transformation import create_call_function
from ..create_parameter_op import do_not_convert_to_tracable_parameter
from ..exc import (
    handle_observed_exception,
    ObservedAttributeError,
    raise_observed_exception,
    unimplemented_v2,
)
from ..guards import GuardBuilder, install_guard
from ..source import (
    AttrSource,
    CallFunctionNoArgsSource,
    DataclassFieldsSource,
    DictGetItemSource,
    GetItemSource,
    RandomValueSource,
    TypeDictSource,
    TypeMROSource,
    TypeSource,
    UnspecializedParamBufferSource,
)
from ..utils import (
    build_checkpoint_variable,
    check_constant_args,
    cmp_name_to_op_mapping,
    dict_methods,
    frozenset_methods,
    get_custom_getattr,
    has_torch_function,
    is_frozen_dataclass,
    is_lru_cache_wrapped_function,
    is_namedtuple_cls,
    is_utils_checkpoint,
    is_wrapper_or_member_descriptor,
    istype,
    list_methods,
    namedtuple_fields,
    object_has_getattribute,
    proxy_args_kwargs,
    set_methods,
    tensortype_to_dtype,
    tuple_methods,
    unpatched_nn_module_getattr,
)
from .base import AttributeMutationExisting, ValueMutationNew, VariableTracker
from .dicts import DefaultDictVariable
from .lists import SizeVariable


try:
    import numpy as np
except ModuleNotFoundError:
    np = None

try:
    from torch.utils._cxx_pytree import PyTreeSpec
except ImportError:
    PyTreeSpec = type(None)


if TYPE_CHECKING:
    from torch._dynamo.codegen import PyCodegen
    from torch._dynamo.symbolic_convert import InstructionTranslator


def is_standard_setattr(val):
    return val in (object.__setattr__, BaseException.__setattr__)


def is_standard_delattr(val):
    return val in (object.__delattr__, BaseException.__delattr__)


def is_forbidden_context_manager(ctx):
    f_ctxs = []

    try:
        from _pytest.python_api import RaisesContext
        from _pytest.recwarn import WarningsChecker

        f_ctxs.append(RaisesContext)
        f_ctxs.append(WarningsChecker)
    except ImportError:
        pass

    if m := sys.modules.get("torch.testing._internal.jit_utils"):
        f_ctxs.append(m._AssertRaisesRegexWithHighlightContext)

    return ctx in f_ctxs


def is_cython_function(obj):
    return (
        callable(obj)
        and hasattr(type(obj), "__name__")
        and type(obj).__name__ == "cython_function_or_method"
    )


class UserDefinedVariable(VariableTracker):
    value: object


class UserDefinedClassVariable(UserDefinedVariable):
    value: type[object]

    def __init__(self, value, **kwargs) -> None:
        super().__init__(**kwargs)
        self.value = value

    def as_python_constant(self):
        return self.value

    def as_proxy(self):
        return self.value

    def __repr__(self) -> str:
        return f"{self.__class__.__name__}({self.value})"

    @staticmethod
    @functools.cache
    def _constant_fold_classes():
        return {
            torch.device,
            torch.finfo,
            torch.iinfo,
            torch.Size,
        }

    @staticmethod
    @functools.cache
    def _in_graph_classes():
        _in_graph_class_list = {
            torch.Tensor,
            torch.cuda.FloatTensor,
            torch.cuda.DoubleTensor,
            torch.cuda.HalfTensor,
            torch.cuda.BFloat16Tensor,
            torch.cuda.ByteTensor,
            torch.cuda.CharTensor,
            torch.cuda.IntTensor,
            torch.cuda.ShortTensor,
            torch.cuda.LongTensor,
            torch.Stream,
            torch.Event,
            torch.cuda.Stream,
            torch.cuda.Event,
            torch.xpu.Stream,
            torch.xpu.Event,
        }
        if hasattr(torch, "hpu"):
            _in_graph_class_list.update(
                {
                    torch.hpu.Stream,
                    torch.hpu.Event,
                }
            )

        return set(tensortype_to_dtype.keys()) | _in_graph_class_list

    @staticmethod
    @functools.cache
    def supported_c_new_functions():
        exceptions = [
            getattr(builtins, name).__new__
            for name in dir(builtins)
            if isinstance(getattr(builtins, name), type)
            and issubclass(getattr(builtins, name), BaseException)
        ]
        return {
            object.__new__,
            dict.__new__,
            set.__new__,
            frozenset.__new__,
            tuple.__new__,
            list.__new__,
        }.union(exceptions)

    @staticmethod
    def is_supported_new_method(value):
        # TODO(anijain2305) - Extend this to support objects with default tp_new
        # functions.
        return value in UserDefinedClassVariable.supported_c_new_functions()

    def can_constant_fold_through(self):
        return self.value in self._constant_fold_classes()

    def has_key_in_generic_dict(self, tx: "InstructionTranslator", key):
        if tx.output.side_effects.has_pending_mutation_of_attr(self, key):
            mutated_attr = tx.output.side_effects.load_attr(self, key, deleted_ok=True)
            return not isinstance(mutated_attr, variables.DeletedVariable)

        return key in self.value.__dict__

    def var_getattr(self, tx: "InstructionTranslator", name: str) -> "VariableTracker":
        from . import ConstantVariable, EnumVariable

        source = AttrSource(self.source, name) if self.source is not None else None

        if name == "__name__":
            return ConstantVariable.create(self.value.__name__)
        elif name == "__qualname__":
            return ConstantVariable.create(self.value.__qualname__)
        elif name == "__dict__":
            options = {"source": source}
            return variables.GetAttrVariable(self, name, **options)

        # Special handling of collections.OrderedDict.fromkeys()
        # Wrap it as GetAttrVariable(collections.OrderedDict, "fromkeys") to make it consistent with
        # collections.defaultdict, and both will be handled at UserDefinedClassVariable.call_method().
        # Otherwise, it would be wrapped as UserDefinedObjectVariable(collections.OrderedDict.fromkeys),
        # and we need duplicate code to handle both cases.
        if (
            self.value in {collections.OrderedDict, collections.defaultdict}
            and name == "fromkeys"
        ):
            return super().var_getattr(tx, name)

        try:
            obj = inspect.getattr_static(self.value, name)
        except AttributeError:
            if type(self.value) is type:
                raise_observed_exception(AttributeError, tx)
            else:
                # Cannot reason about classes with a custom metaclass
                # See: test_functions::test_getattr_metaclass
                obj = None

        if name == "__new__" and UserDefinedClassVariable.is_supported_new_method(obj):
            return super().var_getattr(tx, name)

        if name in cmp_name_to_op_mapping and not isinstance(obj, types.FunctionType):
            return variables.GetAttrVariable(self, name, source=source)

        if isinstance(obj, staticmethod):
            return VariableTracker.build(tx, obj.__get__(self.value), source)
        elif isinstance(obj, classmethod):
            if isinstance(obj.__func__, property):
                return variables.UserFunctionVariable(obj.__func__.fget).call_function(
                    tx, [self], {}
                )
            return variables.UserMethodVariable(obj.__func__, self, source=source)
        elif isinstance(obj, types.ClassMethodDescriptorType):
            # e.g.: inspect.getattr_static(dict, "fromkeys")
            #       inspect.getattr_static(itertools.chain, "from_iterable")
            func = obj.__get__(None, self.value)
            return VariableTracker.build(tx, func, source)
        elif source:
            # __mro__ is a member in < 3.12, an attribute in >= 3.12
            if inspect.ismemberdescriptor(obj) or (
                sys.version_info >= (3, 12) and name == "__mro__"
            ):
                return VariableTracker.build(tx, obj.__get__(self.value), source)

        if ConstantVariable.is_literal(obj):
            return ConstantVariable.create(obj)
        elif isinstance(obj, enum.Enum):
            return EnumVariable(obj)
        elif self.value is collections.OrderedDict:
            return variables.GetAttrVariable(self, name)
        elif name in getattr(self.value, "__dict__", {}) or (
            self.value.__module__.startswith("torch.")
            or self.value.__module__ == "torch"
        ):
            if source:
                return VariableTracker.build(tx, obj, source)

        if (
            source
            and not inspect.ismethoddescriptor(obj)
            and not is_wrapper_or_member_descriptor(obj)
        ):
            return VariableTracker.build(tx, obj, source)

        return super().var_getattr(tx, name)

    def _call_cross_entropy_loss(self, tx: "InstructionTranslator", args, kwargs):
        """
        functional: input, target, weight=None, size_average=None, ignore_index=- 100, reduce=None, reduction='mean',
        label_smoothing=0.0

        non functional ctor: weight=None, size_average=None, ignore_index=- 100, reduce=None, reduction='mean',
        label_smoothing=0.0

        non functional loss call: input, target, optional_output
        """
        from . import ConstantVariable

        def normalize_args(
            weight=ConstantVariable.create(None),
            size_average=ConstantVariable.create(None),
            ignore_index=ConstantVariable.create(-100),
            reduce=ConstantVariable.create(None),
            reduction=ConstantVariable.create("mean"),
            label_smoothing=ConstantVariable.create(0.0),
        ):
            return (
                weight,
                size_average,
                ignore_index,
                reduce,
                reduction,
                label_smoothing,
            )

        (
            weight,
            size_average,
            ignore_index,
            reduce_arg,
            reduction,
            label_smoothing,
        ) = normalize_args(*args, **kwargs)

        def fake_cross_entropy_loss(input, target):
            from .builder import wrap_fx_proxy

            return wrap_fx_proxy(
                tx=tx,
                proxy=tx.output.create_proxy(
                    "call_function",
                    torch.nn.functional.cross_entropy,
                    *proxy_args_kwargs(
                        [
                            input,
                            target,
                            weight,
                            size_average,
                            ignore_index,
                            reduce_arg,
                            reduction,
                            label_smoothing,
                        ],
                        {},
                    ),
                ),
            )

        return variables.LambdaVariable(fake_cross_entropy_loss)

    def call_method(
        self,
        tx,
        name,
        args: "list[VariableTracker]",
        kwargs: "dict[str, VariableTracker]",
    ) -> "VariableTracker":
        if (
            name == "__subclasses__"
            and len(args) == 0
            and not kwargs
            and "__subclasses__" not in self.value.__dict__
        ):
            source = self.source
            if self.source:
                source = AttrSource(self.source, "__subclasses__")
                source = CallFunctionNoArgsSource(source)
            return VariableTracker.build(tx, self.value.__subclasses__(), source)
        elif (
            self.value in {collections.OrderedDict, collections.defaultdict}
            and name == "fromkeys"
        ):
            from .builtin import BuiltinVariable

            return BuiltinVariable.call_custom_dict_fromkeys(
                tx, self.value, *args, **kwargs
            )
        elif self.value is collections.OrderedDict and name == "move_to_end":
            return args[0].call_method(tx, name, [*args[1:]], kwargs)
        elif name == "__eq__" and len(args) == 1 and hasattr(args[0], "value"):
            return variables.ConstantVariable(self.value == args[0].value)
        elif name == "__ne__" and len(args) == 1 and hasattr(args[0], "value"):
            return variables.ConstantVariable(self.value != args[0].value)
        elif issubclass(self.value, dict) and name != "__new__":
            # __new__ is handled below
            return variables.BuiltinVariable(dict).call_method(tx, name, args, kwargs)
        elif issubclass(self.value, (set, frozenset)) and name != "__new__":
            # __new__ is handled below
            return variables.BuiltinVariable(set).call_method(tx, name, args, kwargs)
        elif (
            name == "__new__"
            and self.value is collections.OrderedDict
            and isinstance(args[0], UserDefinedClassVariable)
            and args[0].value is collections.OrderedDict
        ):
            assert len(args) == 1
            assert len(kwargs) == 0
            return variables.ConstDictVariable(
                {}, collections.OrderedDict, mutation_type=ValueMutationNew()
            )
        elif name == "__new__" and UserDefinedClassVariable.is_supported_new_method(
            self.value.__new__
        ):
            return tx.output.side_effects.track_new_user_defined_object(
                self,
                args[0],
                args[1:],
            )
        return super().call_method(tx, name, args, kwargs)

    def call_function(
        self,
        tx: "InstructionTranslator",
        args: "list[VariableTracker]",
        kwargs: "dict[str, VariableTracker]",
    ) -> "VariableTracker":
        from ..side_effects import SideEffects
        from .builder import wrap_fx_proxy

        constant_args = check_constant_args(args, kwargs)

        if self.can_constant_fold_through() and constant_args:
            # constant fold
            return variables.ConstantVariable.create(
                self.as_python_constant()(
                    *[x.as_python_constant() for x in args],
                    **{k: v.as_python_constant() for k, v in kwargs.items()},
                ),
            )
        elif self.value is torch.nn.CrossEntropyLoss:
            return self._call_cross_entropy_loss(tx, args, kwargs)
        elif self.value is contextlib.nullcontext:
            # import here to avoid circular dependency
            from .ctx_manager import NullContextVariable

            return NullContextVariable()
        elif self.value is collections.OrderedDict:
            return tx.inline_user_function_return(
                VariableTracker.build(tx, polyfills.construct_dict),
                [self, *args],
                kwargs,
            )
        elif (
            self.value is collections.defaultdict
            and len(args) <= 1
            and DefaultDictVariable.is_supported_arg(args[0])
        ):
            return DefaultDictVariable(
                {},
                collections.defaultdict,
                args[0],
                mutation_type=ValueMutationNew(),
            )
        elif is_typeddict(self.value):
            if self.value.__optional_keys__:
                unimplemented_v2(
                    gb_type="TypedDict with optional keys",
                    context=str(self.value),
                    explanation="Dyanmo does not support tracing TypedDict with optional keys",
                    hints=[
                        "Avoid using TypedDict with optional keys",
                        *graph_break_hints.SUPPORTABLE,
                    ],
                )
            return variables.BuiltinVariable(dict).call_dict(tx, *args, **kwargs)
        elif self.value is collections.deque:
            maxlen = variables.ConstantVariable.create(None)

            def deque_signature(iterable=None, maxlen=None):
                pass

            try:
                bound_args = inspect.signature(deque_signature).bind(*args, **kwargs)
            except TypeError as e:
                unimplemented_v2(
                    gb_type="collections.deque() with bad arguments",
                    context=f"args={args}, kwargs={kwargs}",
                    explanation="Detected call to collections.deque() with bad arguments.",
                    hints=[
                        "Fix the call to collections.deque().",
                        *graph_break_hints.USER_ERROR,
                    ],
                    from_exc=e,
                )

            if "iterable" in bound_args.arguments:
                if not bound_args.arguments["iterable"].has_force_unpack_var_sequence(
                    tx
                ):
                    unimplemented_v2(
                        gb_type="collections.deque() with bad iterable argument",
                        context=f"args={args}, kwargs={kwargs}",
                        explanation="Call to collections.deque() has an iterable argument that Dynamo cannot "
                        "convert to a list.",
                        hints=[
                            "Use a simpler sequence type that Dynamo can convert to a list "
                            "(e.g. list, tuple, list iterator, etc.)",
                            *graph_break_hints.USER_ERROR,
                        ],
                    )
                items = bound_args.arguments["iterable"].force_unpack_var_sequence(tx)
            else:
                items = []

            if "maxlen" in bound_args.arguments:
                maxlen = bound_args.arguments["maxlen"]

            return variables.lists.DequeVariable(
                items, maxlen=maxlen, mutation_type=ValueMutationNew()
            )
        elif self.value is weakref.ref:
            if len(args) > 1:
                callback = args[1]
            else:
                callback = variables.ConstantVariable.create(None)
            return variables.WeakRefVariable(args[0], callback)
        elif self.value is functools.partial:
            if not args:
                unimplemented_v2(
                    gb_type="missing args to functools.partial",
                    context="",
                    explanation="functools.partial requires at least one argument",
                    hints=[
                        "Fix the functools.partial call.",
                        *graph_break_hints.USER_ERROR,
                    ],
                )
            # The first arg, a callable (the ctor below will assert on types)
            fn = args[0]
            rest_args = args[1:]
            # guards for the produced FunctoolsPartialVariable are installed in FunctoolsPartialVariable ctor from the
            # args and keywords
            return variables.functions.FunctoolsPartialVariable(
                fn, args=rest_args, keywords=kwargs
            )
        elif self.value is warnings.catch_warnings and not args:
            return variables.CatchWarningsCtxManagerVariable.create(tx, kwargs)
        elif self.value is torch.cuda.device and not kwargs and len(args) == 1:
            assert args[0].is_python_constant()
            return variables.CUDADeviceVariable.create(tx, args[0].as_python_constant())
        elif (
            issubclass(type(self.value), type)
            and hasattr(
                self.value, "__enter__"
            )  # TODO(voz): These can invoke user code!
            and hasattr(
                self.value, "__exit__"
            )  # TODO(voz): These can invoke user code!
            and self.is_standard_new()
            and SideEffects.cls_supports_mutation_side_effects(self.value)
            and self.source
            and not is_forbidden_context_manager(self.value)
        ):
            from .functions import (
                BaseUserFunctionVariable,
                FunctionDecoratedByContextlibContextManagerVariable,
            )

            # graph break on any contextlib.* that it is not contextlib.contextmanager
            # Some of the APIs below are not supported because they rely on features
            # that Dynamo doesn't play well today (i.e. contextlib.suppress)
            if self.value in (
                contextlib._AsyncGeneratorContextManager,
                contextlib.closing,
                contextlib.redirect_stdout,
                contextlib.redirect_stderr,
                contextlib.suppress,
                contextlib.ExitStack,
                contextlib.AsyncExitStack,
            ):
                # We are not changing the behavior of Dynamo as these function were
                # already ignored on trace_rules.py before #136033 landed
                unimplemented_v2(
                    gb_type="unsupported contextlib.* API",
                    context=f"{self.value}",
                    explanation=f"{self.value} not supported. This may be due to its use of "
                    "context-specific operations that are not supported in "
                    "Dynamo yet (i.e. Exception handling)",
                    hints=[
                        *graph_break_hints.SUPPORTABLE,
                    ],
                )

            if self.value is contextlib._GeneratorContextManager and isinstance(
                args[0], BaseUserFunctionVariable
            ):
                if not torch._dynamo.config.enable_trace_contextlib:
                    unimplemented_v2(
                        gb_type="attempted to trace contextlib.contextmanager",
                        context=f"args={args}",
                        explanation="Tracing contextlib.contextmanager is disabled.",
                        hints=[
                            "Set torch._dynamo.config.enable_trace_contextlib = True",
                        ],
                    )
                # Wrap UserFunctionVariable in FunctionDecoratedByContextlibContextManagerVariable
                # if the function is annotated with @contextlib.contextmanager
                # This shouldn't be necessary once generator functions are fully
                # supported in dynamo
                args = [
                    FunctionDecoratedByContextlibContextManagerVariable(
                        args[0], source=args[0].source
                    )
                ] + args[1:]

            cm_obj = tx.output.side_effects.track_new_user_defined_object(
                variables.BuiltinVariable(object),
                self,
                args,
            )
            cm_obj.call_method(tx, "__init__", args, kwargs)
            return cm_obj
        elif is_namedtuple_cls(self.value):
            fields = namedtuple_fields(self.value)
            # check if this a quasi-namedtuple or a real one
            if self.value.__module__ == "torch.return_types":
                assert len(args) == 1
                assert not kwargs
                items = args[0].force_unpack_var_sequence(tx)
            else:
                field_defaults = self.value._field_defaults

                items = list(args)
                items.extend([None] * (len(fields) - len(items)))

                var_tracker_kwargs = {}
                for field_name, var_tracker in zip(fields, items):
                    if var_tracker is None:
                        if field_name in kwargs:
                            field_var = kwargs[field_name]
                        else:
                            assert field_name in field_defaults
                            field_var = VariableTracker.build(
                                tx, field_defaults[field_name]
                            )
                        var_tracker_kwargs[field_name] = field_var

                for name, value in var_tracker_kwargs.items():
                    assert name in fields
                    items[fields.index(name)] = value

                assert all(x is not None for x in items)

            return variables.NamedTupleVariable(items, self.value)
        elif self.value is torch.Size:
            # This simulates `THPSize_pynew`, the C impl for `Size.__new__`.
            tup = variables.BuiltinVariable(tuple).call_function(tx, args, kwargs)
            return SizeVariable(tup.items)
        elif is_frozen_dataclass(self.value) and self.is_standard_new():
            fields = dataclasses.fields(self.value)
            fields_source = DataclassFieldsSource(self.source)
            items = list(args)
            items.extend([None] * (len(fields) - len(items)))

            default_kwargs = {}
            for ind, field, var_tracker in zip(itertools.count(), fields, items):
                if var_tracker is None:
                    if field.name in kwargs:
                        var_tracker = kwargs[field.name]
                    else:
                        if not field.init:
                            continue

                        if field.default is not dataclasses.MISSING:
                            var_tracker = VariableTracker.build(
                                tx,
                                field.default,
                                source=AttrSource(
                                    GetItemSource(fields_source, ind), "default"
                                ),
                            )
                        elif field.default_factory is not dataclasses.MISSING:
                            factory_fn = VariableTracker.build(
                                tx, field.default_factory
                            )
                            var_tracker = factory_fn.call_function(tx, [], {})
                        else:
                            # if we are subclass, the constructor could possibly
                            # be missing args
                            continue

                    default_kwargs[field.name] = var_tracker
            kwargs.update(default_kwargs)

            var = tx.output.side_effects.track_new_user_defined_object(
                variables.BuiltinVariable(object), self, args
            )
            var.call_method(tx, "__init__", args, kwargs)
            return var
        elif (
            self.value in self._in_graph_classes()
            or is_traceable_wrapper_subclass_type(self.value)
        ):
            # torch.LongTensor cannot accept a list of FakeTensors.
            # So we stack the list of FakeTensors instead.
            if (
                np
                and self.value in tensortype_to_dtype
                and len(args) == 1
                and isinstance(args[0], variables.ListVariable)
                and len(args[0].items) > 1
                and all(isinstance(x, variables.TensorVariable) for x in args[0].items)
            ):
                # Stack FakeTensor
                stacked = wrap_fx_proxy(
                    tx=tx,
                    proxy=tx.output.create_proxy(
                        "call_function",
                        torch.stack,
                        *proxy_args_kwargs(args, kwargs),
                    ),
                )
                args = [stacked]

            tensor_variable = wrap_fx_proxy(
                tx=tx,
                proxy=tx.output.create_proxy(
                    "call_function",
                    self.value,
                    *proxy_args_kwargs(args, kwargs),
                ),
            )

            return tensor_variable
        elif self.value is random.Random:
            if len(args) == 1 and isinstance(args[0], variables.ConstantVariable):
                seed = args[0].value
            else:
                seed = None
            random_object = random.Random(seed)
            return RandomVariable(random_object)
        elif (
            self.value is types.MappingProxyType
            and len(args) == 1
            and isinstance(args[0], variables.ConstDictVariable)
        ):
            # types.MappingProxyType is a read-only proxy of the dict. If the
            # original dict changes, the changes are reflected in proxy as well.
            return variables.MappingProxyVariable(args[0])
        elif SideEffects.cls_supports_mutation_side_effects(self.value) and self.source:
            with do_not_convert_to_tracable_parameter():
                return tx.inline_user_function_return(
                    VariableTracker.build(
                        tx, polyfills.instantiate_user_defined_class_object
                    ),
                    [self, *args],
                    kwargs,
                )
        return super().call_function(tx, args, kwargs)

    def is_standard_new(self):
        """Check for __new__ being overridden"""
        new_fn = inspect.getattr_static(self.value, "__new__", None)
        if isinstance(new_fn, staticmethod):
            new_fn = new_fn.__func__
        return new_fn is object.__new__

    def call_obj_hasattr(
        self, tx: "InstructionTranslator", name: str
    ) -> "VariableTracker":
        if self.source:
            source = AttrSource(self.source, name)
            install_guard(source.make_guard(GuardBuilder.HASATTR))
            return variables.ConstantVariable(hasattr(self.value, name))
        return super().call_obj_hasattr(tx, name)

    def const_getattr(self, tx: "InstructionTranslator", name):
        if name == "__name__":
            return self.value.__name__
        return super().const_getattr(tx, name)


class UserDefinedExceptionClassVariable(UserDefinedClassVariable):
    @property
    def fn(self):
        return self.value

    def python_type(self):
        return self.value


class NO_SUCH_SUBOBJ:
    pass


def call_random_fn(tx, fn, args, kwargs):
    from .builder import VariableBuilder

    args = [x.as_python_constant() for x in args]
    kwargs = {k: v.as_python_constant() for k, v in kwargs.items()}
    random_call_index = len(tx.output.random_calls)
    example_value = fn(*args, **kwargs)
    source = RandomValueSource(random_call_index)
    tx.output.random_calls.append((fn, args, kwargs))
    # TODO: arguably, this should route to wrap_symint/wrap_symfloat
    # (currently hypothetical), but I'm not going to poke my hand in
    # this nest for now
    return VariableBuilder(tx, source).wrap_unspecialized_primitive(example_value)


class UserDefinedObjectVariable(UserDefinedVariable):
    """
    Mostly objects of defined type.  Catch-all for something where we only know the type.
    """

    _nonvar_fields = {
        "value",
        "value_type",
        "attrs_directly_modifed_on_dict",
        *UserDefinedVariable._nonvar_fields,
    }

    def __init__(
        self,
        value,
        *,
        value_type=None,
        cls_source=None,
        base_cls_vt=None,
        init_args=None,
        **kwargs,
    ) -> None:
        super().__init__(**kwargs)
        self.value = value
        self.value_type = value_type or type(value)
        assert type(value) is self.value_type
        # This is used with __new__, when the new object is sourceless but the user class can be sourceful.
        self.cls_source = cls_source
        if cls_source is None and self.source is not None:
            self.cls_source = TypeSource(self.source)

        # These attributes are used to reconstruct the user defined object. The
        # pseudo code looks like this. Builtin C __new__ do not support kwargs,
        # so init_args is sufficient.
        #   obj = base_cls.__new__(user_cls, *args)
        self.base_cls_vt = base_cls_vt
        self.init_args = init_args

        # This records names of the attributes that were modified via instance
        # `__dict__` directly, rather than the normal setattr path.
        #
        # TODO consider emulating `obj.__dict__` as a `ConstDictVariable` to get
        # rid of these workarounds here and in `GetAttrVariable`.
        self.attrs_directly_modifed_on_dict = set()

    def __str__(self) -> str:
        inner = self.value_type.__name__
        if inner in [
            "builtin_function_or_method",
            "getset_descriptor",
            "method_descriptor",
            "method",
        ]:
            inner = str(getattr(self.value, "__name__", None))
        return f"{self.__class__.__name__}({inner})"

    def __repr__(self) -> str:
        return f"{self.__class__.__name__}({self.value_type.__name__})"

    def is_underlying_vt_modified(self, side_effects):
        return False

    def python_type(self):
        return self.value_type

    def as_python_constant(self):
        import torch.utils._pytree as pytree

        if pytree.is_constant_class(self.value_type):
            if self.source is not None:
                install_guard(self.source.make_guard(GuardBuilder.EQUALS_MATCH))
                return self.value
            # TODO else try reconstructing the object by, e.g., leveraging side
            # effects and `as_python_constant`.
        return super().as_python_constant()

    def guard_as_python_constant(self):
        if self.source:
            install_guard(self.source.make_guard(GuardBuilder.ID_MATCH))
            return self.value
        return super().guard_as_python_constant()

    def torch_function_check(self):
        assert has_torch_function(self), (
            f"calling torch function on object without __torch_function__ {self}"
        )

    def get_torch_fn(self, tx):
        self.torch_function_check()
        from .torch_function import get_torch_function_fn

        return get_torch_function_fn(tx, self)

    def call_torch_function(self, tx: "InstructionTranslator", fn, types, args, kwargs):
        self.torch_function_check()

        from .torch_function import call_torch_function

        return call_torch_function(
            tx,
            self.get_torch_fn(tx),
            fn,
            types,
            args,
            kwargs,
        )

    @staticmethod
    @functools.cache
    def _supported_random_functions():
        fns = {
            random.random,
            random.randint,
            random.randrange,
            random.uniform,
        }
        return fns

    def _maybe_get_baseclass_method(self, name):
        if name not in getattr(self.value, "__dict__", {}):
            try:
                return inspect.getattr_static(type(self.value), name)
            except AttributeError:
                pass
        return None

    def call_method(
        self,
        tx,
        name,
        args: "list[VariableTracker]",
        kwargs: "dict[str, VariableTracker]",
    ) -> "VariableTracker":
        from . import ConstantVariable, UserMethodVariable

        method = self._maybe_get_baseclass_method(name)
        if method is not None:
            if method is object.__init__:
                return ConstantVariable.create(None)

            if is_standard_setattr(method) or isinstance(self.value, threading.local):
                return self.method_setattr_standard(tx, *args, **kwargs)

            if is_standard_delattr(method):
                return self.method_setattr_standard(
                    tx, args[0], variables.DeletedVariable()
                )

            if method is object.__eq__ and len(args) == 1 and not kwargs:
                other = args[0]
                if not isinstance(other, UserDefinedObjectVariable):
                    return variables.ConstantVariable.create(NotImplemented)

                # TODO(anijain2305) - Identity checking should already be a part
                # of the cmp_eq  polyfill function.
                return ConstantVariable.create(self.value is other.value)

            if torch._dynamo.config.enable_faithful_generator_behavior and isinstance(
                self.value, types.GeneratorType
            ):
                unimplemented_v2(
                    gb_type="call_method on generator",
                    context=f"object={self.value}, method={name}, args={args}, kwargs={kwargs}",
                    explanation="Detected a method call to a user-defined generator object. "
                    "This is not fully supported.",
                    hints=[
                        "Set `torch._dynamo.config.enable_faithful_generator_behavior = False`. Note that this "
                        "may cause silent incorrectness, since we will eagerly unpack generators instead of lazily "
                        "evaluating them.",
                    ],
                )

            # check for methods implemented in C++
            if isinstance(method, types.FunctionType):
                source = None
                if self.source:
                    source = self.get_source_by_walking_mro(name)
                # TODO(jansel): add a guard to check for monkey patching?
                from ..mutation_guard import unpatched_nn_module_init

                if method is torch.nn.Module.__init__:
                    method = unpatched_nn_module_init
                return UserMethodVariable(method, self, source=source).call_function(
                    tx, args, kwargs
                )

            if method is list.__len__ and self.source and not (args or kwargs):
                install_guard(self.source.make_guard(GuardBuilder.SEQUENCE_LENGTH))
                return ConstantVariable(len(self.value))

        return super().call_method(tx, name, args, kwargs)

    def method_setattr_standard(
        self, tx: "InstructionTranslator", name, value, directly_update_dict=False
    ):
        try:
            name = name.as_python_constant()
        except NotImplementedError:
            unimplemented_v2(
                gb_type="non-const setattr name on user-defined object",
                context=f"object={self}, name={name}, value={value}",
                explanation="Detected a call to `setattr` of a user-defined object with a non-constant name.",
                hints=["Ensure that the name is a string."],
            )
        assert tx.output.side_effects.is_attribute_mutation(self), (
            "Attempted setattr on a user-defined object that does not have "
            "an AttributeMutation mutation_type"
        )

        if directly_update_dict:
            self.attrs_directly_modifed_on_dict.add(name)
        else:
            tmp = self.try_get_descritor_and_setter_py_func(name)
            if tmp:
                descriptor, setter = tmp
                # Emulate
                # https://github.com/python/cpython/blob/3.11/Objects/object.c#L1371-L1452
                desc_source = None
                func_source = None
                if self.cls_source:
                    desc_source = self.get_source_by_walking_mro(name)
                    # use `type(...)` to ignore instance attrs.
                    func_source = AttrSource(TypeSource(desc_source), "__set__")
                desc_var = VariableTracker.build(tx, descriptor, desc_source)
                func_var = VariableTracker.build(tx, setter, func_source)
                args = [desc_var, self, value]
                return func_var.call_function(tx, args, {})
            # NOTE: else we assume the descriptor (if any) has a
            # side-effect-free `__set__` as far as Dynamo tracing is concerned.

        # Emulate the standard setattr on instance dict.
        tx.output.side_effects.store_attr(self, name, value)
        return variables.ConstantVariable(None)

    def needs_slow_setattr(self):
        return not is_standard_setattr(
            inspect.getattr_static(self.value, "__setattr__", None)
        ) and not isinstance(self.value, threading.local)

    def unpack_var_sequence(self, tx):
        if (
            self.source
            and self._maybe_get_baseclass_method("__iter__") is list.__iter__
            and self._maybe_get_baseclass_method("__len__") is list.__len__
            and self._maybe_get_baseclass_method("__getitem__") is list.__getitem__
        ):
            install_guard(self.source.make_guard(GuardBuilder.SEQUENCE_LENGTH))
            return [
                variables.LazyVariableTracker.create(
                    self.value[k],
                    source=GetItemSource(self.source, k),
                )
                for k in range(len(self.value))
            ]
        return super().unpack_var_sequence(tx)

    def next_variable(self, tx):
        return self.call_method(tx, "__next__", [], {})

    def is_supported_random(self):
        try:
            return self.value in self._supported_random_functions()
        except TypeError:
            # TypeError: unhashable type
            return False

    def call_function(
        self,
        tx: "InstructionTranslator",
        args: "list[VariableTracker]",
        kwargs: "dict[str, VariableTracker]",
    ) -> "VariableTracker":
        if (
            self.is_supported_random()
            and all(k.is_python_constant() for k in args)
            and all(v.is_python_constant() for v in kwargs.values())
        ):
            return call_random_fn(tx, self.value, args, kwargs)
        elif istype(self.value, types.MethodType):
            func = self.value.__func__
            obj = self.value.__self__
            if (
                func is torch.utils._contextlib._DecoratorContextManager.clone
                and variables.TorchCtxManagerClassVariable.is_matching_cls(
                    obj.__class__
                )
                and not (args or kwargs)
            ):
                return variables.TorchCtxManagerClassVariable(
                    obj.__class__
                ).call_function(tx, args, kwargs)

            if (
                func is torch.autograd.grad_mode.inference_mode.clone
                and obj.__class__ is torch.autograd.grad_mode.inference_mode
            ):
                # simulate the inference_mode.clone implementation
                var = variables.ConstantVariable(obj.mode)
                return variables.TorchCtxManagerClassVariable(
                    obj.__class__
                ).call_function(tx, [var], kwargs)

            if self.source is None:
                unimplemented_v2(
                    gb_type="attempted to call sourceless user-defined object as a method",
                    context=f"object={self.value}, function={func}, args={args}, kwargs={kwargs}",
                    explanation="Dynamo does not support this.",
                    hints=[
                        f"Ensure the user-defined object {self.value} is constructed outside the compiled region.",
                    ],
                )
            func_src = AttrSource(self.source, "__func__")
            func_var = VariableTracker.build(tx, func, func_src)
            obj_src = AttrSource(self.source, "__self__")
            obj_var = VariableTracker.build(tx, obj, obj_src)
            return func_var.call_function(tx, [obj_var] + args, kwargs)
        elif callable(self.value):
            if self.source:
                source = AttrSource(self.cls_source, "__call__")
                install_guard(source.make_guard(GuardBuilder.FUNCTION_MATCH))
            return self.call_method(tx, "__call__", args, kwargs)

        return super().call_function(tx, args, kwargs)

    def _check_for_getattr(self):
        return get_custom_getattr(self.value)

    def _is_c_defined_property(self, subobj):
        if not isinstance(subobj, property):
            return False

        # pybind def_readwrite is implemented via PyCFunction. At the python level, it is visible as a property whose
        # fget is an instancemethod wrapper - https://docs.python.org/3/c-api/method.html#c.PyInstanceMethod_Check

        # If we have a PyCFunction, we make an assumption that there is no side effect.
        return isinstance(
            subobj.fget, types.BuiltinFunctionType
        ) or torch._C._dynamo.utils.is_instancemethod(subobj.fget)

    def _getattr_static(self, name):
        subobj = inspect.getattr_static(self.value, name, NO_SUCH_SUBOBJ)

        # In some cases, we have to do dynamic lookup because getattr_static is not enough. For example, threading.local
        # has side-effect free __getattribute__ and the attribute is not visible without a dynamic lookup.
        # NOTE we assume the following descriptors are side-effect-free as far
        # as Dynamo tracing is concerned.
        if not object_has_getattribute(self.value) and (
            subobj is NO_SUCH_SUBOBJ  # e.g., threading.local
            or inspect.ismemberdescriptor(subobj)  # e.g., __slots__
            or inspect.isgetsetdescriptor(subobj)  # e.g., __dict__
            or self._is_c_defined_property(subobj)
        ):
            # Call __getattribute__, we have already checked that this is not overridden and side-effect free. We don't
            # want to call getattr because it can be user-overridden.
            subobj = type(self.value).__getattribute__(self.value, name)
        elif object_has_getattribute(self.value) and subobj is NO_SUCH_SUBOBJ:
            # If the object has an overridden getattribute method, Dynamo has
            # already tried tracing it, and encountered an AttributeError. We
            # call getattr_static only when the __getattribute__ tracing fails
            # (check var_getattr impl). So, it is safe here to raise the
            # AttributeError.
            raise AttributeError

        return subobj

    def should_skip_descriptor_setter(self, attr_name):
        # Check if `attr_name` corresponds to a descriptor.
        descriptor = inspect.getattr_static(type(self.value), attr_name, None)
        setter = inspect.getattr_static(type(descriptor), "__set__", None)
        if setter:
            # Skip if `__set__` was traceable (no need to redo the side effect).
            if inspect.isfunction(setter):
                return True
            # For untraceable `__set__` we should still skip if the attribute
            # was mutated via instance `__dict__`.
            elif attr_name in self.attrs_directly_modifed_on_dict:
                return True
        return False

    def try_get_descritor_and_setter_py_func(self, attr_name):
        descriptor = inspect.getattr_static(type(self.value), attr_name, None)
        setter = inspect.getattr_static(type(descriptor), "__set__", None)
        if inspect.isfunction(setter):
            return (descriptor, setter)
        return None

    def has_key_in_generic_dict(self, tx: "InstructionTranslator", key):
        if tx.output.side_effects.has_pending_mutation_of_attr(self, key):
            mutated_attr = tx.output.side_effects.load_attr(self, key, deleted_ok=True)
            return not isinstance(mutated_attr, variables.DeletedVariable)

        return key in self.value.__dict__

    def get_source_by_walking_mro(self, name):
        assert self.cls_source is not None

        for idx, klass in enumerate(type(self.value).__mro__):
            if name in klass.__dict__:
                if idx != 0:
                    mro_source = TypeMROSource(self.cls_source)
                    klass_source = GetItemSource(mro_source, idx)
                else:
                    klass_source = self.cls_source
                dict_source = TypeDictSource(klass_source)
                out_source = DictGetItemSource(dict_source, name)

                for absent_idx in range(1, idx):
                    # Insert a guard that the name is not present in the mro hierarchy
                    mro_source = TypeMROSource(self.cls_source)
                    klass_source = GetItemSource(mro_source, absent_idx)
                    dict_source = TypeDictSource(klass_source)
                    install_guard(
                        dict_source.make_guard(
                            functools.partial(
                                GuardBuilder.DICT_CONTAINS, key=name, invert=True
                            )
                        )
                    )
                # Insert a guard that the name is not present in the object __dict__
                if (
                    self.source
                    and hasattr(self.value, "__dict__")
                    and name not in self.value.__dict__
                ):
                    install_guard(
                        self.source.make_guard(
                            functools.partial(
                                GuardBuilder.NOT_PRESENT_IN_GENERIC_DICT, attr=name
                            )
                        )
                    )
                return out_source

        unimplemented_v2(
            gb_type="could not find name in object's mro",
            context=f"name={name}, object type={type(self.value)}, mro={type(self.value).__mro__}",
            explanation=f"Could not find name `{name}` in mro {type(self.value).__mro__}",
            hints=[
                f"Ensure the name `{name}` is defined somewhere in {self.value}'s type hierarchy.",
                *graph_break_hints.USER_ERROR,
            ],
        )

    def var_getattr(self, tx: "InstructionTranslator", name):
        from .. import trace_rules
        from . import ConstantVariable

        source = AttrSource(self.source, name) if self.source else None

        if object_has_getattribute(self.value):
            getattribute_fn = inspect.getattr_static(
                type(self.value), "__getattribute__"
            )
            if self.source:
                new_source = AttrSource(self.source, "__getattribute__")
            try:
                return variables.UserMethodVariable(
                    getattribute_fn, self, source=new_source
                ).call_function(tx, [ConstantVariable.create(name)], {})
            except ObservedAttributeError:
                # Pass through to __getattr__ if __getattribute__ fails
                handle_observed_exception(tx)

        if tx.output.side_effects.has_pending_mutation_of_attr(self, name):
            result = tx.output.side_effects.load_attr(self, name, deleted_ok=True)
            if isinstance(result, variables.DeletedVariable):
                raise_observed_exception(AttributeError, tx)
            return result

        if name == "__dict__":
            options = {"source": source}
            return variables.GetAttrVariable(self, name, **options)

        # TODO(anijain2305) - Investigate if we need specialization for more
        # dunder attrs. inspect.getattr_static does not return correct value for
        # them.
        if name == "__class__":
            cls_source = source
            if cls_source is None:
                cls_source = self.cls_source
            options = {"source": cls_source}
            return UserDefinedClassVariable(type(self.value), **options)

        try:
            subobj = self._getattr_static(name)
        except AttributeError:
            subobj = NO_SUCH_SUBOBJ
            getattr_fn = self._check_for_getattr()
            if isinstance(getattr_fn, types.FunctionType):
                # Dynamo is going to trace the __getattr__ function with
                # args=name. Set the source accordingly.
                if (
                    getattr_fn is unpatched_nn_module_getattr
                    and isinstance(self, variables.UnspecializedNNModuleVariable)
                    # prevent against overwriting of params/buffers/submodules
                    and istype(self.value._parameters, dict)
                    and istype(self.value._buffers, dict)
                    and istype(self.value._modules, dict)
                ):
                    # Manually trace out the nn module __getattr__ to avoid large compilation latency.
                    out = self.manually_trace_nn_module_getattr(tx, name)
                else:
                    new_source = None
                    if self.source:
                        new_source = AttrSource(self.source, "__getattr__")
                    out = variables.UserMethodVariable(
                        getattr_fn, self, source=new_source
                    ).call_function(tx, [ConstantVariable.create(name)], {})

                if self.source and getattr_fn is torch.nn.Module.__getattr__:
                    if isinstance(
                        out,
                        (
                            variables.UnspecializedNNModuleVariable,
                            variables.NNModuleVariable,
                        ),
                    ):
                        # nn_module_stack source is BC surface area. Ensure that
                        # mod._modules["linear"] is reflected as mod.linear for
                        # nn_module_stack.
                        out.set_nn_module_stack_source(
                            AttrSource(self.get_nn_module_stack_source(), name)
                        )
                return out

            elif getattr_fn is not None:
                unimplemented_v2(
                    gb_type="User-defined object with non-function __getattr__",
                    context=f"object={self.value}, name={name}, getattr_fn={getattr_fn}",
                    explanation=f"Found a non-function __getattr__ {getattr_fn} from a user-defined object {self.value} "
                    f" when attempting to getattr `{name}`",
                    hints=[
                        "Ensure the object's __getattr__ is a function type.",
                    ],
                )

        from ..mutation_guard import unpatched_nn_module_init

        if subobj is torch.nn.Module.__init__:
            subobj = unpatched_nn_module_init

        subobj_from_class = inspect.getattr_static(
            self.value.__class__, name, NO_SUCH_SUBOBJ
        )
        is_accessible_from_type_mro = (
            subobj_from_class is subobj and self.cls_source is not None
        )

        if isinstance(subobj, property):
            if self.source:
                # Read the class attribute to reach the property
                source = self.get_source_by_walking_mro(name)
                # Get the getter function
                source = AttrSource(source, "fget")
            return variables.UserMethodVariable(
                subobj.fget, self, source=source
            ).call_function(tx, [], {})
        elif isinstance(subobj, _collections._tuplegetter):
            # namedtuple fields are represented by _tuplegetter, and here we
            # emulate its `__get__`, which is implemented in C.
            _, (idx, _) = subobj.__reduce__()
            # Don't go through the `__getitem__` method anymore, see
            # https://github.com/python/cpython/blob/470941782f74288823b445120f6383914b659f23/Modules/_collectionsmodule.c#L2690
            assert isinstance(self, UserDefinedTupleVariable)
            return self._tuple_vt.items[idx]
        elif isinstance(subobj, staticmethod):
            # Safe because `staticmethod.__get__` basically won't trigger user
            # code and just returns the underlying `__func__`:
            # https://github.com/python/cpython/blob/3.11/Objects/funcobject.c#L1088-L1100
            if is_accessible_from_type_mro:
                # Accessing from __dict__ does not resolve the descriptor, it
                # returns a staticmethod object, so access the __func__
                # attribute to get to the actual function.
                source = AttrSource(self.get_source_by_walking_mro(name), "__func__")
            func = subobj.__get__(self.value)
            return VariableTracker.build(tx, func, source)
        elif isinstance(subobj, classmethod):
            return variables.UserMethodVariable(
                subobj.__func__, self.var_getattr(tx, "__class__"), source=source
            )
        elif isinstance(subobj, types.ClassMethodDescriptorType):
            # e.g.: inspect.getattr_static({}, "fromkeys")
            func = subobj.__get__(self.value, None)
            return VariableTracker.build(tx, func, source)
        elif is_lru_cache_wrapped_function(subobj):
            # getattr_static returns the lru_wrapped function, and we cannot
            # extract the underlying method from the wrapped function. To handle
            # it, manually create a wrapped user method vt.
            return variables.WrapperUserMethodVariable(
                subobj, "__wrapped__", self, source=source
            )
        elif inspect.getattr_static(
            type(subobj), "__get__", NO_SUCH_SUBOBJ
        ) is not NO_SUCH_SUBOBJ and not is_wrapper_or_member_descriptor(
            type(subobj).__get__
        ):
            # Emulate https://github.com/python/cpython/blob/3.11/Objects/object.c#L1271-L1285
            #
            # Attribute has a __get__ method. Create a user defined object vt
            # for the subobj, and then trace the __get__ method.
            descriptor_source = None
            descriptor_get_source = None
            if self.cls_source:
                # To access the method descriptor from the udf object w/o using
                # inspect.getattr_static, we can look into the class mro
                descriptor_source = self.get_source_by_walking_mro(name)
                descriptor_get_source = AttrSource(
                    TypeSource(descriptor_source), "__get__"
                )
                descriptor_var = VariableTracker.build(tx, subobj, descriptor_source)
            else:
                # Sourceless Builder does not support user defined objects
                descriptor_var = UserDefinedObjectVariable(subobj)

            # The arguments of the __get__ function are (self, instance, owner)
            # self - descriptor_var
            # instance - instance of the class, represented by self here
            # owner - class object
            owner_var = UserDefinedClassVariable(type(self.value))
            return variables.UserMethodVariable(
                subobj.__get__.__func__, descriptor_var, source=descriptor_get_source
            ).call_function(tx, [self, owner_var], {})
        elif isinstance(subobj, types.FunctionType) or (
            isinstance(subobj, types.MethodType)
            and isinstance(self.value, torch.nn.Module)
        ):
            # Since we get subobj via self._getattr_static, which may not trigger dynamic lookup.
            # Static lookup can't tell us it's a method or function correctly,
            # so we trigger dynamic lookup here to get the correct type.
            dynamic_subobj = getattr(self.value, name)

            while dynamic_subobj is subobj and hasattr(subobj, "_torchdynamo_inline"):
                subobj = subobj._torchdynamo_inline
                dynamic_subobj = subobj
                source = AttrSource(source, "_torchdynamo_inline") if source else None

            if isinstance(subobj, types.MethodType):
                if dynamic_subobj.__self__ is not self.value:
                    if not isinstance(dynamic_subobj.__func__, types.FunctionType):
                        unimplemented_v2(
                            gb_type="User-defined object method with non-function __func__",
                            context=f"object={self.value}, name={name}, method={dynamic_subobj}, "
                            f"method.__self__={dynamic_subobj.__self__}, method.__func__={dynamic_subobj.__func__}",
                            explanation=f"Method {dynamic_subobj} (name={name}) of user-defined object {self.value} has a "
                            f"__func__ ({dynamic_subobj.__func__}) that is not a function type.",
                            hints=[
                                "Ensure that the method's __func__ is a function type.",
                            ],
                        )

                    # Use the __self__ attribute of the method to find the
                    # source of the new self object.
                    self_source = None
                    if source is not None:
                        self_source = AttrSource(source, "__self__")
                    object_vt = VariableTracker.build(
                        tx, dynamic_subobj.__self__, self_source
                    )

                    return variables.UserMethodVariable(
                        dynamic_subobj.__func__, object_vt
                    )
                func = subobj.__func__
            else:
                assert isinstance(subobj, types.FunctionType)
                func = subobj

            if inspect.ismethod(dynamic_subobj):
                return variables.UserMethodVariable(func, self, source=source)
            elif inspect.isfunction(dynamic_subobj):
                if is_utils_checkpoint(func):
                    return build_checkpoint_variable(source=source)
                elif source is not None:
                    return trace_rules.lookup(func).create_with_source(
                        func, source=source
                    )
                else:
                    return trace_rules.lookup(func)(func)

        if (
            # wrap the source only if inline_inbuilt_nn_modules is set or fsdp modules. This is a temporary solution to
            # keep Dynamo behavior compatible with no inlining, as there will be some delay to turn on the flag in
            # fbcode.
            (
                torch._dynamo.config.inline_inbuilt_nn_modules
                or isinstance(self, variables.FSDPManagedNNModuleVariable)
            )
            and source
            and isinstance(self, variables.UnspecializedNNModuleVariable)
            # export has some awkwardness around specialized and unspecialized modules. Skip wrapping source for export
            # usecase for now.
            and (not tx.output.export or torch._dynamo.config.install_free_tensors)
        ):
            # Recalculate source for params/buffers
            if name in ("_buffers", "_parameters"):
                source = UnspecializedParamBufferSource(self.source, name)
            source = self._wrap_source(source)

        if subobj is not NO_SUCH_SUBOBJ:
            if (
                is_wrapper_or_member_descriptor(subobj)
                or torch._C._dynamo.utils.is_instancemethod(subobj)
                or is_cython_function(subobj)
            ):
                options = {"source": source}
                return variables.GetAttrVariable(self, name, **options)
            if source:
                if is_accessible_from_type_mro:
                    source = self.get_source_by_walking_mro(name)

                return variables.LazyVariableTracker.create(subobj, source)
            else:
                # Check if the subobj is accessible from the class itself. If the class source is known, we can create a
                # sourceful variable tracker.
                if self.cls_source is not None:
                    subobj_from_class = inspect.getattr_static(
                        self.value.__class__, name, NO_SUCH_SUBOBJ
                    )
                    if subobj_from_class is subobj:
                        src_from_class = AttrSource(self.cls_source, name)
                        return variables.LazyVariableTracker.create(
                            subobj_from_class, src_from_class
                        )

                return VariableTracker.build(tx, subobj)

        # Earlier we were returning GetAttrVariable but its incorrect. In absence of attr, Python raises AttributeError.
        raise_observed_exception(AttributeError, tx)

    def call_obj_hasattr(
        self, tx: "InstructionTranslator", name: str
    ) -> "VariableTracker":
        if self.source:
            install_guard(
                AttrSource(self.source, name).make_guard(GuardBuilder.HASATTR)
            )

        try:
            var_vt = self.var_getattr(tx, name)
            return variables.ConstantVariable.create(
                not isinstance(var_vt, variables.DeletedVariable)
            )
        except ObservedAttributeError:
            handle_observed_exception(tx)
            return variables.ConstantVariable.create(False)


class FrozenDataClassVariable(UserDefinedObjectVariable):
    class HashWrapper:
        """This class is hashed if a dataclass is used as a key in a dict.
        It's necessary to avoid side effects from calling the __init__ of the dataclass class when hashing"""

        def __init__(self, c, fields):
            self.cls = c
            self.fields = tuple(fields.items())

        def __eq__(self, other):
            return (
                type(self) == type(other)
                and self.cls == other.cls
                and self.fields == other.fields
            )

        def __hash__(self):
            return hash((self.cls, self.fields))

    @staticmethod
    def create(tx, value, source):
        from dataclasses import fields

        assert is_frozen_dataclass(value)

        field_map = {}
        for field in fields(value):
            if hasattr(value, field.name):
                field_map[field.name] = VariableTracker.build(
                    tx,
                    getattr(value, field.name),
                    source and AttrSource(source, field.name),
                )

        return FrozenDataClassVariable(value, fields=field_map, source=source)

    def __init__(self, value, fields=None, **kwargs) -> None:
        super().__init__(value, **kwargs)
        if fields is None:
            fields = {}
        self.fields = fields

    def as_python_constant(self):
        # NOTE: this is an intentionally limited version of
        # `as_python_constant` for `nonstrict_trace` implementation.
        from dataclasses import fields

        import torch.utils._pytree as pytree

        if not istype(
            self.value, (pytree.TreeSpec, pytree.LeafSpec, pytree.ConstantNode)
        ):
            # TODO loosen this restriction and fix `as_proxy`.
            raise NotImplementedError(
                "currently can't reconstruct arbitrary frozen dataclass instances"
            )

        args = []
        kwargs = {}
        for field in fields(self.value):
            if field.init:
                data = self.fields[field.name].as_python_constant()
                if getattr(field, "kw_only", False):
                    kwargs[field.name] = data
                else:
                    args.append(data)

        # This is safe because we know the TreeSpec classes constructors don't
        # have external side effects.
        ctor = self.python_type()
        return ctor(*args, **kwargs)

    def as_proxy(self):
        from dataclasses import fields

        args = []
        kwargs = {}
        for field in fields(self.value):
            proxy = self.fields[field.name].as_proxy()
            if hasattr(field, "kw_only") and field.kw_only:
                kwargs[field.name] = proxy
            else:
                args.append(proxy)

        # TODO this isn't really safe, because
        # 1. it could invoke a user defined `__post_init__`.
        # 2. it could invoke a user defined `__init__` if the class _subclasses_
        #    a frozen dataclass.
        # Either of the above could end up mutating external state.
        ctor = self.python_type()
        return ctor(*args, **kwargs)

    # NB: This is called during __init__ for a frozen dataclass
    # use this to accumulate the most up-to-date field values
    def method_setattr_standard(self, tx: "InstructionTranslator", name, value):
        self.fields[name.as_python_constant()] = value
        return super().method_setattr_standard(tx, name, value)

    def __repr__(self) -> str:
        return f"{self.__class__.__name__}({self.value_type.__name__})"


class SourcelessGraphModuleVariable(UserDefinedObjectVariable):
    def __init__(
        self,
        value,
        **kwargs,
    ) -> None:
        super().__init__(value, **kwargs)

    def call_method(
        self,
        tx,
        name,
        args: "list[VariableTracker]",
        kwargs: "dict[str, VariableTracker]",
    ) -> "VariableTracker":
        fn_variable = variables.UserFunctionVariable(self.value.forward.__func__)
        args = [self] + args
        return tx.inline_user_function_return(
            fn_variable,
            args,
            kwargs,
        )


class UserDefinedExceptionObjectVariable(UserDefinedObjectVariable):
    def __init__(self, value, **kwargs):
        super().__init__(value, **kwargs)
        self.exc_vt = variables.ExceptionVariable(self.value_type, ())

    @property
    def fn(self):
        return self.value_type

    def call_method(self, tx, name, args, kwargs):
        if (
            name == "__init__"
            and (method := self._maybe_get_baseclass_method(name))
            and inspect.ismethoddescriptor(method)
            and len(kwargs) == 0
        ):
            self.exc_vt.args = args
            self.value.args = args
            return variables.ConstantVariable(None)
        elif (
            name == "__setattr__"
            and len(args) == 2
            and isinstance(args[0], variables.ConstantVariable)
            and args[0].value
            in ("__cause__", "__context__", "__suppress_context__", "__traceback__")
        ):
            self.exc_vt.call_setattr(tx, args[0], args[1])
        elif name == "with_traceback":
            return self.exc_vt.call_method(tx, name, args, kwargs)
        return super().call_method(tx, name, args, kwargs)

    @property
    def __context__(self):
        return self.exc_vt.__context__

    @property
    def args(self):
        return self.exc_vt.args

    def set_context(self, context: "variables.ExceptionVariable"):
        return self.exc_vt.set_context(context)

    @property
    def exc_type(self):
        return self.exc_vt.exc_type


class KeyedJaggedTensorVariable(UserDefinedObjectVariable):
    @staticmethod
    def is_matching_object(obj):
        mod = sys.modules.get("torchrec.sparse.jagged_tensor")
        return mod is not None and type(obj) is mod.KeyedJaggedTensor

    def __init__(self, value, **kwargs) -> None:
        from torchrec.sparse.jagged_tensor import KeyedJaggedTensor

        assert type(value) is KeyedJaggedTensor
        super().__init__(value, **kwargs)

    def var_getattr(self, tx: "InstructionTranslator", name):
        if (
            torch._dynamo.config.force_unspec_int_unbacked_size_like_on_torchrec_kjt
            and self.source is not None
            and name in ("_length_per_key", "_offset_per_key")
        ):
            with TracingContext.patch(force_unspec_int_unbacked_size_like=True):
                return super().var_getattr(tx, name)
        return super().var_getattr(tx, name)


class IntWrapperVariable(UserDefinedObjectVariable):
    # Dummy class to check if the object is an IntWrapper, and turn it into a
    # symint
    @staticmethod
    def is_matching_object(obj):
        mod = sys.modules.get("torch.export.dynamic_shapes")
        return mod is not None and type(obj) is mod._IntWrapper


class RemovableHandleClass:
    # Dummy class to pass to python_type of RemovableHandleVariable
    # Useful for isinstance check on hooks
    pass


class RemovableHandleVariable(VariableTracker):
    REMOVED = -1

    def __init__(
        self,
        mutation_type=None,
        # index of the registration in the side_effects owned register_hook/handle list, used during removal.
        idx=None,
        **kwargs,
    ) -> None:
        super().__init__(**kwargs)
        self.mutation_type = mutation_type
        self.idx = idx

    def call_method(self, tx: "InstructionTranslator", method_name, args, kwargs):
        if method_name == "remove":
            if self.idx != self.REMOVED:
                tx.output.side_effects.remove_hook(self.idx)
                self.idx = self.REMOVED
            return variables.ConstantVariable.create(None)
        super().call_method(tx, method_name, args, kwargs)

    def reconstruct(self, codegen: "PyCodegen"):
        if self.idx == self.REMOVED:
            # Hook has already been removed, return a dummy handle
            codegen.add_push_null(
                lambda: codegen.load_import_from(
                    "torch._dynamo.utils", "invalid_removeable_handle"
                )
            )
            codegen.extend_output(create_call_function(0, False))
            return
        # unreachable due to codegen.add_cache() when the hook is installed
        super().reconstruct(codegen)

    def python_type(self):
        return RemovableHandleClass


class UserDefinedDictVariable(UserDefinedObjectVariable):
    """
    Represents user defined objects that are subclasses of dict/OrderedDict.

    Internally, it uses a ConstDictVariable to represent the dict part of the
    variable tracker. For everything else, it falls back to
    UserDefinedObjectVariable.
    """

    _nonvar_fields = UserDefinedObjectVariable._nonvar_fields

    def __init__(self, value, dict_vt=None, **kwargs):
        super().__init__(value, **kwargs)
        self._dict_vt = dict_vt
        if self._dict_vt is None:
            assert self.source is None, (
                "dict_vt must be constructed by builder.py when source is present"
            )
            user_cls = (
                collections.OrderedDict
                if isinstance(value, collections.OrderedDict)
                else dict
            )
            self._dict_vt = variables.ConstDictVariable(
<<<<<<< HEAD
                user_cls(), user_cls=user_cls, mutation_type=ValueMutationNew()
=======
                {}, type(value), mutation_type=ValueMutationNew()
>>>>>>> 63b09da0
            )
        self._dict_methods = dict_methods

    def call_method(
        self,
        tx,
        name,
        args: "list[VariableTracker]",
        kwargs: "dict[str, VariableTracker]",
    ) -> "VariableTracker":
        method = self._maybe_get_baseclass_method(name)
        if method in self._dict_methods:
            return self._dict_vt.call_method(tx, name, args, kwargs)
        return super().call_method(tx, name, args, kwargs)

    def unpack_var_sequence(self, tx):
        if type(self.value).__iter__ in (
            dict.__iter__,
            collections.OrderedDict.__iter__,
        ):
            return self._dict_vt.unpack_var_sequence(tx)
        raise NotImplementedError

    def is_underlying_vt_modified(self, side_effects):
        return side_effects.is_modified(self._dict_vt)

    @property
    def user_cls(self):
        return self._dict_vt.user_cls

    @property
    def items(self):
        return self._dict_vt.items

    def install_dict_keys_match_guard(self):
        return self._dict_vt.install_dict_keys_match_guard()

    def install_dict_contains_guard(self):
        return self._dict_vt.install_dict_contains_guard()


class UserDefinedSetVariable(UserDefinedObjectVariable):
    """
    Represents user defined objects that are subclasses of set.

    Internally, it uses a SetVariable to represent the set part of the
    variable tracker. For everything else, it falls back to
    UserDefinedObjectVariable.
    """

    _nonvar_fields = UserDefinedObjectVariable._nonvar_fields

    def __init__(self, value, set_vt=None, **kwargs):
        super().__init__(value, **kwargs)
        self._set_vt = set_vt

        python_type = set if isinstance(value, set) else frozenset
        self._set_methods = set_methods if python_type is set else frozenset_methods

        if self._set_vt is None:
            assert self.source is None, (
                "set_vt must be constructed by builder.py when source is present"
            )
            if python_type is set:
                # set is initialized later
                self._set_vt = variables.SetVariable(
                    {}, mutation_type=ValueMutationNew()
                )
            else:
                init_args = kwargs.get("init_args", {})
                tx = torch._dynamo.symbolic_convert.InstructionTranslator.current_tx()
                self._set_vt = variables.BuiltinVariable(python_type).call_function(
                    tx, init_args, {}
                )

    def call_method(
        self,
        tx,
        name,
        args: "list[VariableTracker]",
        kwargs: "dict[str, VariableTracker]",
    ) -> "VariableTracker":
        method = self._maybe_get_baseclass_method(name)
        if method in self._set_methods:
            return self._set_vt.call_method(tx, name, args, kwargs)
        return super().call_method(tx, name, args, kwargs)

    def as_python_constant(self):
        return self._set_vt.as_python_constant()

    def unpack_var_sequence(self, tx):
        if inspect.getattr_static(self.value, "__iter__") in (
            set.__iter__,
            frozenset.__iter__,
        ):
            return self._set_vt.unpack_var_sequence(tx)
        raise NotImplementedError

    @property
    def set_items(self):
        return self._set_vt.set_items

    @property
    def items(self):
        return self._set_vt.items

    def is_underlying_vt_modified(self, side_effects):
        return side_effects.is_modified(self._set_vt)

    def install_dict_keys_match_guard(self):
        return self._set_vt.install_dict_keys_match_guard()

    def install_dict_contains_guard(self):
        return self._set_vt.install_dict_contains_guard()


class UserDefinedListVariable(UserDefinedObjectVariable):
    """
    Represents user defined objects that are subclasses of lists.

    Internally, it uses a ListVariable to represent the list part of the
    variable tracker. For everything else, it falls back to
    UserDefinedObjectVariable.
    """

    _nonvar_fields = UserDefinedObjectVariable._nonvar_fields

    def __init__(self, value, list_vt=None, **kwargs):
        super().__init__(value, **kwargs)
        self._list_vt = list_vt
        if self._list_vt is None:
            assert self.source is None, (
                "list_vt must be constructed by builder.py when source is present"
            )
            self._list_vt = variables.ListVariable([], mutation_type=ValueMutationNew())

    def call_method(
        self,
        tx,
        name,
        args: "list[VariableTracker]",
        kwargs: "dict[str, VariableTracker]",
    ) -> "VariableTracker":
        assert self._list_vt is not None
        method = self._maybe_get_baseclass_method(name)
        if method in list_methods:
            return self._list_vt.call_method(tx, name, args, kwargs)
        return super().call_method(tx, name, args, kwargs)

    def unpack_var_sequence(self, tx):
        assert self._list_vt is not None
        if type(self.value).__iter__ is list.__iter__:
            return self._list_vt.unpack_var_sequence(tx)
        raise NotImplementedError

    def is_underlying_vt_modified(self, side_effects):
        return side_effects.is_modified(self._list_vt)


class UserDefinedTupleVariable(UserDefinedObjectVariable):
    """
    Represents user defined objects that are subclasses of tuple.

    Internally, it uses a TupleVariable to represent the tuple part of the
    variable tracker. For everything else, it falls back to
    UserDefinedObjectVariable.
    """

    _nonvar_fields = UserDefinedObjectVariable._nonvar_fields

    def __init__(self, value, tuple_vt=None, init_args=None, **kwargs):
        super().__init__(value, init_args=init_args, **kwargs)
        self._tuple_vt = tuple_vt
        if self._tuple_vt is None:
            assert self.source is None, (
                "tuple_vt must be constructed by builder.py when source is present"
            )
            # Emulate `tuple.__new__`
            # https://github.com/python/cpython/blob/3.11/Objects/tupleobject.c#L697-L710
            #
            # TODO this duplicates the logic in `BuiltinVariable(tuple)`
            from torch._dynamo.symbolic_convert import InstructionTranslator

            tx = InstructionTranslator.current_tx()
            elems = init_args[0].unpack_var_sequence(tx)
            self._tuple_vt = variables.TupleVariable(
                elems, mutation_type=ValueMutationNew()
            )

    def call_method(
        self,
        tx,
        name,
        args: "list[VariableTracker]",
        kwargs: "dict[str, VariableTracker]",
    ) -> "VariableTracker":
        assert self._tuple_vt is not None
        method = self._maybe_get_baseclass_method(name)
        if method in tuple_methods:
            return self._tuple_vt.call_method(tx, name, args, kwargs)
        return super().call_method(tx, name, args, kwargs)

    def unpack_var_sequence(self, tx):
        assert self._tuple_vt is not None
        if type(self.value).__iter__ is tuple.__iter__:
            return self._tuple_vt.unpack_var_sequence(tx)
        raise NotImplementedError


class MutableMappingVariable(UserDefinedObjectVariable):
    _nonvar_fields = UserDefinedObjectVariable._nonvar_fields

    def __init__(self, value, **kwargs):
        super().__init__(value, **kwargs)
        self.generic_dict_vt = variables.ConstDictVariable({})
        self.mutation_type = AttributeMutationExisting()

    def var_getattr(self, tx: "InstructionTranslator", name: str) -> "VariableTracker":
        # A common pattern in the init code of MutableMapping objects is to
        # update the __dict__ attribute. To prevent graph break, we directly
        # return a ConstDictVariable for the __dict__attr.
        #
        # However, users can try to add a new attribute to the class using the
        # __dict__ attribute. To catch this, we save the ConstDictVariable for
        # the __dict__ and then lookup into this vt for each attr lookup.
        if name == "get" and type(self.value).get in (
            collections.abc.Mapping.get,
            dict.get,
        ):
            return variables.UserMethodVariable(polyfills.mapping_get, self)
        elif name == "__dict__" and self.source:
            self.generic_dict_vt = variables.LazyVariableTracker.create(
                self.value.__dict__, AttrSource(self.source, "__dict__")
            )
            return self.generic_dict_vt
        elif out := self.generic_dict_vt.maybe_getitem_const(
            variables.ConstantVariable(name)
        ):
            return out
        else:
            return super().var_getattr(tx, name)


class RandomVariable(UserDefinedObjectVariable):
    pass<|MERGE_RESOLUTION|>--- conflicted
+++ resolved
@@ -1858,11 +1858,7 @@
                 else dict
             )
             self._dict_vt = variables.ConstDictVariable(
-<<<<<<< HEAD
-                user_cls(), user_cls=user_cls, mutation_type=ValueMutationNew()
-=======
                 {}, type(value), mutation_type=ValueMutationNew()
->>>>>>> 63b09da0
             )
         self._dict_methods = dict_methods
 
