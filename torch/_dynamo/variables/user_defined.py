# mypy: ignore-errors

import collections
import contextlib
import dataclasses
import enum
import functools
import inspect
import itertools
import random
import sys
import threading
import types
import warnings
from typing import Dict, Generic, List, TYPE_CHECKING

import torch._dynamo.config
import torch.nn
from torch._guards import TracingContext
from torch.utils._python_dispatch import is_traceable_wrapper_subclass_type

from .. import polyfills, variables
from ..bytecode_transformation import create_call_function
from ..create_parameter_op import do_not_convert_to_tracable_parameter
from ..exc import (
    handle_observed_exception,
    ObservedAttributeError,
    raise_observed_exception,
    unimplemented,
)
from ..guards import GuardBuilder, install_guard
from ..source import (
    AttrSource,
    GetItemSource,
    ODictGetItemSource,
    RandomValueSource,
    UnspecializedParamBufferSource,
    WeakRefCallSource,
)
from ..utils import (
    build_checkpoint_variable,
    check_constant_args,
    get_custom_getattr,
    has_torch_function,
    is_frozen_dataclass,
    is_namedtuple_cls,
    is_utils_checkpoint,
    is_wrapper_or_member_descriptor,
    istype,
    namedtuple_fields,
    object_has_getattribute,
    proxy_args_kwargs,
    tensortype_to_dtype,
    unpatched_nn_module_getattr,
)
from .base import MutableLocal, VariableTracker
from .dicts import DefaultDictVariable


try:
    import numpy as np
except ModuleNotFoundError:
    np = None

try:
    from torch.utils._cxx_pytree import PyTreeSpec
except ImportError:
    PyTreeSpec = type(None)


if TYPE_CHECKING:
    from torch._dynamo.symbolic_convert import InstructionTranslator


def is_standard_setattr(val):
    return val in (object.__setattr__,)


def is_forbidden_context_manager(ctx):
    f_ctxs = []

    try:
        from _pytest.python_api import RaisesContext
        from _pytest.recwarn import WarningsChecker

        f_ctxs.append(RaisesContext)
        f_ctxs.append(WarningsChecker)
    except ImportError:
        pass

    try:
        from torch.testing._internal.jit_utils import (
            _AssertRaisesRegexWithHighlightContext,
        )

        f_ctxs.append(_AssertRaisesRegexWithHighlightContext)
    except ImportError:
        pass

    return ctx in f_ctxs


class UserDefinedVariable(VariableTracker):
    pass


class UserDefinedClassVariable(UserDefinedVariable):
    def __init__(self, value, **kwargs) -> None:
        super().__init__(**kwargs)
        self.value = value

    def as_python_constant(self):
        return self.value

    def as_proxy(self):
        return self.value

    def __str__(self) -> str:
        return f"UserDefinedClassVariable({self.value})"

    @staticmethod
    @functools.lru_cache(None)
    def _constant_fold_classes():
        return {
            torch.device,
            torch.finfo,
            torch.iinfo,
            torch.Size,
        }

    @staticmethod
    @functools.lru_cache(None)
    def _in_graph_classes():
        _in_graph_class_list = {
            torch.Tensor,
            torch.cuda.Stream,
            torch.cuda.Event,
        }
        if hasattr(torch, "hpu"):
            _in_graph_class_list.update(
                {
                    torch.hpu.Stream,
                    torch.hpu.Event,
                }
            )

        return set(tensortype_to_dtype.keys()) | _in_graph_class_list

    def can_constant_fold_through(self):
        return self.value in self._constant_fold_classes()

    def has_key_in_generic_dict(self, tx: "InstructionTranslator", key):
        if tx.output.side_effects.has_pending_mutation_of_attr(self, key):
            mutated_attr = tx.output.side_effects.load_attr(self, key, deleted_ok=True)
            return not isinstance(mutated_attr, variables.DeletedVariable)

        return key in self.value.__dict__

    def var_getattr(self, tx: "InstructionTranslator", name: str) -> "VariableTracker":
        from . import ConstantVariable, EnumVariable
        from .builder import SourcelessBuilder, VariableBuilder

        source = AttrSource(self.source, name) if self.source is not None else None

        if name == "__name__":
            return ConstantVariable.create(self.value.__name__)
        elif name == "__qualname__":
            return ConstantVariable.create(self.value.__qualname__)
        elif name == "__dict__":
            options = {"source": source}
            return variables.GetAttrVariable(self, name, **options)

        # Special handling of collections.OrderedDict.fromkeys()
        # Wrap it as GetAttrVariable(collections.OrderedDict, "fromkeys") to make it consistent with
        # collections.defaultdict, and both will be handled at UserDefinedClassVariable.call_method().
        # Otherwise, it would be wrapped as UserDefinedObjectVariable(collections.OrderedDict.fromkeys),
        # and we need duplicate code to handle both cases.
        if (
            self.value in {collections.OrderedDict, collections.defaultdict}
            and name == "fromkeys"
        ):
            return super().var_getattr(tx, name)

        try:
            obj = inspect.getattr_static(self.value, name)
        except AttributeError:
            obj = None

        if isinstance(obj, staticmethod):
            func = obj.__get__(self.value)
            if source is not None:
                return VariableBuilder(tx, source)(func)
            else:
                return SourcelessBuilder.create(tx, func)
        elif isinstance(obj, classmethod):
            if isinstance(obj.__func__, property):
                return variables.UserFunctionVariable(obj.__func__.fget).call_function(
                    tx, [self], {}
                )
            return variables.UserMethodVariable(obj.__func__, self, source=source)
        elif isinstance(obj, types.ClassMethodDescriptorType):
            # e.g.: inspect.getattr_static(dict, "fromkeys")
            #       inspect.getattr_static(itertools.chain, "from_iterable")
            func = obj.__get__(None, self.value)
            if source is not None:
                return VariableBuilder(tx, source)(func)
            else:
                return SourcelessBuilder.create(tx, func)
        elif source:
            # __mro__ is a member in < 3.12, an attribute in >= 3.12
            if inspect.ismemberdescriptor(obj) or (
                sys.version_info >= (3, 12) and name == "__mro__"
            ):
                return VariableBuilder(tx, source)(obj.__get__(self.value))

        if ConstantVariable.is_literal(obj):
            return ConstantVariable.create(obj)
        elif isinstance(obj, enum.Enum):
            return EnumVariable(obj)
        elif name in getattr(self.value, "__dict__", {}) or (
            self.value.__module__.startswith("torch.")
            or self.value.__module__ == "torch"
        ):
            if source:
                return VariableBuilder(tx, source)(obj)

        if (
            source
            and not inspect.ismethoddescriptor(obj)
            and not is_wrapper_or_member_descriptor(obj)
        ):
            return VariableBuilder(tx, source)(obj)
        return super().var_getattr(tx, name)

    def _call_cross_entropy_loss(self, tx: "InstructionTranslator", args, kwargs):
        """
        functional: input, target, weight=None, size_average=None, ignore_index=- 100, reduce=None, reduction='mean',
        label_smoothing=0.0

        non functional ctor: weight=None, size_average=None, ignore_index=- 100, reduce=None, reduction='mean',
        label_smoothing=0.0

        non functional loss call: input, target, optional_output
        """
        from . import ConstantVariable

        def normalize_args(
            weight=ConstantVariable.create(None),
            size_average=ConstantVariable.create(None),
            ignore_index=ConstantVariable.create(-100),
            reduce=ConstantVariable.create(None),
            reduction=ConstantVariable.create("mean"),
            label_smoothing=ConstantVariable.create(0.0),
        ):
            return (
                weight,
                size_average,
                ignore_index,
                reduce,
                reduction,
                label_smoothing,
            )

        (
            weight,
            size_average,
            ignore_index,
            reduce_arg,
            reduction,
            label_smoothing,
        ) = normalize_args(*args, **kwargs)

        def fake_cross_entropy_loss(input, target):
            from .builder import wrap_fx_proxy

            return wrap_fx_proxy(
                tx=tx,
                proxy=tx.output.create_proxy(
                    "call_function",
                    torch.nn.functional.cross_entropy,
                    *proxy_args_kwargs(
                        [
                            input,
                            target,
                            weight,
                            size_average,
                            ignore_index,
                            reduce_arg,
                            reduction,
                            label_smoothing,
                        ],
                        {},
                    ),
                ),
            )

        return variables.LambdaVariable(fake_cross_entropy_loss)

    def call_method(
        self,
        tx,
        name,
        args: "List[VariableTracker]",
        kwargs: "Dict[str, VariableTracker]",
    ) -> "VariableTracker":
        if (
            name == "__subclasses__"
            and len(args) == 0
            and not kwargs
            and "__subclasses__" not in self.value.__dict__
        ):
            options = {"mutable_local": MutableLocal()}
            subs_as_vars: List[VariableTracker] = []
            for sub in self.value.__subclasses__():
                source = AttrSource(tx.import_source(sub.__module__), sub.__name__)
                subs_as_vars.append(
                    variables.UserDefinedClassVariable(sub, source=source)
                )

            return variables.ListVariable(subs_as_vars, **options)
        elif (
            self.value in {collections.OrderedDict, collections.defaultdict}
            and name == "fromkeys"
        ):
            from .builtin import BuiltinVariable

            return BuiltinVariable.call_custom_dict_fromkeys(
                tx, self.value, *args, **kwargs
            )
        elif name == "__eq__" and len(args) == 1 and hasattr(args[0], "value"):
            return variables.ConstantVariable(self.value == args[0].value)
        elif name == "__ne__" and len(args) == 1 and hasattr(args[0], "value"):
            return variables.ConstantVariable(self.value != args[0].value)

        return super().call_method(tx, name, args, kwargs)

    def call_function(
        self,
        tx: "InstructionTranslator",
        args: "List[VariableTracker]",
        kwargs: "Dict[str, VariableTracker]",
    ) -> "VariableTracker":
        from ..side_effects import SideEffects
        from .builder import SourcelessBuilder, wrap_fx_proxy
        from .builtin import BuiltinVariable

        constant_args = check_constant_args(args, kwargs)

        if self.can_constant_fold_through() and constant_args:
            # constant fold
            return variables.ConstantVariable.create(
                self.as_python_constant()(
                    *[x.as_python_constant() for x in args],
                    **{k: v.as_python_constant() for k, v in kwargs.items()},
                ),
            )
        elif self.value is torch.nn.CrossEntropyLoss:
            return self._call_cross_entropy_loss(tx, args, kwargs)
        elif self.value is contextlib.nullcontext:
            # import here to avoid circular dependency
            from .ctx_manager import NullContextVariable

            return NullContextVariable()
        elif self.value is collections.OrderedDict:
            return BuiltinVariable.call_custom_dict(
                tx, collections.OrderedDict, *args, **kwargs
            )
        elif (
            self.value is collections.defaultdict
            and len(args) <= 1
            and DefaultDictVariable.is_supported_arg(args[0])
        ):
            return DefaultDictVariable(
                {},
                collections.defaultdict,
                args[0],
                mutable_local=MutableLocal(),
            )
        elif self.value is collections.deque and not kwargs:
            if len(args) == 0:
                items = []
            elif len(args) == 1 and args[0].has_force_unpack_var_sequence(tx):
                items = args[0].force_unpack_var_sequence(tx)
            else:
                unimplemented("deque() with more than 1 arg not supported")
            return variables.lists.DequeVariable(items, mutable_local=MutableLocal())
        elif self.value is functools.partial:
            if not args:
                unimplemented("functools.partial malformed")
            # The first arg, a callable (the ctor below will assert on types)
            fn = args[0]
            rest_args = args[1:]
            # guards for the produced FunctoolsPartialVariable are installed in FunctoolsPartialVariable ctor from the
            # args and keywords
            return variables.functions.FunctoolsPartialVariable(
                fn, args=rest_args, keywords=kwargs
            )
        elif self.value is warnings.catch_warnings and not args:
            return variables.CatchWarningsCtxManagerVariable.create(tx, kwargs)
        elif self.value is torch.cuda.device and not kwargs and len(args) == 1:
            assert args[0].is_python_constant()
            return variables.CUDADeviceVariable.create(tx, args[0].as_python_constant())
        elif (
            issubclass(type(self.value), type)
            and hasattr(
                self.value, "__enter__"
            )  # TODO(voz): These can invoke user code!
            and hasattr(
                self.value, "__exit__"
            )  # TODO(voz): These can invoke user code!
            and self.is_standard_new()
            and SideEffects.cls_supports_mutation_side_effects(self.value)
            and self.source
            and not is_forbidden_context_manager(self.value)
        ):
<<<<<<< HEAD
            from torch.overrides import TorchFunctionMode

=======
>>>>>>> 1f3a7937
            from .ctx_manager import GenericContextWrappingVariable
            from .torch_function import TorchFunctionModeVariable

            if issubclass(
                self.value, TorchFunctionMode
            ) and TorchFunctionModeVariable.is_supported_torch_function_mode(
                self.value
            ):
                var_cls = TorchFunctionModeVariable
            else:
                var_cls = GenericContextWrappingVariable

            cm_obj = tx.output.side_effects.track_object_new(
                self.source, self.value, var_cls, {}
            )
            cm_obj.call_method(tx, "__init__", args, kwargs)
            return cm_obj
        elif is_namedtuple_cls(self.value):
            fields = namedtuple_fields(self.value)
            # check if this a quasi-namedtuple or a real one
            if self.value.__module__ == "torch.return_types":
                # create pseudo-defaults from values of the quasi-namedtuple
                field_defaults = dict(zip(fields, args[0].items))
            else:
                field_defaults = self.value._field_defaults

            items = list(args)
            items.extend([None] * (len(fields) - len(items)))

            var_tracker_kwargs = {}
            for field_name, var_tracker in zip(fields, items):
                if var_tracker is None:
                    if field_name in kwargs:
                        field_var = kwargs[field_name]
                    else:
                        assert field_name in field_defaults
                        field_var = SourcelessBuilder.create(
                            tx, field_defaults[field_name]
                        )
                    var_tracker_kwargs[field_name] = field_var

            for name, value in var_tracker_kwargs.items():
                assert name in fields
                items[fields.index(name)] = value

            assert all(x is not None for x in items)
            return variables.NamedTupleVariable(items, self.value)
        elif is_frozen_dataclass(self.value) and self.is_standard_new():
            from .builder import SourcelessBuilder

            fields = dataclasses.fields(self.value)
            items = list(args)
            items.extend([None] * (len(fields) - len(items)))

            default_kwargs = {}
            for field, var_tracker in zip(fields, items):
                if var_tracker is None:
                    if field.name in kwargs:
                        var_tracker = kwargs[field.name]
                    else:
                        if not field.init:
                            continue

                        if field.default is not dataclasses.MISSING:
                            var_tracker = SourcelessBuilder.create(tx, field.default)
                        elif field.default_factory is not dataclasses.MISSING:
                            factory_fn = SourcelessBuilder.create(
                                tx, field.default_factory
                            )
                            var_tracker = factory_fn.call_function(tx, [], {})
                        else:
                            # if we are subclass, the constructor could possibly
                            # be missing args
                            continue

                    default_kwargs[field.name] = var_tracker
            kwargs.update(default_kwargs)

            var = tx.output.side_effects.track_object_new_from_user_defined_class(self)
            var.call_method(tx, "__init__", args, kwargs)
            return var
        elif (
            self.is_standard_new()
            and SideEffects.cls_supports_mutation_side_effects(self.value)
            and self.source
        ):
            var = tx.output.side_effects.track_object_new_from_user_defined_class(self)
            with do_not_convert_to_tracable_parameter():
                var.call_method(tx, "__init__", args, kwargs)
                return var
        elif variables.CustomizedDictVariable.is_matching_cls(self.value):
            options = {"mutable_local": MutableLocal()}
            return variables.CustomizedDictVariable.create(
                self.value, args, kwargs, options
            )
        elif (
            variables.RestrictedListSubclassVariable.is_matching_cls(self.value)
            and self.source
        ):
            return variables.RestrictedListSubclassVariable(
                variables.BuiltinVariable(list).call_function(tx, args, kwargs).items,
                user_cls=self.value,
                user_cls_source=self.source,
                mutable_local=MutableLocal(),
            )
        elif (
            self.value in self._in_graph_classes()
            or is_traceable_wrapper_subclass_type(self.value)
        ):
            # torch.LongTensor cannot accept a list of FakeTensors.
            # So we stack the list of FakeTensors instead.
            if (
                np
                and self.value in tensortype_to_dtype
                and len(args) == 1
                and isinstance(args[0], variables.ListVariable)
                and len(args[0].items) > 1
                and all(isinstance(x, variables.TensorVariable) for x in args[0].items)
            ):
                # Stack FakeTensor
                stacked = wrap_fx_proxy(
                    tx=tx,
                    proxy=tx.output.create_proxy(
                        "call_function",
                        torch.stack,
                        *proxy_args_kwargs(args, kwargs),
                    ),
                )
                args = [stacked]

            tensor_variable = wrap_fx_proxy(
                tx=tx,
                proxy=tx.output.create_proxy(
                    "call_function",
                    self.value,
                    *proxy_args_kwargs(args, kwargs),
                ),
            )

            return tensor_variable
        elif issubclass(self.value, enum.Enum) and len(args) == 1 and not kwargs:
            options = {"mutable_local": MutableLocal()}
            return variables.EnumVariable.create(self.value, args[0], options)
        elif self.value is random.Random:
            if len(args) == 1 and isinstance(args[0], variables.ConstantVariable):
                seed = args[0].value
            else:
                seed = None
            random_object = random.Random(seed)
            return RandomVariable(random_object)
        elif (
            not self.is_standard_new()
            and SideEffects.cls_supports_mutation_side_effects(self.value)
            and self.source
        ):
            return tx.inline_user_function_return(
                SourcelessBuilder.create(
                    tx, polyfills.instantiate_user_defined_class_object
                ),
                [self, *args],
                kwargs,
            )

        return super().call_function(tx, args, kwargs)

    def is_standard_new(self):
        """Check for __new__ being overridden"""
        new_fn = inspect.getattr_static(self.value, "__new__", None)
        if isinstance(new_fn, staticmethod):
            new_fn = new_fn.__func__
        return new_fn in (object.__new__, Generic.__new__)

    def call_hasattr(self, tx: "InstructionTranslator", name: str) -> "VariableTracker":
        if self.source:
            source = AttrSource(self.source, name)
            install_guard(source.make_guard(GuardBuilder.HASATTR))
            return variables.ConstantVariable(hasattr(self.value, name))
        return super().call_hasattr(tx, name)

    def const_getattr(self, tx: "InstructionTranslator", name):
        if name == "__name__":
            return self.value.__name__
        return super().const_getattr(tx, name)


class NO_SUCH_SUBOBJ:
    pass


def call_random_fn(tx, fn, args, kwargs):
    from .builder import VariableBuilder

    args = [x.as_python_constant() for x in args]
    kwargs = {k: v.as_python_constant() for k, v in kwargs.items()}
    random_call_index = len(tx.output.random_calls)
    example_value = fn(*args, **kwargs)
    source = RandomValueSource(random_call_index)
    tx.output.random_calls.append((fn, args, kwargs))
    # TODO: arguably, this should route to wrap_symint/wrap_symfloat
    # (currently hypothetical), but I'm not going to poke my hand in
    # this nest for now
    return VariableBuilder(tx, source).wrap_unspecialized_primitive(example_value)


class UserDefinedObjectVariable(UserDefinedVariable):
    """
    Mostly objects of defined type.  Catch-all for something where we only know the type.
    """

    _nonvar_fields = {"value", "value_type", *UserDefinedVariable._nonvar_fields}

    def __init__(self, value, value_type=None, cls_source=None, **kwargs) -> None:
        super().__init__(**kwargs)
        self.value = value
        self.value_type = value_type or type(value)
        assert type(value) is self.value_type
        # This is used with __new__, when the new object is sourceless but the user class can be sourceful.
        self.cls_source = cls_source

    def __str__(self) -> str:
        inner = self.value_type.__name__
        if inner in [
            "builtin_function_or_method",
            "getset_descriptor",
            "method_descriptor",
            "method",
        ]:
            inner = str(getattr(self.value, "__name__", None))
        return f"{self.__class__.__name__}({inner})"

    def __repr__(self) -> str:
        return f"{self.__class__.__name__}({self.value_type.__name__})"

    def python_type(self):
        return self.value_type

    def guard_as_python_constant(self):
        if self.source:
            install_guard(self.source.make_guard(GuardBuilder.ID_MATCH))
            return self.value
        return super().guard_as_python_constant()

    def torch_function_check(self):
        assert has_torch_function(
            self
        ), f"calling torch function on object without __torch_function__ {self}"

    def get_torch_fn(self, tx):
        self.torch_function_check()
        from .torch_function import build_torch_function_fn

        return build_torch_function_fn(tx, self.value, self.source)

    def call_torch_function(self, tx: "InstructionTranslator", fn, types, args, kwargs):
        self.torch_function_check()

        from .torch_function import _get_subclass_type_var, call_torch_function

        return call_torch_function(
            tx,
            _get_subclass_type_var(tx, self),
            self.get_torch_fn(tx),
            fn,
            types,
            args,
            kwargs,
        )

    @staticmethod
    @functools.lru_cache(None)
    def _supported_random_functions():
        fns = {
            random.random,
            random.randint,
            random.randrange,
            random.uniform,
        }
        return fns

    def _maybe_get_baseclass_method(self, name):
        if name not in getattr(self.value, "__dict__", {}):
            try:
                return inspect.getattr_static(type(self.value), name)
            except AttributeError:
                pass
        return None

    def call_method(
        self,
        tx,
        name,
        args: "List[VariableTracker]",
        kwargs: "Dict[str, VariableTracker]",
    ) -> "VariableTracker":
        from . import (
            BuiltinVariable,
            ConstantVariable,
            TupleVariable,
            UserMethodVariable,
        )

        method = self._maybe_get_baseclass_method(name)
        if method is not None:
            if method is object.__init__:
                return ConstantVariable.create(None)

            if is_standard_setattr(method) or isinstance(self.value, threading.local):
                return self.method_setattr_standard(tx, *args, **kwargs)

            # [NOTE] OrderedDict, dict subtypes must always have source
            # We cannot instantiate such subtypes in-graph due to builtin __new__
            if method is collections.OrderedDict.keys:
                # subclass of OrderedDict
                assert not (args or kwargs)
                assert self.source  # OrderedDict, dict subtypes must always have source
                keys = list(self.value.keys())
                assert all(map(ConstantVariable.is_literal, keys))
                install_guard(self.source.make_guard(GuardBuilder.DICT_CONST_KEYS))
                tx.output.guard_on_key_order.add(self.source.name())
                return TupleVariable([ConstantVariable.create(k) for k in keys])

            if (
                method in (collections.OrderedDict.__contains__, dict.__contains__)
                and len(args) == 1
                and isinstance(args[0], (ConstantVariable, BuiltinVariable))
                and inspect.getattr_static(type(self.value), "keys")
                in (collections.OrderedDict.keys, dict.keys)
            ):
                assert not kwargs
                assert self.source  # OrderedDict, dict subtypes must always have source

                # TODO(anijain2305) - Why do we need to guard on all keys?
                install_guard(self.source.make_guard(GuardBuilder.DICT_CONST_KEYS))
                return ConstantVariable.create(
                    args[0].as_python_constant() in self.value
                )

            if method is collections.OrderedDict.items and isinstance(
                self.value, collections.OrderedDict
            ):
                assert self.source  # OrderedDict, dict subtypes must always have source
                assert not (args or kwargs)
                items = []
                keys = self.call_method(tx, "keys", [], {})
                for key in keys.force_unpack_var_sequence(tx):
                    items.append(
                        TupleVariable(
                            [key, self.odict_getitem(tx, key)],
                        )
                    )
                tx.output.guard_on_key_order.add(self.source.name())
                return TupleVariable(items)

            if method is collections.OrderedDict.__getitem__ and len(args) == 1:
                assert not kwargs
                assert self.source  # OrderedDict, dict subtypes must always have source
                return self.odict_getitem(tx, args[0])

            if (
                method in (object.__ne__, object.__eq__)
                and len(args) == 1
                and not kwargs
                and hasattr(args[0], "value")
            ):
                return ConstantVariable(
                    (self.value is args[0].value) is (method is object.__eq__)
                )

            # check for methods implemented in C++
            if isinstance(method, types.FunctionType):
                source = (
                    None
                    if self.source is None
                    else AttrSource(AttrSource(self.source, "__class__"), name)
                )
                # TODO(jansel): add a guard to check for monkey patching?
                from ..mutation_guard import unpatched_nn_module_init

                if method is torch.nn.Module.__init__:
                    method = unpatched_nn_module_init
                return UserMethodVariable(method, self, source=source).call_function(
                    tx, args, kwargs
                )

            if method is list.__len__ and self.source and not (args or kwargs):
                install_guard(self.source.make_guard(GuardBuilder.SEQUENCE_LENGTH))
                return ConstantVariable(len(self.value))

        return super().call_method(tx, name, args, kwargs)

    def method_setattr_standard(self, tx: "InstructionTranslator", name, value):
        try:
            name = name.as_python_constant()
        except NotImplementedError:
            unimplemented(f"non-const setattr name: {name}")
        if not tx.output.side_effects.is_attribute_mutation(self):
            unimplemented(f"setattr({self}, {name}, ...)")

        tx.output.side_effects.store_attr(self, name, value)
        return variables.ConstantVariable(None)

    def needs_slow_setattr(self):
        return not is_standard_setattr(
            inspect.getattr_static(self.value, "__setattr__", None)
        ) and not isinstance(self.value, threading.local)

    def unpack_var_sequence(self, tx):
        if (
            self.source
            and self._maybe_get_baseclass_method("__iter__") is list.__iter__
            and self._maybe_get_baseclass_method("__len__") is list.__len__
            and self._maybe_get_baseclass_method("__getitem__") is list.__getitem__
        ):
            install_guard(self.source.make_guard(GuardBuilder.SEQUENCE_LENGTH))
            return [
                variables.LazyVariableTracker.create(
                    self.value[k],
                    source=GetItemSource(self.source, k),
                )
                for k in range(len(self.value))
            ]
        return super().unpack_var_sequence(tx)

    def next_variable(self, tx):
        return self.call_method(tx, "__next__", [], {})

    def is_supported_random(self):
        try:
            return self.value in self._supported_random_functions()
        except TypeError:
            # TypeError: unhashable type
            return False

    def call_function(
        self,
        tx: "InstructionTranslator",
        args: "List[VariableTracker]",
        kwargs: "Dict[str, VariableTracker]",
    ) -> "VariableTracker":
        from .. import trace_rules
        from .builder import VariableBuilder

        if (
            self.is_supported_random()
            and all(k.is_python_constant() for k in args)
            and all(v.is_python_constant() for v in kwargs.values())
        ):
            return call_random_fn(tx, self.value, args, kwargs)
        elif istype(self.value, types.MethodType):
            func = self.value.__func__
            obj = self.value.__self__
            if (
                func is torch.utils._contextlib._DecoratorContextManager.clone
                and variables.TorchCtxManagerClassVariable.is_matching_cls(
                    obj.__class__
                )
                and not (args or kwargs)
            ):
                return variables.TorchCtxManagerClassVariable(
                    obj.__class__
                ).call_function(tx, args, kwargs)

            if (
                func is torch.autograd.grad_mode.inference_mode.clone
                and obj.__class__ is torch.autograd.grad_mode.inference_mode
            ):
                # simulate the inference_mode.clone implementation
                var = variables.ConstantVariable(obj.mode)
                return variables.TorchCtxManagerClassVariable(
                    obj.__class__
                ).call_function(tx, [var], kwargs)

            if self.source is None:
                unimplemented(
                    "Sourceless UserDefinedObjectVariable method not supported"
                )
            func_src = AttrSource(self.source, "__func__")
            func_var = VariableBuilder(tx, func_src)(func)
            obj_src = AttrSource(self.source, "__self__")
            obj_var = VariableBuilder(tx, obj_src)(obj)
            return func_var.call_function(tx, [obj_var] + args, kwargs)
        elif (
            istype(self.value, functools.partial)
            and trace_rules.lookup(self.value.func)
            == variables.TorchInGraphFunctionVariable
            and all(
                variables.ConstantVariable.is_literal(v)
                for v in itertools.chain(self.value.args, self.value.keywords.values())
            )
        ):
            if self.source:
                install_guard(
                    AttrSource(self.source, "func").make_guard(GuardBuilder.ID_MATCH),
                    AttrSource(self.source, "args").make_guard(
                        GuardBuilder.CONSTANT_MATCH
                    ),
                    AttrSource(self.source, "keywords").make_guard(
                        GuardBuilder.CONSTANT_MATCH
                    ),
                )

            partial_args = [
                variables.ConstantVariable.create(v) for v in self.value.args
            ]
            partial_args.extend(args)
            partial_kwargs = {
                k: variables.ConstantVariable.create(v)
                for k, v in self.value.keywords.items()
            }
            partial_kwargs.update(kwargs)
            if is_utils_checkpoint(self.value.func):
                return build_checkpoint_variable().call_function(
                    tx, partial_args, partial_kwargs
                )
            return variables.TorchInGraphFunctionVariable(
                self.value.func
            ).call_function(tx, partial_args, partial_kwargs)
        elif callable(self.value):
            if self.source:
                install_guard(self.source.make_guard(GuardBuilder.FUNCTION_MATCH))
            return self.call_method(tx, "__call__", args, kwargs)

        return super().call_function(tx, args, kwargs)

    def _check_for_getattribute(self):
        if object_has_getattribute(self.value):
            unimplemented("UserDefinedObjectVariable with custom __getattribute__")

    def _check_for_getattr(self):
        return get_custom_getattr(self.value)

    def _is_c_defined_property(self, subobj):
        if not isinstance(subobj, property):
            return False

        # pybind def_readwrite is implemented via PyCFunction. At the python level, it is visible as a property whose
        # fget is an instancemethod wrapper - https://docs.python.org/3/c-api/method.html#c.PyInstanceMethod_Check

        # If we have a PyCFunction, we make an assumption that there is no side effect.
        return isinstance(
            subobj.fget, types.BuiltinFunctionType
        ) or torch._C._dynamo.utils.is_instancemethod(subobj.fget)

    def _getattr_static(self, name):
        subobj = inspect.getattr_static(self.value, name, NO_SUCH_SUBOBJ)
        import _collections

        # In some cases, we have to do dynamic lookup because getattr_static is not enough. For example, threading.local
        # has side-effect free __getattribute__ and the attribute is not visible without a dynamic lookup.
        if (
            subobj is NO_SUCH_SUBOBJ  # e.g., threading.local
            or isinstance(
                subobj, _collections._tuplegetter
            )  # namedtuple fields are represented by _tuplegetter
            or (
                inspect.ismemberdescriptor(subobj) and name in self.value.__slots__
            )  # handle memberdecriptor and slots
            or self._is_c_defined_property(subobj)
        ):
            # Call __getattribute__, we have already checked that this is not overridden and side-effect free. We don't
            # want to call getattr because it can be user-overridden.
            subobj = self.value.__getattribute__(name)

        return subobj

    def has_key_in_generic_dict(self, tx: "InstructionTranslator", key):
        self._check_for_getattribute()
        if tx.output.side_effects.has_pending_mutation_of_attr(self, key):
            mutated_attr = tx.output.side_effects.load_attr(self, key, deleted_ok=True)
            return not isinstance(mutated_attr, variables.DeletedVariable)

        return key in self.value.__dict__

    def is_supported_nn_module_method(self, method):
        return torch._dynamo.config.inline_inbuilt_nn_modules and method in (
            torch.nn.Module.parameters,
        )

    def var_getattr(self, tx: "InstructionTranslator", name):
        from .. import trace_rules
        from . import ConstantVariable
        from .builder import SourcelessBuilder, VariableBuilder

        source = AttrSource(self.source, name) if self.source else None
        self._check_for_getattribute()

        if tx.output.side_effects.has_pending_mutation_of_attr(self, name):
            result = tx.output.side_effects.load_attr(self, name, deleted_ok=True)
            if isinstance(result, variables.DeletedVariable):
                raise_observed_exception(AttributeError, tx)
            return result

        if name == "__dict__":
            options = {"source": source}
            return variables.GetAttrVariable(self, name, **options)

        # TODO(anijain2305) - Investigate if we need specialization for more
        # dunder attrs. inspect.getattr_static does not return correct value for
        # them.
        if name == "__class__":
            cls_source = source
            if cls_source is None:
                cls_source = self.cls_source
            options = {"source": cls_source}
            return UserDefinedClassVariable(type(self.value), **options)

        try:
            subobj = self._getattr_static(name)
        except AttributeError:
            subobj = NO_SUCH_SUBOBJ
            getattr_fn = self._check_for_getattr()
            if isinstance(getattr_fn, types.FunctionType):
                # Dynamo is going to trace the __getattr__ function with
                # args=name. Set the source accordingly.
                if getattr_fn is unpatched_nn_module_getattr and isinstance(
                    self, variables.UnspecializedNNModuleVariable
                ):
                    # Manually trace out the nn module __getattr__ to avoid large compilation latency.
                    out = self.manually_trace_nn_module_getattr(tx, name)
                else:
                    new_source = None
                    if self.source:
                        new_source = AttrSource(self.source, "__getattr__")
                    out = variables.UserMethodVariable(
                        getattr_fn, self, source=new_source
                    ).call_function(tx, [ConstantVariable.create(name)], {})

                if self.source and getattr_fn is torch.nn.Module.__getattr__:
                    if isinstance(
                        out,
                        (
                            variables.UnspecializedNNModuleVariable,
                            variables.NNModuleVariable,
                        ),
                    ):
                        # nn_module_stack source is BC surface area. Ensure that
                        # mod._modules["linear"] is reflected as mod.linear for
                        # nn_module_stack.
                        out.set_nn_module_stack_source(
                            AttrSource(self.get_nn_module_stack_source(), name)
                        )
                return out

            elif getattr_fn is not None:
                unimplemented("UserDefined with non-function __getattr__")

        if isinstance(subobj, property):
            if self.source:
                # Read the class attribute to reach the property
                source = AttrSource(AttrSource(self.source, "__class__"), name)
                # Get the getter function
                source = AttrSource(source, "fget")
            return variables.UserMethodVariable(
                subobj.fget, self, source=source
            ).call_function(tx, [], {})
        elif isinstance(subobj, staticmethod):
            func = subobj.__get__(self.value)
            if source is not None:
                return trace_rules.lookup(func).create_with_source(func, source=source)
            else:
                return trace_rules.lookup(func)(func)
        elif isinstance(subobj, classmethod):
            return variables.UserMethodVariable(
                subobj.__func__, self.var_getattr(tx, "__class__"), source=source
            )
        elif isinstance(subobj, types.ClassMethodDescriptorType):
            # e.g.: inspect.getattr_static({}, "fromkeys")
            func = subobj.__get__(self.value, None)
            if source is not None:
                return VariableBuilder(tx, source)(func)
            else:
                return SourcelessBuilder.create(tx, func)
        elif inspect.ismethoddescriptor(subobj) and not is_wrapper_or_member_descriptor(
            subobj.__get__
        ):
            # Attribute has a __get__ method. Create a user defined object vt
            # for the subobj, and then trace the __get__ method.
            descriptor_var = UserDefinedObjectVariable(subobj, source=source)

            get_source = self.source
            if self.source:
                get_source = AttrSource(self.source, "__get__")

            # The arguments of the __get__ function are (self, instance, owner)
            # self - descriptor_var
            # instance - instance of the class, represented by self here
            # owner - class object
            owner_var = UserDefinedClassVariable(type(self.value))
            return variables.UserMethodVariable(
                subobj.__get__.__func__, descriptor_var, source=get_source
            ).call_function(tx, [descriptor_var, self, owner_var], {})
        elif isinstance(subobj, types.FunctionType) or (
            isinstance(subobj, types.MethodType)
            and isinstance(self.value, torch.nn.Module)
        ):
            if self.is_supported_nn_module_method(subobj):
                return variables.GetAttrVariable(self, name, source=source)

            # Since we get subobj via self._getattr_static, which may not trigger dynamic lookup.
            # Static lookup can't tell us it's a method or function correctly,
            # so we trigger dynamic lookup here to get the correct type.
            dynamic_subobj = getattr(self.value, name)

            while dynamic_subobj is subobj and hasattr(subobj, "_torchdynamo_inline"):
                subobj = subobj._torchdynamo_inline
                dynamic_subobj = subobj
                source = AttrSource(source, "_torchdynamo_inline") if source else None

            if isinstance(subobj, types.MethodType):
                if dynamic_subobj.__self__ is not self.value:
                    unimplemented("__self__ mismatch for bound method")
                func = subobj.__func__
            else:
                assert isinstance(subobj, types.FunctionType)
                func = subobj

            if inspect.ismethod(dynamic_subobj):
                return variables.UserMethodVariable(func, self, source=source)
            elif inspect.isfunction(dynamic_subobj):
                if is_utils_checkpoint(func):
                    return build_checkpoint_variable(source=source)
                elif source is not None:
                    return trace_rules.lookup(func).create_with_source(
                        func, source=source
                    )
                else:
                    return trace_rules.lookup(func)(func)

        if (
            # wrap the source only if inline_inbuilt_nn_modules is set or fsdp modules. This is a temporary solution to
            # keep Dynamo behavior compatible with no inlining, as there will be some delay to turn on the flag in
            # fbcode.
            (
                torch._dynamo.config.inline_inbuilt_nn_modules
                or isinstance(self, variables.FSDPManagedNNModuleVariable)
            )
            and source
            and isinstance(self, variables.UnspecializedNNModuleVariable)
            # export has some awkwardness around specialized and unspecialized modules. Skip wrapping source for export
            # usecase for now.
            and not tx.output.export
        ):
            # Recalculate source for params/buffers
            if name in ("_buffers", "_parameters"):
                source = UnspecializedParamBufferSource(self.source, name)
            source = self._wrap_source(source)

        if subobj is not NO_SUCH_SUBOBJ:
            if is_wrapper_or_member_descriptor(subobj):
                options = {"source": source}
                return variables.GetAttrVariable(self, name, **options)
            if source:
                return variables.LazyVariableTracker.create(subobj, source)
            else:
                # Check if the subobj is accessible from the class itself. If the class source is known, we can create a
                # sourceful variable tracker.
                if self.cls_source is not None:
                    subobj_from_class = inspect.getattr_static(
                        self.value.__class__, name, NO_SUCH_SUBOBJ
                    )
                    if subobj_from_class is subobj:
                        src_from_class = AttrSource(self.cls_source, name)
                        return variables.LazyVariableTracker.create(
                            subobj_from_class, src_from_class
                        )

                return SourcelessBuilder.create(tx, subobj)

        # Earlier we were returning GetAttrVariable but its incorrect. In absence of attr, Python raises AttributeError.
        raise_observed_exception(AttributeError, tx)

    def call_hasattr(self, tx: "InstructionTranslator", name: str) -> "VariableTracker":
        if self._check_for_getattribute():
            unimplemented("hasattr with custom __getattribute__")

        if self.source:
            install_guard(
                AttrSource(self.source, name).make_guard(GuardBuilder.HASATTR)
            )

        try:
            var_vt = self.var_getattr(tx, name)
            return variables.ConstantVariable.create(
                not isinstance(var_vt, variables.DeletedVariable)
            )
        except ObservedAttributeError:
            handle_observed_exception(tx)
            return variables.ConstantVariable.create(False)

    def odict_getitem(self, tx: "InstructionTranslator", key):
        from .builder import VariableBuilder
        from .dicts import is_hashable

        # TODO this should probably be merged with the dict handling

        index = (
            key.source
            if is_hashable(key) and key.source is not None
            else key.as_python_constant()
        )

        return VariableBuilder(
            tx,
            ODictGetItemSource(self.source, index),
        )(collections.OrderedDict.__getitem__(self.value, key.as_python_constant()))


class FrozenDataClassVariable(UserDefinedObjectVariable):
    @staticmethod
    def create(tx, value, source):
        from dataclasses import fields

        assert is_frozen_dataclass(value)

        from .builder import VariableBuilder

        field_map = {}
        for field in fields(value):
            if hasattr(value, field.name):
                field_map[field.name] = VariableBuilder(
                    tx, AttrSource(source, field.name)
                )(getattr(value, field.name))

        return FrozenDataClassVariable(value, fields=field_map, source=source)

    def __init__(self, value, fields=None, **kwargs) -> None:
        super().__init__(value, **kwargs)
        if fields is None:
            fields = {}
        self.fields = fields

    def as_proxy(self):
        from dataclasses import fields

        args = []
        kwargs = {}
        for field in fields(self.value):
            proxy = self.fields[field.name].as_proxy()
            if hasattr(field, "kw_only") and field.kw_only:
                kwargs[field.name] = proxy
            else:
                args.append(proxy)

        return self.python_type()(*args, **kwargs)

    # NB: This is called during __init__ for a frozen dataclass
    # use this to accumulate the most up-to-date field values
    def method_setattr_standard(self, tx: "InstructionTranslator", name, value):
        self.fields[name.as_python_constant()] = value
        return super().method_setattr_standard(tx, name, value)

    def __repr__(self) -> str:
        return f"{self.__class__.__name__}({self.value_type.__name__})"


class SourcelessGraphModuleVariable(UserDefinedObjectVariable):
    def __init__(
        self,
        value,
        **kwargs,
    ) -> None:
        super().__init__(value, **kwargs)

    def call_method(
        self,
        tx,
        name,
        args: "List[VariableTracker]",
        kwargs: "Dict[str, VariableTracker]",
    ) -> "VariableTracker":
        fn_variable = variables.UserFunctionVariable(self.value.forward.__func__)
        args = [self] + args
        return tx.inline_user_function_return(
            fn_variable,
            args,
            kwargs,
        )


class WeakRefVariable(UserDefinedObjectVariable):
    _nonvar_fields = UserDefinedObjectVariable._nonvar_fields

    def __init__(self, value, **kwargs) -> None:
        super().__init__(value, **kwargs)

    def call_function(
        self,
        tx: "InstructionTranslator",
        args: "List[VariableTracker]",
        kwargs: "Dict[str, VariableTracker]",
    ) -> "VariableTracker":
        call_source = None
        referent = self.value()

        if self.source:
            from .builder import VariableBuilder

            call_source = WeakRefCallSource(self.source)
            return VariableBuilder(tx, call_source)(referent)
        else:
            from .builder import SourcelessBuilder

            return SourcelessBuilder.create(tx, referent)


class KeyedJaggedTensorVariable(UserDefinedObjectVariable):
    @staticmethod
    def is_matching_object(obj):
        mod = sys.modules.get("torchrec.sparse.jagged_tensor")
        return mod is not None and type(obj) is mod.KeyedJaggedTensor

    def __init__(self, value, **kwargs) -> None:
        from torchrec.sparse.jagged_tensor import KeyedJaggedTensor

        assert type(value) is KeyedJaggedTensor
        super().__init__(value, **kwargs)

    def var_getattr(self, tx: "InstructionTranslator", name):
        if (
            torch._dynamo.config.force_unspec_int_unbacked_size_like_on_torchrec_kjt
            and self.source is not None
            and name in ("_length_per_key", "_offset_per_key")
        ):
            with TracingContext.patch(force_unspec_int_unbacked_size_like=True):
                return super().var_getattr(tx, name)
        return super().var_getattr(tx, name)


class RemovableHandleClass:
    # Dummy class to pass to python_type of RemovableHandleVariable
    # Useful for isinstance check on hooks
    pass


class RemovableHandleVariable(VariableTracker):
    REMOVED = -1

    def __init__(
        self,
        mutable_local=None,
        # index of the registration in the side_effects owned register_hook/handle list, used during removal.
        idx=None,
        **kwargs,
    ) -> None:
        super().__init__(**kwargs)
        self.mutable_local = mutable_local
        self.idx = idx

    def call_method(self, tx: "InstructionTranslator", method_name, args, kwargs):
        if method_name == "remove":
            if self.idx != self.REMOVED:
                tx.output.side_effects.remove_hook(self.idx)
                self.idx = self.REMOVED
            return variables.ConstantVariable.create(None)
        super().call_method(tx, method_name, args, kwargs)

    def reconstruct(self, codegen):
        if self.idx == self.REMOVED:
            # Hook has already been removed, return a dummy handle
            codegen.add_push_null(
                lambda: codegen.load_import_from(
                    "torch._dynamo.utils", "invalid_removeable_handle"
                )
            )
            codegen.extend_output(create_call_function(0, False))
            return
        # unreachable due to codegen.add_cache() when the hook is installed
        super().reconstruct(codegen)

    def python_type(self):
        return RemovableHandleClass


class MutableMappingVariable(UserDefinedObjectVariable):
    _nonvar_fields = UserDefinedObjectVariable._nonvar_fields

    def __init__(self, value, **kwargs):
        super().__init__(value, **kwargs)

    def var_getattr(self, tx: "InstructionTranslator", name: str) -> "VariableTracker":
        if name == "get" and type(self.value).get is collections.abc.Mapping.get:
            return variables.UserMethodVariable(polyfills.mapping_get, self)
        else:
            return super().var_getattr(tx, name)


class RandomVariable(UserDefinedObjectVariable):
    pass<|MERGE_RESOLUTION|>--- conflicted
+++ resolved
@@ -413,11 +413,8 @@
             and self.source
             and not is_forbidden_context_manager(self.value)
         ):
-<<<<<<< HEAD
             from torch.overrides import TorchFunctionMode
 
-=======
->>>>>>> 1f3a7937
             from .ctx_manager import GenericContextWrappingVariable
             from .torch_function import TorchFunctionModeVariable
 
