# mypy: ignore-errors

import collections
import contextlib
import dataclasses
import enum
import functools
import inspect
import itertools
import random
import sys
import threading
import types
import warnings
import weakref
from typing import Dict, Generic, List, TYPE_CHECKING
from typing_extensions import is_typeddict

import torch._dynamo.config
import torch.nn
from torch._guards import TracingContext
from torch.utils._python_dispatch import is_traceable_wrapper_subclass_type

from .. import polyfills, variables
from ..bytecode_transformation import create_call_function
from ..create_parameter_op import do_not_convert_to_tracable_parameter
from ..exc import (
    handle_observed_exception,
    ObservedAttributeError,
    raise_observed_exception,
    unimplemented,
)
from ..guards import GuardBuilder, install_guard
from ..source import (
    AttrSource,
    GetItemSource,
    RandomValueSource,
    UnspecializedParamBufferSource,
)
from ..utils import (
    build_checkpoint_variable,
    build_invoke_subgraph_variable,
    check_constant_args,
    dict_methods,
    get_custom_getattr,
    has_torch_function,
    is_frozen_dataclass,
    is_invoke_subgraph,
    is_namedtuple_cls,
    is_utils_checkpoint,
    is_wrapper_or_member_descriptor,
    istype,
    namedtuple_fields,
    object_has_getattribute,
    proxy_args_kwargs,
    tensortype_to_dtype,
    unpatched_nn_module_getattr,
)
from .base import AttributeMutationExisting, ValueMutationNew, VariableTracker
from .dicts import DefaultDictVariable


try:
    import numpy as np
except ModuleNotFoundError:
    np = None

try:
    from torch.utils._cxx_pytree import PyTreeSpec
except ImportError:
    PyTreeSpec = type(None)


if TYPE_CHECKING:
    from torch._dynamo.symbolic_convert import InstructionTranslator


def is_standard_setattr(val):
    return val in (object.__setattr__,)


def is_forbidden_context_manager(ctx):
    f_ctxs = []

    try:
        from _pytest.python_api import RaisesContext
        from _pytest.recwarn import WarningsChecker

        f_ctxs.append(RaisesContext)
        f_ctxs.append(WarningsChecker)
    except ImportError:
        pass

    if m := sys.modules.get("torch.testing._internal.jit_utils"):
        f_ctxs.append(m._AssertRaisesRegexWithHighlightContext)

    return ctx in f_ctxs


def is_c_defined_property(subobj):
    if not isinstance(subobj, property):
        return False

    # pybind def_readwrite is implemented via PyCFunction. At the python level, it is visible as a property whose
    # fget is an instancemethod wrapper - https://docs.python.org/3/c-api/method.html#c.PyInstanceMethod_Check

    # If we have a PyCFunction, we make an assumption that there is no side effect.
    return isinstance(
        subobj.fget, types.BuiltinFunctionType
    ) or torch._C._dynamo.utils.is_instancemethod(subobj.fget)


def getattr_static_helper(value, name):
    subobj = inspect.getattr_static(value, name, NO_SUCH_SUBOBJ)
    import _collections

    # In some cases, we have to do dynamic lookup because getattr_static is not enough. For example, threading.local
    # has side-effect free __getattribute__ and the attribute is not visible without a dynamic lookup.
    if not object_has_getattribute(value) and (
        subobj is NO_SUCH_SUBOBJ  # e.g., threading.local
        or isinstance(
            subobj, _collections._tuplegetter
        )  # namedtuple fields are represented by _tuplegetter
        or (
            inspect.ismemberdescriptor(subobj) and name in value.__slots__
        )  # handle memberdecriptor and slots
        or is_c_defined_property(subobj)
        or inspect.isgetsetdescriptor(subobj)  # handle getsetdescriptor like __dict__
    ):
        # Call __getattribute__, we have already checked that this is not overridden and side-effect free. We don't
        # want to call getattr because it can be user-overridden.
        subobj = value.__getattribute__(name)
    elif object_has_getattribute(value) and subobj is NO_SUCH_SUBOBJ:
        raise AttributeError

    return subobj


class UserDefinedVariable(VariableTracker):
    pass


class UserDefinedClassVariable(UserDefinedVariable):
    def __init__(self, value, **kwargs) -> None:
        super().__init__(**kwargs)
        self.value = value

    def as_python_constant(self):
        return self.value

    def as_proxy(self):
        return self.value

    def __repr__(self) -> str:
        return f"UserDefinedClassVariable({self.value})"

    @staticmethod
    @functools.lru_cache(None)
    def _constant_fold_classes():
        return {
            torch.device,
            torch.finfo,
            torch.iinfo,
            torch.Size,
        }

    @staticmethod
    @functools.lru_cache(None)
    def _in_graph_classes():
        _in_graph_class_list = {
            torch.Tensor,
            torch.cuda.Stream,
            torch.cuda.Event,
        }
        if hasattr(torch, "hpu"):
            _in_graph_class_list.update(
                {
                    torch.hpu.Stream,
                    torch.hpu.Event,
                }
            )

        return set(tensortype_to_dtype.keys()) | _in_graph_class_list

    def can_constant_fold_through(self):
        return self.value in self._constant_fold_classes()

    def has_key_in_generic_dict(self, tx: "InstructionTranslator", key):
        if tx.output.side_effects.has_pending_mutation_of_attr(self, key):
            mutated_attr = tx.output.side_effects.load_attr(self, key, deleted_ok=True)
            return not isinstance(mutated_attr, variables.DeletedVariable)

        return key in self.value.__dict__

    def var_getattr(self, tx: "InstructionTranslator", name: str) -> "VariableTracker":
        from . import ConstantVariable, EnumVariable

        source = AttrSource(self.source, name) if self.source is not None else None

        if name == "__name__":
            return ConstantVariable.create(self.value.__name__)
        elif name == "__qualname__":
            return ConstantVariable.create(self.value.__qualname__)
        elif name == "__dict__":
            options = {"source": source}
            return variables.GetAttrVariable(self, name, **options)

        # Special handling of collections.OrderedDict.fromkeys()
        # Wrap it as GetAttrVariable(collections.OrderedDict, "fromkeys") to make it consistent with
        # collections.defaultdict, and both will be handled at UserDefinedClassVariable.call_method().
        # Otherwise, it would be wrapped as UserDefinedObjectVariable(collections.OrderedDict.fromkeys),
        # and we need duplicate code to handle both cases.
        if (
            self.value in {collections.OrderedDict, collections.defaultdict}
            and name == "fromkeys"
        ):
            return super().var_getattr(tx, name)

        try:
            obj = getattr_static_helper(self.value, name)
        except AttributeError:
            obj = None

        if isinstance(obj, staticmethod):
            return VariableTracker.build(tx, obj.__get__(self.value), source)
        elif isinstance(obj, classmethod):
            if isinstance(obj.__func__, property):
                return variables.UserFunctionVariable(obj.__func__.fget).call_function(
                    tx, [self], {}
                )
            return variables.UserMethodVariable(obj.__func__, self, source=source)
        elif isinstance(obj, types.ClassMethodDescriptorType):
            # e.g.: inspect.getattr_static(dict, "fromkeys")
            #       inspect.getattr_static(itertools.chain, "from_iterable")
            func = obj.__get__(None, self.value)
            return VariableTracker.build(tx, func, source)
        elif source:
            # __mro__ is a member in < 3.12, an attribute in >= 3.12
            if inspect.ismemberdescriptor(obj) or (
                sys.version_info >= (3, 12) and name == "__mro__"
            ):
                return VariableTracker.build(tx, obj.__get__(self.value), source)

        if ConstantVariable.is_literal(obj):
            return ConstantVariable.create(obj)
        elif isinstance(obj, enum.Enum):
            return EnumVariable(obj)
        elif name in getattr(self.value, "__dict__", {}) or (
            self.value.__module__.startswith("torch.")
            or self.value.__module__ == "torch"
        ):
            if source:
                return VariableTracker.build(tx, obj, source)

        if (
            source
            and obj is NO_SUCH_SUBOBJ
            and not inspect.ismethoddescriptor(obj)
            and not is_wrapper_or_member_descriptor(obj)
        ):
            return VariableTracker.build(tx, obj, source)

        return super().var_getattr(tx, name)

    def _call_cross_entropy_loss(self, tx: "InstructionTranslator", args, kwargs):
        """
        functional: input, target, weight=None, size_average=None, ignore_index=- 100, reduce=None, reduction='mean',
        label_smoothing=0.0

        non functional ctor: weight=None, size_average=None, ignore_index=- 100, reduce=None, reduction='mean',
        label_smoothing=0.0

        non functional loss call: input, target, optional_output
        """
        from . import ConstantVariable

        def normalize_args(
            weight=ConstantVariable.create(None),
            size_average=ConstantVariable.create(None),
            ignore_index=ConstantVariable.create(-100),
            reduce=ConstantVariable.create(None),
            reduction=ConstantVariable.create("mean"),
            label_smoothing=ConstantVariable.create(0.0),
        ):
            return (
                weight,
                size_average,
                ignore_index,
                reduce,
                reduction,
                label_smoothing,
            )

        (
            weight,
            size_average,
            ignore_index,
            reduce_arg,
            reduction,
            label_smoothing,
        ) = normalize_args(*args, **kwargs)

        def fake_cross_entropy_loss(input, target):
            from .builder import wrap_fx_proxy

            return wrap_fx_proxy(
                tx=tx,
                proxy=tx.output.create_proxy(
                    "call_function",
                    torch.nn.functional.cross_entropy,
                    *proxy_args_kwargs(
                        [
                            input,
                            target,
                            weight,
                            size_average,
                            ignore_index,
                            reduce_arg,
                            reduction,
                            label_smoothing,
                        ],
                        {},
                    ),
                ),
            )

        return variables.LambdaVariable(fake_cross_entropy_loss)

    def call_method(
        self,
        tx,
        name,
        args: "List[VariableTracker]",
        kwargs: "Dict[str, VariableTracker]",
    ) -> "VariableTracker":
        if (
            name == "__subclasses__"
            and len(args) == 0
            and not kwargs
            and "__subclasses__" not in self.value.__dict__
        ):
            options = {"mutation_type": ValueMutationNew()}
            subs_as_vars: List[VariableTracker] = []
            for sub in self.value.__subclasses__():
                source = AttrSource(tx.import_source(sub.__module__), sub.__name__)
                subs_as_vars.append(
                    variables.UserDefinedClassVariable(sub, source=source)
                )

            return variables.ListVariable(subs_as_vars, **options)
        elif (
            self.value in {collections.OrderedDict, collections.defaultdict}
            and name == "fromkeys"
        ):
            from .builtin import BuiltinVariable

            return BuiltinVariable.call_custom_dict_fromkeys(
                tx, self.value, *args, **kwargs
            )
        elif name == "__eq__" and len(args) == 1 and hasattr(args[0], "value"):
            return variables.ConstantVariable(self.value == args[0].value)
        elif name == "__ne__" and len(args) == 1 and hasattr(args[0], "value"):
            return variables.ConstantVariable(self.value != args[0].value)

        return super().call_method(tx, name, args, kwargs)

    def call_function(
        self,
        tx: "InstructionTranslator",
        args: "List[VariableTracker]",
        kwargs: "Dict[str, VariableTracker]",
    ) -> "VariableTracker":
        from ..side_effects import SideEffects
        from .builder import wrap_fx_proxy
        from .builtin import BuiltinVariable

        constant_args = check_constant_args(args, kwargs)

        if self.can_constant_fold_through() and constant_args:
            # constant fold
            return variables.ConstantVariable.create(
                self.as_python_constant()(
                    *[x.as_python_constant() for x in args],
                    **{k: v.as_python_constant() for k, v in kwargs.items()},
                ),
            )
        elif self.value is torch.nn.CrossEntropyLoss:
            return self._call_cross_entropy_loss(tx, args, kwargs)
        elif self.value is contextlib.nullcontext:
            # import here to avoid circular dependency
            from .ctx_manager import NullContextVariable

            return NullContextVariable()
        elif self.value is collections.OrderedDict:
            return BuiltinVariable.call_custom_dict(
                tx, collections.OrderedDict, *args, **kwargs
            )
        elif (
            self.value is collections.defaultdict
            and len(args) <= 1
            and DefaultDictVariable.is_supported_arg(args[0])
        ):
            return DefaultDictVariable(
                {},
                collections.defaultdict,
                args[0],
                mutation_type=ValueMutationNew(),
            )
        elif is_typeddict(self.value):
            if self.value.__optional_keys__:
                unimplemented("TypedDict with optional keys not supported")
            return variables.BuiltinVariable(dict).call_dict(tx, *args, **kwargs)
        elif self.value is collections.deque:
            maxlen = variables.ConstantVariable.create(None)
            if not kwargs:
                if len(args) == 0:
                    items = []
                elif len(args) == 1 and args[0].has_force_unpack_var_sequence(tx):
                    items = args[0].force_unpack_var_sequence(tx)
                elif len(args) == 2 and args[0].has_force_unpack_var_sequence(tx):
                    items = args[0].force_unpack_var_sequence(tx)
                    maxlen = args[1]
                else:
                    unimplemented("deque() with more than 2 arg not supported")
            elif tuple(kwargs) == ("maxlen",):
                maxlen = kwargs["maxlen"]
                if len(args) == 0:
                    items = []
                if len(args) == 1 and args[0].has_force_unpack_var_sequence(tx):
                    items = args[0].force_unpack_var_sequence(tx)
                else:
                    unimplemented("deque() with more than 1 arg not supported")
            else:
                unimplemented("deque() with invalid kwargs not supported")
            return variables.lists.DequeVariable(
                items, maxlen=maxlen, mutation_type=ValueMutationNew()
            )
        elif self.value is weakref.ref:
            return variables.WeakRefVariable(args[0])
        elif self.value is functools.partial:
            if not args:
                unimplemented("functools.partial malformed")
            # The first arg, a callable (the ctor below will assert on types)
            fn = args[0]
            rest_args = args[1:]
            # guards for the produced FunctoolsPartialVariable are installed in FunctoolsPartialVariable ctor from the
            # args and keywords
            return variables.functions.FunctoolsPartialVariable(
                fn, args=rest_args, keywords=kwargs
            )
        elif self.value is warnings.catch_warnings and not args:
            return variables.CatchWarningsCtxManagerVariable.create(tx, kwargs)
        elif self.value is torch.cuda.device and not kwargs and len(args) == 1:
            assert args[0].is_python_constant()
            return variables.CUDADeviceVariable.create(tx, args[0].as_python_constant())
        elif (
            issubclass(type(self.value), type)
            and hasattr(
                self.value, "__enter__"
            )  # TODO(voz): These can invoke user code!
            and hasattr(
                self.value, "__exit__"
            )  # TODO(voz): These can invoke user code!
            and self.is_standard_new()
            and SideEffects.cls_supports_mutation_side_effects(self.value)
            and self.source
            and not is_forbidden_context_manager(self.value)
        ):
            from torch.overrides import TorchFunctionMode

            from .ctx_manager import GenericContextWrappingVariable
            from .functions import (
                BaseUserFunctionVariable,
                FunctionDecoratedByContextlibContextManagerVariable,
            )
            from .torch_function import TorchFunctionModeVariable

            if issubclass(
                self.value, TorchFunctionMode
            ) and TorchFunctionModeVariable.is_supported_torch_function_mode(
                self.value
            ):
                var_cls = TorchFunctionModeVariable
            else:
                var_cls = GenericContextWrappingVariable

            # graph break on any contextlib.* that it is not contextlib.contextmanager
            # Some of the APIs below are not supported because they rely on features
            # that Dynamo doesn't play well today (i.e. contextlib.suppress)
            if self.value in (
                contextlib._AsyncGeneratorContextManager,
                contextlib.closing,
                contextlib.redirect_stdout,
                contextlib.redirect_stderr,
                contextlib.suppress,
                contextlib.ExitStack,
                contextlib.AsyncExitStack,
            ):
                # We are not changing the behavior of Dynamo as these function were
                # already ignored on trace_rules.py before #136033 landed
                unimplemented(
                    f"{self.value} not supported. This may be due to its use of "
                    "context-specific operations that are not supported in "
                    "Dynamo yet (i.e. Exception handling)"
                )

            if self.value is contextlib._GeneratorContextManager and isinstance(
                args[0], BaseUserFunctionVariable
            ):
                if not torch._dynamo.config.enable_trace_contextlib:
                    unimplemented("contextlib.contextmanager")
                # Replace UserFunctionVariable by FunctionDecoratedBycontextlibContextManagerVariable
                # if the function is annotated with @contextlib.contextmanager
                # This shouldn't be necessary once generator functions are fully
                # supported in dynamo
                args = [
                    FunctionDecoratedByContextlibContextManagerVariable(
                        args[0], source=args[0].source
                    )
                ] + args[1:]

            cm_obj = tx.output.side_effects.track_object_new(
                self.source, self.value, var_cls, {}
            )
            cm_obj.call_method(tx, "__init__", args, kwargs)
            return cm_obj
        elif is_namedtuple_cls(self.value):
            fields = namedtuple_fields(self.value)
            # check if this a quasi-namedtuple or a real one
            if self.value.__module__ == "torch.return_types":
                assert len(args) == 1
                assert not kwargs
                items = args[0].force_unpack_var_sequence(tx)
            else:
                field_defaults = self.value._field_defaults

                items = list(args)
                items.extend([None] * (len(fields) - len(items)))

                var_tracker_kwargs = {}
                for field_name, var_tracker in zip(fields, items):
                    if var_tracker is None:
                        if field_name in kwargs:
                            field_var = kwargs[field_name]
                        else:
                            assert field_name in field_defaults
                            field_var = VariableTracker.build(
                                tx, field_defaults[field_name]
                            )
                        var_tracker_kwargs[field_name] = field_var

                for name, value in var_tracker_kwargs.items():
                    assert name in fields
                    items[fields.index(name)] = value

                assert all(x is not None for x in items)

            return variables.NamedTupleVariable(items, self.value)
        elif is_frozen_dataclass(self.value) and self.is_standard_new():
            fields = dataclasses.fields(self.value)
            items = list(args)
            items.extend([None] * (len(fields) - len(items)))

            default_kwargs = {}
            for field, var_tracker in zip(fields, items):
                if var_tracker is None:
                    if field.name in kwargs:
                        var_tracker = kwargs[field.name]
                    else:
                        if not field.init:
                            continue

                        if field.default is not dataclasses.MISSING:
                            var_tracker = VariableTracker.build(tx, field.default)
                        elif field.default_factory is not dataclasses.MISSING:
                            factory_fn = VariableTracker.build(
                                tx, field.default_factory
                            )
                            var_tracker = factory_fn.call_function(tx, [], {})
                        else:
                            # if we are subclass, the constructor could possibly
                            # be missing args
                            continue

                    default_kwargs[field.name] = var_tracker
            kwargs.update(default_kwargs)

            var = tx.output.side_effects.track_object_new_from_user_defined_class(self)
            var.call_method(tx, "__init__", args, kwargs)
            return var
        elif (
            self.is_standard_new()
            and SideEffects.cls_supports_mutation_side_effects(self.value)
            and self.source
        ):
            var = tx.output.side_effects.track_object_new_from_user_defined_class(self)
            with do_not_convert_to_tracable_parameter():
                var.call_method(tx, "__init__", args, kwargs)
                return var
        elif (
            variables.RestrictedListSubclassVariable.is_matching_cls(self.value)
            and self.source
        ):
            return variables.RestrictedListSubclassVariable(
                variables.BuiltinVariable(list).call_function(tx, args, kwargs).items,
                user_cls=self.value,
                user_cls_source=self.source,
                mutation_type=ValueMutationNew(),
            )
        elif (
            self.value in self._in_graph_classes()
            or is_traceable_wrapper_subclass_type(self.value)
        ):
            # torch.LongTensor cannot accept a list of FakeTensors.
            # So we stack the list of FakeTensors instead.
            if (
                np
                and self.value in tensortype_to_dtype
                and len(args) == 1
                and isinstance(args[0], variables.ListVariable)
                and len(args[0].items) > 1
                and all(isinstance(x, variables.TensorVariable) for x in args[0].items)
            ):
                # Stack FakeTensor
                stacked = wrap_fx_proxy(
                    tx=tx,
                    proxy=tx.output.create_proxy(
                        "call_function",
                        torch.stack,
                        *proxy_args_kwargs(args, kwargs),
                    ),
                )
                args = [stacked]

            tensor_variable = wrap_fx_proxy(
                tx=tx,
                proxy=tx.output.create_proxy(
                    "call_function",
                    self.value,
                    *proxy_args_kwargs(args, kwargs),
                ),
            )

            return tensor_variable
        elif issubclass(self.value, enum.Enum) and len(args) == 1 and not kwargs:
            options = {"mutation_type": ValueMutationNew()}
            return variables.EnumVariable.create(self.value, args[0], options)
        elif self.value is random.Random:
            if len(args) == 1 and isinstance(args[0], variables.ConstantVariable):
                seed = args[0].value
            else:
                seed = None
            random_object = random.Random(seed)
            return RandomVariable(random_object)
        elif (
            not self.is_standard_new()
            and SideEffects.cls_supports_mutation_side_effects(self.value)
            and self.source
        ):
            return tx.inline_user_function_return(
                VariableTracker.build(
                    tx, polyfills.instantiate_user_defined_class_object
                ),
                [self, *args],
                kwargs,
            )

        return super().call_function(tx, args, kwargs)

    def is_standard_new(self):
        """Check for __new__ being overridden"""
        new_fn = inspect.getattr_static(self.value, "__new__", None)
        if isinstance(new_fn, staticmethod):
            new_fn = new_fn.__func__
        return new_fn in (object.__new__, Generic.__new__, dict.__new__)

    def call_hasattr(self, tx: "InstructionTranslator", name: str) -> "VariableTracker":
        if self.source:
            source = AttrSource(self.source, name)
            install_guard(source.make_guard(GuardBuilder.HASATTR))
            return variables.ConstantVariable(hasattr(self.value, name))
        return super().call_hasattr(tx, name)

    def const_getattr(self, tx: "InstructionTranslator", name):
        if name == "__name__":
            return self.value.__name__
        return super().const_getattr(tx, name)


class NO_SUCH_SUBOBJ:
    pass


def call_random_fn(tx, fn, args, kwargs):
    from .builder import VariableBuilder

    args = [x.as_python_constant() for x in args]
    kwargs = {k: v.as_python_constant() for k, v in kwargs.items()}
    random_call_index = len(tx.output.random_calls)
    example_value = fn(*args, **kwargs)
    source = RandomValueSource(random_call_index)
    tx.output.random_calls.append((fn, args, kwargs))
    # TODO: arguably, this should route to wrap_symint/wrap_symfloat
    # (currently hypothetical), but I'm not going to poke my hand in
    # this nest for now
    return VariableBuilder(tx, source).wrap_unspecialized_primitive(example_value)


class UserDefinedObjectVariable(UserDefinedVariable):
    """
    Mostly objects of defined type.  Catch-all for something where we only know the type.
    """

    _nonvar_fields = {"value", "value_type", *UserDefinedVariable._nonvar_fields}

    def __init__(self, value, value_type=None, cls_source=None, **kwargs) -> None:
        super().__init__(**kwargs)
        self.value = value
        self.value_type = value_type or type(value)
        assert type(value) is self.value_type
        # This is used with __new__, when the new object is sourceless but the user class can be sourceful.
        self.cls_source = cls_source

    def __str__(self) -> str:
        inner = self.value_type.__name__
        if inner in [
            "builtin_function_or_method",
            "getset_descriptor",
            "method_descriptor",
            "method",
        ]:
            inner = str(getattr(self.value, "__name__", None))
        return f"{self.__class__.__name__}({inner})"

    def __repr__(self) -> str:
        return f"{self.__class__.__name__}({self.value_type.__name__})"

    def python_type(self):
        return self.value_type

    def guard_as_python_constant(self):
        if self.source:
            install_guard(self.source.make_guard(GuardBuilder.ID_MATCH))
            return self.value
        return super().guard_as_python_constant()

    def torch_function_check(self):
        assert has_torch_function(
            self
        ), f"calling torch function on object without __torch_function__ {self}"

    def get_torch_fn(self, tx):
        self.torch_function_check()
        from .torch_function import build_torch_function_fn

        return build_torch_function_fn(tx, self.value, self.source)

    def call_torch_function(self, tx: "InstructionTranslator", fn, types, args, kwargs):
        self.torch_function_check()

        from .torch_function import _get_subclass_type_var, call_torch_function

        return call_torch_function(
            tx,
            _get_subclass_type_var(tx, self),
            self.get_torch_fn(tx),
            fn,
            types,
            args,
            kwargs,
        )

    @staticmethod
    @functools.lru_cache(None)
    def _supported_random_functions():
        fns = {
            random.random,
            random.randint,
            random.randrange,
            random.uniform,
        }
        return fns

    def _maybe_get_baseclass_method(self, name):
        if name not in getattr(self.value, "__dict__", {}):
            try:
                return inspect.getattr_static(type(self.value), name)
            except AttributeError:
                pass
        return None

    def call_method(
        self,
        tx,
        name,
        args: "List[VariableTracker]",
        kwargs: "Dict[str, VariableTracker]",
    ) -> "VariableTracker":
        from . import ConstantVariable, UserMethodVariable

        method = self._maybe_get_baseclass_method(name)
        if method is not None:
            if method is object.__init__:
                return ConstantVariable.create(None)

            if is_standard_setattr(method) or isinstance(self.value, threading.local):
                return self.method_setattr_standard(tx, *args, **kwargs)

            if len(args) == 1 and not kwargs:
                if method is object.__eq__:
                    func_var = VariableTracker.build(tx, polyfills.object_eq)
                    return func_var.call_function(tx, [self, *args], kwargs)

                if method is object.__ne__:
                    func_var = VariableTracker.build(tx, polyfills.object_ne)
                    return func_var.call_function(tx, [self, *args], kwargs)

            # check for methods implemented in C++
            if isinstance(method, types.FunctionType):
                source = (
                    None
                    if self.source is None
                    else AttrSource(AttrSource(self.source, "__class__"), name)
                )
                # TODO(jansel): add a guard to check for monkey patching?
                from ..mutation_guard import unpatched_nn_module_init

                if method is torch.nn.Module.__init__:
                    method = unpatched_nn_module_init
                return UserMethodVariable(method, self, source=source).call_function(
                    tx, args, kwargs
                )

            if method is list.__len__ and self.source and not (args or kwargs):
                install_guard(self.source.make_guard(GuardBuilder.SEQUENCE_LENGTH))
                return ConstantVariable(len(self.value))

        return super().call_method(tx, name, args, kwargs)

    def method_setattr_standard(self, tx: "InstructionTranslator", name, value):
        try:
            name = name.as_python_constant()
        except NotImplementedError:
            unimplemented(f"non-const setattr name: {name}")
        if not tx.output.side_effects.is_attribute_mutation(self):
            unimplemented(f"setattr({self}, {name}, ...)")

        tx.output.side_effects.store_attr(self, name, value)
        return variables.ConstantVariable(None)

    def needs_slow_setattr(self):
        return not is_standard_setattr(
            inspect.getattr_static(self.value, "__setattr__", None)
        ) and not isinstance(self.value, threading.local)

    def unpack_var_sequence(self, tx):
        if (
            self.source
            and self._maybe_get_baseclass_method("__iter__") is list.__iter__
            and self._maybe_get_baseclass_method("__len__") is list.__len__
            and self._maybe_get_baseclass_method("__getitem__") is list.__getitem__
        ):
            install_guard(self.source.make_guard(GuardBuilder.SEQUENCE_LENGTH))
            return [
                variables.LazyVariableTracker.create(
                    self.value[k],
                    source=GetItemSource(self.source, k),
                )
                for k in range(len(self.value))
            ]
        return super().unpack_var_sequence(tx)

    def next_variable(self, tx):
        return self.call_method(tx, "__next__", [], {})

    def is_supported_random(self):
        try:
            return self.value in self._supported_random_functions()
        except TypeError:
            # TypeError: unhashable type
            return False

    def call_function(
        self,
        tx: "InstructionTranslator",
        args: "List[VariableTracker]",
        kwargs: "Dict[str, VariableTracker]",
    ) -> "VariableTracker":
        from .. import trace_rules

        if (
            self.is_supported_random()
            and all(k.is_python_constant() for k in args)
            and all(v.is_python_constant() for v in kwargs.values())
        ):
            return call_random_fn(tx, self.value, args, kwargs)
        elif istype(self.value, types.MethodType):
            func = self.value.__func__
            obj = self.value.__self__
            if (
                func is torch.utils._contextlib._DecoratorContextManager.clone
                and variables.TorchCtxManagerClassVariable.is_matching_cls(
                    obj.__class__
                )
                and not (args or kwargs)
            ):
                return variables.TorchCtxManagerClassVariable(
                    obj.__class__
                ).call_function(tx, args, kwargs)

            if (
                func is torch.autograd.grad_mode.inference_mode.clone
                and obj.__class__ is torch.autograd.grad_mode.inference_mode
            ):
                # simulate the inference_mode.clone implementation
                var = variables.ConstantVariable(obj.mode)
                return variables.TorchCtxManagerClassVariable(
                    obj.__class__
                ).call_function(tx, [var], kwargs)

            if self.source is None:
                unimplemented(
                    "Sourceless UserDefinedObjectVariable method not supported"
                )
            func_src = AttrSource(self.source, "__func__")
            func_var = VariableTracker.build(tx, func, func_src)
            obj_src = AttrSource(self.source, "__self__")
            obj_var = VariableTracker.build(tx, obj, obj_src)
            return func_var.call_function(tx, [obj_var] + args, kwargs)
        elif (
            istype(self.value, functools.partial)
            and trace_rules.lookup(self.value.func)
            == variables.TorchInGraphFunctionVariable
            and all(
                variables.ConstantVariable.is_literal(v)
                for v in itertools.chain(self.value.args, self.value.keywords.values())
            )
        ):
            if self.source:
                install_guard(
                    AttrSource(self.source, "func").make_guard(GuardBuilder.ID_MATCH),
                    AttrSource(self.source, "args").make_guard(
                        GuardBuilder.CONSTANT_MATCH
                    ),
                    AttrSource(self.source, "keywords").make_guard(
                        GuardBuilder.CONSTANT_MATCH
                    ),
                )

            partial_args = [
                variables.ConstantVariable.create(v) for v in self.value.args
            ]
            partial_args.extend(args)
            partial_kwargs = {
                k: variables.ConstantVariable.create(v)
                for k, v in self.value.keywords.items()
            }
            partial_kwargs.update(kwargs)

            # TODO(dynamo-team) - Consider calling VariableBuilder directly here
            if is_utils_checkpoint(self.value.func):
                return build_checkpoint_variable().call_function(
                    tx, partial_args, partial_kwargs
                )
            elif is_invoke_subgraph(self.value.func):
                return build_invoke_subgraph_variable().call_function(
                    tx, partial_args, partial_kwargs
                )
            return variables.TorchInGraphFunctionVariable(
                self.value.func
            ).call_function(tx, partial_args, partial_kwargs)
        elif callable(self.value):
            if self.source:
                install_guard(self.source.make_guard(GuardBuilder.FUNCTION_MATCH))
            return self.call_method(tx, "__call__", args, kwargs)

        return super().call_function(tx, args, kwargs)

    def _check_for_getattr(self):
        return get_custom_getattr(self.value)

<<<<<<< HEAD
=======
    def _is_c_defined_property(self, subobj):
        if not isinstance(subobj, property):
            return False

        # pybind def_readwrite is implemented via PyCFunction. At the python level, it is visible as a property whose
        # fget is an instancemethod wrapper - https://docs.python.org/3/c-api/method.html#c.PyInstanceMethod_Check

        # If we have a PyCFunction, we make an assumption that there is no side effect.
        return isinstance(
            subobj.fget, types.BuiltinFunctionType
        ) or torch._C._dynamo.utils.is_instancemethod(subobj.fget)

    def _getattr_static(self, name):
        subobj = inspect.getattr_static(self.value, name, NO_SUCH_SUBOBJ)
        import _collections

        # In some cases, we have to do dynamic lookup because getattr_static is not enough. For example, threading.local
        # has side-effect free __getattribute__ and the attribute is not visible without a dynamic lookup.
        if not object_has_getattribute(self.value) and (
            subobj is NO_SUCH_SUBOBJ  # e.g., threading.local
            or isinstance(
                subobj, _collections._tuplegetter
            )  # namedtuple fields are represented by _tuplegetter
            or (
                inspect.ismemberdescriptor(subobj) and name in self.value.__slots__
            )  # handle memberdecriptor and slots
            or self._is_c_defined_property(subobj)
            or inspect.isgetsetdescriptor(
                subobj
            )  # handle getsetdescriptor like __dict__
        ):
            # Call __getattribute__, we have already checked that this is not overridden and side-effect free. We don't
            # want to call getattr because it can be user-overridden.
            subobj = self.value.__getattribute__(name)
        elif object_has_getattribute(self.value) and subobj is NO_SUCH_SUBOBJ:
            # If the object has an overridden getattribute method, Dynamo has
            # already tried tracing it, and encountered an AttributeError. We
            # call getattr_static only when the __getattribute__ tracing fails
            # (check var_getattr impl). So, it is safe here to raise the
            # AttributeError.
            raise AttributeError

        return subobj

>>>>>>> 448b3abc
    def has_key_in_generic_dict(self, tx: "InstructionTranslator", key):
        if tx.output.side_effects.has_pending_mutation_of_attr(self, key):
            mutated_attr = tx.output.side_effects.load_attr(self, key, deleted_ok=True)
            return not isinstance(mutated_attr, variables.DeletedVariable)

        return key in self.value.__dict__

    def get_source_by_walking_mro(self, name):
        assert self.cls_source is not None

        for idx, klass in enumerate(type(self.value).__mro__):
            if name in klass.__dict__:
                mro_source = AttrSource(self.cls_source, "__mro__")
                klass_source = GetItemSource(mro_source, idx)
                dict_source = AttrSource(klass_source, "__dict__")
                # TODO(anijain2305) - This is a mapping proxy object. Ideally we
                # should use DictGetItemSource here.
                return GetItemSource(dict_source, name)

        unimplemented(f"Could not find {name} in {type(self.value).__mro__}")

    def var_getattr(self, tx: "InstructionTranslator", name):
        from .. import trace_rules
        from . import ConstantVariable

        source = AttrSource(self.source, name) if self.source else None

        if object_has_getattribute(self.value):
            getattribute_fn = inspect.getattr_static(
                type(self.value), "__getattribute__"
            )
            if self.source:
                new_source = AttrSource(self.source, "__getattribute__")
            try:
                return variables.UserMethodVariable(
                    getattribute_fn, self, source=new_source
                ).call_function(tx, [ConstantVariable.create(name)], {})
            except ObservedAttributeError:
                # Pass through to __getattr__ if __getattribute__ fails
                handle_observed_exception(tx)

        if tx.output.side_effects.has_pending_mutation_of_attr(self, name):
            result = tx.output.side_effects.load_attr(self, name, deleted_ok=True)
            if isinstance(result, variables.DeletedVariable):
                raise_observed_exception(AttributeError, tx)
            return result

        if name == "__dict__":
            options = {"source": source}
            return variables.GetAttrVariable(self, name, **options)

        # TODO(anijain2305) - Investigate if we need specialization for more
        # dunder attrs. inspect.getattr_static does not return correct value for
        # them.
        if name == "__class__":
            cls_source = source
            if cls_source is None:
                cls_source = self.cls_source
            options = {"source": cls_source}
            return UserDefinedClassVariable(type(self.value), **options)

        try:
            subobj = getattr_static_helper(self.value, name)
        except AttributeError:
            subobj = NO_SUCH_SUBOBJ
            getattr_fn = self._check_for_getattr()
            if isinstance(getattr_fn, types.FunctionType):
                # Dynamo is going to trace the __getattr__ function with
                # args=name. Set the source accordingly.
                if (
                    getattr_fn is unpatched_nn_module_getattr
                    and isinstance(self, variables.UnspecializedNNModuleVariable)
                    # prevent against overwriting of params/buffers/submodules
                    and istype(self.value._parameters, dict)
                    and istype(self.value._buffers, dict)
                    and istype(self.value._modules, dict)
                ):
                    # Manually trace out the nn module __getattr__ to avoid large compilation latency.
                    out = self.manually_trace_nn_module_getattr(tx, name)
                else:
                    new_source = None
                    if self.source:
                        new_source = AttrSource(self.source, "__getattr__")
                    out = variables.UserMethodVariable(
                        getattr_fn, self, source=new_source
                    ).call_function(tx, [ConstantVariable.create(name)], {})

                if self.source and getattr_fn is torch.nn.Module.__getattr__:
                    if isinstance(
                        out,
                        (
                            variables.UnspecializedNNModuleVariable,
                            variables.NNModuleVariable,
                        ),
                    ):
                        # nn_module_stack source is BC surface area. Ensure that
                        # mod._modules["linear"] is reflected as mod.linear for
                        # nn_module_stack.
                        out.set_nn_module_stack_source(
                            AttrSource(self.get_nn_module_stack_source(), name)
                        )
                return out

            elif getattr_fn is not None:
                unimplemented("UserDefined with non-function __getattr__")

        if isinstance(subobj, property):
            if self.source:
                # Read the class attribute to reach the property
                source = AttrSource(AttrSource(self.source, "__class__"), name)
                # Get the getter function
                source = AttrSource(source, "fget")
            return variables.UserMethodVariable(
                subobj.fget, self, source=source
            ).call_function(tx, [], {})
        elif isinstance(subobj, staticmethod):
            func = subobj.__get__(self.value)
            if source is not None:
                return trace_rules.lookup(func).create_with_source(func, source=source)
            else:
                return trace_rules.lookup(func)(func)
        elif isinstance(subobj, classmethod):
            return variables.UserMethodVariable(
                subobj.__func__, self.var_getattr(tx, "__class__"), source=source
            )
        elif isinstance(subobj, types.ClassMethodDescriptorType):
            # e.g.: inspect.getattr_static({}, "fromkeys")
            func = subobj.__get__(self.value, None)
            return VariableTracker.build(tx, func, source)
        elif inspect.ismethoddescriptor(subobj) and not is_wrapper_or_member_descriptor(
            subobj.__get__
        ):
            # Attribute has a __get__ method. Create a user defined object vt
            # for the subobj, and then trace the __get__ method.
            descriptor_source = None
            descriptor_get_source = None
            if self.cls_source:
                # To access the method descriptor from the udf object w/o using
                # inspect.getattr_static, we can look into the class mro
                descriptor_source = self.get_source_by_walking_mro(name)
                descriptor_get_source = AttrSource(descriptor_source, "__get__")
                descriptor_var = VariableTracker.build(tx, subobj, descriptor_source)
            else:
                # Sourceless Builder does not support user defined objects
                descriptor_var = UserDefinedObjectVariable(subobj)

            # The arguments of the __get__ function are (self, instance, owner)
            # self - descriptor_var
            # instance - instance of the class, represented by self here
            # owner - class object
            owner_var = UserDefinedClassVariable(type(self.value))
            return variables.UserMethodVariable(
                subobj.__get__.__func__, descriptor_var, source=descriptor_get_source
            ).call_function(tx, [self, owner_var], {})
        elif isinstance(subobj, types.FunctionType) or (
            isinstance(subobj, types.MethodType)
            and isinstance(self.value, torch.nn.Module)
        ):
            # Since we get subobj via getattr_static_helper, which may not trigger dynamic lookup.
            # Static lookup can't tell us it's a method or function correctly,
            # so we trigger dynamic lookup here to get the correct type.
            dynamic_subobj = getattr(self.value, name)

            while dynamic_subobj is subobj and hasattr(subobj, "_torchdynamo_inline"):
                subobj = subobj._torchdynamo_inline
                dynamic_subobj = subobj
                source = AttrSource(source, "_torchdynamo_inline") if source else None

            if isinstance(subobj, types.MethodType):
                if dynamic_subobj.__self__ is not self.value:
                    if not isinstance(dynamic_subobj.__func__, types.FunctionType):
                        unimplemented(
                            f"Found a method whose __func__ is not of FunctionType - {dynamic_subobj}"
                        )

                    from .builder import SourcelessUserDefinedObjectBuilder

                    # This means that we are calling a method of some other object here.
                    object_vt = SourcelessUserDefinedObjectBuilder.create(
                        tx, dynamic_subobj.__self__
                    )
                    return variables.UserMethodVariable(
                        dynamic_subobj.__func__, object_vt
                    )
                func = subobj.__func__
            else:
                assert isinstance(subobj, types.FunctionType)
                func = subobj

            if inspect.ismethod(dynamic_subobj):
                return variables.UserMethodVariable(func, self, source=source)
            elif inspect.isfunction(dynamic_subobj):
                if is_utils_checkpoint(func):
                    return build_checkpoint_variable(source=source)
                elif source is not None:
                    return trace_rules.lookup(func).create_with_source(
                        func, source=source
                    )
                else:
                    return trace_rules.lookup(func)(func)

        if (
            # wrap the source only if inline_inbuilt_nn_modules is set or fsdp modules. This is a temporary solution to
            # keep Dynamo behavior compatible with no inlining, as there will be some delay to turn on the flag in
            # fbcode.
            (
                torch._dynamo.config.inline_inbuilt_nn_modules
                or isinstance(self, variables.FSDPManagedNNModuleVariable)
            )
            and source
            and isinstance(self, variables.UnspecializedNNModuleVariable)
            # export has some awkwardness around specialized and unspecialized modules. Skip wrapping source for export
            # usecase for now.
            and not tx.output.export
        ):
            # Recalculate source for params/buffers
            if name in ("_buffers", "_parameters"):
                source = UnspecializedParamBufferSource(self.source, name)
            source = self._wrap_source(source)

        if subobj is not NO_SUCH_SUBOBJ:
            if is_wrapper_or_member_descriptor(subobj):
                options = {"source": source}
                return variables.GetAttrVariable(self, name, **options)
            if source:
                return variables.LazyVariableTracker.create(subobj, source)
            else:
                # Check if the subobj is accessible from the class itself. If the class source is known, we can create a
                # sourceful variable tracker.
                if self.cls_source is not None:
                    subobj_from_class = inspect.getattr_static(
                        self.value.__class__, name, NO_SUCH_SUBOBJ
                    )
                    if subobj_from_class is subobj:
                        src_from_class = AttrSource(self.cls_source, name)
                        return variables.LazyVariableTracker.create(
                            subobj_from_class, src_from_class
                        )

                return VariableTracker.build(tx, subobj)

        # Earlier we were returning GetAttrVariable but its incorrect. In absence of attr, Python raises AttributeError.
        raise_observed_exception(AttributeError, tx)

    def call_hasattr(self, tx: "InstructionTranslator", name: str) -> "VariableTracker":
        if self.source:
            install_guard(
                AttrSource(self.source, name).make_guard(GuardBuilder.HASATTR)
            )

        try:
            var_vt = self.var_getattr(tx, name)
            return variables.ConstantVariable.create(
                not isinstance(var_vt, variables.DeletedVariable)
            )
        except ObservedAttributeError:
            handle_observed_exception(tx)
            return variables.ConstantVariable.create(False)


class FrozenDataClassVariable(UserDefinedObjectVariable):
    @staticmethod
    def create(tx, value, source):
        from dataclasses import fields

        assert is_frozen_dataclass(value)

        field_map = {}
        for field in fields(value):
            if hasattr(value, field.name):
                field_map[field.name] = VariableTracker.build(
                    tx,
                    getattr(value, field.name),
                    source and AttrSource(source, field.name),
                )

        return FrozenDataClassVariable(value, fields=field_map, source=source)

    def __init__(self, value, fields=None, **kwargs) -> None:
        super().__init__(value, **kwargs)
        if fields is None:
            fields = {}
        self.fields = fields

    def as_proxy(self):
        from dataclasses import fields

        args = []
        kwargs = {}
        for field in fields(self.value):
            proxy = self.fields[field.name].as_proxy()
            if hasattr(field, "kw_only") and field.kw_only:
                kwargs[field.name] = proxy
            else:
                args.append(proxy)

        return self.python_type()(*args, **kwargs)

    # NB: This is called during __init__ for a frozen dataclass
    # use this to accumulate the most up-to-date field values
    def method_setattr_standard(self, tx: "InstructionTranslator", name, value):
        self.fields[name.as_python_constant()] = value
        return super().method_setattr_standard(tx, name, value)

    def __repr__(self) -> str:
        return f"{self.__class__.__name__}({self.value_type.__name__})"


class SourcelessGraphModuleVariable(UserDefinedObjectVariable):
    def __init__(
        self,
        value,
        **kwargs,
    ) -> None:
        super().__init__(value, **kwargs)

    def call_method(
        self,
        tx,
        name,
        args: "List[VariableTracker]",
        kwargs: "Dict[str, VariableTracker]",
    ) -> "VariableTracker":
        fn_variable = variables.UserFunctionVariable(self.value.forward.__func__)
        args = [self] + args
        return tx.inline_user_function_return(
            fn_variable,
            args,
            kwargs,
        )


class KeyedJaggedTensorVariable(UserDefinedObjectVariable):
    @staticmethod
    def is_matching_object(obj):
        mod = sys.modules.get("torchrec.sparse.jagged_tensor")
        return mod is not None and type(obj) is mod.KeyedJaggedTensor

    def __init__(self, value, **kwargs) -> None:
        from torchrec.sparse.jagged_tensor import KeyedJaggedTensor

        assert type(value) is KeyedJaggedTensor
        super().__init__(value, **kwargs)

    def var_getattr(self, tx: "InstructionTranslator", name):
        if (
            torch._dynamo.config.force_unspec_int_unbacked_size_like_on_torchrec_kjt
            and self.source is not None
            and name in ("_length_per_key", "_offset_per_key")
        ):
            with TracingContext.patch(force_unspec_int_unbacked_size_like=True):
                return super().var_getattr(tx, name)
        return super().var_getattr(tx, name)


class RemovableHandleClass:
    # Dummy class to pass to python_type of RemovableHandleVariable
    # Useful for isinstance check on hooks
    pass


class RemovableHandleVariable(VariableTracker):
    REMOVED = -1

    def __init__(
        self,
        mutation_type=None,
        # index of the registration in the side_effects owned register_hook/handle list, used during removal.
        idx=None,
        **kwargs,
    ) -> None:
        super().__init__(**kwargs)
        self.mutation_type = mutation_type
        self.idx = idx

    def call_method(self, tx: "InstructionTranslator", method_name, args, kwargs):
        if method_name == "remove":
            if self.idx != self.REMOVED:
                tx.output.side_effects.remove_hook(self.idx)
                self.idx = self.REMOVED
            return variables.ConstantVariable.create(None)
        super().call_method(tx, method_name, args, kwargs)

    def reconstruct(self, codegen):
        if self.idx == self.REMOVED:
            # Hook has already been removed, return a dummy handle
            codegen.add_push_null(
                lambda: codegen.load_import_from(
                    "torch._dynamo.utils", "invalid_removeable_handle"
                )
            )
            codegen.extend_output(create_call_function(0, False))
            return
        # unreachable due to codegen.add_cache() when the hook is installed
        super().reconstruct(codegen)

    def python_type(self):
        return RemovableHandleClass


class UserDefinedDictVariable(UserDefinedObjectVariable):
    """
    Represents user defined objects that are subclasses of dict/OrderedDict.

    Internally, it uses a ConstDictVariable to represent the dict part of the
    variable tracker. For everything else, it falls back to
    UserDefinedObjectVariable.
    """

    _nonvar_fields = UserDefinedObjectVariable._nonvar_fields

    def __init__(self, value, dict_vt=None, **kwargs):
        super().__init__(value, **kwargs)
        self._dict_vt = dict_vt
        if self._dict_vt is None:
            assert (
                self.source is None
            ), "dict_vt must be constructed by builder.py when source is present"
            self._dict_vt = variables.ConstDictVariable(
                {}, mutation_type=ValueMutationNew()
            )
        self._dict_methods = dict_methods

    def call_method(
        self,
        tx,
        name,
        args: "List[VariableTracker]",
        kwargs: "Dict[str, VariableTracker]",
    ) -> "VariableTracker":
        method = self._maybe_get_baseclass_method(name)
        if method in self._dict_methods:
            return self._dict_vt.call_method(tx, name, args, kwargs)
        return super().call_method(tx, name, args, kwargs)


class MutableMappingVariable(UserDefinedObjectVariable):
    _nonvar_fields = UserDefinedObjectVariable._nonvar_fields

    def __init__(self, value, **kwargs):
        super().__init__(value, **kwargs)
        self.generic_dict_vt = variables.ConstDictVariable({})
        self.mutation_type = AttributeMutationExisting()

    def var_getattr(self, tx: "InstructionTranslator", name: str) -> "VariableTracker":
        # A common pattern in the init code of MutableMapping objects is to
        # update the __dict__ attribute. To prevent graph break, we directly
        # return a ConstDictVariable for the __dict__attr.
        #
        # However, users can try to add a new attribute to the class using the
        # __dict__ attribute. To catch this, we save the ConstDictVariable for
        # the __dict__ and then lookup into this vt for each attr lookup.
        if name == "get" and type(self.value).get in (
            collections.abc.Mapping.get,
            dict.get,
        ):
            return variables.UserMethodVariable(polyfills.mapping_get, self)
        elif name == "__dict__" and self.source:
            self.generic_dict_vt = variables.LazyVariableTracker.create(
                self.value.__dict__, AttrSource(self.source, "__dict__")
            )
            return self.generic_dict_vt
        elif out := self.generic_dict_vt.maybe_getitem_const(
            variables.ConstantVariable(name)
        ):
            return out
        else:
            return super().var_getattr(tx, name)


class RandomVariable(UserDefinedObjectVariable):
    pass<|MERGE_RESOLUTION|>--- conflicted
+++ resolved
@@ -131,6 +131,11 @@
         # want to call getattr because it can be user-overridden.
         subobj = value.__getattribute__(name)
     elif object_has_getattribute(value) and subobj is NO_SUCH_SUBOBJ:
+        # If the object has an overridden getattribute method, Dynamo has
+        # already tried tracing it, and encountered an AttributeError. We
+        # call getattr_static only when the __getattribute__ tracing fails
+        # (check var_getattr impl). So, it is safe here to raise the
+        # AttributeError.
         raise AttributeError
 
     return subobj
@@ -979,53 +984,6 @@
     def _check_for_getattr(self):
         return get_custom_getattr(self.value)
 
-<<<<<<< HEAD
-=======
-    def _is_c_defined_property(self, subobj):
-        if not isinstance(subobj, property):
-            return False
-
-        # pybind def_readwrite is implemented via PyCFunction. At the python level, it is visible as a property whose
-        # fget is an instancemethod wrapper - https://docs.python.org/3/c-api/method.html#c.PyInstanceMethod_Check
-
-        # If we have a PyCFunction, we make an assumption that there is no side effect.
-        return isinstance(
-            subobj.fget, types.BuiltinFunctionType
-        ) or torch._C._dynamo.utils.is_instancemethod(subobj.fget)
-
-    def _getattr_static(self, name):
-        subobj = inspect.getattr_static(self.value, name, NO_SUCH_SUBOBJ)
-        import _collections
-
-        # In some cases, we have to do dynamic lookup because getattr_static is not enough. For example, threading.local
-        # has side-effect free __getattribute__ and the attribute is not visible without a dynamic lookup.
-        if not object_has_getattribute(self.value) and (
-            subobj is NO_SUCH_SUBOBJ  # e.g., threading.local
-            or isinstance(
-                subobj, _collections._tuplegetter
-            )  # namedtuple fields are represented by _tuplegetter
-            or (
-                inspect.ismemberdescriptor(subobj) and name in self.value.__slots__
-            )  # handle memberdecriptor and slots
-            or self._is_c_defined_property(subobj)
-            or inspect.isgetsetdescriptor(
-                subobj
-            )  # handle getsetdescriptor like __dict__
-        ):
-            # Call __getattribute__, we have already checked that this is not overridden and side-effect free. We don't
-            # want to call getattr because it can be user-overridden.
-            subobj = self.value.__getattribute__(name)
-        elif object_has_getattribute(self.value) and subobj is NO_SUCH_SUBOBJ:
-            # If the object has an overridden getattribute method, Dynamo has
-            # already tried tracing it, and encountered an AttributeError. We
-            # call getattr_static only when the __getattribute__ tracing fails
-            # (check var_getattr impl). So, it is safe here to raise the
-            # AttributeError.
-            raise AttributeError
-
-        return subobj
-
->>>>>>> 448b3abc
     def has_key_in_generic_dict(self, tx: "InstructionTranslator", key):
         if tx.output.side_effects.has_pending_mutation_of_attr(self, key):
             mutated_attr = tx.output.side_effects.load_attr(self, key, deleted_ok=True)
