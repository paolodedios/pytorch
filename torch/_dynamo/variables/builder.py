--- conflicted
+++ resolved
@@ -2920,13 +2920,8 @@
         handlers = {}
         for t in common_constant_types:
             handlers[t] = lambda tx, value: ConstantVariable(value)
-<<<<<<< HEAD
-        handlers[OrderedSet] = lambda tx, value: SetVariable(
-            [create(tx, x) for x in value], mutable_local=MutableLocal()
-=======
-        handlers[set] = lambda tx, value: SetVariable(
+        handlers[set] = lambda tx, value: SetVariable(  # noqa: set_linter
             [create(tx, x) for x in value], mutation_type=ValueMutationNew()
->>>>>>> 0c628836
         )
         handlers[dict] = lambda tx, value: ConstDictVariable(
             {create(tx, k): create(tx, v) for k, v in value.items()},
