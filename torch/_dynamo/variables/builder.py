--- conflicted
+++ resolved
@@ -311,6 +311,7 @@
 ITERTOOLS_POLYFILLED_CLASSES = {
     itertools.chain,
     itertools.count,
+    itertools.islice,
 }
 
 
@@ -872,11 +873,7 @@
         elif (
             istype(value, type)
             and value in itertools.__dict__.values()
-<<<<<<< HEAD
-            and value not in {itertools.chain, itertools.count, itertools.islice}
-=======
             and value not in ITERTOOLS_POLYFILLED_CLASSES
->>>>>>> 23c32542
         ):
             self.install_guards(GuardBuilder.FUNCTION_MATCH)
             return ItertoolsVariable(value, source=self.source)
