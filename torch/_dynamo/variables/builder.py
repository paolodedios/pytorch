import abc
import collections
import contextlib
import dataclasses
import enum
import functools
import inspect
import logging
import operator
import re
import sys
import types
from typing import List, NamedTuple, Optional, Union

try:
    import numpy as np
except ModuleNotFoundError:
    np = None

import torch

from torch import SymInt
from torch._guards import GuardSource, TracingContext
from torch._ops import HigherOrderOperator
from torch._streambase import _EventBase, _StreamBase
from torch._subclasses.fake_tensor import FakeTensor, is_fake, maybe_get_fake_mode
from torch.fx.experimental.symbolic_shapes import (
    _constrain_range_for_size,
    DimConstraint,
    DimDynamic,
    RelaxedUnspecConstraint,
)
from torch.fx.immutable_collections import immutable_list
from torch.utils._python_dispatch import is_traceable_wrapper_subclass
from torch.utils.weak import TensorWeakRef, WeakIdRef
from .. import config, mutation_guard, replay_record, skipfiles, trace_rules
from ..allowed_functions import (
    is_allowed,
    is_builtin_callable,
    is_numpy,
    is_user_defined_allowed,
)

from ..device_interface import device_interfaces
from ..exc import InternalTorchDynamoError, unimplemented
from ..guards import GuardBuilder, make_dupe_guard
from ..side_effects import SideEffects
from ..source import (
    AttrSource,
    ConstantSource,
    ConvertIntSource,
    GetItemSource,
    GlobalWeakRefSource,
    is_constant_source,
    LocalSource,
    NumpyTensorSource,
    RandomValueSource,
    Source,
    TupleIteratorGetItemSource,
)
from ..utils import (
    build_checkpoint_variable,
    clone_input,
    get_fake_value,
    get_static_address_type,
    global_key_name,
    is_namedtuple,
    is_typing,
    is_utils_checkpoint,
    istype,
    odict_values,
    preserve_rng_state,
    tensor_always_has_static_shape,
    tuple_iterator,
    tuple_iterator_getitem,
    tuple_iterator_len,
    wrap_fake_exception,
)

from .base import MutableLocal, typestr, VariableTracker
from .builtin import BuiltinVariable
from .constant import ConstantVariable, EnumVariable
from .ctx_manager import EventVariable, NullContextVariable, StreamVariable
from .dicts import (
    ConstDictVariable,
    DataClassVariable,
    DefaultDictVariable,
    HFPretrainedConfigVariable,
    PythonSysModulesVariable,
    SetVariable,
)
from .distributed import (
    DeviceMeshVariable,
    PlacementClassVariable,
    PlacementVariable,
    ProcessGroupVariable,
)
from .functions import (
    CollectiveFunctionRewriteVariable,
    FunctoolsPartialVariable,
    TritonKernelVariable,
    UserFunctionVariable,
    UserMethodVariable,
)
from .higher_order_ops import TorchHigherOrderOperatorVariable
from .lazy import LazyVariableTracker
from .lists import (
    BaseListVariable,
    ListVariable,
    NamedTupleVariable,
    RangeVariable,
    SizeVariable,
    SliceVariable,
    TupleIteratorVariable,
    TupleVariable,
)
from .misc import (
    AutogradFunctionContextVariable,
    AutogradFunctionVariable,
    ComptimeVariable,
    GetAttrVariable,
    GetSetDescriptorVariable,
    InspectSignatureVariable,
    LambdaVariable,
    MethodWrapperVariable,
    NumpyVariable,
    PythonModuleVariable,
    SavedTensorBox,
    SkipFilesVariable,
    TypingVariable,
)

from .nn_module import FSDPManagedNNModuleVariable, UnspecializedNNModuleVariable
from .optimizer import OptimizerVariable
from .tensor import (
    NumpyNdarrayVariable,
    SymNodeVariable,
    TensorSubclassVariable,
    TensorVariable,
    UnspecializedPythonVariable,
)
from .torch import tensor_dunder_fns, torch_special_class_types, TorchVariable
from .torch_function import build_torch_function_fn, TensorWithTFOverrideVariable
from .user_defined import (
    KeyedJaggedTensorVariable,
    UserDefinedClassVariable,
    UserDefinedObjectVariable,
)


log = logging.getLogger(__name__)


DimList = List


class _missing:
    pass


@dataclasses.dataclass
class GraphArg:
    source: Source
    # TODO: storing a SymInt here but not a FakeTensor is a pretty strange
    # thing to do.  Probably should have example (which stores an int) and
    # fake_example
    _example: Union[TensorWeakRef, torch.SymInt]
    is_unspecialized: bool
    fake_tensor: Optional[torch._subclasses.fake_tensor.FakeTensor]
    # UnspecializedPythonVariable often masquerades as a tensor.
    # We MUST NOT generate shape guard code
    # that actually tries to access tensor properties on these values.
    # is_tensor lets us tell if this graph arg actually is a tensor
    # or not.
    is_tensor: bool = True
    # Sometimes, the Tensor we pass to example is freshly allocated (smh).
    # Then we cannot only keep a weak reference to it.  This lets you
    # stash a strong reference too.
    example_strong_ref: Optional[torch.Tensor] = None

    @property
    def example(self):
        if isinstance(self._example, TensorWeakRef):
            r = self._example()
            assert r is not None
            return r
        else:
            return self._example

    def __post_init__(self):
        if isinstance(self._example, torch.Tensor):
            self._example = TensorWeakRef(self._example)
            assert is_fake(self.fake_tensor)

    def load(self, tx):
        return self.source.reconstruct(tx)

    def erase(self):
        self._example = None

    def __eq__(self, other):
        return self.source.name() == other.source.name()


@dataclasses.dataclass
class FrameStateSizeEntry:
    scalar: Optional[int]
    size: Optional[List[int]]


class VariableBuilder:
    """Wrap a python value in a VariableTracker() instance"""

    def __init__(
        self,
        tx,
        source: Source,
    ):
        assert (
            source is not None
        ), "Consider SourcelessBuilder for ephemeral objects, usually objects created locally."
        assert TracingContext.get() is not None, "Expected active TracingContext"
        super().__init__()
        self.tx = tx
        self.source = source
        self.name = source.name()

    def __call__(self, value):
        if value in self.tx.output.side_effects:
            side_effect_result = self.tx.output.side_effects[value]
            dup_guard = make_dupe_guard(self.source, side_effect_result.source)
            if dup_guard:
                side_effect_result = side_effect_result.add_guards(
                    self.make_guards(dup_guard)
                )
            return side_effect_result
        vt = self._wrap(value).clone(**self.options())
        if self._can_lift_attrs_to_inputs(vt):
            vt = self.tx.output.side_effects.track_object_existing(
                self.source, value, vt
            )
        return vt

    def _can_lift_attrs_to_inputs(self, vt):
        if type(vt) in [
            TensorVariable,
            TensorWithTFOverrideVariable,
            UserDefinedObjectVariable,
            NumpyNdarrayVariable,
        ]:
            return True
        return False

    @staticmethod
    @functools.lru_cache(None)
    def _common_constants():
        return {
            # We zero-one specialize shapes, so specialize these constants
            # too
            0,
            1,
            # NB: There used to be more constants here, but honestly it was
            # pretty confusing.  Note we specialize floats by default, and
            # DON'T specialize ints by default.  This all only matters with
            # dynamic_shapes
        }

    def get_source(self):
        return self.source

    def options(self):
        return {"source": self.get_source()}

    def make_guards(self, *guards):
        source = self.get_source()
        if (
            isinstance(source, ConstantSource)
            or source.guard_source() == GuardSource.CONSTANT
        ):
            return None
        return {source.make_guard(guard) for guard in guards}

    @classmethod
    @functools.lru_cache(None)
    def _type_dispatch(cls):
        # NB: Careful not to close over self to avoid ref cycle from lru_cache
        entries = [
            (
                (torch.Tensor, torch.nn.Parameter, torch._subclasses.FakeTensor),
                cls.wrap_tensor,
            ),
            ((tuple, list, odict_values, collections.deque), cls.wrap_listlike),
            (tuple_iterator, cls.wrap_tuple_iterator),
            ((slice, range), cls.wrap_slice_range),
            (
                (
                    int,
                    float,
                    bool,
                    type(None),
                    str,
                    torch.Size,
                    torch.device,
                    torch.dtype,
                ),
                cls.wrap_literal,
            ),
        ]

        if config.trace_numpy and np:
            entries.append((np.ndarray, cls.wrap_numpy_ndarray))

        result = {}
        for ts, fn in entries:
            for t in ts if isinstance(ts, tuple) else (ts,):
                assert t not in result
                result[t] = fn

        return result

    @classmethod
    @functools.lru_cache(None)
    def _id_dispatch(cls):
        from ..comptime import comptime

        entries = [
            (
                inspect.signature,
                lambda self, value: LambdaVariable(
                    InspectSignatureVariable.create,
                    source=self.source,
                    guards=self.make_guards(GuardBuilder.FUNCTION_MATCH),
                ),
            ),
            (comptime, lambda self, value: ComptimeVariable()),
            (
                dataclasses.fields,
                lambda self, value: LambdaVariable(
                    _dataclasses_fields_lambda,
                    source=self.source,
                    guards=self.make_guards(GuardBuilder.FUNCTION_MATCH),
                ),
            ),
            (
                tensor_dunder_fns,
                lambda self, value: TorchVariable(
                    value,
                    source=self.source,
                    guards=self.make_guards(GuardBuilder.FUNCTION_MATCH),
                ),
            ),
        ]

        result = {}
        for ts, fn in entries:
            for t in ts if isinstance(ts, (tuple, list)) else (ts,):
                assert t not in result
                result[id(t)] = fn

        return result

    def _wrap(self, value):
        # import here to avoid circular dependencies
        from torch.utils._triton import has_triton

        if has_triton():
            from triton.runtime.jit import JITFunction
        else:

            class JITFunction:
                pass

        make_guards = self.make_guards

        # Handle exact type() match
        type_dispatch = self._type_dispatch().get(type(value))
        if type_dispatch is not None:
            return type_dispatch(self, value)

        # Handle exact id() match
        id_dispatch = self._id_dispatch().get(id(value))
        if id_dispatch is not None:
            return id_dispatch(self, value)

        # Note - There are some nested values where types mismatch!
        # We want to get those out and wrap those.
        value = inspect.getattr_static(value, "_torchdynamo_inline", value)

        # Everything else (NB: order matters!)
        if is_traceable_wrapper_subclass(value) or istype(
            value, config.traceable_tensor_subclasses
        ):
            return self.wrap_tensor(value)
        elif is_namedtuple(value):
            return self.wrap_listlike(value)

        elif value is torch.utils._pytree.SUPPORTED_NODES:
            result = {
                k: UserDefinedObjectVariable(
                    value[k],
                    source=GetItemSource(self.get_source(), k),
                    # For SUPPORTED_NODES, we guard on the dictionary version (PEP509)
                    # under the assumption that the values themselves don't change.
                    guards=self.make_guards(GuardBuilder.DICT_VERSION),
                )
                for k in value.keys()
            }
            return ConstDictVariable(result, type(value))
        elif value is sys.modules:
            return PythonSysModulesVariable(source=self.source)
        elif istype(
            value, (dict, collections.defaultdict, collections.OrderedDict)
        ) and all(
            ConstantVariable.is_literal(k)
            or self.tensor_can_be_dict_key(k)
            or isinstance(k, enum.Enum)
            for k in value.keys()
        ):
            if not value and self.get_source().is_nn_module():
                # It is faster to guard on 'false' property than to guard
                # on actual dict keys, but we can't do this fast guard in general because
                # it omits a crucial type check that ensures the value is actually still a dict at runtime.

                # Why is this OK for (specialized) nnmodules? We set up a setattr hook
                # to check for module property mutations, which does a reasonable,
                # but not completely secure job ensuring a property wasn't changed.
                guards = self.make_guards(GuardBuilder.BOOL_FALSE)
            else:
                guards = self.make_guards(GuardBuilder.DICT_KEYS)

            # store key variables in global location for reconstruction
            for key in value.keys():
                if self.tensor_can_be_dict_key(key):
                    self.tx.store_global_weakref(global_key_name(key), key)

            def index_source(key):
                if self.tensor_can_be_dict_key(key):
                    return GlobalWeakRefSource(global_key_name(key))
                else:
                    return key

            result = {
                k: LazyVariableTracker.create(
                    value[k],
                    source=GetItemSource(self.get_source(), index_source(k)),
                ).add_guards(guards)
                for k in value.keys()
            }

            if istype(value, collections.defaultdict):
                result = DefaultDictVariable(
                    result,
                    type(value),
                    self._wrap(value.default_factory),
                    guards=guards,
                )
            else:
                result = ConstDictVariable(result, type(value), guards=guards)

            return self.tx.output.side_effects.track_dict(self.source, value, result)
        elif isinstance(value, torch.nn.Module):
            return self.wrap_module(value)
        elif ConstantVariable.is_literal(value):  # non-atomic literals
            return self.wrap_literal(value)
        elif istype(value, frozenset) and (
            all(is_allowed(x) or ConstantVariable.is_literal(x) for x in value)
        ):
            # For frozenset, we can guard by object ID instead of value
            # equality, this allows us to handle non-literal values
            return ConstantVariable.create(
                value=value,
                source=self.source,
                guards=make_guards(GuardBuilder.ID_MATCH),
            )
        elif isinstance(value, enum.Enum):
            return EnumVariable(
                value=value,
                source=self.source,
                guards=make_guards(GuardBuilder.ID_MATCH),
            )
        elif is_builtin_callable(value):
            return BuiltinVariable(
                value,
                source=self.source,
                guards=make_guards(GuardBuilder.BUILTIN_MATCH),
            )
        elif is_utils_checkpoint(value):
            return build_checkpoint_variable(source=self.source)
        elif isinstance(value, functools.partial):
            func_src = AttrSource(self.get_source(), "func")
            func_obj = VariableBuilder(self.tx, func_src)(value.func)

            args = []
            args_source = AttrSource(self.get_source(), "args")
            for i, arg in enumerate(value.args):
                args.append(
                    VariableBuilder(self.tx, GetItemSource(args_source, i))(arg)
                )

            keywords = {}
            keywords_source = AttrSource(self.get_source(), "keywords")
            for k, v in value.keywords.items():
                keywords[k] = VariableBuilder(
                    self.tx, GetItemSource(keywords_source, k)
                )(v)

            guards = {
                self.get_source().make_guard(GuardBuilder.TYPE_MATCH),
                keywords_source.make_guard(GuardBuilder.DICT_KEYS),
                args_source.make_guard(GuardBuilder.LIST_LENGTH),
            }

            return FunctoolsPartialVariable(
                func_obj, args, keywords, original=value, guards=guards
            )
        elif is_typing(value):
            # typing.List, typing.Mapping, etc.
            return TypingVariable(
                value,
                source=self.source,
                guards=make_guards(GuardBuilder.ID_MATCH),
            )
        elif np is not None and isinstance(value, np.generic):
            # numpy array scalars: convert to 0D arrays
            return self.wrap_numpy_ndarray(np.asarray(value))
        elif is_numpy(value):
            assert np
            return NumpyVariable(
                value,
                source=self.source,
                guards=make_guards(
                    GuardBuilder.FUNCTION_MATCH
                    if callable(value)
                    else GuardBuilder.TYPE_MATCH
                ),
            )
        # NB: These can't be put in type_dispatch, they have to run later
        elif CollectiveFunctionRewriteVariable.can_rewrite(value):
            new_fn, new_source = CollectiveFunctionRewriteVariable.rewrite(value)
            old_source = self.source
            self.source = new_source
            return CollectiveFunctionRewriteVariable(
                new_fn,
                orig_fn=value,
                orig_source=old_source,
                source=new_source,
                guards=make_guards(GuardBuilder.FUNCTION_MATCH),
            )
        elif istype(value, torch.autograd.function.FunctionMeta):
            return AutogradFunctionVariable(
                value,
                source=self.source,
                guards=make_guards(GuardBuilder.FUNCTION_MATCH),
            )
        elif isinstance(value, torch.autograd.function.FunctionCtx):
<<<<<<< HEAD
            saved_tensors = [
                VariableBuilder(
                    self.tx, GetItemSource(AttrSource(self.source, "saved_tensors"), n)
                )(v)
=======
            saved_tensors_source = AttrSource(self.source, "saved_tensors")
            saved_tensors = [
                VariableBuilder(self.tx, GetItemSource(saved_tensors_source, n))(v)
>>>>>>> 0948550c
                for n, v in enumerate(value.saved_tensors)
            ]
            return self.tx.output.side_effects.track_object_existing(
                self.source,
                value,
                AutogradFunctionContextVariable(
                    value,
                    source=self.source,
<<<<<<< HEAD
                    guards=make_guards(GuardBuilder.TYPE_MATCH),
=======
                    guards=make_guards(GuardBuilder.TYPE_MATCH)
                    | {saved_tensors_source.make_guard(GuardBuilder.LIST_LENGTH)},
>>>>>>> 0948550c
                    saved_tensors=SavedTensorBox(saved_tensors),
                ),
            )
        elif (
            isinstance(value, types.MethodType)
            and istype(
                getattr(value, "__self__", None), torch.autograd.function.FunctionMeta
            )
            and getattr(value, "__name__", "") == "apply"
            and value == getattr(value.__self__, "apply", None)
        ):
            # handle aliased autograd function `apply` calls
            return GetAttrVariable(
                AutogradFunctionVariable(
                    value.__self__,
                    source=self.source,
                    guards=make_guards(GuardBuilder.FUNCTION_MATCH),
                ),
                "apply",
            )
        elif np and isinstance(value, np.number):
            return self.wrap_unspecialized_primitive(value)
        elif DataClassVariable.is_matching_object(value):
            return DataClassVariable.wrap(self, value).add_guards(
                make_guards(GuardBuilder.TYPE_MATCH)
            )
        elif HFPretrainedConfigVariable.is_matching_object(value):
            return HFPretrainedConfigVariable(
                value, guards=make_guards(GuardBuilder.TYPE_MATCH)
            )
        elif isinstance(value, HigherOrderOperator):
            return TorchHigherOrderOperatorVariable.make(
                value,
                source=self.source,
                guards=self.make_guards(
                    GuardBuilder.TYPE_MATCH, GuardBuilder.NAME_MATCH
                ),
            )
        elif type(value).__name__ == "builtin_function_or_method" and isinstance(
            value.__self__, torch_special_class_types
        ):
            return TorchVariable(
                value,
                guards=make_guards(GuardBuilder.FUNCTION_MATCH),
            )
        elif isinstance(value, _StreamBase):
            return StreamVariable(
                None,
                value,
                value.device.type,
                source=self.source,
                guards=make_guards(GuardBuilder.ID_MATCH),
            )
        elif isinstance(value, _EventBase):
            return EventVariable(
                None,
                value,
                source=self.source,
                guards=make_guards(GuardBuilder.ID_MATCH),
            )
        elif (
            isinstance(value, torch._C._TensorMeta)
            and value in config.traceable_tensor_subclasses
        ):
            return TensorSubclassVariable(value, source=self.source)
        elif (
            istype(value, contextlib.nullcontext)
            and inspect.getattr_static(value, "enter_result", None) is None
        ):
            return NullContextVariable(
                source=self.source,
                guards=make_guards(GuardBuilder.FUNCTION_MATCH),
            )
        elif KeyedJaggedTensorVariable.is_matching_object(value):
            result = KeyedJaggedTensorVariable(
                value,
                source=self.source,
                guards=self.make_guards(GuardBuilder.TYPE_MATCH),
            )
            # TODO: this doing it manually is bad
            return self.tx.output.side_effects.track_object_existing(
                self.source, value, result
            )
        elif isinstance(value, torch.optim.Optimizer):
            return OptimizerVariable(
                value,
                source=self.source,
                guards=self.make_guards(GuardBuilder.TYPE_MATCH),
            )
        elif ProcessGroupVariable.is_process_group(value):
            return ProcessGroupVariable(
                value,
                source=self.source,
                guards=self.make_guards(GuardBuilder.ID_MATCH),
            )
        elif DeviceMeshVariable.is_device_mesh(value):
            # TODO: see if we need to add custom guard instead
            # of a simple ID_MATCH
            return DeviceMeshVariable(
                value,
                source=self.source,
                guards=self.make_guards(GuardBuilder.ID_MATCH),
            )
        elif PlacementClassVariable.is_placement_type(value):
            # TODO: see if we need to add custom guard instead
            # of a simple ID_MATCH
            return PlacementClassVariable(
                value,
                source=self.source,
                guards=make_guards(GuardBuilder.ID_MATCH),
            )
        elif PlacementVariable.is_placement(value):
            # TODO: see if we need to add custom guard instead
            # of a simple ID_MATCH
            return PlacementVariable(
                value,
                source=self.source,
                guards=make_guards(GuardBuilder.ID_MATCH),
            )
        elif isinstance(value, torch.SymBool):
            # Note: the idea here is to re-use the infra we've built for SymInt by simulating the
            # user provided SymBool with a SymInt in dynamo.

            # Concretely,
            # 1. We create a SymInt in dynamo's shape_env, whose source is constructed as ConvertIntSource(self.source).
            # so that guards on the SymInts can be effectively applied on the original SymBool in user program.
            # 2. We create a SymBool based on the SymInt in dynamo's ShapeEnv. Because the original user program
            # depends on the value being a SymBool. This allows dynamo to interpret the user's program correctly.

            value_hint = value.node.require_hint()
            new_source = ConvertIntSource(self.source)

            new_symint = self.tx.output.shape_env.create_unspecified_symint_and_symbol(
                int(value_hint),
                new_source,
                dynamic_dim=DimDynamic.DYNAMIC,
            )

            sym_node_proxy = self.tx.output.root_tracer.create_graph_input(
                re.sub(r"[^a-zA-Z0-9]+", "_", self.name),
                type(new_symint),
                source=new_source,
            )

            sym_node_proxy.node.meta["grapharg"] = GraphArg(
                new_source,
                new_symint,
                False,
                None,
                is_tensor=False,
                example_strong_ref=new_symint,
            )
            self.tx.output.tracked_fakes.append(
                TrackedFake(new_symint, new_source, None)
            )
            return SymNodeVariable(
                sym_node_proxy,
                new_symint == 1,
            )
        elif isinstance(value, JITFunction):
            return TritonKernelVariable(
                value,
                None,  # No kernel idx provided
                None,  # No grid provided
                source=self.source,
                guards=make_guards(GuardBuilder.ID_MATCH),
            )
        elif trace_rules.lookup(value) is not None:
            return trace_rules.lookup(value).create_with_source(
                value, source=self.source
            )
        elif is_allowed(value):
            if is_user_defined_allowed(value):
                self.tx.output.has_user_defined_allowed_in_graph = True
            return TorchVariable(
                value,
                source=self.source,
                guards=make_guards(GuardBuilder.FUNCTION_MATCH),
            )
        elif (
            istype(value, (type, types.FunctionType))
            and skipfiles.check(value, allow_torch=True)
            and not inspect.getattr_static(value, "_torchdynamo_inline", False)
            and not inspect.getattr_static(value, "__script_if_tracing_wrapper", False)
        ):
            return SkipFilesVariable(
                value,
                skipfiles.check_verbose(value, allow_torch=True).reason,
                source=self.source,
                guards=make_guards(GuardBuilder.FUNCTION_MATCH),
            )
        elif istype(value, (types.FunctionType, torch.jit.ScriptFunction)):
            return UserFunctionVariable(
                value,
                source=self.source,
                guards=make_guards(GuardBuilder.FUNCTION_MATCH),
            )
        elif isinstance(value, types.MethodType) and isinstance(
            value.__self__, torch.nn.Module
        ):
            # don't let MethodTypes fall through to UserDefinedObject,
            # which doesn't support 'CALL_FUNCTION'

            # TODO(whc): Why do we limit this to methods on NNModules?
            # I don't have a good reason for this, but it preserves the existing behavior
            # for MBartForConditionalGeneration, which generates many graph breaks and OOMs otherwise.
            # I suspect we probably want to relax this check and dig deeper there.

            # In order to construct a MethodVariable in Dynamo, we start with an actual method obj from python,
            # but need to separately wrap its underlying `__func__` and its `self` argument.  We wrap `self` here
            # and then `__func__` gets wrapped inside UserMethodVariable.
            self_obj = VariableBuilder(
                self.tx, source=AttrSource(self.source, "__self__")
            )(value.__self__)
            assert self_obj and isinstance(
                self_obj, VariableTracker
            ), "Failed to produce a valid self obj"
            return UserMethodVariable(
                value.__func__,
                self_obj,
                source=self.source,
                guards=make_guards(GuardBuilder.FUNCTION_MATCH),
            )
        elif istype(value, (types.ModuleType, replay_record.DummyModule)):
            return PythonModuleVariable(
                value,
                source=self.source,
                guards=make_guards(GuardBuilder.PYMODULE_MATCH),
            )
        elif isinstance(value, types.GetSetDescriptorType):
            return GetSetDescriptorVariable(
                value, guards=self.make_guards(GuardBuilder.FUNCTION_MATCH)
            )
        elif isinstance(value, types.MethodWrapperType):
            return MethodWrapperVariable(
                value,
                source=self.source,
                guards=self.make_guards(GuardBuilder.FUNCTION_MATCH),
            )
        elif issubclass(type(value), type):
            return UserDefinedClassVariable(
                value,
                source=self.source,
                guards=make_guards(GuardBuilder.FUNCTION_MATCH),
            )
        else:
            result = UserDefinedObjectVariable(
                value,
                source=self.source,
                guards=self.make_guards(GuardBuilder.TYPE_MATCH),
            )
            if not SideEffects.cls_supports_mutation_side_effects(type(value)):
                # don't allow STORE_ATTR mutation with custom __setattr__
                return result
            return self.tx.output.side_effects.track_object_existing(
                self.source, value, result
            )

    def tensor_can_be_dict_key(self, value):
        # only allow Parameter and another specific Tensor can be used as dict key
        return (
            isinstance(value, torch.nn.Parameter)
            or isinstance(self.source, AttrSource)
            and self.source.member == "state"
            and isinstance(self.source.base, LocalSource)
        )

    def tensor_should_specialize(self):
        return (
            self.source
            and isinstance(self.source, GetItemSource)
            and isinstance(self.source.base, GetItemSource)
            and self.source.base.index == "params"
            and isinstance(self.source.base.base, GetItemSource)
            and isinstance(self.source.base.base.base, AttrSource)
            and self.source.base.base.base.member == "param_groups"
            and isinstance(self.source.base.base.base.base, LocalSource)
            and (
                isinstance(
                    self.tx.f_locals[self.source.base.base.base.base.local_name],
                    torch.optim.Optimizer,
                )
                if self.source.base.base.base.base.local_name in self.tx.f_locals.keys()
                else True
            )
        )

    def wrap_listlike(self, value: Union[tuple, list, odict_values, NamedTuple]):
        # One can index a tensor with a list/tuple. Therefore, we need to
        # have a stricter match.
        guards = self.make_guards(GuardBuilder.LIST_LENGTH)

        for item in value:
            if item is value:
                unimplemented("list elements are pointing to the list itself")

        output = [
            VariableBuilder(self.tx, GetItemSource(self.get_source(), i))(
                item
            ).add_guards(guards)
            for i, item in enumerate(value)
        ]
        result = BaseListVariable.cls_for_instance(value)(
            output, mutable_local=MutableLocal(), guards=guards
        )
        if istype(value, list):
            return self.tx.output.side_effects.track_list(self.source, value, result)
        return result

    def wrap_tuple_iterator(self, value: tuple_iterator):
        guards = self.make_guards(GuardBuilder.TUPLE_ITERATOR_LEN)
        output = [
            VariableBuilder(self.tx, TupleIteratorGetItemSource(self.get_source(), i))(
                tuple_iterator_getitem(value, i)
            ).add_guards(guards)
            for i in range(tuple_iterator_len(value))
        ]
        return TupleIteratorVariable(
            output, mutable_local=MutableLocal(), guards=guards
        )

    def wrap_slice_range(self, value: Union[slice, range]):
        items = [
            VariableBuilder(self.tx, AttrSource(self.get_source(), k))(
                getattr(value, k)
            )
            for k in ("start", "stop", "step")
        ]
        if isinstance(value, slice):
            return SliceVariable(
                items, guards=self.make_guards(GuardBuilder.TYPE_MATCH)
            )
        else:
            return RangeVariable(
                items, guards=self.make_guards(GuardBuilder.EQUALS_MATCH)
            )

    def wrap_module(self, value: torch.nn.Module):
        from ..eval_frame import OptimizedModule

        if istype(value, OptimizedModule):
            guards = self.make_guards(GuardBuilder.TYPE_MATCH)
            self.source = AttrSource(self.source, "_orig_mod")
            return self.wrap_module(value._orig_mod).add_guards(guards)

        if (
            isinstance(value, (torch.nn.RNN, torch.nn.GRU, torch.nn.LSTM))
            and not config.allow_rnn
        ):
            unimplemented("TorchDynamo purposely graph breaks on RNN, GRU, LSTMs")
        if mutation_guard.is_dynamic_nn_module(value):
            # created dynamically, don't specialize on it
            result = UnspecializedNNModuleVariable(
                value, guards=self.make_guards(GuardBuilder.TYPE_MATCH)
            )
            if not SideEffects.cls_supports_mutation_side_effects(type(value)):
                # don't allow STORE_ATTR mutation with custom __setattr__
                return result
            return self.tx.output.side_effects.track_object_existing(
                self.source, value, result
            )
        elif issubclass(
            value.__class__, torch.nn.parallel.distributed.DistributedDataParallel
        ):
            return UnspecializedNNModuleVariable(
                value, guards=self.make_guards(GuardBuilder.TYPE_MATCH)
            )
        elif getattr(value, "_is_fsdp_managed_module", False):
            # See note [Dynamo treats FSDP wrapped modules as UnspecializedNNModule]
            # in fully_sharded_data_parallel.py for more information

            # we can't do this assert inside FSDP constructor,
            # since we don't know yet whether dynamo will be used
            assert getattr(
                value, "_fsdp_use_orig_params", False
            ), "Dynamo only supports FSDP with use_orig_params=True"

            # Note on FSDP guarding
            # 1. We expect FSDP wrapping mutates an nn module irreversably (no way to de-wrap).
            # 2. Eager FSDP already assumes (requires, but without enforcement) that users don't mutate their
            #    model parameters/structure after FSDP wrapping, because FSDP wouldn't notice or update its FlatParams.
            #
            # Due to (1), once we enter this path we expect not to go back nor have to guard on type
            # or _is_fsdp_managed_module.
            #
            # TODO(whc) We could add a guard on the opposite case, where a user compiled/ran
            # pre-FSDP-wrapped model, then wrapped, to ensure that we recompile with the FSDP handling.
            #
            # Due to (2), we skip guards on inner contents of fsdp_managed modules, by using FSDPNNModuleSource as the
            # guard source.  This behavior is gated on config.skip_fsdp_guards.
            #
            # ID_MATCH is required to disambiguate cases as simple as a unit test that constructs 2 models and wraps
            # them differently with different FSDP configs.  (test_dynamo_distributed.py -k test_fsdp_aot_eager)
            return FSDPManagedNNModuleVariable(
                value,
                guards=self.make_guards(GuardBuilder.TYPE_MATCH, GuardBuilder.ID_MATCH),
                source=self.get_source(),
            )
        else:
            return self.tx.output.register_attr_or_module(
                value,
                self.name,
                source=self.get_source(),
                # Guards are added inside register_attr_or_module
            )

    def wrap_literal(self, value):
        unspec = not config.specialize_int
        if unspec and type(value) is torch.Size:
            return SizeVariable(
                [
                    VariableBuilder(self.tx, GetItemSource(self.get_source(), i))(v)
                    for i, v in enumerate(value)
                ],
                guards=self.make_guards(GuardBuilder.LIST_LENGTH),
            )
        elif unspec and type(value) is int:
            # unspecializing int by default, but still
            # specialize for the following conditions
            if not TracingContext.get().force_unspec_int_unbacked_size_like and (
                value in self._common_constants()
                # Assume integers from global variables want to be specialized
                or not self.source.guard_source().is_local()
                # Assume that integers that came from NN modules want to be
                # specialized (as we don't expect users to be changing the
                # NN modules on the fly)
                or self.source.guard_source().is_nn_module()
            ):
                return ConstantVariable.create(
                    value=value,
                    guards=self.make_guards(GuardBuilder.CONSTANT_MATCH),
                )
            else:
                return self.wrap_unspecialized_primitive(value)
        else:
            return ConstantVariable.create(
                value=value,
                guards=self.make_guards(GuardBuilder.CONSTANT_MATCH),
            )

    def assert_not_wrapped_by_this_graph(self, value: torch.Tensor):
        if is_fake(value) and maybe_get_fake_mode(value) is self.tx.fake_mode:
            raise InternalTorchDynamoError(
                "Cannot wrap a Tensor that has already been",
                "wrapped by this instance of Dynamo",
            )

    def wrap_tensor(self, value: torch.Tensor):
        source = self.get_source()

        # We cannot already be tracking the tensor, which implies
        # it would have already been wrapped
        assert value not in self.tx.output.side_effects

        if (
            source.guard_source().is_nn_module()
            or get_static_address_type(value) is not None
        ) and not source.guard_source().is_fsdp_module():
            self.assert_not_wrapped_by_this_graph(value)
            return self.tx.output.register_attr_or_module(
                value,
                self.name,
                source=source,
                # Guards are done inside register_attr_or_module
                # guards=self.make_guards(GuardBuilder.TENSOR_MATCH),
            )

        if is_constant_source(source):
            self.assert_not_wrapped_by_this_graph(value)
            return self.tx.output.register_attr_or_module(
                value,
                re.sub(r"[^a-zA-Z0-9]+", "_", self.name),
                source=source,
                # Guards are added inside register_attr_or_module
            )

        if type(value) in config.traceable_tensor_subclasses:
            # Ordinarily, we would fakeify a tensor so that it can get dynamic
            # shapes and be computed on without triggering actual operations.
            # However, how can we fakeify a tensor subclass?  Ordinary
            # inheritance (nor multiple inheritance) won't work work.
            #
            # Instead, our plan is to *manually simulate* the tensor subclass
            # inheriting from a fake tensor with dynamo.  This means our
            # data representation for a tensor subclass will be a fake tensor
            # + tensor subclass type + any extra data the subclass may have
            # been storing on the tensor.  Because all Python accesses are
            # mediated through TensorWithTFOverrideVariable, we can ensure
            # that we dispatch differently, e.g., according to
            # __torch_function__
            #
            # To simplify things for now, the __dict__ tracking bits haven't
            # been implemented yet, but they can be added into this design at
            # a later point in time.
            subclass_type = type(value)
        else:
            assert type(value) in (
                torch.Tensor,
                torch.nn.Parameter,
                torch._subclasses.fake_tensor.FakeTensor,
            ) or is_traceable_wrapper_subclass(value), type(value)
            subclass_type = None

        # NB: this just says we accessed a tensor from the same source again
        # (e.g., a tensor lives in a global foo, and we LOAD_GLOBAL it twice).
        # This is distinct from two distinct sources mapping to the same
        # Tensor (per id())!  No guard is necessary here.  See below for the
        # other case.
        is_duplicate_tensor = source in self.tx.output.input_source_to_var
        if is_duplicate_tensor:
            return self.tx.output.input_source_to_var[source]

        # We have accessed the SAME tensor from a different source.  In some
        # situations, it doesn't matter if you have the same tensor identity
        # or not, but we are unable to do this fine-grained tracking.  So
        # instead we just say, if x is y, then to successfully reuse this
        # compiled tensor again, you must have x is y again.  Negative
        # aliases, that is, that x is not y, are IMPLICITLY checked as part of
        # the code cache matching process, you don't need to explicitly
        # generate a guard for it (nor would you want to, you need O(n^2)
        # pairwise 'is not' tests to do it.)
        if value in self.tx.output.real_value_tensor_positive_aliases:
            stored_value = self.tx.output.real_value_tensor_positive_aliases[value]
            # TODO(voz): Decently common pattern, refactor at some point.
            dup_guard = self._make_dupe_guard(stored_value)
            if dup_guard:
                stored_value = stored_value.add_guards(self.make_guards(dup_guard))
            return stored_value

        # By this point, we should have deduplicated all tensors
        self.assert_not_wrapped_by_this_graph(value)

        # tx.output has multiple tracers if we're introspecting HigherOrderOperator.
        # When we've discovered an untracked tensor, then we actually need
        # to get Dynamo to track the tensor (which is what this function does)
        # and put it as a graph input on the root tracer. Later on,
        # if the input is actually used in the body of the HigherOrderOperator,
        # then the relevant SubgraphTracer will lift it to being an input of
        # the subgraph.
        # See NOTE [HigherOrderOperator tracing design] for more details.

        tensor_proxy = self.tx.output.root_tracer.create_graph_input(
            re.sub(r"[^a-zA-Z0-9]+", "_", self.name), type(value), source=source
        )
        options = {}
        if type(value) in config.traceable_tensor_subclasses:
            options["torch_function_fn"] = build_torch_function_fn(
                self.tx, value, self.source
            )
            options["guards"] = self.make_guards(GuardBuilder.TYPE_MATCH)
        else:
            options["guards"] = set()

        options["guards"].update(
            self.make_guards(
                functools.partial(
                    GuardBuilder.TENSOR_MATCH,
                    value=value
                    if isinstance(source, NumpyTensorSource)
                    else TensorWeakRef(value),
                )
            )
        )

        tensor_variable = wrap_fx_proxy(
            tx=self.tx,
            proxy=tensor_proxy,
            example_value=value,
            should_specialize=self.tensor_should_specialize(),
            subclass_type=subclass_type,
            source=source,
            **options,
        )
        self.tx.output.input_source_to_var[source] = tensor_variable
        assert "tensor_dict" not in tensor_proxy.node.meta
        tensor_proxy.node.meta["tensor_dict"] = value.__dict__.copy()

        # TODO: I think the result is guaranteed to be fake with
        # ignore_subclass changes
        # Note: this information is conveyed via subclass_type now
        fake_tensor_value = tensor_variable.proxy.node.meta["example_value"]
        if maybe_get_fake_mode(fake_tensor_value) is not self.tx.fake_mode:
            raise InternalTorchDynamoError("Wrapped Tensor must be this graph's fake")

        grapharg = GraphArg(source, value, False, fake_tensor_value)
        tensor_proxy.node.meta["grapharg"] = grapharg
        self.tx.output.add_symbol_bindings(grapharg)
        return tensor_variable

    def wrap_numpy_ndarray(self, value):
        assert np is not None
        assert isinstance(value, np.ndarray)

        source = NumpyTensorSource(self.get_source())

        from torch._numpy import _util

        try:
            tensor_value = _util._try_convert_to_tensor(value)
        except NotImplementedError as e:
            # failed to convert to tensor, graph break
            unimplemented(str(e))

        # We do this because we want the full behavior of guarding the numpy ndarray as if it were
        # a tensor. It's a little annoying to make a VT to throw out, but there's so many side effects here
        # that there's not another great way to do this atm.
        # This creates the right graphargs, as well as registration for guards in tensor names and shape env.
        tensor_vt = VariableBuilder(self.tx, source)(tensor_value)
        proxy = self.tx.output.root_tracer.create_graph_input(
            re.sub(r"[^a-zA-Z0-9]+", "_", self.name), type(tensor_value), source=source
        )
        options = {"source": source, "guards": tensor_vt.guards}
        numpy_ndarray_variable = wrap_fx_proxy_cls(
            target_cls=NumpyNdarrayVariable,
            tx=self.tx,
            proxy=proxy,
            example_value=tensor_value,
            **options,
        )

        self.tx.output.input_source_to_var[source] = numpy_ndarray_variable
        example_value = numpy_ndarray_variable.proxy.node.meta["example_value"]

        # is_unspecialized should be true because we are wrapping a np.ndarray as argument input, and it needs to be
        # converted to a tensor.
        grapharg = GraphArg(
            source,
            tensor_value,
            is_unspecialized=True,
            fake_tensor=example_value,
            is_tensor=True,
            example_strong_ref=tensor_value,
        )
        proxy.node.meta["grapharg"] = grapharg

        return numpy_ndarray_variable

    def wrap_unspecialized_primitive(self, value):
        if self.name in self.tx.output.unspec_variable_map:
            return self.tx.output.unspec_variable_map[self.name]
        else:
            shape_env = self.tx.output.shape_env
            if TracingContext.get().force_unspec_int_unbacked_size_like and isinstance(
                value, int
            ):
                wrapped_value = shape_env.create_unbacked_symint()
                _constrain_range_for_size(wrapped_value)
                self.tx.output.tracked_fakes.append(
                    TrackedFake(wrapped_value, self.source, None)
                )

            # NB: We do not do float.  For motivation, see
            # https://docs.google.com/document/d/1INSCdYu1PxXcr43HrD82OudeEuS-qxQe1yZmLg2wy6A/edit
            # but the general idea is that we generate kernels that can
            # take unspecialized floats and use them in sizevar computation
            elif (
                isinstance(value, int)
                and not is_constant_source(self.get_source())
                and not isinstance(self.get_source(), RandomValueSource)
            ):
                if torch._dynamo.config.specialize_int:
                    # If specialize_int is False, also return
                    # a constant (but this should have been handled
                    # in the caller, TBH)
                    return ConstantVariable.create(
                        value=value,
                        guards=self.make_guards(GuardBuilder.CONSTANT_MATCH),
                    )

                name = self.source.name()
                if name not in self.tx.output.frame_state:
                    # Note - this essentially means that if this name gets reused as a tensor,
                    # it will start fully dynamic. That should always be a safe option, and not awfully inefficient.
                    # Alternatively, if we want to improve pef here, we can add a third state of unset, but I am not
                    # sure that is necessary for now.
                    frame_state_entry = FrameStateSizeEntry(scalar=value, size=None)
                else:
                    frame_state_entry = self.tx.output.frame_state[name]
                    if frame_state_entry.scalar != value:
                        log.debug(
                            "automatic dynamic int %s val %s != %s",
                            name,
                            value,
                            frame_state_entry.scalar,
                        )
                        frame_state_entry.scalar = None
                self.tx.output.frame_state[name] = frame_state_entry

                # TODO: This should be dynamic, as we in general do not
                # know if bare integers are actually going to be sizevars
                # and it is inappropriate to eagerly duck size them with
                # real sizevars
                if (
                    config.automatic_dynamic_shapes and frame_state_entry.scalar is None
                ) or not config.assume_static_by_default:
                    dynamic_dim = DimDynamic.DYNAMIC
                else:  # assume_static_by_default
                    # TODO: dynamic_dim = DimDynamic.STATIC should work but
                    # for some reason it doesn't
                    return ConstantVariable.create(
                        value=value,
                        guards=self.make_guards(GuardBuilder.CONSTANT_MATCH),
                    )

                wrapped_value = shape_env.create_unspecified_symint_and_symbol(
                    value,
                    source=self.source,
                    dynamic_dim=dynamic_dim,
                )

                self.tx.output.tracked_fakes.append(
                    TrackedFake(wrapped_value, self.source, None)
                )
            else:
                wrapped_value = torch.tensor(value)
            if not isinstance(self.get_source(), RandomValueSource):
                guards = {self.get_source().make_guard(GuardBuilder.TYPE_MATCH, True)}
                options = {"guards": guards}
            else:
                options = {}
            options.update({"source": self.get_source()})
            if isinstance(wrapped_value, torch.Tensor):
                options.update({"raw_value": value})

            proxy = self.tx.output.root_tracer.create_graph_input(
                re.sub(r"[^a-zA-Z0-9]+", "_", self.name),
                type(wrapped_value),
                source=self.get_source(),
            )

            unspec_var = wrap_fx_proxy_cls(
                UnspecializedPythonVariable,
                tx=self.tx,
                proxy=proxy,
                example_value=wrapped_value,
                **options,
            )
            self.tx.output.unspec_variable_map[self.name] = unspec_var
            if not is_constant_source(self.get_source()):
                if self.tx.export and not isinstance(self.get_source(), LocalSource):
                    raise AssertionError(
                        "Dynamo attempts to add additional input during export: value={}, source={}".format(
                            wrapped_value, self.get_source()
                        )
                    )
                fake_tensor_value = None
                if isinstance(unspec_var, ConstantVariable):
                    example_value = unspec_var.value
                else:
                    example_value = unspec_var.proxy.node.meta["example_value"]
                if is_fake(example_value):
                    fake_tensor_value = example_value
                    assert fake_tensor_value.fake_mode is self.tx.fake_mode, (
                        f"fake mode ({fake_tensor_value.fake_mode}) from fake tensor metadata doesn't match mode"
                        "({self.tx.fake_mode}) from InstructionTranslator"
                    )

                proxy.node.meta["grapharg"] = GraphArg(
                    self.get_source(),
                    wrapped_value,
                    isinstance(wrapped_value, torch.Tensor),
                    fake_tensor_value,
                    is_tensor=False,
                    example_strong_ref=wrapped_value,
                )
            return unspec_var


def _dataclasses_fields_lambda(obj):
    if isinstance(obj, UserDefinedObjectVariable):
        value = obj.value
    elif isinstance(obj, DataClassVariable):
        value = obj.user_cls
    else:
        unimplemented(f"Dataclass fields handling fails for type {obj}")
    items = []
    for field in dataclasses.fields(value):
        source = None
        if obj.source:
            source = GetItemSource(
                AttrSource(obj.source, "__dataclass_fields__"), field.name
            )
        items.append(UserDefinedObjectVariable(field, source=source).add_options(obj))
    return TupleVariable(items).add_options(obj)


def wrap_fx_proxy(tx, proxy, example_value=None, subclass_type=None, **options):
    return wrap_fx_proxy_cls(
        target_cls=TensorVariable
        if not subclass_type
        else TensorWithTFOverrideVariable,
        tx=tx,
        proxy=proxy,
        example_value=example_value,
        subclass_type=subclass_type,
        **options,
    )


# Note: Unfortunate split due to some gross classes existing that subclass TensorVariable
# Should be compositional instead
#
# This is a horribly complicated function that does too many things, to
# explain what it does, let's first talk about the classic usage wrap_fx_proxy
# for a TensorVariable.  There are two primary modes of use:
#
#   1. Wrapping a pre-existing Tensor.  In this case, example_value is set
#      to the pre-existing Tensor.  (Note that this example_value will NOT
#      be the final example_value we put into node.meta['example_value'],
#      instead it is converted into a fake tensor using
#      wrap_to_fake_tensor_and_record and registered as a graph input.)
#
#   2. "Wrapping" the result of some Tensor operation Dynamo traced over. In
#      this case, example_value is None (and we are going to figure it out
#      ourselves using FakeTensors, via get_fake_value, which will run
#      the operation represented by the (singular!) FX node referenced by
#      the passed in proxy.)
#
# The expectation is you end up with a Tensor output, and everything is
# straightforwardly traced into the graph.
#
# In all cases, the returned `TensorVariable` subclass will have an `example_value`
# and that `example_value` must be a `FakeTensor` produced by the currently running
# instance of Dynamo.
#
# Upon closer inspection, you may notice that there are a slurry of non-Tensor
# output cases.  What gives?  Well, we sometimes trace operations into the
# graph that don't involve tensors.
#
#   * Some operators return tuples; we need to recursively handle their
#     contents
#
#   * Some operators have side effects that will affect subsequent AOTAutograd
#     tracing but don't otherwise return anything.
#
#   * Some operators return symbolic ints/floats/bools which can go in the
#     graph and be traced (but only if they're actually symbolic!  If they're
#     static you don't want to put them in the graph, which means you
#     shouldn't call this function.)
#
# The common theme is that you only use this function WHEN YOU ARE TRACING
# SOMETHING INTO THE GRAPH.  This is sort of obvious, because you can't call
# this function without a proxy.
def wrap_fx_proxy_cls(
    target_cls, tx, proxy, example_value=None, subclass_type=None, **options
):
    from ..symbolic_convert import InstructionTranslatorBase

    assert isinstance(tx, InstructionTranslatorBase)
    if "guards" in options and options["guards"] is not None:
        tx.output.guards.update(options["guards"])

    assert "example_value" not in proxy.node.meta, f"{proxy.node.meta['example_value']}"

    initial_example_value = example_value

    def _clone_input(value):
        if isinstance(value, torch.Tensor):
            # tensor subclasses will not be converted to FakeTensors and need to be cloned
            if not (
                isinstance(value, FakeTensor)
                or (
                    # Is functional tensor fakeified by this instance of Dynamo
                    torch._is_functional_tensor(value)
                    and maybe_get_fake_mode(value) is tx.fake_mode
                )
                or value.is_nested
            ):
                # NB: ensure strides are preserved
                value = clone_input(value)

        return value

    with preserve_rng_state():
        if example_value is None:
            # only allow_non_graph_fake in this instance because we handle the non-fake
            # cases properly below.
            example_value = get_fake_value(proxy.node, tx, allow_non_graph_fake=True)

        # Handle recursive calls here
        elif maybe_get_fake_mode(example_value) is tx.fake_mode:
            pass

        elif isinstance(example_value, torch.Tensor):
            if tx.export:
                # The legacy behavior for real value cache with subclasses was
                # to perform a clone WITHOUT preserving the subclass.  It's
                # not entirely clear this is what you actually want though.
                with torch._C.DisableTorchFunctionSubclass():
                    proxy.tracer.real_value_cache[proxy.node] = _clone_input(
                        example_value
                    )
            # NB: If we're ignoring subclass, then the expectation is you will
            # take the returned TensorVariable and wrap it into a more
            # accurate TensorVariable that is able to track subclass-ness;
            # otherwise this is wrong!
            kwargs = {
                "ignore_subclass": subclass_type is not None,
                "is_tensor": target_cls
                in (TensorVariable, TensorWithTFOverrideVariable),
            }
            assert "source" in options and options["source"] is not None
            kwargs["source"] = options["source"]
            example_value = wrap_to_fake_tensor_and_record(
                example_value, tx=tx, **kwargs
            )
        if isinstance(example_value, torch.Tensor) and (
            maybe_get_fake_mode(example_value) is not tx.fake_mode
        ):
            raise InternalTorchDynamoError(
                "`example_value` needs to be a `FakeTensor`"
                f"wrapped by this instance of Dynamo. Found: {example_value}"
            )

    if isinstance(example_value, torch.Tensor):
        is_parameter = isinstance(example_value, torch.nn.Parameter)
        should_specialize = options.pop("should_specialize", False)
        if is_parameter or should_specialize:
            specialized_value = initial_example_value
        else:
            specialized_value = None

        # NB: In most (all?) cases, this does not actually do a clone.
        # (WARNING: this means that if we mutate metadata on the fake
        # tensor, the stored example value will update too!)
        example_value = _clone_input(example_value)
        proxy.node.meta["example_value"] = example_value
        specialized_props = target_cls.specialize(example_value)
        # TODO: not sure about this fake mode test
        if (
            isinstance(example_value, torch._subclasses.fake_tensor.FakeTensor)
            and example_value.fake_mode is tx.fake_mode
        ):
            # NB: This will be wrong for ignore_subclass; fix it up later!
            tensor_type = subclass_type if subclass_type else torch.Tensor
            specialized_props["class_type"] = (
                torch.nn.Parameter if is_parameter else tensor_type
            )

        specialized_props["specialized_value"] = specialized_value

        options.update(specialized_props)
        return target_cls(proxy, **options)
    elif (
        hasattr(proxy.node.target, "__name__")
        and proxy.node.target.__name__ == "set_state"
        and isinstance(proxy.node.target.__self__, torch._C.Generator)
        or proxy.node.target == torch.random.set_rng_state
    ):
        from . import TorchVariable

        return TorchVariable(proxy.node.target)
    elif (
        proxy.node.target == torch._C._DisableFuncTorch
        or proxy.node.target == torch.cuda._is_in_bad_fork
    ):
        from . import UserDefinedObjectVariable

        return UserDefinedObjectVariable(example_value)
    elif istype(example_value, torch.Size) and all(
        isinstance(x, int) for x in example_value
    ):
        sizes = [ConstantVariable.create(x) for x in example_value]
        return SizeVariable(sizes, **options)
    elif isinstance(example_value, (tuple, list, set)):
        proxy.node.meta["example_value"] = example_value
        unpacked = []
        for i, val in enumerate(example_value):
            if val is None:
                # nn.MultiheadAttention() can return None, see issue #175
                unpacked.append(
                    ConstantVariable.create(None, **options),
                )
            else:
                unpacked.append(
                    wrap_fx_proxy_cls(
                        target_cls,
                        tx,
                        proxy.tracer.create_proxy(
                            "call_function", operator.getitem, (proxy, i), {}
                        ),
                        example_value=val,
                        **options,
                    )
                )
        if isinstance(example_value, torch.Size):
            # NB: Keep the old proxy around.  See SizeVariable for an
            # explanation why
            return SizeVariable(unpacked, proxy, **options)
        elif istype(example_value, tuple):
            return TupleVariable(unpacked, **options)
        elif istype(example_value, (list, immutable_list)):
            return ListVariable(unpacked, mutable_local=MutableLocal(), **options)
        elif istype(example_value, set):
            return SetVariable(unpacked, mutable_local=MutableLocal(), **options)
        else:
            assert example_value.__class__.__module__ == "torch.return_types" or hasattr(
                example_value, "_fields"
            ), f"expected {example_value.__class__.__module__} == torch.return_types or named tuple but got {type(example_value)}"
            return NamedTupleVariable(unpacked, example_value.__class__, **options)
    elif example_value is None or proxy.node.target is torch.manual_seed:
        return ConstantVariable.create(None, **options)
    elif isinstance(example_value, (torch.SymInt, torch.SymFloat, torch.SymBool)):
        proxy.node.meta["example_value"] = example_value
        return SymNodeVariable(proxy, example_value, **options)
    elif (
        inspect.isclass(proxy.node.target)
        and issubclass(proxy.node.target, _StreamBase)
    ) or proxy.node.target in [
        interface_elem.current_stream for interface_elem in device_interfaces.values()
    ]:
        proxy.node.meta["example_value"] = example_value
        return StreamVariable(
            proxy, example_value, example_value.device.type, **options
        )
    elif (
        inspect.isclass(proxy.node.target) and issubclass(proxy.node.target, _EventBase)
    ) or proxy.node.target in [
        interface_elem.Event for interface_elem in device_interfaces.values()
    ]:
        proxy.node.meta["example_value"] = example_value
        return EventVariable(proxy, example_value, **options)
    elif proxy.node.target == "query" and proxy.node.op == "call_method":
        proxy.node.meta["example_value"] = example_value
        return ConstantVariable(example_value, **options)
    elif (
        example_value is not None
        and isinstance(example_value, _EventBase)
        and proxy.node.target == "record_event"
        and proxy.node.op == "call_method"
    ):
        proxy.node.meta["example_value"] = example_value
        return EventVariable(proxy, example_value, **options)
    elif isinstance(example_value, int) and proxy.node.target in [
        torch.sym_int,
        getattr,
        operator.getitem,
        torch._utils._element_size,
        torch.seed,
        operator.mod,
        # some mac builds are missing torch.distributed.get_rank()
        getattr(torch.distributed, "get_rank", _missing),
        getattr(torch.distributed, "get_world_size", _missing),
        # This always wants to be in the graph, even if the constraint
        # results in a constant int
        torch._constrain_as_value,
        torch._constrain_as_size,
    ]:
        proxy.node.meta["example_value"] = example_value
        return ConstantVariable.create(example_value, **options)
    else:
        unimplemented(
            "torch.* op returned non-Tensor "
            + f"{typestr(example_value)} {proxy.node.op} {proxy.node.target}"
        )


# Tracks the sources of all fake tensors we wrap in Dynamo.
# Used by shape guard computation.
@dataclasses.dataclass
class TrackedFake:
    fake: Union[FakeTensor, SymInt]
    source: Source
    # Is None when fake is SymInt
    constraint_dims: Optional[DimList[DimConstraint]]

    def __hash__(self) -> int:
        return hash((self.fake, self.source.name()))

    def __eq__(self, other: object) -> bool:
        if isinstance(other, TrackedFake):
            return self.fake is other.fake and self.source.name() == other.source.name()
        return False


# Performs automatic dynamic dim determination.
# Returns tuple of (dynamic_dims, constraint_dims) where each is either a list of dims or None.
def _automatic_dynamic(e, tx, name, static_shapes):
    if static_shapes:
        return [DimDynamic.STATIC] * e.dim(), [None] * e.dim()

    # We preserve the dynamism of inputs. For example, when users call
    # make_fx(torch.cond, tracing_mode="symbolic")(*args), inputs have SymInt sizes.
    if any(isinstance(s, SymInt) for s in e.size()):
        return [
            DimDynamic.DYNAMIC if isinstance(s, SymInt) else DimDynamic.STATIC
            for s in e.size()
        ], [None] * e.dim()

    # Prep for automatic dynamic
    frame_state_entry = None
    if name not in tx.output.frame_state:
        # If there is no entry for this source, add the tensor to frame state with its current static size.
        # E.g., {} -> {"x": [2, 4]}
        frame_state_entry = FrameStateSizeEntry(None, None)
        frame_state_entry.size = list(e.size())
    else:
        frame_state_entry = tx.output.frame_state[name]
        if frame_state_entry.size is not None:
            if e.ndim != len(frame_state_entry.size):
                # If there is already an entry, and the dim mismatches, replace the frame state entry with None.
                # E.g. {"x": [2, 3, 4]} -> {"x": None}
                log.debug(
                    "automatic dynamic %s dim %s != %s",
                    name,
                    e.ndim,
                    frame_state_entry.size,
                )
                frame_state_entry.size = None
            else:
                # If there is already an entry, and the dim matches, for every size in the frame state which
                # disagrees with the current static size, replace it with None. E.g., {"x": [2, 3]} -> {"x": [2, None]}
                for i, dim in enumerate(frame_state_entry.size):
                    if dim is not None and e.size()[i] != dim:
                        log.debug(
                            "automatic dynamic %s size(%s) %s != %s",
                            name,
                            i,
                            e.size(i),
                            dim,
                        )
                        frame_state_entry.size[i] = None

    # TODO: index export_constraints ahead of time so we don't have to
    # do a linear scan every time here
    t_id = id(e)
    dim2constraint = {}

    def update_dim2constraint(dim, constraint_range, debug_name):
        if dim in dim2constraint:
            from torch.fx.experimental.symbolic_shapes import StrictMinMaxConstraint

            old_constraint_range, old_debug_name = dim2constraint[dim]
            new_constraint_range = StrictMinMaxConstraint(
                vr=constraint_range.vr & old_constraint_range.vr,
                warn_only=False,
            )
            if old_debug_name is not None:
                assert debug_name is None or debug_name == old_debug_name
                new_debug_name = old_debug_name
            else:
                new_debug_name = debug_name
            dim2constraint[dim] = new_constraint_range, new_debug_name
        else:
            dim2constraint[dim] = constraint_range, debug_name

    if tx.output.export_constraints:
        for constraint in tx.output.export_constraints:
            if constraint.t_id == t_id:
                update_dim2constraint(
                    constraint.dim, constraint.constraint_range, constraint.debug_name
                )
            if constraint.shared is not None and constraint.shared.t_id == t_id:
                # We process constraint ranges for each shared dimension separately
                # so that we can directly check range constraint violations on them
                # without looking up which other shared dimensions have this info.
                # In other words, for this t_id, we will have processed all of its
                # constraint ranges, no matter where / how they were specified, by
                # by the end of this loop.
                update_dim2constraint(
                    constraint.shared.dim,
                    constraint.constraint_range,
                    constraint.debug_name,
                )

    dynamic_dims = []
    constraint_dims = []
    for i in range(e.dim()):
        # NB: mark dynamic has precedence over static
        marked_dynamic = i in getattr(e, "_dynamo_dynamic_indices", set())
        marked_weak_dynamic = i in getattr(e, "_dynamo_weak_dynamic_indices", set())
        marked_static = i in getattr(e, "_dynamo_static_indices", set())

        # NB: both static and dynamic have precedence over
        automatic_dynamic = config.automatic_dynamic_shapes and (
            frame_state_entry.size is None or frame_state_entry.size[i] is None
        )

        # Reflect the user directive in the frame_state
        # For dynamic, apply None always
        if frame_state_entry.size and marked_dynamic:
            log.debug("automatic dynamic %s marked dynamic", name)
            frame_state_entry.size[i] = None

        # We will process constraints first, as they will imply that we
        # have a dynamic dimension
        # Precedence: export constraints > eager constraints
        constraint = dim2constraint.get(i)
        if constraint is None:
            if marked_dynamic and not config.allow_ignore_mark_dynamic:
                constraint_dim = RelaxedUnspecConstraint(warn_only=False)
            elif not marked_static and automatic_dynamic:
                constraint_dim = RelaxedUnspecConstraint(warn_only=True)
            else:
                constraint_dim = None
        else:
            constraint_dim, debug_name = constraint
            if debug_name is not None:
                dim_name = f"{name}.size()[{i}]"
                tx.output.shape_env.source_name_to_debug_name[dim_name] = debug_name
        constraint_dims.append(constraint_dim)

        # Now, figure out if the dim is dynamic/duck/static
        if constraint_dim is not None or marked_dynamic or marked_weak_dynamic:
            # NB: We could assert static_shapes is False here, but it
            # seems better to allow the user to override policy in this
            # case
            dynamic = DimDynamic.DYNAMIC
        elif static_shapes or config.assume_static_by_default or marked_static:
            dynamic = DimDynamic.STATIC
        else:
            dynamic = DimDynamic.DUCK

        dynamic_dims.append(dynamic)

    tx.output.frame_state[name] = frame_state_entry

    return dynamic_dims, constraint_dims


def wrap_to_fake_tensor_and_record(
    e, tx, ignore_subclass=False, *, source: Optional[Source], is_tensor: bool
):
    if (
        type(e) in (torch.Tensor, torch.nn.Parameter, FakeTensor)
        or (ignore_subclass and isinstance(e, torch.Tensor))
        or is_traceable_wrapper_subclass(e)
    ):
        assert source is not None
        static_shapes, reason = tensor_always_has_static_shape(
            e, is_tensor, guard_source=source.guard_source()
        )

        dynamic_dims, constraint_dims = None, None
        if not e.is_nested:
            # TODO: We should probably support this for nested tensors too
            dynamic_dims, constraint_dims = _automatic_dynamic(
                e, tx, source.name(), static_shapes
            )

        log.debug(
            "wrap_to_fake %s %s %s %s",
            source.name(),
            tuple(e.shape),
            dynamic_dims,
            constraint_dims,
        )
        fake_e = wrap_fake_exception(
            lambda: tx.fake_mode.from_tensor(
                e,
                ignore_subclass=ignore_subclass,
                source=source,
                dynamic_dims=dynamic_dims,
                constraint_dims=constraint_dims,
            )
        )
        if is_tensor and not (static_shapes and source.is_nn_module()):
            tx.output.tracked_fakes.append(TrackedFake(fake_e, source, constraint_dims))
            tx.output.tracked_fakes_id_to_source[id(e)].append(source)
        tx.output.tensor_weakref_to_sizes_strides[WeakIdRef(e)] = {
            "size": fake_e.size(),
            "stride": fake_e.stride(),
        }
        return fake_e
    else:
        return e


class SourcelessBuilder:
    """
    Like builder, but stateless and does not require a source. Useful for simple type->VT objects, or objects
    that are being created/evaporated during inlining (ex: consider a locally made list of tensors we then iterate over
    .), such a list should not show up as an artifact from inputs, nor in reconstruction, nor in the graph. However,
    there may be reasons to represent it as a ListVariable internally.

    NOTE - Objects produced here are born UNGUARDED due to the nature of sources!

    NOTE - This class is very new! It will have some rough edges, but it was created to stem the bleeding of giant
    if/else type->VariableTracker trees that were cropping up all over dynamo.
    """

    def __call__(self, tx, value) -> VariableTracker:
        if isinstance(value, VariableTracker):
            # This is always valid to call, and useful for recursive calls.
            return value
        if isinstance(value, dataclasses._HAS_DEFAULT_FACTORY_CLASS):
            return UserDefinedObjectVariable(value)
        if ConstantVariable.is_literal(value):
            return SourcelessBuilder.wrap_constant_literal(value)
        elif is_builtin_callable(value):
            return BuiltinVariable(value)
        elif is_allowed(value):
            if is_user_defined_allowed(value):
                self.tx.output.has_user_defined_allowed_in_graph = True
            return TorchVariable(value)
        elif isinstance(value, types.FunctionType):
            return UserFunctionVariable(value)
        elif isinstance(value, enum.Enum):
            return EnumVariable(value)
        elif isinstance(value, (type, abc.ABCMeta)):
            return UserDefinedClassVariable(value)
        elif isinstance(value, dict):
            return ConstDictVariable(
                {k: self(tx, v) for k, v in value.items()},
                dict,
                mutable_local=MutableLocal(),
            )
        elif isinstance(value, set):
            return SetVariable(
                [self(tx, x) for x in value], mutable_local=MutableLocal()
            )
        elif isinstance(value, (tuple, list)):
            cls = BaseListVariable.cls_for(type(value))
            return cls([self(tx, x) for x in value], mutable_local=MutableLocal())
        elif isinstance(value, types.MethodWrapperType):
            return MethodWrapperVariable(value)
        unimplemented(f"Unexpected type in sourceless builder {type(value)}")

    @staticmethod
    def wrap_constant_literal(value):
        assert ConstantVariable.is_literal(value)
        return ConstantVariable.create(value=value)<|MERGE_RESOLUTION|>--- conflicted
+++ resolved
@@ -553,16 +553,9 @@
                 guards=make_guards(GuardBuilder.FUNCTION_MATCH),
             )
         elif isinstance(value, torch.autograd.function.FunctionCtx):
-<<<<<<< HEAD
-            saved_tensors = [
-                VariableBuilder(
-                    self.tx, GetItemSource(AttrSource(self.source, "saved_tensors"), n)
-                )(v)
-=======
             saved_tensors_source = AttrSource(self.source, "saved_tensors")
             saved_tensors = [
                 VariableBuilder(self.tx, GetItemSource(saved_tensors_source, n))(v)
->>>>>>> 0948550c
                 for n, v in enumerate(value.saved_tensors)
             ]
             return self.tx.output.side_effects.track_object_existing(
@@ -571,12 +564,8 @@
                 AutogradFunctionContextVariable(
                     value,
                     source=self.source,
-<<<<<<< HEAD
-                    guards=make_guards(GuardBuilder.TYPE_MATCH),
-=======
                     guards=make_guards(GuardBuilder.TYPE_MATCH)
                     | {saved_tensors_source.make_guard(GuardBuilder.LIST_LENGTH)},
->>>>>>> 0948550c
                     saved_tensors=SavedTensorBox(saved_tensors),
                 ),
             )
