--- conflicted
+++ resolved
@@ -2257,26 +2257,6 @@
     if "guards" in options and options["guards"] is not None:
         tx.output.guards.update(options["guards"])
 
-<<<<<<< HEAD
-    assert "example_value" not in proxy.node.meta, f"{proxy.node.meta['example_value']}"
-
-    def _clone_input(value):
-        if isinstance(value, torch.Tensor):
-            # tensor subclasses will not be converted to FakeTensors and need to be cloned
-            if not (
-                isinstance(value, FakeTensor)
-                or (
-                    # Is functional tensor fakeified by this instance of Dynamo
-                    torch._is_functional_tensor(value)
-                    and maybe_get_fake_mode(value) is tx.fake_mode
-                )
-                or value.is_nested
-            ):
-                # NB: ensure strides are preserved
-                value = clone_input(value)
-
-        return value
-=======
     # Placeholders always carry example_value in node.meta.
     # non-placeholders always have no example_value in node.meta
     if proxy.node.op == "placeholder":
@@ -2287,7 +2267,6 @@
         assert (
             "example_value" not in proxy.node.meta
         ), f"{proxy.node.meta['example_value']}"
->>>>>>> 04bb82f0
 
     # See NOTE: [Deferring tensor pack/unpack hooks until runtime]
     with torch._dynamo.utils._disable_saved_tensors_hooks_during_tracing():
@@ -2664,52 +2643,6 @@
         )
 
     # Prep for automatic dynamic
-<<<<<<< HEAD
-    def update_frame_state(size, stride):
-        # Intentionally shadow e from parent scope so it is not accidentally
-        # called
-        frame_state_entry = None
-        if name not in tx.output.frame_state:
-            # If there is no entry for this source, add the tensor to frame state with its current static size.
-            # E.g., {} -> {"x": [2, 4]}
-            frame_state_entry = FrameStateSizeEntry(None, None, None)
-            frame_state_entry.size = list(size)
-            frame_state_entry.stride = list(stride)
-        else:
-            frame_state_entry = tx.output.frame_state[name]
-            if frame_state_entry.size is not None:
-                if len(size) != len(frame_state_entry.size):
-                    # If there is already an entry, and the dim mismatches, replace the frame state entry with None.
-                    # E.g. {"x": [2, 3, 4]} -> {"x": None}
-                    log.debug(
-                        "automatic dynamic %s dim %s != %s",
-                        name,
-                        len(size),
-                        frame_state_entry.size,
-                    )
-                    frame_state_entry.size = None
-                    frame_state_entry.stride = None
-                else:
-                    # If there is already an entry, and the dim matches, for every size/stride in the frame state which
-                    # disagrees with the current static size/stride, replace it with None.
-                    # E.g., {"x": [2, 3]} -> {"x": [2, # None]}
-
-                    has_size_changed = False
-                    for i, dim in enumerate(frame_state_entry.size):
-                        if dim is not None and size[i] != dim:
-                            log.debug(
-                                "automatic dynamic %s size(%s) %s != %s",
-                                name,
-                                i,
-                                size[i],
-                                dim,
-                            )
-                            frame_state_entry.size[i] = None
-                        has_size_changed = (
-                            has_size_changed or frame_state_entry.size[i] is None
-                        )
-=======
->>>>>>> 04bb82f0
 
     # This mimics stride inference algorithm in _create_symbolic_sizes_strides_storage_offset
     ex_size = e.size()
@@ -2908,11 +2841,7 @@
         or is_traceable_wrapper_subclass(e)
     ):
         assert source is not None
-<<<<<<< HEAD
-        static_shapes, _ = tensor_always_has_static_shape(
-=======
         static_shapes, _reason = tensor_always_has_static_shape(
->>>>>>> 04bb82f0
             e,
             is_tensor,
             tensor_source=source,
