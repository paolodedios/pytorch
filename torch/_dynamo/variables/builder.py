import abc
import collections
import contextlib
import dataclasses
import enum
import functools
import inspect
import logging
import operator
import re
import sys
import types
from typing import List, NamedTuple, Optional, Union

try:
    import numpy as np
except ModuleNotFoundError:
    np = None

import torch

from torch import SymInt
from torch._guards import GuardSource, TracingContext
from torch._ops import HigherOrderOperator
from torch._streambase import _EventBase, _StreamBase
from torch._subclasses.fake_tensor import FakeTensor, is_fake, maybe_get_fake_mode
from torch.fx.experimental.symbolic_shapes import (
    _constrain_range_for_size,
    DimConstraint,
    DimDynamic,
    RelaxedUnspecConstraint,
)
from torch.fx.immutable_collections import immutable_list
from torch.utils._python_dispatch import is_traceable_wrapper_subclass
from torch.utils.weak import TensorWeakRef, WeakIdRef
from .. import config, mutation_guard, replay_record, skipfiles, trace_rules
from ..allowed_functions import (
    is_allowed,
    is_builtin_callable,
    is_numpy,
    is_user_defined_allowed,
)

from ..device_interface import device_interfaces
from ..exc import InternalTorchDynamoError, unimplemented
from ..guards import GuardBuilder, install_guard, make_dupe_guard
from ..side_effects import SideEffects
from ..source import (
    AttrSource,
    ConstantSource,
    ConvertIntSource,
    GetItemSource,
    GlobalWeakRefSource,
    is_constant_source,
    LocalSource,
    NumpyTensorSource,
    RandomValueSource,
    Source,
    TupleIteratorGetItemSource,
)
from ..utils import (
    build_checkpoint_variable,
    clone_input,
    get_fake_value,
    get_static_address_type,
    global_key_name,
    is_namedtuple,
    is_typing,
    is_utils_checkpoint,
    istype,
    odict_values,
    preserve_rng_state,
    tensor_always_has_static_shape,
    tuple_iterator,
    tuple_iterator_getitem,
    tuple_iterator_len,
    wrap_fake_exception,
)

from .base import MutableLocal, typestr, VariableTracker
from .builtin import BuiltinVariable
from .constant import ConstantVariable, EnumVariable
from .ctx_manager import EventVariable, NullContextVariable, StreamVariable
from .dicts import (
    ConstDictVariable,
    DataClassVariable,
    DefaultDictVariable,
    HFPretrainedConfigVariable,
    PythonSysModulesVariable,
    SetVariable,
)
from .distributed import (
    DeviceMeshVariable,
    PlacementClassVariable,
    PlacementVariable,
    ProcessGroupVariable,
)
from .functions import (
    CollectiveFunctionRewriteVariable,
    FunctoolsPartialVariable,
    TritonKernelVariable,
    UserFunctionVariable,
    UserMethodVariable,
)
from .higher_order_ops import TorchHigherOrderOperatorVariable
from .lazy import LazyVariableTracker
from .lists import (
    BaseListVariable,
    ListVariable,
    NamedTupleVariable,
    RangeVariable,
    SizeVariable,
    SliceVariable,
    TupleIteratorVariable,
    TupleVariable,
)
from .misc import (
    AutogradFunctionContextVariable,
    AutogradFunctionVariable,
    ComptimeVariable,
    GetAttrVariable,
    GetSetDescriptorVariable,
    InspectSignatureVariable,
    LambdaVariable,
    MethodWrapperVariable,
    NumpyVariable,
    PythonModuleVariable,
    SavedTensorBox,
    SkipFilesVariable,
    TypingVariable,
)

from .nn_module import FSDPManagedNNModuleVariable, UnspecializedNNModuleVariable
from .optimizer import OptimizerVariable
from .tensor import (
    NumpyNdarrayVariable,
    SymNodeVariable,
    TensorSubclassVariable,
    TensorVariable,
    UnspecializedPythonVariable,
)
from .torch import tensor_dunder_fns, torch_special_class_types, TorchVariable
from .torch_function import build_torch_function_fn, TensorWithTFOverrideVariable
from .user_defined import (
    KeyedJaggedTensorVariable,
    UserDefinedClassVariable,
    UserDefinedObjectVariable,
)


log = logging.getLogger(__name__)


DimList = List


class _missing:
    pass


@dataclasses.dataclass
class GraphArg:
    source: Source
    # TODO: storing a SymInt here but not a FakeTensor is a pretty strange
    # thing to do.  Probably should have example (which stores an int) and
    # fake_example
    _example: Union[TensorWeakRef, torch.SymInt]
    is_unspecialized: bool
    fake_tensor: Optional[torch._subclasses.fake_tensor.FakeTensor]
    # UnspecializedPythonVariable often masquerades as a tensor.
    # We MUST NOT generate shape guard code
    # that actually tries to access tensor properties on these values.
    # is_tensor lets us tell if this graph arg actually is a tensor
    # or not.
    is_tensor: bool = True
    # Sometimes, the Tensor we pass to example is freshly allocated (smh).
    # Then we cannot only keep a weak reference to it.  This lets you
    # stash a strong reference too.
    example_strong_ref: Optional[torch.Tensor] = None

    @property
    def example(self):
        if isinstance(self._example, TensorWeakRef):
            r = self._example()
            assert r is not None
            return r
        else:
            return self._example

    def __post_init__(self):
        if isinstance(self._example, torch.Tensor):
            self._example = TensorWeakRef(self._example)
            assert is_fake(self.fake_tensor)

    def load(self, tx):
        return self.source.reconstruct(tx)

    def erase(self):
        self._example = None

    def __eq__(self, other):
        return self.source.name() == other.source.name()


@dataclasses.dataclass
class FrameStateSizeEntry:
    scalar: Optional[int]
    size: Optional[List[int]]


class VariableBuilder:
    """Wrap a python value in a VariableTracker() instance"""

    def __init__(
        self,
        tx,
        source: Source,
    ):
        assert (
            source is not None
        ), "Consider SourcelessBuilder for ephemeral objects, usually objects created locally."
        assert TracingContext.get() is not None, "Expected active TracingContext"
        super().__init__()
        self.tx = tx
        self.source = source
        self.name = source.name()

    def __call__(self, value):
        if value in self.tx.output.side_effects:
            side_effect_result = self.tx.output.side_effects[value]
            dup_guard = make_dupe_guard(self.source, side_effect_result.source)
            if dup_guard:
                self.install_guards(dup_guard)
            return side_effect_result
        vt = self._wrap(value).clone(**self.options())
        if self._can_lift_attrs_to_inputs(vt):
            vt = self.tx.output.side_effects.track_object_existing(
                self.source, value, vt
            )
        return vt

    def _can_lift_attrs_to_inputs(self, vt):
        if type(vt) in [
            TensorVariable,
            TensorWithTFOverrideVariable,
            UserDefinedObjectVariable,
            NumpyNdarrayVariable,
        ]:
            return True
        return False

    @staticmethod
    @functools.lru_cache(None)
    def _common_constants():
        return {
            # We zero-one specialize shapes, so specialize these constants
            # too
            0,
            1,
            # NB: There used to be more constants here, but honestly it was
            # pretty confusing.  Note we specialize floats by default, and
            # DON'T specialize ints by default.  This all only matters with
            # dynamic_shapes
        }

    def get_source(self):
        return self.source

    def options(self):
        return {"source": self.get_source()}

    def install_guards(self, *guards):
        source = self.get_source()
        if (
            isinstance(source, ConstantSource)
            or source.guard_source() == GuardSource.CONSTANT
        ):
            return None
        install_guard(*[source.make_guard(guard) for guard in guards], skip=1)
        return {}

    @classmethod
    @functools.lru_cache(None)
    def _type_dispatch(cls):
        # NB: Careful not to close over self to avoid ref cycle from lru_cache
        entries = [
            (
                (torch.Tensor, torch.nn.Parameter, torch._subclasses.FakeTensor),
                cls.wrap_tensor,
            ),
            ((tuple, list, odict_values, collections.deque), cls.wrap_listlike),
            (tuple_iterator, cls.wrap_tuple_iterator),
            ((slice, range), cls.wrap_slice_range),
            (
                (
                    int,
                    float,
                    bool,
                    type(None),
                    str,
                    torch.Size,
                    torch.device,
                    torch.dtype,
                ),
                cls.wrap_literal,
            ),
        ]

        if config.trace_numpy and np:
            entries.append((np.ndarray, cls.wrap_numpy_ndarray))

        result = {}
        for ts, fn in entries:
            for t in ts if isinstance(ts, tuple) else (ts,):
                assert t not in result
                result[t] = fn

        return result

    @classmethod
    @functools.lru_cache(None)
    def _id_dispatch(cls):
        from ..comptime import comptime

        entries = [
            (
                inspect.signature,
                lambda self, value: LambdaVariable(
                    InspectSignatureVariable.create,
                    source=self.source,
                    **self.install_guards(GuardBuilder.FUNCTION_MATCH),
                ),
            ),
            (comptime, lambda self, value: ComptimeVariable()),
            (
                dataclasses.fields,
                lambda self, value: LambdaVariable(
                    _dataclasses_fields_lambda,
                    source=self.source,
                    **self.install_guards(GuardBuilder.FUNCTION_MATCH),
                ),
            ),
            (
                tensor_dunder_fns,
                lambda self, value: TorchVariable(
                    value,
                    source=self.source,
                    **self.install_guards(GuardBuilder.FUNCTION_MATCH),
                ),
            ),
        ]

        result = {}
        for ts, fn in entries:
            for t in ts if isinstance(ts, (tuple, list)) else (ts,):
                assert t not in result
                result[id(t)] = fn

        return result

    def _wrap(self, value):
        # import here to avoid circular dependencies
        from torch.utils._triton import has_triton

        if has_triton():
            from triton.runtime.autotuner import Autotuner
            from triton.runtime.jit import JITFunction
        else:

            class JITFunction:
                pass

<<<<<<< HEAD
=======
            class Autotuner:
                pass

        make_guards = self.make_guards

>>>>>>> 287cf27e
        # Handle exact type() match
        type_dispatch = self._type_dispatch().get(type(value))
        if type_dispatch is not None:
            return type_dispatch(self, value)

        # Handle exact id() match
        id_dispatch = self._id_dispatch().get(id(value))
        if id_dispatch is not None:
            return id_dispatch(self, value)

        # Note - There are some nested values where types mismatch!
        # We want to get those out and wrap those.
        value = inspect.getattr_static(value, "_torchdynamo_inline", value)

        # Everything else (NB: order matters!)
        if is_traceable_wrapper_subclass(value) or istype(
            value, config.traceable_tensor_subclasses
        ):
            return self.wrap_tensor(value)
        elif is_namedtuple(value):
            return self.wrap_listlike(value)

        elif value is torch.utils._pytree.SUPPORTED_NODES:
            # For SUPPORTED_NODES, we guard on the dictionary version (PEP509)
            # under the assumption that the values themselves don't change.
            self.install_guards(GuardBuilder.DICT_VERSION)
            result = {
                k: UserDefinedObjectVariable(
                    value[k],
                    source=GetItemSource(self.get_source(), k),
                )
                for k in value.keys()
            }
            return ConstDictVariable(result, type(value))
        elif value is sys.modules:
            return PythonSysModulesVariable(source=self.source)
        elif istype(
            value, (dict, collections.defaultdict, collections.OrderedDict)
        ) and all(
            ConstantVariable.is_literal(k)
            or self.tensor_can_be_dict_key(k)
            or isinstance(k, enum.Enum)
            for k in value.keys()
        ):
            if not value and self.get_source().is_nn_module():
                # It is faster to guard on 'false' property than to guard
                # on actual dict keys, but we can't do this fast guard in general because
                # it omits a crucial type check that ensures the value is actually still a dict at runtime.

                # Why is this OK for (specialized) nnmodules? We set up a setattr hook
                # to check for module property mutations, which does a reasonable,
                # but not completely secure job ensuring a property wasn't changed.
                self.install_guards(GuardBuilder.BOOL_FALSE)
            else:
                self.install_guards(GuardBuilder.DICT_KEYS)

            # store key variables in global location for reconstruction
            for key in value.keys():
                if self.tensor_can_be_dict_key(key):
                    self.tx.store_global_weakref(global_key_name(key), key)

            def index_source(key):
                if self.tensor_can_be_dict_key(key):
                    return GlobalWeakRefSource(global_key_name(key))
                else:
                    return key

            result = {
                k: LazyVariableTracker.create(
                    value[k],
                    source=GetItemSource(self.get_source(), index_source(k)),
                )
                for k in value.keys()
            }

            if istype(value, collections.defaultdict):
                result = DefaultDictVariable(
                    result,
                    type(value),
                    self._wrap(value.default_factory),
                )
            else:
                result = ConstDictVariable(result, type(value))

            return self.tx.output.side_effects.track_dict(self.source, value, result)
        elif isinstance(value, torch.nn.Module):
            return self.wrap_module(value)
        elif ConstantVariable.is_literal(value):  # non-atomic literals
            return self.wrap_literal(value)
        elif istype(value, frozenset) and (
            all(is_allowed(x) or ConstantVariable.is_literal(x) for x in value)
        ):
            # For frozenset, we can guard by object ID instead of value
            # equality, this allows us to handle non-literal values
            self.install_guards(GuardBuilder.ID_MATCH)
            return ConstantVariable.create(value=value, source=self.source)
        elif isinstance(value, enum.Enum):
            self.install_guards(GuardBuilder.ID_MATCH)
            return EnumVariable(value=value, source=self.source)
        elif is_builtin_callable(value):
            self.install_guards(GuardBuilder.BUILTIN_MATCH)
            return BuiltinVariable(value, source=self.source)
        elif is_utils_checkpoint(value):
            return build_checkpoint_variable(source=self.source)
        elif isinstance(value, functools.partial):
            func_src = AttrSource(self.get_source(), "func")
            func_obj = VariableBuilder(self.tx, func_src)(value.func)

            args = []
            args_source = AttrSource(self.get_source(), "args")
            for i, arg in enumerate(value.args):
                args.append(
                    VariableBuilder(self.tx, GetItemSource(args_source, i))(arg)
                )

            keywords = {}
            keywords_source = AttrSource(self.get_source(), "keywords")
            for k, v in value.keywords.items():
                keywords[k] = VariableBuilder(
                    self.tx, GetItemSource(keywords_source, k)
                )(v)

            install_guard(
                self.get_source().make_guard(GuardBuilder.TYPE_MATCH),
                keywords_source.make_guard(GuardBuilder.DICT_KEYS),
                args_source.make_guard(GuardBuilder.LIST_LENGTH),
            )
            return FunctoolsPartialVariable(func_obj, args, keywords, original=value)
        elif is_typing(value):
            # typing.List, typing.Mapping, etc.
            self.install_guards(GuardBuilder.ID_MATCH)
            return TypingVariable(
                value,
                source=self.source,
            )
        elif np is not None and isinstance(value, np.generic):
            # numpy array scalars: convert to 0D arrays
            return self.wrap_numpy_ndarray(np.asarray(value))
        elif is_numpy(value):
            assert np
            self.install_guards(
                GuardBuilder.FUNCTION_MATCH
                if callable(value)
                else GuardBuilder.TYPE_MATCH
            )
            return NumpyVariable(value, source=self.source)
        # NB: These can't be put in type_dispatch, they have to run later
        elif CollectiveFunctionRewriteVariable.can_rewrite(value):
            new_fn, new_source = CollectiveFunctionRewriteVariable.rewrite(value)
            old_source = self.source
            self.source = new_source
            self.install_guards(GuardBuilder.FUNCTION_MATCH)
            return CollectiveFunctionRewriteVariable(
                new_fn, orig_fn=value, orig_source=old_source, source=new_source
            )
        elif istype(value, torch.autograd.function.FunctionMeta):
            self.install_guards(GuardBuilder.FUNCTION_MATCH)
            return AutogradFunctionVariable(
                value,
                source=self.source,
            )
        elif isinstance(value, torch.autograd.function.FunctionCtx):
            saved_tensors_source = AttrSource(self.source, "saved_tensors")
            install_guard(
                self.source.make_guard(GuardBuilder.TYPE_MATCH),
                saved_tensors_source.make_guard(GuardBuilder.LIST_LENGTH),
            )
            saved_tensors = [
                VariableBuilder(self.tx, GetItemSource(saved_tensors_source, n))(v)
                for n, v in enumerate(value.saved_tensors)
            ]
            return self.tx.output.side_effects.track_object_existing(
                self.source,
                value,
                AutogradFunctionContextVariable(
                    value,
                    source=self.source,
                    saved_tensors=SavedTensorBox(saved_tensors),
                ),
            )
        elif (
            isinstance(value, types.MethodType)
            and istype(
                getattr(value, "__self__", None), torch.autograd.function.FunctionMeta
            )
            and getattr(value, "__name__", "") == "apply"
            and value == getattr(value.__self__, "apply", None)
        ):
            # handle aliased autograd function `apply` calls
            self.install_guards(GuardBuilder.FUNCTION_MATCH)
            return GetAttrVariable(
                AutogradFunctionVariable(value.__self__, source=self.source),
                "apply",
            )
        elif np and isinstance(value, np.number):
            return self.wrap_unspecialized_primitive(value)
        elif DataClassVariable.is_matching_object(value):
            self.install_guards(GuardBuilder.TYPE_MATCH)
            return DataClassVariable.wrap(self, value)
        elif HFPretrainedConfigVariable.is_matching_object(value):
            self.install_guards(GuardBuilder.TYPE_MATCH)
            return HFPretrainedConfigVariable(value)
        elif isinstance(value, HigherOrderOperator):
            self.install_guards(GuardBuilder.TYPE_MATCH, GuardBuilder.NAME_MATCH)
            return TorchHigherOrderOperatorVariable.make(value, source=self.source)
        elif type(value).__name__ == "builtin_function_or_method" and isinstance(
            value.__self__, torch_special_class_types
        ):
            self.install_guards(GuardBuilder.FUNCTION_MATCH)
            return TorchVariable(
                value,
            )
        elif isinstance(value, _StreamBase):
            self.install_guards(GuardBuilder.ID_MATCH)
            return StreamVariable(
                None,
                value,
                value.device.type,
                source=self.source,
            )
        elif isinstance(value, _EventBase):
            self.install_guards(GuardBuilder.ID_MATCH)
            return EventVariable(
                None,
                value,
                source=self.source,
            )
        elif (
            isinstance(value, torch._C._TensorMeta)
            and value in config.traceable_tensor_subclasses
        ):
            return TensorSubclassVariable(value, source=self.source)
        elif (
            istype(value, contextlib.nullcontext)
            and inspect.getattr_static(value, "enter_result", None) is None
        ):
            # TODO(jansel): I think this can be TYPE_MATCH
            self.install_guards(GuardBuilder.FUNCTION_MATCH)
            return NullContextVariable(source=self.source)
        elif KeyedJaggedTensorVariable.is_matching_object(value):
            self.install_guards(GuardBuilder.TYPE_MATCH)
            result = KeyedJaggedTensorVariable(value, source=self.source)
            # TODO: this doing it manually is bad
            return self.tx.output.side_effects.track_object_existing(
                self.source, value, result
            )
        elif isinstance(value, torch.optim.Optimizer):
            self.install_guards(GuardBuilder.TYPE_MATCH)
            return OptimizerVariable(value, source=self.source)
        elif ProcessGroupVariable.is_process_group(value):
            self.install_guards(GuardBuilder.ID_MATCH)
            return ProcessGroupVariable(value, source=self.source)
        elif DeviceMeshVariable.is_device_mesh(value):
            # TODO: see if we need to add custom guard instead of a simple ID_MATCH
            self.install_guards(GuardBuilder.ID_MATCH)
            return DeviceMeshVariable(value, source=self.source)
        elif PlacementClassVariable.is_placement_type(value):
            # TODO: see if we need to add custom guard instead of a simple ID_MATCH
            self.install_guards(GuardBuilder.ID_MATCH)
            return PlacementClassVariable(value, source=self.source)
        elif PlacementVariable.is_placement(value):
            # TODO: see if we need to add custom guard instead of a simple ID_MATCH
            self.install_guards(GuardBuilder.ID_MATCH)
            return PlacementVariable(
                value,
                source=self.source,
            )
        elif isinstance(value, torch.SymBool):
            # Note: the idea here is to re-use the infra we've built for SymInt by simulating the
            # user provided SymBool with a SymInt in dynamo.

            # Concretely,
            # 1. We create a SymInt in dynamo's shape_env, whose source is constructed as ConvertIntSource(self.source).
            # so that guards on the SymInts can be effectively applied on the original SymBool in user program.
            # 2. We create a SymBool based on the SymInt in dynamo's ShapeEnv. Because the original user program
            # depends on the value being a SymBool. This allows dynamo to interpret the user's program correctly.

            value_hint = value.node.require_hint()
            new_source = ConvertIntSource(self.source)

            new_symint = self.tx.output.shape_env.create_unspecified_symint_and_symbol(
                int(value_hint),
                new_source,
                dynamic_dim=DimDynamic.DYNAMIC,
            )

            sym_node_proxy = self.tx.output.root_tracer.create_graph_input(
                re.sub(r"[^a-zA-Z0-9]+", "_", self.name),
                type(new_symint),
                source=new_source,
            )

            sym_node_proxy.node.meta["grapharg"] = GraphArg(
                new_source,
                new_symint,
                False,
                None,
                is_tensor=False,
                example_strong_ref=new_symint,
            )
            self.tx.output.tracked_fakes.append(
                TrackedFake(new_symint, new_source, None)
            )
            return SymNodeVariable(
                sym_node_proxy,
                new_symint == 1,
            )
<<<<<<< HEAD
        elif isinstance(value, JITFunction):
            self.install_guards(GuardBuilder.ID_MATCH)
=======
        elif isinstance(value, (JITFunction, Autotuner)):
>>>>>>> 287cf27e
            return TritonKernelVariable(
                value,
                None,  # No kernel idx provided
                None,  # No grid provided
                source=self.source,
            )
        elif trace_rules.lookup(value) is not None:
            return trace_rules.lookup(value).create_with_source(
                value, source=self.source
            )
        elif is_allowed(value):
            if is_user_defined_allowed(value):
                self.tx.output.has_user_defined_allowed_in_graph = True
            self.install_guards(GuardBuilder.FUNCTION_MATCH)
            return TorchVariable(
                value,
                source=self.source,
            )
        elif (
            istype(value, (type, types.FunctionType))
            and skipfiles.check(value, allow_torch=True)
            and not inspect.getattr_static(value, "_torchdynamo_inline", False)
            and not inspect.getattr_static(value, "__script_if_tracing_wrapper", False)
        ):
            self.install_guards(GuardBuilder.FUNCTION_MATCH)
            return SkipFilesVariable(
                value,
                skipfiles.check_verbose(value, allow_torch=True).reason,
                source=self.source,
            )
        elif istype(value, (types.FunctionType, torch.jit.ScriptFunction)):
            self.install_guards(GuardBuilder.FUNCTION_MATCH)
            return UserFunctionVariable(
                value,
                source=self.source,
            )
        elif isinstance(value, types.MethodType) and isinstance(
            value.__self__, torch.nn.Module
        ):
            # don't let MethodTypes fall through to UserDefinedObject,
            # which doesn't support 'CALL_FUNCTION'

            # TODO(whc): Why do we limit this to methods on NNModules?
            # I don't have a good reason for this, but it preserves the existing behavior
            # for MBartForConditionalGeneration, which generates many graph breaks and OOMs otherwise.
            # I suspect we probably want to relax this check and dig deeper there.

            # In order to construct a MethodVariable in Dynamo, we start with an actual method obj from python,
            # but need to separately wrap its underlying `__func__` and its `self` argument.  We wrap `self` here
            # and then `__func__` gets wrapped inside UserMethodVariable.
            self_obj = VariableBuilder(
                self.tx, source=AttrSource(self.source, "__self__")
            )(value.__self__)
            assert self_obj and isinstance(
                self_obj, VariableTracker
            ), "Failed to produce a valid self obj"
            self.install_guards(GuardBuilder.FUNCTION_MATCH)
            return UserMethodVariable(
                value.__func__,
                self_obj,
                source=self.source,
            )
        elif istype(value, (types.ModuleType, replay_record.DummyModule)):
            self.install_guards(GuardBuilder.FUNCTION_MATCH)
            return PythonModuleVariable(
                value,
                source=self.source,
            )
        elif isinstance(value, types.GetSetDescriptorType):
            self.install_guards(GuardBuilder.FUNCTION_MATCH)
            return GetSetDescriptorVariable(value)
        elif isinstance(value, types.MethodWrapperType):
            self.install_guards(GuardBuilder.FUNCTION_MATCH)
            return MethodWrapperVariable(value, source=self.source)
        elif issubclass(type(value), type):
            self.install_guards(GuardBuilder.FUNCTION_MATCH)
            return UserDefinedClassVariable(
                value,
                source=self.source,
            )
        else:
            self.install_guards(GuardBuilder.TYPE_MATCH)
            result = UserDefinedObjectVariable(value, source=self.source)
            if not SideEffects.cls_supports_mutation_side_effects(type(value)):
                # don't allow STORE_ATTR mutation with custom __setattr__
                return result
            return self.tx.output.side_effects.track_object_existing(
                self.source, value, result
            )

    def tensor_can_be_dict_key(self, value):
        # only allow Parameter and another specific Tensor can be used as dict key
        return (
            isinstance(value, torch.nn.Parameter)
            or isinstance(self.source, AttrSource)
            and self.source.member == "state"
            and isinstance(self.source.base, LocalSource)
        )

    def tensor_should_specialize(self):
        return (
            self.source
            and isinstance(self.source, GetItemSource)
            and isinstance(self.source.base, GetItemSource)
            and self.source.base.index == "params"
            and isinstance(self.source.base.base, GetItemSource)
            and isinstance(self.source.base.base.base, AttrSource)
            and self.source.base.base.base.member == "param_groups"
            and isinstance(self.source.base.base.base.base, LocalSource)
            and (
                isinstance(
                    self.tx.f_locals[self.source.base.base.base.base.local_name],
                    torch.optim.Optimizer,
                )
                if self.source.base.base.base.base.local_name in self.tx.f_locals.keys()
                else True
            )
        )

    def wrap_listlike(self, value: Union[tuple, list, odict_values, NamedTuple]):
        # One can index a tensor with a list/tuple. Therefore, we need to
        # have a stricter match.
        self.install_guards(GuardBuilder.LIST_LENGTH)

        for item in value:
            if item is value:
                unimplemented("list elements are pointing to the list itself")

        output = [
            VariableBuilder(self.tx, GetItemSource(self.get_source(), i))(item)
            for i, item in enumerate(value)
        ]
        result = BaseListVariable.cls_for_instance(value)(
            output, mutable_local=MutableLocal()
        )
        if istype(value, list):
            return self.tx.output.side_effects.track_list(self.source, value, result)
        return result

    def wrap_tuple_iterator(self, value: tuple_iterator):
        self.install_guards(GuardBuilder.TUPLE_ITERATOR_LEN)
        output = [
            VariableBuilder(self.tx, TupleIteratorGetItemSource(self.get_source(), i))(
                tuple_iterator_getitem(value, i)
            )
            for i in range(tuple_iterator_len(value))
        ]
        return TupleIteratorVariable(output, mutable_local=MutableLocal())

    def wrap_slice_range(self, value: Union[slice, range]):
        items = [
            VariableBuilder(self.tx, AttrSource(self.get_source(), k))(
                getattr(value, k)
            )
            for k in ("start", "stop", "step")
        ]
        if isinstance(value, slice):
            self.install_guards(GuardBuilder.TYPE_MATCH)
            return SliceVariable(items)
        else:
            # TODO(jansel): I think this can be TYPE_MATCH
            self.install_guards(GuardBuilder.EQUALS_MATCH)
            return RangeVariable(items)

    def wrap_module(self, value: torch.nn.Module):
        from ..eval_frame import OptimizedModule

        if istype(value, OptimizedModule):
            self.install_guards(GuardBuilder.TYPE_MATCH)
            self.source = AttrSource(self.source, "_orig_mod")
            return self.wrap_module(value._orig_mod)

        if (
            isinstance(value, (torch.nn.RNN, torch.nn.GRU, torch.nn.LSTM))
            and not config.allow_rnn
        ):
            unimplemented("TorchDynamo purposely graph breaks on RNN, GRU, LSTMs")
        if mutation_guard.is_dynamic_nn_module(value):
            # created dynamically, don't specialize on it
            self.install_guards(GuardBuilder.TYPE_MATCH)
            result = UnspecializedNNModuleVariable(value)
            if not SideEffects.cls_supports_mutation_side_effects(type(value)):
                # don't allow STORE_ATTR mutation with custom __setattr__
                return result
            return self.tx.output.side_effects.track_object_existing(
                self.source, value, result
            )
        elif issubclass(
            value.__class__, torch.nn.parallel.distributed.DistributedDataParallel
        ):
            self.install_guards(GuardBuilder.TYPE_MATCH)
            return UnspecializedNNModuleVariable(value)
        elif getattr(value, "_is_fsdp_managed_module", False):
            # See note [Dynamo treats FSDP wrapped modules as UnspecializedNNModule]
            # in fully_sharded_data_parallel.py for more information

            # we can't do this assert inside FSDP constructor,
            # since we don't know yet whether dynamo will be used
            assert getattr(
                value, "_fsdp_use_orig_params", False
            ), "Dynamo only supports FSDP with use_orig_params=True"

            # Note on FSDP guarding
            # 1. We expect FSDP wrapping mutates an nn module irreversably (no way to de-wrap).
            # 2. Eager FSDP already assumes (requires, but without enforcement) that users don't mutate their
            #    model parameters/structure after FSDP wrapping, because FSDP wouldn't notice or update its FlatParams.
            #
            # Due to (1), once we enter this path we expect not to go back nor have to guard on type
            # or _is_fsdp_managed_module.
            #
            # TODO(whc) We could add a guard on the opposite case, where a user compiled/ran
            # pre-FSDP-wrapped model, then wrapped, to ensure that we recompile with the FSDP handling.
            #
            # Due to (2), we skip guards on inner contents of fsdp_managed modules, by using FSDPNNModuleSource as the
            # guard source.  This behavior is gated on config.skip_fsdp_guards.
            #
            # ID_MATCH is required to disambiguate cases as simple as a unit test that constructs 2 models and wraps
            # them differently with different FSDP configs.  (test_dynamo_distributed.py -k test_fsdp_aot_eager)
            self.install_guards(GuardBuilder.TYPE_MATCH, GuardBuilder.ID_MATCH)
            return FSDPManagedNNModuleVariable(value, source=self.get_source())
        else:
            return self.tx.output.register_attr_or_module(
                value,
                self.name,
                source=self.get_source(),
                # Guards are added inside register_attr_or_module
            )

    def wrap_literal(self, value):
        unspec = not config.specialize_int
        if unspec and type(value) is torch.Size:
            self.install_guards(GuardBuilder.LIST_LENGTH)
            return SizeVariable(
                [
                    VariableBuilder(self.tx, GetItemSource(self.get_source(), i))(v)
                    for i, v in enumerate(value)
                ]
            )
        elif unspec and type(value) is int:
            # unspecializing int by default, but still
            # specialize for the following conditions
            if not TracingContext.get().force_unspec_int_unbacked_size_like and (
                value in self._common_constants()
                # Assume integers from global variables want to be specialized
                or not self.source.guard_source().is_local()
                # Assume that integers that came from NN modules want to be
                # specialized (as we don't expect users to be changing the
                # NN modules on the fly)
                or self.source.guard_source().is_nn_module()
            ):
                self.install_guards(GuardBuilder.CONSTANT_MATCH)
                return ConstantVariable.create(value=value)
            else:
                return self.wrap_unspecialized_primitive(value)
        else:
            self.install_guards(GuardBuilder.CONSTANT_MATCH)
            return ConstantVariable.create(value=value)

    def assert_not_wrapped_by_this_graph(self, value: torch.Tensor):
        if is_fake(value) and maybe_get_fake_mode(value) is self.tx.fake_mode:
            raise InternalTorchDynamoError(
                "Cannot wrap a Tensor that has already been",
                "wrapped by this instance of Dynamo",
            )

    def wrap_tensor(self, value: torch.Tensor):
        source = self.get_source()

        # We cannot already be tracking the tensor, which implies
        # it would have already been wrapped
        assert value not in self.tx.output.side_effects

        if (
            source.guard_source().is_nn_module()
            or get_static_address_type(value) is not None
        ) and not source.guard_source().is_fsdp_module():
            self.assert_not_wrapped_by_this_graph(value)
            return self.tx.output.register_attr_or_module(
                value, self.name, source=source
            )

        if is_constant_source(source):
            self.assert_not_wrapped_by_this_graph(value)
            return self.tx.output.register_attr_or_module(
                value,
                re.sub(r"[^a-zA-Z0-9]+", "_", self.name),
                source=source,
                # Guards are added inside register_attr_or_module
            )

        if type(value) in config.traceable_tensor_subclasses:
            # Ordinarily, we would fakeify a tensor so that it can get dynamic
            # shapes and be computed on without triggering actual operations.
            # However, how can we fakeify a tensor subclass?  Ordinary
            # inheritance (nor multiple inheritance) won't work work.
            #
            # Instead, our plan is to *manually simulate* the tensor subclass
            # inheriting from a fake tensor with dynamo.  This means our
            # data representation for a tensor subclass will be a fake tensor
            # + tensor subclass type + any extra data the subclass may have
            # been storing on the tensor.  Because all Python accesses are
            # mediated through TensorWithTFOverrideVariable, we can ensure
            # that we dispatch differently, e.g., according to
            # __torch_function__
            #
            # To simplify things for now, the __dict__ tracking bits haven't
            # been implemented yet, but they can be added into this design at
            # a later point in time.
            subclass_type = type(value)
        else:
            assert type(value) in (
                torch.Tensor,
                torch.nn.Parameter,
                torch._subclasses.fake_tensor.FakeTensor,
            ) or is_traceable_wrapper_subclass(value), type(value)
            subclass_type = None

        # NB: this just says we accessed a tensor from the same source again
        # (e.g., a tensor lives in a global foo, and we LOAD_GLOBAL it twice).
        # This is distinct from two distinct sources mapping to the same
        # Tensor (per id())!  No guard is necessary here.  See below for the
        # other case.
        is_duplicate_tensor = source in self.tx.output.input_source_to_var
        if is_duplicate_tensor:
            return self.tx.output.input_source_to_var[source]

        # We have accessed the SAME tensor from a different source.  In some
        # situations, it doesn't matter if you have the same tensor identity
        # or not, but we are unable to do this fine-grained tracking.  So
        # instead we just say, if x is y, then to successfully reuse this
        # compiled tensor again, you must have x is y again.  Negative
        # aliases, that is, that x is not y, are IMPLICITLY checked as part of
        # the code cache matching process, you don't need to explicitly
        # generate a guard for it (nor would you want to, you need O(n^2)
        # pairwise 'is not' tests to do it.)
        if value in self.tx.output.real_value_tensor_positive_aliases:
            stored_value = self.tx.output.real_value_tensor_positive_aliases[value]
            # TODO(voz): Decently common pattern, refactor at some point.
            dup_guard = self._make_dupe_guard(stored_value)
            if dup_guard:
                self.install_guards(dup_guard)
            return stored_value

        # By this point, we should have deduplicated all tensors
        self.assert_not_wrapped_by_this_graph(value)

        # tx.output has multiple tracers if we're introspecting HigherOrderOperator.
        # When we've discovered an untracked tensor, then we actually need
        # to get Dynamo to track the tensor (which is what this function does)
        # and put it as a graph input on the root tracer. Later on,
        # if the input is actually used in the body of the HigherOrderOperator,
        # then the relevant SubgraphTracer will lift it to being an input of
        # the subgraph.
        # See NOTE [HigherOrderOperator tracing design] for more details.

        tensor_proxy = self.tx.output.root_tracer.create_graph_input(
            re.sub(r"[^a-zA-Z0-9]+", "_", self.name), type(value), source=source
        )
        options = {}
        if type(value) in config.traceable_tensor_subclasses:
            options["torch_function_fn"] = build_torch_function_fn(
                self.tx, value, self.source
            )
            self.install_guards(GuardBuilder.TYPE_MATCH)

        self.install_guards(
            functools.partial(
                GuardBuilder.TENSOR_MATCH,
                value=value
                if isinstance(source, NumpyTensorSource)
                else TensorWeakRef(value),
            )
        )

        tensor_variable = wrap_fx_proxy(
            tx=self.tx,
            proxy=tensor_proxy,
            example_value=value,
            should_specialize=self.tensor_should_specialize(),
            subclass_type=subclass_type,
            source=source,
            **options,
        )
        self.tx.output.input_source_to_var[source] = tensor_variable
        assert "tensor_dict" not in tensor_proxy.node.meta
        tensor_proxy.node.meta["tensor_dict"] = value.__dict__.copy()

        # TODO: I think the result is guaranteed to be fake with
        # ignore_subclass changes
        # Note: this information is conveyed via subclass_type now
        fake_tensor_value = tensor_variable.proxy.node.meta["example_value"]
        if maybe_get_fake_mode(fake_tensor_value) is not self.tx.fake_mode:
            raise InternalTorchDynamoError("Wrapped Tensor must be this graph's fake")

        grapharg = GraphArg(source, value, False, fake_tensor_value)
        tensor_proxy.node.meta["grapharg"] = grapharg
        self.tx.output.add_symbol_bindings(grapharg)
        return tensor_variable

    def wrap_numpy_ndarray(self, value):
        assert np is not None
        assert isinstance(value, np.ndarray)

        source = NumpyTensorSource(self.get_source())

        from torch._numpy import _util

        try:
            tensor_value = _util._try_convert_to_tensor(value)
        except NotImplementedError as e:
            # failed to convert to tensor, graph break
            unimplemented(str(e))

        # We do this because we want the full behavior of guarding the numpy ndarray as if it were
        # a tensor. It's a little annoying to make a VT to throw out, but there's so many side effects here
        # that there's not another great way to do this atm.
        # This creates the right graphargs, as well as registration for guards in tensor names and shape env.
        VariableBuilder(self.tx, source)(tensor_value).recursive_realize()
        proxy = self.tx.output.root_tracer.create_graph_input(
            re.sub(r"[^a-zA-Z0-9]+", "_", self.name), type(tensor_value), source=source
        )
        options = {"source": source}
        numpy_ndarray_variable = wrap_fx_proxy_cls(
            target_cls=NumpyNdarrayVariable,
            tx=self.tx,
            proxy=proxy,
            example_value=tensor_value,
            **options,
        )

        self.tx.output.input_source_to_var[source] = numpy_ndarray_variable
        example_value = numpy_ndarray_variable.proxy.node.meta["example_value"]

        # is_unspecialized should be true because we are wrapping a np.ndarray as argument input, and it needs to be
        # converted to a tensor.
        grapharg = GraphArg(
            source,
            tensor_value,
            is_unspecialized=True,
            fake_tensor=example_value,
            is_tensor=True,
            example_strong_ref=tensor_value,
        )
        proxy.node.meta["grapharg"] = grapharg

        return numpy_ndarray_variable

    def wrap_unspecialized_primitive(self, value):
        if self.name in self.tx.output.unspec_variable_map:
            return self.tx.output.unspec_variable_map[self.name]
        else:
            shape_env = self.tx.output.shape_env
            if TracingContext.get().force_unspec_int_unbacked_size_like and isinstance(
                value, int
            ):
                wrapped_value = shape_env.create_unbacked_symint()
                _constrain_range_for_size(wrapped_value)
                self.tx.output.tracked_fakes.append(
                    TrackedFake(wrapped_value, self.source, None)
                )

            # NB: We do not do float.  For motivation, see
            # https://docs.google.com/document/d/1INSCdYu1PxXcr43HrD82OudeEuS-qxQe1yZmLg2wy6A/edit
            # but the general idea is that we generate kernels that can
            # take unspecialized floats and use them in sizevar computation
            elif (
                isinstance(value, int)
                and not is_constant_source(self.get_source())
                and not isinstance(self.get_source(), RandomValueSource)
            ):
                if torch._dynamo.config.specialize_int:
                    # If specialize_int is False, also return
                    # a constant (but this should have been handled
                    # in the caller, TBH)
                    self.install_guards(GuardBuilder.CONSTANT_MATCH)
                    return ConstantVariable.create(value=value)

                name = self.source.name()
                if name not in self.tx.output.frame_state:
                    # Note - this essentially means that if this name gets reused as a tensor,
                    # it will start fully dynamic. That should always be a safe option, and not awfully inefficient.
                    # Alternatively, if we want to improve pef here, we can add a third state of unset, but I am not
                    # sure that is necessary for now.
                    frame_state_entry = FrameStateSizeEntry(scalar=value, size=None)
                else:
                    frame_state_entry = self.tx.output.frame_state[name]
                    if frame_state_entry.scalar != value:
                        log.debug(
                            "automatic dynamic int %s val %s != %s",
                            name,
                            value,
                            frame_state_entry.scalar,
                        )
                        frame_state_entry.scalar = None
                self.tx.output.frame_state[name] = frame_state_entry

                # TODO: This should be dynamic, as we in general do not
                # know if bare integers are actually going to be sizevars
                # and it is inappropriate to eagerly duck size them with
                # real sizevars
                if (
                    config.automatic_dynamic_shapes and frame_state_entry.scalar is None
                ) or not config.assume_static_by_default:
                    dynamic_dim = DimDynamic.DYNAMIC
                else:  # assume_static_by_default
                    # TODO: dynamic_dim = DimDynamic.STATIC should work but
                    # for some reason it doesn't
                    self.install_guards(GuardBuilder.CONSTANT_MATCH)
                    return ConstantVariable.create(value=value)

                wrapped_value = shape_env.create_unspecified_symint_and_symbol(
                    value,
                    source=self.source,
                    dynamic_dim=dynamic_dim,
                )

                self.tx.output.tracked_fakes.append(
                    TrackedFake(wrapped_value, self.source, None)
                )
            else:
                wrapped_value = torch.tensor(value)
            if not isinstance(self.get_source(), RandomValueSource):
                install_guard(
                    self.get_source().make_guard(GuardBuilder.TYPE_MATCH, True)
                )
            options = {"source": self.get_source()}
            if isinstance(wrapped_value, torch.Tensor):
                options.update({"raw_value": value})

            proxy = self.tx.output.root_tracer.create_graph_input(
                re.sub(r"[^a-zA-Z0-9]+", "_", self.name),
                type(wrapped_value),
                source=self.get_source(),
            )

            unspec_var = wrap_fx_proxy_cls(
                UnspecializedPythonVariable,
                tx=self.tx,
                proxy=proxy,
                example_value=wrapped_value,
                **options,
            )
            self.tx.output.unspec_variable_map[self.name] = unspec_var
            if not is_constant_source(self.get_source()):
                if self.tx.export and not isinstance(self.get_source(), LocalSource):
                    raise AssertionError(
                        "Dynamo attempts to add additional input during export: value={}, source={}".format(
                            wrapped_value, self.get_source()
                        )
                    )
                fake_tensor_value = None
                if isinstance(unspec_var, ConstantVariable):
                    example_value = unspec_var.value
                else:
                    example_value = unspec_var.proxy.node.meta["example_value"]
                if is_fake(example_value):
                    fake_tensor_value = example_value
                    assert fake_tensor_value.fake_mode is self.tx.fake_mode, (
                        f"fake mode ({fake_tensor_value.fake_mode}) from fake tensor metadata doesn't match mode"
                        "({self.tx.fake_mode}) from InstructionTranslator"
                    )

                proxy.node.meta["grapharg"] = GraphArg(
                    self.get_source(),
                    wrapped_value,
                    isinstance(wrapped_value, torch.Tensor),
                    fake_tensor_value,
                    is_tensor=False,
                    example_strong_ref=wrapped_value,
                )
            return unspec_var


def _dataclasses_fields_lambda(obj):
    if isinstance(obj, UserDefinedObjectVariable):
        value = obj.value
    elif isinstance(obj, DataClassVariable):
        value = obj.user_cls
    else:
        unimplemented(f"Dataclass fields handling fails for type {obj}")
    items = []
    for field in dataclasses.fields(value):
        source = None
        if obj.source:
            source = GetItemSource(
                AttrSource(obj.source, "__dataclass_fields__"), field.name
            )
        items.append(UserDefinedObjectVariable(field, source=source).add_options(obj))
    return TupleVariable(items).add_options(obj)


def wrap_fx_proxy(tx, proxy, example_value=None, subclass_type=None, **options):
    return wrap_fx_proxy_cls(
        target_cls=TensorVariable
        if not subclass_type
        else TensorWithTFOverrideVariable,
        tx=tx,
        proxy=proxy,
        example_value=example_value,
        subclass_type=subclass_type,
        **options,
    )


# Note: Unfortunate split due to some gross classes existing that subclass TensorVariable
# Should be compositional instead
#
# This is a horribly complicated function that does too many things, to
# explain what it does, let's first talk about the classic usage wrap_fx_proxy
# for a TensorVariable.  There are two primary modes of use:
#
#   1. Wrapping a pre-existing Tensor.  In this case, example_value is set
#      to the pre-existing Tensor.  (Note that this example_value will NOT
#      be the final example_value we put into node.meta['example_value'],
#      instead it is converted into a fake tensor using
#      wrap_to_fake_tensor_and_record and registered as a graph input.)
#
#   2. "Wrapping" the result of some Tensor operation Dynamo traced over. In
#      this case, example_value is None (and we are going to figure it out
#      ourselves using FakeTensors, via get_fake_value, which will run
#      the operation represented by the (singular!) FX node referenced by
#      the passed in proxy.)
#
# The expectation is you end up with a Tensor output, and everything is
# straightforwardly traced into the graph.
#
# In all cases, the returned `TensorVariable` subclass will have an `example_value`
# and that `example_value` must be a `FakeTensor` produced by the currently running
# instance of Dynamo.
#
# Upon closer inspection, you may notice that there are a slurry of non-Tensor
# output cases.  What gives?  Well, we sometimes trace operations into the
# graph that don't involve tensors.
#
#   * Some operators return tuples; we need to recursively handle their
#     contents
#
#   * Some operators have side effects that will affect subsequent AOTAutograd
#     tracing but don't otherwise return anything.
#
#   * Some operators return symbolic ints/floats/bools which can go in the
#     graph and be traced (but only if they're actually symbolic!  If they're
#     static you don't want to put them in the graph, which means you
#     shouldn't call this function.)
#
# The common theme is that you only use this function WHEN YOU ARE TRACING
# SOMETHING INTO THE GRAPH.  This is sort of obvious, because you can't call
# this function without a proxy.
def wrap_fx_proxy_cls(
    target_cls, tx, proxy, example_value=None, subclass_type=None, **options
):
    from ..symbolic_convert import InstructionTranslatorBase

    assert isinstance(tx, InstructionTranslatorBase)
    if "guards" in options and options["guards"] is not None:
        tx.output.guards.update(options["guards"])

    assert "example_value" not in proxy.node.meta, f"{proxy.node.meta['example_value']}"

    initial_example_value = example_value

    def _clone_input(value):
        if isinstance(value, torch.Tensor):
            # tensor subclasses will not be converted to FakeTensors and need to be cloned
            if not (
                isinstance(value, FakeTensor)
                or (
                    # Is functional tensor fakeified by this instance of Dynamo
                    torch._is_functional_tensor(value)
                    and maybe_get_fake_mode(value) is tx.fake_mode
                )
                or value.is_nested
            ):
                # NB: ensure strides are preserved
                value = clone_input(value)

        return value

    with preserve_rng_state():
        if example_value is None:
            # only allow_non_graph_fake in this instance because we handle the non-fake
            # cases properly below.
            example_value = get_fake_value(proxy.node, tx, allow_non_graph_fake=True)

        # Handle recursive calls here
        elif maybe_get_fake_mode(example_value) is tx.fake_mode:
            pass

        elif isinstance(example_value, torch.Tensor):
            if tx.export:
                # The legacy behavior for real value cache with subclasses was
                # to perform a clone WITHOUT preserving the subclass.  It's
                # not entirely clear this is what you actually want though.
                with torch._C.DisableTorchFunctionSubclass():
                    proxy.tracer.real_value_cache[proxy.node] = _clone_input(
                        example_value
                    )
            # NB: If we're ignoring subclass, then the expectation is you will
            # take the returned TensorVariable and wrap it into a more
            # accurate TensorVariable that is able to track subclass-ness;
            # otherwise this is wrong!
            kwargs = {
                "ignore_subclass": subclass_type is not None,
                "is_tensor": target_cls
                in (TensorVariable, TensorWithTFOverrideVariable),
            }
            assert "source" in options and options["source"] is not None
            kwargs["source"] = options["source"]
            example_value = wrap_to_fake_tensor_and_record(
                example_value, tx=tx, **kwargs
            )
        if isinstance(example_value, torch.Tensor) and (
            maybe_get_fake_mode(example_value) is not tx.fake_mode
        ):
            raise InternalTorchDynamoError(
                "`example_value` needs to be a `FakeTensor`"
                f"wrapped by this instance of Dynamo. Found: {example_value}"
            )

    if isinstance(example_value, torch.Tensor):
        is_parameter = isinstance(example_value, torch.nn.Parameter)
        should_specialize = options.pop("should_specialize", False)
        if is_parameter or should_specialize:
            specialized_value = initial_example_value
        else:
            specialized_value = None

        # NB: In most (all?) cases, this does not actually do a clone.
        # (WARNING: this means that if we mutate metadata on the fake
        # tensor, the stored example value will update too!)
        example_value = _clone_input(example_value)
        proxy.node.meta["example_value"] = example_value
        specialized_props = target_cls.specialize(example_value)
        # TODO: not sure about this fake mode test
        if (
            isinstance(example_value, torch._subclasses.fake_tensor.FakeTensor)
            and example_value.fake_mode is tx.fake_mode
        ):
            # NB: This will be wrong for ignore_subclass; fix it up later!
            tensor_type = subclass_type if subclass_type else torch.Tensor
            specialized_props["class_type"] = (
                torch.nn.Parameter if is_parameter else tensor_type
            )

        specialized_props["specialized_value"] = specialized_value

        options.update(specialized_props)
        return target_cls(proxy, **options)
    elif (
        hasattr(proxy.node.target, "__name__")
        and proxy.node.target.__name__ == "set_state"
        and isinstance(proxy.node.target.__self__, torch._C.Generator)
        or proxy.node.target == torch.random.set_rng_state
    ):
        from . import TorchVariable

        return TorchVariable(proxy.node.target)
    elif (
        proxy.node.target == torch._C._DisableFuncTorch
        or proxy.node.target == torch.cuda._is_in_bad_fork
    ):
        from . import UserDefinedObjectVariable

        return UserDefinedObjectVariable(example_value)
    elif istype(example_value, torch.Size) and all(
        isinstance(x, int) for x in example_value
    ):
        sizes = [ConstantVariable.create(x) for x in example_value]
        return SizeVariable(sizes, **options)
    elif isinstance(example_value, (tuple, list, set)):
        proxy.node.meta["example_value"] = example_value
        unpacked = []
        for i, val in enumerate(example_value):
            if val is None:
                # nn.MultiheadAttention() can return None, see issue #175
                unpacked.append(
                    ConstantVariable.create(None, **options),
                )
            else:
                unpacked.append(
                    wrap_fx_proxy_cls(
                        target_cls,
                        tx,
                        proxy.tracer.create_proxy(
                            "call_function", operator.getitem, (proxy, i), {}
                        ),
                        example_value=val,
                        **options,
                    )
                )
        if isinstance(example_value, torch.Size):
            # NB: Keep the old proxy around.  See SizeVariable for an
            # explanation why
            return SizeVariable(unpacked, proxy, **options)
        elif istype(example_value, tuple):
            return TupleVariable(unpacked, **options)
        elif istype(example_value, (list, immutable_list)):
            return ListVariable(unpacked, mutable_local=MutableLocal(), **options)
        elif istype(example_value, set):
            return SetVariable(unpacked, mutable_local=MutableLocal(), **options)
        else:
            assert example_value.__class__.__module__ == "torch.return_types" or hasattr(
                example_value, "_fields"
            ), f"expected {example_value.__class__.__module__} == torch.return_types or named tuple but got {type(example_value)}"
            return NamedTupleVariable(unpacked, example_value.__class__, **options)
    elif example_value is None or proxy.node.target is torch.manual_seed:
        return ConstantVariable.create(None, **options)
    elif isinstance(example_value, (torch.SymInt, torch.SymFloat, torch.SymBool)):
        proxy.node.meta["example_value"] = example_value
        return SymNodeVariable(proxy, example_value, **options)
    elif (
        inspect.isclass(proxy.node.target)
        and issubclass(proxy.node.target, _StreamBase)
    ) or proxy.node.target in [
        interface_elem.current_stream for interface_elem in device_interfaces.values()
    ]:
        proxy.node.meta["example_value"] = example_value
        return StreamVariable(
            proxy, example_value, example_value.device.type, **options
        )
    elif (
        inspect.isclass(proxy.node.target) and issubclass(proxy.node.target, _EventBase)
    ) or proxy.node.target in [
        interface_elem.Event for interface_elem in device_interfaces.values()
    ]:
        proxy.node.meta["example_value"] = example_value
        return EventVariable(proxy, example_value, **options)
    elif proxy.node.target == "query" and proxy.node.op == "call_method":
        proxy.node.meta["example_value"] = example_value
        return ConstantVariable(example_value, **options)
    elif (
        example_value is not None
        and isinstance(example_value, _EventBase)
        and proxy.node.target == "record_event"
        and proxy.node.op == "call_method"
    ):
        proxy.node.meta["example_value"] = example_value
        return EventVariable(proxy, example_value, **options)
    elif isinstance(example_value, int) and proxy.node.target in [
        torch.sym_int,
        getattr,
        operator.getitem,
        torch._utils._element_size,
        torch.seed,
        operator.mod,
        # some mac builds are missing torch.distributed.get_rank()
        getattr(torch.distributed, "get_rank", _missing),
        getattr(torch.distributed, "get_world_size", _missing),
        # This always wants to be in the graph, even if the constraint
        # results in a constant int
        torch._constrain_as_value,
        torch._constrain_as_size,
    ]:
        proxy.node.meta["example_value"] = example_value
        return ConstantVariable.create(example_value, **options)
    else:
        unimplemented(
            "torch.* op returned non-Tensor "
            + f"{typestr(example_value)} {proxy.node.op} {proxy.node.target}"
        )


# Tracks the sources of all fake tensors we wrap in Dynamo.
# Used by shape guard computation.
@dataclasses.dataclass
class TrackedFake:
    fake: Union[FakeTensor, SymInt]
    source: Source
    # Is None when fake is SymInt
    constraint_dims: Optional[DimList[DimConstraint]]

    def __hash__(self) -> int:
        return hash((self.fake, self.source.name()))

    def __eq__(self, other: object) -> bool:
        if isinstance(other, TrackedFake):
            return self.fake is other.fake and self.source.name() == other.source.name()
        return False


# Performs automatic dynamic dim determination.
# Returns tuple of (dynamic_dims, constraint_dims) where each is either a list of dims or None.
def _automatic_dynamic(e, tx, name, static_shapes):
    if static_shapes:
        return [DimDynamic.STATIC] * e.dim(), [None] * e.dim()

    # We preserve the dynamism of inputs. For example, when users call
    # make_fx(torch.cond, tracing_mode="symbolic")(*args), inputs have SymInt sizes.
    if any(isinstance(s, SymInt) for s in e.size()):
        return [
            DimDynamic.DYNAMIC if isinstance(s, SymInt) else DimDynamic.STATIC
            for s in e.size()
        ], [None] * e.dim()

    # Prep for automatic dynamic
    frame_state_entry = None
    if name not in tx.output.frame_state:
        # If there is no entry for this source, add the tensor to frame state with its current static size.
        # E.g., {} -> {"x": [2, 4]}
        frame_state_entry = FrameStateSizeEntry(None, None)
        frame_state_entry.size = list(e.size())
    else:
        frame_state_entry = tx.output.frame_state[name]
        if frame_state_entry.size is not None:
            if e.ndim != len(frame_state_entry.size):
                # If there is already an entry, and the dim mismatches, replace the frame state entry with None.
                # E.g. {"x": [2, 3, 4]} -> {"x": None}
                log.debug(
                    "automatic dynamic %s dim %s != %s",
                    name,
                    e.ndim,
                    frame_state_entry.size,
                )
                frame_state_entry.size = None
            else:
                # If there is already an entry, and the dim matches, for every size in the frame state which
                # disagrees with the current static size, replace it with None. E.g., {"x": [2, 3]} -> {"x": [2, None]}
                for i, dim in enumerate(frame_state_entry.size):
                    if dim is not None and e.size()[i] != dim:
                        log.debug(
                            "automatic dynamic %s size(%s) %s != %s",
                            name,
                            i,
                            e.size(i),
                            dim,
                        )
                        frame_state_entry.size[i] = None

    # TODO: index export_constraints ahead of time so we don't have to
    # do a linear scan every time here
    t_id = id(e)
    dim2constraint = {}

    def update_dim2constraint(dim, constraint_range, debug_name):
        if dim in dim2constraint:
            from torch.fx.experimental.symbolic_shapes import StrictMinMaxConstraint

            old_constraint_range, old_debug_name = dim2constraint[dim]
            new_constraint_range = StrictMinMaxConstraint(
                vr=constraint_range.vr & old_constraint_range.vr,
                warn_only=False,
            )
            if old_debug_name is not None:
                assert debug_name is None or debug_name == old_debug_name
                new_debug_name = old_debug_name
            else:
                new_debug_name = debug_name
            dim2constraint[dim] = new_constraint_range, new_debug_name
        else:
            dim2constraint[dim] = constraint_range, debug_name

    if tx.output.export_constraints:
        for constraint in tx.output.export_constraints:
            if constraint.t_id == t_id:
                update_dim2constraint(
                    constraint.dim, constraint.constraint_range, constraint.debug_name
                )
            if constraint.shared is not None and constraint.shared.t_id == t_id:
                # We process constraint ranges for each shared dimension separately
                # so that we can directly check range constraint violations on them
                # without looking up which other shared dimensions have this info.
                # In other words, for this t_id, we will have processed all of its
                # constraint ranges, no matter where / how they were specified, by
                # by the end of this loop.
                update_dim2constraint(
                    constraint.shared.dim,
                    constraint.constraint_range,
                    constraint.debug_name,
                )

    dynamic_dims = []
    constraint_dims = []
    for i in range(e.dim()):
        # NB: mark dynamic has precedence over static
        marked_dynamic = i in getattr(e, "_dynamo_dynamic_indices", set())
        marked_weak_dynamic = i in getattr(e, "_dynamo_weak_dynamic_indices", set())
        marked_static = i in getattr(e, "_dynamo_static_indices", set())

        # NB: both static and dynamic have precedence over
        automatic_dynamic = config.automatic_dynamic_shapes and (
            frame_state_entry.size is None or frame_state_entry.size[i] is None
        )

        # Reflect the user directive in the frame_state
        # For dynamic, apply None always
        if frame_state_entry.size and marked_dynamic:
            log.debug("automatic dynamic %s marked dynamic", name)
            frame_state_entry.size[i] = None

        # We will process constraints first, as they will imply that we
        # have a dynamic dimension
        # Precedence: export constraints > eager constraints
        constraint = dim2constraint.get(i)
        if constraint is None:
            if marked_dynamic and not config.allow_ignore_mark_dynamic:
                constraint_dim = RelaxedUnspecConstraint(warn_only=False)
            elif not marked_static and automatic_dynamic:
                constraint_dim = RelaxedUnspecConstraint(warn_only=True)
            else:
                constraint_dim = None
        else:
            constraint_dim, debug_name = constraint
            if debug_name is not None:
                dim_name = f"{name}.size()[{i}]"
                tx.output.shape_env.source_name_to_debug_name[dim_name] = debug_name
        constraint_dims.append(constraint_dim)

        # Now, figure out if the dim is dynamic/duck/static
        if constraint_dim is not None or marked_dynamic or marked_weak_dynamic:
            # NB: We could assert static_shapes is False here, but it
            # seems better to allow the user to override policy in this
            # case
            dynamic = DimDynamic.DYNAMIC
        elif static_shapes or config.assume_static_by_default or marked_static:
            dynamic = DimDynamic.STATIC
        else:
            dynamic = DimDynamic.DUCK

        dynamic_dims.append(dynamic)

    tx.output.frame_state[name] = frame_state_entry

    return dynamic_dims, constraint_dims


def wrap_to_fake_tensor_and_record(
    e, tx, ignore_subclass=False, *, source: Optional[Source], is_tensor: bool
):
    if (
        type(e) in (torch.Tensor, torch.nn.Parameter, FakeTensor)
        or (ignore_subclass and isinstance(e, torch.Tensor))
        or is_traceable_wrapper_subclass(e)
    ):
        assert source is not None
        static_shapes, reason = tensor_always_has_static_shape(
            e, is_tensor, guard_source=source.guard_source()
        )

        dynamic_dims, constraint_dims = None, None
        if not e.is_nested:
            # TODO: We should probably support this for nested tensors too
            dynamic_dims, constraint_dims = _automatic_dynamic(
                e, tx, source.name(), static_shapes
            )

        log.debug(
            "wrap_to_fake %s %s %s %s",
            source.name(),
            tuple(e.shape),
            dynamic_dims,
            constraint_dims,
        )
        fake_e = wrap_fake_exception(
            lambda: tx.fake_mode.from_tensor(
                e,
                ignore_subclass=ignore_subclass,
                source=source,
                dynamic_dims=dynamic_dims,
                constraint_dims=constraint_dims,
            )
        )
        if is_tensor and not (static_shapes and source.is_nn_module()):
            tx.output.tracked_fakes.append(TrackedFake(fake_e, source, constraint_dims))
            tx.output.tracked_fakes_id_to_source[id(e)].append(source)
        tx.output.tensor_weakref_to_sizes_strides[WeakIdRef(e)] = {
            "size": fake_e.size(),
            "stride": fake_e.stride(),
        }
        return fake_e
    else:
        return e


class SourcelessBuilder:
    """
    Like builder, but stateless and does not require a source. Useful for simple type->VT objects, or objects
    that are being created/evaporated during inlining (ex: consider a locally made list of tensors we then iterate over
    .), such a list should not show up as an artifact from inputs, nor in reconstruction, nor in the graph. However,
    there may be reasons to represent it as a ListVariable internally.

    NOTE - Objects produced here are born UNGUARDED due to the nature of sources!

    NOTE - This class is very new! It will have some rough edges, but it was created to stem the bleeding of giant
    if/else type->VariableTracker trees that were cropping up all over dynamo.
    """

    def __call__(self, tx, value) -> VariableTracker:
        if isinstance(value, VariableTracker):
            # This is always valid to call, and useful for recursive calls.
            return value
        if isinstance(value, dataclasses._HAS_DEFAULT_FACTORY_CLASS):
            return UserDefinedObjectVariable(value)
        if ConstantVariable.is_literal(value):
            return SourcelessBuilder.wrap_constant_literal(value)
        elif is_builtin_callable(value):
            return BuiltinVariable(value)
        elif is_allowed(value):
            if is_user_defined_allowed(value):
                self.tx.output.has_user_defined_allowed_in_graph = True
            return TorchVariable(value)
        elif isinstance(value, types.FunctionType):
            return UserFunctionVariable(value)
        elif isinstance(value, enum.Enum):
            return EnumVariable(value)
        elif isinstance(value, (type, abc.ABCMeta)):
            return UserDefinedClassVariable(value)
        elif isinstance(value, dict):
            return ConstDictVariable(
                {k: self(tx, v) for k, v in value.items()},
                dict,
                mutable_local=MutableLocal(),
            )
        elif isinstance(value, set):
            return SetVariable(
                [self(tx, x) for x in value], mutable_local=MutableLocal()
            )
        elif isinstance(value, (tuple, list)):
            cls = BaseListVariable.cls_for(type(value))
            return cls([self(tx, x) for x in value], mutable_local=MutableLocal())
        elif isinstance(value, types.MethodWrapperType):
            return MethodWrapperVariable(value)
        unimplemented(f"Unexpected type in sourceless builder {type(value)}")

    @staticmethod
    def wrap_constant_literal(value):
        assert ConstantVariable.is_literal(value)
        return ConstantVariable.create(value=value)<|MERGE_RESOLUTION|>--- conflicted
+++ resolved
@@ -370,14 +370,9 @@
             class JITFunction:
                 pass
 
-<<<<<<< HEAD
-=======
             class Autotuner:
                 pass
 
-        make_guards = self.make_guards
-
->>>>>>> 287cf27e
         # Handle exact type() match
         type_dispatch = self._type_dispatch().get(type(value))
         if type_dispatch is not None:
@@ -685,12 +680,8 @@
                 sym_node_proxy,
                 new_symint == 1,
             )
-<<<<<<< HEAD
-        elif isinstance(value, JITFunction):
+        elif isinstance(value, (JITFunction, Autotuner)):
             self.install_guards(GuardBuilder.ID_MATCH)
-=======
-        elif isinstance(value, (JITFunction, Autotuner)):
->>>>>>> 287cf27e
             return TritonKernelVariable(
                 value,
                 None,  # No kernel idx provided
