--- conflicted
+++ resolved
@@ -218,8 +218,6 @@
         return "use_deterministic_algorithms"
 
 
-<<<<<<< HEAD
-=======
 class DisabledSavedTensorsHooksVariable(ContextWrappingVariable):
     """represents torch.autograd.graph.disable_saved_tensors_hook."""
 
@@ -271,7 +269,6 @@
         return "disable_saved_tensors_hooks"
 
 
->>>>>>> 256fed02
 class AutocastModeVariable(ContextWrappingVariable):
     @staticmethod
     def create(func, args, kwargs):
