--- conflicted
+++ resolved
@@ -23,12 +23,8 @@
 import inspect
 import sys
 import warnings
-<<<<<<< HEAD
+from contextlib import ExitStack
 from typing import Any, Optional, TYPE_CHECKING, Union
-=======
-from contextlib import ExitStack
-from typing import TYPE_CHECKING, Union
->>>>>>> 32fe4f68
 
 import torch._C
 from torch._dynamo.variables.misc import GetAttrVariable
@@ -1326,8 +1322,6 @@
     def fn_name(self):
         return "annotate"
 
-<<<<<<< HEAD
-=======
     def reconstruct_type(self, codegen: "PyCodegen"):
         unimplemented_v2(
             gb_type="torch.fx.traceback.annotate escaped from compiled region",
@@ -1338,7 +1332,6 @@
             ],
         )
 
->>>>>>> 32fe4f68
 
 class DynamoConfigPatchVariable(ContextWrappingVariable):
     """represents torch._dynamo.patch_dynamo_config"""
