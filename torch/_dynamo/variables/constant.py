--- conflicted
+++ resolved
@@ -16,9 +16,6 @@
 
 from .. import graph_break_hints, variables
 from ..exc import raise_observed_exception, unimplemented_v2
-<<<<<<< HEAD
-from ..utils import cmp_name_to_op_mapping, common_constant_types, istype, np
-=======
 from ..utils import (
     cmp_name_to_op_mapping,
     common_constant_types,
@@ -26,7 +23,6 @@
     np,
     raise_args_mismatch,
 )
->>>>>>> c6de4aa9
 from .base import ValueMutationNew, VariableTracker
 
 
