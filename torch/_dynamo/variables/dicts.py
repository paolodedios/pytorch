"""
Dictionary-related variable tracking classes for PyTorch Dynamo.

This module implements variable tracking for different types of dictionary-like objects:
- Regular Python dictionaries (dict)
- Ordered dictionaries (collections.OrderedDict)
- Default dictionaries (collections.defaultdict)
- Dictionary views (keys and values)
- Sets and frozensets (implemented internally using dictionaries)

These classes are responsible for tracking dictionary operations during graph compilation,
maintaining proper guards for dictionary mutations and key existence checks. They handle
dictionary creation, modification, key/value access, and view operations while ensuring
correct behavior in the compiled code through appropriate guard installation.

The implementation uses a special _HashableTracker wrapper to handle dictionary keys
while preserving proper aliasing semantics. Sets are implemented as dictionaries with
None values for efficiency and code reuse.
"""

import collections
import functools
import inspect
import operator
import types
from collections.abc import Hashable as py_Hashable, Sequence
from typing import Any, Optional, TYPE_CHECKING, Union

from torch._subclasses.fake_tensor import is_fake

from .. import graph_break_hints, polyfills, variables
from ..bytecode_transformation import create_call_function, create_instruction
from ..exc import raise_observed_exception, unimplemented
from ..guards import GuardBuilder, install_guard
from ..source import is_constant_source, is_from_local_source
from ..utils import (
    cmp_name_to_op_mapping,
    dict_items,
    dict_keys,
    dict_values,
    istype,
    raise_args_mismatch,
    specialize_symnode,
)
from .base import ValueMutationNew, VariableTracker
from .constant import ConstantVariable
from .lists import ListIteratorVariable


if TYPE_CHECKING:
    from torch._dynamo.codegen import PyCodegen
    from torch._dynamo.symbolic_convert import InstructionTranslator

    from .functions import UserFunctionVariable


# [Adding a new supported class within the keys of ConstDictVariable]
# - Add its tracker type to is_hashable
# - (perhaps) Define how it is compared in _HashableTracker._eq_impl


def was_instancecheck_override(obj: Any) -> bool:
    return type(obj).__dict__.get("__instancecheck__", False)


def raise_unhashable(
    arg: VariableTracker, tx: Optional["InstructionTranslator"] = None
) -> None:
    if tx is None:
        from torch._dynamo.symbolic_convert import InstructionTranslator

        tx = InstructionTranslator.current_tx()
    raise_observed_exception(
        TypeError,
        tx,
<<<<<<< HEAD
        args=[
            ConstantVariable.create(
                f"Unhashable type: {arg.python_type()!r} and variable tracker = {type(arg.realize())}"
            )
        ],
=======
        args=[ConstantVariable(f"unhashable type: {type(arg.realize())}")],
>>>>>>> 526c28df
    )


def is_hashable(x: VariableTracker) -> bool:
    # NB - performing isinstance check on a LazVT realizes the VT, accidentally
    # inserting the guard. To avoid this, lazyVT `is_hashable` methods looks at
    # the underlying value without realizing the VT. Consider updating the
    # lazyVT `is_hashable` method if you see unnecessary guarding for a key VT.
    if (
        isinstance(x, variables.LazyVariableTracker)
        and not x.is_realized()
        and x.is_hashable()
    ):
        return True

    if isinstance(x, variables.TensorVariable):
        # Tensors are hashable if they have an example_value (a fake tensor)
        # Most VT's should have one.
        # It'd be nice if at some point we could assert that they all have one
        return x.as_proxy().node.meta.get("example_value") is not None
    elif isinstance(x, variables.TupleVariable):
        return all(is_hashable(e) for e in x.items)
    elif isinstance(x, variables.FrozenDataClassVariable):
        return all(is_hashable(e) for e in x.fields.values())
    elif (
        isinstance(x, variables.UserDefinedObjectVariable)
        and not was_instancecheck_override(x.value)
        and inspect.getattr_static(x.value, "__hash__") is int.__hash__
        and isinstance(x.value, int)
    ):
        return isinstance(x.value, py_Hashable)
    elif isinstance(x, variables.FunctoolsPartialVariable):
        return (
            is_hashable(x.func)
            and all(is_hashable(arg) for arg in x.args)
            and all(is_hashable(value) for value in x.keywords.values())
        )
    else:
        return isinstance(
            x,
            (
                variables.BuiltinVariable,
                variables.SymNodeVariable,
                variables.ConstantVariable,
                variables.EnumVariable,
                variables.FrozensetVariable,
                variables.UserDefinedClassVariable,
                variables.UserFunctionVariable,
                variables.SkipFunctionVariable,
                variables.misc.NumpyVariable,
                variables.NNModuleVariable,
                variables.UnspecializedNNModuleVariable,
                variables.MethodWrapperVariable,
                variables.TorchInGraphFunctionVariable,
                variables.TypingVariable,
                variables.FunctoolsPartialVariable,
                variables.WeakRefVariable,
                variables.TorchHigherOrderOperatorVariable,
            ),
        )


class ConstDictVariable(VariableTracker):
    CONTAINS_GUARD = GuardBuilder.DICT_CONTAINS

    _nonvar_fields = {
        "user_cls",
        *VariableTracker._nonvar_fields,
    }

    class _HashableTracker:
        """
        Auxiliary opaque internal class that wraps a VariableTracker and makes it hashable
        This should not be seen or touched by anything outside of ConstDictVariable and its children
        Note that it's also fine to put VTs into dictionaries and sets, but doing so does not take into account aliasing
        """

        def __init__(self, vt: VariableTracker) -> None:
            # We specialize SymNodes
            vt = specialize_symnode(vt)
            # TODO Temporarily remove to figure out what keys are we breaking on
            # and add proper support for them
            if not is_hashable(vt):
                raise_unhashable(vt)
            self.vt = vt

        @property
        def underlying_value(self) -> Any:
            if (
                isinstance(self.vt, variables.LazyVariableTracker)
                and not self.vt.is_realized()
                and self.vt.is_hashable()
            ):
                return self.vt.original_value()
            if isinstance(self.vt, variables.TensorVariable):
                x = self.vt.as_proxy().node.meta["example_value"]
            elif isinstance(self.vt, variables.TupleVariable):
                Hashable = ConstDictVariable._HashableTracker
                x = tuple(Hashable(e).underlying_value for e in self.vt.items)
            elif isinstance(self.vt, variables.NNModuleVariable):
                return self.vt.value
            elif isinstance(self.vt, variables.UnspecializedNNModuleVariable):
                return self.vt.value
            elif isinstance(self.vt, variables.UserFunctionVariable):
                return self.vt.get_function()
            elif isinstance(self.vt, variables.WeakRefVariable):
                # Access the underlying value inside the referent_vt for the key representation
                Hashable = ConstDictVariable._HashableTracker
                return Hashable(self.vt.referent_vt).underlying_value
            elif isinstance(self.vt, variables.FrozenDataClassVariable):
                Hashable = ConstDictVariable._HashableTracker
                fields_values = {
                    k: Hashable(v).underlying_value
                    for k, v in self.vt.fields.items()  # type: ignore[attr-defined]
                }
                return variables.FrozenDataClassVariable.HashWrapper(
                    self.vt.python_type(), fields_values
                )
            elif isinstance(self.vt, variables.UserDefinedObjectVariable):
                # The re module in Python 3.13+ has a dictionary (_cache2) with
                # an object as key (`class _ZeroSentinel(int): ...`):
                # python test/dynamo/test_unittest.py CPythonTestLongMessage.test_baseAssertEqual
                return self.vt.value  # type: ignore[attr-defined,union-attr]
            elif isinstance(self.vt, variables.FunctoolsPartialVariable):
                Hashable = ConstDictVariable._HashableTracker
                items = (self.vt.func, *self.vt.args, *self.vt.keywords.values())
                x = tuple(Hashable(e).underlying_value for e in items)
                return x
            else:
                x = self.vt.as_python_constant()
            return x

        def __hash__(self) -> int:
            return hash(self.underlying_value)

        @staticmethod
        def _eq_impl(a: Any, b: Any) -> bool:
            # TODO: Put this in utils and share it between variables/builtin.py and here
            type_a, type_b = type(a), type(b)
            if not (issubclass(type_a, type_b) or issubclass(type_b, type_a)):
                return False

            if isinstance(a, tuple):
                Hashable = ConstDictVariable._HashableTracker
                return len(a) == len(b) and all(
                    Hashable._eq_impl(u, v) for u, v in zip(a, b)
                )
            elif is_fake(a):
                return a is b
            else:
                return a == b

        def __eq__(self, other: object) -> bool:
            Hashable = ConstDictVariable._HashableTracker
            assert isinstance(other, Hashable) or ConstantVariable.is_literal(other), (
                type(other)
            )
            if isinstance(other, Hashable):
                return Hashable._eq_impl(self.underlying_value, other.underlying_value)

            # constant
            return Hashable._eq_impl(self.underlying_value, other)

    def __init__(
        self,
        items: dict[VariableTracker, VariableTracker],
        user_cls: type = dict,
        **kwargs: Any,
    ) -> None:
        # .clone() pass these arguments in kwargs but they're recreated a few
        # lines below
        if "original_items" in kwargs:
            kwargs.pop("original_items")
        if "should_reconstruct_all" in kwargs:
            kwargs.pop("should_reconstruct_all")

        super().__init__(**kwargs)

        Hashable = ConstDictVariable._HashableTracker

        # Keys will just be HashableTrackers when cloning, in any other case they'll be VariableTrackers
        assert all(
            isinstance(x, (VariableTracker, Hashable))
            and isinstance(v, VariableTracker)
            for x, v in items.items()
        )

        def make_hashable(
            key: Union[VariableTracker, "ConstDictVariable._HashableTracker"],
        ) -> "ConstDictVariable._HashableTracker":
            return key if isinstance(key, Hashable) else Hashable(key)

        dict_cls = self._get_dict_cls_from_user_cls(user_cls)
        self.items = dict_cls({make_hashable(x): v for x, v in items.items()})
        # need to reconstruct everything if the dictionary is an intermediate value
        # or if a pop/delitem was executed
        self.should_reconstruct_all = (
            not is_from_local_source(self.source) if self.source else True
        )
        self.original_items = items.copy()
        self.user_cls = user_cls

    def _get_dict_cls_from_user_cls(self, user_cls: type) -> type:
        accepted_dict_types = (dict, collections.OrderedDict, collections.defaultdict)

        # avoid executing user code if user_cls is a dict subclass
        if user_cls in accepted_dict_types:
            dict_cls = user_cls
        else:
            # <Subclass, ..., dict, object>
            dict_cls = next(
                base for base in user_cls.__mro__ if base in accepted_dict_types
            )
        assert dict_cls in accepted_dict_types, dict_cls

        # Use a dict instead as the call "defaultdict({make_hashable(x): v ..})"
        # would fail as defaultdict expects a callable as first argument
        if dict_cls is collections.defaultdict:
            dict_cls = dict
        return dict_cls

    def as_proxy(self) -> dict[Any, Any]:
        return {k.vt.as_proxy(): v.as_proxy() for k, v in self.items.items()}

    def debug_repr(self) -> str:
        return (
            "{"
            + ", ".join(
                f"{k.vt.debug_repr()}: {v.debug_repr()}" for k, v in self.items.items()
            )
            + "}"
        )

    def as_python_constant(self) -> dict[Any, Any]:
        return {
            k.vt.as_python_constant(): v.as_python_constant()
            for k, v in self.items.items()
        }

    def keys_as_python_constant(self) -> dict[Any, VariableTracker]:
        self.install_dict_keys_match_guard()
        return {k.vt.as_python_constant(): v for k, v in self.items.items()}

    def python_type(self) -> type:
        return self.user_cls

    def __contains__(self, vt: VariableTracker) -> bool:
        assert isinstance(vt, VariableTracker)
        Hashable = ConstDictVariable._HashableTracker
        return (
            is_hashable(vt)
            and Hashable(vt) in self.items
            and not isinstance(self.items[Hashable(vt)], variables.DeletedVariable)
        )

    def call_tree_map_branch(
        self,
        tx: "InstructionTranslator",
        tree_map_fn: "UserFunctionVariable",
        map_fn: VariableTracker,
        rest: Sequence[VariableTracker],
        tree_map_kwargs: dict[str, VariableTracker],
    ) -> VariableTracker:
        other_dicts: list[ConstDictVariable] = []
        for candidate in rest:
            candidate = candidate.realize()
            if not isinstance(candidate, ConstDictVariable) or len(
                candidate.items
            ) != len(self.items):
                return self._tree_map_fallback(
                    tx, tree_map_fn, map_fn, rest, tree_map_kwargs
                )
            other_dicts.append(candidate)

        new_items_hashed = type(self.items)()
        for key_tracker, value in self.items.items():
            sibling_leaves: list[VariableTracker] = []
            for candidate in other_dicts:
                try:
                    sibling_leaves.append(candidate.items[key_tracker])
                except KeyError:
                    return self._tree_map_fallback(
                        tx, tree_map_fn, map_fn, rest, tree_map_kwargs
                    )
            new_items_hashed[key_tracker] = value.call_tree_map(
                tx,
                tree_map_fn,
                map_fn,
                sibling_leaves,
                tree_map_kwargs,
            )

        updated_original_items = {
            key_tracker.vt: new_items_hashed[key_tracker]
            for key_tracker in new_items_hashed
        }

        return self.clone(
            items=new_items_hashed,
            original_items=updated_original_items,
            should_reconstruct_all=True,
            source=None,
            mutation_type=ValueMutationNew(),
        )

    def len(self) -> int:
        return sum(
            not isinstance(x, variables.DeletedVariable) for x in self.items.values()
        )

    def has_new_items(self) -> bool:
        return self.should_reconstruct_all or any(
            self.is_new_item(self.original_items.get(key.vt), value)
            for key, value in self.items.items()
        )

    def is_new_item(
        self, value: Optional[VariableTracker], other: VariableTracker
    ) -> bool:
        # compare the id of the realized values if both values are not lazy VTs
        if value and value.is_realized() and other.is_realized():
            return id(value.realize()) != id(other.realize())
        return id(value) != id(other)

    def reconstruct_kvs_into_new_dict(self, codegen: "PyCodegen") -> None:
        # Build a dictionary that contains the keys and values.
        num_args = 0
        for key, value in self.items.items():
            # We can safely call realize() here as it won't introduce any new guards
            item = self.original_items.get(key.vt)
            if self.is_new_item(item, value) or self.should_reconstruct_all:
                codegen(key.vt)
                codegen(value)
                num_args += 1
        codegen.append_output(create_instruction("BUILD_MAP", arg=num_args))

    def reconstruct(self, codegen: "PyCodegen") -> None:
        if self.user_cls is collections.OrderedDict:
            # emit `OrderedDict(constructed_dict)`
            codegen.add_push_null(
                lambda: codegen.extend_output(
                    [
                        codegen.create_load_python_module(collections),
                        codegen.create_load_attr("OrderedDict"),
                    ]
                )
            )
            self.reconstruct_kvs_into_new_dict(codegen)
            codegen.extend_output(create_call_function(1, False))
        else:
            self.reconstruct_kvs_into_new_dict(codegen)

    def getitem_const_raise_exception_if_absent(
        self, tx: "InstructionTranslator", arg: VariableTracker
    ) -> VariableTracker:
        key = ConstDictVariable._HashableTracker(arg)
        if key not in self.items:
            try:
                error_message = (
                    f"Dict key lookup failed for {str(arg)}. "
                    f"Debug representation of the key is {arg.debug_repr()!r}"
                )
            except Exception:
                error_message = f"Dict key lookup failed for {str(arg)}"
            raise_observed_exception(KeyError, tx, msg=error_message)
        return self.items[key]

    def getitem_const(
        self, tx: "InstructionTranslator", arg: VariableTracker
    ) -> VariableTracker:
        key = ConstDictVariable._HashableTracker(arg)
        if key not in self.items:
            msg = f"Dictionary key {arg.value} not found during tracing"  # type: ignore[attr-defined]
            unimplemented(
                gb_type="key not found in dict",
                context=f"Key {arg.value}",  # type: ignore[attr-defined]
                explanation=msg,
                hints=[
                    "Check if the key exists in the dictionary before accessing it.",
                    *graph_break_hints.USER_ERROR,
                ],
            )
        return self.items[key]

    def maybe_getitem_const(self, arg: VariableTracker) -> Optional[VariableTracker]:
        key = ConstDictVariable._HashableTracker(arg)
        if key not in self.items:
            return None
        return self.items[key]

    def realize_key_vt(self, arg: VariableTracker) -> None:
        # Realize the LazyVT on a particular index
        assert arg in self
        key = ConstDictVariable._HashableTracker(arg)
        index = tuple(self.items.keys()).index(key)
        original_key_vt = tuple(self.original_items.keys())[index]
        if isinstance(original_key_vt, variables.LazyVariableTracker):
            original_key_vt.realize()

    def install_dict_keys_match_guard(self) -> None:
        if self.source:
            install_guard(self.make_guard(GuardBuilder.DICT_KEYS_MATCH))

    def install_dict_contains_guard(
        self, tx: "InstructionTranslator", args: list[VariableTracker]
    ) -> None:
        # Key guarding - These are the cases to consider
        # 1) The dict has been mutated. In this case, we would have already
        # inserted a DICT_KEYS_MATCH guard, so we can skip.
        #
        # 2) args[0].source is None. This happens for const keys. Here, we
        # have to insert the DICT_CONTAINS guard.
        #
        # 3) args[0].source is not None. This can happen for non-const VTs.
        #   3a) contains=True. In this case, we can access the lazyVT from
        #   original_items and selectively realize it.
        #   3b) contains=False. There is no easy way to selectively apply this
        #   DICT_NOT_CONTAINS guard because our guard are represented via trees.
        #   Be conservative and add DICT_KEYS_MATCH guard.
        from . import ConstantVariable

        if not self.source:
            return

        if tx.output.side_effects.is_modified(self):
            return

        contains = args[0] in self
        if args[0].source is None and isinstance(args[0], ConstantVariable):
            install_guard(
                self.make_guard(
                    functools.partial(
                        type(self).CONTAINS_GUARD,
                        key=args[0].value,
                        invert=not contains,
                    )
                )
            )
        elif args[0].source:
            if contains:
                self.realize_key_vt(args[0])
            else:
                self.install_dict_keys_match_guard()

    def call_method(
        self,
        tx: "InstructionTranslator",
        name: str,
        args: list[VariableTracker],
        kwargs: dict[str, VariableTracker],
    ) -> VariableTracker:
        # NB - Both key and value are LazyVariableTrackers in the beginning. So,
        # we have to insert guards when a dict method is accessed. For this to
        # be simple, we are conservative and overguard. We skip guard only for
        # get/__getitem__ because the key guard will be inserted by the
        # corresponding value VT. For __contains__, we add a DICT_CONTAINS
        # guard. But for all the other methods, we insert the DICT_KEYS_MATCH
        # guard to be conservative.
        from . import BuiltinVariable, ConstantVariable

        Hashable = ConstDictVariable._HashableTracker

        arg_hashable = args and is_hashable(args[0])

        if name == "__init__":
            temp_dict_vt = variables.BuiltinVariable(dict).call_dict(
                tx, *args, **kwargs
            )
            tx.output.side_effects.mutation(self)
            self.items.update(temp_dict_vt.items)  # type: ignore[attr-defined]
            return ConstantVariable.create(None)
        elif name == "__getitem__":
            # Key guarding - Nothing to do. LazyVT for value will take care.
            if len(args) != 1:
                raise_args_mismatch(tx, name, "1 args", f"{len(args)} args")
            return self.getitem_const_raise_exception_if_absent(tx, args[0])
        elif name == "items":
            if args or kwargs:
                raise_args_mismatch(
                    tx,
                    name,
                    "0 args and 0 kwargs",
                    f"{len(args)} args and {len(kwargs)} kwargs",
                )
            self.install_dict_keys_match_guard()
            if self.source:
                tx.output.guard_on_key_order.add(self.source)
            return DictItemsVariable(self)
        elif name == "keys":
            if len(args):
                raise_args_mismatch(tx, name, "0 args", f"{len(args)} args")
            self.install_dict_keys_match_guard()
            if self.source:
                tx.output.guard_on_key_order.add(self.source)
            return DictKeysVariable(self)
        elif name == "values":
            if args or kwargs:
                raise_args_mismatch(
                    tx,
                    name,
                    "0 args and 0 kwargs",
                    f"{len(args)} args and {len(kwargs)} kwargs",
                )
            self.install_dict_keys_match_guard()
            if self.source:
                tx.output.guard_on_key_order.add(self.source)
            if args or kwargs:
                raise_observed_exception(TypeError, tx)
            return DictValuesVariable(self)
        elif name == "copy":
            self.install_dict_keys_match_guard()
            if args or kwargs:
                raise_args_mismatch(
                    tx,
                    name,
                    "0 args and 0 kwargs",
                    f"{len(args)} args and {len(kwargs)} kwargs",
                )
            return self.clone(
                items=self.items.copy(), mutation_type=ValueMutationNew(), source=None
            )
        elif name == "__len__":
            if args or kwargs:
                raise_args_mismatch(
                    tx,
                    name,
                    "0 args and 0 kwargs",
                    f"{len(args)} args and {len(kwargs)} kwargs",
                )
            self.install_dict_keys_match_guard()
            return ConstantVariable.create(len(self.items))
        elif name == "__setitem__" and self.is_mutable():
            if not arg_hashable:
                raise_unhashable(args[0], tx)

            self.install_dict_keys_match_guard()
            if kwargs or len(args) != 2:
                raise_args_mismatch(
                    tx,
                    name,
                    "2 args and 0 kwargs",
                    f"{len(args)} args and {len(kwargs)} kwargs",
                )
            tx.output.side_effects.mutation(self)
            self.items[Hashable(args[0])] = args[1]
            return ConstantVariable.create(None)
        elif name == "__delitem__" and arg_hashable and self.is_mutable():
            self.install_dict_keys_match_guard()
            self.should_reconstruct_all = True
            tx.output.side_effects.mutation(self)
            self.items.__delitem__(Hashable(args[0]))
            return ConstantVariable.create(None)
        elif name == "get":
            if len(args) not in (1, 2):
                raise_args_mismatch(tx, name, "1 or 2 args", f"{len(args)} args")

            if not arg_hashable:
                raise_unhashable(args[0], tx)

            if args[0] not in self:
                self.install_dict_contains_guard(tx, args)
                if len(args) == 1:
                    # if default is not given, return None
                    return ConstantVariable.create(None)
                return args[1]
            # Key guarding - Nothing to do.
            return self.getitem_const(tx, args[0])
        elif name == "pop" and self.is_mutable():
            if len(args) not in (1, 2):
                raise_args_mismatch(tx, name, "1 or 2 args", f"{len(args)} args")

            if not arg_hashable:
                raise_unhashable(args[0], tx)

            if args[0] not in self:
                # missing item, return the default value. Install no DICT_CONTAINS guard.
                self.install_dict_contains_guard(tx, args)
                if len(args) == 1:
                    # if default is not given, raise KeyError
                    raise_observed_exception(KeyError, tx)
                return args[1]

            self.should_reconstruct_all = True
            tx.output.side_effects.mutation(self)
            return self.items.pop(Hashable(args[0]))
        elif name == "popitem" and self.is_mutable():
            if (
                issubclass(self.user_cls, dict)
                and not issubclass(self.user_cls, collections.OrderedDict)
                and len(args)
            ):
                raise_args_mismatch(tx, name)

            if not self.items:
                msg = ConstantVariable.create("popitem(): dictionary is empty")
                raise_observed_exception(KeyError, tx, args=[msg])

            if self.user_cls is collections.OrderedDict and (
                len(args) == 1 or "last" in kwargs
            ):
                if len(args) == 1 and isinstance(args[0], ConstantVariable):
                    last = args[0].value
                elif (v := kwargs.get("last")) and isinstance(v, ConstantVariable):
                    last = v.value
                else:
                    raise_args_mismatch(tx, name)
                k, v = self.items.popitem(last=last)  # type: ignore[possibly-undefined]
            else:
                k, v = self.items.popitem()

            self.should_reconstruct_all = True
            tx.output.side_effects.mutation(self)

            return variables.TupleVariable([k.vt, v])
        elif name == "clear":
            if args or kwargs:
                raise_args_mismatch(
                    tx,
                    name,
                    "0 args and 0 kwargs",
                    f"{len(args)} args and {len(kwargs)} kwargs",
                )
            self.should_reconstruct_all = True
            tx.output.side_effects.mutation(self)
            self.items.clear()
            return ConstantVariable.create(None)
        elif name == "update" and self.is_mutable():
            # In general, this call looks like `a.update(b, x=1, y=2, ...)`.
            # Either `b` or the kwargs is omittable, but not both.
            self.install_dict_keys_match_guard()
            has_arg = len(args) == 1
            has_kwargs = len(kwargs) > 0
            if has_arg or has_kwargs:
                tx.output.side_effects.mutation(self)
                if has_arg:
                    if isinstance(args[0], ConstDictVariable):
                        # NB - Guard on all the keys of the other dict to ensure
                        # correctness.
                        args[0].install_dict_keys_match_guard()
                        dict_vt: ConstDictVariable = args[0]
                    else:
                        dict_vt = BuiltinVariable.call_custom_dict(tx, dict, args[0])  # type: ignore[assignment]
                    self.items.update(dict_vt.items)  # type: ignore[attr-defined]
                if has_kwargs:
                    # Handle kwargs
                    kwargs_hashable = {
                        Hashable(ConstantVariable.create(k)): v
                        for k, v in kwargs.items()
                    }
                    self.items.update(kwargs_hashable)
                return ConstantVariable.create(None)
            else:
                return super().call_method(tx, name, args, kwargs)
        elif name == "__contains__":
            if not len(args):
                raise_args_mismatch(
                    tx,
                    name,
                    "more than 1 args and 0 kwargs",
                    f"{len(args)} args and {len(kwargs)} kwargs",
                )

            if not arg_hashable:
                raise_unhashable(args[0], tx)

            self.install_dict_contains_guard(tx, args)
            contains = args[0] in self
            return ConstantVariable.create(contains)
        elif name == "setdefault" and self.is_mutable():
            if len(args) not in (1, 2):
                raise_args_mismatch(
                    tx,
                    name,
                    "1 or 2 args and 0 kwargs",
                    f"{len(args)} args and {len(kwargs)} kwargs",
                )

            if not arg_hashable:
                raise_unhashable(args[0], tx)

            self.install_dict_keys_match_guard()
            if kwargs or len(args) > 2:
                raise_args_mismatch(
                    tx,
                    name,
                    "at most 2 args and 0 kwargs",
                    f"{len(args)} args and {len(kwargs)} kwargs",
                )
            value = self.maybe_getitem_const(args[0])
            if value is not None:
                return value
            else:
                if len(args) == 1:
                    x = ConstantVariable.create(None)
                else:
                    x = args[1]
                tx.output.side_effects.mutation(self)
                self.items[Hashable(args[0])] = x
                return x
        elif name == "move_to_end":
            self.install_dict_keys_match_guard()
            tx.output.side_effects.mutation(self)
            if args[0] not in self:
                raise_observed_exception(KeyError, tx)

            last = True
            if len(args) == 2 and isinstance(args[1], ConstantVariable):
                last = args[1].value

            if (
                kwargs
                and "last" in kwargs
                and isinstance(kwargs["last"], ConstantVariable)
            ):
                last = kwargs.get("last").value  # type: ignore[union-attr]

            key = Hashable(args[0])
            self.items.move_to_end(key, last=last)
            return ConstantVariable.create(None)
        elif name == "__eq__" and istype(
            self, ConstDictVariable
        ):  # don't let Set use this function
            if len(args) != 1:
                raise_args_mismatch(tx, name, "1 args", f"{len(args)} args")

            return variables.UserFunctionVariable(polyfills.dict___eq__).call_function(
                tx, [self, args[0]], {}
            )
        elif name == "__ne__":
            return ConstantVariable.create(
                not self.call_method(tx, "__eq__", args, kwargs).value  # type: ignore[attr-defined]
            )
        elif name == "__or__":
            if len(args) != 1:
                raise_args_mismatch(tx, name, "1 args", f"{len(args)} args")
            other = args[0]

            # Method resolution for binops works as follow (using __or__ as example):
            # (1) dict.__or__(dict) => dict
            # (2) dict.__or__(subclass): return NotImplemented
            # (3) Check if subclass implements __ror__ => forward the call
            # to subclass.__ror__(dict)

            # Let's not forward the call to __ror__ yet because __ror__ can be
            # implemented in C (i.e. OrderedDict subclass) which Dynamo cannot
            # trace
            # if istype(other, variables.UserDefinedDictVariable):
            #     if other.call_obj_hasattr(tx, "__ror__").value:
            #         return other.call_method(tx, "__ror__", [self], kwargs)

            # The three dict types Dynamo can handle are dict, OrderedDict and
            # defaultdict.

            # TODO(guilhermeleobas): this check should be on builtin.py::call_or_
            if not istype(
                other, (ConstDictVariable, variables.UserDefinedDictVariable)
            ):
                err_msg = (
                    f"unsupported operand type(s) for |: '{self.python_type().__name__}'"
                    f"and '{other.python_type().__name__}'"
                )
                raise_observed_exception(TypeError, tx, args=[err_msg])

            # OrderedDict overloads __ror__
            ts = {self.user_cls, other.user_cls}  # type: ignore[attr-defined]
            user_cls = (
                collections.OrderedDict
                if any(issubclass(t, collections.OrderedDict) for t in ts)
                else dict
            )

            self.install_dict_keys_match_guard()
            new_dict_vt = self.clone(
                items=self.items.copy(),
                mutation_type=ValueMutationNew(),
                source=None,
                user_cls=user_cls,
            )

            # NB - Guard on all the keys of the other dict to ensure
            # correctness.
            args[0].install_dict_keys_match_guard()  # type: ignore[attr-defined]
            new_dict_vt.items.update(args[0].items)  # type: ignore[attr-defined]
            return new_dict_vt
        elif name == "__ior__":
            self.call_method(tx, "update", args, kwargs)
            return self
        elif name == "__iter__":
            if self.source and not is_constant_source(self.source):
                tx.output.guard_on_key_order.add(self.source)
            return ListIteratorVariable(
                self.unpack_var_sequence(tx), mutation_type=ValueMutationNew()
            )
        else:
            return super().call_method(tx, name, args, kwargs)

    def unpack_var_sequence(self, tx: "InstructionTranslator") -> list[VariableTracker]:
        self.install_dict_keys_match_guard()
        return [x.vt for x in self.items]

    def call_obj_hasattr(
        self, tx: "InstructionTranslator", name: str
    ) -> ConstantVariable:
        # dict not allow setting arbitrary attributes.  OrderedDict and
        # defaultdict allow arbitrary setattr, but not deletion of default attrs
        if any(
            self.user_cls is t
            for t in (dict, collections.OrderedDict, collections.defaultdict)
        ):
            if hasattr(self.user_cls, name):
                return ConstantVariable.create(True)
            if self.user_cls is dict:
                return ConstantVariable.create(False)

        msg = f"hasattr on {self.user_cls} is not supported"
        unimplemented(
            gb_type="unsupported hasattr operation",
            context=f"Class {self.user_cls}",
            explanation=msg,
            hints=[
                "Consider using a regular dictionary instead",
                *graph_break_hints.SUPPORTABLE,
            ],
        )

    def clone(self, **kwargs: Any) -> VariableTracker:
        self.install_dict_keys_match_guard()
        return super().clone(**kwargs)


class MappingProxyVariable(VariableTracker):
    # proxies to the original dict_vt
    def __init__(self, dv_dict: ConstDictVariable, **kwargs: Any) -> None:
        super().__init__(**kwargs)
        assert isinstance(dv_dict, ConstDictVariable)
        self.dv_dict = dv_dict

    def python_type(self) -> type:
        return types.MappingProxyType

    def unpack_var_sequence(self, tx: "InstructionTranslator") -> list[VariableTracker]:
        return self.dv_dict.unpack_var_sequence(tx)

    def reconstruct(self, codegen: "PyCodegen") -> None:
        # load types.MappingProxyType
        if self.source:
            msg = (
                f"Preexisting MappingProxyVariable (source: {self.source}) cannot be reconstructed "
                "because the connection to the original dict will be lost."
            )
            unimplemented(
                gb_type="mapping proxy cannot be reconstructed",
                context=f"Source: {self.source}",
                explanation=msg,
                hints=[
                    "Use a mapping proxy constructed in the same `torch.compile` region.",
                    *graph_break_hints.SUPPORTABLE,
                ],
            )
        codegen.add_push_null(
            lambda: codegen.extend_output(
                [
                    codegen.create_load_python_module(types),
                    codegen.create_load_attr("MappingProxyType"),
                ]
            )
        )
        codegen(self.dv_dict)
        codegen.extend_output(create_call_function(1, False))

    def call_method(
        self,
        tx: "InstructionTranslator",
        name: str,
        args: list[VariableTracker],
        kwargs: dict[str, VariableTracker],
    ) -> VariableTracker:
        if self.source and tx.output.side_effects.has_existing_dict_mutation():
            msg = (
                "A dict has been modified while we have an existing mappingproxy object. "
                "A mapping proxy object, as the name suggest, proxies a mapping "
                "object (usually a dict). If the original dict object mutates, it "
                "is reflected in the proxy object as well. For an existing proxy "
                "object, we do not know the original dict it points to. Therefore, "
                "for correctness we graph break when there is dict mutation and we "
                "are trying to access a proxy object."
            )

            unimplemented(
                gb_type="mapping proxy affected by dictionary mutation",
                context=f"Source: {self.source}, Dict mutation detected",
                explanation=msg,
                hints=[
                    "Avoid modifying dictionaries that might be referenced by mapping proxy objects",
                    "Or avoid using the mapping proxy objects after modifying its underlying dictionary",
                ],
            )
        return self.dv_dict.call_method(tx, name, args, kwargs)

    def call_obj_hasattr(
        self, tx: "InstructionTranslator", name: str
    ) -> ConstantVariable:
        if self.python_type() is types.MappingProxyType:
            return ConstantVariable.create(name in types.MappingProxyType.__dict__)
        return super().call_obj_hasattr(tx, name)


class NNModuleHooksDictVariable(ConstDictVariable):
    # Special class to avoid adding any guards on the nn module hook ids.
    def install_dict_keys_match_guard(self) -> None:
        pass

    def install_dict_contains_guard(
        self, tx: "InstructionTranslator", args: list[VariableTracker]
    ) -> None:
        pass


class DefaultDictVariable(ConstDictVariable):
    def __init__(
        self,
        items: dict[VariableTracker, VariableTracker],
        user_cls: type,
        default_factory: Optional[VariableTracker] = None,
        **kwargs: Any,
    ) -> None:
        super().__init__(items, user_cls, **kwargs)
        assert user_cls is collections.defaultdict
        if default_factory is None:
            default_factory = ConstantVariable.create(None)
        self.default_factory = default_factory

    def is_python_constant(self) -> bool:
        # Return false for unsupported defaults. This ensures that a bad handler
        # path is not taken in BuiltinVariable for getitem.
        if self.default_factory not in [list, tuple, dict] and not self.items:
            return False
        return super().is_python_constant()

    def debug_repr(self) -> str:
        assert self.default_factory is not None
        return (
            f"defaultdict({self.default_factory.debug_repr()}, {super().debug_repr()})"
        )

    @staticmethod
    def is_supported_arg(arg: VariableTracker) -> bool:
        if isinstance(arg, variables.BuiltinVariable):
            return arg.fn in (list, tuple, dict, set)
        else:
            return isinstance(
                arg,
                (
                    variables.functions.BaseUserFunctionVariable,
                    variables.functions.PolyfilledFunctionVariable,
                ),
            )

    def call_method(
        self,
        tx: "InstructionTranslator",
        name: str,
        args: list[VariableTracker],
        kwargs: dict[str, VariableTracker],
    ) -> VariableTracker:
        if name == "__getitem__":
            if len(args) != 1:
                raise_args_mismatch(tx, name, "1 args", f"{len(args)} args")

            if args[0] in self:
                return self.getitem_const(tx, args[0])
            else:
                if (
                    istype(self.default_factory, ConstantVariable)
                    and self.default_factory.value is None
                ):
                    raise_observed_exception(KeyError, tx, args=[args[0]])
                else:
                    default_var = self.default_factory.call_function(tx, [], {})
                    super().call_method(
                        tx, "__setitem__", [args[0], default_var], kwargs
                    )
                    return default_var
        else:
            return super().call_method(tx, name, args, kwargs)

    def reconstruct(self, codegen: "PyCodegen") -> None:
        # emit `defaultdict(default_factory, new_dict)`
        codegen.add_push_null(
            lambda: codegen.extend_output(
                [
                    codegen.create_load_python_module(collections),
                    codegen.create_load_attr("defaultdict"),
                ]
            )
        )
        codegen(self.default_factory)
        self.reconstruct_kvs_into_new_dict(codegen)
        codegen.extend_output(create_call_function(2, False))


# TODO: Implementing this via inheritance rather than composition is a
# footgun, because self method calls in dict will route back to the set
# implementation, which is almost assuredly wrong
class SetVariable(ConstDictVariable):
    """We model a sets as dictionary with None values"""

    CONTAINS_GUARD = GuardBuilder.SET_CONTAINS

    def __init__(
        self,
        items: list[VariableTracker],
        **kwargs: Any,
    ) -> None:
        # pyrefly: ignore[bad-assignment]
        items = dict.fromkeys(items, SetVariable._default_value())
        # pyrefly: ignore[bad-argument-type]
        super().__init__(items, **kwargs)

    def debug_repr(self) -> str:
        if not self.items:
            return "set()"
        else:
            return "{" + ",".join(k.vt.debug_repr() for k in self.items) + "}"

    @property
    def set_items(self) -> set["ConstDictVariable._HashableTracker"]:
        return set(self.items.keys())

    @staticmethod
    def _default_value() -> VariableTracker:
        # Variable to fill in he keys of the dictionary
        return ConstantVariable.create(None)

    def as_proxy(self) -> Any:
        return {k.vt.as_proxy() for k in self.set_items}

    def python_type(self) -> type:
        return set

    def as_python_constant(self) -> Any:
        return {k.vt.as_python_constant() for k in self.set_items}

    def reconstruct(self, codegen: "PyCodegen") -> None:
        codegen.foreach([x.vt for x in self.set_items])
        codegen.append_output(create_instruction("BUILD_SET", arg=len(self.set_items)))

    def _fast_set_method(
        self,
        tx: "InstructionTranslator",
        fn: Any,
        args: list[VariableTracker],
        kwargs: dict[str, VariableTracker],
    ) -> VariableTracker:
        try:
            res = fn(
                *[x.as_python_constant() for x in [self, *args]],
                **{k: v.as_python_constant() for k, v in kwargs.items()},
            )
        except Exception as exc:
            raise_observed_exception(
                type(exc), tx, args=list(map(ConstantVariable.create, exc.args))
            )
        # pyrefly: ignore[unbound-name]
        return VariableTracker.build(tx, res)

    def call_method(
        self,
        tx: "InstructionTranslator",
        name: str,
        args: list[VariableTracker],
        kwargs: dict[str, VariableTracker],
    ) -> VariableTracker:
        # We forward the calls to the dictionary model
        from ..utils import check_constant_args

        if (
            name
            in (
                "isdisjoint",
                "union",
                "intersection",
                "difference",
                "symmetric_difference",
            )
            and check_constant_args(args, kwargs)
            and self.python_type() is set
        ):
            py_type = self.python_type()
            return self._fast_set_method(tx, getattr(py_type, name), args, kwargs)

        if name == "__init__":
            temp_set_vt = variables.BuiltinVariable(set).call_set(tx, *args, **kwargs)
            tx.output.side_effects.mutation(self)
            self.items.clear()
            self.items.update(temp_set_vt.items)  # type: ignore[attr-defined]
            return ConstantVariable.create(None)
        elif name == "add":
            if kwargs or len(args) != 1:
                raise_args_mismatch(
                    tx,
                    name,
                    "1 args and 0 kwargs",
                    f"{len(args)} args and {len(kwargs)} kwargs",
                )
            name = "__setitem__"
            args = [args[0], SetVariable._default_value()]
        elif name == "pop":
            if kwargs or args:
                raise_args_mismatch(
                    tx,
                    name,
                    "0 args and 0 kwargs",
                    f"{len(args)} args and {len(kwargs)} kwargs",
                )
            # Choose an item at random and pop it via the Dict.pop method
            try:
                result: VariableTracker = self.set_items.pop().vt  # type: ignore[assignment]
            except KeyError as e:
                raise_observed_exception(
                    KeyError, tx, args=list(map(ConstantVariable.create, e.args))
                )
            # pyrefly: ignore[unbound-name]
            super().call_method(tx, name, [result], kwargs)
            # pyrefly: ignore[unbound-name]
            return result
        elif name == "isdisjoint":
            if kwargs or len(args) != 1:
                raise_args_mismatch(
                    tx,
                    name,
                    "1 args and 0 kwargs",
                    f"{len(args)} args and {len(kwargs)} kwargs",
                )
            return variables.UserFunctionVariable(
                polyfills.set_isdisjoint
            ).call_function(tx, [self, args[0]], {})
        elif name == "intersection":
            if kwargs:
                raise_args_mismatch(tx, name, "0 kwargs", f"{len(kwargs)} kwargs")
            return variables.UserFunctionVariable(
                polyfills.set_intersection
            ).call_function(tx, [self, *args], {})
        elif name == "intersection_update":
            if kwargs:
                raise_args_mismatch(tx, name, "0 kwargs", f"{len(kwargs)} kwargs")
            return variables.UserFunctionVariable(
                polyfills.set_intersection_update
            ).call_function(tx, [self, *args], {})
        elif name == "union":
            if kwargs:
                raise_args_mismatch(tx, name, "0 kwargs", f"{len(kwargs)} kwargs")
            return variables.UserFunctionVariable(polyfills.set_union).call_function(
                tx, [self, *args], {}
            )
        elif name == "difference":
            if kwargs:
                raise_args_mismatch(
                    tx, name, f"Expect: 0 kwargs, Actual: {len(kwargs)} kwargs"
                )
            return variables.UserFunctionVariable(
                polyfills.set_difference
            ).call_function(tx, [self, *args], {})
        elif name == "difference_update":
            if kwargs:
                raise_args_mismatch(tx, name, "0 kwargs", f"{len(kwargs)} kwargs")
            return variables.UserFunctionVariable(
                polyfills.set_difference_update
            ).call_function(tx, [self, *args], {})
        elif name == "symmetric_difference":
            if kwargs or len(args) != 1:
                raise_args_mismatch(
                    tx,
                    name,
                    "1 args and 0 kwargs",
                    f"{len(args)} args and {len(kwargs)} kwargs",
                )
            return variables.UserFunctionVariable(
                polyfills.set_symmetric_difference
            ).call_function(tx, [self, *args], {})
        elif name == "symmetric_difference_update":
            if kwargs or len(args) != 1:
                raise_args_mismatch(
                    tx,
                    name,
                    "1 args and 0 kwargs",
                    f"{len(args)} args and {len(kwargs)} kwargs",
                )
            return variables.UserFunctionVariable(
                polyfills.set_symmetric_difference_update
            ).call_function(tx, [self, *args], {})
        elif name == "update" and self.is_mutable():
            if kwargs:
                raise_args_mismatch(tx, name, "0 kwargs", f"{len(kwargs)} kwargs")
            return variables.UserFunctionVariable(polyfills.set_update).call_function(
                tx, [self, *args], {}
            )
        elif name == "remove":
            if kwargs or len(args) != 1:
                raise_args_mismatch(
                    tx,
                    name,
                    "1 args and 0 kwargs",
                    f"{len(args)} args and {len(kwargs)} kwargs",
                )
            if args[0] not in self:
                raise_observed_exception(KeyError, tx, args=args)
            return super().call_method(tx, "pop", args, kwargs)
        elif name == "discard":
            if kwargs or len(args) != 1:
                raise_args_mismatch(
                    tx,
                    name,
                    "1 args and 0 kwargs",
                    f"{len(args)} args and {len(kwargs)} kwargs",
                )
            if args[0] in self:
                return super().call_method(tx, "pop", args, kwargs)
            else:
                return ConstantVariable.create(value=None)
        elif name in ("issubset", "issuperset"):
            if len(args) != 1:
                raise_args_mismatch(tx, name, "1 args", f"{len(args)} args")

            op = {
                "issubset": operator.le,
                "issuperset": operator.ge,
            }
            other = args[0].realize()
            if not istype(other, SetVariable):
                other = variables.BuiltinVariable(set).call_function(tx, [other], {})
            return variables.BuiltinVariable(op.get(name)).call_function(
                tx, [self, other], {}
            )
        elif name in ("__and__", "__or__", "__xor__", "__sub__"):
            m = {
                "__and__": "intersection",
                "__or__": "union",
                "__xor__": "symmetric_difference",
                "__sub__": "difference",
            }.get(name)
            if not isinstance(args[0], (SetVariable, variables.UserDefinedSetVariable)):
                msg = ConstantVariable.create(
                    f"unsupported operand type(s) for {name}: '{self.python_type_name()}' and '{args[0].python_type_name()}'"
                )
                raise_observed_exception(TypeError, tx, args=[msg])
            assert m is not None
            return self.call_method(tx, m, args, kwargs)
        elif name in ("__iand__", "__ior__", "__ixor__", "__isub__"):
            if not isinstance(args[0], (SetVariable, variables.UserDefinedSetVariable)):
                msg = ConstantVariable.create(
                    f"unsupported operand type(s) for {name}: '{self.python_type_name()}' and '{args[0].python_type_name()}'"
                )
                raise_observed_exception(TypeError, tx, args=[msg])
            m = {
                "__iand__": "intersection_update",
                "__ior__": "update",
                "__ixor__": "symmetric_difference_update",
                "__isub__": "difference_update",
            }.get(name)
            assert m is not None
            self.call_method(tx, m, args, kwargs)
            return self
        elif name == "__eq__":
            if not isinstance(args[0], (SetVariable, variables.UserDefinedSetVariable)):
                return ConstantVariable.create(False)
            r = self.call_method(tx, "symmetric_difference", args, kwargs)
            return ConstantVariable.create(len(r.set_items) == 0)  # type: ignore[attr-defined]
        elif name in cmp_name_to_op_mapping:
            if not isinstance(args[0], (SetVariable, variables.UserDefinedSetVariable)):
                return ConstantVariable.create(NotImplemented)
            return ConstantVariable.create(
                cmp_name_to_op_mapping[name](self.set_items, args[0].set_items)  # type: ignore[attr-defined]
            )
        return super().call_method(tx, name, args, kwargs)

    def getitem_const(
        self, tx: "InstructionTranslator", arg: VariableTracker
    ) -> VariableTracker:
        raise RuntimeError("Illegal to getitem on a set")

    def install_dict_keys_match_guard(self) -> None:
        # Already EQUALS_MATCH guarded
        pass


class FrozensetVariable(SetVariable):
    def debug_repr(self) -> str:
        if not self.items:
            return "frozenset()"
        else:
            return "{" + ",".join(k.vt.debug_repr() for k in self.items) + "}"

    @property
    def set_items(self) -> set["ConstDictVariable._HashableTracker"]:
        return self.items.keys()

    def python_type(self) -> type:
        return frozenset

    def as_python_constant(self) -> Any:
        return frozenset({k.vt.as_python_constant() for k in self.set_items})

    def reconstruct(self, codegen: "PyCodegen") -> None:
        codegen.foreach([x.vt for x in self.set_items])
        codegen.add_push_null(
            lambda: codegen.extend_output(
                [
                    codegen.create_load_global("frozenset"),
                ]
            )
        )
        codegen.extend_output(create_call_function(0, False))

    def call_method(
        self,
        tx: "InstructionTranslator",
        name: str,
        args: list[VariableTracker],
        kwargs: dict[str, VariableTracker],
    ) -> VariableTracker:
        if name in ["add", "pop", "update", "remove", "discard", "clear"]:
            raise RuntimeError(f"Illegal call_method {name} on a frozenset")
        elif name == "__init__":
            # frozenset is immutable. Calling __init__ again shouldn't have any effect
            # In[1]: s = frozenset([1, 2])
            #
            # In[2]: s.__init__([3, 4])
            #
            # In[3]: s
            # frozenset({1, 2})
            return ConstantVariable.create(None)
        elif name in (
            "copy",
            "difference",
            "intersection",
            "symmetric_difference",
        ):
            r = super().call_method(tx, name, args, kwargs)
            return FrozensetVariable(r.items)  # type: ignore[attr-defined]
        return super().call_method(tx, name, args, kwargs)


class DictKeySetVariable(SetVariable):
    def debug_repr(self) -> str:
        if not self.items:
            return "dict_keys([])"
        else:
            return (
                "dict_keys([" + ",".join(k.vt.debug_repr() for k in self.items) + "])"
            )

    def install_dict_keys_match_guard(self) -> None:
        # Already EQUALS_MATCH guarded
        pass

    def install_dict_contains_guard(
        self, tx: "InstructionTranslator", args: list[VariableTracker]
    ) -> None:
        # Already EQUALS_MATCH guarded
        pass

    @property
    def set_items(self) -> Any:
        return self.items

    def python_type(self) -> type:
        return dict_keys

    def as_python_constant(self) -> Any:
        return dict.fromkeys(
            {k.vt.as_python_constant() for k in self.set_items}, None
        ).keys()

    def call_method(
        self,
        tx: "InstructionTranslator",
        name: str,
        args: list[VariableTracker],
        kwargs: dict[str, VariableTracker],
    ) -> VariableTracker:
        if name in ["add", "pop", "update", "remove", "discard", "clear"]:
            raise RuntimeError(f"Illegal call_method {name} on a dict_keys")
        return super().call_method(tx, name, args, kwargs)


class DictViewVariable(VariableTracker):
    """
    Models _PyDictViewObject

    This is an "abstract" class. Subclasses will override kv and the items method
    """

    kv: Optional[str] = None

    def __init__(self, dv_dict: ConstDictVariable, **kwargs: Any) -> None:
        super().__init__(**kwargs)
        assert self.kv in ("keys", "values", "items")
        assert isinstance(dv_dict, ConstDictVariable)
        self.dv_dict = dv_dict

    @property
    def view_items(self) -> Any:
        assert self.kv is not None
        return getattr(self.dv_dict.items, self.kv)()

    @property
    def view_items_vt(self) -> list[VariableTracker]:
        # Returns an iterable of the unpacked items
        # Implement in the subclasses
        raise NotImplementedError

    def unpack_var_sequence(self, tx: "InstructionTranslator") -> list[VariableTracker]:
        return self.view_items_vt

    def reconstruct(self, codegen: "PyCodegen") -> None:
        assert self.kv is not None
        codegen(self.dv_dict)
        codegen.load_method(self.kv)
        codegen.call_method(0)

    def call_obj_hasattr(
        self, tx: "InstructionTranslator", name: str
    ) -> ConstantVariable:
        assert self.kv is not None
        if name in self.python_type().__dict__:
            return ConstantVariable.create(True)
        return ConstantVariable.create(False)

    def call_method(
        self,
        tx: "InstructionTranslator",
        name: str,
        args: list[VariableTracker],
        kwargs: dict[str, VariableTracker],
    ) -> VariableTracker:
        if name == "__len__":
            return self.dv_dict.call_method(tx, name, args, kwargs)
        elif name == "__iter__":
            return ListIteratorVariable(
                self.view_items_vt, mutation_type=ValueMutationNew()
            )
        return super().call_method(tx, name, args, kwargs)


class DictKeysVariable(DictViewVariable):
    kv = "keys"

    @property
    def set_items(self) -> set[VariableTracker]:
        return set(self.view_items)

    @property
    def view_items_vt(self) -> list[VariableTracker]:
        # Returns an iterable of the unpacked items
        return [x.vt for x in self.view_items]

    def python_type(self) -> type:
        return dict_keys

    def call_method(
        self,
        tx: "InstructionTranslator",
        name: str,
        args: list[VariableTracker],
        kwargs: dict[str, VariableTracker],
    ) -> VariableTracker:
        if name == "__contains__":
            return self.dv_dict.call_method(tx, name, args, kwargs)
        elif name in (
            "__and__",
            "__iand__",
            "__or__",
            "__ior__",
            "__sub__",
            "__isub__",
            "__xor__",
            "__ixor__",
        ):
            # These methods always returns a set
            m = getattr(self.set_items, name)
            r = m(args[0].set_items)  # type: ignore[attr-defined]
            return SetVariable(r)
        if name in cmp_name_to_op_mapping:
            if not isinstance(args[0], (SetVariable, DictKeysVariable)):
                return ConstantVariable.create(NotImplemented)
            return ConstantVariable.create(
                cmp_name_to_op_mapping[name](self.set_items, args[0].set_items)  # type: ignore[attr-defined]
            )
        return super().call_method(tx, name, args, kwargs)


class DictValuesVariable(DictViewVariable):
    # DictValuesVariable is an iterable but cannot be compared.
    kv = "values"

    @property
    def view_items_vt(self) -> list[VariableTracker]:
        return list(self.view_items)

    def python_type(self) -> type:
        return dict_values


class DictItemsVariable(DictViewVariable):
    kv = "items"

    @property
    def view_items_vt(self) -> list[VariableTracker]:
        # Returns an iterable of the unpacked items
        return [variables.TupleVariable([k.vt, v]) for k, v in self.view_items]

    def python_type(self) -> type:
        return dict_items

    def call_method(
        self,
        tx: "InstructionTranslator",
        name: str,
        args: list[VariableTracker],
        kwargs: dict[str, VariableTracker],
    ) -> VariableTracker:
        # TODO(guilhermeleobas): This should actually check if args[0]
        # implements the mapping protocol.
        if name == "__eq__":
            if len(args) != 1:
                raise_args_mismatch(tx, name, "1 args", f"{len(args)} args")
            if isinstance(args[0], DictItemsVariable):
                return self.dv_dict.call_method(tx, "__eq__", [args[0].dv_dict], {})
            return ConstantVariable.create(False)
        return super().call_method(tx, name, args, kwargs)<|MERGE_RESOLUTION|>--- conflicted
+++ resolved
@@ -73,15 +73,7 @@
     raise_observed_exception(
         TypeError,
         tx,
-<<<<<<< HEAD
-        args=[
-            ConstantVariable.create(
-                f"Unhashable type: {arg.python_type()!r} and variable tracker = {type(arg.realize())}"
-            )
-        ],
-=======
         args=[ConstantVariable(f"unhashable type: {type(arg.realize())}")],
->>>>>>> 526c28df
     )
 
 
