--- conflicted
+++ resolved
@@ -789,16 +789,12 @@
             assert not kwargs
             return variables.UserFunctionVariable(
                 polyfills.set_difference
-<<<<<<< HEAD
             ).call_function(tx, [self, *args], {})
         elif name == "difference_update":
             assert not kwargs
             return variables.UserFunctionVariable(
                 polyfills.set_difference_update
             ).call_function(tx, [self, *args], {})
-=======
-            ).call_function(tx, [self, args[0]], {})
->>>>>>> 40bb07cb
         elif name == "symmetric_difference":
             if len(args) != 1:
                 raise_args_mismatch(tx, name)
