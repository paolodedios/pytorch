"""
Dictionary-related variable tracking classes for PyTorch Dynamo.

This module implements variable tracking for different types of dictionary-like objects:
- Regular Python dictionaries (dict)
- Ordered dictionaries (collections.OrderedDict)
- Default dictionaries (collections.defaultdict)
- Dictionary views (keys and values)
- Sets and frozensets (implemented internally using dictionaries)

These classes are responsible for tracking dictionary operations during graph compilation,
maintaining proper guards for dictionary mutations and key existence checks. They handle
dictionary creation, modification, key/value access, and view operations while ensuring
correct behavior in the compiled code through appropriate guard installation.

The implementation uses a special _HashableTracker wrapper to handle dictionary keys
while preserving proper aliasing semantics. Sets are implemented as dictionaries with
None values for efficiency and code reuse.
"""

import collections
import functools
import inspect
import operator
import types
<<<<<<< HEAD
import weakref
from collections.abc import Hashable as py_Hashable, Sequence
from typing import Any, Optional, TYPE_CHECKING, Union

import torch
from torch._subclasses.fake_tensor import is_fake


=======
from collections.abc import Hashable as py_Hashable, Sequence
from typing import Any, Optional, TYPE_CHECKING, Union

from torch._subclasses.fake_tensor import is_fake

>>>>>>> a7dc6dab
from .. import graph_break_hints, polyfills, variables
from ..bytecode_transformation import create_call_function, create_instruction
from ..exc import raise_observed_exception, unimplemented
from ..guards import GuardBuilder, install_guard
from ..source import is_constant_source, is_from_local_source
from ..utils import (
    cmp_name_to_op_mapping,
    dict_items,
    dict_keys,
    dict_values,
    istype,
    raise_args_mismatch,
    specialize_symnode,
)
from .base import ValueMutationNew, VariableTracker
from .constant import ConstantVariable
from .lists import ListIteratorVariable


if TYPE_CHECKING:
    from torch._dynamo.codegen import PyCodegen
    from torch._dynamo.symbolic_convert import InstructionTranslator

    from .functions import UserFunctionVariable


# [Adding a new supported class within the keys of ConstDictVariable]
# - Add its tracker type to is_hashable
# - (perhaps) Define how it is compared in _HashableTracker._eq_impl


def was_instancecheck_override(obj: Any) -> bool:
    return type(obj).__dict__.get("__instancecheck__", False)


def raise_unhashable(
    arg: VariableTracker, tx: Optional["InstructionTranslator"] = None
) -> None:
    if tx is None:
        from torch._dynamo.symbolic_convert import InstructionTranslator

        tx = InstructionTranslator.current_tx()
    raise_observed_exception(
        TypeError,
        tx,
        args=[ConstantVariable(f"unhashable type: {type(arg.realize())}")],
    )


def is_hashable(x: VariableTracker) -> bool:
    # NB - performing isinstance check on a LazVT realizes the VT, accidentally
    # inserting the guard. To avoid this, lazyVT `is_hashable` methods looks at
    # the underlying value without realizing the VT. Consider updating the
    # lazyVT `is_hashable` method if you see unnecessary guarding for a key VT.
<<<<<<< HEAD
    if isinstance(x, variables.LazyVariableTracker):
        if not x.is_realized():
            return x.is_hashable()
        # If already realized, check hashability of the realized value
        return is_hashable(x.unwrap())

    return x.is_python_hashable()
=======
    if (
        isinstance(x, variables.LazyVariableTracker)
        and not x.is_realized()
        and x.is_hashable()
    ):
        return True

    if isinstance(x, variables.TensorVariable):
        # Tensors are hashable if they have an example_value (a fake tensor)
        # Most VT's should have one.
        # It'd be nice if at some point we could assert that they all have one
        return x.as_proxy().node.meta.get("example_value") is not None
    elif isinstance(x, variables.TupleVariable):
        return all(is_hashable(e) for e in x.items)
    elif isinstance(x, variables.FrozenDataClassVariable):
        return all(is_hashable(e) for e in x.fields.values())
    elif (
        isinstance(x, variables.UserDefinedObjectVariable)
        and not was_instancecheck_override(x.value)
        and inspect.getattr_static(x.value, "__hash__") is int.__hash__
        and isinstance(x.value, int)
    ):
        return isinstance(x.value, py_Hashable)
    elif isinstance(x, variables.FunctoolsPartialVariable):
        return (
            is_hashable(x.func)
            and all(is_hashable(arg) for arg in x.args)
            and all(is_hashable(value) for value in x.keywords.values())
        )
    else:
        return isinstance(
            x,
            (
                variables.BuiltinVariable,
                variables.SymNodeVariable,
                variables.ConstantVariable,
                variables.EnumVariable,
                variables.FrozensetVariable,
                variables.UserDefinedClassVariable,
                variables.UserFunctionVariable,
                variables.SkipFunctionVariable,
                variables.misc.NumpyVariable,
                variables.NNModuleVariable,
                variables.UnspecializedNNModuleVariable,
                variables.MethodWrapperVariable,
                variables.TorchInGraphFunctionVariable,
                variables.TypingVariable,
                variables.FunctoolsPartialVariable,
                variables.WeakRefVariable,
                variables.TorchHigherOrderOperatorVariable,
            ),
        )
>>>>>>> a7dc6dab


class ConstDictVariable(VariableTracker):
    CONTAINS_GUARD = GuardBuilder.DICT_CONTAINS

    _nonvar_fields = {
        "user_cls",
        *VariableTracker._nonvar_fields,
    }

    class _HashableTracker:
        """
        Auxiliary opaque internal class that wraps a VariableTracker and makes it hashable
        This should not be seen or touched by anything outside of ConstDictVariable and its children
        Note that it's also fine to put VTs into dictionaries and sets, but doing so does not take into account aliasing
        """

        def __init__(self, vt: VariableTracker) -> None:
            # We specialize SymNodes
            vt = specialize_symnode(vt)
            # TODO Temporarily remove to figure out what keys are we breaking on
            # and add proper support for them
            if not is_hashable(vt):
                raise_unhashable(vt)
            self.vt = vt

        @property
        def underlying_value(self) -> Any:
            if (
                isinstance(self.vt, variables.LazyVariableTracker)
                and not self.vt.is_realized()
                and self.vt.is_hashable()
            ):
                return self.vt.original_value()
            if isinstance(self.vt, variables.TensorVariable):
                x = self.vt.as_proxy().node.meta["example_value"]
            elif isinstance(self.vt, variables.TupleVariable):
                Hashable = ConstDictVariable._HashableTracker
                x = tuple(Hashable(e).underlying_value for e in self.vt.items)
            elif isinstance(self.vt, variables.NNModuleVariable):
                return self.vt.value
            elif isinstance(self.vt, variables.UnspecializedNNModuleVariable):
                return self.vt.value
            elif isinstance(self.vt, variables.UserFunctionVariable):
                return self.vt.get_function()
            elif isinstance(self.vt, variables.WeakRefVariable):
                # Access the underlying value inside the referent_vt for the key representation
                Hashable = ConstDictVariable._HashableTracker
                return Hashable(self.vt.referent_vt).underlying_value
            elif isinstance(self.vt, variables.FrozenDataClassVariable):
                Hashable = ConstDictVariable._HashableTracker
                fields_values = {
                    k: Hashable(v).underlying_value
                    for k, v in self.vt.fields.items()  # type: ignore[attr-defined]
                }
                return variables.FrozenDataClassVariable.HashWrapper(
                    self.vt.python_type(), fields_values
                )
            elif isinstance(self.vt, variables.UserDefinedObjectVariable):
                # The re module in Python 3.13+ has a dictionary (_cache2) with
                # an object as key (`class _ZeroSentinel(int): ...`):
                # python test/dynamo/test_unittest.py CPythonTestLongMessage.test_baseAssertEqual
                return self.vt.value  # type: ignore[attr-defined,union-attr]
            elif isinstance(self.vt, variables.FunctoolsPartialVariable):
                Hashable = ConstDictVariable._HashableTracker
                items = (self.vt.func, *self.vt.args, *self.vt.keywords.values())
                x = tuple(Hashable(e).underlying_value for e in items)
                return x
            else:
                x = self.vt.as_python_constant()
            return x

        def __hash__(self) -> int:
            return hash(self.underlying_value)

        @staticmethod
        def _eq_impl(a: Any, b: Any) -> bool:
            # TODO: Put this in utils and share it between variables/builtin.py and here
            type_a, type_b = type(a), type(b)
            if not (issubclass(type_a, type_b) or issubclass(type_b, type_a)):
                return False

            if isinstance(a, tuple):
                Hashable = ConstDictVariable._HashableTracker
                return len(a) == len(b) and all(
                    Hashable._eq_impl(u, v) for u, v in zip(a, b)
                )
            elif is_fake(a):
                return a is b
            else:
                return a == b

        def __eq__(self, other: object) -> bool:
            Hashable = ConstDictVariable._HashableTracker
            assert isinstance(other, Hashable) or ConstantVariable.is_literal(other), (
                type(other)
            )
            if isinstance(other, Hashable):
                return Hashable._eq_impl(self.underlying_value, other.underlying_value)

            # constant
            return Hashable._eq_impl(self.underlying_value, other)

    def __init__(
        self,
        items: dict[VariableTracker, VariableTracker],
        user_cls: type = dict,
        **kwargs: Any,
    ) -> None:
        # .clone() pass these arguments in kwargs but they're recreated a few
        # lines below
        if "original_items" in kwargs:
            kwargs.pop("original_items")
        if "should_reconstruct_all" in kwargs:
            kwargs.pop("should_reconstruct_all")

        super().__init__(**kwargs)

        Hashable = ConstDictVariable._HashableTracker

        # Keys will just be HashableTrackers when cloning, in any other case they'll be VariableTrackers
        assert all(
            isinstance(x, (VariableTracker, Hashable))
            and isinstance(v, VariableTracker)
            for x, v in items.items()
        )

        def make_hashable(
            key: Union[VariableTracker, "ConstDictVariable._HashableTracker"],
        ) -> "ConstDictVariable._HashableTracker":
            return key if isinstance(key, Hashable) else Hashable(key)

        dict_cls = self._get_dict_cls_from_user_cls(user_cls)
        self.items = dict_cls({make_hashable(x): v for x, v in items.items()})
        # need to reconstruct everything if the dictionary is an intermediate value
        # or if a pop/delitem was executed
        self.should_reconstruct_all = (
            not is_from_local_source(self.source) if self.source else True
        )
        self.original_items = items.copy()
        self.user_cls = user_cls

    def _get_dict_cls_from_user_cls(self, user_cls: type) -> type:
        accepted_dict_types = (dict, collections.OrderedDict, collections.defaultdict)

        # avoid executing user code if user_cls is a dict subclass
        if user_cls in accepted_dict_types:
            dict_cls = user_cls
        else:
            # <Subclass, ..., dict, object>
            dict_cls = next(
                base for base in user_cls.__mro__ if base in accepted_dict_types
            )
        assert dict_cls in accepted_dict_types, dict_cls

        # Use a dict instead as the call "defaultdict({make_hashable(x): v ..})"
        # would fail as defaultdict expects a callable as first argument
        if dict_cls is collections.defaultdict:
            dict_cls = dict
        return dict_cls

    def as_proxy(self) -> dict[Any, Any]:
        return {k.vt.as_proxy(): v.as_proxy() for k, v in self.items.items()}

    def debug_repr(self) -> str:
        return (
            "{"
            + ", ".join(
                f"{k.vt.debug_repr()}: {v.debug_repr()}" for k, v in self.items.items()
            )
            + "}"
        )

    def as_python_constant(self) -> dict[Any, Any]:
        return {
            k.vt.as_python_constant(): v.as_python_constant()
            for k, v in self.items.items()
        }

    def keys_as_python_constant(self) -> dict[Any, VariableTracker]:
        self.install_dict_keys_match_guard()
        return {k.vt.as_python_constant(): v for k, v in self.items.items()}

    def python_type(self) -> type:
        return self.user_cls

    def __contains__(self, vt: VariableTracker) -> bool:
        assert isinstance(vt, VariableTracker)
        Hashable = ConstDictVariable._HashableTracker
        return (
            is_hashable(vt)
            and Hashable(vt) in self.items
            and not isinstance(self.items[Hashable(vt)], variables.DeletedVariable)
        )

    def call_tree_map_branch(
        self,
        tx: "InstructionTranslator",
        tree_map_fn: "UserFunctionVariable",
        map_fn: VariableTracker,
        rest: Sequence[VariableTracker],
        tree_map_kwargs: dict[str, VariableTracker],
    ) -> VariableTracker:
        other_dicts: list[ConstDictVariable] = []
        for candidate in rest:
            candidate = candidate.realize()
            if not isinstance(candidate, ConstDictVariable) or len(
                candidate.items
            ) != len(self.items):
                return self._tree_map_fallback(
                    tx, tree_map_fn, map_fn, rest, tree_map_kwargs
                )
            other_dicts.append(candidate)

        new_items_hashed = type(self.items)()
        for key_tracker, value in self.items.items():
            sibling_leaves: list[VariableTracker] = []
            for candidate in other_dicts:
                try:
                    sibling_leaves.append(candidate.items[key_tracker])
                except KeyError:
                    return self._tree_map_fallback(
                        tx, tree_map_fn, map_fn, rest, tree_map_kwargs
                    )
            new_items_hashed[key_tracker] = value.call_tree_map(
                tx,
                tree_map_fn,
                map_fn,
                sibling_leaves,
                tree_map_kwargs,
            )

        updated_original_items = {
            key_tracker.vt: new_items_hashed[key_tracker]
            for key_tracker in new_items_hashed
        }

        return self.clone(
            items=new_items_hashed,
            original_items=updated_original_items,
            should_reconstruct_all=True,
            source=None,
            mutation_type=ValueMutationNew(),
        )

    def len(self) -> int:
        return sum(
            not isinstance(x, variables.DeletedVariable) for x in self.items.values()
        )

    def has_new_items(self) -> bool:
        return self.should_reconstruct_all or any(
            self.is_new_item(self.original_items.get(key.vt), value)
            for key, value in self.items.items()
        )

    def is_new_item(
        self, value: Optional[VariableTracker], other: VariableTracker
    ) -> bool:
        # compare the id of the realized values if both values are not lazy VTs
        if value and value.is_realized() and other.is_realized():
            return id(value.realize()) != id(other.realize())
        return id(value) != id(other)

    def reconstruct_kvs_into_new_dict(self, codegen: "PyCodegen") -> None:
        # Build a dictionary that contains the keys and values.
        num_args = 0
        for key, value in self.items.items():
            # We can safely call realize() here as it won't introduce any new guards
            item = self.original_items.get(key.vt)
            if self.is_new_item(item, value) or self.should_reconstruct_all:
                codegen(key.vt)
                codegen(value)
                num_args += 1
        codegen.append_output(create_instruction("BUILD_MAP", arg=num_args))

    def reconstruct(self, codegen: "PyCodegen") -> None:
        if self.user_cls is collections.OrderedDict:
            # emit `OrderedDict(constructed_dict)`
            codegen.add_push_null(
                lambda: codegen.extend_output(
                    [
                        codegen.create_load_python_module(collections),
                        codegen.create_load_attr("OrderedDict"),
                    ]
                )
            )
            self.reconstruct_kvs_into_new_dict(codegen)
            codegen.extend_output(create_call_function(1, False))
        else:
            self.reconstruct_kvs_into_new_dict(codegen)

    def getitem_const_raise_exception_if_absent(
        self, tx: "InstructionTranslator", arg: VariableTracker
    ) -> VariableTracker:
        key = ConstDictVariable._HashableTracker(arg)
        if key not in self.items:
            try:
                error_message = (
                    f"Dict key lookup failed for {str(arg)}. "
                    f"Debug representation of the key is {arg.debug_repr()!r}"
                )
            except Exception:
                error_message = f"Dict key lookup failed for {str(arg)}"
            raise_observed_exception(KeyError, tx, msg=error_message)
        return self.items[key]

    def getitem_const(
        self, tx: "InstructionTranslator", arg: VariableTracker
    ) -> VariableTracker:
        key = ConstDictVariable._HashableTracker(arg)
        if key not in self.items:
            msg = f"Dictionary key {arg.value} not found during tracing"  # type: ignore[attr-defined]
            unimplemented(
                gb_type="key not found in dict",
                context=f"Key {arg.value}",  # type: ignore[attr-defined]
                explanation=msg,
                hints=[
                    "Check if the key exists in the dictionary before accessing it.",
                    *graph_break_hints.USER_ERROR,
                ],
            )
        return self.items[key]

    def maybe_getitem_const(self, arg: VariableTracker) -> Optional[VariableTracker]:
        key = ConstDictVariable._HashableTracker(arg)
        if key not in self.items:
            return None
        return self.items[key]

    def realize_key_vt(self, arg: VariableTracker) -> None:
        # Realize the LazyVT on a particular index
        assert arg in self
        key = ConstDictVariable._HashableTracker(arg)
        index = tuple(self.items.keys()).index(key)
        original_key_vt = tuple(self.original_items.keys())[index]
        if isinstance(original_key_vt, variables.LazyVariableTracker):
            original_key_vt.realize()

    def install_dict_keys_match_guard(self) -> None:
        if self.source:
            install_guard(self.make_guard(GuardBuilder.DICT_KEYS_MATCH))

    def install_dict_contains_guard(
        self, tx: "InstructionTranslator", args: list[VariableTracker]
    ) -> None:
        # Key guarding - These are the cases to consider
        # 1) The dict has been mutated. In this case, we would have already
        # inserted a DICT_KEYS_MATCH guard, so we can skip.
        #
        # 2) args[0].source is None. This happens for const keys. Here, we
        # have to insert the DICT_CONTAINS guard.
        #
        # 3) args[0].source is not None. This can happen for non-const VTs.
        #   3a) contains=True. In this case, we can access the lazyVT from
        #   original_items and selectively realize it.
        #   3b) contains=False. There is no easy way to selectively apply this
        #   DICT_NOT_CONTAINS guard because our guard are represented via trees.
        #   Be conservative and add DICT_KEYS_MATCH guard.

        if not self.source:
            return

        if tx.output.side_effects.is_modified(self):
            return

        contains = args[0] in self
        if args[0].source is None and args[0].is_python_constant():
            install_guard(
                self.make_guard(
                    functools.partial(
                        type(self).CONTAINS_GUARD,
                        key=args[0].as_python_constant(),
                        invert=not contains,
                    )
                )
            )
        elif args[0].source:
            # Realize the lookup key to install its guard
            if isinstance(args[0], variables.LazyVariableTracker):
                args[0].realize()
            if contains:
                # Key is in the dict - realize the dict's key to install guard
                self.realize_key_vt(args[0])
            else:
                self.install_dict_keys_match_guard()

    def call_method(
        self,
        tx: "InstructionTranslator",
        name: str,
        args: list[VariableTracker],
        kwargs: dict[str, VariableTracker],
    ) -> VariableTracker:
        # NB - Both key and value are LazyVariableTrackers in the beginning. So,
        # we have to insert guards when a dict method is accessed. For this to
        # be simple, we are conservative and overguard. We skip guard only for
        # get/__getitem__ because the key guard will be inserted by the
        # corresponding value VT. For __contains__, we add a DICT_CONTAINS
        # guard. But for all the other methods, we insert the DICT_KEYS_MATCH
        # guard to be conservative.
        from . import BuiltinVariable, ConstantVariable

        Hashable = ConstDictVariable._HashableTracker

        arg_hashable = args and is_hashable(args[0])

        if name == "__init__":
            temp_dict_vt = variables.BuiltinVariable(dict).call_dict(
                tx, *args, **kwargs
            )
            tx.output.side_effects.mutation(self)
            self.items.update(temp_dict_vt.items)  # type: ignore[attr-defined]
            return ConstantVariable.create(None)
        elif name == "__getitem__":
            # Key guarding - Nothing to do. LazyVT for value will take care.
            if len(args) != 1:
                raise_args_mismatch(tx, name, "1 args", f"{len(args)} args")
            return self.getitem_const_raise_exception_if_absent(tx, args[0])
        elif name == "items":
            if args or kwargs:
                raise_args_mismatch(
                    tx,
                    name,
                    "0 args and 0 kwargs",
                    f"{len(args)} args and {len(kwargs)} kwargs",
                )
            self.install_dict_keys_match_guard()
            if self.source:
                tx.output.guard_on_key_order.add(self.source)
            return DictItemsVariable(self)
        elif name == "keys":
            if len(args):
                raise_args_mismatch(tx, name, "0 args", f"{len(args)} args")
            self.install_dict_keys_match_guard()
            if self.source:
                tx.output.guard_on_key_order.add(self.source)
            return DictKeysVariable(self)
        elif name == "values":
            if args or kwargs:
                raise_args_mismatch(
                    tx,
                    name,
                    "0 args and 0 kwargs",
                    f"{len(args)} args and {len(kwargs)} kwargs",
                )
            self.install_dict_keys_match_guard()
            if self.source:
                tx.output.guard_on_key_order.add(self.source)
            if args or kwargs:
                raise_observed_exception(TypeError, tx)
            return DictValuesVariable(self)
        elif name == "copy":
            self.install_dict_keys_match_guard()
            if args or kwargs:
                raise_args_mismatch(
                    tx,
                    name,
                    "0 args and 0 kwargs",
                    f"{len(args)} args and {len(kwargs)} kwargs",
                )
            return self.clone(
                items=self.items.copy(), mutation_type=ValueMutationNew(), source=None
            )
        elif name == "__len__":
            if args or kwargs:
                raise_args_mismatch(
                    tx,
                    name,
                    "0 args and 0 kwargs",
                    f"{len(args)} args and {len(kwargs)} kwargs",
                )
            self.install_dict_keys_match_guard()
            return ConstantVariable.create(len(self.items))
        elif name == "__setitem__" and self.is_mutable():
            if not arg_hashable:
                raise_unhashable(args[0], tx)

            self.install_dict_keys_match_guard()
            if kwargs or len(args) != 2:
                raise_args_mismatch(
                    tx,
                    name,
                    "2 args and 0 kwargs",
                    f"{len(args)} args and {len(kwargs)} kwargs",
                )
            tx.output.side_effects.mutation(self)
            self.items[Hashable(args[0])] = args[1]
            return ConstantVariable.create(None)
        elif name == "__delitem__" and arg_hashable and self.is_mutable():
            self.install_dict_keys_match_guard()
            self.should_reconstruct_all = True
            tx.output.side_effects.mutation(self)
            self.items.__delitem__(Hashable(args[0]))
            return ConstantVariable.create(None)
        elif name == "get":
            if len(args) not in (1, 2):
                raise_args_mismatch(tx, name, "1 or 2 args", f"{len(args)} args")

            if not arg_hashable:
                raise_unhashable(args[0], tx)

            if args[0] not in self:
                self.install_dict_contains_guard(tx, args)
                if len(args) == 1:
                    # if default is not given, return None
                    return ConstantVariable.create(None)
                return args[1]
            # Key guarding - Nothing to do.
            return self.getitem_const(tx, args[0])
        elif name == "pop" and self.is_mutable():
            if len(args) not in (1, 2):
                raise_args_mismatch(tx, name, "1 or 2 args", f"{len(args)} args")

            if not arg_hashable:
                raise_unhashable(args[0], tx)

            if args[0] not in self:
                # missing item, return the default value. Install no DICT_CONTAINS guard.
                self.install_dict_contains_guard(tx, args)
                if len(args) == 1:
                    # if default is not given, raise KeyError
                    raise_observed_exception(KeyError, tx)
                return args[1]

            self.should_reconstruct_all = True
            tx.output.side_effects.mutation(self)
            return self.items.pop(Hashable(args[0]))
        elif name == "popitem" and self.is_mutable():
            if (
                issubclass(self.user_cls, dict)
                and not issubclass(self.user_cls, collections.OrderedDict)
                and len(args)
            ):
                raise_args_mismatch(tx, name)

            if not self.items:
                msg = ConstantVariable.create("popitem(): dictionary is empty")
                raise_observed_exception(KeyError, tx, args=[msg])

            if self.user_cls is collections.OrderedDict and (
                len(args) == 1 or "last" in kwargs
            ):
                if len(args) == 1 and args[0].is_python_constant():
                    last = args[0].as_python_constant()
                elif (v := kwargs.get("last")) and v.is_python_constant():
                    last = v.as_python_constant()
                else:
                    raise_args_mismatch(tx, name)
                k, v = self.items.popitem(last=last)  # type: ignore[possibly-undefined]
            else:
                k, v = self.items.popitem()

            self.should_reconstruct_all = True
            tx.output.side_effects.mutation(self)

            return variables.TupleVariable([k.vt, v])
        elif name == "clear":
            if args or kwargs:
                raise_args_mismatch(
                    tx,
                    name,
                    "0 args and 0 kwargs",
                    f"{len(args)} args and {len(kwargs)} kwargs",
                )
            self.should_reconstruct_all = True
            tx.output.side_effects.mutation(self)
            self.items.clear()
            return ConstantVariable.create(None)
        elif name == "update" and self.is_mutable():
            # In general, this call looks like `a.update(b, x=1, y=2, ...)`.
            # Either `b` or the kwargs is omittable, but not both.
            self.install_dict_keys_match_guard()
            has_arg = len(args) == 1
            has_kwargs = len(kwargs) > 0
            if has_arg or has_kwargs:
                tx.output.side_effects.mutation(self)
                if has_arg:
                    if isinstance(args[0], ConstDictVariable):
                        # NB - Guard on all the keys of the other dict to ensure
                        # correctness.
                        args[0].install_dict_keys_match_guard()
                        dict_vt: ConstDictVariable = args[0]
                    else:
                        dict_vt = BuiltinVariable.call_custom_dict(tx, dict, args[0])  # type: ignore[assignment]
                    self.items.update(dict_vt.items)  # type: ignore[attr-defined]
                if has_kwargs:
                    # Handle kwargs
                    kwargs_hashable = {
                        Hashable(ConstantVariable.create(k)): v
                        for k, v in kwargs.items()
                    }
                    self.items.update(kwargs_hashable)
                return ConstantVariable.create(None)
            else:
                return super().call_method(tx, name, args, kwargs)
        elif name == "__contains__":
            if not len(args):
                raise_args_mismatch(
                    tx,
                    name,
                    "more than 1 args and 0 kwargs",
                    f"{len(args)} args and {len(kwargs)} kwargs",
                )

            if not arg_hashable:
                raise_unhashable(args[0], tx)

            self.install_dict_contains_guard(tx, args)
            contains = args[0] in self
            return ConstantVariable.create(contains)
        elif name == "setdefault" and self.is_mutable():
            if len(args) not in (1, 2):
                raise_args_mismatch(
                    tx,
                    name,
                    "1 or 2 args and 0 kwargs",
                    f"{len(args)} args and {len(kwargs)} kwargs",
                )

            if not arg_hashable:
                raise_unhashable(args[0], tx)

            self.install_dict_keys_match_guard()
            if kwargs or len(args) > 2:
                raise_args_mismatch(
                    tx,
                    name,
                    "at most 2 args and 0 kwargs",
                    f"{len(args)} args and {len(kwargs)} kwargs",
                )
            value = self.maybe_getitem_const(args[0])
            if value is not None:
                return value
            else:
                if len(args) == 1:
                    x = ConstantVariable.create(None)
                else:
                    x = args[1]
                tx.output.side_effects.mutation(self)
                self.items[Hashable(args[0])] = x
                return x
        elif name == "move_to_end":
            self.install_dict_keys_match_guard()
            tx.output.side_effects.mutation(self)
            if args[0] not in self:
                raise_observed_exception(KeyError, tx)

            last = True
            if len(args) == 2 and args[1].is_python_constant():
                last = args[1].as_python_constant()

            if kwargs and "last" in kwargs and kwargs["last"].is_python_constant():
                last = kwargs.get("last").as_python_constant()  # type: ignore[union-attr]

            key = Hashable(args[0])
            self.items.move_to_end(key, last=last)
            return ConstantVariable.create(None)
        elif name == "__eq__" and istype(
            self, ConstDictVariable
        ):  # don't let Set use this function
            if len(args) != 1:
                raise_args_mismatch(tx, name, "1 args", f"{len(args)} args")

            return variables.UserFunctionVariable(polyfills.dict___eq__).call_function(
                tx, [self, args[0]], {}
            )
        elif name == "__ne__":
            return ConstantVariable.create(
                not self.call_method(tx, "__eq__", args, kwargs).value  # type: ignore[attr-defined]
            )
        elif name == "__or__":
            if len(args) != 1:
                raise_args_mismatch(tx, name, "1 args", f"{len(args)} args")
            other = args[0]

            # Method resolution for binops works as follow (using __or__ as example):
            # (1) dict.__or__(dict) => dict
            # (2) dict.__or__(subclass): return NotImplemented
            # (3) Check if subclass implements __ror__ => forward the call
            # to subclass.__ror__(dict)

            # Let's not forward the call to __ror__ yet because __ror__ can be
            # implemented in C (i.e. OrderedDict subclass) which Dynamo cannot
            # trace
            # if istype(other, variables.UserDefinedDictVariable):
            #     if other.call_obj_hasattr(tx, "__ror__").value:
            #         return other.call_method(tx, "__ror__", [self], kwargs)

            # The three dict types Dynamo can handle are dict, OrderedDict and
            # defaultdict.

            # TODO(guilhermeleobas): this check should be on builtin.py::call_or_
            if not istype(
                other, (ConstDictVariable, variables.UserDefinedDictVariable)
            ):
                err_msg = (
                    f"unsupported operand type(s) for |: '{self.python_type().__name__}'"
                    f"and '{other.python_type().__name__}'"
                )
                raise_observed_exception(TypeError, tx, args=[err_msg])

            # OrderedDict overloads __ror__
            ts = {self.user_cls, other.user_cls}  # type: ignore[attr-defined]
            user_cls = (
                collections.OrderedDict
                if any(issubclass(t, collections.OrderedDict) for t in ts)
                else dict
            )

            self.install_dict_keys_match_guard()
            new_dict_vt = self.clone(
                items=self.items.copy(),
                mutation_type=ValueMutationNew(),
                source=None,
                user_cls=user_cls,
            )

            # NB - Guard on all the keys of the other dict to ensure
            # correctness.
            args[0].install_dict_keys_match_guard()  # type: ignore[attr-defined]
            new_dict_vt.items.update(args[0].items)  # type: ignore[attr-defined]
            return new_dict_vt
        elif name == "__ior__":
            self.call_method(tx, "update", args, kwargs)
            return self
        elif name == "__iter__":
            if self.source and not is_constant_source(self.source):
                tx.output.guard_on_key_order.add(self.source)
            return ListIteratorVariable(
                self.unpack_var_sequence(tx), mutation_type=ValueMutationNew()
            )
        else:
            return super().call_method(tx, name, args, kwargs)

    def unpack_var_sequence(self, tx: "InstructionTranslator") -> list[VariableTracker]:
        self.install_dict_keys_match_guard()
        return [x.vt for x in self.items]

    def call_obj_hasattr(
        self, tx: "InstructionTranslator", name: str
    ) -> ConstantVariable:
        # dict not allow setting arbitrary attributes.  OrderedDict and
        # defaultdict allow arbitrary setattr, but not deletion of default attrs
        if any(
            self.user_cls is t
            for t in (dict, collections.OrderedDict, collections.defaultdict)
        ):
            if hasattr(self.user_cls, name):
                return ConstantVariable.create(True)
            if self.user_cls is dict:
                return ConstantVariable.create(False)

        msg = f"hasattr on {self.user_cls} is not supported"
        unimplemented(
            gb_type="unsupported hasattr operation",
            context=f"Class {self.user_cls}",
            explanation=msg,
            hints=[
                "Consider using a regular dictionary instead",
                *graph_break_hints.SUPPORTABLE,
            ],
        )

    def clone(self, **kwargs: Any) -> VariableTracker:
        self.install_dict_keys_match_guard()
        return super().clone(**kwargs)


class MappingProxyVariable(VariableTracker):
    # proxies to the original dict_vt
    def __init__(self, dv_dict: ConstDictVariable, **kwargs: Any) -> None:
        super().__init__(**kwargs)
        assert isinstance(dv_dict, ConstDictVariable)
        self.dv_dict = dv_dict

    def python_type(self) -> type:
        return types.MappingProxyType

    def unpack_var_sequence(self, tx: "InstructionTranslator") -> list[VariableTracker]:
        return self.dv_dict.unpack_var_sequence(tx)

    def reconstruct(self, codegen: "PyCodegen") -> None:
        # load types.MappingProxyType
        if self.source:
            msg = (
                f"Preexisting MappingProxyVariable (source: {self.source}) cannot be reconstructed "
                "because the connection to the original dict will be lost."
            )
            unimplemented(
                gb_type="mapping proxy cannot be reconstructed",
                context=f"Source: {self.source}",
                explanation=msg,
                hints=[
                    "Use a mapping proxy constructed in the same `torch.compile` region.",
                    *graph_break_hints.SUPPORTABLE,
                ],
            )
        codegen.add_push_null(
            lambda: codegen.extend_output(
                [
                    codegen.create_load_python_module(types),
                    codegen.create_load_attr("MappingProxyType"),
                ]
            )
        )
        codegen(self.dv_dict)
        codegen.extend_output(create_call_function(1, False))

    def call_method(
        self,
        tx: "InstructionTranslator",
        name: str,
        args: list[VariableTracker],
        kwargs: dict[str, VariableTracker],
    ) -> VariableTracker:
        if self.source and tx.output.side_effects.has_existing_dict_mutation():
            msg = (
                "A dict has been modified while we have an existing mappingproxy object. "
                "A mapping proxy object, as the name suggest, proxies a mapping "
                "object (usually a dict). If the original dict object mutates, it "
                "is reflected in the proxy object as well. For an existing proxy "
                "object, we do not know the original dict it points to. Therefore, "
                "for correctness we graph break when there is dict mutation and we "
                "are trying to access a proxy object."
            )

            unimplemented(
                gb_type="mapping proxy affected by dictionary mutation",
                context=f"Source: {self.source}, Dict mutation detected",
                explanation=msg,
                hints=[
                    "Avoid modifying dictionaries that might be referenced by mapping proxy objects",
                    "Or avoid using the mapping proxy objects after modifying its underlying dictionary",
                ],
            )
        return self.dv_dict.call_method(tx, name, args, kwargs)

    def call_obj_hasattr(
        self, tx: "InstructionTranslator", name: str
    ) -> ConstantVariable:
        if self.python_type() is types.MappingProxyType:
            return ConstantVariable.create(name in types.MappingProxyType.__dict__)
        return super().call_obj_hasattr(tx, name)


class NNModuleHooksDictVariable(ConstDictVariable):
    # Special class to avoid adding any guards on the nn module hook ids.
    def install_dict_keys_match_guard(self) -> None:
        pass

    def install_dict_contains_guard(
        self, tx: "InstructionTranslator", args: list[VariableTracker]
    ) -> None:
        pass


class DefaultDictVariable(ConstDictVariable):
    def __init__(
        self,
        items: dict[VariableTracker, VariableTracker],
        user_cls: type,
        default_factory: Optional[VariableTracker] = None,
        **kwargs: Any,
    ) -> None:
        super().__init__(items, user_cls, **kwargs)
        assert user_cls is collections.defaultdict
        if default_factory is None:
            default_factory = ConstantVariable.create(None)
        self.default_factory = default_factory

    def is_python_constant(self) -> bool:
        # Return false for unsupported defaults. This ensures that a bad handler
        # path is not taken in BuiltinVariable for getitem.
        if self.default_factory not in [list, tuple, dict] and not self.items:
            return False
        return super().is_python_constant()

    def debug_repr(self) -> str:
        assert self.default_factory is not None
        return (
            f"defaultdict({self.default_factory.debug_repr()}, {super().debug_repr()})"
        )

    @staticmethod
    def is_supported_arg(arg: VariableTracker) -> bool:
        if isinstance(arg, variables.BuiltinVariable):
            return arg.fn in (list, tuple, dict, set)
        else:
            return isinstance(
                arg,
                (
                    variables.functions.BaseUserFunctionVariable,
                    variables.functions.PolyfilledFunctionVariable,
                ),
            )

    def call_method(
        self,
        tx: "InstructionTranslator",
        name: str,
        args: list[VariableTracker],
        kwargs: dict[str, VariableTracker],
    ) -> VariableTracker:
        if name == "__getitem__":
            if len(args) != 1:
                raise_args_mismatch(tx, name, "1 args", f"{len(args)} args")

            if args[0] in self:
                return self.getitem_const(tx, args[0])
            else:
                if (
                    istype(self.default_factory, ConstantVariable)
                    and self.default_factory.value is None
                ):
                    raise_observed_exception(KeyError, tx, args=[args[0]])
                else:
                    default_var = self.default_factory.call_function(tx, [], {})
                    super().call_method(
                        tx, "__setitem__", [args[0], default_var], kwargs
                    )
                    return default_var
        else:
            return super().call_method(tx, name, args, kwargs)

    def reconstruct(self, codegen: "PyCodegen") -> None:
        # emit `defaultdict(default_factory, new_dict)`
        codegen.add_push_null(
            lambda: codegen.extend_output(
                [
                    codegen.create_load_python_module(collections),
                    codegen.create_load_attr("defaultdict"),
                ]
            )
        )
        codegen(self.default_factory)
        self.reconstruct_kvs_into_new_dict(codegen)
        codegen.extend_output(create_call_function(2, False))


# TODO: Implementing this via inheritance rather than composition is a
# footgun, because self method calls in dict will route back to the set
# implementation, which is almost assuredly wrong
class SetVariable(ConstDictVariable):
    """We model a sets as dictionary with None values"""

    CONTAINS_GUARD = GuardBuilder.SET_CONTAINS

    def __init__(
        self,
        items: list[VariableTracker],
        **kwargs: Any,
    ) -> None:
        # Items can be either VariableTrackers or _HashableTrackers (from set ops).
        # For VariableTrackers, realize them to ensure aliasing guards are installed
        # when the same object appears multiple times.
        realized_items = []
        for item in items:
            if isinstance(item, ConstDictVariable._HashableTracker):
                # Already a _HashableTracker from a set operation
                realized_items.append(item)
            else:
                # VariableTracker - realize to install guards
                realized_items.append(item.realize())
        # pyrefly: ignore[bad-assignment]
        items = dict.fromkeys(realized_items, SetVariable._default_value())
        # pyrefly: ignore[bad-argument-type]
        super().__init__(items, **kwargs)

    def debug_repr(self) -> str:
        if not self.items:
            return "set()"
        else:
            return "{" + ",".join(k.vt.debug_repr() for k in self.items) + "}"

    @property
    def set_items(self) -> set["ConstDictVariable._HashableTracker"]:
        return set(self.items.keys())

    @staticmethod
    def _default_value() -> VariableTracker:
        # Variable to fill in he keys of the dictionary
        return ConstantVariable.create(None)

    def as_proxy(self) -> Any:
        return {k.vt.as_proxy() for k in self.set_items}

    def python_type(self) -> type:
        return set

    def as_python_constant(self) -> Any:
        return {k.vt.as_python_constant() for k in self.set_items}

    def reconstruct(self, codegen: "PyCodegen") -> None:
        codegen.foreach([x.vt for x in self.set_items])
        codegen.append_output(create_instruction("BUILD_SET", arg=len(self.set_items)))

    def _fast_set_method(
        self,
        tx: "InstructionTranslator",
        fn: Any,
        args: list[VariableTracker],
        kwargs: dict[str, VariableTracker],
    ) -> VariableTracker:
        try:
            res = fn(
                *[x.as_python_constant() for x in [self, *args]],
                **{k: v.as_python_constant() for k, v in kwargs.items()},
            )
        except Exception as exc:
            raise_observed_exception(
                type(exc), tx, args=list(map(ConstantVariable.create, exc.args))
            )
        # pyrefly: ignore[unbound-name]
        return VariableTracker.build(tx, res)

    def call_method(
        self,
        tx: "InstructionTranslator",
        name: str,
        args: list[VariableTracker],
        kwargs: dict[str, VariableTracker],
    ) -> VariableTracker:
        # We forward the calls to the dictionary model
        from ..utils import check_constant_args

        if (
            name
            in (
                "isdisjoint",
                "union",
                "intersection",
                "difference",
                "symmetric_difference",
            )
            and check_constant_args(args, kwargs)
            and self.python_type() is set
        ):
            py_type = self.python_type()
            return self._fast_set_method(tx, getattr(py_type, name), args, kwargs)

        if name == "__init__":
            temp_set_vt = variables.BuiltinVariable(set).call_set(tx, *args, **kwargs)
            tx.output.side_effects.mutation(self)
            self.items.clear()
            self.items.update(temp_set_vt.items)  # type: ignore[attr-defined]
            return ConstantVariable.create(None)
        elif name == "add":
            if kwargs or len(args) != 1:
                raise_args_mismatch(
                    tx,
                    name,
                    "1 args and 0 kwargs",
                    f"{len(args)} args and {len(kwargs)} kwargs",
                )
            name = "__setitem__"
            args = [args[0], SetVariable._default_value()]
        elif name == "pop":
            if kwargs or args:
                raise_args_mismatch(
                    tx,
                    name,
                    "0 args and 0 kwargs",
                    f"{len(args)} args and {len(kwargs)} kwargs",
                )
            # Choose an item at random and pop it via the Dict.pop method
            try:
                result: VariableTracker = self.set_items.pop().vt  # type: ignore[assignment]
            except KeyError as e:
                raise_observed_exception(
                    KeyError, tx, args=list(map(ConstantVariable.create, e.args))
                )
            # pyrefly: ignore[unbound-name]
            super().call_method(tx, name, [result], kwargs)
            # pyrefly: ignore[unbound-name]
            return result
        elif name == "isdisjoint":
            if kwargs or len(args) != 1:
                raise_args_mismatch(
                    tx,
                    name,
                    "1 args and 0 kwargs",
                    f"{len(args)} args and {len(kwargs)} kwargs",
                )
            return variables.UserFunctionVariable(
                polyfills.set_isdisjoint
            ).call_function(tx, [self, args[0]], {})
        elif name == "intersection":
            if kwargs:
                raise_args_mismatch(tx, name, "0 kwargs", f"{len(kwargs)} kwargs")
            return variables.UserFunctionVariable(
                polyfills.set_intersection
            ).call_function(tx, [self, *args], {})
        elif name == "intersection_update":
            if kwargs:
                raise_args_mismatch(tx, name, "0 kwargs", f"{len(kwargs)} kwargs")
            return variables.UserFunctionVariable(
                polyfills.set_intersection_update
            ).call_function(tx, [self, *args], {})
        elif name == "union":
            if kwargs:
                raise_args_mismatch(tx, name, "0 kwargs", f"{len(kwargs)} kwargs")
            return variables.UserFunctionVariable(polyfills.set_union).call_function(
                tx, [self, *args], {}
            )
        elif name == "difference":
            if kwargs:
                raise_args_mismatch(
                    tx, name, f"Expect: 0 kwargs, Actual: {len(kwargs)} kwargs"
                )
            return variables.UserFunctionVariable(
                polyfills.set_difference
            ).call_function(tx, [self, *args], {})
        elif name == "difference_update":
            if kwargs:
                raise_args_mismatch(tx, name, "0 kwargs", f"{len(kwargs)} kwargs")
            return variables.UserFunctionVariable(
                polyfills.set_difference_update
            ).call_function(tx, [self, *args], {})
        elif name == "symmetric_difference":
            if kwargs or len(args) != 1:
                raise_args_mismatch(
                    tx,
                    name,
                    "1 args and 0 kwargs",
                    f"{len(args)} args and {len(kwargs)} kwargs",
                )
            return variables.UserFunctionVariable(
                polyfills.set_symmetric_difference
            ).call_function(tx, [self, *args], {})
        elif name == "symmetric_difference_update":
            if kwargs or len(args) != 1:
                raise_args_mismatch(
                    tx,
                    name,
                    "1 args and 0 kwargs",
                    f"{len(args)} args and {len(kwargs)} kwargs",
                )
            return variables.UserFunctionVariable(
                polyfills.set_symmetric_difference_update
            ).call_function(tx, [self, *args], {})
        elif name == "update" and self.is_mutable():
            if kwargs:
                raise_args_mismatch(tx, name, "0 kwargs", f"{len(kwargs)} kwargs")
            return variables.UserFunctionVariable(polyfills.set_update).call_function(
                tx, [self, *args], {}
            )
        elif name == "remove":
            if kwargs or len(args) != 1:
                raise_args_mismatch(
                    tx,
                    name,
                    "1 args and 0 kwargs",
                    f"{len(args)} args and {len(kwargs)} kwargs",
                )
            if args[0] not in self:
                raise_observed_exception(KeyError, tx, args=args)
            return super().call_method(tx, "pop", args, kwargs)
        elif name == "discard":
            if kwargs or len(args) != 1:
                raise_args_mismatch(
                    tx,
                    name,
                    "1 args and 0 kwargs",
                    f"{len(args)} args and {len(kwargs)} kwargs",
                )
            if args[0] in self:
                return super().call_method(tx, "pop", args, kwargs)
            else:
                return ConstantVariable.create(value=None)
        elif name in ("issubset", "issuperset"):
            if len(args) != 1:
                raise_args_mismatch(tx, name, "1 args", f"{len(args)} args")

            op = {
                "issubset": operator.le,
                "issuperset": operator.ge,
            }
            other = args[0].realize()
            if not istype(other, SetVariable):
                other = variables.BuiltinVariable(set).call_function(tx, [other], {})
            return variables.BuiltinVariable(op.get(name)).call_function(
                tx, [self, other], {}
            )
        elif name in ("__and__", "__or__", "__xor__", "__sub__"):
            m = {
                "__and__": "intersection",
                "__or__": "union",
                "__xor__": "symmetric_difference",
                "__sub__": "difference",
            }.get(name)
            if not isinstance(args[0], (SetVariable, variables.UserDefinedSetVariable)):
                msg = ConstantVariable.create(
                    f"unsupported operand type(s) for {name}: '{self.python_type_name()}' and '{args[0].python_type_name()}'"
                )
                raise_observed_exception(TypeError, tx, args=[msg])
            assert m is not None
            return self.call_method(tx, m, args, kwargs)
        elif name in ("__iand__", "__ior__", "__ixor__", "__isub__"):
            if not isinstance(args[0], (SetVariable, variables.UserDefinedSetVariable)):
                msg = ConstantVariable.create(
                    f"unsupported operand type(s) for {name}: '{self.python_type_name()}' and '{args[0].python_type_name()}'"
                )
                raise_observed_exception(TypeError, tx, args=[msg])
            m = {
                "__iand__": "intersection_update",
                "__ior__": "update",
                "__ixor__": "symmetric_difference_update",
                "__isub__": "difference_update",
            }.get(name)
            assert m is not None
            self.call_method(tx, m, args, kwargs)
            return self
        elif name == "__eq__":
            if not isinstance(args[0], (SetVariable, variables.UserDefinedSetVariable)):
                return ConstantVariable.create(False)
            r = self.call_method(tx, "symmetric_difference", args, kwargs)
            return ConstantVariable.create(len(r.set_items) == 0)  # type: ignore[attr-defined]
        elif name in cmp_name_to_op_mapping:
            if not isinstance(args[0], (SetVariable, variables.UserDefinedSetVariable)):
                return ConstantVariable.create(NotImplemented)
            return ConstantVariable.create(
                cmp_name_to_op_mapping[name](self.set_items, args[0].set_items)  # type: ignore[attr-defined]
            )
        return super().call_method(tx, name, args, kwargs)

    def getitem_const(
        self, tx: "InstructionTranslator", arg: VariableTracker
    ) -> VariableTracker:
        raise RuntimeError("Illegal to getitem on a set")

    def install_dict_keys_match_guard(self) -> None:
        # Already EQUALS_MATCH guarded
        pass


class FrozensetVariable(SetVariable):
    def debug_repr(self) -> str:
        if not self.items:
            return "frozenset()"
        else:
            return "{" + ",".join(k.vt.debug_repr() for k in self.items) + "}"

    @property
    def set_items(self) -> set["ConstDictVariable._HashableTracker"]:
        return self.items.keys()

    def python_type(self) -> type:
        return frozenset

    def as_python_constant(self) -> Any:
        return frozenset({k.vt.as_python_constant() for k in self.set_items})

    def reconstruct(self, codegen: "PyCodegen") -> None:
        codegen.foreach([x.vt for x in self.set_items])
        codegen.add_push_null(
            lambda: codegen.extend_output(
                [
                    codegen.create_load_global("frozenset"),
                ]
            )
        )
        codegen.extend_output(create_call_function(0, False))

    def call_method(
        self,
        tx: "InstructionTranslator",
        name: str,
        args: list[VariableTracker],
        kwargs: dict[str, VariableTracker],
    ) -> VariableTracker:
        if name in ["add", "pop", "update", "remove", "discard", "clear"]:
            raise RuntimeError(f"Illegal call_method {name} on a frozenset")
        elif name == "__init__":
            # frozenset is immutable. Calling __init__ again shouldn't have any effect
            # In[1]: s = frozenset([1, 2])
            #
            # In[2]: s.__init__([3, 4])
            #
            # In[3]: s
            # frozenset({1, 2})
            return ConstantVariable.create(None)
        elif name in (
            "copy",
            "difference",
            "intersection",
            "symmetric_difference",
        ):
            r = super().call_method(tx, name, args, kwargs)
            return FrozensetVariable(r.items)  # type: ignore[attr-defined]
        return super().call_method(tx, name, args, kwargs)


class DictKeySetVariable(SetVariable):
    def debug_repr(self) -> str:
        if not self.items:
            return "dict_keys([])"
        else:
            return (
                "dict_keys([" + ",".join(k.vt.debug_repr() for k in self.items) + "])"
            )

    def install_dict_keys_match_guard(self) -> None:
        # Already EQUALS_MATCH guarded
        pass

    def install_dict_contains_guard(
        self, tx: "InstructionTranslator", args: list[VariableTracker]
    ) -> None:
        # Already EQUALS_MATCH guarded
        pass

    @property
    def set_items(self) -> Any:
        return self.items

    def python_type(self) -> type:
        return dict_keys

    def as_python_constant(self) -> Any:
        return dict.fromkeys(
            {k.vt.as_python_constant() for k in self.set_items}, None
        ).keys()

    def call_method(
        self,
        tx: "InstructionTranslator",
        name: str,
        args: list[VariableTracker],
        kwargs: dict[str, VariableTracker],
    ) -> VariableTracker:
        if name in ["add", "pop", "update", "remove", "discard", "clear"]:
            raise RuntimeError(f"Illegal call_method {name} on a dict_keys")
        return super().call_method(tx, name, args, kwargs)


class DictViewVariable(VariableTracker):
    """
    Models _PyDictViewObject

    This is an "abstract" class. Subclasses will override kv and the items method
    """

    kv: Optional[str] = None

    def __init__(self, dv_dict: ConstDictVariable, **kwargs: Any) -> None:
        super().__init__(**kwargs)
        assert self.kv in ("keys", "values", "items")
        assert isinstance(dv_dict, ConstDictVariable)
        self.dv_dict = dv_dict

    @property
    def view_items(self) -> Any:
        assert self.kv is not None
        return getattr(self.dv_dict.items, self.kv)()

    @property
    def view_items_vt(self) -> list[VariableTracker]:
        # Returns an iterable of the unpacked items
        # Implement in the subclasses
        raise NotImplementedError

    def unpack_var_sequence(self, tx: "InstructionTranslator") -> list[VariableTracker]:
        return self.view_items_vt

    def reconstruct(self, codegen: "PyCodegen") -> None:
        assert self.kv is not None
        codegen(self.dv_dict)
        codegen.load_method(self.kv)
        codegen.call_method(0)

    def call_obj_hasattr(
        self, tx: "InstructionTranslator", name: str
    ) -> ConstantVariable:
        assert self.kv is not None
        if name in self.python_type().__dict__:
            return ConstantVariable.create(True)
        return ConstantVariable.create(False)

    def call_method(
        self,
        tx: "InstructionTranslator",
        name: str,
        args: list[VariableTracker],
        kwargs: dict[str, VariableTracker],
    ) -> VariableTracker:
        if name == "__len__":
            return self.dv_dict.call_method(tx, name, args, kwargs)
        elif name == "__iter__":
            return ListIteratorVariable(
                self.view_items_vt, mutation_type=ValueMutationNew()
            )
        return super().call_method(tx, name, args, kwargs)


class DictKeysVariable(DictViewVariable):
    kv = "keys"

    @property
    def set_items(self) -> set[VariableTracker]:
        return set(self.view_items)

    @property
    def view_items_vt(self) -> list[VariableTracker]:
        # Returns an iterable of the unpacked items
        return [x.vt for x in self.view_items]

    def python_type(self) -> type:
        return dict_keys

    def call_method(
        self,
        tx: "InstructionTranslator",
        name: str,
        args: list[VariableTracker],
        kwargs: dict[str, VariableTracker],
    ) -> VariableTracker:
        if name == "__contains__":
            return self.dv_dict.call_method(tx, name, args, kwargs)
        elif name in (
            "__and__",
            "__iand__",
            "__or__",
            "__ior__",
            "__sub__",
            "__isub__",
            "__xor__",
            "__ixor__",
        ):
            # These methods always returns a set
            m = getattr(self.set_items, name)
            r = m(args[0].set_items)  # type: ignore[attr-defined]
            return SetVariable(r)
        if name in cmp_name_to_op_mapping:
            if not isinstance(args[0], (SetVariable, DictKeysVariable)):
                return ConstantVariable.create(NotImplemented)
            return ConstantVariable.create(
                cmp_name_to_op_mapping[name](self.set_items, args[0].set_items)  # type: ignore[attr-defined]
            )
        return super().call_method(tx, name, args, kwargs)


class DictValuesVariable(DictViewVariable):
    # DictValuesVariable is an iterable but cannot be compared.
    kv = "values"

    @property
    def view_items_vt(self) -> list[VariableTracker]:
        return list(self.view_items)

    def python_type(self) -> type:
        return dict_values


class DictItemsVariable(DictViewVariable):
    kv = "items"

    @property
    def view_items_vt(self) -> list[VariableTracker]:
        # Returns an iterable of the unpacked items
        return [variables.TupleVariable([k.vt, v]) for k, v in self.view_items]

    def python_type(self) -> type:
        return dict_items

    def call_method(
        self,
        tx: "InstructionTranslator",
        name: str,
        args: list[VariableTracker],
        kwargs: dict[str, VariableTracker],
    ) -> VariableTracker:
        # TODO(guilhermeleobas): This should actually check if args[0]
        # implements the mapping protocol.
        if name == "__eq__":
            if len(args) != 1:
                raise_args_mismatch(tx, name, "1 args", f"{len(args)} args")
            if isinstance(args[0], DictItemsVariable):
                return self.dv_dict.call_method(tx, "__eq__", [args[0].dv_dict], {})
            return ConstantVariable.create(False)
        return super().call_method(tx, name, args, kwargs)<|MERGE_RESOLUTION|>--- conflicted
+++ resolved
@@ -23,22 +23,11 @@
 import inspect
 import operator
 import types
-<<<<<<< HEAD
-import weakref
 from collections.abc import Hashable as py_Hashable, Sequence
 from typing import Any, Optional, TYPE_CHECKING, Union
 
-import torch
 from torch._subclasses.fake_tensor import is_fake
 
-
-=======
-from collections.abc import Hashable as py_Hashable, Sequence
-from typing import Any, Optional, TYPE_CHECKING, Union
-
-from torch._subclasses.fake_tensor import is_fake
-
->>>>>>> a7dc6dab
 from .. import graph_break_hints, polyfills, variables
 from ..bytecode_transformation import create_call_function, create_instruction
 from ..exc import raise_observed_exception, unimplemented
@@ -93,15 +82,6 @@
     # inserting the guard. To avoid this, lazyVT `is_hashable` methods looks at
     # the underlying value without realizing the VT. Consider updating the
     # lazyVT `is_hashable` method if you see unnecessary guarding for a key VT.
-<<<<<<< HEAD
-    if isinstance(x, variables.LazyVariableTracker):
-        if not x.is_realized():
-            return x.is_hashable()
-        # If already realized, check hashability of the realized value
-        return is_hashable(x.unwrap())
-
-    return x.is_python_hashable()
-=======
     if (
         isinstance(x, variables.LazyVariableTracker)
         and not x.is_realized()
@@ -154,7 +134,6 @@
                 variables.TorchHigherOrderOperatorVariable,
             ),
         )
->>>>>>> a7dc6dab
 
 
 class ConstDictVariable(VariableTracker):
@@ -514,6 +493,7 @@
         #   3b) contains=False. There is no easy way to selectively apply this
         #   DICT_NOT_CONTAINS guard because our guard are represented via trees.
         #   Be conservative and add DICT_KEYS_MATCH guard.
+        from . import ConstantVariable
 
         if not self.source:
             return
@@ -522,22 +502,18 @@
             return
 
         contains = args[0] in self
-        if args[0].source is None and args[0].is_python_constant():
+        if args[0].source is None and isinstance(args[0], ConstantVariable):
             install_guard(
                 self.make_guard(
                     functools.partial(
                         type(self).CONTAINS_GUARD,
-                        key=args[0].as_python_constant(),
+                        key=args[0].value,
                         invert=not contains,
                     )
                 )
             )
         elif args[0].source:
-            # Realize the lookup key to install its guard
-            if isinstance(args[0], variables.LazyVariableTracker):
-                args[0].realize()
             if contains:
-                # Key is in the dict - realize the dict's key to install guard
                 self.realize_key_vt(args[0])
             else:
                 self.install_dict_keys_match_guard()
@@ -698,10 +674,10 @@
             if self.user_cls is collections.OrderedDict and (
                 len(args) == 1 or "last" in kwargs
             ):
-                if len(args) == 1 and args[0].is_python_constant():
-                    last = args[0].as_python_constant()
-                elif (v := kwargs.get("last")) and v.is_python_constant():
-                    last = v.as_python_constant()
+                if len(args) == 1 and isinstance(args[0], ConstantVariable):
+                    last = args[0].value
+                elif (v := kwargs.get("last")) and isinstance(v, ConstantVariable):
+                    last = v.value
                 else:
                     raise_args_mismatch(tx, name)
                 k, v = self.items.popitem(last=last)  # type: ignore[possibly-undefined]
@@ -804,11 +780,15 @@
                 raise_observed_exception(KeyError, tx)
 
             last = True
-            if len(args) == 2 and args[1].is_python_constant():
-                last = args[1].as_python_constant()
-
-            if kwargs and "last" in kwargs and kwargs["last"].is_python_constant():
-                last = kwargs.get("last").as_python_constant()  # type: ignore[union-attr]
+            if len(args) == 2 and isinstance(args[1], ConstantVariable):
+                last = args[1].value
+
+            if (
+                kwargs
+                and "last" in kwargs
+                and isinstance(kwargs["last"], ConstantVariable)
+            ):
+                last = kwargs.get("last").value  # type: ignore[union-attr]
 
             key = Hashable(args[0])
             self.items.move_to_end(key, last=last)
@@ -1108,19 +1088,8 @@
         items: list[VariableTracker],
         **kwargs: Any,
     ) -> None:
-        # Items can be either VariableTrackers or _HashableTrackers (from set ops).
-        # For VariableTrackers, realize them to ensure aliasing guards are installed
-        # when the same object appears multiple times.
-        realized_items = []
-        for item in items:
-            if isinstance(item, ConstDictVariable._HashableTracker):
-                # Already a _HashableTracker from a set operation
-                realized_items.append(item)
-            else:
-                # VariableTracker - realize to install guards
-                realized_items.append(item.realize())
         # pyrefly: ignore[bad-assignment]
-        items = dict.fromkeys(realized_items, SetVariable._default_value())
+        items = dict.fromkeys(items, SetVariable._default_value())
         # pyrefly: ignore[bad-argument-type]
         super().__init__(items, **kwargs)
 
