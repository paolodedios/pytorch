--- conflicted
+++ resolved
@@ -794,14 +794,6 @@
         return [x.vt for x in self.items.keys()]
 
     def call_obj_hasattr(self, tx, name):
-<<<<<<< HEAD
-        # dict not allow setting arbitrary attributes. To check for hasattr, we can just check the __dict__ of the dict.
-        # OrderedDict though requires side effects tracking because it supports arbitrary setattr.
-        if self.user_cls is dict:
-            if name in self.user_cls.__dict__:
-                return variables.constant_true
-            return variables.constant_false
-=======
         # dict not allow setting arbitrary attributes.  OrderedDict and
         # defaultdict allow arbitrary setattr, but not deletion of default attrs
         if any(
@@ -809,10 +801,9 @@
             for t in (dict, collections.OrderedDict, collections.defaultdict)
         ):
             if hasattr(self.user_cls, name):
-                return ConstantVariable.create(True)
+                return variables.constant_true
             if self.user_cls is dict:
-                return ConstantVariable.create(False)
->>>>>>> 5725e559
+                return variables.constant_false
 
         msg = f"hasattr on {self.user_cls} is not supported"
         unimplemented_v2(
