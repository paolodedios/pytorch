"""
This module implements variable tracking for PyTorch nn.Module instances during Dynamo tracing.

It provides specialized handling for different types of nn.Module instances through several key classes:

- NNModuleVariable: Handles instance-specific module tracing, specializing on module id() and placing
  parameters directly on the torch.fx.GraphModule. This creates one graph per module instance.

- UnspecializedNNModuleVariable: Provides class-level module tracing, treating nn.Modules like other
  user-defined objects and passing parameters as inputs to the FX graph. This creates one graph per
  module class.

- UnspecializedBuiltinNNModuleVariable: Specifically handles built-in PyTorch modules (e.g. nn.Linear)
  with appropriate optimizations.

- FSDPManagedNNModuleVariable: Special handling for FSDP-wrapped modules with modified guarding behavior
  and parameter handling.

The module integrates with Dynamo's broader tracing functionality to handle module method calls,
parameter access, hooks, and other nn.Module behaviors while maintaining proper scoping and guarding
of module state.
"""

import functools
import inspect
import itertools
import re
import types
from collections.abc import Iterable, Sequence
from contextlib import contextmanager, nullcontext
from typing import Any, Optional, TYPE_CHECKING

import torch.nn
from torch._guards import Source

from .. import graph_break_hints, trace_rules, variables
from ..exc import raise_observed_exception, unimplemented, UnspecializeRestartAnalysis
from ..guards import GuardBuilder, install_guard
from ..mutation_guard import GenerationTracker
from ..source import (
    AttrSource,
    ConstDictKeySource,
    DictGetItemSource,
    FSDPNNModuleSource,
    GetItemSource,
    NNModuleSource,
    UnspecializedNNModuleSource,
)
from ..utils import (
    get_custom_getattr,
    get_fake_value,
    is_lazy_module,
    is_namedtuple,
    is_safe_constant,
    istensor,
    istype,
    nnmodule_has_hooks,
    object_has_getattribute,
    proxy_args_kwargs,
    raise_args_mismatch,
    set_example_value,
    unpatched_nn_module_call,
    unpatched_nn_module_call_impl,
)
from .base import raise_type_error_exc, typestr, ValueMutationNew, VariableTracker
from .functions import invoke_and_store_as_constant
from .lazy import LazyVariableTracker
from .lists import SliceVariable
from .user_defined import UserDefinedObjectVariable


if TYPE_CHECKING:
    from torch._dynamo.symbolic_convert import InstructionTranslator

    from .constant import ConstantVariable


def initialize_lazy_module(
    tx: "InstructionTranslator",
    mod: torch.nn.Module,
    args: Sequence[VariableTracker],
    kwargs: dict[str, VariableTracker],
) -> None:
    """
    Fairly coupled helper used by NNModuleVariable and UnspecializedNNModuleVariable.

    Used to cause lazy module to be initialized (and delete its init hook) before tracing. Especially
    useful now that 'allowed' modules graph-break on hooks, calling this first ensures there is no hook
    by the time we trace __call__ and thus no graph-break for lazy allowed modules.
    """
    if hasattr(mod, "_initialize_hook"):

        def convert_to_fake(x: Any) -> Any:
            if is_namedtuple(x):
                return type(x)(*(convert_to_fake(elem) for elem in x))
            elif isinstance(x, dict):
                return {k: convert_to_fake(v) for k, v in x.items()}  # type: ignore[misc]
            elif isinstance(x, (list, tuple, set)):
                return type(x)(convert_to_fake(elem) for elem in x)
            elif isinstance(x, torch.fx.Proxy):
                return get_fake_value(x.node, tx)
            else:
                return x

        proxy_args, proxy_kwargs = proxy_args_kwargs(args, kwargs)
        fake_args = [convert_to_fake(arg) for arg in proxy_args]
        fake_kwargs = {k: convert_to_fake(v) for k, v in proxy_kwargs.items()}
        try:
            mod._infer_parameters(mod, fake_args, fake_kwargs)  # type: ignore[operator]
        except AttributeError as e:
            # Re-raise with the original error message from the AttributeError
            raise_observed_exception(
                AttributeError,
                tx,
                msg=str(e)
                if str(e)
                else "AttributeError during lazy module initialization",
            )


@contextmanager
<<<<<<< HEAD
def record_nn_module_stack(module_key: str, source, tx, mod: torch.nn.Module):
    fully_qualified_name = source.name
=======
def record_nn_module_stack(
    module_key: str, source: Source, tx: "InstructionTranslator", mod: torch.nn.Module
) -> Any:
    fully_qualified_name = source.name()
>>>>>>> 0834960a
    # Remove redundant namings
    fully_qualified_name = re.sub(
        r"\._(?:modules|parameters|buffers)\[(['\"])([^'\"\]]+)\1\]",
        r".\2",
        fully_qualified_name,
    )
    num_calls = tx.num_calls.get(fully_qualified_name, 0)
    module_key = f"{module_key}@{num_calls}" if num_calls > 0 else module_key
    try:
        tx.nn_module_stack[module_key] = (fully_qualified_name, mod.__class__)
        tx.num_calls[fully_qualified_name] = num_calls + 1
        yield
    finally:
        del tx.nn_module_stack[module_key]


def guard_to_detect_forward_monkeypatching(
    source: Optional[Source], mod: torch.nn.Module
) -> None:
    # Users sometimes patch the forward method of a nn module instance to
    # perform optimizations like quantization. Though this is not a good
    # software practice, but python allows this and Dynamo needs to detect
    # this patching.
    #
    # One way to do this is to add an ID_MATCH guard on every function
    # getting inlined (https://github.com/pytorch/pytorch/pull/124975). But
    # this increased guard overhead by around 20%.
    #
    # To keep the guard overhead down, we just guard on the `forward` being
    # not present in the mod __dict__. The common case of patching forward
    # method adds `forward` in the instance __dict__, whereas the unpatched
    # `forward` sits in the type(mod).__dict__
    if source:
        if "forward" in mod.__dict__ and callable(mod.__dict__["forward"]):
            # Monkeypatched forward method, add an ID_MATCH guard on forward function
            fwd = mod.__dict__["forward"]
            forward_source = AttrSource(source, "forward")
            if type(fwd) is types.MethodType:
                forward_source = AttrSource(forward_source, "__func__")
            install_guard(forward_source.make_guard(GuardBuilder.CLOSURE_MATCH))
        else:
            # Common case - check that the forward key is absent in mod __dict__
            install_guard(
                source.make_guard(
                    functools.partial(
                        GuardBuilder.NOT_PRESENT_IN_GENERIC_DICT, attr="forward"
                    )
                )
            )


class NNModuleVariable(VariableTracker):
    _nonvar_fields = {
        "module_type",
        "module_key",
        "value",
        "nn_module_stack_source",
        *VariableTracker._nonvar_fields,
    }

    def __init__(
        self, module_type: type, module_key: str, value: torch.nn.Module, **kwargs: Any
    ) -> None:
        super().__init__(**kwargs)
        self.module_type = module_type
        self.module_key = module_key
        self.value = value
        # pyrefly: ignore[bad-override]
        # NOTE: Don't remove this; better than adding suppressions
        # everywhere else with asserts
        self.source: Source = self.source
        self.nn_module_stack_source = self.source

    def get_nn_module_stack_source(self) -> Source:
        res = self.nn_module_stack_source or self.source
        assert res
        return res

    def set_nn_module_stack_source(self, source: Source) -> None:
        self.nn_module_stack_source = source

    def python_type(self) -> type:
        return self.module_type

    def _wrap_submodule(
        self,
        tx: "InstructionTranslator",
        source: Source,
        submod: torch.nn.Module,
        *key_extra: Any,
        **options: Any,
    ) -> None:
        return

    def unpack_var_sequence(self, tx: "InstructionTranslator") -> list[VariableTracker]:
        # implement list/iter/tuple/etc calls
        base = tx.output.get_submodule(self.module_key)
        result: list[VariableTracker] = []
        if isinstance(base, torch.nn.ModuleDict):
            for name, submod in base.items():
                name_var = variables.ConstantVariable.create(name)
                tx.output.register_attr_or_module(
                    submod,
                    self.module_key,
                    name,
                    source=NNModuleSource(GetItemSource(self.source, name)),  # type: ignore[arg-type]
                )
                result.append(name_var)
            return result

        assert isinstance(
            base, (torch.nn.ModuleList, torch.nn.ParameterList, torch.nn.Sequential)
        ), typestr(base)
        for idx, submod in enumerate(base):
            result.append(
                tx.output.register_attr_or_module(
                    submod,
                    self.module_key,
                    idx,
                    source=NNModuleSource(GetItemSource(self.source, idx)),
                )
            )
        return result

    def call_obj_hasattr(
        self, tx: "InstructionTranslator", name: str
    ) -> "ConstantVariable":
        mod = tx.output.get_submodule(self.module_key)
        result = hasattr(mod, name)
        install_guard(
            NNModuleSource(AttrSource(self.source, name)).make_guard(
                GuardBuilder.HASATTR
            )
        )
        return variables.ConstantVariable.create(result)

    def is_training(self, tx: "InstructionTranslator") -> bool:
        mod = tx.output.get_submodule(self.module_key)
        return getattr(mod, "training", False)

    def convert_to_unspecialized(self, tx: "InstructionTranslator") -> None:
        """Restart analysis treating this module as an UnspecializedNNModuleVariable"""
        mod = tx.output.get_submodule(self.module_key)
        GenerationTracker.tag(mod)

        # Mark the class dynamic unless its module initialization
        if tx.f_code.co_name != "__init__":
            GenerationTracker.mark_class_dynamic(type(mod))
        raise UnspecializeRestartAnalysis

    def has_key_in_generic_dict(self, tx: "InstructionTranslator", key: str) -> bool:
        base = tx.output.get_submodule(self.module_key)

        if object_has_getattribute(base):
            unimplemented(
                gb_type="Custom __getattribute__ in nn.Module dict key check",
                context=f"has_key_in_generic_dict {self} {key}",
                explanation="Dynamo does not support checking key existence "
                "on `nn.Module` instances that have a custom "
                "`__getattribute__` method defined.",
                hints=[
                    "Avoid defining `__getattribute__` in your module.",
                    *graph_break_hints.SUPPORTABLE,
                ],
            )

        if tx.output.side_effects.has_pending_mutation_of_attr(self, key):
            mutated_attr = tx.output.side_effects.load_attr(self, key, deleted_ok=True)
            return not isinstance(mutated_attr, variables.DeletedVariable)

        base_dict = object.__getattribute__(base, "__dict__")
        return key in base_dict

    def _custom_getattr_fallback(
        self,
        base: torch.nn.Module,
        tx: "InstructionTranslator",
        name: str,
        obj_source: Source,
    ) -> Optional[VariableTracker]:
        """Check for a __getattr__ and handle it specially if it is implemented"""
        if object_has_getattribute(base):
            unimplemented(
                gb_type="Custom __getattribute__ in nn.Module attribute access",
                context=f"var_getattr {self} {name}",
                explanation="Dynamo does not support checking key existence "
                "on `nn.Module` instances that have a custom "
                "`__getattribute__` method defined.",
                hints=[
                    "Avoid defining `__getattribute__` in your module.",
                    *graph_break_hints.SUPPORTABLE,
                ],
            )

        getattr_fn = get_custom_getattr(base, ignore_nn_module_getattr=True)
        if getattr_fn is None:
            return None

        if not isinstance(getattr_fn, types.FunctionType):
            unimplemented(
                gb_type="torch.nn.Module with a non-function custom __getattr__",
                context=f"var_getattr {self} {name}",
                explanation=(
                    "Dynamo detected a nn.Module object with a custom "
                    "`__getattr__` method, but this method is not a standard "
                    "Python function (e.g., it might be implemented in C/C++). "
                    "Dynamo cannot currently trace into such non-standard "
                    "`__getattr__` methods."
                ),
                hints=[
                    "Avoid using objects with non-standard __getattr__ methods "
                    "within the compiled region. If possible, implement "
                    "__getattr__ as a standard Python function.",
                    *graph_break_hints.SUPPORTABLE,
                ],
            )

        options = {"source": AttrSource(obj_source, "__getattr__")}
        # pyrefly: ignore[bad-argument-type]
        return variables.UserMethodVariable(getattr_fn, self, **options).call_function(
            tx, [variables.ConstantVariable.create(name)], {}
        )

    def var_getattr(self, tx: "InstructionTranslator", name: str) -> VariableTracker:
        source = self.source and AttrSource(self.source, name)

        base = tx.output.get_submodule(self.module_key)
        base_dict = object.__getattribute__(base, "__dict__")
        object_member = True
        all_class_attribute_names = set()
        for x in inspect.getmro(base.__class__):
            all_class_attribute_names.update(x.__dict__.keys())

        if not self.source:
            unimplemented(
                gb_type="getattr with no source",
                context=f"var_getattr {self} {name}",
                explanation="Dynamo does not know how to access an attribute "
                "on an `nn.Module` instance that lacks a source. This is "
                "usually an internal error in Dynamo.",
                hints=[*graph_break_hints.DYNAMO_BUG],
            )

        if name == "__dict__":
            return variables.GetAttrVariable(self, name, source=source)

        subobj = None
        if name in base_dict:
            subobj = base_dict[name]
        elif (
            "_modules" in base_dict
            and name in base_dict["_modules"]
            and name not in all_class_attribute_names
        ):
            subobj = base_dict["_modules"][name]
        elif "_parameters" in base_dict and name in base_dict["_parameters"]:
            subobj = base_dict["_parameters"][name]
        elif "_buffers" in base_dict and name in base_dict["_buffers"]:
            subobj = base_dict["_buffers"][name]
        else:
            try:
                subobj = inspect.getattr_static(base, name)
                object_member = False
            except AttributeError:
                # see if we can fallback to __getattr__, which is not checked by getattr_static
                result = self._custom_getattr_fallback(
                    base=base, tx=tx, name=name, obj_source=self.source
                )
                if result is not None:
                    return result
                # if we can't find a __getattr__, we can't parse this, raise attribute error
                raise_observed_exception(
                    AttributeError,
                    tx,
                    msg=f"'{type(base).__name__}' object has no attribute '{name}'",
                )

        if name == "forward":
            guard_to_detect_forward_monkeypatching(self.source, base)

        if name == "__class__" and not object_member:
            return variables.UserDefinedClassVariable(base.__class__, source=source)

        if object_member:
            out = VariableTracker.build(tx, subobj, NNModuleSource(source))  # type: ignore[arg-type]

            if isinstance(out, (NNModuleVariable, UnspecializedNNModuleVariable)):
                # nn_module_stack source is BC surface area. Ensure that
                # mod._modules["linear"] is reflected as mod.linear for
                # nn_module_stack.
                out.set_nn_module_stack_source(
                    AttrSource(self.get_nn_module_stack_source(), name)
                )
            return out

        else:
            if istype(subobj, property):
                if self.source:
                    # Read the class attribute to reach the property
                    source = AttrSource(AttrSource(self.source, "__class__"), name)
                    # Get the getter function
                    source = AttrSource(source, "fget")
                return variables.UserFunctionVariable(
                    subobj.fget,  # pyrefly: ignore[bad-argument-type]
                    source=source,
                ).call_function(tx, [(self)], {})
            elif istype(subobj, classmethod):
                return variables.UserMethodVariable(
                    subobj.__func__,
                    variables.UserDefinedObjectVariable(type(base)),
                    source=source,
                )
            elif istype(subobj, staticmethod):
                return variables.UserFunctionVariable(
                    # pyrefly: ignore[bad-argument-type]
                    subobj.__get__(base),
                    source=source,
                )
            elif istype(subobj, types.FunctionType):
                return variables.UserMethodVariable(subobj, self, source=source)
            elif is_safe_constant(subobj) or istensor(subobj):
                # Support possibly common cases of class members
                return VariableTracker.build(tx, subobj, NNModuleSource(source))  # type: ignore[arg-type]
            else:
                unimplemented(
                    gb_type="Unsupported nn.Module attribute type",
                    context=f"nn.Module subclass: {typestr(base)}, name: {name}, attribute type: {typestr(subobj)}",
                    explanation=f"Dynamo does not support tracing nn.Module attributes of type `{typestr(subobj)}`",
                    hints=[
                        f"Refactor your code so that `{name}` (type `{typestr(subobj)}`) is not an attribute of `{typestr(base)}`",
                        "Currently supported attribute types are methods, classmethods, staticmethods, "
                        "properties, constants, and tensors.",
                        *graph_break_hints.SUPPORTABLE,
                    ],
                )

        return variables.GetAttrVariable(self, name, source=source)

    def call_function(
        self,
        tx: "InstructionTranslator",
        args: Sequence[VariableTracker],
        kwargs: dict[str, VariableTracker],
    ) -> VariableTracker:
        mod = tx.output.get_submodule(self.module_key)

        with record_nn_module_stack(
            self.module_key, self.get_nn_module_stack_source(), tx, mod
        ):
            is_lazy = is_lazy_module(mod)
            if (
                isinstance(mod, torch.nn.Sequential)
                and mod.__class__.forward is torch.nn.Sequential.forward
            ):
                if nnmodule_has_hooks(mod):
                    # We do not want to unroll sequential if it has hooks, since evaporating it
                    # will cause hooks to not fire!
                    # This terminates and restart the tracing process
                    self.convert_to_unspecialized(tx)

                # Unroll sequential
                assert not is_lazy, (
                    "Expected lazy sequential isn't a valid combination?"
                )
                if kwargs:
                    raise_args_mismatch(
                        tx,
                        "torch.nn.Module.Sequential",
                        "0 kwargs",
                        f"{len(kwargs)} kwargs",
                    )
                (arg,) = args
                # TODO: Use named_children when it supports remove_duplicate=False.
                for child_name, submod in mod._modules.items():
                    tx.call_function(
                        tx.output.register_attr_or_module(
                            submod,
                            self.module_key,
                            child_name,
                            source=NNModuleSource(AttrSource(self.source, child_name)),  # type: ignore[arg-type]
                        ),
                        [arg],
                        {},
                    )
                    arg = tx.pop()
                return arg

            if is_lazy:
                # The module type will change after it is called
                if mod.cls_to_become is not None:
                    self.module_type = mod.cls_to_become  # type: ignore[assignment]

                # The pre-hook runs to initialize the module shapes, then deletes itself.  After this,
                # the module is more or less not lazy and can be treated as a normal module regardless of
                # is_allowed or other variations.
                initialize_lazy_module(tx, mod, args, kwargs)

            # If we are tracing the higher order op, we want Dynamo to step
            # inside the module call so that Dynamo can see the underlying
            # parameters and buffers and raise them as inputs to the graph.
            #
            # NB: torch.nn.utils.parametrize changes the class type of a
            # parametrized module such that its __module__ points to
            # "torch.nn.utils.parametrize".
            if (
                tx.output.is_root_tracer()
                and mod.__module__.startswith(("torch.nn.", "torch.ao."))
                and mod.__module__ != "torch.nn.utils.parametrize"
                # this basically means we are using the new strict export tracer which wraps the
                # user callable, so we shouldn't directly proxy in the fx graph
                and not isinstance(
                    mod, torch.ao.quantization.pt2e.export_utils._WrapperModule
                )
            ):
                if nnmodule_has_hooks(
                    mod, check_forward_hooks=True, check_backward_hooks=True
                ):
                    # End of fn, this bubbles up and restarts tracing.
                    self.convert_to_unspecialized(tx)

                from .builder import wrap_fx_proxy

                return wrap_fx_proxy(
                    tx=tx,
                    proxy=tx.output.create_proxy(
                        "call_module",
                        self.module_key,
                        *proxy_args_kwargs(args, kwargs),
                    ),
                )
            else:
                if isinstance(mod, torch.fx.GraphModule):
                    # TODO: do we want to support __call__ for GM's?
                    # If so at least some changes are needed, we don't allow inlining
                    # the call_wrapped currently, and maybe other issues too
                    fn = mod.forward
                    fn_source = AttrSource(self.source, "forward")
                else:
                    fn = mod._call_impl
                    fn_source = AttrSource(self.source, "_call_impl")
                if istype(fn, types.MethodType):
                    fn = fn.__func__
                    fn_source = AttrSource(fn_source, "__func__")
                    args = [self] + list(args)
                else:
                    assert istype(fn, types.FunctionType)
                return tx.inline_user_function_return(
                    # pyrefly: ignore[bad-argument-type]
                    variables.UserFunctionVariable(fn, source=fn_source),
                    args,
                    kwargs,
                )

    def call_method(
        self,
        tx: "InstructionTranslator",
        name: str,
        args: Sequence[VariableTracker],
        kwargs: dict[str, VariableTracker],
        constant: bool = False,
    ) -> VariableTracker:
        from . import ConstantVariable, ListIteratorVariable, TupleVariable

        key = self.module_key
        module = tx.output.get_submodule(key)

        def generic_call_method_helper(name: str) -> VariableTracker:
            # Helper function to put a `call_method` node in FX graph,
            # with nn.Module as the first arg.
            mod_proxy = tx.output.create_proxy(
                "get_attr",
                self.module_key,
                (),
                {},
            )
            set_example_value(mod_proxy.node, module)

            proxy_args, proxy_kwargs = proxy_args_kwargs(args, kwargs)

            from .builder import wrap_fx_proxy

            return wrap_fx_proxy(
                tx=tx,
                proxy=tx.output.create_proxy(
                    "call_method",
                    name,
                    args=(mod_proxy, *proxy_args),
                    kwargs=proxy_kwargs,
                ),
            )

        if name in ["_call_impl", "_wrapped_call_impl"]:
            # Example: `self.layer.__call__(x)`
            # This is used for explicit calling `__call__` in a forward function.
            # Dynamo inlines `__call__`, includes hooks.
            return self.call_function(tx, args, kwargs)
        elif name == "forward":
            # Example: `self.layer.forward(x)`
            # This is used for explicit calling `forward` in a forward function.
            # Dynamo puts `call_method` node in FX, doesn't trigger hooks.
            with record_nn_module_stack(
                self.module_key, self.get_nn_module_stack_source(), tx, module
            ):
                return generic_call_method_helper(name)

        if name == "_check_input_dim" and trace_rules.is_torch_inline_allowed(
            inspect.getfile(module.__class__._check_input_dim)  # type: ignore[union-attr]
        ):
            return ConstantVariable.create(True)

        if name == "_get_item_by_idx":
            if not args[1].is_python_constant():
                raise_type_error_exc(
                    tx,
                    f"``nn.Module`` {module}'s call method {name} requires a constant index argument",
                )
            if not isinstance(args[0], TupleVariable):
                raise_type_error_exc(
                    tx,
                    f"``nn.Module`` {module}'s call method {name} requires a tuple as first argument",
                )
            mod_var = args[0].items[args[1].value]  # type: ignore[attr-defined]
            if isinstance(mod_var, UnspecializedNNModuleVariable):
                return mod_var
            key = mod_var.module_key  # type: ignore[attr-defined]
            submod = tx.output.get_submodule(key)
            return tx.output.register_attr_or_module(
                submod,
                key,
                key,
                source=NNModuleSource(GetItemSource(self.source, key)),
            )

        if constant:
            fn = getattr(module, name)
            name = f"{module.__class__.__name__}_{name}_result"
            return invoke_and_store_as_constant(tx, fn, name, args, kwargs)

        def assert_all_args_kwargs_const() -> None:
            if not all(
                x.is_python_constant() for x in itertools.chain(args, kwargs.values())
            ):
                unimplemented(
                    gb_type="non-const argument in nn.Module method",
                    context=f"call_method: {self} {name} {args} {kwargs}",
                    explanation="Dynamo does not support calling "
                    f"method `{name}` of ``nn.Module`` {module} with non-constant arguments.",
                    hints=[],
                )

        def get_kwargs(*names: str) -> dict[str, Any]:
            assert_all_args_kwargs_const()
            fn = getattr(module, name)
            bound_args = inspect.signature(fn).bind(
                *([x.as_python_constant() for x in args]),
                **{k: v.as_python_constant() for k, v in kwargs.items()},
            )
            bound_args.apply_defaults()
            bound_args = bound_args.arguments
            return {k: bound_args[k] for k in names}

        def wrap_values(
            items: Iterable[tuple[Any, Any]],
        ) -> "variables.ListIteratorVariable":
            result = []
            for name, submod in items:
                result.append(
                    tx.output.register_attr_or_module(
                        submod,
                        key,
                        name,
                        source=NNModuleSource(gen_source(self.source, name)),
                    )
                )
            return ListIteratorVariable(
                named_children, mutation_type=ValueMutationNew()
            )

        def named_embed(name: str, obj: Any) -> "variables.TupleVariable":
            return TupleVariable(
                [
                    ConstantVariable.create(name),
                    tx.output.register_attr_or_module(
                        obj,
                        key,
                        name,
                        source=NNModuleSource(gen_source(self.source, name)),
                    ),
                ]
            )

        def gen_source(source: Source, name: str) -> Source:
            name_split = name.split(".")
            if name_split[0] == "":
                return source
            while len(name_split) > 0:
                x = name_split.pop(0)
                source = AttrSource(source, x)
            return source

        if name == "named_children":
            tx.output.guard_on_key_order.add(AttrSource(self.source, "_modules"))
            if args or kwargs:
                raise_args_mismatch(
                    tx,
                    name,
                    "0 args and 0 kwargs",
                    f"{len(args)} args and {len(kwargs)} kwargs",
                )
            named_children: list[VariableTracker] = []
            for name, submod in module.named_children():
                named_children.append(named_embed(name, submod))
            return ListIteratorVariable(
                named_children, mutation_type=ValueMutationNew()
            )
        elif name == "named_parameters":
            tx.output.guard_on_key_order.add(AttrSource(self.source, "_parameters"))
            named_parameters: list[VariableTracker] = []
            for name, param in module.named_parameters(
                **get_kwargs("prefix", "recurse")
            ):
                named_parameters.append(named_embed(name, param))
            return ListIteratorVariable(
                named_parameters, mutation_type=ValueMutationNew()
            )
        elif name == "named_buffers":
            tx.output.guard_on_key_order.add(AttrSource(self.source, "_buffers"))
            named_buffers: list[VariableTracker] = []
            for name, buffer in module.named_buffers(
                **get_kwargs("prefix", "recurse", "remove_duplicate")
            ):
                named_buffers.append(named_embed(name, buffer))
            return ListIteratorVariable(named_buffers, mutation_type=ValueMutationNew())
        elif name == "named_modules":
            tx.output.guard_on_key_order.add(AttrSource(self.source, "_modules"))
            named_modules_list: list[VariableTracker] = []
            for name, submod in module.named_modules(
                **get_kwargs("memo", "prefix", "remove_duplicate")
            ):
                named_modules_list.append(named_embed(name, submod))
            return ListIteratorVariable(
                named_modules_list, mutation_type=ValueMutationNew()
            )
        elif name == "children":
            tx.output.guard_on_key_order.add(AttrSource(self.source, "_modules"))
            if args or kwargs:
                raise_args_mismatch(
                    tx,
                    name,
                    "0 args and 0 kwargs",
                    f"{len(args)} args and {len(kwargs)} kwargs",
                )
            return wrap_values(module.named_children())
        elif name == "modules":
            tx.output.guard_on_key_order.add(AttrSource(self.source, "_modules"))
            return wrap_values(module.named_modules())
        elif name == "parameters":
            tx.output.guard_on_key_order.add(AttrSource(self.source, "_parameters"))
            return wrap_values(module.named_parameters(**get_kwargs("recurse")))
        elif name == "buffers":
            tx.output.guard_on_key_order.add(AttrSource(self.source, "_buffers"))
            return wrap_values(module.named_buffers(**get_kwargs("recurse")))
        elif name == "keys":
            if args or kwargs:
                raise_args_mismatch(
                    tx,
                    name,
                    "0 args and 0 kwargs",
                    f"{len(args)} args and {len(kwargs)} kwargs",
                )
            result = []
            # pyrefly: ignore[not-iterable]
            for tmp in module:
                result.append(ConstantVariable.create(tmp))
            return ListIteratorVariable(result, mutation_type=ValueMutationNew())
        elif name == "values":
            if args or kwargs:
                raise_args_mismatch(
                    tx,
                    name,
                    "0 args and 0 kwargs",
                    f"{len(args)} args and {len(kwargs)} kwargs",
                )
            return wrap_values(module.items())  # type: ignore[operator]
        elif name == "items":
            if args or kwargs:
                raise_args_mismatch(
                    tx,
                    name,
                    "0 args and 0 kwargs",
                    f"{len(args)} args and {len(kwargs)} kwargs",
                )
            items_result: list[VariableTracker] = []
            for name, submod in module.items():  # type: ignore[operator]
                items_result.append(named_embed(name, submod))
            return ListIteratorVariable(items_result, mutation_type=ValueMutationNew())
        elif name == "__len__":
            if args or kwargs:
                raise_args_mismatch(
                    tx,
                    name,
                    "0 args and 0 kwargs",
                    f"{len(args)} args and {len(kwargs)} kwargs",
                )
            return ConstantVariable.create(len(module))  # type: ignore[arg-type]
        elif name == "__iter__":
            return ListIteratorVariable(
                self.unpack_var_sequence(tx), mutation_type=ValueMutationNew()
            )
        elif (
            name == "__contains__"
            and isinstance(module, (torch.nn.ModuleDict, torch.nn.ParameterDict))
            and args
            and args[0].is_python_constant()
        ):
            return ConstantVariable.create(
                args[0].as_python_constant() in module._modules
            )
        elif name == "__getitem__":
            if kwargs or len(args) != 1:
                raise_args_mismatch(
                    tx,
                    name,
                    "1 args and 0 kwargs",
                    f"{len(args)} args and {len(kwargs)} kwargs",
                )
            builtin_supported = (
                torch.nn.ModuleDict.__getitem__,
                torch.nn.ModuleList.__getitem__,
                torch.nn.ParameterDict.__getitem__,
                torch.nn.ParameterList.__getitem__,
                torch.nn.Sequential.__getitem__,
            )
            # pyrefly: ignore[missing-attribute]
            if type(module).__getitem__ not in builtin_supported:
                if not (
                    isinstance(args[0], variables.ConstantVariable)
                    and isinstance(args[0].as_python_constant(), (str, int))
                ):
                    unimplemented(
                        gb_type="Invalid or non-const argument in nn.Module __getitem__",
                        context=f"call_method: {self} {name} {args} {kwargs}",
                        explanation="Dynamo does not support calling "
                        f"method `{name}` of ``nn.Module`` {module} with a non-constant or non-(str, int) key.",
                        hints=[
                            "Use constant arguments of type str or int for __getitem__"
                        ],
                    )
                fn = getattr(module, name).__func__

                assert isinstance(fn, types.FunctionType)

                src = AttrSource(AttrSource(self.source, name), "__func__")  # type: ignore[arg-type]
                return tx.inline_user_function_return(
                    variables.UserFunctionVariable(fn, source=src),
                    [self] + list(args),
                    kwargs,
                )

            if isinstance(args[0], SliceVariable):
                # TODO(anijain2305,export-team) - Remove this if condition when inlining of inbuilt nn modules is
                # enabled for export.
                if tx.output.export:
                    # Build a TupleVariable of NNModules
                    result = []

                    # Turn the slice into the list of integers
                    keys = list(range(len(module)))[args[0].as_python_constant()]  # type: ignore[arg-type]
                    for idx, submod in enumerate(module[args[0].as_python_constant()]):  # type: ignore[arg-type]
                        key = keys[idx]
                        src = NNModuleSource(GetItemSource(self.source, key))
                        result.append(
                            tx.output.register_attr_or_module(
                                submod,
                                key,
                                source=src,
                            )
                        )

                    new_module = module[args[0].as_python_constant()]  # type: ignore[index]
                    new_module_variable = tx.output.register_attr_or_module(
                        new_module,
                        f"{self}.__getitem__(slice)",
                        source=NNModuleSource(
                            GetItemSource(self.source, args[0].as_python_constant())
                        ),
                    )
                    return new_module_variable
                else:
                    # slice on nn module results in a creation of new module instance, so we need to make it sourceless.
                    # Convert to unspecialized so that UnspecializedNNModule variable can take care of it.
                    self.convert_to_unspecialized(tx)

            from .tensor import SymNodeVariable

            key_value = 0
            if isinstance(args[0], SymNodeVariable):
                key_value = args[0].evaluate_expr(tx.output)
            elif args[0].is_python_constant():
                key_value = args[0].as_python_constant()
            else:
                unimplemented(
                    gb_type="Unsupported key type for nn.Module.__getitem__",
                    context=f"call_method: {self} {name} {args} {kwargs}",
                    explanation="Dynamo does not support getitem on "
                    "`nn.Module` with non-constant key.",
                    hints=[],
                )

            submod = module[key_value]  # type: ignore[index]
            return tx.output.register_attr_or_module(
                submod,
                self.module_key,
                key_value,
                source=NNModuleSource(GetItemSource(self.source, key_value)),
            )
        elif (
            name == "_get_abs_string_index"
            or (
                isinstance(module, torch.nn.modules.conv._ConvNd)
                and name == "_conv_forward"
            )
            or (
                isinstance(module, torch.nn.modules.conv._ConvTransposeNd)
                and name == "_output_padding"
            )
        ):
            # Inline the function
            fn = getattr(module, name).__func__
            fn_source = AttrSource(AttrSource(self.source, name), "__func__")  # type: ignore[arg-type]
            return tx.inline_user_function_return(
                variables.UserFunctionVariable(fn, source=fn_source),
                [self] + list(args),
                kwargs,
            )
        # A loose heuristic, but seems to be generally good before we drop into the
        # manual handling of inputs
        elif (
            name in module.__class__.__dict__
            and callable(module.__class__.__dict__[name])
            and all(
                isinstance(x, variables.TensorVariable)
                for x in itertools.chain(args, kwargs.values())
            )
        ):
            return generic_call_method_helper(name)
        else:
            return super().call_method(tx, name, list(args), kwargs)


class UnspecializedNNModuleVariable(UserDefinedObjectVariable):
    _nonvar_fields = {
        "value_type",
        "is_state_mutated",
        "nn_module_stack_source",
        *UserDefinedObjectVariable._nonvar_fields,
    }

    """
    The above class will specialize on the id() of a module and place
    parameters on the torch.fx.GraphModule.  Giving one graph per
    module instance.  This version treats nn.Modules() like other user
    defined objects and will pass parameters into the FX graph as inputs.
    Giving one graph per module class.
    """

    def __init__(self, value: torch.nn.Module, **kwargs: Any) -> None:
        if type(value) is torch.jit._script.RecursiveScriptModule:
            unimplemented(
                gb_type="UnspecializedNNModuleVariable wrapped around ScriptModules unsupported",
                context=str(value),
                explanation="ScriptModules aren't supported in UnspecializedNNModuleVariable"
                " because their .forward function isn't a static member of their type.",
                hints=[
                    *graph_break_hints.DIFFICULT,
                ],
            )
        if "value_type" in kwargs:
            lazy_value_to_become = getattr(kwargs["value_type"], "cls_to_become", None)
            if type(value) is lazy_value_to_become:
                # We may have cloned a variabletracker for a LazyModule earlier (e.g. tracking side-effects)
                # and then later we called and mutated the LazyModule into a MaterializedModule.
                # We do not do the mutation upon first seeing a LazyModule since we preserve eager semantics to only
                # mutate upon first call, but this requires we update multiple copies of the VariableTracker post-mutation.
                kwargs["value_type"] = type(value)

        super().__init__(value=value, **kwargs)
        self.is_state_mutated = False
        # nn_module_stack_source is used to ensure BC for nn_module_stack.
        # Downstream users prefer mod.linear instead of mod._modules['linear']
        # as the module stack. When Dynamo inlines the __getattr__ method, we
        # cannot use self.source for nn_module_stack because it will be similar
        # to mod._modules['linear']. In these cases, we set the
        # nn_module_stack_source appropriately to resemble mod.linear.
        self.nn_module_stack_source = self.source

    def _wrap_source(self, attr_source: Source) -> Source:
        # the vt is already wrapped with UnspecializedNNModuleSource
        return attr_source

    def get_nn_module_stack_source(self) -> Source:
        res = self.nn_module_stack_source or self.source
        assert res
        return res

    def set_nn_module_stack_source(self, source: Source) -> None:
        self.nn_module_stack_source = source

    @staticmethod
    @functools.cache
    def _nn_module_method_ids() -> set[int]:
        # Allow __setattr__ to fall through to base class handler
        supported = {
            torch.nn.Module.__setattr__,
            torch.nn.Module.__init__,
            torch.nn.Module.__delattr__,
        }
        return {
            id(x.__code__)
            for x in torch.nn.Module.__dict__.values()
            if hasattr(x, "__code__") and x not in supported
        }

    def unpack_var_sequence(self, tx: "InstructionTranslator") -> list[VariableTracker]:
        try:
            fn = inspect.getattr_static(self.value_type, "__iter__")
        except AttributeError as e:
            raise NotImplementedError from e

        if fn in (
            torch.nn.ModuleList.__iter__,
            torch.nn.ParameterList.__iter__,
            torch.nn.Sequential.__iter__,
        ):
            # The program can mutate the nn module object but the saved `value`
            # will not reflect the mutations. So, trace through the `__iter__`
            # function to reflect any tracked mutations.
            return tx.inline_user_function_return(
                VariableTracker.build(tx, fn),
                [
                    self,
                ],
                {},
            ).unpack_var_sequence(tx)

        return super().unpack_var_sequence(tx)

    def call_function(
        self,
        tx: "InstructionTranslator",
        args: Sequence[VariableTracker],
        kwargs: dict[str, VariableTracker],
    ) -> VariableTracker:
        mod = self.value
        # see comment on lazy module handling in NNModuleVariable.call_function for context
        if is_lazy_module(mod):  # type: ignore[arg-type]
            if mod.cls_to_become is not None:  # type: ignore[attr-defined]
                self.value_type = mod.cls_to_become  # type: ignore[attr-defined,assignment]
            initialize_lazy_module(tx, mod, args, kwargs)  # type: ignore[arg-type]

        if not isinstance(mod, torch.fx.GraphModule):
            name = "__call__"
            fn = getattr(self.value_type, name)
        else:
            name = "_call_impl"
            fn = getattr(self.value_type, name)

        # Check if we can short circuit nn.Module._call_impl to the forward
        # method.  NB - This is done to reduce the compile time of Dynamo.
        if (
            istype(mod.__call__, types.MethodType)  # type: ignore[operator]
            and istype(mod._call_impl, types.MethodType)  # type: ignore[attr-defined]
            and mod.__call__.__func__ is unpatched_nn_module_call  # type: ignore[operator]
            and mod._call_impl.__func__ is unpatched_nn_module_call_impl  # type: ignore[attr-defined]
            and "forward" not in mod.__dict__
        ):
            forward_method = inspect.getattr_static(mod, "forward")
            if isinstance(forward_method, types.FunctionType):
                globals_vt = tx.nn_modules_globals_vt
                if not (
                    self.var_getattr(tx, "_backward_hooks").realize().len()  # type: ignore[attr-defined]
                    or self.var_getattr(tx, "_backward_pre_hooks").realize().len()  # type: ignore[attr-defined]
                    or self.var_getattr(tx, "_forward_hooks").realize().len()  # type: ignore[attr-defined]
                    or self.var_getattr(tx, "_forward_pre_hooks").realize().len()  # type: ignore[attr-defined]
                    or globals_vt.var_getattr(tx, "_global_backward_pre_hooks").len()  # type: ignore[attr-defined]
                    or globals_vt.var_getattr(tx, "_global_backward_hooks").len()  # type: ignore[attr-defined]
                    or globals_vt.var_getattr(tx, "_global_forward_hooks").len()  # type: ignore[attr-defined]
                    or globals_vt.var_getattr(tx, "_global_forward_pre_hooks").len()  # type: ignore[attr-defined]
                    or globals_vt.var_getattr(tx, "_global_backward_pre_hooks").len()  # type: ignore[attr-defined]
                    or globals_vt.var_getattr(tx, "_global_backward_hooks").len()  # type: ignore[attr-defined]
                    or globals_vt.var_getattr(tx, "_global_forward_hooks").len()  # type: ignore[attr-defined]
                    or globals_vt.var_getattr(tx, "_global_forward_pre_hooks").len()  # type: ignore[attr-defined]
                ):
                    name = "forward"
                    fn = self.value_type.forward

        if self.source:
            source = self.get_source_by_walking_mro(name)
        else:
            source = None

        guard_to_detect_forward_monkeypatching(self.source, mod)  # type: ignore[arg-type]

        ctx = (
            record_nn_module_stack(
                str(id(mod)),
                self.get_nn_module_stack_source(),
                tx,
                mod,  # type: ignore[arg-type]
            )
            if self.source
            else nullcontext()
        )
        with ctx:
            if not isinstance(fn, (types.FunctionType, torch.jit.ScriptFunction)):
                fn_vt = VariableTracker.build(tx, fn, source=source)
                return fn_vt.call_function(tx, [self] + list(args), kwargs)
            else:
                # Ideally we would have just used VariableTracker.build(tx, fn,
                # source=source) but that introduces guard on the
                # `forward.__code__` object. Given that we already guard on the
                # forward not present in generic dict, we dont need this guard.
                return variables.UserFunctionVariable(fn, source=source).call_function(
                    tx, [self] + list(args), kwargs
                )

    def call_method(
        self,
        tx: "InstructionTranslator",
        name: str,
        args: Sequence[VariableTracker],
        kwargs: dict[str, VariableTracker],
    ) -> VariableTracker:
        if name in ["_call_impl", "_wrapped_call_impl"]:
            fn = getattr(self.value_type, name)
            if self.source:
                source = self.get_source_by_walking_mro(name)
            else:
                source = None

            fn_vt = VariableTracker.build(tx, fn, source=source)
            return fn_vt.call_function(tx, [self] + list(args), kwargs)

        if name not in getattr(self.value, "__dict__", {}):
            try:
                method = inspect.getattr_static(type(self.value), name)
            except AttributeError:
                method = None

            if isinstance(method, staticmethod):
                source = AttrSource(self.get_source_by_walking_mro(name), "__func__")
                fn_vt = VariableTracker.build(tx, method.__func__, source=source)
                return fn_vt.call_function(tx, args, kwargs)

            if (
                hasattr(method, "__code__")
                and id(method.__code__) in self._nn_module_method_ids()
            ):
                unimplemented(
                    gb_type="UnspecializedNNModuleVariable missing method",
                    context=f"call_method: {self} {name} {args} {kwargs}",
                    explanation=f"Dynamo does not support tracing method {name} of nn.Module {self.value}",
                    hints=[
                        "Dynamo does not really define unspecialized nn.Module very well.",
                        *graph_break_hints.DIFFICULT,
                    ],
                )

            # "_parameters" in self.value.__dict__ checks that module is initialized
            if name == "__setattr__" and "_parameters" in self.value.__dict__:
                # Record if mutations happens on parameters/buffers/modules. The
                # mutations on these are not tracked by base class
                # UserDefinedObject vt. This will be used later to graph break
                # on seeing a parameters() and family calls.
                # TODO(anijain2305) - This might not be needed if we let Dynamo
                # inline both getattr and setattr. In that case, it should see
                # the lowest level dicts - _parameters and family and
                # automatically track mutations on those. Investigate if that
                # can be done.
                attr_name = args[0].as_python_constant()
                value = args[1]

                # This is reverse engineered by looking at nn module __setattr__
                # logic.
                if (
                    isinstance(value, variables.TensorVariable)
                    and value.python_type() is torch.nn.Parameter
                ) or attr_name in self.value.__dict__["_parameters"]:
                    # Handle parameters
                    self.is_state_mutated = True
                elif attr_name in self.value.__dict__["_buffers"]:
                    # Handle buffers
                    self.is_state_mutated = True
                elif (
                    isinstance(
                        value,
                        (
                            variables.NNModuleVariable,
                            variables.UnspecializedNNModuleVariable,
                        ),
                    )
                    or attr_name in self.value.__dict__["_modules"]
                ):
                    # Handle submodules
                    self.is_state_mutated = True

            if (
                method is torch.nn.Module.__setattr__
                and isinstance(args[1], variables.DeletedVariable)
            ) or method is torch.nn.Module.__delattr__:
                # Trace through __delattr__ to track mutations on the module
                # members like `_modules``.
                fn_vt = VariableTracker.build(tx, torch.nn.Module.__delattr__)
                return fn_vt.call_function(tx, [self, args[0]], kwargs)

        return super().call_method(tx, name, list(args), kwargs)

    def getattr_helper(
        self, tx: "InstructionTranslator", field: str, name_vt: VariableTracker
    ) -> Optional[VariableTracker]:
        dict_vt = self.var_getattr(tx, field)
        if isinstance(dict_vt, variables.ConstDictVariable):
            return dict_vt.maybe_getitem_const(name_vt)
        return None

    def var_getattr(self, tx: "InstructionTranslator", name: str) -> VariableTracker:
        # Allow skipping of empty hook dict guards on inbuilt nn modules
        if name in (
            "_backward_hooks",
            "_backward_pre_hooks",
            "_forward_hooks",
            "_forward_pre_hooks",
        ):
            # For empty hooks, make an EMPTY_NN_MODULE_HOOKS_DICT. This allows us to control the installation of empty
            # hooks guard via skip_nnmodule_hook_guards
            if not tx.output.side_effects.has_pending_mutation_of_attr(self, name):
                hooks_dict = getattr(self.value, name)
                if isinstance(hooks_dict, dict) and len(hooks_dict) == 0:
                    if self.source:
                        hooks_source = AttrSource(self.source, name)
                        install_guard(
                            hooks_source.make_guard(
                                GuardBuilder.EMPTY_NN_MODULE_HOOKS_DICT
                            )
                        )
                    return variables.ConstDictVariable({})

        # For non-empty hook dicts, one way is to just fallback to VariableTracker.build() and create a ConstDictVariable.
        # However, ConstDictVariable guards on keys. This can cause recompiles when the same hook is installed for
        # different nn module instances, because the key keeps changing (look more into RemovableHandle to understand why
        # key changes - also related https://github.com/pytorch/pytorch/issues/125836). Here, we carefully craft a
        # NNModuleHooksDictVariable (a subclass of ConstDictVariable) to avoid any guard on the keys.
        if (
            self.source
            and name
            in (
                "_forward_pre_hooks",
                "_forward_hooks",
            )
            and not tx.output.side_effects.has_pending_mutation_of_attr(self, name)
        ):
            hooks_dict = getattr(self.value, name)
            hooks_dict_source = AttrSource(self.source, name)
            install_guard(hooks_dict_source.make_guard(GuardBuilder.SEQUENCE_LENGTH))
            tx.output.guard_on_key_order.add(hooks_dict_source)

            def build_key_value(
                i: int, k: Any, v: Any
            ) -> tuple[VariableTracker, VariableTracker]:
                # Make key sourceless to avoid any guard on it
                key = variables.ConstantVariable.create(k)

                # Instead of using dict[key] to access the value, use a dict[dict.keys()[index]] to access the
                # value. This removes the reliance on the actual key value.
                source_key = ConstDictKeySource(hooks_dict_source, i)
                source_value = DictGetItemSource(hooks_dict_source, source_key)
                value = LazyVariableTracker.create(v, source_value)
                return key, value

            result = dict(
                build_key_value(i, k, v) for i, (k, v) in enumerate(hooks_dict.items())
            )

            return variables.NNModuleHooksDictVariable(
                result, type(hooks_dict), source=hooks_dict_source
            )
        return super().var_getattr(tx, name)

    def manually_trace_nn_module_getattr(
        self, tx: "InstructionTranslator", name: str
    ) -> VariableTracker:
        """
        Dynamo tracing of nn.Module __getattr__ can be expensive if the model
        has deep submodule hierarchy. Since the __getattr__ is stable, we can
        directly look into the underlying datastructures. This saves a lot of
        compilation time.
        """
        name_vt = variables.ConstantVariable(name)
        out = self.getattr_helper(tx, "_parameters", name_vt)
        if out is None:
            out = self.getattr_helper(tx, "_modules", name_vt)
        if out is None:
            out = self.getattr_helper(tx, "_buffers", name_vt)
        if out is None:
            raise_observed_exception(
                AttributeError,
                tx,
                msg=f"'{type(self.value).__name__}' object has no attribute '{name}'",
            )
        assert out is not None
        return out


class UnspecializedBuiltinNNModuleVariable(UnspecializedNNModuleVariable):
    """
    Differentiates between builtin nn modules (e.g. torch.nn.Linear) and user defined nn modules.
    """

    def _wrap_source(self, attr_source: Source) -> Source:
        # vt is already wrapped with the UnspecializedBuiltinNNModuleSource
        return attr_source


class FSDPManagedNNModuleVariable(UnspecializedNNModuleVariable):
    """
    Tracing behavior: trace into submodules and treat them as Unspecialized, do not
    register parameters to the top-level, treat them as function inputs.

    Guards behavior: if 'skip_fsdp_guards', many guards that would be installed
    by a vanilla UnspecializedNNModuleVariable are simply dropped, on the basis
    that a user wrapping their model in FSDP(model) is already opting into a
    requirement to not modify internal model state, which would already break FSDP without
    compilation.
    """

    def __init__(self, value: torch.nn.Module, **kwargs: Any) -> None:
        source = kwargs.get("source")
        assert source is not None, (
            "FSDPManagedNNModule depends on having an accurate source to control guarding."
        )

        super().__init__(value=value, **kwargs)
        self.source = source

    def _wrap_source(self, attr_source: Any) -> Any:
        if not isinstance(
            attr_source, (FSDPNNModuleSource, UnspecializedNNModuleSource)
        ):
            if torch._dynamo.config.skip_fsdp_guards:
                return FSDPNNModuleSource(attr_source)
            else:
                return UnspecializedNNModuleSource(attr_source)
        return attr_source<|MERGE_RESOLUTION|>--- conflicted
+++ resolved
@@ -119,15 +119,10 @@
 
 
 @contextmanager
-<<<<<<< HEAD
-def record_nn_module_stack(module_key: str, source, tx, mod: torch.nn.Module):
-    fully_qualified_name = source.name
-=======
 def record_nn_module_stack(
     module_key: str, source: Source, tx: "InstructionTranslator", mod: torch.nn.Module
 ) -> Any:
-    fully_qualified_name = source.name()
->>>>>>> 0834960a
+    fully_qualified_name = source.name
     # Remove redundant namings
     fully_qualified_name = re.sub(
         r"\._(?:modules|parameters|buffers)\[(['\"])([^'\"\]]+)\1\]",
