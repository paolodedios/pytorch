# mypy: ignore-errors

"""
This module contains variable tracker classes for handling tensors and tensor-related operations in Dynamo.

The main class is TensorVariable which represents torch.Tensor inputs and intermediate values in the FX graph.
It handles tensor operations, method calls, and maintains metadata about tensor properties like dtype, device, etc.

Other key classes include:
- SymNodeVariable: Represents symbolic scalars (int/float/bool) used for size computation and unspecialized values
- NumpyNdarrayVariable: Handles numpy array interop through torch._numpy
- UnspecializedPythonVariable: Represents unspecialized Python numeric values as 1-element tensors
- TensorSubclassVariable: Handles tensor subclasses with __torch_function__ overrides
- UntypedStorageVariable: Represents tensor storage objects
- DataPtrVariable: Handles tensor data pointer operations

These classes work together to track tensor operations and properties during Dynamo's tracing process.
"""

import functools
import inspect
import logging
import operator
import textwrap
import traceback
import types
import unittest
from typing import TYPE_CHECKING

import sympy

import torch._numpy as tnp
import torch.fx
import torch.random
from torch._dynamo import compiled_autograd
from torch._subclasses.meta_utils import is_sparse_any
from torch.fx.experimental.symbolic_shapes import (
    guard_scalar,
    GuardOnDataDependentSymNode,
    has_free_symbols,
    is_symbolic,
    SymTypes,
)
from torch.utils._python_dispatch import is_traceable_wrapper_subclass

from .. import config, graph_break_hints, variables
from .._trace_wrapped_higher_order_op import trace_wrapped
from ..exc import (
    unimplemented,
    unimplemented_v2,
    UnknownPropertiesDuringBackwardTrace,
    UserError,
    UserErrorType,
)
from ..external_utils import call_hook_from_backward_state
from ..guards import GuardBuilder, install_guard
from ..source import AttrSource
from ..utils import (
    fqn,
    get_custom_getattr,
    get_fake_value,
    get_real_value,
    guard_if_dyn,
    object_has_getattribute,
    product,
    proxy_args_kwargs,
    set_example_value,
    tensortype_to_dtype,
)
from .base import VariableTracker
from .constant import ConstantVariable
from .lists import SizeVariable


try:
    import numpy as np
except ModuleNotFoundError:
    np = None


if TYPE_CHECKING:
    from torch._dynamo.symbolic_convert import InstructionTranslator


log = logging.getLogger(__name__)

# Ops that allow tensor <op> tensor
supported_tensor_comparison_ops = {
    ">": operator.gt,
    "<": operator.lt,
    ">=": operator.ge,
    "<=": operator.le,
    "==": operator.eq,
    "!=": operator.ne,
    "is": operator.is_,
    "is not": operator.is_not,
}
# Ops that allow tensor <op> None
supported_const_comparison_ops = {
    "is": operator.is_,
    "is not": operator.is_not,
    "==": operator.eq,
    "!=": operator.ne,
}
supported_comparison_ops = {
    **supported_tensor_comparison_ops,
    **supported_const_comparison_ops,
}
supported_tensor_comparison_op_values = dict.fromkeys(
    supported_tensor_comparison_ops.values()
)
supported_const_comparison_op_values = dict.fromkeys(
    supported_const_comparison_ops.values()
)


def is_bound_tensor_method(value):
    return (
        callable(value)
        and not torch._dynamo.utils.object_has_getattribute(value)
        and hasattr(value, "__self__")
        and isinstance(value.__self__, torch.Tensor)
        and getattr(value.__self__, value.__name__, None)
    )


class TensorVariable(VariableTracker):
    """A torch.Tensor input or an intermediate value in the FX graph"""

    _nonvar_fields = {
        "proxy",
        "dtype",
        "device",
        "layout",
        "ndim",
        "size",
        "stride",
        "requires_grad",
        "is_quantized",
        "is_contiguous",
        "is_nested",
        "is_sparse",
        "class_type",
        "specialized_value",
        "_is_name_set",
        *VariableTracker._nonvar_fields,
    }

    def get_real_value(self):
        """
        Get the actual value represented by this variable if computation is run
        using the user-provided inputs.
        NOTE: this runs actual tensor computation and may be
        slow and memory-intensive.
        """
        return get_real_value(self.proxy.node, self.proxy.tracer)

    def __init__(
        self,
        proxy: torch.fx.Proxy,
        *,
        dtype,
        device,
        layout,
        ndim,
        requires_grad,
        is_nested,
        is_quantized,
        is_sparse,
        class_type,
        has_grad_fn,
        _size=None,
        stride=None,
        is_contiguous=None,
        _is_name_set=None,
        **kwargs,
    ) -> None:
        super().__init__(**kwargs)
        self.proxy = proxy
        self.dtype = dtype
        self.device = device
        self.layout = layout
        self.ndim = ndim
        self._size = _size  # this is accessed as a property for validation
        self.stride = stride
        self.requires_grad = requires_grad
        self.is_quantized = is_quantized
        self.is_contiguous = is_contiguous
        self.is_nested = is_nested
        self.is_sparse = is_sparse
        self.class_type = class_type
        self.has_grad_fn = has_grad_fn
        if _is_name_set is None:
            # no need to rename inputs
            _is_name_set = self.proxy.node.op == "placeholder"
        self._is_name_set: bool = _is_name_set

    def debug_repr(self):
        # TODO: strip off fake tensor from repr here
        return repr(self.proxy.node.meta["example_value"])

    def as_proxy(self):
        return self.proxy

    def python_type(self):
        return self.class_type

    @staticmethod
    def specialize(value: torch.Tensor):
        props = {
            "dtype": value.dtype,
            "device": value.device,
            "layout": value.layout,
            "ndim": int(value.ndim),
            "requires_grad": value.requires_grad,
            "is_nested": value.is_nested,
            "is_quantized": value.is_quantized,
            "is_sparse": value.is_sparse,
            "class_type": type(value),
        }
        try:
            props["has_grad_fn"] = value.grad_fn is not None
        except Exception:
            # Workaround for issues with create_parameter_op in Dynamo. Reading
            # grad_fn should never cause an issue.
            props["has_grad_fn"] = False

        if is_sparse_any(value) and not has_free_symbols(value):
            props["_size"] = tuple(
                [int(s) if is_symbolic(s) else s for s in value.size()]
            )
        elif not has_free_symbols(value):
            # this is a fully static shape, and the keys on props here inform specialization.
            # We have to cast to int here, because these might get accessed as ConstantVariable, which has
            # a strict no-symint policy. If we got here due to not having free symbols, this is a known constant
            # already. We could remove the discrepancy here, by having ConstantVariable be more permissive for
            # constant backed SymInts, but that assert being strict has led to some good signal in hunting bugs, and
            # I'd like to keep it around for now.
            props["_size"] = tuple(
                # the non is_symbolic case applies to the jagged layout
                # NestedTensor case as singleton ints are not symbolic
                [int(s) if is_symbolic(s) else s for s in value.size()]
            )
            props["stride"] = tuple(value.stride())
            if torch._C._functorch.is_batchedtensor(value):
                # Batched tensors does not support contiguity patterns, so
                # we refrain from computing the `is_contiguous` property
                props["is_contiguous"] = None
            else:
                props["is_contiguous"] = tuple(
                    [
                        x
                        for x in torch._prims_common._memory_formats
                        if value.is_contiguous(memory_format=x)
                    ]
                )
        return props

    def dynamic_getattr(self, tx: "InstructionTranslator", name):
        fake_val = self.proxy.node.meta["example_value"]
        # For getattrs on tensors without sources,
        # we can do better than the default (creating a GetAttrVariable)
        # if:
        # (1) the tensor is a traceable tensor subclass
        # (2) We are getattr'ing an inner tensor from that subclass
        if not self.source and is_traceable_wrapper_subclass(fake_val):
            attrs, _ctx = fake_val.__tensor_flatten__()
            proxy = getattr(self.as_proxy(), name)
            example_value = getattr(fake_val, name)
            if name in attrs:
                # attrs returned from tensor_flatten are always tensors
                assert isinstance(example_value, torch.Tensor)
                from .builder import wrap_fx_proxy

                return wrap_fx_proxy(tx=tx, proxy=proxy, example_value=example_value)
            # any other attributes on the subclass (that are not methods)
            # are assumed to be constant metadata.
            elif not callable(example_value):
                return VariableTracker.build(tx, example_value)

        if not (self.source and self.source.subguards_allowed()):
            raise NotImplementedError

        # For local source, we associate the real value. We use this real value
        # for implementing getattr fallthrough on the variable tracker base class.

        # Note - this scope construction is mirrored in guards
        # A subsequent PR will introduce a util.
        scope = {"L": tx.output.local_scope, "G": tx.output.global_scope}
        try:
            # We raise in case we get a typerror bug w/ SuperSource.
            # SuperSource has bugs in it atm, and can produce code like
            # eval("super(L['mod'].model.model.encoder.embed_positions.forward__class__,
            # L['mod'].model.model.encoder.embed_positions)", scope)
            # Which is incorrect, and violates the invariant that all sources should be eval()-able against the scope.
            _input_associated_real_value = eval(self.source.name(), scope)
        except Exception as exc:
            raise NotImplementedError from exc

        if _input_associated_real_value is None:
            raise NotImplementedError

        if object_has_getattribute(_input_associated_real_value):
            raise NotImplementedError

        if get_custom_getattr(_input_associated_real_value):
            raise NotImplementedError

        real_value = getattr(_input_associated_real_value, name)

        attr_source = AttrSource(self.source, name)
        install_guard(attr_source.make_guard(GuardBuilder.HASATTR))

        # Typically we'd want to use variable builder here
        # but unfortunately id(real_value.__self__) is not id(<original value>)
        if is_bound_tensor_method(real_value):
            from .misc import GetAttrVariable

            return GetAttrVariable(
                self, name, source=attr_source, py_type=type(real_value)
            )

        return VariableTracker.build(tx, real_value, attr_source)

    def method_attr_ndim(self, tx):
        if self.ndim is not None:
            return ConstantVariable.create(self.ndim)
        else:
            return self.call_method(tx, "dim", [], {})

    def method_attr_dtype(self, tx):
        if self.dtype is not None:
            return ConstantVariable.create(self.dtype)

    def method_attr_device(self, tx):
        if self.device is not None:
            return ConstantVariable.create(self.device)

    def method_attr_layout(self, tx):
        if self.layout is not None:
            return ConstantVariable.create(self.layout)

    def method_attr_is_cuda(self, tx):
        if self.device is not None:
            return ConstantVariable.create(self.device.type == "cuda")

    def method_attr_shape(self, tx):
        if self.valid_size():
            sizes = [variables.ConstantVariable.create(x) for x in self.size]
            return SizeVariable(sizes)
        else:
            return self.call_method(tx, "size", [], {})

    def method_attr_requires_grad(self, tx):
        if self.requires_grad is not None:
            return ConstantVariable.create(self.requires_grad)

    def method_attr_is_quantized(self, tx):
        if self.is_quantized is not None:
            return ConstantVariable.create(self.is_quantized)

    def method_attr_is_sparse(self, tx):
        if self.is_sparse is not None:
            return ConstantVariable.create(self.is_sparse)

    def method_attr_is_nested(self, tx):
        if self.is_nested is not None:
            return ConstantVariable.create(self.is_nested)

    def method_attr_retain_grad(self, tx):
        unimplemented("retain_grad does not work with AOTDispatcher")

    def method_attr_data(self, tx):
        return variables.TorchInGraphFunctionVariable(
            torch._C._autograd._get_data_attr
        ).call_function(tx, [self], {})

    def method_attr_grad_fn(self, tx):
        if self.has_grad_fn:
            unimplemented("TensorVariable has a grad_fn")
        else:
            return variables.ConstantVariable(None)

    def method_attr__version(self, tx):
        from ..tensor_version_op import _tensor_version

        return variables.TorchInGraphFunctionVariable(_tensor_version).call_function(
            tx, [self], {}
        )

    def call_obj_hasattr(self, tx: "InstructionTranslator", name):
        from . import GetAttrVariable
        from .builtin import BuiltinVariable

        try:
            var = BuiltinVariable(getattr).call_function(
                tx, [self, ConstantVariable(name)], {}
            )
            # in the event that TensorVariable returns NotImplemented
            # BuiltinVariable.call_getattr returns GetAttrVariable
            ret_val = not isinstance(var, GetAttrVariable)
        except AttributeError:
            ret_val = False

        if self.source:
            install_guard(
                AttrSource(self.source, name).make_guard(GuardBuilder.HASATTR)
            )

        return ConstantVariable(ret_val)

    def var_getattr(self, tx: "InstructionTranslator", name):
        from . import UserDefinedClassVariable

        if self.is_strict_mode(tx):
            if name in self._strict_mode_banned_ops():
                unimplemented(
                    f"Getattr invocation {name} in strict mode is not supported"
                )
            elif name in self._strict_mode_conditional_banned_ops():
                raise UnknownPropertiesDuringBackwardTrace(
                    f"Unknown property {name} during speculating backward, dynamo will insert contiguous call ahead and speculate it again"  # noqa: B950
                )

        if name == "__class__":
            return UserDefinedClassVariable(self.python_type())

        handler = getattr(self, f"method_attr_{name}", None)
        result = handler(tx) if handler is not None else None

        # Add a guard for type matching, these guards are checked before tensor guards
        # In some cases, a <tensor>.<attr> guard can be evaluated first, and break if
        # <tensor> is later changed to another type
        if (
            result is not None
            and self.source
            and self.source.subguards_allowed()
            and not (
                name not in ("grad", "requires_grad") and result.is_python_constant()
            )
        ):
            install_guard(self.make_guard(GuardBuilder.TYPE_MATCH))
            result.source = AttrSource(self.source, name)

        # It's hard to get inplace view (metadata mutation) on graph input work properly across
        # dynamo/aot/inductor, just fall back.
        if self.source is not None and hasattr(torch.ops.aten, name):
            fn = getattr(torch.ops.aten, name)
            if (
                hasattr(fn, "overloads")
                and hasattr(fn, fn.overloads()[0])
                and torch.Tag.inplace_view in getattr(fn, fn.overloads()[0]).tags
            ):
                # Delay the graph break to the actual call of unsqueeze_/resize_/resize_as_ etc.
                return variables.misc.DelayGraphBreakVariable(
                    source=AttrSource(self.source, name)
                )

        # For attributes (not methods) that were not caught in the special handling above,
        # (e.g. tensor.real), we handle these generically, assuming that the output type is
        # a tensor.
        if result is None and name != "grad":

            def try_generic_attr_handling():
                from .builder import wrap_fx_proxy
                from .misc import GetAttrVariable

                try:
                    static_attr = inspect.getattr_static(torch.Tensor, name)
                except AttributeError:
                    return None

                # Make sure this is an attribute, not a method.
                # type(torch.Tensor.H) should be "getset_descriptor"
                # This is a because of CPython implementation, see THPVariableType:
                # these attributes are implemented under tp_getset, which appear
                # as `getset_descriptor`s, (compared to, say, methods which appear
                # as `method_descriptor`s)
                if type(static_attr) != types.GetSetDescriptorType:
                    return None

                proxy = GetAttrVariable.create_getattr_proxy(self.as_proxy(), name)
                if self.source is not None:
                    return wrap_fx_proxy(
                        tx=tx, proxy=proxy, source=AttrSource(self.source, name)
                    )
                else:
                    return wrap_fx_proxy(tx=tx, proxy=proxy)

            result = try_generic_attr_handling()

        if result is None:
            result = self.dynamic_getattr(tx, name)

        if result is None:
            raise NotImplementedError
        return result

    def call_id(self, tx):
        if not self.source:
            unimplemented("call_id not supported for sourceless TensorVariable")

        # For local source, we associate the real value. We use this real value
        scope = {"L": tx.output.local_scope, "G": tx.output.global_scope}
        try:
            _input_associated_real_value = eval(self.source.name(), scope)
        except Exception as exc:
            unimplemented(f"error getting associated real value: {exc}")

        if _input_associated_real_value is None:
            unimplemented("call_id without associated real value")

        install_guard(self.source.make_guard(GuardBuilder.ID_MATCH))
        id_value = id(_input_associated_real_value)
        return ConstantVariable.create(id_value)

    def has_unpack_var_sequence(self, tx):
        return self.ndim > 0

    def unpack_var_sequence(self, tx: "InstructionTranslator", idxes=None):
        from .builder import wrap_fx_proxy_cls

        if self.valid_size():
            size_len = len(self.size)
        else:
            size_var = self.call_method(tx, "size", [], {})
            assert isinstance(size_var, SizeVariable)
            size_len = len(size_var.items)
        # Ensure we don't unpack a scalar tensor.
        assert size_len != 0, "Can't unpack scalar tensors."

        if self.valid_size():
            length = self.size[0]
        else:
            dyn_length = self.call_method(tx, "size", [ConstantVariable.create(0)], {})
            # SymNodeVariable for symbolic sizes, ConstantVariable for constants OR values produced through
            # symbolic_shapes, but that end up as int/sympy.Integer
            assert isinstance(dyn_length, (SymNodeVariable, ConstantVariable))
            if isinstance(dyn_length, SymNodeVariable):
                length = dyn_length.evaluate_expr(tx.output)
            else:
                length = dyn_length.value

        if idxes is None:
            idxes = range(length)
        else:
            assert len(idxes) == length, (
                f"Can't unpack a tensor of {length} rows into a tuple of {len(idxes)} elements."
            )
        return [
            wrap_fx_proxy_cls(target_cls=type(self), tx=tx, proxy=self.as_proxy()[i])
            for i in idxes
        ]

    def valid_size(self):
        return self._size is not None

    @property
    def size(self):
        assert self._size is not None, "accessing None size in TensorVariable"
        return self._size

    def _strict_mode_banned_ops(self):
        return torch._dynamo.config._autograd_backward_strict_mode_banned_ops

    def _strict_mode_conditional_banned_ops(self):
        return (
            torch._dynamo.config._autograd_backward_strict_mode_conditional_banned_ops
        )

    def call_method(
        self,
        tx,
        name,
        args: "list[VariableTracker]",
        kwargs: "dict[str, VariableTracker]",
    ) -> "VariableTracker":
        from .builder import SourcelessBuilder, VariableBuilder
        from .torch_function import can_dispatch_torch_function, dispatch_torch_function

        if self.is_strict_mode(tx) and name in self._strict_mode_banned_ops():
            unimplemented(f"Illegal method invocation {name} in strict mode")

        # Only override builtin tensor methods
        # The user can manually add override handling
        # with a decorator for other methods (e.g. a dispatch subclass with other methods)
        is_base_tensor_method = False
        try:
            inspect.getattr_static(torch.Tensor, name)
            is_base_tensor_method = True
        except AttributeError:
            is_base_tensor_method = False

        if (
            can_dispatch_torch_function(tx, tuple([self] + list(args)), kwargs)
            and is_base_tensor_method
        ):
            if self.source:
                func_var = VariableBuilder(
                    tx, AttrSource(AttrSource(self.source, "__class__"), name)
                )(inspect.getattr_static(torch.Tensor, name))
            else:
                func_var = SourcelessBuilder.create(tx, getattr(torch.Tensor, name))

            return dispatch_torch_function(
                tx, func_var, tuple([self] + list(args)), kwargs
            )

        """
        Dispatch to a method-specific handler defined below.  If the
        handler returns None (or doesn't exist) we put the method call
        in the graph.
        """

        # This is seen in inspect signature where we check if the value is a default value
        if name == "__eq__" and isinstance(args[0], variables.UserDefinedClassVariable):
            return variables.ConstantVariable(False)

        try:
            handler_method = getattr(self, f"method_{name}")
        except AttributeError:
            pass
        else:
            try:
                result = handler_method(*args, **kwargs)
                if result:
                    return result
            except TypeError as e:
                unimplemented(f"unhandled args for {name}: {e}")

        from .builder import wrap_fx_proxy

        return wrap_fx_proxy(
            tx,
            tx.output.create_proxy(
                "call_method",
                name,
                *proxy_args_kwargs([self, *args], kwargs),
            ),
        )

    def method_size(self, *args, **kwargs):
        return self._method_size_stride("size", *args, **kwargs)

    def method_stride(self, *args, **kwargs):
        return self._method_size_stride("stride", *args, **kwargs)

    def _method_size_stride(self, name, dim=None):
        dim = guard_if_dyn(dim)

        def make_const_size_variable(x, **options):
            return SizeVariable(
                [ConstantVariable.create(y, **options) for y in x], **options
            )

        RetVariable = (
            make_const_size_variable if name == "size" else ConstantVariable.create
        )

        # Technically, this should not be necessary, but I'm including it
        # for enhanced BC, in case example_value is sometimes not set
        # (it really should always be set though!)
        if name != "size":
            r = getattr(self, name)
        elif name == "size" and self.valid_size():
            r = self.size
        else:
            r = None

        if r is not None:
            if dim is None:
                return RetVariable(r)
            else:
                return ConstantVariable.create(r[dim])

        # It might still be constant!  Consult the fake tensor and see
        if (fake := self.proxy.node.meta.get("example_value")) is not None:
            if dim is None:
                fake_r = getattr(fake, name)()
                if not has_free_symbols(fake_r):
                    # int conversion for safety, in case a SymInt refined
                    # to constant
                    return RetVariable(tuple(int(r) for r in fake_r))
            else:
                fake_r = getattr(fake, name)(dim)
                if not has_free_symbols(fake_r):
                    return ConstantVariable.create(int(fake_r))

    def method_numel(self):
        if self.valid_size():
            return ConstantVariable.create(product(self.size))

        # It might still be constant!  Consult the fake tensor and see
        if (fake := self.proxy.node.meta.get("example_value")) is not None:
            fake_r = fake.numel()
            if not has_free_symbols(fake_r):
                return ConstantVariable.create(int(fake_r))

    method_nelement = method_numel

    def method_dim(self):
        if self.ndim is not None:
            return ConstantVariable.create(self.ndim)

    method_ndimension = method_dim

    def method_is_floating_point(self):
        if self.dtype is not None:
            return ConstantVariable.create(self.dtype.is_floating_point)

    def method_is_inference(self):
        if config.fake_tensor_disable_inference_mode:
            unimplemented_v2(
                gb_type="Encountered tensor.is_inference() during tracing",
                context="",
                explanation="tensor.is_inference() is not supported",
                hints=[
                    *graph_break_hints.FUNDAMENTAL,
                    *graph_break_hints.INFERENCE_MODE,
                ],
            )
        if (fake := self.proxy.node.meta.get("example_value")) is not None:
            return ConstantVariable.create(fake.is_inference())

    def method_is_complex(self):
        if self.dtype is not None:
            return ConstantVariable.create(self.dtype.is_complex)

    def method_is_contiguous(self, memory_format=None):
        memory_format = (
            memory_format.as_python_constant()
            if memory_format is not None
            else torch.contiguous_format
        )
        if self.is_contiguous is not None:
            return ConstantVariable.create(memory_format in self.is_contiguous)
        elif (fake := self.proxy.node.meta.get("example_value")) is not None:
            return ConstantVariable.create(
                fake.is_contiguous(memory_format=memory_format)
            )

    def method_type(self, dtype=None, non_blocking=False, **kwargs):
        if (
            dtype is None
            and self.dtype is not None
            and isinstance(self.device, torch.device)
        ):
            tensortype = next(
                k for k, v in tensortype_to_dtype.items() if self.dtype in v
            )
            if self.device.type == "cpu":
                return ConstantVariable.create(f"torch.{tensortype.__name__}")
            else:
                return ConstantVariable.create(
                    f"torch.{self.device.type}.{tensortype.__name__}"
                )
        elif (
            dtype is not None
            and fqn(type(dtype.as_python_constant())) == "torch.tensortype"
        ):
            # torch.FloatTensor, etc. are all of type "torch.tensortype".
            # torch.fx's tracer fails on these types, because it doesn't support arguments of torch.tensortype type.
            # So, we pass it in as a string (which is also supported, see above implementation for .type() with 0 args)
            tensor_type = dtype.as_python_constant()
            tensor_type_const = ConstantVariable.create(fqn(tensor_type))

            from ..symbolic_convert import InstructionTranslator
            from .builder import wrap_fx_proxy

            tx = InstructionTranslator.current_tx()

            if non_blocking:
                kwargs = {"non_blocking": non_blocking, **kwargs}

            return wrap_fx_proxy(
                tx,
                tx.output.create_proxy(
                    "call_method",
                    "type",
                    *proxy_args_kwargs([self, tensor_type_const], kwargs),
                ),
            )

    def method_as_subclass(self, cls):
        if isinstance(cls, TensorSubclassVariable) and cls.source:
            from ..symbolic_convert import InstructionTranslator
            from .torch_function import TensorWithTFOverrideVariable

            tx = InstructionTranslator.current_tx()
            py_cls = cls.as_python_constant()
            return TensorWithTFOverrideVariable.from_tensor_var(
                tx, self, py_cls, cls.source
            )
        unimplemented(
            "Argument of `as_subclass` must be a tensor subclass which Dynamo supports tracing"
        )

    def method_get_device(self):
        if isinstance(self.device, torch.device):
            index = self.device.index if self.device.type != "cpu" else -1
            return ConstantVariable.create(index)

    def method_element_size(self):
        return ConstantVariable.create(self.dtype.itemsize)

    def method_numpy(self, *, force=False):
        if not config.trace_numpy:
            unimplemented("Tensor.numpy(). config.trace_numpy is False")
        if not np:
            unimplemented("Tensor.numpy(). NumPy is not available")
        if self.layout != torch.strided:
            raise TypeError(
                f"can't convert {self.layout} layout tensor to numpy. Use Tensor.dense() first"
            )
        from ..symbolic_convert import InstructionTranslator

        tx = InstructionTranslator.current_tx()

        # We don't check that the tensor is on CPU when force is False, as this
        # allows us to execute NumPy code on CUDA. Same for requires_grad=True
        if force and force.as_python_constant():
            # If the user set force=True we try to preserve the semantics (no gradients, move to CPU...)
            t = self.call_method(tx, "detach", [], {})
            proxy = tx.output.create_proxy("call_method", "cpu", (t.as_proxy(),), {})
        else:
            # Hacky way to create a view of self that will be marked as NumpyNdarrayVariable
            proxy = tx.output.create_proxy(
                "call_method", "view_as", *proxy_args_kwargs([self, self], {})
            )
        return NumpyNdarrayVariable.create(tx, proxy)

    def method_tolist(self):
        from ..symbolic_convert import InstructionTranslator
        from .builder import wrap_fx_proxy

        tx = InstructionTranslator.current_tx()

        def tolist(tensor, sub_proxy):
            def wrap(i, sub_proxy):
                # Sigh, we forgot to gate this, so this data dependent is on
                # by default and is load bearing in CI
                with unittest.mock.patch.object(
                    tx.fake_mode, "allow_scalar_outputs", True
                ):
                    return wrap_fx_proxy(
                        tx,
                        sub_proxy.item(),
                    )

            if tensor.dtype not in [
                torch.int8,
                torch.int16,
                torch.int32,
                torch.int64,
            ]:
                unimplemented("Input tensor for tolist must be an integer tensor")

            if tensor.dim() == 0:
                return wrap(tensor, sub_proxy)

            if tensor.dim() == 1:
                return [wrap(val, sub_proxy[i]) for i, val in enumerate(tensor)]

            return [
                tolist(sub_tensor, sub_proxy=sub_proxy[i])
                for i, sub_tensor in enumerate(tensor)
            ]

        tensor = self.as_proxy().node.meta["example_value"]
        out = tolist(tensor, self.as_proxy())
        return VariableTracker.build(tx, out)

    def method_backward(self, *args, **kwargs):
        unimplemented("Tensor.backward")

    def method_data_ptr(self, *args, **kwargs):
        return DataPtrVariable(self)

    def method_item(self, *args, **kwargs):
        if not config.capture_scalar_outputs:
            self._warn_capture_scalar_outputs()
            unimplemented("Tensor.item")

    def method___getitem__(self, *args, **kwargs):
        from ..symbolic_convert import InstructionTranslator
        from .builder import wrap_fx_proxy

        tx = InstructionTranslator.current_tx()
        if isinstance(args[0], SymNodeVariable):
            # Standard indexing will force specialization due to
            # __index__.  Rewrite as a regular torch op which will
            # trace fine
            fn, args = (
                torch.select,
                [
                    variables.ConstantVariable.create(0),
                    args[0],
                ],
            )
        else:
            fn = operator.getitem

        proxy = tx.output.create_proxy(
            "call_function",
            fn,
            *proxy_args_kwargs([self] + list(args), kwargs),
        )

        return wrap_fx_proxy(tx, proxy)

    @staticmethod
    @functools.lru_cache(None)
    def _warn_capture_scalar_outputs():
        user_stack = torch._guards.TracingContext.extract_stack()
        user_stack_formatted = "".join(traceback.format_list(user_stack))
        log.warning(
            textwrap.dedent(
                """\
                    Graph break from `Tensor.item()`, consider setting:
                        torch._dynamo.config.capture_scalar_outputs = True
                    or:
                        env TORCHDYNAMO_CAPTURE_SCALAR_OUTPUTS=1
                    to include these operations in the captured graph.

                    Graph break: from user code at:
                    %s
                """
            ),
            user_stack_formatted,
        )

    def method___len__(self):
        from ..symbolic_convert import InstructionTranslator

        tx = InstructionTranslator.current_tx()
        return self.call_method(tx, "size", [ConstantVariable.create(0)], {})

    def method_addcmul_(self, tensor1, tensor2, *, value=None):
        from ..symbolic_convert import InstructionTranslator

        tx = InstructionTranslator.current_tx()
        if value is not None:
            from .. import polyfills

            return tx.inline_user_function_return(
                VariableTracker.build(tx, polyfills.addcmul_inplace),
                [self, tensor1, tensor2, value],
                {},
            )

    def method___setitem__(self, key, value):
        def has_bool_key(v):
            if isinstance(v, TensorVariable):
                return v.dtype in (torch.bool, torch.int8)
            elif isinstance(v, variables.TupleVariable):
                return any(has_bool_key(item) for item in v.items)
            else:
                return False

        from ..symbolic_convert import InstructionTranslator

        tx = InstructionTranslator.current_tx()
        tx.output.create_proxy(
            "call_function",
            operator.setitem,
            *proxy_args_kwargs([self, key, value], {}),
        )
        return ConstantVariable.create(None)

    def method_resize_(self, *args, **kwargs):
        unimplemented("Tensor.resize_")

    def method_resize_as_(self, *args, **kwargs):
        unimplemented("Tensor.resize_as_")

    def method_sparse_resize_(self, *args, **kwargs):
        unimplemented("Tensor.sparse_resize_")

    def method_sparse_resize_and_clear_(self, *args, **kwargs):
        unimplemented("Tensor.sparse_resize_and_clear_")

    def method_set_(self, *args, **kwargs):
        if len(args) > 1:
            # torch.Tensor.set_() has several overloads.
            # aten::set_.source_Tensor(Tensor) gets special handling
            # in AOTAutograd and functionalization, because it is the most common
            # overload and is used by FSDP.
            # graph-breaking on aten::set_source_Tensor_storage_offset for now,
            # unless we find that we need to make it work.
            unimplemented("Tensor.set_.source_Tensor_storage_offset")

    def method_add_(self, other, *, alpha=None):
        if alpha is not None:
            from ..symbolic_convert import InstructionTranslator

            tx = InstructionTranslator.current_tx()
            result = variables.TorchInGraphFunctionVariable(torch.mul).call_function(
                tx, [other, alpha], {}
            )
            return self.call_method(tx, "add_", [result], {})

    def method_addcdiv_(self, tensor1, tensor2, *, value=None):
        from ..symbolic_convert import InstructionTranslator

        tx = InstructionTranslator.current_tx()
        if value is not None:
            result = variables.TorchInGraphFunctionVariable(torch.div).call_function(
                tx, [tensor1, tensor2], {}
            )
            result = variables.TorchInGraphFunctionVariable(torch.mul).call_function(
                tx, [result, value], {}
            )
            return self.call_method(tx, "add_", [result], {})

    def method___contains__(self, arg):
        from ..symbolic_convert import InstructionTranslator

        tx = InstructionTranslator.current_tx()

        # Rewrite __contains__ here so that downstream passes can trace through
        # without dealing with unbacked symbool. Roughly the code we translate is:
        # def __contains__(self, x):
        #     return (x == self).any().item()
        result = variables.TorchInGraphFunctionVariable(torch.eq).call_function(
            tx, [self, arg], {}
        )
        result = variables.TorchInGraphFunctionVariable(torch.any).call_function(
            tx, [result], {}
        )
        return result.call_method(tx, "item", [], {})

    def method_redistribute(self, *args, **kwargs):
        from ..symbolic_convert import InstructionTranslator

        tx = InstructionTranslator.current_tx()
        # rewrite non-primitive args/kwargs to be included in the on-the-fly prim function
        # and rewrite args to have only proxyable args, then insert call_function
        args_as_value = [x.as_python_constant() for x in args]
        kwargs_as_value = {k: v.as_python_constant() for k, v in kwargs.items()}

        def redistribute_fn_with_prim_types(x):
            return x.redistribute(*args_as_value, **kwargs_as_value)

        # attach the same function name for better debugging
        redistribute_fn_with_prim_types.__name__ = "prim_redistribute"

        from .builder import wrap_fx_proxy

        return wrap_fx_proxy(
            tx=tx,
            proxy=tx.output.create_proxy(
                "call_function",
                redistribute_fn_with_prim_types,
                *proxy_args_kwargs([self], {}),
            ),
        )

    def method_to_local(self, *args, **kwargs):
        from ..symbolic_convert import InstructionTranslator

        tx = InstructionTranslator.current_tx()
        # rewrite non-primitive args/kwargs to be included in the on-the-fly prim function
        # and rewrite args to have only proxyable args, then insert call_function
        args_as_value = [x.as_python_constant() for x in args]
        kwargs_as_value = {k: v.as_python_constant() for k, v in kwargs.items()}

        def to_local_fn_with_prim_types(x):
            return x.to_local(*args_as_value, **kwargs_as_value)

        # attach the same function name for better debugging
        to_local_fn_with_prim_types.__name__ = "prim_to_local"

        from .builder import wrap_fx_proxy

        return wrap_fx_proxy(
            tx=tx,
            proxy=tx.output.create_proxy(
                "call_function",
                to_local_fn_with_prim_types,
                *proxy_args_kwargs([self], {}),
            ),
        )

    def method_register_hook(self, *args, **kwargs):
        return self._method_register_hook("register_hook", *args, **kwargs)

    def method_register_post_accumulate_grad_hook(self, *args, **kwargs):
        return self._method_register_hook(
            "register_post_accumulate_grad_hook", *args, **kwargs
        )

    def _method_register_hook(self, name: str, hook: VariableTracker):
        # Note - do not arbitrarily add hooks here - make sure they match the same contract
        # see [On tensor.register_hook]
        from ..symbolic_convert import InstructionTranslator

        tx = InstructionTranslator.current_tx()

        if not self.source:
            if not compiled_autograd.compiled_autograd_enabled:
                # TODO(voz):
                # We can relax this by speculating the callable and ensuring that it doesn't modify arbitrary
                # python state.
                # We *Must* be in compiled_autograd here because backward hooks can contain anything, and it is unsafe to run
                # them in a compiled bwd without re-entering dynamo as compiled_autograd does.
                #
                # Discussion point 1 - Should we bypass this if nopython/fullgraph = True?
                #   No. Because this was going to be a graph break anyway - this check does not
                # introduce new graph breaks where there were none.
                #
                # Discussion point 2 - Should we defer this check to backwards?
                #   No. Because compiled autograd is not yet ready for prime time. As such, if we defer, a user
                # would have no recourse - their forward traces just fine, but will fail at backwards unless
                # compiled_autograd is enabled. If compiled_autograd fails (there are a lot of failures today)
                # then they have nothing they can do except disable compile.
                unimplemented(
                    "Compilation of intermediate hooks requires compiled autograd"
                )

            hook_name, bw_state_proxy = tx.output.add_backward_state_hook(hook)

            def _register_hook_trampoline(tensor, bw_state):
                register_hook = getattr(tensor, name)
                register_hook(
                    functools.partial(
                        trace_wrapped,
                        fn=call_hook_from_backward_state,
                        bw_state=bw_state,
                        hook_name=hook_name,
                    )
                )
                # TODO(jansel): returning None here is wrong, it should be
                # RemovableHandle, but we need some extra work to support
                # this properly.
                return None

            from .builder import wrap_fx_proxy

            self_proxy = self.as_proxy()
            self_proxy.node.meta["has_backward_hook"] = True

            return wrap_fx_proxy(
                tx,
                tx.output.create_proxy(
                    "call_function",
                    _register_hook_trampoline,
                    (self_proxy, bw_state_proxy),
                    {},
                ),
            )

        handle_variable = variables.RemovableHandleVariable(
            mutation_type=variables.base.ValueMutationNew(),
        )
        tx.output.side_effects.register_hook(self, hook, handle_variable, name)
        return handle_variable

    def method_requires_grad_(self, requires_grad=True):
        if requires_grad is not True:
            requires_grad = requires_grad.as_python_constant()

        if self.as_proxy().node.meta["example_value"].requires_grad != requires_grad:
            unimplemented("Tensor.requires_grad_")
        else:
            return self

    def method_new(self, *args, **kwargs):
        # Convert x.new(torch.Size) into x.new_empty(torch.Size),
        # as Tensor.new acts differently with a Size input versus a tuple input.
        if (len(args) == 1 and isinstance(args[0], SizeVariable)) or (
            len(args) >= 1
            and all(
                isinstance(a, ConstantVariable) and a.python_type() == int for a in args
            )
        ):
            from ..symbolic_convert import InstructionTranslator

            return self.call_method(
                InstructionTranslator.current_tx(), "new_empty", args, kwargs
            )

    def method_untyped_storage(self):
        return UntypedStorageVariable(
            self, self.as_proxy().node.meta["example_value"].untyped_storage()
        )

    def set_name_hint(self, name: str):
        if not self._is_name_set:
            self.proxy.node._rename(name)
            self._is_name_set = True


class SymNodeVariable(VariableTracker):
    """
    Represents a symbolic scalar, either int, float or bool.  This is most commonly used to
    handle symbolic size computation, e.g., tensor.size(0), but it is also used to
    handle logic like float_tensor.item() or unspecialized float inputs.
    """

    _nonvar_fields = {
        "proxy",
        "sym_num",
        *VariableTracker._nonvar_fields,
    }

    def debug_repr(self):
        return repr(self.sym_num)

    @classmethod
    def create(cls, tx, proxy, sym_num=None, **options):
        if sym_num is None:
            sym_num = get_fake_value(proxy.node, tx)
        if "example_value" in proxy.node.meta:
            assert proxy.node.meta["example_value"] == sym_num
        set_example_value(proxy.node, sym_num)

        if isinstance(sym_num, (sympy.Integer, int, bool)):
            sym_num = int(sym_num) if isinstance(sym_num, sympy.Integer) else sym_num
            return ConstantVariable.create(sym_num)

        return SymNodeVariable(proxy, sym_num, **options)

    def __init__(self, proxy, sym_num, **kwargs) -> None:
        super().__init__(**kwargs)
        self.proxy = proxy
        # TODO: Should we allow non SymTypes here?  Today it is allowed
        self.sym_num = sym_num
        self._tensor_var = None

    def python_type(self):
        if isinstance(self.sym_num, SymTypes):
            return self.sym_num.node.pytype
        else:
            return type(self.sym_num)

    def as_proxy(self):
        return self.proxy

    def as_tensor(self, tx, dtype):
        if self._tensor_var is None:
            self._tensor_var = VariableTracker.build(
                tx, torch.scalar_tensor
            ).call_function(tx, [self], {"dtype": VariableTracker.build(tx, dtype)})
        return self._tensor_var

    def evaluate_expr(self, output_graph=None):
        try:
            return guard_scalar(self.sym_num)
        except GuardOnDataDependentSymNode as e:
            if torch.fx.experimental._config.no_data_dependent_graph_break:
                raise

            raise UserError(  # noqa: B904
                UserErrorType.ANTI_PATTERN,
                f"Consider annotating your code using torch._check*(). {str(e)}",
                case_name="constrain_as_size_example",
            )

    def call_method(
        self,
        tx,
        name,
        args: "list[VariableTracker]",
        kwargs: "dict[str, VariableTracker]",
    ) -> "VariableTracker":
        from .builder import wrap_fx_proxy

        return wrap_fx_proxy(
            tx,
            tx.output.create_proxy(
                "call_method",
                name,
                *proxy_args_kwargs([self, *args], kwargs),
            ),
        )


class NumpyNdarrayVariable(TensorVariable):
    """
    Represents a np.ndarray, but backed by torch Tensor via torch._numpy.ndarray.
    Use this for Tensor.numpy() call.
    """

    @staticmethod
    def create(tx: "InstructionTranslator", proxy, **options):
        from .builder import wrap_fx_proxy_cls

        return wrap_fx_proxy_cls(
            target_cls=NumpyNdarrayVariable,
            tx=tx,
            proxy=proxy,
            **options,
        )

    def var_getattr(self, tx: "InstructionTranslator", name):
        # NB: This INTENTIONALLY does not call super(), because there is
        # no intrinsic reason ndarray properties are related to Tensor
        # properties.  The inheritance here is for implementation sharing.

        from ..utils import numpy_attr_wrapper
        from .builder import wrap_fx_proxy

        result = None

        example_value = self.as_proxy().node.meta["example_value"]
        example_ndarray = tnp.ndarray(example_value)

        def insert_into_graph():
            return wrap_fx_proxy(
                tx,
                tx.output.create_proxy(
                    "call_function", numpy_attr_wrapper, (self.as_proxy(), name), {}
                ),
            )

        if name in ["T", "real", "imag"]:
            proxy = tx.output.create_proxy(
                "call_function",
                numpy_attr_wrapper,
                (self.as_proxy(), name),
                {},
            )
            result = NumpyNdarrayVariable.create(tx, proxy)

        # These are awkward to implement.  The standard playbook for torch._numpy
        # interop is to trace a call into the torch._numpy wrapper which works for
        # Tensor operations.  However, we don't want to do this for calls
        # that don't return Tensors, because in those cases we may not want
        # to trace the attribute access into the graph at all (it is sort
        # of harmless to do so, because AOTAutograd will eliminate them,
        # but it's best not to trace them in to begin with.)  But in any
        # case, tracing these into the graph is like trying to fit a square
        # peg into a round hole; best not to do it.  So instead we
        # painstakingly implement these by hand
        #
        # NB: only ALWAYS specialized attributes can go here; notably,
        # size/shape not allowed!
        elif name in ("ndim", "itemsize"):
            return ConstantVariable.create(getattr(example_ndarray, name))
        elif name in ("shape", "stride"):
            if not has_free_symbols(r := getattr(example_ndarray, name)):
                return ConstantVariable.create(tuple(int(r) for r in r))
            return insert_into_graph()
        elif name == "size":
            if not has_free_symbols(r := example_ndarray.size):
                return ConstantVariable.create(int(r))
            return insert_into_graph()
        elif name in ["base", "flags", "dtype"]:
            unimplemented(f"TODO: add support for ndarray.{name}")
        elif name in ["__version__"]:
            unimplemented("delegate np.__version__ to NumPy")
        if result is None:
            raise NotImplementedError
        return result

    @staticmethod
    def patch_args(name, args, kwargs):
        if name == "clip":
            kwargs_rename = {"a_min": "min", "a_max": "max"}
            kwargs = {kwargs_rename.get(k, k): v for k, v in kwargs.items()}
        return args, kwargs

    def call_method(
        self,
        tx,
        name,
        args: "list[VariableTracker]",
        kwargs: "dict[str, VariableTracker]",
    ) -> "VariableTracker":
        from ..utils import numpy_method_wrapper

        args, kwargs = self.patch_args(name, args, kwargs)

        if name in ["__len__", "size", "tolist"]:
            # delegate back to TensorVariable
            return super().call_method(tx, name, args, kwargs)
        if name in ("tostring", "tobytes"):
            unimplemented(f"{name} is not modelled in torch._numpy")
        proxy = tx.output.create_proxy(
            "call_function",
            numpy_method_wrapper(name),
            *proxy_args_kwargs([self] + list(args), kwargs),
        )
        return NumpyNdarrayVariable.create(tx, proxy)

    def python_type(self):
        return np.ndarray


class UnspecializedPythonVariable(TensorVariable):
    """
    This is a 1-element tensor represents unspecialized python float/int.
    """

    _nonvar_fields = {
        "raw_value",
        "need_unwrap",
        *TensorVariable._nonvar_fields,
    }

    def __init__(
        self, proxy: torch.fx.Proxy, *, raw_value=None, need_unwrap=True, **kwargs
    ) -> None:
        super().__init__(proxy, **kwargs)
        self.raw_value = raw_value
        self.need_unwrap = need_unwrap

    @classmethod
    def from_tensor_variable(cls, tensor_variable, raw_value, need_unwrap=True):
        # Convert a `TensorVariable` instance into an `UnspecializedPythonVariable` instance.
        return UnspecializedPythonVariable(
            **dict(tensor_variable.__dict__),
            raw_value=raw_value,
            need_unwrap=need_unwrap,
        )


class FakeItemVariable(TensorVariable):
    """An unspecialized python variable which prevents access to the underlying raw value.
    This is needed if item is called on a FakeTensor."""

    _nonvar_fields = {
        "need_unwrap",
        *TensorVariable._nonvar_fields,
    }

    def __init__(self, proxy: torch.fx.Proxy, **kwargs) -> None:
        need_unwrap = kwargs.pop("need_unwrap", False)
        super().__init__(proxy, **kwargs)
        self.need_unwrap = need_unwrap

    @classmethod
    def from_tensor_variable(cls, tensor_variable):
        return FakeItemVariable(**dict(tensor_variable.__dict__))


class TensorSubclassVariable(VariableTracker):
    def __init__(self, value, *args, **kwargs) -> None:
        self.value = value
        super().__init__(*args, **kwargs)

    def call_function(
        self,
        tx: "InstructionTranslator",
        args: list[VariableTracker],
        kwargs: dict[str, VariableTracker],
    ) -> VariableTracker:
        from .torch_function import TensorWithTFOverrideVariable

<<<<<<< HEAD
        new_func = self.value.__new__
        if new_func is torch.Tensor.__new__:
            if (
                len(args) == 1
                and isinstance(args[0], TensorVariable)
                and len(kwargs) == 0
            ):
                data = args[0]
                # Simulate `torch.Tensor.__new__` as shallow-copying the input
                # tensor data with a new type. TODO polyfill?
                var = TensorWithTFOverrideVariable.from_tensor_var(
                    tx, data, self.value, self.source
                )
            else:
                unimplemented_v2(
                    gb_type="Calling subclass default constructor with more than tensor argument",
                    context=f"{self.value}(args={args}, kwargs={kwargs})",
                    explanation="Currently not supported",
                    hints=[
                        "Avoid this constructor call or move it outside "
                        "`torch.compile` regione",
                        *graph_break_hints.SUPPORTABLE,
                    ],
                )
        else:
            # Let Dynamo trace through custom `__new__`
            var = VariableTracker.build(tx, new_func).call_function(
                tx, [self] + args, kwargs
=======
            return TensorWithTFOverrideVariable.from_tensor_var(
                tx, args[0], self.value, self.source
>>>>>>> 30e8be59
            )

        # Let Dynamo trace through custom `__init__`
        init_func = self.value.__init__
        # TODO builder should be able to handle `torch.Tensor.__init__`,
        # which is `object.__init__`, so that we can remove this check.
        if init_func is not torch.Tensor.__init__:
            VariableTracker.build(tx, init_func).call_function(tx, [var], kwargs)
        return var

        return super().call_function(tx, args, kwargs)

    def as_python_constant(self):
        return self.value


class UntypedStorageVariable(VariableTracker):
    _nonvar_fields = {
        "example_value",
        *VariableTracker._nonvar_fields,
    }

    def __init__(
        self,
        from_tensor: TensorVariable,
        example_value: torch.UntypedStorage,
        **kwargs,
    ) -> None:
        super().__init__(**kwargs)
        self.from_tensor = from_tensor
        # Example_value will always have device="meta"
        self.example_value = example_value

    def call_method(
        self,
        tx,
        name,
        args: list[VariableTracker],
        kwargs: dict[str, VariableTracker],
    ) -> VariableTracker:
        if name == "size":
            assert not args
            assert not kwargs
            result = self.example_value.size()
            if not has_free_symbols(result):
                # avoid creating a node in the graph
                return ConstantVariable.create(int(result))
            else:
                from ..external_utils import untyped_storage_size
                from .builder import wrap_fx_proxy

                return wrap_fx_proxy(
                    tx,
                    tx.output.create_proxy(
                        "call_function",
                        untyped_storage_size,
                        (self.from_tensor.as_proxy(),),
                        {},
                    ),
                )
        if name == "resize_" and len(args) == 1:
            assert not kwargs
            tx.output.create_proxy(
                "call_function",
                torch.ops.inductor.resize_storage_bytes_,
                (self.from_tensor.as_proxy(), args[0].as_proxy()),
                {},
            )
            return self

        return super().call_method(tx, name, args, kwargs)

    def reconstruct(self, codegen):
        codegen(self.from_tensor)
        codegen.load_method("untyped_storage")
        codegen.call_method(0)


class DataPtrVariable(VariableTracker):
    def __init__(
        self,
        from_tensor: TensorVariable,
        **kwargs,
    ) -> None:
        super().__init__(**kwargs)
        self.from_tensor = from_tensor

    def reconstruct(self, codegen):
        codegen(self.from_tensor)
        codegen.load_method("data_ptr")
        codegen.call_method(0)<|MERGE_RESOLUTION|>--- conflicted
+++ resolved
@@ -1445,9 +1445,9 @@
         args: list[VariableTracker],
         kwargs: dict[str, VariableTracker],
     ) -> VariableTracker:
+        # Handle `Subclass(existing_tensor, ...)` calls.
         from .torch_function import TensorWithTFOverrideVariable
 
-<<<<<<< HEAD
         new_func = self.value.__new__
         if new_func is torch.Tensor.__new__:
             if (
@@ -1476,10 +1476,6 @@
             # Let Dynamo trace through custom `__new__`
             var = VariableTracker.build(tx, new_func).call_function(
                 tx, [self] + args, kwargs
-=======
-            return TensorWithTFOverrideVariable.from_tensor_var(
-                tx, args[0], self.value, self.source
->>>>>>> 30e8be59
             )
 
         # Let Dynamo trace through custom `__init__`
@@ -1488,9 +1484,12 @@
         # which is `object.__init__`, so that we can remove this check.
         if init_func is not torch.Tensor.__init__:
             VariableTracker.build(tx, init_func).call_function(tx, [var], kwargs)
+
+        # See NOTE [Side effect tracking for newly constructed tensor]
+        tx.output.side_effects._track_obj(
+            object(), var, mutation_type_cls=variables.base.AttributeMutationNew
+        )
         return var
-
-        return super().call_function(tx, args, kwargs)
 
     def as_python_constant(self):
         return self.value
