--- conflicted
+++ resolved
@@ -896,15 +896,6 @@
                         res = fn(
                             *[x.as_python_constant() for x in args],
                         )
-                    except Exception as exc:
-                        raise_observed_exception(
-<<<<<<< HEAD
-                            type(exc), tx, args=[ConstantVariable(a) for a in exc.args]
-=======
-                            type(exc),
-                            tx,
-                            args=list(map(ConstantVariable.create, exc.args)),
-                        )
                     except AsPythonConstantNotImplementedError as exc:
                         unimplemented_v2(
                             gb_type="constant fold exception",
@@ -912,7 +903,12 @@
                             explanation="Encountered exception when attempting to constant fold.",
                             hints=[*graph_break_hints.DYNAMO_BUG],
                             from_exc=exc,
->>>>>>> 2e56ce09
+                        )
+                    except Exception as exc:
+                        raise_observed_exception(
+                            type(exc),
+                            tx,
+                            args=list(map(ConstantVariable.create, exc.args)),
                         )
                     return VariableTracker.build(tx, res)
 
@@ -928,13 +924,6 @@
                                     k: v.as_python_constant() for k, v in kwargs.items()
                                 },
                             )
-<<<<<<< HEAD
-                        except Exception as exc:
-                            raise_observed_exception(
-                                type(exc),
-                                tx,
-                                args=[ConstantVariable(a) for a in exc.args],
-=======
                         except AsPythonConstantNotImplementedError as exc:
                             unimplemented_v2(
                                 gb_type="constant fold exception",
@@ -942,7 +931,6 @@
                                 explanation="Encountered exception when attempting to constant fold.",
                                 hints=[*graph_break_hints.DYNAMO_BUG],
                                 from_exc=exc,
->>>>>>> 2e56ce09
                             )
                         except Exception as exc:
                             raise_observed_exception(
