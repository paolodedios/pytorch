"""
Built-in function and type variable tracking for TorchDynamo's symbolic execution.

This module contains variable tracker classes for Python built-in functions, types,
and operations during graph compilation. It handles symbolic execution of:

- Built-in functions (len, getattr, isinstance, etc.)
- Type constructors (int, float, str, list, dict, etc.)
- Built-in operators and methods
- Special Python constructs (super, hasattr, etc.)

Key classes:
- BuiltinVariable: Tracks built-in functions and handles their execution
- TypeVariable: Manages type constructor calls and type checking
- SuperVariable: Handles super() calls in class hierarchies

These variable trackers ensure that built-in Python operations are correctly
handled during symbolic execution, either by executing them directly when safe
or by creating appropriate graph nodes when needed.
"""

import contextlib
import functools
import inspect
import itertools
import logging
import math
import operator
import types
import typing
import unittest
from collections import defaultdict, OrderedDict
from collections.abc import Callable, Iterable, KeysView, Sequence
from typing import Any, TYPE_CHECKING, Union

import torch
from torch import sym_float, sym_int
from torch._subclasses.meta_utils import is_sparse_any
from torch.overrides import BaseTorchFunctionMode
from torch.utils._python_dispatch import is_traceable_wrapper_subclass

from .. import config, graph_break_hints, polyfills, variables
from ..exc import (
    AttributeMutationError,
    ObservedAttributeError,
    ObservedUserStopIteration,
    raise_observed_exception,
    unimplemented,
    Unsupported,
    UserError,
    UserErrorType,
)
from ..guards import GuardBuilder, install_guard
from ..replay_record import DummyModule
from ..source import (
    AttrSource,
    GetItemSource,
    GlobalSource,
    is_constant_source,
    Source,
    TypeSource,
)
from ..utils import (
    check_constant_args,
    check_numpy_ndarray_args,
    check_unspec_or_constant_args,
    check_unspec_python_args,
    cmp_name_to_op_mapping,
    dict_methods,
    extract_fake_example_value,
    frozenset_methods,
    get_fake_value,
    guard_if_dyn,
    is_tensor_getset_descriptor,
    is_wrapper_or_member_descriptor,
    istype,
    numpy_operator_wrapper,
    proxy_args_kwargs,
    raise_args_mismatch,
    set_methods,
    str_methods,
    tensortype_to_dtype,
)
from .base import AsPythonConstantNotImplementedError, ValueMutationNew, VariableTracker
from .constant import ConstantVariable
from .dicts import (
    ConstDictVariable,
    DefaultDictVariable,
    DictKeysVariable,
    DictViewVariable,
    FrozensetVariable,
    is_hashable,
    SetVariable,
)
from .lists import (
    BaseListVariable,
    ListIteratorVariable,
    ListVariable,
    SizeVariable,
    TupleIteratorVariable,
    TupleVariable,
)
from .streams import EventVariable, StreamVariable
from .tensor import (
    FakeItemVariable,
    supported_comparison_ops,
    SymNodeVariable,
    TensorVariable,
    UnspecializedPythonVariable,
)
from .user_defined import (
    MutableMappingVariable,
    UserDefinedDictVariable,
    UserDefinedObjectVariable,
    UserDefinedVariable,
)


if TYPE_CHECKING:
    # Cyclic dependency...
    from torch._dynamo.codegen import PyCodegen
    from torch._dynamo.symbolic_convert import InstructionTranslator

log = logging.getLogger(__name__)


IN_PLACE_DESUGARING_MAP = {
    operator.iadd: operator.add,
    operator.isub: operator.sub,
    operator.imul: operator.mul,
    operator.ifloordiv: operator.floordiv,
    operator.itruediv: operator.truediv,
    operator.imod: operator.mod,
    operator.imatmul: operator.imatmul,
    operator.ilshift: operator.lshift,
    operator.irshift: operator.rshift,
    operator.ipow: operator.pow,
    operator.iand: operator.and_,
    operator.ior: operator.or_,
    operator.ixor: operator.xor,
}


_HandlerCallback = Callable[
    ["InstructionTranslator", typing.Any, typing.Any], VariableTracker | None
]
_TrackersType = Union[type[VariableTracker], tuple[type[VariableTracker], ...]]
polyfill_fn_mapping = {
    operator.eq: polyfills.cmp_eq,
    operator.ne: polyfills.cmp_ne,
    operator.lt: polyfills.cmp_lt,
    operator.le: polyfills.cmp_le,
    operator.gt: polyfills.cmp_gt,
    operator.ge: polyfills.cmp_ge,
}

bin_ops = (
    operator.pow,
    operator.mul,
    operator.matmul,
    operator.floordiv,
    operator.truediv,
    operator.mod,
    operator.add,
    operator.lt,
    operator.gt,
    operator.ge,
    operator.le,
    operator.ne,
    operator.eq,
    operator.sub,
    operator.ipow,
    operator.imul,
    operator.imatmul,
    operator.ifloordiv,
    operator.itruediv,
    operator.imod,
    operator.iadd,
    operator.isub,
)

bin_int_ops = (
    operator.and_,
    operator.or_,
    operator.xor,
    operator.iand,
    operator.ixor,
    operator.ior,
)

un_int_ops = (operator.invert,)

tensor_and_int_ops = (
    operator.lshift,
    operator.rshift,
    operator.ilshift,
    operator.irshift,
    operator.getitem,
)

un_ops = (
    operator.abs,
    operator.pos,
    operator.neg,
    operator.not_,  # Note: this has a local scalar dense call
    operator.length_hint,
)

BUILTIN_TO_TENSOR_FN_MAP: dict[Callable[..., Any], Callable[..., Any]] = {}

# These functions represent the r* versions of the above ops
# Basically, if __add__(1, Tensor) is called, it is translated
# to __radd__(Tensor, 1).
# In the builtin var, we check if there is a tensor in the first args position,
# if not, we swap the args and use the r* version of the op.
BUILTIN_TO_TENSOR_RFN_MAP: dict[Callable[..., Any], Callable[..., Any]] = {}


def populate_builtin_to_tensor_fn_map() -> None:
    global BUILTIN_TO_TENSOR_FN_MAP
    if len(BUILTIN_TO_TENSOR_FN_MAP) > 0:
        # Only populate once; after there are elements present no need to
        # repopulate
        return
    most_recent_func: Callable[..., Any] | None = None

    class GetMethodMode(BaseTorchFunctionMode):
        """
        Mode to extract the correct methods from torch function invocations
        (Used to get the correct torch.Tensor methods from builtins)
        """

        def __torch_function__(
            self,
            func: Callable[..., Any],
            types: Any,
            args: Sequence[Any] = (),
            kwargs: dict[str, Any] | None = None,
        ) -> Any:
            kwargs = kwargs or {}
            nonlocal most_recent_func
            most_recent_func = func
            return func(*args, **kwargs)

    inp0 = torch.ones(1)
    inp1 = torch.ones(1)
    inp0_int = torch.ones(1, dtype=torch.int32)
    inp1_int = torch.ones(1, dtype=torch.int32)
    with GetMethodMode():
        setups_and_oplists: list[tuple[Callable[..., Any], Iterable[Any]]] = [
            (lambda o: o(inp0), un_ops),
            (lambda o: o(inp0_int), un_int_ops),
            (lambda o: o(inp0, inp1), bin_ops),
            (lambda o: o(inp0_int, inp1_int), bin_int_ops),
            (lambda o: o(inp0_int, 0), tensor_and_int_ops),
        ]
        for setup_fn, op_list in setups_and_oplists:
            for op in op_list:
                setup_fn(op)
                assert most_recent_func is not None
                BUILTIN_TO_TENSOR_FN_MAP[op] = most_recent_func

        # gather the reverse functions
        rsetups_and_oplists: list[tuple[Callable[..., Any], Iterable[Any]]] = [
            (
                lambda o: o(1, inp1),
                bin_ops,
            ),  # Get r* ops, (ex. __sub__(int, Tensor) -> __rsub__(Tensor, int))
            (lambda o: o(1, inp1_int), bin_int_ops),
            (lambda o: o(0, inp0_int), tensor_and_int_ops),
        ]

        rskips = {operator.matmul, operator.imatmul, operator.getitem}
        for setup_fn, op_list in rsetups_and_oplists:
            for op in op_list:
                if op in rskips:
                    continue
                setup_fn(op)
                assert most_recent_func is not None
                if most_recent_func != BUILTIN_TO_TENSOR_FN_MAP[op]:
                    BUILTIN_TO_TENSOR_RFN_MAP[op] = most_recent_func


class BuiltinVariable(VariableTracker):
    """
    A VariableTracker that represents a built-in value (functions and operators).
    A lot of the code here assumes it will be a function object.

    The BuiltinVariable class wraps Python built-in functions (like len, isinstance, etc.)
    and operators (like +, -, *, etc.) to enable symbolic execution during tracing. This allows
    Dynamo to properly handle these operations when converting Python code to FX graphs while
    maintaining correct semantics and enabling optimizations.
    """

    _SENTINEL = object()
    _nonvar_fields = {
        "fn",
        *VariableTracker._nonvar_fields,
    }

    @classmethod
    def create_with_source(cls, value: Any, source: Source) -> "BuiltinVariable":
        install_guard(source.make_guard(GuardBuilder.BUILTIN_MATCH))
        return cls(value, source=source)

    @staticmethod
    @functools.cache
    def _constant_fold_functions() -> set[Callable[..., Any]]:
        fns: set[Callable[..., Any]] = {
            abs,
            all,
            any,
            bool,
            callable,
            chr,
            complex,
            divmod,
            float,
            getattr,
            int,
            len,
            max,
            min,
            ord,
            pow,
            repr,
            round,
            str,
            str.format,
            sum,
            type,
            operator.abs,
            operator.pos,
            operator.neg,
            operator.not_,
            operator.truth,
            operator.invert,
            operator.pow,
            operator.mul,
            operator.matmul,
            operator.floordiv,
            operator.truediv,
            operator.mod,
            operator.add,
            operator.sub,
            operator.getitem,
            operator.length_hint,
            operator.lshift,
            operator.rshift,
            operator.and_,
            operator.or_,
            operator.xor,
            operator.ipow,
            operator.imul,
            operator.imatmul,
            operator.ifloordiv,
            operator.itruediv,
            operator.imod,
            operator.iadd,
            operator.isub,
            operator.ilshift,
            operator.irshift,
            operator.iand,
            operator.ixor,
            operator.ior,
            operator.index,
        }
        from .tensor import supported_comparison_ops

        fns.update(supported_comparison_ops.values())
        fns.update(x for x in math.__dict__.values() if isinstance(x, type(math.sqrt)))
        return fns

    def can_constant_fold_through(self) -> bool:
        return self.fn in self._constant_fold_functions()

    @staticmethod
    @functools.cache
    def _fx_graph_functions() -> set[Callable[..., Any]]:
        fns = {
            operator.abs,
            operator.pos,
            operator.neg,
            operator.not_,
            operator.invert,
            operator.pow,
            operator.mul,
            operator.matmul,
            operator.floordiv,
            operator.truediv,
            operator.mod,
            operator.add,
            operator.lt,
            operator.gt,
            operator.ge,
            operator.le,
            operator.ne,
            operator.eq,
            operator.sub,
            operator.length_hint,
            operator.lshift,
            operator.rshift,
            operator.and_,
            operator.or_,
            operator.xor,
            operator.ipow,
            operator.imul,
            operator.imatmul,
            operator.ifloordiv,
            operator.itruediv,
            operator.getitem,
            operator.imod,
            operator.iadd,
            operator.isub,
            operator.ilshift,
            operator.irshift,
            operator.iand,
            operator.ixor,
            operator.ior,
        }
        return fns  # type: ignore[return-value]

    @staticmethod
    @functools.cache
    def _binops() -> dict[
        Callable[..., object], tuple[list[str], Callable[..., object]]
    ]:
        # function -> ([forward name, reverse name, in-place name], in-place op)
        fns: dict[Callable[..., object], tuple[list[str], Callable[..., object]]] = {
            operator.add: (["__add__", "__radd__", "__iadd__"], operator.iadd),
            operator.sub: (["__sub__", "__rsub__", "__isub__"], operator.isub),
            operator.mul: (["__mul__", "__rmul__", "__imul__"], operator.imul),
            operator.truediv: (
                ["__truediv__", "__rtruediv__", "__itruediv__"],
                operator.itruediv,
            ),
            operator.floordiv: (
                ["__floordiv__", "__rfloordiv__", "__ifloordiv__"],
                operator.ifloordiv,
            ),
            operator.mod: (["__mod__", "__rmod__", "__imod__"], operator.imod),
            pow: (["__pow__", "__rpow__", "__ipow__"], operator.ipow),
            operator.pow: (["__pow__", "__rpow__", "__ipow__"], operator.ipow),
            operator.lshift: (
                ["__lshift__", "__rlshift__", "__ilshift__"],
                operator.ilshift,
            ),
            operator.rshift: (
                ["__rshift__", "__rrshift__", "__irshift__"],
                operator.irshift,
            ),
            operator.xor: (["__xor__", "__rxor__", "__ixor__"], operator.xor),
            # NB: The follow binary operators are not supported for now, since the
            # corresponding magic methods aren't defined on SymInt / SymFloat:
            # operator.matmul
            # divmod
            # operator.and_
            # operator.or_
        }
        return fns

    @staticmethod
    @functools.cache
    def _binop_handlers() -> dict[
        Callable[..., object],
        list[
            tuple[
                tuple[
                    type[VariableTracker],
                    _TrackersType,
                ],
                _HandlerCallback,
            ]
        ],
    ]:
        # Multiple dispatch mechanism defining custom binop behavior for certain type
        # combinations. Handlers are attempted in order, and will be used if the type checks
        # match. They are expected to have the signature:
        # fn(tx, arg0: VariableTracker, arg1: VariableTracker) -> VariableTracker
        from .functions import BaseUserFunctionVariable, UserFunctionVariable
        from .nn_module import NNModuleVariable
        from .tensor import supported_const_comparison_ops
        from .torch import BaseTorchVariable
        from .user_defined import (
            UserDefinedClassVariable,
            UserDefinedObjectVariable,
            UserDefinedVariable,
        )

        # Override table contains: op_fn -> [list of handlers]
        op_handlers: dict[Any, list[Any]] = {}
        for (
            op,
            (magic_method_names, in_place_op),
        ) in BuiltinVariable._binops().items():
            op_handlers[op] = []
            op_handlers[in_place_op] = []

            forward_name, reverse_name, inplace_name = magic_method_names

            # User-defined args (highest precedence)
            def user_defined_handler(
                tx: "InstructionTranslator",
                a: VariableTracker,
                b: VariableTracker,
                *,
                forward_name: str = forward_name,
                reverse_name: str = reverse_name,
            ) -> VariableTracker:
                # Manually handle reversing logic if needed (e.g. call __radd__)

                # TODO: If we expand this to handle tensor args, we need to manually
                # handle cases like this:
                #
                # class A(int):
                #     def __radd__(self, other):
                #         print("woof")
                # torch.randn(3) + A(3)
                #
                # In this example, A.__radd__() is not called -> nothing is printed, because
                # Tensor.__add__ only does a subtype test against int, ignoring the subclass.
                # To be fully correct, we should not call A.__radd__() here, and there may be
                # other cases to reason about and add exceptions for.
                if isinstance(a, UserDefinedVariable):
                    return a.call_method(tx, forward_name, [b], {})
                else:
                    return b.call_method(tx, reverse_name, [a], {})

            op_handlers[op].append(
                ((UserDefinedVariable, VariableTracker), user_defined_handler)
            )
            op_handlers[op].append(
                ((VariableTracker, UserDefinedVariable), user_defined_handler)
            )

            def user_defined_inplace_handler(
                tx: "InstructionTranslator",
                a: VariableTracker,
                b: VariableTracker,
                *,
                forward_name: str = inplace_name,
            ) -> VariableTracker:
                return a.call_method(tx, forward_name, [b], {})

            op_handlers[in_place_op].append(
                ((UserDefinedVariable, VariableTracker), user_defined_inplace_handler)
            )
            op_handlers[in_place_op].append(
                ((VariableTracker, UserDefinedVariable), user_defined_inplace_handler)
            )

            # Dynamic shape args
            def dynamic_handler(
                tx: "InstructionTranslator",
                a: VariableTracker,
                b: VariableTracker,
                *,
                fn: Callable[..., Any] = op,
            ) -> VariableTracker:
                from .builder import wrap_fx_proxy

                return wrap_fx_proxy(
                    tx,
                    tx.output.create_proxy(
                        "call_function", fn, *proxy_args_kwargs([a, b], {})
                    ),
                )

            op_handlers[op].append(
                ((SymNodeVariable, VariableTracker), dynamic_handler)
            )
            op_handlers[op].append(
                ((VariableTracker, SymNodeVariable), dynamic_handler)
            )

            # NB: Prefer out-of-place op when calling in-place op to generate valid graph
            op_handlers[in_place_op].append(
                ((SymNodeVariable, VariableTracker), dynamic_handler)
            )
            op_handlers[in_place_op].append(
                ((VariableTracker, SymNodeVariable), dynamic_handler)
            )

        # Special cases - lower precedence but still prefer these over constant folding

        # List-like addition (e.g. [1, 2] + [3, 4])
        def tuple_add_handler(
            tx: "InstructionTranslator", a: BaseListVariable, b: VariableTracker
        ) -> VariableTracker:
            return TupleVariable([*a.items, *b.unpack_var_sequence(tx)])

        def size_add_handler(
            tx: "InstructionTranslator", a: BaseListVariable, b: VariableTracker
        ) -> VariableTracker:
            return SizeVariable([*a.items, *b.unpack_var_sequence(tx)])

        list_like_addition_handlers: list[
            tuple[
                tuple[
                    type[VariableTracker],
                    _TrackersType,
                ],
                _HandlerCallback,
            ]
        ] = [
            # NB: Prefer the tuple-specific logic over base logic because of
            # some SizeVariable weirdness. Specifically, the tuple-specific logic
            # drops the subclass type (e.g. SizeVariable) and returns TupleVariables.
            (
                (SizeVariable, SizeVariable),
                size_add_handler,
            ),
            (
                (SizeVariable, TupleVariable),
                size_add_handler,
            ),
            (
                (TupleVariable, SizeVariable),
                size_add_handler,
            ),
            (
                (TupleVariable, TupleVariable),
                tuple_add_handler,
            ),
            (
                (TupleVariable, ConstantVariable),
                tuple_add_handler,
            ),
            (
                (ConstantVariable, TupleVariable),
                lambda tx, a, b: TupleVariable(
                    [
                        *a.unpack_var_sequence(tx),
                        *b.items,
                    ],
                ),
            ),
            (
                (
                    ListVariable,
                    (BaseListVariable, ConstantVariable, ListIteratorVariable),
                ),
                lambda tx, a, b: ListVariable(
                    [*a.items, *b.unpack_var_sequence(tx)],
                    mutation_type=ValueMutationNew(),
                ),
            ),
            (
                (BaseListVariable, BaseListVariable),
                lambda tx, a, b: type(a)(
                    [
                        *a.items,
                        *b.items,
                    ]
                ),
            ),
        ]
        op_handlers[operator.add].extend(list_like_addition_handlers)

        def list_iadd_handler(
            tx: "InstructionTranslator", a: BaseListVariable, b: VariableTracker
        ) -> Any:
            if a.is_immutable() or not b.has_unpack_var_sequence(tx):
                # Handler doesn't apply
                return None

            seq = b.unpack_var_sequence(tx)
            tx.output.side_effects.mutation(a)
            a.items.extend(seq)
            return a

        list_like_iadd_handlers: list[Any] = [
            (
                (ListVariable, VariableTracker),
                list_iadd_handler,
            ),
            (
                (TupleVariable, TupleVariable),
                tuple_add_handler,
            ),
            (
                (TupleVariable, ConstantVariable),
                tuple_add_handler,
            ),
        ]
        op_handlers[operator.iadd].extend(list_like_iadd_handlers)

        # List-like expansion (e.g. [1, 2, 3] * 3)
        def expand_list_like(
            tx: "InstructionTranslator", lst: VariableTracker, const: VariableTracker
        ) -> VariableTracker:
            if isinstance(lst, ConstantVariable):
                lst, const = const, lst
            try:
                assert isinstance(lst, BaseListVariable)
                return lst.__class__(
                    items=lst.items * const.as_python_constant(),
                    mutation_type=ValueMutationNew(),
                )
            except MemoryError as exc:
                raise_observed_exception(
                    type(exc),
                    tx,
                    args=list(map(ConstantVariable.create, exc.args)),
                )

        list_like_expansion_handlers: list[
            tuple[
                tuple[type[VariableTracker], type[VariableTracker]],
                _HandlerCallback,
            ]
        ] = [
            ((ListVariable, ConstantVariable), expand_list_like),
            ((TupleVariable, ConstantVariable), expand_list_like),
            ((ConstantVariable, ListVariable), expand_list_like),
            ((ConstantVariable, TupleVariable), expand_list_like),
        ]
        op_handlers[operator.mul].extend(list_like_expansion_handlers)

        def create_cmp_op_handlers(
            op: Callable[..., Any],
        ) -> list[tuple[tuple[_TrackersType, _TrackersType], _HandlerCallback]]:
            def compare_by_value(
                tx: "InstructionTranslator", a: VariableTracker, b: VariableTracker
            ) -> VariableTracker:
                try:
                    return ConstantVariable(op(a.value, b.value))  # type: ignore[attr-defined]
                except TypeError as exc:
                    raise_observed_exception(
                        type(exc),
                        tx,
                        args=list(map(ConstantVariable.create, exc.args)),
                    )

            result: list[
                tuple[
                    tuple[
                        _TrackersType,
                        _TrackersType,
                    ],
                    _HandlerCallback,
                ]
            ] = [((ConstantVariable, ConstantVariable), compare_by_value)]

            if op in polyfill_fn_mapping:
                # For constants, speedup the comparison instead of using
                # polyfill. Removing this line causes major regression for pr
                # time benchmark - add_loop_eager.
                result = [((ConstantVariable, ConstantVariable), compare_by_value)]

                op_var = BuiltinVariable(op)
                # Special handling of SymNode variable
                result.extend(
                    [
                        (
                            (SymNodeVariable, VariableTracker),
                            op_var._comparison_with_symnode,
                        ),
                        (
                            (VariableTracker, SymNodeVariable),
                            op_var._comparison_with_symnode,
                        ),
                    ]
                )

                def handler(
                    tx: "InstructionTranslator", a: VariableTracker, b: VariableTracker
                ) -> VariableTracker:
                    return tx.inline_user_function_return(
                        VariableTracker.build(tx, polyfill_fn_mapping[op]), [a, b], {}
                    )

                result.append(((VariableTracker, VariableTracker), handler))
                return result

            result = [((ConstantVariable, ConstantVariable), compare_by_value)]

            if op in supported_const_comparison_ops.values() and op.__name__.startswith(
                "is_"
            ):
                # Tensor is None, List is not None, etc
                none_result = op(object(), None)

                def never(
                    tx: "InstructionTranslator", a: VariableTracker, b: VariableTracker
                ) -> VariableTracker:
                    return ConstantVariable(none_result)

                obj_op_none = never
                none_op_obj = never

                types_that_are_never_none = (
                    TensorVariable,
                    SymNodeVariable,
                    NNModuleVariable,
                    BaseListVariable,
                    UserDefinedVariable,
                    BaseUserFunctionVariable,
                    ConstDictVariable,
                    BaseTorchVariable,
                )
                result.extend(
                    [
                        (
                            (types_that_are_never_none, ConstantVariable),
                            obj_op_none,
                        ),
                        (
                            (ConstantVariable, types_that_are_never_none),
                            none_op_obj,
                        ),
                    ]
                )

                op_var = BuiltinVariable(op)
                result.extend(
                    [
                        (
                            (
                                (UserFunctionVariable, BuiltinVariable),
                                (UserFunctionVariable, BuiltinVariable),
                            ),
                            lambda tx, a, b: ConstantVariable(op(a.fn, b.fn)),
                        ),
                        (
                            (
                                NNModuleVariable,
                                NNModuleVariable,
                            ),
                            lambda tx, a, b: ConstantVariable(
                                op(
                                    tx.output.get_submodule(a.module_key),
                                    tx.output.get_submodule(b.module_key),
                                )
                            ),
                        ),
                        (
                            (UserDefinedObjectVariable, UserDefinedObjectVariable),
                            compare_by_value,
                        ),
                        (
                            (UserDefinedClassVariable, UserDefinedClassVariable),
                            compare_by_value,
                        ),
                        (
                            (
                                (StreamVariable, EventVariable, ConstantVariable),
                                (StreamVariable, EventVariable, ConstantVariable),
                            ),
                            compare_by_value,
                        ),
                        (
                            (TensorVariable, VariableTracker),
                            op_var._comparison_with_tensor,
                        ),
                        (
                            (VariableTracker, TensorVariable),
                            op_var._comparison_with_tensor,
                        ),
                        (
                            (SymNodeVariable, VariableTracker),
                            op_var._comparison_with_symnode,
                        ),
                        (
                            (VariableTracker, SymNodeVariable),
                            op_var._comparison_with_symnode,
                        ),
                    ]
                )

                def handle_is(
                    tx: "InstructionTranslator",
                    left: VariableTracker,
                    right: VariableTracker,
                ) -> VariableTracker | None:
                    # If the two objects are of different type, we can safely return False
                    # and True for `is` and `is not`, respectively
                    if type(left) is not type(right):
                        return ConstantVariable.create(op.__name__ != "is_")
                    if left is right:
                        return ConstantVariable.create(op(left, right))
<<<<<<< HEAD
=======

                    # In CPython, exceptions compare equal only when they are the same object
                    # (identity-based). In Dynamo, a single exception object cannot be represented
                    # by multiple distinct ExceptionVariables. Therefore, the following scenarios
                    # are impossible:
                    # + is(a, b) == True but should be False => impossible, since a and b would be
                    #   the same underlying object.
                    # + is(a, b) == False but should be True => impossible, since Dynamo cannot
                    #   create two different ExceptionVariables for the same exception instance.
>>>>>>> dba5340f
                    if istype(left, variables.ExceptionVariable) and istype(
                        right, variables.ExceptionVariable
                    ):
                        if (left.exc_type is not right.exc_type) or (
                            len(left.args) != len(right.args)
                        ):
                            return ConstantVariable.create(op is not operator.is_)
                        # They cannot be the same object if the arguments are different
                        m = BuiltinVariable(operator.eq).call_function
                        eq_nargs = len(left.args) == len(right.args)
                        if not eq_nargs or (
                            eq_nargs
                            and any(
                                not m(tx, [a, b], {}).value  # type: ignore[attr-defined]
                                for a, b in zip(left.args, right.args)
                            )
                        ):
                            return ConstantVariable.create(op is not operator.is_)

                result.append(((VariableTracker, VariableTracker), handle_is))  # type: ignore[arg-type]

            return result

        for op in supported_comparison_ops.values():
            assert callable(op)
            assert op not in op_handlers
            op_handlers[op] = create_cmp_op_handlers(op)

        return op_handlers

    @staticmethod
    def _find_binop_handler(
        op: Callable[..., Any], a_type: type[VariableTracker], b_type: type
    ) -> list[_HandlerCallback] | None:
        handlers = BuiltinVariable._binop_handlers().get(op)
        if handlers is None:
            return None

        matches = []
        for (type1, type2), handler in handlers:
            if issubclass(a_type, type1) and issubclass(b_type, type2):
                matches.append(handler)
        return matches

    def can_insert_in_graph(self) -> bool:
        return self.fn in self._fx_graph_functions()

    def __init__(self, fn: Any, **kwargs: Any) -> None:
        super().__init__(**kwargs)
        self.fn = fn

    def __repr__(self) -> str:
        if self.fn is None:
            name = "None"
        else:
            name = self.fn.__name__

        return f"{self.__class__.__name__}({name})"

    def as_python_constant(self) -> Any:
        return self.fn

    def as_proxy(self) -> Any:
        DTYPE = {
            bool: torch.bool,
            int: torch.int64,
            float: torch.float64,
        }
        if self.fn in DTYPE:
            return DTYPE[self.fn]
        return super().as_proxy()

    def reconstruct(self, codegen: "PyCodegen") -> None:
        name = self.fn.__name__
        assert self.fn.__module__ == "builtins"
        assert name not in codegen.tx.f_globals, "shadowed global"
        codegen.append_output(codegen.create_load_global(name, add=True))

    def constant_args(self, *args: VariableTracker, **kwargs: VariableTracker) -> bool:
        return check_constant_args(args, kwargs)

    def tensor_args(self, *args: VariableTracker) -> bool:
        any_tensor = False
        for arg in args:
            if isinstance(arg, variables.GetAttrVariable):
                return False
            any_tensor = any_tensor or isinstance(arg, variables.TensorVariable)
        return any_tensor

    def tensor_args_type(self, arg_types: list[type]) -> bool:
        any_tensor = False
        for arg_type in arg_types:
            if issubclass(arg_type, variables.GetAttrVariable):
                return False
            any_tensor = any_tensor or issubclass(arg_type, variables.TensorVariable)
        return any_tensor

    def python_and_tensor_constant_only(
        self, *args: VariableTracker, **kwargs: VariableTracker
    ) -> bool:
        tensor_args = []
        non_tensor_args = []
        for i in itertools.chain(args, kwargs.values()):
            if isinstance(i, variables.TensorVariable):
                tensor_args.append(i)
            else:
                non_tensor_args.append(i)
        return all(
            is_constant_source(t.source) if t.source is not None else False
            for t in tensor_args
        ) and self.constant_args(*non_tensor_args)

    @staticmethod
    def unwrap_unspec_args_kwargs(
        args: Sequence[VariableTracker], kwargs: dict[str, VariableTracker]
    ) -> tuple[list[Any], dict[str, Any]]:
        return [x.as_python_constant() for x in args], {
            k: v.as_python_constant() for k, v in kwargs.items()
        }

    def has_constant_handler(
        self, args: Sequence[VariableTracker], kwargs: dict[str, VariableTracker]
    ) -> bool:
        return self.can_constant_fold_through() and check_unspec_or_constant_args(
            args, kwargs
        )

    @staticmethod
    def _make_handler(
        fn: Callable[..., Any], arg_types: list[type], has_kwargs: bool
    ) -> Callable[
        [
            "InstructionTranslator",
            Sequence[VariableTracker],
            dict[str, VariableTracker],
        ],
        VariableTracker | None,
    ]:
        from .lazy import LazyVariableTracker

        obj = BuiltinVariable(fn)
        handlers: list[_HandlerCallback] = []

        if any(issubclass(t, LazyVariableTracker) for t in arg_types):
            return lambda tx, args, kwargs: obj.call_function(
                tx, [v.realize() for v in args], kwargs
            )

        if inspect.isclass(fn) and (
            issubclass(fn, Exception)
            # GeneratorExit doesn't inherit from Exception
            # >>> issubclass(GeneratorExit, Exception)
            # False
            or fn is GeneratorExit
        ):

            def create_exception_class_object(
                tx: "InstructionTranslator",
                args: Sequence[VariableTracker],
                kwargs: dict[str, VariableTracker],
            ) -> VariableTracker:
                if fn is AssertionError and not all(
                    isinstance(x, variables.ConstantVariable)
                    and isinstance(x.value, str)
                    for x in args
                ):
                    unimplemented(
                        gb_type="assert with non-string message",
                        context=str(args),
                        explanation="Dynamo only supports asserts with string messages",
                        hints=[*graph_break_hints.SUPPORTABLE],
                    )

                return variables.ExceptionVariable(fn, args, kwargs)

            return create_exception_class_object

        if obj.can_insert_in_graph() and not (
            fn is operator.getitem
            and not issubclass(arg_types[0], variables.TensorVariable)
        ):
            if obj.tensor_args_type(arg_types):
                return obj._handle_insert_op_in_graph
            elif has_kwargs:
                # need runtime check for kwargs
                handlers.append(obj._handle_insert_op_in_graph)

        # Handle binary ops (e.g. __add__ / __radd__, __iadd__, etc.)
        # NB: Tensor args are handled above and not here
        if len(arg_types) == 2 and not has_kwargs:
            # Try to find a handler for the arg types; otherwise, fall through to constant handler
            binop_handlers = BuiltinVariable._find_binop_handler(fn, *arg_types)
            if not binop_handlers:
                pass
            elif len(binop_handlers) == 1:
                (binop_handler,) = binop_handlers
                handlers.append(lambda tx, args, _: binop_handler(tx, *args))
            else:

                def call_binop_handlers(
                    tx: "InstructionTranslator", args: Any, _: Any
                ) -> Any:
                    # pyrefly: ignore [not-iterable]
                    for fn in binop_handlers:
                        rv = fn(tx, *args)
                        if rv:
                            return rv
                    return None

                handlers.append(call_binop_handlers)

        self_handler = getattr(obj, f"call_{fn.__name__}", None)
        if self_handler:

            def call_self_handler(
                tx: "InstructionTranslator",
                args: Sequence[VariableTracker],
                kwargs: dict[str, VariableTracker],
            ) -> VariableTracker | None:
                try:
                    # pyrefly: ignore [not-callable]
                    return self_handler(tx, *args, **kwargs)
                except TypeError:
                    # Check if binding is bad. inspect signature bind is expensive.
                    # So check only when handler call fails.
                    try:
                        # pyrefly: ignore [bad-argument-type]
                        inspect.signature(self_handler).bind(tx, *args, **kwargs)
                    except TypeError as e:
                        has_constant_handler = obj.has_constant_handler(args, kwargs)
                        if not has_constant_handler:
                            log.warning(  # noqa: G200
                                "incorrect arg count %s %s and no constant handler",
                                self_handler,
                                e,
                            )
                            unimplemented(
                                gb_type="invalid call to builtin op handler",
                                context=f"invalid args to {self_handler}: {args} {kwargs}",
                                explanation=f"Encountered TypeError when trying to handle op {fn.__name__}",
                                hints=[*graph_break_hints.DIFFICULT],
                            )
                    else:
                        raise
                except Unsupported as exc:
                    has_constant_handler = obj.has_constant_handler(args, kwargs)
                    if not has_constant_handler:
                        raise
                    # Actually, we will handle this just fine
                    exc.remove_from_stats()
                return None

            handlers.append(call_self_handler)

        if obj.can_constant_fold_through():
            if (
                all(issubclass(x, ConstantVariable) for x in arg_types)
                and not has_kwargs
            ):

                def constant_fold_handler(
                    tx: "InstructionTranslator",
                    args: Sequence[VariableTracker],
                    kwargs: dict[str, VariableTracker],
                ) -> VariableTracker | None:
                    # fast path
                    try:
                        res = fn(
                            *[x.as_python_constant() for x in args],
                        )
                    except Exception as exc:
                        raise_observed_exception(
                            type(exc),
                            tx,
                            args=list(map(ConstantVariable.create, exc.args)),
                        )
                    except AsPythonConstantNotImplementedError as exc:
                        unimplemented(
                            gb_type="constant fold exception",
                            context=f"attempted to run function {fn} with arguments {args}",
                            explanation="Encountered exception when attempting to constant fold.",
                            hints=[*graph_break_hints.DYNAMO_BUG],
                            from_exc=exc,
                        )
                    # pyrefly: ignore [unbound-name]
                    return VariableTracker.build(tx, res)

            else:

                def constant_fold_handler(
                    tx: "InstructionTranslator",
                    args: Sequence[VariableTracker],
                    kwargs: dict[str, VariableTracker],
                ) -> VariableTracker | None:
                    # path with a runtime check
                    if check_unspec_or_constant_args(args, kwargs):
                        try:
                            res = fn(
                                *[x.as_python_constant() for x in args],
                                **{
                                    k: v.as_python_constant() for k, v in kwargs.items()
                                },
                            )
                        except AsPythonConstantNotImplementedError as exc:
                            unimplemented(
                                gb_type="constant fold exception",
                                context=f"attempted to run function {fn} with arguments {args}",
                                explanation="Encountered exception when attempting to constant fold.",
                                hints=[*graph_break_hints.DYNAMO_BUG],
                                from_exc=exc,
                            )
                        except Exception as exc:
                            raise_observed_exception(
                                type(exc),
                                tx,
                                args=list(map(ConstantVariable.create, exc.args)),
                            )
                        # pyrefly: ignore [unbound-name]
                        return VariableTracker.build(tx, res)
                    return None

            handlers.append(constant_fold_handler)

        def call_unimplemented(args: Sequence[VariableTracker]) -> None:
            real_arg_types = [arg.python_type_name() for arg in args]
            unimplemented(
                gb_type="Failed to trace builtin operator",
                context=f"builtin {fn.__name__} {arg_types} {has_kwargs}",
                explanation=f"Dynamo does not know how to trace builtin operator `{fn.__name__}` "
                f"with argument types {real_arg_types} (has_kwargs {has_kwargs})",
                hints=[
                    f"Avoid calling builtin `{fn.__name__}` with argument types {real_arg_types}. "
                    f"Consider using an equivalent alternative function/method to `{fn.__name__}`.",
                    "If you are attempting to call a logging function (e.g. `print`), "
                    "you can try adding it to `torch._dynamo.config.reorderable_logging_functions`.",
                    "Please report an issue to PyTorch.",
                ],
            )

        if len(handlers) == 0:
            return lambda tx, args, kwargs: call_unimplemented(args)
        elif len(handlers) == 1:
            (handler,) = handlers

            def builtin_dispatch(
                tx: "InstructionTranslator",
                args: Sequence[VariableTracker],
                kwargs: dict[str, VariableTracker],
            ) -> VariableTracker | None:
                rv = handler(tx, args, kwargs)
                if rv:
                    return rv
                call_unimplemented(args)
                return rv

        else:

            def builtin_dispatch(
                tx: "InstructionTranslator",
                args: Sequence[VariableTracker],
                kwargs: dict[str, VariableTracker],
            ) -> VariableTracker | None:
                rv = None
                for fn in handlers:
                    rv = fn(tx, args, kwargs)
                    if rv:
                        return rv
                call_unimplemented(args)
                return rv

        return builtin_dispatch

    def call_vars(self, tx: "InstructionTranslator", *args: Any) -> VariableTracker:
        if len(args) == 0:
            unimplemented(
                gb_type="unimplemented builtin op vars() with no arguments",
                context=f"vars: {self} {args}",
                explanation=f"Dynamo does not know how to trace builtin operator {self.fn} with no arguments",
                hints=[*graph_break_hints.SUPPORTABLE],
            )
        assert len(args) == 1
        # vars(obj) is obj.__dict__ if __dict__ is present else TypeError
        try:
            return args[0].var_getattr(tx, "__dict__")
        except ObservedAttributeError:
            raise_observed_exception(TypeError, tx)

    def _handle_insert_op_in_graph(
        self,
        tx: "InstructionTranslator",
        args: Sequence[VariableTracker],
        kwargs: dict[str, VariableTracker],
    ) -> VariableTracker | None:
        from .builder import wrap_fx_proxy, wrap_fx_proxy_cls

        if kwargs and not self.tensor_args(*args, *kwargs.values()):
            return None

        # insert handling for torch function here
        from .builder import SourcelessBuilder
        from .torch_function import can_dispatch_torch_function, dispatch_torch_function

        global BUILTIN_TO_TENSOR_RFN_MAP, BUILTIN_TO_TENSOR_FN_MAP
        if can_dispatch_torch_function(tx, args, kwargs):
            # Only remap the fn to tensor methods if we aren't exporting
            # export serde does not handle method descriptors today
            if not tx.export:
                # Ensure the builtin maps are populated before accessing them
                populate_builtin_to_tensor_fn_map()
                # Use sourceless builder, we built the map ourselves
                if not isinstance(args[0], TensorVariable):
                    if self.fn in BUILTIN_TO_TENSOR_RFN_MAP:
                        func = BUILTIN_TO_TENSOR_RFN_MAP[self.fn]
                    else:
                        func = BUILTIN_TO_TENSOR_FN_MAP[self.fn]

                    tmp = args[0]
                    # swap args and call reverse version of func
                    args[0] = args[1]  # type: ignore[index]
                    args[1] = tmp  # type: ignore[index]
                else:
                    func = BUILTIN_TO_TENSOR_FN_MAP[self.fn]
            else:
                func = self.fn

            fn_var = SourcelessBuilder.create(tx, func)

            return dispatch_torch_function(tx, fn_var, args, kwargs)

        fn = self.fn
        try:
            # Constant fold for constant tensor and python constants
            if self.python_and_tensor_constant_only(*args, **kwargs):
                from ..bytecode_transformation import unique_id
                from .functions import invoke_and_store_as_constant

                return invoke_and_store_as_constant(
                    tx, fn, unique_id(fn.__name__), args, kwargs
                )

            if fn in IN_PLACE_DESUGARING_MAP and isinstance(
                args[0], variables.ConstantVariable
            ):
                # In-place operators like += usually mustate tensor
                # values, but in the edge case of immutable values they
                # re-bind the variable.
                #
                # The easiest way to keep the graph consistent in this
                # scenario is to de-sugar eagerly.
                fn = IN_PLACE_DESUGARING_MAP[fn]
                args = [args[0], args[1]]  # type: ignore[assignment]

            if fn is operator.getitem and isinstance(args[1], SymNodeVariable):
                # Standard indexing will force specialization due to
                # __index__.  Rewrite as a regular torch op which will
                # trace fine
                fn = torch.select
                args = [
                    args[0],
                    variables.ConstantVariable.create(0),
                    args[1],
                ]  # type: ignore[assignment]

            # Interaction between ndarray and tensors:
            #   We prefer the tensor op whenever there are tensors involved
            if check_numpy_ndarray_args(args, kwargs) and not any(
                type(arg) is variables.TensorVariable for arg in args
            ):
                proxy = tx.output.create_proxy(
                    "call_function",
                    numpy_operator_wrapper(fn),
                    *proxy_args_kwargs(args, kwargs),
                )

                return wrap_fx_proxy_cls(variables.NumpyNdarrayVariable, tx, proxy)

            if (
                fn is operator.eq
                and len(args) == 2
                and isinstance(args[0], variables.TensorVariable)
            ):
                # Dynamo expects `__eq__` str while operator.eq gives just `eq`
                # TODO - supporting all comparison operators could also work but
                # it fails lots of tests because graph str changes.
                return args[0].call_method(tx, "__eq__", args[1:], kwargs)
            proxy = tx.output.create_proxy(
                "call_function",
                fn,
                *proxy_args_kwargs(args, kwargs),
            )
            if any(isinstance(arg, FakeItemVariable) for arg in args):
                return wrap_fx_proxy_cls(
                    FakeItemVariable,
                    tx,
                    proxy,
                )
            elif check_unspec_python_args(args, kwargs):
                _args, _kwargs = self.unwrap_unspec_args_kwargs(args, kwargs)
                raw_value = fn(*_args, **_kwargs)

                need_unwrap = any(
                    x.need_unwrap
                    for x in itertools.chain(args, kwargs.values())
                    if isinstance(x, variables.UnspecializedPythonVariable)
                )

                return wrap_fx_proxy_cls(
                    UnspecializedPythonVariable,
                    tx,
                    proxy,
                    raw_value=raw_value,
                    need_unwrap=need_unwrap,
                )
            elif all(isinstance(x, SymNodeVariable) for x in args):
                return SymNodeVariable.create(tx, proxy, None)
            else:
                # Work around for vision_maskrcnn due to precision difference
                # specialize the dividend when float divide by tensor
                if fn is operator.truediv and isinstance(
                    args[0], variables.UnspecializedPythonVariable
                ):
                    args = list(args)
                    args[0] = args[0].as_python_constant()
                return wrap_fx_proxy(tx, proxy)

        except NotImplementedError:
            unimplemented(
                gb_type="unimplemented builtin op on tensor arguments",
                context=f"partial tensor op: {self} {args} {kwargs}",
                explanation=f"Dynamo does not know how to trace builtin operator {self.fn} with tensor arguments",
                hints=[*graph_break_hints.SUPPORTABLE],
            )

    call_function_handler_cache: dict[
        tuple[object, ...],
        Callable[
            [
                "InstructionTranslator",
                Sequence[VariableTracker],
                dict[str, VariableTracker],
            ],
            VariableTracker,
        ],
    ] = {}

    def call_function(
        self,
        tx: "InstructionTranslator",
        args: Sequence[VariableTracker],
        kwargs: dict[str, VariableTracker],
    ) -> VariableTracker:
        key: tuple[object, ...]
        if kwargs:
            kwargs = {k: v.realize() for k, v in kwargs.items()}
            key = (self.fn, *(type(x) for x in args), True)
        else:
            key = (self.fn, *(type(x) for x in args))

        handler = self.call_function_handler_cache.get(key)
        if not handler:
            self.call_function_handler_cache[key] = handler = self._make_handler(  # type: ignore[assignment]
                self.fn, [type(x) for x in args], bool(kwargs)
            )
        assert handler is not None
        return handler(tx, args, kwargs)  # type: ignore[return-value]

    def call_method(
        self,
        tx: "InstructionTranslator",
        name: str,
        args: list[VariableTracker],
        kwargs: dict[str, VariableTracker],
    ) -> VariableTracker:
        if self.fn is object and name == "__setattr__":
            assert len(args) == 3
            assert len(kwargs) == 0
            obj, name_var, val = args
            obj = obj.realize()
            if (
                isinstance(obj, UserDefinedObjectVariable)
                and tx.output.side_effects.is_attribute_mutation(obj)
                and name_var.is_python_constant()
            ):
                return obj.method_setattr_standard(tx, name_var, val)

        if name == "__new__":
            # Supported __new__ methods
            if self.fn is object and len(args) == 1:
                assert len(kwargs) == 0
                return tx.output.side_effects.track_new_user_defined_object(
                    self, args[0], args[1:]
                )

            if self.fn is dict and len(args) == 1 and not kwargs:
                dict_vt = ConstDictVariable({}, dict, mutation_type=ValueMutationNew())
                if isinstance(args[0], BuiltinVariable) and args[0].fn is dict:
                    return dict_vt
                # We don't have to set the underlying dict_vt in
                # UserDefinedDictVariable because it will be set to empty
                # ConstDictVariableTracker in the constructor.
                return tx.output.side_effects.track_new_user_defined_object(
                    self,
                    args[0],
                    args[1:],
                )

            if (
                self.fn is tuple
                and len(args) == 2
                and args[1].has_force_unpack_var_sequence(tx)
                and not kwargs
            ):
                if isinstance(args[0], BuiltinVariable) and args[0].fn is tuple:
                    init_args = args[1].force_unpack_var_sequence(tx)
                    return variables.TupleVariable(
                        init_args, mutation_type=ValueMutationNew()
                    )

                return tx.output.side_effects.track_new_user_defined_object(
                    self,
                    args[0],
                    args[1:],
                )

            if self.fn is list:
                list_vt = ListVariable([], mutation_type=ValueMutationNew())
                if isinstance(args[0], BuiltinVariable) and args[0].fn is list:
                    return list_vt
                return tx.output.side_effects.track_new_user_defined_object(
                    self,
                    args[0],
                    args[1:],
                )

        if self.fn is float and len(args) == 1 and name in ("fromhex", "hex"):
            if isinstance(args[0], ConstantVariable):
                try:
                    fn = getattr(float, name)
                    res = fn(args[0].as_python_constant())
                    return variables.ConstantVariable.create(res)
                except (OverflowError, ValueError) as e:
                    raise_observed_exception(
                        type(e),
                        tx,
                        args=list(map(ConstantVariable.create, e.args)),
                    )

        if self.fn is object and name == "__init__":
            # object.__init__ is a no-op
            return variables.ConstantVariable(None)

        if self.fn is dict and name == "fromkeys":
            return BuiltinVariable.call_custom_dict_fromkeys(tx, dict, *args, **kwargs)

        if self.fn is dict:
            resolved_fn = getattr(self.fn, name)
            if resolved_fn in dict_methods:
                if isinstance(args[0], variables.UserDefinedDictVariable):
                    # pyrefly: ignore [missing-attribute]
                    return args[0]._dict_vt.call_method(tx, name, args[1:], kwargs)
                elif isinstance(args[0], variables.ConstDictVariable):
                    return args[0].call_method(tx, name, args[1:], kwargs)

        if self.fn is set:
            resolved_fn = getattr(self.fn, name)
            if resolved_fn in set_methods:
                if isinstance(args[0], variables.UserDefinedSetVariable):
                    # pyrefly: ignore [missing-attribute]
                    return args[0]._set_vt.call_method(tx, name, args[1:], kwargs)
                elif isinstance(args[0], variables.SetVariable):
                    return args[0].call_method(tx, name, args[1:], kwargs)

        if self.fn is frozenset:
            resolved_fn = getattr(self.fn, name)
            if resolved_fn in frozenset_methods:
                if isinstance(args[0], variables.FrozensetVariable):
                    return args[0].call_method(tx, name, args[1:], kwargs)

        if self.fn is str and len(args) >= 1:
            resolved_fn = getattr(self.fn, name)
            if resolved_fn in str_methods:
                if isinstance(args[0], ConstantVariable):
                    return args[0].call_method(tx, name, args[1:], kwargs)

        if self.fn is float and len(args) >= 1:
            if isinstance(args[0], ConstantVariable):
                return ConstantVariable.create(
                    getattr(float, name)(args[0].as_python_constant())
                )

        return super().call_method(tx, name, args, kwargs)

    def _call_int_float(
        self, tx: "InstructionTranslator", arg: VariableTracker
    ) -> VariableTracker | None:
        # Handle cases like int(torch.seed())
        # Also handle sym_float to sym_int cases
        if isinstance(arg, (SymNodeVariable, variables.TensorVariable)):
            if isinstance(arg, variables.TensorVariable):
                item = arg.call_method(tx, "item", [], {})
            else:
                item = arg
            fn_ = sym_int if self.fn is int else sym_float
            from torch._dynamo.variables.builder import wrap_fx_proxy

            return wrap_fx_proxy(
                tx=tx,
                proxy=tx.output.create_proxy(
                    "call_function",
                    fn_,
                    (item.as_proxy(),),
                    {},
                ),
            )
        return None

    call_int = _call_int_float
    call_float = _call_int_float

    def call_bool(
        self, tx: "InstructionTranslator", arg: VariableTracker
    ) -> VariableTracker | None:
        # Emulate `PyBool_Type.tp_vectorcall` which boils down to `PyObject_IsTrue`.
        # https://github.com/python/cpython/blob/3.12/Objects/object.c#L1674-L1697
        if isinstance(arg, SymNodeVariable):
            # Note that we delay specializing on symbolic values to avoid
            # unnecessary guards. Specialization will happen later if, e.g., the
            # resulting boolean is used for branching.
            if isinstance(arg.sym_num, torch.SymBool):
                return arg

            # Emulate `nb_bool` of int/float objects
            # - https://github.com/python/cpython/blob/3.12/Objects/longobject.c#L4940-L4944
            # - https://github.com/python/cpython/blob/3.12/Objects/floatobject.c#L878-L882
            assert istype(arg.sym_num, (torch.SymInt, torch.SymFloat))
            return SymNodeVariable.create(tx, arg.as_proxy() != 0)

        # TODO handle more cases and merge this with this with `generic_jump`.
        return None

    def call_repr(self, tx: "InstructionTranslator", arg):
        """Handle repr() on user defined objects."""
        if isinstance(arg, variables.UserDefinedObjectVariable):
            repr_method = arg.value.__repr__

            if type(arg.value).__repr__ is object.__repr__:
                # Default repr - build and trace it
                fn_vt = VariableTracker.build(tx, repr_method)
                return fn_vt.call_function(tx, [], {})
            else:
                # Custom repr - inline the method for tracing
                bound_method = repr_method.__func__
                fn_vt = VariableTracker.build(tx, bound_method)
                return fn_vt.call_function(tx, [arg], {})

    def call_str(
        self, tx: "InstructionTranslator", arg: VariableTracker
    ) -> VariableTracker | None:
        # Handle `str` on a user defined function or object
        if isinstance(arg, (variables.UserFunctionVariable)):
            return variables.ConstantVariable.create(value=str(arg.fn))
        elif isinstance(arg, (variables.UserDefinedObjectVariable)):
            # Check if object has __str__ method
            if hasattr(arg.value, "__str__"):
                str_method = arg.value.__str__
            elif hasattr(arg.value, "__repr__"):
                # account for __repr__ functions when __str__ is absent
                str_method = arg.value.__repr__
            else:
                unimplemented(
                    gb_type="failed to call str() on user defined object",
                    context=str(arg),
                    explanation="User defined object has no __str__ or __repr__ method",
                    hints=[*graph_break_hints.USER_ERROR],
                )

            if type(arg.value).__str__ is object.__str__:
                # Rely on the object str method
                try:
                    # pyrefly: ignore [unbound-name]
                    return variables.ConstantVariable.create(value=str_method())
                except AttributeError:
                    # Graph break
                    return None
            # pyrefly: ignore [unbound-name]
            elif is_wrapper_or_member_descriptor(str_method):
                unimplemented(
                    gb_type="Attempted to a str() method implemented in C/C++",
                    context="",
                    explanation=f"{type(arg.value)} has a C/C++ based str method. This is not supported.",
                    hints=["Write the str method in Python"],
                )
            else:
                # Overrides for custom str method
                # Pass method as function to call tx.inline_user_function_return
                bound_method = str_method.__func__  # type: ignore[attr-defined]

                try:
                    # Only supports certain function types
                    user_func_variable = VariableTracker.build(tx, bound_method)
                except AssertionError:
                    # Won't be able to do inline the str method, return to avoid graph break
                    log.warning("Failed to create UserFunctionVariable", exc_info=True)
                    return None

                # Inline the user function
                return user_func_variable.call_function(tx, [arg], {})
        elif isinstance(arg, (variables.ExceptionVariable,)):
            if len(arg.args) == 0:
                value = f"{arg.exc_type}"
            else:
                value = ", ".join(a.as_python_constant() for a in arg.args)
            return variables.ConstantVariable.create(value=value)
        return None

    def _call_min_max(
        self, tx: "InstructionTranslator", *args: VariableTracker
    ) -> VariableTracker | None:
        if len(args) == 1 and args[0].has_force_unpack_var_sequence(tx):
            items = args[0].force_unpack_var_sequence(tx)
            return self._call_min_max_seq(tx, items)
        elif len(args) == 2:
            return self._call_min_max_binary(tx, args[0], args[1])
        elif len(args) > 2:
            return self._call_min_max_seq(tx, args)
        return None

    def _call_min_max_seq(
        self, tx: "InstructionTranslator", items: Sequence[VariableTracker]
    ) -> VariableTracker:
        assert len(items) > 0
        if len(items) == 1:
            return items[0]

        return functools.reduce(functools.partial(self._call_min_max_binary, tx), items)  # type: ignore[arg-type,return-value]

    def _call_min_max_binary(
        self,
        tx: "InstructionTranslator",
        a: VariableTracker | None,
        b: VariableTracker | None,
    ) -> VariableTracker | None:
        if a is None or b is None:
            # a or b could be none if we reduce and _call_min_max_binary failed
            # to return something
            return None
        if self.tensor_args(a, b):
            if not isinstance(a, variables.TensorVariable):
                a, b = b, a
            assert isinstance(a, variables.TensorVariable)

            # result of an item call is a scalar convert to a tensor
            if isinstance(a, FakeItemVariable):
                a = variables.TorchInGraphFunctionVariable(torch.tensor).call_function(
                    tx, [a], {}
                )

            # Dynamic input does not get resolved, rather, gets stored as call_function
            if isinstance(a, SymNodeVariable) or isinstance(b, SymNodeVariable):
                from .builder import wrap_fx_proxy_cls

                return wrap_fx_proxy_cls(
                    type(a),
                    tx=tx,
                    proxy=tx.output.create_proxy(
                        "call_function",
                        self.fn,
                        *proxy_args_kwargs([a, b], {}),
                    ),
                )

            # convert min/max to torch ops
            if b.is_python_constant():
                fn: VariableTracker
                if isinstance(a, variables.NumpyNdarrayVariable):
                    import numpy as np

                    fn = variables.NumpyVariable(np.clip)
                else:
                    fn = variables.TorchInGraphFunctionVariable(torch.clamp)
                kwargs = {"min": b} if (self.fn is max) else {"max": b}
                result = fn.call_function(tx, [a], kwargs)
            else:
                if isinstance(a, variables.NumpyNdarrayVariable):
                    import numpy as np

                    np_fn = {max: np.maximum, min: np.minimum}[self.fn]
                    fn = variables.NumpyVariable(np_fn)
                else:
                    torch_fn = {max: torch.maximum, min: torch.minimum}[self.fn]
                    fn = variables.TorchInGraphFunctionVariable(torch_fn)
                result = fn.call_function(tx, [a, b], {})

            # return unspec if both a, b are unspec or const
            if all(
                isinstance(
                    i,
                    (
                        variables.UnspecializedPythonVariable,
                        variables.ConstantVariable,
                    ),
                )
                for i in [a, b]
            ):
                if any(isinstance(val, FakeItemVariable) for val in [a, b]):
                    return variables.FakeItemVariable.from_tensor_variable(result)

                if b.is_python_constant():
                    raw_b = b.as_python_constant()
                else:
                    raw_b = b.raw_value  # type: ignore[attr-defined]
                if self.fn is max:
                    raw_res = max(a.raw_value, raw_b)  # type: ignore[attr-defined]
                else:
                    raw_res = min(a.raw_value, raw_b)  # type: ignore[attr-defined]

                need_unwrap = any(
                    x.need_unwrap
                    for x in [a, b]
                    if isinstance(x, variables.UnspecializedPythonVariable)
                )
                return variables.UnspecializedPythonVariable.from_tensor_variable(
                    result, raw_res, need_unwrap
                )
            # otherwise return tensor
            else:
                return result
        elif isinstance(a, SymNodeVariable) or isinstance(b, SymNodeVariable):
            py_fn = torch.sym_max if self.fn is max else torch.sym_min
            proxy = tx.output.create_proxy(
                "call_function", py_fn, *proxy_args_kwargs([a, b], {})
            )
            return SymNodeVariable.create(tx, proxy, None)
        elif isinstance(a, ConstantVariable) and isinstance(b, ConstantVariable):
            value = self.fn(
                a.as_python_constant(),
                b.as_python_constant(),
            )
            return ConstantVariable(value)
        return None

    call_min = _call_min_max
    call_max = _call_min_max

    def call_abs(
        self, tx: "InstructionTranslator", arg: VariableTracker
    ) -> VariableTracker:
        # Call arg.__abs__()
        abs_method = BuiltinVariable(getattr).call_function(
            tx, [arg, ConstantVariable.create("__abs__")], {}
        )
        return abs_method.call_function(tx, [], {})

    def call_pos(
        self, tx: "InstructionTranslator", arg: VariableTracker
    ) -> VariableTracker:
        # Call arg.__pos__()
        pos_method = BuiltinVariable(getattr).call_function(
            tx, [arg, ConstantVariable.create("__pos__")], {}
        )
        return pos_method.call_function(tx, [], {})

    def call_index(
        self, tx: "InstructionTranslator", arg: VariableTracker
    ) -> VariableTracker:
        if isinstance(arg, variables.TensorVariable):
            unimplemented(
                gb_type="unsupported index(Tensor)",
                context="",
                explanation="Dynamo does not support tracing builtin index() on a Tensor",
                hints=[],
            )

        arg = guard_if_dyn(arg)
        constant_value = operator.index(arg)
        return variables.ConstantVariable.create(constant_value)

    def call_round(
        self,
        tx: "InstructionTranslator",
        arg: VariableTracker,
        *args: VariableTracker,
        **kwargs: VariableTracker,
    ) -> VariableTracker:
        # Call arg.__round__()
        round_method = BuiltinVariable(getattr).call_function(
            tx, [arg, ConstantVariable.create("__round__")], {}
        )
        return round_method.call_function(tx, args, kwargs)

    def call_range(
        self, tx: "InstructionTranslator", *args: VariableTracker
    ) -> VariableTracker | None:
        if check_unspec_or_constant_args(args, {}):
            return variables.RangeVariable(args)
        elif self._dynamic_args(*args):
            args = tuple(
                variables.ConstantVariable.create(guard_if_dyn(arg)) for arg in args
            )
            return variables.RangeVariable(args)
        # None no-ops this handler and lets the driving function proceed
        return None

    def _dynamic_args(self, *args: VariableTracker, **kwargs: VariableTracker) -> bool:
        return any(isinstance(x, SymNodeVariable) for x in args) or any(
            isinstance(x, SymNodeVariable) for x in kwargs.values()
        )

    def call_slice(
        self, tx: "InstructionTranslator", *args: VariableTracker
    ) -> VariableTracker:
        return variables.SliceVariable(args, tx)

    def _dyn_proxy(
        self, tx: "InstructionTranslator", *args: Any, **kwargs: Any
    ) -> VariableTracker:
        from .builder import wrap_fx_proxy

        return wrap_fx_proxy(
            tx,
            tx.output.create_proxy(
                "call_function", self.fn, *proxy_args_kwargs(args, kwargs)
            ),
        )

    # NOTE must handle IteratorVariable separately!
    def _call_iter_tuple_list(
        self,
        tx: "InstructionTranslator",
        obj: VariableTracker | None = None,
        *args: VariableTracker,
        **kwargs: VariableTracker,
    ) -> VariableTracker | None:
        assert not isinstance(obj, variables.IteratorVariable)

        if self._dynamic_args(*args, **kwargs):
            return self._dyn_proxy(tx, *args, **kwargs)

        cls = variables.BaseListVariable.cls_for(self.fn)
        if obj is None:
            return cls(
                [],
                mutation_type=ValueMutationNew(),
            )
        elif obj.has_unpack_var_sequence(tx):
            if obj.source and not is_constant_source(obj.source):
                if isinstance(obj, TupleIteratorVariable):
                    install_guard(
                        obj.source.make_guard(GuardBuilder.TUPLE_ITERATOR_LEN)
                    )
                else:
                    if (
                        getattr(obj, "source", False)
                        and isinstance(obj, ConstDictVariable)
                        and not istype(obj, (SetVariable, FrozensetVariable))
                    ):
                        tx.output.guard_on_key_order.add(obj.source)

                    if isinstance(obj, variables.MappingProxyVariable):
                        # This could be an overguarding, but its rare to iterate
                        # through a mapping proxy and not use the keys.
                        install_guard(
                            obj.source.make_guard(GuardBuilder.MAPPING_KEYS_CHECK)
                        )
                    elif not isinstance(obj, variables.UnspecializedNNModuleVariable):
                        # Prevent calling __len__ method for guards, the tracing
                        # of __iter__ will insert the right guards later.
                        install_guard(
                            obj.source.make_guard(GuardBuilder.SEQUENCE_LENGTH)
                        )

            return cls(
                list(obj.unpack_var_sequence(tx)),
                mutation_type=ValueMutationNew(),
            )
        return None

    def _call_iter_tuple_generator(
        self,
        tx: "InstructionTranslator",
        obj: VariableTracker,
        *args: VariableTracker,
        **kwargs: VariableTracker,
    ) -> VariableTracker:
        cls = variables.BaseListVariable.cls_for(self.fn)
        return cls(
            list(obj.force_unpack_var_sequence(tx)),  # exhaust generator
            mutation_type=ValueMutationNew(),
        )

    def _call_tuple_list(
        self,
        tx: "InstructionTranslator",
        obj: VariableTracker | None = None,
        *args: VariableTracker,
        **kwargs: VariableTracker,
    ) -> VariableTracker | None:
        if isinstance(obj, variables.IteratorVariable):
            cls = variables.BaseListVariable.cls_for(self.fn)
            return cls(
                list(obj.force_unpack_var_sequence(tx)),
                mutation_type=ValueMutationNew(),
            )
        elif isinstance(obj, variables.LocalGeneratorObjectVariable) or (
            isinstance(obj, UserDefinedObjectVariable)
            and obj.has_force_unpack_var_sequence(tx)
        ):
            return self._call_iter_tuple_generator(tx, obj, *args, **kwargs)
        else:
            return self._call_iter_tuple_list(tx, obj, *args, **kwargs)

    def call_iter(
        self,
        tx: "InstructionTranslator",
        obj: VariableTracker,
        *args: VariableTracker,
        **kwargs: VariableTracker,
    ) -> VariableTracker:
        # avoid the overhead of tracing the polyfill if we already know the class implemented __iter__
        if isinstance(
            obj,
            (
                variables.ListVariable,
                variables.RangeVariable,
                variables.IteratorVariable,
                variables.ConstDictVariable,
                variables.NNModuleVariable,
                variables.TensorVariable,
            ),
        ):
            return obj.call_method(tx, "__iter__", [], {})
        else:
            # If the object doesn't implement a __iter__ method, it will be an error in eager mode when calling iter on it anyway.
            # If the object implements a __iter__ method, inlining effectively forwards the call to another iter call
            # (e.g. when __iter__ just returns iter(self.list)) or return a user-defined iterator.
            # If the object implements a __getitem__ method, iter(...) will call obj.__getitem__()
            # with an integer argument starting at 0, until __getitem__ raises IndexError
            ret = variables.UserFunctionVariable(
                polyfills.builtins.iter_  # type: ignore[arg-type]
            ).call_function(tx, [obj, *args], {})

            if args:
                # iter(obj, sentinel) returns an object that implements
                # __iter__ and __next__ methods (UserDefinedObjectVariable)
                # Wrap the return value in a IteratorVariable subclass (LazyObjectIteratorVariable)
                # that forwards the next_variable call to the object.
                ret = variables.ObjectIteratorVariable(ret)
            return ret

    call_tuple = _call_tuple_list
    call_list = _call_tuple_list

    def call_callable(
        self, tx: "InstructionTranslator", arg: VariableTracker
    ) -> VariableTracker | None:
        from .functions import BaseUserFunctionVariable, FunctoolsPartialVariable
        from .nn_module import NNModuleVariable

        if isinstance(
            arg,
            (
                variables.UserDefinedClassVariable,
                BaseUserFunctionVariable,
                FunctoolsPartialVariable,
                NNModuleVariable,
            ),
        ):
            return variables.ConstantVariable.create(True)
        elif isinstance(arg, UserDefinedVariable):
            return variables.ConstantVariable.create(callable(arg.value))
        elif isinstance(
            arg,
            (
                ConstantVariable,
                SymNodeVariable,
                TensorVariable,
                ListVariable,
                TupleVariable,
                ListIteratorVariable,
            ),
        ):
            return variables.ConstantVariable.create(False)
        else:
            return None

    def call_cast(
        self, _: Any, *args: VariableTracker, **kwargs: VariableTracker
    ) -> VariableTracker | None:
        if len(args) == 2:
            return args[1]

        unimplemented(
            gb_type="bad args to builtin cast()",
            context=f"got args {args} {kwargs}",
            explanation="Dynamo expects exactly 2 args to builtin cast().",
            hints=["Ensure your call to cast() has exactly 2 arguments."],
        )

    def call_dir(
        self, tx: "InstructionTranslator", arg: VariableTracker
    ) -> VariableTracker | None:
        if isinstance(arg, variables.UserDefinedClassVariable):
            return VariableTracker.build(tx, dir(arg.value))
        if isinstance(arg, BuiltinVariable):
            return VariableTracker.build(tx, dir(arg.fn))
        return None

    def call_dict(
        self,
        tx: "InstructionTranslator",
        /,
        *args: VariableTracker,
        **kwargs: VariableTracker,
    ) -> VariableTracker:
        return BuiltinVariable.call_custom_dict(tx, dict, *args, **kwargs)

    @staticmethod
    def call_custom_dict(
        tx: "InstructionTranslator",
        user_cls: type,
        /,
        *args: VariableTracker,
        **kwargs: VariableTracker,
    ) -> VariableTracker:
        args_list = list(args)
        if (
            len(args_list) == 1
            and isinstance(args_list[0], variables.GetAttrVariable)
            and isinstance(args_list[0].obj, variables.UserDefinedClassVariable)
            and not tx.output.side_effects.has_pending_mutation(args_list[0].obj)
        ):
            # Forward the GetAttrVariable(foo, "__dict__") to a realized vt of
            # VT(foo.__dict__). This simplifies the construction of the new
            # dict.
            args_list[0] = args_list[0].get_forwarded_dict(tx)
        return tx.inline_user_function_return(
            VariableTracker.build(tx, polyfills.construct_dict),
            [VariableTracker.build(tx, user_cls), *args_list],
            kwargs,
        )

    @staticmethod
    def call_custom_dict_fromkeys(
        tx: "InstructionTranslator",
        user_cls: type,
        /,
        *args: VariableTracker,
        **kwargs: VariableTracker,
    ) -> VariableTracker:
        if user_cls not in {dict, OrderedDict, defaultdict}:
            unimplemented(
                gb_type="Unsupported dict type for fromkeys()",
                context=f"{user_cls.__name__}.fromkeys(): {args} {kwargs}",
                explanation=f"Failed to call {user_cls.__name__}.fromkeys() because "
                f"{user_cls.__name__} is not any type of dict, OrderedDict, or defaultdict",
                hints=[
                    f"Ensure {user_cls.__name__} is a type of dict, OrderedDict, or defaultdict.",
                ],
            )
        if kwargs:
            # Only `OrderedDict.fromkeys` accepts `value` passed by keyword
            if (
                user_cls is not OrderedDict
                or len(args) != 1
                or len(kwargs) != 1
                or "value" not in kwargs
            ):
                raise_args_mismatch(
                    tx,
                    f"{user_cls.__name__}.fromkeys",
                    "1 args and 1 kwargs (`value`)",
                    f"{len(args)} args and {len(kwargs)} kwargs",
                )
            args = (*args, kwargs.pop("value"))
        if len(args) == 0:
            raise_args_mismatch(
                tx,
                f"{user_cls.__name__}.fromkeys",
                "at least 1 args",
                f"{len(args)} args",
            )
        if len(args) == 1:
            args = (*args, ConstantVariable.create(None))
        if len(args) != 2:
            raise_args_mismatch(
                tx,
                f"{user_cls.__name__}.fromkeys",
                "2 args",
                f"{len(args)} args",
            )
        # pyrefly: ignore [bad-unpacking]
        arg, value = args
        DictVariableType = (
            ConstDictVariable if user_cls is not defaultdict else DefaultDictVariable
        )

        if isinstance(arg, dict):
            arg_list = [ConstantVariable.create(k) for k in arg]
            return DictVariableType(
                # pyrefly: ignore [bad-argument-type]
                dict.fromkeys(arg_list, value),
                user_cls,
                mutation_type=ValueMutationNew(),
            )
        elif arg.has_force_unpack_var_sequence(tx):
            keys = arg.force_unpack_var_sequence(tx)
            if all(is_hashable(v) for v in keys):
                return DictVariableType(
                    # pyrefly: ignore [bad-argument-type]
                    dict.fromkeys(keys, value),
                    user_cls,
                    mutation_type=ValueMutationNew(),
                )

        unimplemented(
            gb_type="failed to call dict.fromkeys()",
            context=f"{user_cls.__name__}.fromkeys(): {args} {kwargs}",
            explanation=f"Failed to call {user_cls.__name__}.fromkeys() because "
            "arguments could not be automatically converted to a list, "
            "or some dict key is not hashable.",
            hints=[
                "Manually convert the argument to a list.",
                "Ensure all keys are hashable.",
            ],
        )

    def call_set(
        self,
        tx: "InstructionTranslator",
        *args: VariableTracker,
        **kwargs: VariableTracker,
    ) -> VariableTracker:
        # Can we merge this implementation and call_dict's one?
        assert not kwargs
        if not args:
            return SetVariable([], mutation_type=ValueMutationNew())
        if len(args) != 1:
            raise_observed_exception(
                TypeError,
                tx,
                args=[
                    ConstantVariable.create(
                        f"set() takes 1 positional argument but {len(args)} were given"
                    )
                ],
            )
        arg = args[0]
        if istype(arg, variables.SetVariable):
            return arg.clone(mutation_type=ValueMutationNew())
        elif arg.has_force_unpack_var_sequence(tx):
            items = arg.force_unpack_var_sequence(tx)
            return SetVariable(items, mutation_type=ValueMutationNew())
        elif isinstance(arg, variables.UserDefinedObjectVariable) and isinstance(
            arg.value, KeysView
        ):
            iter_fn = arg.var_getattr(tx, "__iter__")
            if isinstance(iter_fn, variables.UserMethodVariable):
                out = tx.inline_user_function_return(iter_fn, args, kwargs)
                if isinstance(out, SetVariable):
                    return out
                return BuiltinVariable(set).call_set(tx, out)
        raise_observed_exception(
            TypeError,
            tx,
            args=[ConstantVariable.create("failed to construct builtin set()")],
        )

    def call_frozenset(
        self,
        tx: "InstructionTranslator",
        *args: VariableTracker,
        **kwargs: VariableTracker,
    ) -> VariableTracker:
        assert not kwargs
        if not args:
            return FrozensetVariable([])
        if len(args) != 1:
            raise_observed_exception(
                TypeError,
                tx,
                args=[
                    ConstantVariable.create(
                        f"frozenset() takes 1 positional argument but {len(args)} were given"
                    )
                ],
            )
        arg = args[0]
        if istype(arg, variables.FrozensetVariable):
            return FrozensetVariable([x.vt for x in arg.set_items])
        elif arg.has_force_unpack_var_sequence(tx):
            items = arg.force_unpack_var_sequence(tx)
            return FrozensetVariable(items)
        raise_observed_exception(
            TypeError,
            tx,
            args=[ConstantVariable.create("failed to construct builtin frozenset()")],
        )

    def call_zip(
        self,
        tx: "InstructionTranslator",
        *args: VariableTracker,
        **kwargs: VariableTracker,
    ) -> VariableTracker:
        if kwargs:
            if not (len(kwargs) == 1 and "strict" in kwargs):
                raise_args_mismatch(
                    tx,
                    "zip",
                    "1 kwargs (`strict`)",
                    f"{len(kwargs)} kwargs",
                )
        strict = kwargs.pop("strict", ConstantVariable.create(False))
        iter_args = [BuiltinVariable(iter).call_function(tx, [arg], {}) for arg in args]
        return variables.ZipVariable(
            iter_args,
            strict=strict.as_python_constant(),
            mutation_type=ValueMutationNew(),
        )

    def call_len(
        self,
        tx: "InstructionTranslator",
        *args: VariableTracker,
        **kwargs: VariableTracker,
    ) -> VariableTracker:
        try:
            return args[0].call_method(tx, "__len__", list(args[1:]), kwargs)
        except AttributeError as e:
            raise_observed_exception(type(e), tx, args=list(e.args))

    def call_getitem(
        self,
        tx: "InstructionTranslator",
        *args: VariableTracker,
        **kwargs: VariableTracker,
    ) -> VariableTracker:
        return args[0].call_method(tx, "__getitem__", list(args[1:]), kwargs)

    def call_isinstance(
        self,
        tx: "InstructionTranslator",
        arg: VariableTracker,
        isinstance_type_var: VariableTracker,
    ) -> VariableTracker:
        try:
            arg_type = arg.python_type()
        except NotImplementedError:
            unimplemented(
                gb_type="builtin isinstance() cannot determine type of argument",
                context=f"isinstance({arg}, {isinstance_type_var})",
                explanation=f"Dynamo doesn't have a rule to determine the type of argument {arg}",
                hints=[*graph_break_hints.DYNAMO_BUG],
            )
        isinstance_type = isinstance_type_var.as_python_constant()
        if isinstance(arg, variables.TensorVariable) and arg.dtype is not None:

            def _tensor_isinstance(
                tensor_var: VariableTracker, tensor_type: Any
            ) -> bool:
                def check_type(ty: Any) -> bool:
                    if ty not in tensortype_to_dtype:
                        example_val = arg.as_proxy().node.meta["example_value"]
                        if (
                            is_traceable_wrapper_subclass(example_val)
                            and ty is torch.nn.parameter.Parameter
                        ):
                            # N.B: we are calling isinstance directly on the example value.
                            # torch.nn.Parameter has a meta-class that overrides __isinstance__,
                            # the isinstance check here allows us to invoke that logic.
                            return isinstance(example_val, ty)
                        else:
                            return issubclass(arg.python_type(), ty)

                    dtypes = tensortype_to_dtype[ty]
                    # pyrefly: ignore [missing-attribute]
                    return arg.dtype in dtypes

                if type(tensor_type) is tuple:
                    return any(check_type(ty) for ty in tensor_type)
                else:
                    return check_type(tensor_type)

            return variables.ConstantVariable.create(
                _tensor_isinstance(arg, isinstance_type)
            )
        # UserDefinedObject with C extensions can have torch.Tensor attributes,
        # so break graph.
        if isinstance(arg, variables.UserDefinedObjectVariable) and isinstance(
            arg.value, types.MemberDescriptorType
        ):
            unimplemented(
                gb_type="isinstance() called on user defined object with C extensions",
                context=f"isinstance({arg}, {isinstance_type})",
                explanation="User-defined object with C extensions can have torch.Tensor "
                "attributes; intentionally graph breaking.",
                hints=[*graph_break_hints.SUPPORTABLE],
            )
        # handle __instancecheck__ defined in user class
        if (
            isinstance(arg, variables.UserDefinedObjectVariable)
            and "__instancecheck__" in isinstance_type.__class__.__dict__
        ):
            return variables.ConstantVariable.create(
                isinstance_type.__class__.__instancecheck__(isinstance_type, arg.value)
            )

        if isinstance(arg, variables.UserDefinedExceptionClassVariable):
            # pyrefly: ignore [unbound-name]
            return ConstantVariable.create(isinstance(arg_type, isinstance_type))

        isinstance_type_tuple: tuple[type, ...]
        if isinstance(isinstance_type, type) or callable(
            # E.g. isinstance(obj, typing.Sequence)
            getattr(isinstance_type, "__instancecheck__", None)
        ):
            isinstance_type_tuple = (isinstance_type,)
        elif isinstance(isinstance_type, types.UnionType):
            isinstance_type_tuple = isinstance_type.__args__
        elif isinstance(isinstance_type, tuple) and all(
            isinstance(tp, type) or callable(getattr(tp, "__instancecheck__", None))
            for tp in isinstance_type
        ):
            isinstance_type_tuple = isinstance_type
        else:
            raise_observed_exception(
                TypeError,
                tx,
                args=[
                    "isinstance() arg 2 must be a type, a tuple of types, or a union"
                ],
            )

        try:
            # NB: `isinstance()` does not call `__subclasscheck__` but use `__instancecheck__`.
            # But usually `isinstance(obj, type_info)` and `issubclass(type(obj), type_info)` gives
            # the same result.
            # WARNING: This might run arbitrary user code `__subclasscheck__` and we did not trace
            # through it. This is a limitation of the current implementation.
            # Usually `__subclasscheck__` and `__instancecheck__` can be constant fold through, it
            # might not be a big issue and we trade off it for performance.
            # pyrefly: ignore [unbound-name]
            val = issubclass(arg_type, isinstance_type_tuple)
        except TypeError:
            # pyrefly: ignore [unbound-name]
            val = arg_type in isinstance_type_tuple
        return variables.ConstantVariable.create(val)

    def call_issubclass(
        self,
        tx: "InstructionTranslator",
        left_ty: VariableTracker,
        right_ty: VariableTracker,
    ) -> VariableTracker:
        """Checks if first arg is subclass of right arg"""
        try:
            left_ty_py = left_ty.as_python_constant()
            right_ty_py = right_ty.as_python_constant()
        except NotImplementedError:
            unimplemented(
                gb_type="issubclass() with non-constant arguments",
                context=f"issubclass({left_ty}, {right_ty})",
                explanation="issubclass() with non-constant arguments not supported.",
                hints=[
                    "Make sure your arguments are types.",
                    *graph_break_hints.USER_ERROR,
                ],
            )

        # WARNING: This might run arbitrary user code `__subclasscheck__`.
        # See the comment in call_isinstance above.
        # pyrefly: ignore [unbound-name]
        return variables.ConstantVariable(issubclass(left_ty_py, right_ty_py))

    def call_super(
        self, tx: "InstructionTranslator", a: VariableTracker, b: VariableTracker
    ) -> VariableTracker:
        return variables.SuperVariable(a, b)

    def call_next(
        self, tx: "InstructionTranslator", *args: VariableTracker
    ) -> VariableTracker:
        arg = args[0]
        try:
            return arg.next_variable(tx)
        except ObservedUserStopIteration:
            if len(args) == 2:
                return args[1]
            raise
        except Unsupported as ex:
            if isinstance(arg, variables.BaseListVariable):
                ex.remove_from_stats()
                return arg.items[0]
            raise

    def call_hasattr(
        self, tx: "InstructionTranslator", obj: VariableTracker, attr: VariableTracker
    ) -> VariableTracker | None:
        if attr.is_python_constant():
            name = attr.as_python_constant()
            if isinstance(obj, variables.BuiltinVariable):
                return variables.ConstantVariable(hasattr(obj.fn, name))
            return obj.call_obj_hasattr(tx, name)
        return None

    def call_map(
        self, tx: "InstructionTranslator", fn: VariableTracker, *seqs: VariableTracker
    ) -> VariableTracker:
        seq_list = [
            seq.unpack_var_sequence(tx) if seq.has_unpack_var_sequence(tx) else seq
            for seq in seqs
        ]
        return variables.MapVariable(
            fn,
            seq_list,  # type: ignore[arg-type]
            mutation_type=ValueMutationNew(),
        )

    def call_filter(
        self, tx: "InstructionTranslator", fn: VariableTracker, seq: VariableTracker
    ) -> VariableTracker:
        seq_or_list = (
            seq.unpack_var_sequence(tx) if seq.has_unpack_var_sequence(tx) else seq
        )
        return variables.FilterVariable(
            fn,
            seq_or_list,  # type: ignore[arg-type]
            mutation_type=ValueMutationNew(),
        )

    def var_getattr(self, tx: "InstructionTranslator", name: str) -> VariableTracker:
        source = self.source and AttrSource(self.source, name)
        if self.fn is object:
            # for object, we can just directly read the attribute
            try:
                value = getattr(self.fn, name)
            except AttributeError:
                raise_observed_exception(AttributeError, tx)
            # pyrefly: ignore [unbound-name]
            if not callable(value):
                # pyrefly: ignore [unbound-name]
                return VariableTracker.build(tx, value, source)
        return variables.GetAttrVariable(self, name, source=source)

    def call_getattr(
        self,
        tx: "InstructionTranslator",
        obj: VariableTracker,
        name_var: VariableTracker,
        default: VariableTracker | None = None,
    ) -> VariableTracker | None:
        if not name_var.is_python_constant():
            unimplemented(
                gb_type="getattr() with non-constant name argument",
                context=f"getattr({obj}, {name_var}, {default})",
                explanation="getattr() with non-constant name argument is not supported",
                hints=["Ensure the name argument of getattr() is a string"],
            )

        name = name_var.as_python_constant()

        # See NOTE [Tensor "grad" and "_grad" attr]
        if isinstance(obj, TensorVariable) and name == "_grad":
            name = "grad"

        if tx.output.side_effects.is_attribute_mutation(obj):
            if isinstance(obj, variables.UnspecializedNNModuleVariable):
                if (
                    name
                    in (
                        "named_parameters",
                        "parameters",
                        "named_buffers",
                        "buffers",
                        "named_modules",
                        "modules",
                    )
                    and obj.is_state_mutated
                    and tx.output.side_effects.has_pending_mutation(obj)
                ):
                    unimplemented(
                        gb_type="getattr() on nn.Module with pending mutation",
                        context=f"getattr({obj}, {name}, {default})",
                        explanation="Intentionally graph breaking on getattr() on a nn.Module "
                        "with a pending mutation",
                        hints=[],
                    )

        if tx.output.side_effects.has_pending_mutation_of_attr(obj, name):
            return tx.output.side_effects.load_attr(obj, name)

        if default is not None:
            hasattr_var = self.call_hasattr(tx, obj, name_var)
            if hasattr_var is not None:
                assert hasattr_var.as_python_constant() in (True, False)
                if not hasattr_var.as_python_constant():
                    return default
            else:
                return default

        source = obj.source and AttrSource(obj.source, name)
        if name in {"__bases__", "__base__", "__flags__"}:
            try:
                value = obj.as_python_constant()
                if isinstance(value, type):
                    if name == "__bases__":
                        tuple_args = [
                            VariableTracker.build(
                                tx, b, source and GetItemSource(source, i)
                            )
                            for i, b in enumerate(value.__bases__)
                        ]
                        return variables.TupleVariable(tuple_args, source=source)
                    if name == "__base__":
                        return VariableTracker.build(tx, value.__base__, source)
                    if name == "__flags__":
                        return ConstantVariable.create(value.__flags__)
            except NotImplementedError:
                pass

        if isinstance(obj, variables.NNModuleVariable):
            return obj.var_getattr(tx, name)
        elif isinstance(
            obj,
            (
                variables.TensorVariable,
                variables.NamedTupleVariable,
                variables.ConstantVariable,
                variables.DistributedVariable,
                variables.UserDefinedClassVariable,
                variables.UserDefinedObjectVariable,
            ),
        ):
            if (
                isinstance(obj, variables.UserDefinedObjectVariable)
                and issubclass(obj.value.__class__, unittest.TestCase)
                and config.enable_trace_unittest
                and name
                in (
                    "assertRaisesRegex",
                    "assertNotWarns",
                    "assertWarnsRegex",
                    "assertWarns",
                )
            ):
                unimplemented(
                    gb_type="Failed to trace unittest method",
                    context=f"function: unittest.TestCase.{name}",
                    explanation=f"Dynamo does not know how to trace unittest method `{name}` ",
                    hints=[
                        f"Avoid calling `TestCase.{name}`. "
                        "Please report an issue to PyTorch.",
                    ],
                )
            if isinstance(obj, TensorVariable):
                fake_val = obj.proxy.node.meta["example_value"]
                if (
                    isinstance(fake_val, torch.Tensor)
                    and is_sparse_any(fake_val)
                    and (not tx.export or not config.capture_sparse_compute)
                ):
                    unimplemented(
                        gb_type="Attempted to wrap sparse Tensor",
                        context="",
                        explanation="torch.compile does not support sparse Tensors",
                        hints=[*graph_break_hints.SUPPORTABLE],
                    )

            try:
                return obj.var_getattr(tx, name)
            except AsPythonConstantNotImplementedError:
                # dont fallback on as_python_constant error because this leads
                # to a failure later on, and leads to a wrong stacktrace
                raise
            except NotImplementedError:
                return variables.GetAttrVariable(obj, name, source=source)
        elif isinstance(obj, variables.TorchInGraphFunctionVariable):
            # Get OpOverload from an OpOverloadPacket, e.g., torch.ops.aten.add.default.
            member = getattr(obj.value, name)
            if isinstance(
                member, (torch._ops.OpOverloadPacket, torch._ops.OpOverload)
            ) and torch._dynamo.trace_rules.is_aten_op_or_tensor_method(member):
                return variables.TorchInGraphFunctionVariable(member, source=source)
            elif name in cmp_name_to_op_mapping:
                return variables.GetAttrVariable(obj, name, source=source)
            else:
                return None
        elif isinstance(obj, DummyModule):
            # TODO(mlazos) - Do we need this?
            if obj.is_torch or name not in obj.value.__dict__:
                member = getattr(obj.value, name)
            else:
                member = obj.value.__dict__[name]

            if config.replay_record_enabled:
                tx.exec_recorder.record_module_access(obj.value, name, member)  # type: ignore[arg-type, union-attr]
            return VariableTracker.build(tx, member, source)

        elif istype(obj, variables.UserFunctionVariable) and name in (
            "__name__",
            "__module__",
        ):
            return ConstantVariable.create(getattr(obj.fn, name))
        else:
            try:
                return obj.var_getattr(tx, name)
            except NotImplementedError:
                return variables.GetAttrVariable(obj, name, source=source)

    def call_setattr(
        self,
        tx: "InstructionTranslator",
        obj: VariableTracker,
        name_var: VariableTracker,
        val: VariableTracker,
    ) -> VariableTracker | None:
        if isinstance(
            obj,
            (
                variables.PlacementVariable,
                variables.NamedTupleVariable,
                variables.UserDefinedObjectVariable,
                variables.NestedUserFunctionVariable,
                variables.ExceptionVariable,
            ),
        ):
            return obj.call_method(tx, "__setattr__", [name_var, val], {})
        elif (
            tx.output.side_effects.is_attribute_mutation(obj)
            and name_var.is_python_constant()
        ):
            name = name_var.as_python_constant()
            if isinstance(obj, variables.TensorVariable):
                from .builder import wrap_fx_proxy

                # Some special handling for tensor attributes.
                if name == "requires_grad":
                    # TODO(voz): Make it work properly
                    unimplemented(
                        gb_type="setattr() on Tensor.requires_grad",
                        context=f"setattr({obj}, {name}, {val})",
                        explanation="setattr() on Tensor.requires_grad not supported. "
                        "Mutating requires_grad can introduce a new leaf from non-leaf or vice versa in "
                        "the middle of the graph, which AOTAutograd does not currently know how to handle.",
                        hints=[*graph_break_hints.SUPPORTABLE],
                    )
                elif name == "data":
                    # See comments on `test_set_data_on_scoped_tensor` for plans
                    # to support this.
                    if obj.source is None:
                        unimplemented(
                            gb_type="Failed to mutate tensor data attribute",
                            context=f"setattr({obj}, {name}, {val})",
                            explanation="Dyanmo only supports mutating `.data`"
                            " of tensor created outside `torch.compile` region",
                            hints=[
                                "Don't mutate `.data` on this tensor, or move "
                                "the mutation out of `torch.compile` region",
                            ],
                        )
                    elif obj.dtype != val.dtype:  # type: ignore[attr-defined]
                        unimplemented(
                            gb_type="Failed to mutate tensor data attribute to different dtype",
                            context=f"setattr({obj}, {name}, {val})",
                            explanation="Dyanmo only supports mutating `.data`"
                            " of tensor to a new one with the same dtype",
                            hints=[
                                "Don't mutate `.data` on this tensor, or move "
                                "the mutation out of `torch.compile` region",
                            ],
                        )

                    # Remove the old reference in tracked fakes - if we don't do this
                    # new .data value size and shape differences will cause
                    # tracked fakes to produce incorrect guards. This is sound because the TensorVariable
                    # coming out of set_() below will be a new one, and get
                    # installed in tracked fakes.
                    to_remove = [
                        tf for tf in tx.output.tracked_fakes if tf.source == obj.source
                    ]
                    for tf in to_remove:
                        tx.output.tracked_fakes.remove(tf)

                    # Step 1 - disable grads
                    with dynamo_disable_grad(tx), torch.no_grad():
                        # Step 2 - call `set_`
                        out = wrap_fx_proxy(
                            tx,
                            tx.output.create_proxy(
                                "call_function",
                                torch.Tensor.set_,
                                *proxy_args_kwargs([obj, val], {}),
                            ),
                        )

                    # Step 3 - drop the version counter - this is a step required to get
                    # .data setting to play correctly with the autograd engine.
                    # Essentially, dynamo is trying to faithfully preserve the (absurd)
                    # behavior of .data= from eager mode
                    def _lower_version_count_by_1(x: torch.Tensor) -> torch.Tensor:
                        version = x._version
                        if version > 0:
                            version = version - 1
                        torch._C._autograd._unsafe_set_version_counter((x,), (version,))
                        return x

                    tx.output.create_proxy(
                        "call_function",
                        _lower_version_count_by_1,
                        (out.as_proxy(),),
                        {},
                    )
                    _lower_version_count_by_1(obj.as_proxy().node.meta["example_value"])
                    # This handles options prop, guards and ends with a clone
                    # Step 4 - replace all reference to the current object with the new one
                    return out
                elif name in ("_grad", "grad"):
                    # NOTE: [Tensor "grad" and "_grad" attr]
                    # _grad and grad share the same setter/getter, see
                    # THPVariable_properties, and here we make sure setting one
                    # enables reading `val` from the other, by routing all
                    # read/write to `grad`.
                    name = "grad"
                elif is_tensor_getset_descriptor(name):
                    # Attribute like `torch.Tensor.real` has special setters we
                    # don't yet support; it's not as simple adding an entry to
                    # the side effect mapping.
                    unimplemented(
                        gb_type="Failed to set tensor attribute",
                        context=f"setattr({obj}, {name}, {val})",
                        explanation="Dyanmo doesn't support setting these tensor attributes",
                        hints=[
                            f"Don't mutate attribute '{name}' on tensors, or "
                            "move the mutation out of `torch.compile` region",
                        ],
                    )

            tx.output.side_effects.store_attr(obj, name, val)
            return val
        elif isinstance(obj, variables.NNModuleVariable):
            if not tx.output.is_root_tracer():
                raise AttributeMutationError(
                    "Can't inplace modify module params/buffers inside HigherOrderOp"
                )
            if name_var.is_python_constant() and isinstance(
                val, variables.TensorVariable
            ):
                assigning_fake_val = get_fake_value(val.as_proxy().node, tx)

                try:
                    getattr_var = obj.var_getattr(tx, name_var.as_python_constant())
                except (AttributeError, ObservedAttributeError):
                    getattr_var = None

                if isinstance(getattr_var, variables.TensorVariable):
                    # get_fake_val will get the same fake tensor
                    existing_fake_attr = get_fake_value(getattr_var.as_proxy().node, tx)

                    # same tensor identity, setattr is a no-op
                    mod_setattr = inspect.getattr_static(obj.module_type, "__setattr__")
                    if (
                        existing_fake_attr is assigning_fake_val
                        and mod_setattr is torch.nn.Module.__setattr__
                    ):
                        return getattr_var

            obj.convert_to_unspecialized(tx)
        return None

    def call_delattr(
        self,
        tx: "InstructionTranslator",
        obj: VariableTracker,
        name_var: VariableTracker,
    ) -> VariableTracker:
        return obj.call_method(tx, "__delattr__", [name_var], {})

    def call_type(
        self, tx: "InstructionTranslator", obj: VariableTracker
    ) -> VariableTracker:
        try:
            py_type = obj.python_type()
        except NotImplementedError as error:
            raise UserError(
                UserErrorType.INVALID_INPUT,
                str(error),
                case_name="unknown_python_type",
            ) from None

        source = obj.source and TypeSource(obj.source)
        if (
            source is None
            and isinstance(obj, variables.UserDefinedObjectVariable)
            and obj.cls_source
        ):
            source = obj.cls_source
        if py_type is torch.Tensor:
            # In some cases torch isn't available in globals
            name = tx.output.install_global_by_id("", torch)
            source = AttrSource(GlobalSource(name), "Tensor")

        return VariableTracker.build(tx, py_type, source)

    def call_reversed(
        self, tx: "InstructionTranslator", obj: VariableTracker
    ) -> VariableTracker | None:
        if obj.has_unpack_var_sequence(tx):
            items = list(reversed(obj.unpack_var_sequence(tx)))
            return variables.TupleVariable(items)
        return None

    def call_sorted(
        self,
        tx: "InstructionTranslator",
        obj: VariableTracker,
        **kwargs: VariableTracker,
    ) -> VariableTracker | None:
        if obj.has_force_unpack_var_sequence(tx) and not isinstance(
            obj, variables.TensorVariable
        ):
            list_var = variables.ListVariable(
                obj.force_unpack_var_sequence(tx),
                mutation_type=ValueMutationNew(),
            )
            list_var.call_method(tx, "sort", [], kwargs)
            return list_var
        return None

    # neg is a constant fold function, so we only get here if constant fold is not valid
    def call_neg(
        self, tx: "InstructionTranslator", a: VariableTracker
    ) -> VariableTracker | None:
        if isinstance(a, SymNodeVariable):
            return SymNodeVariable.create(
                tx,
                (operator.neg)(a.as_proxy()),
                sym_num=None,
            )

        if (
            isinstance(a, UserDefinedObjectVariable)
            and a.call_obj_hasattr(tx, "__neg__").value  # type: ignore[attr-defined]
        ):
            return a.call_method(tx, "__neg__", [], {})

        # None no-ops this handler and lets the driving function proceed
        return None

    def call_format(
        self,
        tx: "InstructionTranslator",
        _format_string: VariableTracker,
        *args: VariableTracker,
        **kwargs: VariableTracker,
    ) -> VariableTracker:
        format_string = _format_string.as_python_constant()
        format_string = str(format_string)
        return variables.StringFormatVariable.create(format_string, args, kwargs)

    def call_id(
        self, tx: "InstructionTranslator", *args: VariableTracker
    ) -> VariableTracker:
        if len(args) > 0 and isinstance(args[0], variables.NNModuleVariable):
            nn_mod_variable = args[0]
            mod = tx.output.get_submodule(nn_mod_variable.module_key)
            return variables.ConstantVariable.create(id(mod))
        elif len(args) == 1 and isinstance(
            args[0],
            (variables.UserDefinedClassVariable, variables.UserDefinedObjectVariable),
        ):
            if args[0].source:
                if isinstance(args[0], variables.UserDefinedClassVariable):
                    install_guard(args[0].source.make_guard(GuardBuilder.CLASS_MATCH))
                else:
                    install_guard(args[0].source.make_guard(GuardBuilder.ID_MATCH))
            constant_result = id(args[0].value)
            return variables.ConstantVariable.create(constant_result)
        elif len(args) == 1 and isinstance(args[0], TensorVariable):
            tensor_variable = args[0]
            return tensor_variable.call_id(tx)
        elif istype(args[0], variables.UserFunctionVariable):
            return variables.ConstantVariable.create(id(args[0].fn))
        elif istype(args[0], variables.SkipFunctionVariable):
            return variables.ConstantVariable.create(id(args[0].value))
        elif istype(args[0], variables.FunctoolsPartialVariable):
            return variables.ConstantVariable.create(id(args[0].fake_value))
        else:
            unimplemented(
                gb_type="id() with unsupported args",
                context=str(args),
                explanation=f"Dynamo doesn't know how to trace id() call with args {args}",
                hints=[
                    "Supported args are Tensors, and functions/nn.Modules/user-defined objects "
                    "from outside the compiled region.",
                    *graph_break_hints.SUPPORTABLE,
                ],
            )

    def call_deepcopy(
        self, tx: "InstructionTranslator", x: VariableTracker
    ) -> VariableTracker:
        unimplemented(
            gb_type="copy.deepcopy()",
            context=f"copy.deepcopy({x})",
            explanation="Dynamo does not support copy.deepcopy()",
            hints=[
                "Avoid calling copy.deepcopy()",
                *graph_break_hints.SUPPORTABLE,
            ],
        )

    def _comparison_with_tensor(
        self, tx: "InstructionTranslator", left: VariableTracker, right: VariableTracker
    ) -> VariableTracker:
        from .builder import wrap_fx_proxy_cls
        from .tensor import supported_tensor_comparison_op_values

        op = self.fn

        if op in [operator.is_, operator.is_not]:
            is_result = (
                isinstance(left, TensorVariable)
                and isinstance(right, TensorVariable)
                and id(extract_fake_example_value(left.as_proxy().node))
                == id(extract_fake_example_value(right.as_proxy().node))
            )
            if op is operator.is_:
                return ConstantVariable.create(is_result)
            else:
                return ConstantVariable.create(not is_result)

        if op not in supported_tensor_comparison_op_values:
            unimplemented(
                gb_type="unsupported Tensor comparison op",
                context=f"{op.__name__}({left}, {right})",
                explanation=f"Dynamo does not support the comparison op {op.__name__} "
                f"with Tensor arguments {left}, {right}",
                hints=[*graph_break_hints.SUPPORTABLE],
            )
        if (
            isinstance(left, TensorVariable)
            and isinstance(right, TensorVariable)
            and (left.size and right.size) is not None
            and left.size != right.size
        ):
            try:
                torch.broadcast_shapes(left.size, right.size)
            except RuntimeError:
                # not broadcastable, can't be compared
                unimplemented(
                    gb_type="failed to broadcast when attempting Tensor comparison op",
                    context=f"{op.__name__}({left}, {right})",
                    explanation=f"Dynamo was unable to broad cast the arguments {left}, {right} "
                    f"when attempting to trace the comparison op {op.__name__}.",
                    hints=[*graph_break_hints.USER_ERROR],
                )
        tensor_cls = left if isinstance(left, TensorVariable) else right
        proxy = tx.output.create_proxy(
            "call_function", op, (left.as_proxy(), right.as_proxy()), {}
        )
        return wrap_fx_proxy_cls(
            type(tensor_cls),  # handle Ndarrays and Tensors
            tx,
            proxy,
        )

    def _comparison_with_symnode(
        self, tx: "InstructionTranslator", left: VariableTracker, right: VariableTracker
    ) -> VariableTracker:
        from .tensor import supported_tensor_comparison_op_values

        op = self.fn

        if op not in supported_tensor_comparison_op_values:
            unimplemented(
                gb_type="unsupported SymNode comparison op",
                context=f"{op.__name__}({left}, {right})",
                explanation=f"Dynamo does not support the comparison op {op.__name__} "
                f"with SymNode arguments {left}, {right}",
                hints=[*graph_break_hints.SUPPORTABLE],
            )

        # This is seen in inspect signature where we check if the value is a default value
        if isinstance(right, variables.UserDefinedClassVariable):
            return variables.ConstantVariable(op(object(), None))

        proxy = tx.output.create_proxy(
            "call_function", op, (left.as_proxy(), right.as_proxy()), {}
        )
        return SymNodeVariable.create(
            tx,
            proxy,
            sym_num=None,
        )

    def call_xor(
        self, tx: "InstructionTranslator", a: VariableTracker, b: VariableTracker
    ) -> VariableTracker | None:
        # Rely on constant_handler
        if isinstance(a, ConstantVariable) and isinstance(b, ConstantVariable):
            return None
        if isinstance(a, (SymNodeVariable, ConstantVariable)) and isinstance(
            b, (SymNodeVariable, ConstantVariable)
        ):
            return SymNodeVariable.create(
                tx,
                tx.output.create_proxy(
                    "call_function", operator.xor, *proxy_args_kwargs([a, b], {})
                ),
                sym_num=None,
            )

        if isinstance(
            a,
            (DictKeysVariable, SetVariable, UserDefinedObjectVariable),
        ):
            return a.call_method(tx, "__xor__", [b], {})
        return None

    def call_ixor(
        self, tx: "InstructionTranslator", a: VariableTracker, b: VariableTracker
    ) -> VariableTracker | None:
        if isinstance(a, (DictKeysVariable, SetVariable, UserDefinedObjectVariable)):
            return a.call_method(tx, "__ixor__", [b], {})
        return None

    def call_sub(
        self, tx: "InstructionTranslator", a: VariableTracker, b: VariableTracker
    ) -> VariableTracker | None:
        if isinstance(a, (DictKeysVariable, SetVariable, UserDefinedObjectVariable)):
            return a.call_method(tx, "__sub__", [b], {})
        return None

    def call_isub(
        self, tx: "InstructionTranslator", a: VariableTracker, b: VariableTracker
    ) -> VariableTracker | None:
        if isinstance(a, (DictKeysVariable, SetVariable, UserDefinedObjectVariable)):
            return a.call_method(tx, "__isub__", [b], {})
        return None

    def call_and_(
        self, tx: "InstructionTranslator", a: VariableTracker, b: VariableTracker
    ) -> VariableTracker | None:
        # Rely on constant_handler
        if isinstance(a, ConstantVariable) and isinstance(b, ConstantVariable):
            return None
        if isinstance(a, (SymNodeVariable, ConstantVariable)) and isinstance(
            b, (SymNodeVariable, ConstantVariable)
        ):
            return SymNodeVariable.create(
                tx,
                tx.output.create_proxy(
                    "call_function", operator.and_, *proxy_args_kwargs([a, b], {})
                ),
                sym_num=None,
            )
        if isinstance(a, (DictKeysVariable, SetVariable, UserDefinedObjectVariable)):
            return a.call_method(tx, "__and__", [b], {})
        # None no-ops this handler and lets the driving function proceed
        return None

    def call_iand(
        self, tx: "InstructionTranslator", a: VariableTracker, b: VariableTracker
    ) -> VariableTracker | None:
        # Rely on constant_handler
        if isinstance(a, ConstantVariable) and isinstance(b, ConstantVariable):
            return None
        if isinstance(a, (SymNodeVariable, ConstantVariable)) and isinstance(
            b, (SymNodeVariable, ConstantVariable)
        ):
            return SymNodeVariable.create(
                tx,
                tx.output.create_proxy(
                    "call_function", operator.iand, *proxy_args_kwargs([a, b], {})
                ),
                sym_num=None,
            )
        if isinstance(a, (DictKeysVariable, SetVariable, UserDefinedObjectVariable)):
            return a.call_method(tx, "__iand__", [b], {})
        return None

    def call_or_(
        self, tx: "InstructionTranslator", a: VariableTracker, b: VariableTracker
    ) -> VariableTracker | None:
        # Rely on constant_handler
        if isinstance(a, ConstantVariable) and isinstance(b, ConstantVariable):
            return None
        if isinstance(a, (SymNodeVariable, ConstantVariable)) and isinstance(
            b, (SymNodeVariable, ConstantVariable)
        ):
            return SymNodeVariable.create(
                tx,
                tx.output.create_proxy(
                    "call_function", operator.or_, *proxy_args_kwargs([a, b], {})
                ),
                sym_num=None,
            )

        # This call looks like `{"one": torch.ones(1)} | {"two": torch.ones(2)}`.
        if isinstance(
            a,
            (
                ConstDictVariable,
                DictKeysVariable,
                MutableMappingVariable,
                SetVariable,
                UserDefinedDictVariable,
                UserDefinedObjectVariable,
            ),
        ):
            # TODO(guilhermeleobas): forward the call to b.__ror__(a) if
            # a.__ror__(b) returns NotImplemented
            return a.call_method(tx, "__or__", [b], {})

        # None no-ops this handler and lets the driving function proceed
        return None

    def call_ior(
        self, tx: "InstructionTranslator", a: VariableTracker, b: VariableTracker
    ) -> VariableTracker | None:
        # Rely on constant_handler
        if isinstance(a, ConstantVariable) and isinstance(b, ConstantVariable):
            return None
        if isinstance(a, (SymNodeVariable, ConstantVariable)) and isinstance(
            b, (SymNodeVariable, ConstantVariable)
        ):
            return SymNodeVariable.create(
                tx,
                tx.output.create_proxy(
                    "call_function", operator.ior, *proxy_args_kwargs([a, b], {})
                ),
                sym_num=None,
            )

        # This call looks like `{"one": torch.ones(1)} |= {"two": torch.ones(2)}`.
        if isinstance(
            a,
            (
                ConstDictVariable,
                DictKeysVariable,
                MutableMappingVariable,
                SetVariable,
                UserDefinedObjectVariable,
            ),
        ):
            return a.call_method(tx, "__ior__", [b], {})

        # None no-ops this handler and lets the driving function proceed
        return None

    def call_not_(
        self, tx: "InstructionTranslator", a: VariableTracker
    ) -> VariableTracker | None:
        if isinstance(a, SymNodeVariable):
            return SymNodeVariable.create(
                tx,
                tx.output.create_proxy(
                    "call_function", operator.not_, *proxy_args_kwargs([a], {})
                ),
                sym_num=None,
            )

        # Unwrap the underlying ConstDictVariable
        if isinstance(a, DictViewVariable):
            a = a.dv_dict
        if isinstance(a, (ListVariable, ConstDictVariable)):
            return ConstantVariable.create(len(a.items) == 0)

        return None

    def call_contains(
        self, tx: "InstructionTranslator", a: VariableTracker, b: VariableTracker
    ) -> VariableTracker:
        return a.call_method(tx, "__contains__", [b], {})

    def is_python_hashable(self):
        return True

    def get_python_hash(self):
        return hash(self.fn)

    def is_python_equal(self, other):
        return isinstance(other, variables.BuiltinVariable) and self.fn is other.fn


@contextlib.contextmanager
def dynamo_disable_grad(tx: "InstructionTranslator") -> typing.Iterator[None]:
    from . import GradModeVariable

    gmv = GradModeVariable.create(tx, False)
    try:
        gmv.enter(tx)
        yield
    finally:
        gmv.exit(tx)<|MERGE_RESOLUTION|>--- conflicted
+++ resolved
@@ -879,8 +879,6 @@
                         return ConstantVariable.create(op.__name__ != "is_")
                     if left is right:
                         return ConstantVariable.create(op(left, right))
-<<<<<<< HEAD
-=======
 
                     # In CPython, exceptions compare equal only when they are the same object
                     # (identity-based). In Dynamo, a single exception object cannot be represented
@@ -890,25 +888,10 @@
                     #   the same underlying object.
                     # + is(a, b) == False but should be True => impossible, since Dynamo cannot
                     #   create two different ExceptionVariables for the same exception instance.
->>>>>>> dba5340f
                     if istype(left, variables.ExceptionVariable) and istype(
                         right, variables.ExceptionVariable
                     ):
-                        if (left.exc_type is not right.exc_type) or (
-                            len(left.args) != len(right.args)
-                        ):
-                            return ConstantVariable.create(op is not operator.is_)
-                        # They cannot be the same object if the arguments are different
-                        m = BuiltinVariable(operator.eq).call_function
-                        eq_nargs = len(left.args) == len(right.args)
-                        if not eq_nargs or (
-                            eq_nargs
-                            and any(
-                                not m(tx, [a, b], {}).value  # type: ignore[attr-defined]
-                                for a, b in zip(left.args, right.args)
-                            )
-                        ):
-                            return ConstantVariable.create(op is not operator.is_)
+                        return ConstantVariable.create(op(left, right))
 
                 result.append(((VariableTracker, VariableTracker), handle_is))  # type: ignore[arg-type]
 
