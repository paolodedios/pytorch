--- conflicted
+++ resolved
@@ -1628,11 +1628,7 @@
                 # Custom repr - inline the method for tracing
                 bound_method = repr_method.__func__
                 fn_vt = VariableTracker.build(tx, bound_method)
-<<<<<<< HEAD
-                return tx.inline_user_function_return(fn_vt, [arg], {})
-=======
                 return fn_vt.call_function(tx, [arg], {})
->>>>>>> 88d667fd
 
     def call_str(
         self, tx: "InstructionTranslator", arg: VariableTracker
