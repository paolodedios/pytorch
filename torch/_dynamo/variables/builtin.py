# mypy: allow-untyped-defs

"""
Built-in function and type variable tracking for TorchDynamo's symbolic execution.

This module contains variable tracker classes for Python built-in functions, types,
and operations during graph compilation. It handles symbolic execution of:

- Built-in functions (len, getattr, isinstance, etc.)
- Type constructors (int, float, str, list, dict, etc.)
- Built-in operators and methods
- Special Python constructs (super, hasattr, etc.)

Key classes:
- BuiltinVariable: Tracks built-in functions and handles their execution
- TypeVariable: Manages type constructor calls and type checking
- SuperVariable: Handles super() calls in class hierarchies

These variable trackers ensure that built-in Python operations are correctly
handled during symbolic execution, either by executing them directly when safe
or by creating appropriate graph nodes when needed.
"""

import contextlib
import functools
import inspect
import itertools
import logging
import math
import operator
import types
import typing
import unittest
from collections import defaultdict, OrderedDict
from collections.abc import Callable, Iterable, KeysView, Sequence
from typing import Any, TYPE_CHECKING, Union

import torch
from torch import sym_float, sym_int
from torch._subclasses.meta_utils import is_sparse_any
from torch.overrides import BaseTorchFunctionMode
from torch.utils._python_dispatch import is_traceable_wrapper_subclass

from .. import config, graph_break_hints, polyfills, variables
from ..exc import (
    AttributeMutationError,
    ObservedAttributeError,
    ObservedUserStopIteration,
    raise_observed_exception,
    unimplemented_v2,
    Unsupported,
    UserError,
    UserErrorType,
)
from ..guards import GuardBuilder, install_guard
from ..replay_record import DummyModule
from ..source import (
    AttrSource,
    GetItemSource,
    GlobalSource,
    is_constant_source,
    TypeSource,
)
from ..utils import (
    check_constant_args,
    check_numpy_ndarray_args,
    check_unspec_or_constant_args,
    check_unspec_python_args,
    cmp_name_to_op_mapping,
    dict_methods,
    extract_fake_example_value,
    frozenset_methods,
    get_fake_value,
    guard_if_dyn,
    is_tensor_getset_descriptor,
    is_wrapper_or_member_descriptor,
    istype,
    numpy_operator_wrapper,
    proxy_args_kwargs,
    raise_args_mismatch,
    set_methods,
    str_methods,
    tensortype_to_dtype,
)
from .base import AsPythonConstantNotImplementedError, ValueMutationNew, VariableTracker
from .constant import ConstantVariable
from .dicts import (
    ConstDictVariable,
    DefaultDictVariable,
    DictKeysVariable,
    DictViewVariable,
    FrozensetVariable,
    is_hashable,
    SetVariable,
)
from .lists import (
    BaseListVariable,
    ListIteratorVariable,
    ListVariable,
    SizeVariable,
    TupleIteratorVariable,
    TupleVariable,
)
from .streams import EventVariable, StreamVariable
from .tensor import (
    FakeItemVariable,
    supported_comparison_ops,
    SymNodeVariable,
    TensorVariable,
    UnspecializedPythonVariable,
)
from .user_defined import (
    MutableMappingVariable,
    UserDefinedDictVariable,
    UserDefinedObjectVariable,
    UserDefinedVariable,
)


if TYPE_CHECKING:
    # Cyclic dependency...
    from torch._dynamo.codegen import PyCodegen
    from torch._dynamo.symbolic_convert import InstructionTranslator

log = logging.getLogger(__name__)


IN_PLACE_DESUGARING_MAP = {
    operator.iadd: operator.add,
    operator.isub: operator.sub,
    operator.imul: operator.mul,
    operator.ifloordiv: operator.floordiv,
    operator.itruediv: operator.truediv,
    operator.imod: operator.mod,
    operator.imatmul: operator.imatmul,
    operator.ilshift: operator.lshift,
    operator.irshift: operator.rshift,
    operator.ipow: operator.pow,
    operator.iand: operator.and_,
    operator.ior: operator.or_,
    operator.ixor: operator.xor,
}


_HandlerCallback = Callable[
    ["InstructionTranslator", typing.Any, typing.Any], VariableTracker
]
_TrackersType = Union[type[VariableTracker], tuple[type[VariableTracker], ...]]
polyfill_fn_mapping = {
    operator.eq: polyfills.cmp_eq,
    operator.ne: polyfills.cmp_ne,
    operator.lt: polyfills.cmp_lt,
    operator.le: polyfills.cmp_le,
    operator.gt: polyfills.cmp_gt,
    operator.ge: polyfills.cmp_ge,
}

bin_ops = (
    operator.pow,
    operator.mul,
    operator.matmul,
    operator.floordiv,
    operator.truediv,
    operator.mod,
    operator.add,
    operator.lt,
    operator.gt,
    operator.ge,
    operator.le,
    operator.ne,
    operator.eq,
    operator.sub,
    operator.ipow,
    operator.imul,
    operator.imatmul,
    operator.ifloordiv,
    operator.itruediv,
    operator.imod,
    operator.iadd,
    operator.isub,
)

bin_int_ops = (
    operator.and_,
    operator.or_,
    operator.xor,
    operator.iand,
    operator.ixor,
    operator.ior,
)

un_int_ops = (operator.invert,)

tensor_and_int_ops = (
    operator.lshift,
    operator.rshift,
    operator.ilshift,
    operator.irshift,
    operator.getitem,
)

un_ops = (
    operator.abs,
    operator.pos,
    operator.neg,
    operator.not_,  # Note: this has a local scalar dense call
    operator.length_hint,
)

BUILTIN_TO_TENSOR_FN_MAP: dict[Callable[..., Any], Callable[..., Any]] = {}

# These functions represent the r* versions of the above ops
# Basically, if __add__(1, Tensor) is called, it is translated
# to __radd__(Tensor, 1).
# In the builtin var, we check if there is a tensor in the first args position,
# if not, we swap the args and use the r* version of the op.
BUILTIN_TO_TENSOR_RFN_MAP: dict[Callable[..., Any], Callable[..., Any]] = {}


def populate_builtin_to_tensor_fn_map():
    global BUILTIN_TO_TENSOR_FN_MAP
    if len(BUILTIN_TO_TENSOR_FN_MAP) > 0:
        # Only populate once; after there are elements present no need to
        # repopulate
        return
    most_recent_func = None

    class GetMethodMode(BaseTorchFunctionMode):
        """
        Mode to extract the correct methods from torch function invocations
        (Used to get the correct torch.Tensor methods from builtins)
        """

        def __torch_function__(self, func, types, args=(), kwargs=None):
            kwargs = kwargs or {}
            nonlocal most_recent_func
            most_recent_func = func
            return func(*args, **kwargs)

    inp0 = torch.ones(1)
    inp1 = torch.ones(1)
    inp0_int = torch.ones(1, dtype=torch.int32)
    inp1_int = torch.ones(1, dtype=torch.int32)
    with GetMethodMode():
        setups_and_oplists: list[tuple[Callable[..., Any], Iterable[Any]]] = [
            (lambda o: o(inp0), un_ops),
            (lambda o: o(inp0_int), un_int_ops),
            (lambda o: o(inp0, inp1), bin_ops),
            (lambda o: o(inp0_int, inp1_int), bin_int_ops),
            (lambda o: o(inp0_int, 0), tensor_and_int_ops),
        ]
        for setup_fn, op_list in setups_and_oplists:
            for op in op_list:
                setup_fn(op)
                assert most_recent_func is not None
                BUILTIN_TO_TENSOR_FN_MAP[op] = most_recent_func

        # gather the reverse functions
        rsetups_and_oplists: list[tuple[Callable[..., Any], Iterable[Any]]] = [
            (
                lambda o: o(1, inp1),
                bin_ops,
            ),  # Get r* ops, (ex. __sub__(int, Tensor) -> __rsub__(Tensor, int))
            (lambda o: o(1, inp1_int), bin_int_ops),
            (lambda o: o(0, inp0_int), tensor_and_int_ops),
        ]

        rskips = {operator.matmul, operator.imatmul, operator.getitem}
        for setup_fn, op_list in rsetups_and_oplists:
            for op in op_list:
                if op in rskips:
                    continue
                setup_fn(op)
                assert most_recent_func is not None
                if most_recent_func != BUILTIN_TO_TENSOR_FN_MAP[op]:
                    BUILTIN_TO_TENSOR_RFN_MAP[op] = most_recent_func


class BuiltinVariable(VariableTracker):
    """
    A VariableTracker that represents a built-in value (functions and operators).
    A lot of the code here assumes it will be a function object.

    The BuiltinVariable class wraps Python built-in functions (like len, isinstance, etc.)
    and operators (like +, -, *, etc.) to enable symbolic execution during tracing. This allows
    Dynamo to properly handle these operations when converting Python code to FX graphs while
    maintaining correct semantics and enabling optimizations.
    """

    _SENTINEL = object()
    _nonvar_fields = {
        "fn",
        *VariableTracker._nonvar_fields,
    }

    @classmethod
    def create_with_source(cls, value, source):
        install_guard(source.make_guard(GuardBuilder.BUILTIN_MATCH))
        return cls(value, source=source)

    @staticmethod
    @functools.cache
    def _constant_fold_functions():
        fns = {
            abs,
            all,
            any,
            bool,
            callable,
            chr,
            complex,
            divmod,
            float,
            getattr,
            int,
            len,
            max,
            min,
            ord,
            pow,
            repr,
            round,
            str,
            str.format,
            sum,
            type,
            operator.abs,
            operator.pos,
            operator.neg,
            operator.not_,
            operator.truth,
            operator.invert,
            operator.pow,
            operator.mul,
            operator.matmul,
            operator.floordiv,
            operator.truediv,
            operator.mod,
            operator.add,
            operator.sub,
            operator.getitem,
            operator.length_hint,
            operator.lshift,
            operator.rshift,
            operator.and_,
            operator.or_,
            operator.xor,
            operator.ipow,
            operator.imul,
            operator.imatmul,
            operator.ifloordiv,
            operator.itruediv,
            operator.imod,
            operator.iadd,
            operator.isub,
            operator.ilshift,
            operator.irshift,
            operator.iand,
            operator.ixor,
            operator.ior,
            operator.index,
        }
        from .tensor import supported_comparison_ops

        fns.update(supported_comparison_ops.values())
        fns.update(x for x in math.__dict__.values() if isinstance(x, type(math.sqrt)))
        return fns

    def can_constant_fold_through(self):
        return self.fn in self._constant_fold_functions()

    @staticmethod
    @functools.cache
    def _fx_graph_functions():
        fns = {
            operator.abs,
            operator.pos,
            operator.neg,
            operator.not_,
            operator.invert,
            operator.pow,
            operator.mul,
            operator.matmul,
            operator.floordiv,
            operator.truediv,
            operator.mod,
            operator.add,
            operator.lt,
            operator.gt,
            operator.ge,
            operator.le,
            operator.ne,
            operator.eq,
            operator.sub,
            operator.length_hint,
            operator.lshift,
            operator.rshift,
            operator.and_,
            operator.or_,
            operator.xor,
            operator.ipow,
            operator.imul,
            operator.imatmul,
            operator.ifloordiv,
            operator.itruediv,
            operator.getitem,
            operator.imod,
            operator.iadd,
            operator.isub,
            operator.ilshift,
            operator.irshift,
            operator.iand,
            operator.ixor,
            operator.ior,
        }
        return fns

    @staticmethod
    @functools.cache
    def _binops() -> dict[
        Callable[..., object], tuple[list[str], Callable[..., object]]
    ]:
        # function -> ([forward name, reverse name, in-place name], in-place op)
        fns: dict[Callable[..., object], tuple[list[str], Callable[..., object]]] = {
            operator.add: (["__add__", "__radd__", "__iadd__"], operator.iadd),
            operator.sub: (["__sub__", "__rsub__", "__isub__"], operator.isub),
            operator.mul: (["__mul__", "__rmul__", "__imul__"], operator.imul),
            operator.truediv: (
                ["__truediv__", "__rtruediv__", "__itruediv__"],
                operator.itruediv,
            ),
            operator.floordiv: (
                ["__floordiv__", "__rfloordiv__", "__ifloordiv__"],
                operator.ifloordiv,
            ),
            operator.mod: (["__mod__", "__rmod__", "__imod__"], operator.imod),
            pow: (["__pow__", "__rpow__", "__ipow__"], operator.ipow),
            operator.pow: (["__pow__", "__rpow__", "__ipow__"], operator.ipow),
            operator.lshift: (
                ["__lshift__", "__rlshift__", "__ilshift__"],
                operator.ilshift,
            ),
            operator.rshift: (
                ["__rshift__", "__rrshift__", "__irshift__"],
                operator.irshift,
            ),
            # NB: The follow binary operators are not supported for now, since the
            # corresponding magic methods aren't defined on SymInt / SymFloat:
            # operator.matmul
            # divmod
            # operator.and_
            # operator.or_
            # operator.xor
        }
        return fns

    @staticmethod
    @functools.cache
    def _binop_handlers():
        # Multiple dispatch mechanism defining custom binop behavior for certain type
        # combinations. Handlers are attempted in order, and will be used if the type checks
        # match. They are expected to have the signature:
        # fn(tx, arg0: VariableTracker, arg1: VariableTracker) -> VariableTracker
        from .functions import BaseUserFunctionVariable, UserFunctionVariable
        from .nn_module import NNModuleVariable
        from .tensor import supported_const_comparison_ops
        from .torch import BaseTorchVariable
        from .user_defined import (
            UserDefinedClassVariable,
            UserDefinedObjectVariable,
            UserDefinedVariable,
        )

        # Override table contains: op_fn -> [list of handlers]
        op_handlers: dict[
            Callable[..., object],
            list[
                tuple[
                    tuple[
                        type[VariableTracker],
                        _TrackersType,
                    ],
                    _HandlerCallback,
                ]
            ],
        ] = {}
        for (
            op,
            (magic_method_names, in_place_op),
        ) in BuiltinVariable._binops().items():
            op_handlers[op] = []
            op_handlers[in_place_op] = []

            forward_name, reverse_name, inplace_name = magic_method_names

            # User-defined args (highest precedence)
            def user_defined_handler(
                tx,
                a,
                b,
                *,
                forward_name=forward_name,
                reverse_name=reverse_name,
            ):
                # Manually handle reversing logic if needed (e.g. call __radd__)

                # TODO: If we expand this to handle tensor args, we need to manually
                # handle cases like this:
                #
                # class A(int):
                #     def __radd__(self, other):
                #         print("woof")
                # torch.randn(3) + A(3)
                #
                # In this example, A.__radd__() is not called -> nothing is printed, because
                # Tensor.__add__ only does a subtype test against int, ignoring the subclass.
                # To be fully correct, we should not call A.__radd__() here, and there may be
                # other cases to reason about and add exceptions for.
                if isinstance(a, UserDefinedVariable):
                    return a.call_method(tx, forward_name, [b], {})
                else:
                    return b.call_method(tx, reverse_name, [a], {})

            op_handlers[op].append(
                ((UserDefinedVariable, VariableTracker), user_defined_handler)
            )
            op_handlers[op].append(
                ((VariableTracker, UserDefinedVariable), user_defined_handler)
            )

            def user_defined_inplace_handler(
                tx: "InstructionTranslator", a, b, *, forward_name=inplace_name
            ):
                return a.call_method(tx, forward_name, [b], {})

            op_handlers[in_place_op].append(
                ((UserDefinedVariable, VariableTracker), user_defined_inplace_handler)
            )
            op_handlers[in_place_op].append(
                ((VariableTracker, UserDefinedVariable), user_defined_inplace_handler)
            )

            # Dynamic shape args
            def dynamic_handler(tx: "InstructionTranslator", a, b, *, fn=op):
                from .builder import wrap_fx_proxy

                return wrap_fx_proxy(
                    tx,
                    tx.output.create_proxy(
                        "call_function", fn, *proxy_args_kwargs([a, b], {})
                    ),
                )

            op_handlers[op].append(
                ((SymNodeVariable, VariableTracker), dynamic_handler)
            )
            op_handlers[op].append(
                ((VariableTracker, SymNodeVariable), dynamic_handler)
            )

            # NB: Prefer out-of-place op when calling in-place op to generate valid graph
            op_handlers[in_place_op].append(
                ((SymNodeVariable, VariableTracker), dynamic_handler)
            )
            op_handlers[in_place_op].append(
                ((VariableTracker, SymNodeVariable), dynamic_handler)
            )

        # Special cases - lower precedence but still prefer these over constant folding

        # List-like addition (e.g. [1, 2] + [3, 4])
        def tuple_add_handler(tx: "InstructionTranslator", a, b):
            return TupleVariable([*a.items, *b.unpack_var_sequence(tx)])

        def size_add_handler(tx: "InstructionTranslator", a, b):
            return SizeVariable([*a.items, *b.unpack_var_sequence(tx)])

        list_like_addition_handlers: list[
            tuple[
                tuple[
                    type[VariableTracker],
                    _TrackersType,
                ],
                _HandlerCallback,
            ]
        ] = [
            # NB: Prefer the tuple-specific logic over base logic because of
            # some SizeVariable weirdness. Specifically, the tuple-specific logic
            # drops the subclass type (e.g. SizeVariable) and returns TupleVariables.
            (
                (SizeVariable, SizeVariable),
                size_add_handler,
            ),
            (
                (SizeVariable, TupleVariable),
                size_add_handler,
            ),
            (
                (TupleVariable, SizeVariable),
                size_add_handler,
            ),
            (
                (TupleVariable, TupleVariable),
                tuple_add_handler,
            ),
            (
                (TupleVariable, ConstantVariable),
                tuple_add_handler,
            ),
            (
                (ConstantVariable, TupleVariable),
                lambda tx, a, b: TupleVariable(
                    [
                        *a.unpack_var_sequence(tx),
                        *b.items,
                    ],
                ),
            ),
            (
                (
                    ListVariable,
                    (BaseListVariable, ConstantVariable, ListIteratorVariable),
                ),
                lambda tx, a, b: ListVariable(
                    [*a.items, *b.unpack_var_sequence(tx)],
                    mutation_type=ValueMutationNew(),
                ),
            ),
            (
                (BaseListVariable, BaseListVariable),
                lambda tx, a, b: type(a)(
                    [
                        *a.items,
                        *b.items,
                    ]
                ),
            ),
        ]
        op_handlers[operator.add].extend(list_like_addition_handlers)

        def list_iadd_handler(tx: "InstructionTranslator", a, b):
            if a.is_immutable() or not b.has_unpack_var_sequence(tx):
                # Handler doesn't apply
                return None

            seq = b.unpack_var_sequence(tx)
            tx.output.side_effects.mutation(a)
            a.items.extend(seq)
            return a

        list_like_iadd_handlers: list[
            tuple[
                tuple[type[VariableTracker], type[VariableTracker]],
                _HandlerCallback,
            ]
        ] = [
            (
                (ListVariable, VariableTracker),
                list_iadd_handler,
            ),
            (
                (TupleVariable, TupleVariable),
                tuple_add_handler,
            ),
            (
                (TupleVariable, ConstantVariable),
                tuple_add_handler,
            ),
        ]
        op_handlers[operator.iadd].extend(list_like_iadd_handlers)

        # List-like expansion (e.g. [1, 2, 3] * 3)
        def expand_list_like(tx: "InstructionTranslator", lst, const):
            if isinstance(lst, ConstantVariable):
                lst, const = const, lst
            try:
                return lst.__class__(
                    items=lst.items * const.as_python_constant(),
                    mutation_type=ValueMutationNew(),
                )
            except MemoryError as exc:
                raise_observed_exception(
                    type(exc),
                    tx,
                    args=list(map(ConstantVariable.create, exc.args)),
                )

        list_like_expansion_handlers: list[
            tuple[
                tuple[type[VariableTracker], type[VariableTracker]],
                _HandlerCallback,
            ]
        ] = [
            ((ListVariable, ConstantVariable), expand_list_like),
            ((TupleVariable, ConstantVariable), expand_list_like),
            ((ConstantVariable, ListVariable), expand_list_like),
            ((ConstantVariable, TupleVariable), expand_list_like),
        ]
        op_handlers[operator.mul].extend(list_like_expansion_handlers)

        def create_cmp_op_handlers(op):
            def compare_by_value(tx: "InstructionTranslator", a, b):
                try:
                    return ConstantVariable(op(a.value, b.value))
                except TypeError as exc:
                    raise_observed_exception(
                        type(exc),
                        tx,
                        args=list(map(ConstantVariable.create, exc.args)),
                    )

            result: list[
                tuple[
                    tuple[
                        _TrackersType,
                        _TrackersType,
                    ],
                    _HandlerCallback,
                ]
            ] = [((ConstantVariable, ConstantVariable), compare_by_value)]

            if op in polyfill_fn_mapping:
                # For constants, speedup the comparison instead of using
                # polyfill. Removing this line causes major regression for pr
                # time benchmark - add_loop_eager.
                result = [((ConstantVariable, ConstantVariable), compare_by_value)]

                op_var = BuiltinVariable(op)
                # Special handling of SymNode variable
                result.extend(
                    [
                        (
                            (SymNodeVariable, VariableTracker),
                            op_var._comparison_with_symnode,
                        ),
                        (
                            (VariableTracker, SymNodeVariable),
                            op_var._comparison_with_symnode,
                        ),
                    ]
                )

                def handler(tx, a, b):
                    return tx.inline_user_function_return(
                        VariableTracker.build(tx, polyfill_fn_mapping[op]), [a, b], {}
                    )

                result.append(((VariableTracker, VariableTracker), handler))
                return result

            result = [((ConstantVariable, ConstantVariable), compare_by_value)]

            if op in supported_const_comparison_ops.values() and op.__name__.startswith(
                "is_"
            ):
                # Tensor is None, List is not None, etc
                none_result = op(object(), None)

                def never(tx: "InstructionTranslator", a, b):
                    return ConstantVariable(none_result)

                obj_op_none = never
                none_op_obj = never

                types_that_are_never_none = (
                    TensorVariable,
                    SymNodeVariable,
                    NNModuleVariable,
                    BaseListVariable,
                    UserDefinedVariable,
                    BaseUserFunctionVariable,
                    ConstDictVariable,
                    BaseTorchVariable,
                )
                result.extend(
                    [
                        (
                            (types_that_are_never_none, ConstantVariable),
                            obj_op_none,
                        ),
                        (
                            (ConstantVariable, types_that_are_never_none),
                            none_op_obj,
                        ),
                    ]
                )

                op_var = BuiltinVariable(op)
                result.extend(
                    [
                        (
                            (
                                (UserFunctionVariable, BuiltinVariable),
                                (UserFunctionVariable, BuiltinVariable),
                            ),
                            lambda tx, a, b: ConstantVariable(op(a.fn, b.fn)),
                        ),
                        (
                            (
                                NNModuleVariable,
                                NNModuleVariable,
                            ),
                            lambda tx, a, b: ConstantVariable(
                                op(
                                    tx.output.get_submodule(a.module_key),
                                    tx.output.get_submodule(b.module_key),
                                )
                            ),
                        ),
                        (
                            (UserDefinedObjectVariable, UserDefinedObjectVariable),
                            compare_by_value,
                        ),
                        (
                            (UserDefinedClassVariable, UserDefinedClassVariable),
                            compare_by_value,
                        ),
                        (
                            (
                                (StreamVariable, EventVariable, ConstantVariable),
                                (StreamVariable, EventVariable, ConstantVariable),
                            ),
                            compare_by_value,
                        ),
                        (
                            (TensorVariable, VariableTracker),
                            op_var._comparison_with_tensor,
                        ),
                        (
                            (VariableTracker, TensorVariable),
                            op_var._comparison_with_tensor,
                        ),
                        (
                            (SymNodeVariable, VariableTracker),
                            op_var._comparison_with_symnode,
                        ),
                        (
                            (VariableTracker, SymNodeVariable),
                            op_var._comparison_with_symnode,
                        ),
                    ]
                )

                def handle_is(tx: "InstructionTranslator", left, right):
                    # If the two objects are of different type, we can safely return False
                    # and True for `is` and `is not`, respectively
                    if type(left) is not type(right):
                        return ConstantVariable.create(op.__name__ != "is_")
                    if left is right:
                        return ConstantVariable.create(op(left, right))
                    if (
                        istype(left, variables.ExceptionVariable)
                        and istype(right, variables.ExceptionVariable)
                        and left.exc_type is not right.exc_type
                    ):
                        return ConstantVariable.create(op(left, right))

                result.append(((VariableTracker, VariableTracker), handle_is))

            return result

        for op in supported_comparison_ops.values():
            assert callable(op)
            assert op not in op_handlers
            op_handlers[op] = create_cmp_op_handlers(op)

        return op_handlers

    @staticmethod
    def _find_binop_handler(op, a_type, b_type):
        handlers = BuiltinVariable._binop_handlers().get(op)
        if handlers is None:
            return None

        matches = []
        for (type1, type2), handler in handlers:
            if issubclass(a_type, type1) and issubclass(b_type, type2):
                matches.append(handler)
        return matches

    def can_insert_in_graph(self):
        return self.fn in self._fx_graph_functions()

    def __init__(self, fn, **kwargs) -> None:
        super().__init__(**kwargs)
        self.fn = fn

    def __repr__(self) -> str:
        if self.fn is None:
            name = "None"
        else:
            name = self.fn.__name__

        return f"{self.__class__.__name__}({name})"

    def as_python_constant(self):
        return self.fn

    def as_proxy(self):
        DTYPE = {
            bool: torch.bool,
            int: torch.int64,
            float: torch.float64,
        }
        if self.fn in DTYPE:
            return DTYPE[self.fn]
        return super().as_proxy()

    def reconstruct(self, codegen: "PyCodegen"):
        name = self.fn.__name__
        assert self.fn.__module__ == "builtins"
        assert name not in codegen.tx.f_globals, "shadowed global"
        codegen.append_output(codegen.create_load_global(name, add=True))

    def constant_args(self, *args, **kwargs):
        return check_constant_args(args, kwargs)

    def tensor_args(self, *args):
        any_tensor = False
        for arg in args:
            if isinstance(arg, variables.GetAttrVariable):
                return False
            any_tensor = any_tensor or isinstance(arg, variables.TensorVariable)
        return any_tensor

    def tensor_args_type(self, arg_types):
        any_tensor = False
        for arg_type in arg_types:
            if issubclass(arg_type, variables.GetAttrVariable):
                return False
            any_tensor = any_tensor or issubclass(arg_type, variables.TensorVariable)
        return any_tensor

    def python_and_tensor_constant_only(self, *args, **kwargs):
        tensor_args = []
        non_tensor_args = []
        for i in itertools.chain(args, kwargs.values()):
            if isinstance(i, variables.TensorVariable):
                tensor_args.append(i)
            else:
                non_tensor_args.append(i)
        return all(
            is_constant_source(t.source) if t.source is not None else False
            for t in tensor_args
        ) and self.constant_args(*non_tensor_args)

    @staticmethod
    def unwrap_unspec_args_kwargs(args, kwargs):
        return [x.as_python_constant() for x in args], {
            k: v.as_python_constant() for k, v in kwargs.items()
        }

    def has_constant_handler(self, args, kwargs):
        return self.can_constant_fold_through() and check_unspec_or_constant_args(
            args, kwargs
        )

    @staticmethod
    def _make_handler(fn, arg_types: list[type], has_kwargs: bool):
        from .lazy import LazyVariableTracker

        obj = BuiltinVariable(fn)
        handlers: list[_HandlerCallback] = []

        if any(issubclass(t, LazyVariableTracker) for t in arg_types):
            return lambda tx, args, kwargs: obj.call_function(
                tx, [v.realize() for v in args], kwargs
            )

        if inspect.isclass(fn) and (
            issubclass(fn, Exception)
            # GeneratorExit doesn't inherit from Exception
            # >>> issubclass(GeneratorExit, Exception)
            # False
            or fn is GeneratorExit
        ):

            def create_exception_class_object(
                tx: "InstructionTranslator", args, kwargs
            ):
                if fn is AssertionError and not all(
                    isinstance(x, variables.ConstantVariable)
                    and isinstance(x.value, str)
                    for x in args
                ):
                    unimplemented_v2(
                        gb_type="assert with non-string message",
                        context=str(args),
                        explanation="Dynamo only supports asserts with string messages",
                        hints=[*graph_break_hints.SUPPORTABLE],
                    )

                return variables.ExceptionVariable(fn, args, kwargs)

            return create_exception_class_object

        if obj.can_insert_in_graph() and not (
            fn is operator.getitem
            and not issubclass(arg_types[0], variables.TensorVariable)
        ):
            if obj.tensor_args_type(arg_types):
                return obj._handle_insert_op_in_graph
            elif has_kwargs:
                # need runtime check for kwargs
                handlers.append(obj._handle_insert_op_in_graph)

        # Handle binary ops (e.g. __add__ / __radd__, __iadd__, etc.)
        # NB: Tensor args are handled above and not here
        if len(arg_types) == 2 and not has_kwargs:
            # Try to find a handler for the arg types; otherwise, fall through to constant handler
            binop_handlers = BuiltinVariable._find_binop_handler(fn, *arg_types)
            if not binop_handlers:
                pass
            elif len(binop_handlers) == 1:
                (binop_handler,) = binop_handlers
                handlers.append(lambda tx, args, _: binop_handler(tx, *args))
            else:

                def call_binop_handlers(tx: "InstructionTranslator", args, _):
                    for fn in binop_handlers:
                        rv = fn(tx, *args)
                        if rv:
                            return rv

                handlers.append(call_binop_handlers)

        self_handler = getattr(obj, f"call_{fn.__name__}", None)
        if self_handler:

            def call_self_handler(tx: "InstructionTranslator", args, kwargs):
                try:
                    # pyrefly: ignore [not-callable]
                    result = self_handler(tx, *args, **kwargs)
                    if result is not None:
                        return result
                except TypeError:
                    # Check if binding is bad. inspect signature bind is expensive.
                    # So check only when handler call fails.
                    try:
                        # pyrefly: ignore [bad-argument-type]
                        inspect.signature(self_handler).bind(tx, *args, **kwargs)
                    except TypeError as e:
                        has_constant_handler = obj.has_constant_handler(args, kwargs)
                        if not has_constant_handler:
                            log.warning(  # noqa: G200
                                "incorrect arg count %s %s and no constant handler",
                                self_handler,
                                e,
                            )
                            unimplemented_v2(
                                gb_type="invalid call to builtin op handler",
                                context=f"invalid args to {self_handler}: {args} {kwargs}",
                                explanation=f"Encountered TypeError when trying to handle op {fn.__name__}",
                                hints=[*graph_break_hints.DIFFICULT],
                            )
                    else:
                        raise
                except Unsupported as exc:
                    has_constant_handler = obj.has_constant_handler(args, kwargs)
                    if not has_constant_handler:
                        raise
                    # Actually, we will handle this just fine
                    exc.remove_from_stats()

            handlers.append(call_self_handler)

        if obj.can_constant_fold_through():
            if (
                all(issubclass(x, ConstantVariable) for x in arg_types)
                and not has_kwargs
            ):

                def constant_fold_handler(tx: "InstructionTranslator", args, kwargs):
                    # fast path
                    try:
                        res = fn(
                            *[x.as_python_constant() for x in args],
                        )
                    except Exception as exc:
                        raise_observed_exception(
                            type(exc),
                            tx,
                            args=list(map(ConstantVariable.create, exc.args)),
                        )
                    except AsPythonConstantNotImplementedError as exc:
                        unimplemented_v2(
                            gb_type="constant fold exception",
                            context=f"attempted to run function {fn} with arguments {args}",
                            explanation="Encountered exception when attempting to constant fold.",
                            hints=[*graph_break_hints.DYNAMO_BUG],
                            from_exc=exc,
                        )
                    # pyrefly: ignore [unbound-name]
                    return VariableTracker.build(tx, res)

            else:

                def constant_fold_handler(tx: "InstructionTranslator", args, kwargs):
                    # path with a runtime check
                    if check_unspec_or_constant_args(args, kwargs):
                        try:
                            res = fn(
                                *[x.as_python_constant() for x in args],
                                **{
                                    k: v.as_python_constant() for k, v in kwargs.items()
                                },
                            )
                        except AsPythonConstantNotImplementedError as exc:
                            unimplemented_v2(
                                gb_type="constant fold exception",
                                context=f"attempted to run function {fn} with arguments {args}",
                                explanation="Encountered exception when attempting to constant fold.",
                                hints=[*graph_break_hints.DYNAMO_BUG],
                                from_exc=exc,
                            )
                        except Exception as exc:
                            raise_observed_exception(
                                type(exc),
                                tx,
                                args=list(map(ConstantVariable.create, exc.args)),
                            )
                        # pyrefly: ignore [unbound-name]
                        return VariableTracker.build(tx, res)

            handlers.append(constant_fold_handler)

        def call_unimplemented_v2(args):
            real_arg_types = [arg.python_type_name() for arg in args]
            unimplemented_v2(
                gb_type="Failed to trace builtin operator",
                context=f"builtin {fn.__name__} {arg_types} {has_kwargs}",
                explanation=f"Dynamo does not know how to trace builtin operator `{fn.__name__}` "
                f"with argument types {real_arg_types} (has_kwargs {has_kwargs})",
                hints=[
                    f"Avoid calling builtin `{fn.__name__}` with argument types {real_arg_types}. "
                    f"Consider using an equivalent alternative function/method to `{fn.__name__}`.",
                    "If you are attempting to call a logging function (e.g. `print`), "
                    "you can try adding it to `torch._dynamo.config.reorderable_logging_functions`.",
                    "Please report an issue to PyTorch.",
                ],
            )

        if len(handlers) == 0:
            return lambda tx, args, kwargs: call_unimplemented_v2(args)
        elif len(handlers) == 1:
            (handler,) = handlers

            def builtin_dispatch(tx: "InstructionTranslator", args, kwargs):
                rv = handler(tx, args, kwargs)
                if rv:
                    return rv
                call_unimplemented_v2(args)

        else:

            def builtin_dispatch(tx: "InstructionTranslator", args, kwargs):
                for fn in handlers:
                    rv = fn(tx, args, kwargs)
                    if rv:
                        return rv
                call_unimplemented_v2(args)

        return builtin_dispatch

    def call_vars(self, tx: "InstructionTranslator", *args):
        if len(args) == 0:
            unimplemented_v2(
                gb_type="unimplemented builtin op vars() with no arguments",
                context=f"vars: {self} {args}",
                explanation=f"Dynamo does not know how to trace builtin operator {self.fn} with no arguments",
                hints=[*graph_break_hints.SUPPORTABLE],
            )
        assert len(args) == 1
        # vars(obj) is obj.__dict__ if __dict__ is present else TypeError
        try:
            return args[0].var_getattr(tx, "__dict__")
        except ObservedAttributeError:
            raise_observed_exception(TypeError, tx)

    def _handle_insert_op_in_graph(self, tx: "InstructionTranslator", args, kwargs):
        from .builder import wrap_fx_proxy, wrap_fx_proxy_cls

        if kwargs and not self.tensor_args(*args, *kwargs.values()):
            return

        # insert handling for torch function here
        from .builder import SourcelessBuilder
        from .torch_function import can_dispatch_torch_function, dispatch_torch_function

        global BUILTIN_TO_TENSOR_RFN_MAP, BUILTIN_TO_TENSOR_FN_MAP
        if can_dispatch_torch_function(tx, args, kwargs):
            # Only remap the fn to tensor methods if we aren't exporting
            # export serde does not handle method descriptors today
            if not tx.export:
                # Ensure the builtin maps are populated before accessing them
                populate_builtin_to_tensor_fn_map()
                # Use sourceless builder, we built the map ourselves
                if not isinstance(args[0], TensorVariable):
                    if self.fn in BUILTIN_TO_TENSOR_RFN_MAP:
                        func = BUILTIN_TO_TENSOR_RFN_MAP[self.fn]
                    else:
                        func = BUILTIN_TO_TENSOR_FN_MAP[self.fn]

                    tmp = args[0]
                    # swap args and call reverse version of func
                    args[0] = args[1]
                    args[1] = tmp
                else:
                    func = BUILTIN_TO_TENSOR_FN_MAP[self.fn]
            else:
                func = self.fn

            fn_var = SourcelessBuilder.create(tx, func)

            return dispatch_torch_function(tx, fn_var, args, kwargs)

        fn = self.fn
        try:
            # Constant fold for constant tensor and python constants
            if self.python_and_tensor_constant_only(*args, **kwargs):
                from ..bytecode_transformation import unique_id
                from .functions import invoke_and_store_as_constant

                return invoke_and_store_as_constant(
                    tx, fn, unique_id(fn.__name__), args, kwargs
                )

            if fn in IN_PLACE_DESUGARING_MAP and isinstance(
                args[0], variables.ConstantVariable
            ):
                # In-place operators like += usually mustate tensor
                # values, but in the edge case of immutable values they
                # re-bind the variable.
                #
                # The easiest way to keep the graph consistent in this
                # scenario is to de-sugar eagerly.
                fn, args = IN_PLACE_DESUGARING_MAP[fn], [args[0], args[1]]

            if fn is operator.getitem and isinstance(args[1], SymNodeVariable):
                # Standard indexing will force specialization due to
                # __index__.  Rewrite as a regular torch op which will
                # trace fine
                fn, args = (
                    torch.select,
                    [
                        args[0],
                        variables.ConstantVariable.create(0),
                        args[1],
                    ],
                )

            # Interaction between ndarray and tensors:
            #   We prefer the tensor op whenever there are tensors involved
            if check_numpy_ndarray_args(args, kwargs) and not any(
                type(arg) is variables.TensorVariable for arg in args
            ):
                proxy = tx.output.create_proxy(
                    "call_function",
                    numpy_operator_wrapper(fn),
                    *proxy_args_kwargs(args, kwargs),
                )

                return wrap_fx_proxy_cls(variables.NumpyNdarrayVariable, tx, proxy)

            if (
                fn is operator.eq
                and len(args) == 2
                and isinstance(args[0], variables.TensorVariable)
            ):
                # Dynamo expects `__eq__` str while operator.eq gives just `eq`
                # TODO - supporting all comparison operators could also work but
                # it fails lots of tests because graph str changes.
                return args[0].call_method(tx, "__eq__", args[1:], kwargs)
            proxy = tx.output.create_proxy(
                "call_function",
                fn,
                *proxy_args_kwargs(args, kwargs),
            )
            if any(isinstance(arg, FakeItemVariable) for arg in args):
                return wrap_fx_proxy_cls(
                    FakeItemVariable,
                    tx,
                    proxy,
                )
            elif check_unspec_python_args(args, kwargs):
                _args, _kwargs = self.unwrap_unspec_args_kwargs(args, kwargs)
                raw_value = fn(*_args, **_kwargs)

                need_unwrap = any(
                    x.need_unwrap
                    for x in itertools.chain(args, kwargs.values())
                    if isinstance(x, variables.UnspecializedPythonVariable)
                )

                return wrap_fx_proxy_cls(
                    UnspecializedPythonVariable,
                    tx,
                    proxy,
                    raw_value=raw_value,
                    need_unwrap=need_unwrap,
                )
            elif all(isinstance(x, SymNodeVariable) for x in args):
                return SymNodeVariable.create(tx, proxy, None)
            else:
                # Work around for vision_maskrcnn due to precision difference
                # specialize the dividend when float divide by tensor
                if fn is operator.truediv and isinstance(
                    args[0], variables.UnspecializedPythonVariable
                ):
                    args[0] = args[0].as_python_constant()
                return wrap_fx_proxy(tx, proxy)

        except NotImplementedError:
            unimplemented_v2(
                gb_type="unimplemented builtin op on tensor arguments",
                context=f"partial tensor op: {self} {args} {kwargs}",
                explanation=f"Dynamo does not know how to trace builtin operator {self.fn} with tensor arguments",
                hints=[*graph_break_hints.SUPPORTABLE],
            )

    call_function_handler_cache: dict[
        tuple[object, ...],
        Callable[
            [
                "InstructionTranslator",
                Sequence[VariableTracker],
                dict[str, VariableTracker],
            ],
            VariableTracker,
        ],
    ] = {}

    def call_function(
        self,
        tx: "InstructionTranslator",
        args: Sequence["VariableTracker"],
        kwargs: "dict[str, VariableTracker]",
    ) -> "VariableTracker":
        key: tuple[object, ...]
        if kwargs:
            kwargs = {k: v.realize() for k, v in kwargs.items()}
            key = (self.fn, *(type(x) for x in args), True)
        else:
            key = (self.fn, *(type(x) for x in args))

        handler = self.call_function_handler_cache.get(key)
        if not handler:
            self.call_function_handler_cache[key] = handler = self._make_handler(
                self.fn, [type(x) for x in args], bool(kwargs)
            )
        return handler(tx, args, kwargs)

    def call_method(
        self,
        tx,
        name,
        args: "list[VariableTracker]",
        kwargs: "dict[str, VariableTracker]",
    ) -> "VariableTracker":
        if self.fn is object and name == "__setattr__":
            assert len(args) == 3
            assert len(kwargs) == 0
            obj, name_var, val = args
            obj = obj.realize()
            if (
                isinstance(obj, UserDefinedObjectVariable)
                and tx.output.side_effects.is_attribute_mutation(obj)
                and name_var.is_python_constant()
            ):
                return obj.method_setattr_standard(tx, name_var, val)

        if name == "__new__":
            # Supported __new__ methods
            if self.fn is object and len(args) == 1:
                assert len(kwargs) == 0
                return tx.output.side_effects.track_new_user_defined_object(
                    self, args[0], args[1:]
                )

            if self.fn is dict and len(args) == 1 and not kwargs:
                dict_vt = ConstDictVariable({}, dict, mutation_type=ValueMutationNew())
                if isinstance(args[0], BuiltinVariable) and args[0].fn is dict:
                    return dict_vt
                # We don't have to set the underlying dict_vt in
                # UserDefinedDictVariable because it will be set to empty
                # ConstDictVariableTracker in the constructor.
                return tx.output.side_effects.track_new_user_defined_object(
                    self,
                    args[0],
                    args[1:],
                )

            if (
                self.fn is tuple
                and len(args) == 2
                and args[1].has_force_unpack_var_sequence(tx)
                and not kwargs
            ):
                if isinstance(args[0], BuiltinVariable) and args[0].fn is tuple:
                    init_args = args[1].force_unpack_var_sequence(tx)
                    return variables.TupleVariable(
                        init_args, mutation_type=ValueMutationNew()
                    )

                return tx.output.side_effects.track_new_user_defined_object(
                    self,
                    args[0],
                    args[1:],
                )

            if self.fn is list:
                list_vt = ListVariable([], mutation_type=ValueMutationNew())
                if isinstance(args[0], BuiltinVariable) and args[0].fn is list:
                    return list_vt
                return tx.output.side_effects.track_new_user_defined_object(
                    self,
                    args[0],
                    args[1:],
                )

        if self.fn is float and len(args) == 1 and name in ("fromhex", "hex"):
            if isinstance(args[0], ConstantVariable):
                try:
                    fn = getattr(float, name)
                    res = fn(args[0].as_python_constant())
                    return variables.ConstantVariable.create(res)
                except (OverflowError, ValueError) as e:
                    raise_observed_exception(
                        type(e),
                        tx,
                        args=list(map(ConstantVariable.create, e.args)),
                    )

        if self.fn is object and name == "__init__":
            # object.__init__ is a no-op
            return variables.ConstantVariable(None)

        if self.fn is dict and name == "fromkeys":
            return BuiltinVariable.call_custom_dict_fromkeys(tx, dict, *args, **kwargs)

        if self.fn is dict:
            resolved_fn = getattr(self.fn, name)
            if resolved_fn in dict_methods:
                if isinstance(args[0], variables.UserDefinedDictVariable):
                    # pyrefly: ignore [missing-attribute]
                    return args[0]._dict_vt.call_method(tx, name, args[1:], kwargs)
                elif isinstance(args[0], variables.ConstDictVariable):
                    return args[0].call_method(tx, name, args[1:], kwargs)

        if self.fn is set:
            resolved_fn = getattr(self.fn, name)
            if resolved_fn in set_methods:
                if isinstance(args[0], variables.UserDefinedSetVariable):
                    # pyrefly: ignore [missing-attribute]
                    return args[0]._set_vt.call_method(tx, name, args[1:], kwargs)
                elif isinstance(args[0], variables.SetVariable):
                    return args[0].call_method(tx, name, args[1:], kwargs)

        if self.fn is frozenset:
            resolved_fn = getattr(self.fn, name)
            if resolved_fn in frozenset_methods:
                if isinstance(args[0], variables.FrozensetVariable):
                    return args[0].call_method(tx, name, args[1:], kwargs)

        if self.fn is str and len(args) >= 1:
            resolved_fn = getattr(self.fn, name)
            if resolved_fn in str_methods:
                if isinstance(args[0], ConstantVariable):
                    return args[0].call_method(tx, name, args[1:], kwargs)

        if self.fn is float and len(args) >= 1:
            if isinstance(args[0], ConstantVariable):
                return ConstantVariable.create(
                    getattr(float, name)(args[0].as_python_constant())
                )

        return super().call_method(tx, name, args, kwargs)

    def _call_int_float(self, tx: "InstructionTranslator", arg):
        # Handle cases like int(torch.seed())
        # Also handle sym_float to sym_int cases
        if isinstance(arg, (SymNodeVariable, variables.TensorVariable)):
            if isinstance(arg, variables.TensorVariable):
                item = arg.call_method(tx, "item", [], {})
            else:
                item = arg
            fn_ = sym_int if self.fn is int else sym_float
            from torch._dynamo.variables.builder import wrap_fx_proxy

            return wrap_fx_proxy(
                tx=tx,
                proxy=tx.output.create_proxy(
                    "call_function",
                    fn_,
                    (item.as_proxy(),),
                    {},
                ),
            )

    call_int = _call_int_float
    call_float = _call_int_float

    def call_bool(self, tx: "InstructionTranslator", arg):
        # Emulate `PyBool_Type.tp_vectorcall` which boils down to `PyObject_IsTrue`.
        # https://github.com/python/cpython/blob/3.12/Objects/object.c#L1674-L1697
        if isinstance(arg, SymNodeVariable):
            # Note that we delay specializing on symbolic values to avoid
            # unnecessary guards. Specialization will happen later if, e.g., the
            # resulting boolean is used for branching.
            if isinstance(arg.sym_num, torch.SymBool):
                return arg

            # Emulate `nb_bool` of int/float objects
            # - https://github.com/python/cpython/blob/3.12/Objects/longobject.c#L4940-L4944
            # - https://github.com/python/cpython/blob/3.12/Objects/floatobject.c#L878-L882
            assert istype(arg.sym_num, (torch.SymInt, torch.SymFloat))
            return SymNodeVariable.create(tx, arg.as_proxy() != 0)

        # TODO handle more cases and merge this with this with `generic_jump`.

    def call_str(self, tx: "InstructionTranslator", arg):
        # Handle `str` on a user defined function or object
        if isinstance(arg, (variables.UserFunctionVariable)):
            return variables.ConstantVariable.create(value=str(arg.fn))
        elif isinstance(arg, (variables.UserDefinedObjectVariable)):
            # Check if object has __str__ method
            if hasattr(arg.value, "__str__"):
                str_method = arg.value.__str__
            elif hasattr(arg.value, "__repr__"):
                # account for __repr__ functions when __str__ is absent
                str_method = arg.value.__repr__
            else:
                unimplemented_v2(
                    gb_type="failed to call str() on user defined object",
                    context=str(arg),
                    explanation="User defined object has no __str__ or __repr__ method",
                    hints=[*graph_break_hints.USER_ERROR],
                )

            if type(arg.value).__str__ is object.__str__:
                # Rely on the object str method
                try:
                    # pyrefly: ignore [unbound-name]
                    return variables.ConstantVariable.create(value=str_method())
                except AttributeError:
                    # Graph break
                    return
            # pyrefly: ignore [unbound-name]
            elif is_wrapper_or_member_descriptor(str_method):
                unimplemented_v2(
                    gb_type="Attempted to a str() method implemented in C/C++",
                    context="",
                    explanation=f"{type(arg.value)} has a C/C++ based str method. This is not supported.",
                    hints=["Write the str method in Python"],
                )
            else:
                # Overrides for custom str method
                # Pass method as function to call tx.inline_user_function_return
                bound_method = str_method.__func__  # type: ignore[attr-defined]

                try:
                    # Only supports certain function types
                    user_func_variable = VariableTracker.build(tx, bound_method)
                except AssertionError:
                    # Won't be able to do inline the str method, return to avoid graph break
                    log.warning("Failed to create UserFunctionVariable", exc_info=True)
                    return

                # Inline the user function
                return user_func_variable.call_function(tx, [arg], {})
        elif isinstance(arg, (variables.ExceptionVariable,)):
            if len(arg.args) == 0:
                value = f"{arg.exc_type}"
            else:
                value = ", ".join(a.as_python_constant() for a in arg.args)
            return variables.ConstantVariable.create(value=value)

    def _call_min_max(self, tx: "InstructionTranslator", *args):
        if len(args) == 1 and args[0].has_force_unpack_var_sequence(tx):
            items = args[0].force_unpack_var_sequence(tx)
            return self._call_min_max_seq(tx, items)
        elif len(args) == 2:
            return self._call_min_max_binary(tx, args[0], args[1])
        elif len(args) > 2:
            return self._call_min_max_seq(tx, args)

    def _call_min_max_seq(self, tx: "InstructionTranslator", items):
        assert len(items) > 0
        if len(items) == 1:
            return items[0]

        return functools.reduce(functools.partial(self._call_min_max_binary, tx), items)

    def _call_min_max_binary(self, tx: "InstructionTranslator", a, b):
        if a is None or b is None:
            # a or b could be none if we reduce and _call_min_max_binary failed
            # to return something
            return
        if self.tensor_args(a, b):
            if not isinstance(a, variables.TensorVariable):
                a, b = b, a
            assert isinstance(a, variables.TensorVariable)

            # result of an item call is a scalar convert to a tensor
            if isinstance(a, FakeItemVariable):
                a = variables.TorchInGraphFunctionVariable(torch.tensor).call_function(
                    tx, [a], {}
                )

            # Dynamic input does not get resolved, rather, gets stored as call_function
            if isinstance(a, SymNodeVariable) or isinstance(b, SymNodeVariable):
                from .builder import wrap_fx_proxy_cls

                return wrap_fx_proxy_cls(
                    type(a),
                    tx=tx,
                    proxy=tx.output.create_proxy(
                        "call_function",
                        self.fn,
                        *proxy_args_kwargs([a, b], {}),
                    ),
                )

            # convert min/max to torch ops
            if b.is_python_constant():
                fn: VariableTracker
                if isinstance(a, variables.NumpyNdarrayVariable):
                    import numpy as np

                    fn = variables.NumpyVariable(np.clip)
                else:
                    fn = variables.TorchInGraphFunctionVariable(torch.clamp)
                kwargs = {"min": b} if (self.fn is max) else {"max": b}
                result = fn.call_function(tx, [a], kwargs)
            else:
                if isinstance(a, variables.NumpyNdarrayVariable):
                    import numpy as np

                    np_fn = {max: np.maximum, min: np.minimum}[self.fn]
                    fn = variables.NumpyVariable(np_fn)
                else:
                    torch_fn = {max: torch.maximum, min: torch.minimum}[self.fn]
                    fn = variables.TorchInGraphFunctionVariable(torch_fn)
                result = fn.call_function(tx, [a, b], {})

            # return unspec if both a, b are unspec or const
            if all(
                isinstance(
                    i,
                    (
                        variables.UnspecializedPythonVariable,
                        variables.ConstantVariable,
                    ),
                )
                for i in [a, b]
            ):
                if any(isinstance(val, FakeItemVariable) for val in [a, b]):
                    return variables.FakeItemVariable.from_tensor_variable(result)

                if b.is_python_constant():
                    raw_b = b.as_python_constant()
                else:
                    raw_b = b.raw_value
                if self.fn is max:
                    # pyrefly: ignore [missing-attribute]
                    raw_res = max(a.raw_value, raw_b)
                else:
                    # pyrefly: ignore [missing-attribute]
                    raw_res = min(a.raw_value, raw_b)

                need_unwrap = any(
                    x.need_unwrap
                    for x in [a, b]
                    if isinstance(x, variables.UnspecializedPythonVariable)
                )
                return variables.UnspecializedPythonVariable.from_tensor_variable(
                    result, raw_res, need_unwrap
                )
            # otherwise return tensor
            else:
                return result
        elif isinstance(a, SymNodeVariable) or isinstance(b, SymNodeVariable):
            py_fn = torch.sym_max if self.fn is max else torch.sym_min
            proxy = tx.output.create_proxy(
                "call_function", py_fn, *proxy_args_kwargs([a, b], {})
            )
            return SymNodeVariable.create(tx, proxy, None)
        elif isinstance(a, ConstantVariable) and isinstance(b, ConstantVariable):
            value = self.fn(
                a.as_python_constant(),
                b.as_python_constant(),
            )
            return ConstantVariable(value)

    call_min = _call_min_max
    call_max = _call_min_max

    def call_abs(self, tx: "InstructionTranslator", arg: "VariableTracker"):
        # Call arg.__abs__()
        abs_method = BuiltinVariable(getattr).call_function(
            tx, [arg, ConstantVariable.create("__abs__")], {}
        )
        return abs_method.call_function(tx, [], {})

    def call_pos(self, tx: "InstructionTranslator", arg: "VariableTracker"):
        # Call arg.__pos__()
        pos_method = BuiltinVariable(getattr).call_function(
            tx, [arg, ConstantVariable.create("__pos__")], {}
        )
        return pos_method.call_function(tx, [], {})

    def call_index(self, tx: "InstructionTranslator", arg: "VariableTracker"):
        if isinstance(arg, variables.TensorVariable):
            unimplemented_v2(
                gb_type="unsupported index(Tensor)",
                context="",
                explanation="Dynamo does not support tracing builtin index() on a Tensor",
                hints=[],
            )

        arg = guard_if_dyn(arg)
        constant_value = operator.index(arg)
        return variables.ConstantVariable.create(constant_value)

    def call_round(self, tx: "InstructionTranslator", arg, *args, **kwargs):
        # Call arg.__round__()
        round_method = BuiltinVariable(getattr).call_function(
            tx, [arg, ConstantVariable.create("__round__")], {}
        )
        return round_method.call_function(tx, args, kwargs)

    def call_range(self, tx: "InstructionTranslator", *args):
        if check_unspec_or_constant_args(args, {}):
            return variables.RangeVariable(args)
        elif self._dynamic_args(*args):
            args = tuple(
                variables.ConstantVariable.create(guard_if_dyn(arg)) for arg in args
            )
            return variables.RangeVariable(args)
        # None no-ops this handler and lets the driving function proceed
        return None

    def _dynamic_args(self, *args, **kwargs):
        return any(isinstance(x, SymNodeVariable) for x in args) or any(
            isinstance(x, SymNodeVariable) for x in kwargs.values()
        )

    def call_slice(self, tx: "InstructionTranslator", *args):
        return variables.SliceVariable(args, tx)

    def _dyn_proxy(self, tx: "InstructionTranslator", *args, **kwargs):
        from .builder import wrap_fx_proxy

        return wrap_fx_proxy(
            tx,
            tx.output.create_proxy(
                "call_function", self.fn, *proxy_args_kwargs(args, kwargs)
            ),
        )

    # NOTE must handle IteratorVariable separately!
    def _call_iter_tuple_list(
        self, tx: "InstructionTranslator", obj=None, *args, **kwargs
    ):
        assert not isinstance(obj, variables.IteratorVariable)

        if self._dynamic_args(*args, **kwargs):
            return self._dyn_proxy(tx, *args, **kwargs)

        cls = variables.BaseListVariable.cls_for(self.fn)
        if obj is None:
            return cls(
                [],
                mutation_type=ValueMutationNew(),
            )
        elif obj.has_unpack_var_sequence(tx):
            if obj.source and not is_constant_source(obj.source):
                if isinstance(obj, TupleIteratorVariable):
                    install_guard(
                        obj.source.make_guard(GuardBuilder.TUPLE_ITERATOR_LEN)
                    )
                else:
                    if (
                        getattr(obj, "source", False)
                        and isinstance(obj, ConstDictVariable)
                        and not istype(obj, (SetVariable, FrozensetVariable))
                    ):
                        tx.output.guard_on_key_order.add(obj.source)

                    if isinstance(obj, variables.MappingProxyVariable):
                        # This could be an overguarding, but its rare to iterate
                        # through a mapping proxy and not use the keys.
                        install_guard(
                            obj.source.make_guard(GuardBuilder.MAPPING_KEYS_CHECK)
                        )
                    elif not isinstance(obj, variables.UnspecializedNNModuleVariable):
                        # Prevent calling __len__ method for guards, the tracing
                        # of __iter__ will insert the right guards later.
                        install_guard(
                            obj.source.make_guard(GuardBuilder.SEQUENCE_LENGTH)
                        )

            return cls(
                list(obj.unpack_var_sequence(tx)),
                mutation_type=ValueMutationNew(),
            )

    def _call_iter_tuple_generator(self, tx, obj, *args, **kwargs):
        cls = variables.BaseListVariable.cls_for(self.fn)
        return cls(
            list(obj.force_unpack_var_sequence(tx)),  # exhaust generator
            mutation_type=ValueMutationNew(),
        )

    def _call_tuple_list(self, tx, obj=None, *args, **kwargs):
        if isinstance(obj, variables.IteratorVariable):
            cls = variables.BaseListVariable.cls_for(self.fn)
            return cls(
                list(obj.force_unpack_var_sequence(tx)),
                mutation_type=ValueMutationNew(),
            )
        elif isinstance(obj, variables.LocalGeneratorObjectVariable) or (
            isinstance(obj, UserDefinedObjectVariable)
            and obj.has_force_unpack_var_sequence(tx)
        ):
            return self._call_iter_tuple_generator(tx, obj, *args, **kwargs)
        else:
            return self._call_iter_tuple_list(tx, obj, *args, **kwargs)

    def call_iter(self, tx: "InstructionTranslator", obj, *args, **kwargs):
        # avoid the overhead of tracing the polyfill if we already know the class implemented __iter__
        if isinstance(
            obj,
            (
                variables.ListVariable,
                variables.RangeVariable,
                variables.IteratorVariable,
                variables.ConstDictVariable,
                variables.NNModuleVariable,
                variables.TensorVariable,
            ),
        ):
            return obj.call_method(tx, "__iter__", [], {})
        else:
            # If the object doesn't implement a __iter__ method, it will be an error in eager mode when calling iter on it anyway.
            # If the object implements a __iter__ method, inlining effectively forwards the call to another iter call
            # (e.g. when __iter__ just returns iter(self.list)) or return a user-defined iterator.
            # If the object implements a __getitem__ method, iter(...) will call obj.__getitem__()
            # with an integer argument starting at 0, until __getitem__ raises IndexError
            ret = variables.UserFunctionVariable(
                polyfills.builtins.iter_
            ).call_function(tx, [obj, *args], {})

            if args:
                # iter(obj, sentinel) returns an object that implements
                # __iter__ and __next__ methods (UserDefinedObjectVariable)
                # Wrap the return value in a IteratorVariable subclass (LazyObjectIteratorVariable)
                # that forwards the next_variable call to the object.
                ret = variables.ObjectIteratorVariable(ret)
            return ret

    call_tuple = _call_tuple_list
    call_list = _call_tuple_list

    def call_callable(self, tx: "InstructionTranslator", arg):
        from .functions import BaseUserFunctionVariable, FunctoolsPartialVariable
        from .nn_module import NNModuleVariable

        if isinstance(
            arg,
            (
                variables.UserDefinedClassVariable,
                BaseUserFunctionVariable,
                FunctoolsPartialVariable,
                NNModuleVariable,
            ),
        ):
            return variables.constant_true
        elif isinstance(arg, UserDefinedVariable):
            return variables.ConstantVariable.create(callable(arg.value))
        elif isinstance(
            arg,
            (
                ConstantVariable,
                SymNodeVariable,
                TensorVariable,
                ListVariable,
                TupleVariable,
                ListIteratorVariable,
            ),
        ):
            return variables.constant_false

    def call_cast(self, _, *args, **kwargs):
        if len(args) == 2:
            return args[1]

        unimplemented_v2(
            gb_type="bad args to builtin cast()",
            context=f"got args {args} {kwargs}",
            explanation="Dynamo expects exactly 2 args to builtin cast().",
            hints=["Ensure your call to cast() has exactly 2 arguments."],
        )

    def call_dir(self, tx: "InstructionTranslator", arg):
        if isinstance(arg, variables.UserDefinedClassVariable):
            return VariableTracker.build(tx, dir(arg.value))
        if isinstance(arg, BuiltinVariable):
            return VariableTracker.build(tx, dir(arg.fn))

    def call_dict(self, tx: "InstructionTranslator", *args, **kwargs):
        return BuiltinVariable.call_custom_dict(tx, dict, *args, **kwargs)

    @staticmethod
    def call_custom_dict(tx: "InstructionTranslator", user_cls, *args, **kwargs):
        args = list(args)
        if (
            len(args) == 1
            and isinstance(args[0], variables.GetAttrVariable)
            and isinstance(args[0].obj, variables.UserDefinedClassVariable)
            and not tx.output.side_effects.has_pending_mutation(args[0].obj)
        ):
            # Forward the GetAttrVariable(foo, "__dict__") to a realized vt of
            # VT(foo.__dict__). This simplifies the construction of the new
            # dict.
            args[0] = args[0].get_forwarded_dict(tx)
        return tx.inline_user_function_return(
            VariableTracker.build(tx, polyfills.construct_dict),
            [VariableTracker.build(tx, user_cls), *args],
            kwargs,
        )

    @staticmethod
    def call_custom_dict_fromkeys(
        tx: "InstructionTranslator", user_cls, *args, **kwargs
    ):
        if user_cls not in {dict, OrderedDict, defaultdict}:
            unimplemented_v2(
                gb_type="Unsupported dict type for fromkeys()",
                context=f"{user_cls.__name__}.fromkeys(): {args} {kwargs}",
                explanation=f"Failed to call {user_cls.__name__}.fromkeys() because "
                f"{user_cls.__name__} is not any type of dict, OrderedDict, or defaultdict",
                hints=[
                    f"Ensure {user_cls.__name__} is a type of dict, OrderedDict, or defaultdict.",
                ],
            )
        if kwargs:
            # Only `OrderedDict.fromkeys` accepts `value` passed by keyword
            if (
                user_cls is not OrderedDict
                or len(args) != 1
                or len(kwargs) != 1
                or "value" not in kwargs
            ):
                raise_args_mismatch(
                    tx,
                    f"{user_cls.__name__}.fromkeys",
                    "1 args and 1 kwargs (`value`)",
                    f"{len(args)} args and {len(kwargs)} kwargs",
                )
            args = (*args, kwargs.pop("value"))
        if len(args) == 0:
            raise_args_mismatch(
                tx,
                f"{user_cls.__name__}.fromkeys",
                "at least 1 args",
                f"{len(args)} args",
            )
        if len(args) == 1:
<<<<<<< HEAD
            args = (*args, variables.constant_none)
        assert len(args) == 2
=======
            args = (*args, ConstantVariable.create(None))
        if len(args) != 2:
            raise_args_mismatch(
                tx,
                f"{user_cls.__name__}.fromkeys",
                "2 args",
                f"{len(args)} args",
            )
>>>>>>> 5725e559
        arg, value = args
        DictVariableType = (
            ConstDictVariable if user_cls is not defaultdict else DefaultDictVariable
        )

        if isinstance(arg, dict):
            arg = [ConstantVariable.create(k) for k in arg.keys()]
            return DictVariableType(
                # pyrefly: ignore [bad-argument-type]
                dict.fromkeys(arg, value),
                user_cls,
                mutation_type=ValueMutationNew(),
            )
        elif arg.has_force_unpack_var_sequence(tx):
            keys = arg.force_unpack_var_sequence(tx)
            if all(is_hashable(v) for v in keys):
                return DictVariableType(
                    # pyrefly: ignore [bad-argument-type]
                    dict.fromkeys(keys, value),
                    user_cls,
                    mutation_type=ValueMutationNew(),
                )

        unimplemented_v2(
            gb_type="failed to call dict.fromkeys()",
            context=f"{user_cls.__name__}.fromkeys(): {args} {kwargs}",
            explanation=f"Failed to call {user_cls.__name__}.fromkeys() because "
            "arguments could not be automatically converted to a list, "
            "or some dict key is not hashable.",
            hints=[
                "Manually convert the argument to a list.",
                "Ensure all keys are hashable.",
            ],
        )

    def call_set(self, tx: "InstructionTranslator", *args, **kwargs):
        # Can we merge this implementation and call_dict's one?
        assert not kwargs
        if not args:
            return SetVariable([], mutation_type=ValueMutationNew())
        if len(args) != 1:
            raise_observed_exception(
                TypeError,
                tx,
                args=[
                    ConstantVariable.create(
                        f"set() takes 1 positional argument but {len(args)} were given"
                    )
                ],
            )
        arg = args[0]
        if istype(arg, variables.SetVariable):
            return arg.clone(mutation_type=ValueMutationNew())
        elif arg.has_force_unpack_var_sequence(tx):
            items = arg.force_unpack_var_sequence(tx)
            return SetVariable(items, mutation_type=ValueMutationNew())
        elif isinstance(arg, variables.UserDefinedObjectVariable) and isinstance(
            arg.value, KeysView
        ):
            iter_fn = arg.var_getattr(tx, "__iter__")
            if isinstance(iter_fn, variables.UserMethodVariable):
                out = tx.inline_user_function_return(iter_fn, args, kwargs)
                if isinstance(out, SetVariable):
                    return out
                return BuiltinVariable(set).call_set(tx, out)
        raise_observed_exception(
            TypeError,
            tx,
            args=[ConstantVariable.create("failed to construct builtin set()")],
        )

    def call_frozenset(self, tx: "InstructionTranslator", *args, **kwargs):
        assert not kwargs
        if not args:
            return FrozensetVariable([])
        if len(args) != 1:
            raise_observed_exception(
                TypeError,
                tx,
                args=[
                    ConstantVariable.create(
                        f"frozenset() takes 1 positional argument but {len(args)} were given"
                    )
                ],
            )
        arg = args[0]
        if istype(arg, variables.FrozensetVariable):
            return FrozensetVariable([x.vt for x in arg.set_items])
        elif arg.has_force_unpack_var_sequence(tx):
            items = arg.force_unpack_var_sequence(tx)
            return FrozensetVariable(items)
        raise_observed_exception(
            TypeError,
            tx,
            args=[ConstantVariable.create("failed to construct builtin frozenset()")],
        )

    def call_zip(self, tx: "InstructionTranslator", *args, **kwargs):
        if kwargs:
            if not (len(kwargs) == 1 and "strict" in kwargs):
                raise_args_mismatch(
                    tx,
                    "zip",
                    "1 kwargs (`strict`)",
                    f"{len(kwargs)} kwargs",
                )
        strict = kwargs.pop("strict", False)
        args = [BuiltinVariable(iter).call_function(tx, [arg], {}) for arg in args]
        return variables.ZipVariable(
            args, strict=strict, mutation_type=ValueMutationNew()
        )

    def call_len(self, tx: "InstructionTranslator", *args, **kwargs):
        try:
            return args[0].call_method(tx, "__len__", args[1:], kwargs)
        except AttributeError as e:
            raise_observed_exception(type(e), tx, args=list(e.args))

    def call_getitem(self, tx: "InstructionTranslator", *args, **kwargs):
        return args[0].call_method(tx, "__getitem__", args[1:], kwargs)

    def call_isinstance(self, tx: "InstructionTranslator", arg, isinstance_type):
        try:
            arg_type = arg.python_type()
        except NotImplementedError:
            unimplemented_v2(
                gb_type="builtin isinstance() cannot determine type of argument",
                context=f"isinstance({arg}, {isinstance_type})",
                explanation=f"Dynamo doesn't have a rule to determine the type of argument {arg}",
                hints=[*graph_break_hints.DYNAMO_BUG],
            )

        isinstance_type = isinstance_type.as_python_constant()

        if isinstance(arg, variables.TensorVariable) and arg.dtype is not None:

            def _tensor_isinstance(tensor_var, tensor_type):
                def check_type(ty):
                    if ty not in tensortype_to_dtype:
                        example_val = arg.as_proxy().node.meta["example_value"]
                        if (
                            is_traceable_wrapper_subclass(example_val)
                            and ty is torch.nn.parameter.Parameter
                        ):
                            # N.B: we are calling isinstance directly on the example value.
                            # torch.nn.Parameter has a meta-class that overrides __isinstance__,
                            # the isinstance check here allows us to invoke that logic.
                            return isinstance(example_val, ty)
                        else:
                            return issubclass(arg.python_type(), ty)

                    dtypes = tensortype_to_dtype[ty]
                    return arg.dtype in dtypes

                if type(tensor_type) is tuple:
                    return any(check_type(ty) for ty in tensor_type)
                else:
                    return check_type(tensor_type)

            return variables.ConstantVariable.create(
                _tensor_isinstance(arg, isinstance_type)
            )
        # UserDefinedObject with C extensions can have torch.Tensor attributes,
        # so break graph.
        if isinstance(arg, variables.UserDefinedObjectVariable) and isinstance(
            arg.value, types.MemberDescriptorType
        ):
            unimplemented_v2(
                gb_type="isinstance() called on user defined object with C extensions",
                context=f"isinstance({arg}, {isinstance_type})",
                explanation="User-defined object with C extensions can have torch.Tensor "
                "attributes; intentionally graph breaking.",
                hints=[*graph_break_hints.SUPPORTABLE],
            )
        # handle __instancecheck__ defined in user class
        if (
            isinstance(arg, variables.UserDefinedObjectVariable)
            and "__instancecheck__" in isinstance_type.__class__.__dict__
        ):
            return variables.ConstantVariable.create(
                isinstance_type.__class__.__instancecheck__(isinstance_type, arg.value)
            )

        if isinstance(arg, variables.UserDefinedExceptionClassVariable):
            # pyrefly: ignore [unbound-name]
            return ConstantVariable.create(isinstance(arg_type, isinstance_type))

        isinstance_type_tuple: tuple[type, ...]
        if isinstance(isinstance_type, type) or callable(
            # E.g. isinstance(obj, typing.Sequence)
            getattr(isinstance_type, "__instancecheck__", None)
        ):
            isinstance_type_tuple = (isinstance_type,)
        elif isinstance(isinstance_type, types.UnionType):
            isinstance_type_tuple = isinstance_type.__args__
        elif isinstance(isinstance_type, tuple) and all(
            isinstance(tp, type) or callable(getattr(tp, "__instancecheck__", None))
            for tp in isinstance_type
        ):
            isinstance_type_tuple = isinstance_type
        else:
            raise_observed_exception(
                TypeError,
                tx,
                args=[
                    "isinstance() arg 2 must be a type, a tuple of types, or a union"
                ],
            )

        try:
            # NB: `isinstance()` does not call `__subclasscheck__` but use `__instancecheck__`.
            # But usually `isinstance(obj, type_info)` and `issubclass(type(obj), type_info)` gives
            # the same result.
            # WARNING: This might run arbitrary user code `__subclasscheck__` and we did not trace
            # through it. This is a limitation of the current implementation.
            # Usually `__subclasscheck__` and `__instancecheck__` can be constant fold through, it
            # might not be a big issue and we trade off it for performance.
            # pyrefly: ignore [unbound-name]
            val = issubclass(arg_type, isinstance_type_tuple)
        except TypeError:
            # pyrefly: ignore [unbound-name]
            val = arg_type in isinstance_type_tuple
        return variables.ConstantVariable.create(val)

    def call_issubclass(self, tx: "InstructionTranslator", left_ty, right_ty):
        """Checks if first arg is subclass of right arg"""
        try:
            left_ty_py = left_ty.as_python_constant()
            right_ty_py = right_ty.as_python_constant()
        except NotImplementedError:
            unimplemented_v2(
                gb_type="issubclass() with non-constant arguments",
                context=f"issubclass({left_ty}, {right_ty})",
                explanation="issubclass() with non-constant arguments not supported.",
                hints=[
                    "Make sure your arguments are types.",
                    *graph_break_hints.USER_ERROR,
                ],
            )

        # WARNING: This might run arbitrary user code `__subclasscheck__`.
        # See the comment in call_isinstance above.
        # pyrefly: ignore [unbound-name]
        return variables.ConstantVariable(issubclass(left_ty_py, right_ty_py))

    def call_super(self, tx: "InstructionTranslator", a, b):
        return variables.SuperVariable(a, b)

    def call_next(self, tx: "InstructionTranslator", *args):
        arg = args[0]
        try:
            return arg.next_variable(tx)
        except ObservedUserStopIteration:
            if len(args) == 2:
                return args[1]
            raise
        except Unsupported as ex:
            if isinstance(arg, variables.BaseListVariable):
                ex.remove_from_stats()
                return arg.items[0]
            raise

    def call_hasattr(self, tx: "InstructionTranslator", obj, attr):
        if attr.is_python_constant():
            name = attr.as_python_constant()
            if isinstance(obj, variables.BuiltinVariable):
                return variables.ConstantVariable(hasattr(obj.fn, name))
            return obj.call_obj_hasattr(tx, name)

    def call_map(self, tx: "InstructionTranslator", fn, *seqs):
        seqs = [
            seq.unpack_var_sequence(tx) if seq.has_unpack_var_sequence(tx) else seq
            for seq in seqs
        ]
        return variables.MapVariable(fn, seqs, mutation_type=ValueMutationNew())

    def call_filter(self, tx: "InstructionTranslator", fn, seq):
        seq = seq.unpack_var_sequence(tx) if seq.has_unpack_var_sequence(tx) else seq
        return variables.FilterVariable(fn, seq, mutation_type=ValueMutationNew())

    def var_getattr(self, tx: "InstructionTranslator", name):
        source = self.source and AttrSource(self.source, name)
        if self.fn is object:
            # for object, we can just directly read the attribute
            try:
                value = getattr(self.fn, name)
            except AttributeError:
                raise_observed_exception(AttributeError, tx)
            # pyrefly: ignore [unbound-name]
            if not callable(value):
                # pyrefly: ignore [unbound-name]
                return VariableTracker.build(tx, value, source)
        return variables.GetAttrVariable(self, name, source=source)

    def call_getattr(
        self,
        tx: "InstructionTranslator",
        obj: VariableTracker,
        name_var: VariableTracker,
        default=None,
    ):
        if not name_var.is_python_constant():
            unimplemented_v2(
                gb_type="getattr() with non-constant name argument",
                context=f"getattr({obj}, {name_var}, {default})",
                explanation="getattr() with non-constant name argument is not supported",
                hints=["Ensure the name argument of getattr() is a string"],
            )

        name = name_var.as_python_constant()

        # See NOTE [Tensor "grad" and "_grad" attr]
        if isinstance(obj, TensorVariable) and name == "_grad":
            name = "grad"

        if tx.output.side_effects.is_attribute_mutation(obj):
            if isinstance(obj, variables.UnspecializedNNModuleVariable):
                if (
                    name
                    in (
                        "named_parameters",
                        "parameters",
                        "named_buffers",
                        "buffers",
                        "named_modules",
                        "modules",
                    )
                    and obj.is_state_mutated
                    and tx.output.side_effects.has_pending_mutation(obj)
                ):
                    unimplemented_v2(
                        gb_type="getattr() on nn.Module with pending mutation",
                        context=f"getattr({obj}, {name}, {default})",
                        explanation="Intentionally graph breaking on getattr() on a nn.Module "
                        "with a pending mutation",
                        hints=[],
                    )

        if tx.output.side_effects.has_pending_mutation_of_attr(obj, name):
            return tx.output.side_effects.load_attr(obj, name)

        if default is not None:
            hasattr_var = self.call_hasattr(tx, obj, name_var)
            assert hasattr_var.as_python_constant() in (True, False)
            if not hasattr_var.as_python_constant():
                return default

        source = obj.source and AttrSource(obj.source, name)
        if name in {"__bases__", "__base__", "__flags__"}:
            try:
                value = obj.as_python_constant()
                if isinstance(value, type):
                    if name == "__bases__":
                        tuple_args = [
                            VariableTracker.build(
                                tx, b, source and GetItemSource(source, i)
                            )
                            for i, b in enumerate(value.__bases__)
                        ]
                        return variables.TupleVariable(tuple_args, source=source)
                    if name == "__base__":
                        return VariableTracker.build(tx, value.__base__, source)
                    if name == "__flags__":
                        return ConstantVariable.create(value.__flags__)
            except NotImplementedError:
                pass

        if isinstance(obj, variables.NNModuleVariable):
            return obj.var_getattr(tx, name)
        elif isinstance(
            obj,
            (
                variables.TensorVariable,
                variables.NamedTupleVariable,
                variables.ConstantVariable,
                variables.DistributedVariable,
                variables.UserDefinedClassVariable,
                variables.UserDefinedObjectVariable,
            ),
        ):
            if (
                isinstance(obj, variables.UserDefinedObjectVariable)
                and issubclass(obj.value.__class__, unittest.TestCase)
                and config.enable_trace_unittest
                and name
                in (
                    "assertRaisesRegex",
                    "assertNotWarns",
                    "assertWarnsRegex",
                    "assertWarns",
                )
            ):
                unimplemented_v2(
                    gb_type="Failed to trace unittest method",
                    context=f"function: unittest.TestCase.{name}",
                    explanation=f"Dynamo does not know how to trace unittest method `{name}` ",
                    hints=[
                        f"Avoid calling `TestCase.{name}`. "
                        "Please report an issue to PyTorch.",
                    ],
                )
            if isinstance(obj, TensorVariable):
                fake_val = obj.proxy.node.meta["example_value"]
                if (
                    isinstance(fake_val, torch.Tensor)
                    and is_sparse_any(fake_val)
                    and (not tx.export or not config.capture_sparse_compute)
                ):
                    unimplemented_v2(
                        gb_type="Attempted to wrap sparse Tensor",
                        context="",
                        explanation="torch.compile does not support sparse Tensors",
                        hints=[*graph_break_hints.SUPPORTABLE],
                    )

            try:
                return obj.var_getattr(tx, name)
            except NotImplementedError:
                return variables.GetAttrVariable(obj, name, source=source)
        elif isinstance(obj, variables.TorchInGraphFunctionVariable):
            # Get OpOverload from an OpOverloadPacket, e.g., torch.ops.aten.add.default.
            member = getattr(obj.value, name)
            if isinstance(
                member, (torch._ops.OpOverloadPacket, torch._ops.OpOverload)
            ) and torch._dynamo.trace_rules.is_aten_op_or_tensor_method(member):
                return variables.TorchInGraphFunctionVariable(member, source=source)
            elif name in cmp_name_to_op_mapping:
                return variables.GetAttrVariable(obj, name, source=source)
        elif isinstance(obj, DummyModule):
            # TODO(mlazos) - Do we need this?
            if obj.is_torch or name not in obj.value.__dict__:
                member = getattr(obj.value, name)
            else:
                member = obj.value.__dict__[name]

            if config.replay_record_enabled:
                tx.exec_recorder.record_module_access(obj.value, name, member)  # type: ignore[arg-type, union-attr]
            return VariableTracker.build(tx, member, source)

        elif istype(obj, variables.UserFunctionVariable) and name in (
            "__name__",
            "__module__",
        ):
            return ConstantVariable.create(getattr(obj.fn, name))
        else:
            try:
                return obj.var_getattr(tx, name)
            except NotImplementedError:
                return variables.GetAttrVariable(obj, name, source=source)

    def call_setattr(
        self,
        tx: "InstructionTranslator",
        obj: VariableTracker,
        name_var: VariableTracker,
        val: VariableTracker,
    ):
        if isinstance(
            obj,
            (
                variables.PlacementVariable,
                variables.NamedTupleVariable,
                variables.UserDefinedObjectVariable,
                variables.NestedUserFunctionVariable,
                variables.ExceptionVariable,
            ),
        ):
            return obj.call_method(tx, "__setattr__", [name_var, val], {})
        elif (
            tx.output.side_effects.is_attribute_mutation(obj)
            and name_var.is_python_constant()
        ):
            name = name_var.as_python_constant()
            if isinstance(obj, variables.TensorVariable):
                from .builder import wrap_fx_proxy

                # Some special handling for tensor attributes.
                if name == "requires_grad":
                    # TODO(voz): Make it work properly
                    unimplemented_v2(
                        gb_type="setattr() on Tensor.requires_grad",
                        context=f"setattr({obj}, {name}, {val})",
                        explanation="setattr() on Tensor.requires_grad not supported. "
                        "Mutating requires_grad can introduce a new leaf from non-leaf or vice versa in "
                        "the middle of the graph, which AOTAutograd does not currently know how to handle.",
                        hints=[*graph_break_hints.SUPPORTABLE],
                    )
                elif name == "data":
                    # See comments on `test_set_data_on_scoped_tensor` for plans
                    # to support this.
                    if obj.source is None:
                        unimplemented_v2(
                            gb_type="Failed to mutate tensor data attribute",
                            context=f"setattr({obj}, {name}, {val})",
                            explanation="Dyanmo only supports mutating `.data`"
                            " of tensor created outside `torch.compile` region",
                            hints=[
                                "Don't mutate `.data` on this tensor, or move "
                                "the mutation out of `torch.compile` region",
                            ],
                        )
                    elif obj.dtype != val.dtype:  # type: ignore[attr-defined]
                        unimplemented_v2(
                            gb_type="Failed to mutate tensor data attribute to different dtype",
                            context=f"setattr({obj}, {name}, {val})",
                            explanation="Dyanmo only supports mutating `.data`"
                            " of tensor to a new one with the same dtype",
                            hints=[
                                "Don't mutate `.data` on this tensor, or move "
                                "the mutation out of `torch.compile` region",
                            ],
                        )

                    # Remove the old reference in tracked fakes - if we don't do this
                    # new .data value size and shape differences will cause
                    # tracked fakes to produce incorrect guards. This is sound because the TensorVariable
                    # coming out of set_() below will be a new one, and get
                    # installed in tracked fakes.
                    to_remove = [
                        tf for tf in tx.output.tracked_fakes if tf.source == obj.source
                    ]
                    for tf in to_remove:
                        tx.output.tracked_fakes.remove(tf)

                    # Step 1 - disable grads
                    with dynamo_disable_grad(tx), torch.no_grad():
                        # Step 2 - call `set_`
                        out = wrap_fx_proxy(
                            tx,
                            tx.output.create_proxy(
                                "call_function",
                                torch.Tensor.set_,
                                *proxy_args_kwargs([obj, val], {}),
                            ),
                        )

                    # Step 3 - drop the version counter - this is a step required to get
                    # .data setting to play correctly with the autograd engine.
                    # Essentially, dynamo is trying to faithfully preserve the (absurd)
                    # behavior of .data= from eager mode
                    def _lower_version_count_by_1(x):
                        version = x._version
                        if version > 0:
                            version = version - 1
                        torch._C._autograd._unsafe_set_version_counter((x,), (version,))
                        return x

                    tx.output.create_proxy(
                        "call_function",
                        _lower_version_count_by_1,
                        (out.as_proxy(),),
                        {},
                    )
                    _lower_version_count_by_1(obj.as_proxy().node.meta["example_value"])
                    # This handles options prop, guards and ends with a clone
                    # Step 4 - replace all reference to the current object with the new one
                    return out
                elif name in ("_grad", "grad"):
                    # NOTE: [Tensor "grad" and "_grad" attr]
                    # _grad and grad share the same setter/getter, see
                    # THPVariable_properties, and here we make sure setting one
                    # enables reading `val` from the other, by routing all
                    # read/write to `grad`.
                    name = "grad"
                elif is_tensor_getset_descriptor(name):
                    # Attribute like `torch.Tensor.real` has special setters we
                    # don't yet support; it's not as simple adding an entry to
                    # the side effect mapping.
                    unimplemented_v2(
                        gb_type="Failed to set tensor attribute",
                        context=f"setattr({obj}, {name}, {val})",
                        explanation="Dyanmo doesn't support setting these tensor attributes",
                        hints=[
                            f"Don't mutate attribute '{name}' on tensors, or "
                            "move the mutation out of `torch.compile` region",
                        ],
                    )

            tx.output.side_effects.store_attr(obj, name, val)
            return val
        elif isinstance(obj, variables.NNModuleVariable):
            if not tx.output.is_root_tracer():
                raise AttributeMutationError(
                    "Can't inplace modify module params/buffers inside HigherOrderOp"
                )
            if name_var.is_python_constant() and isinstance(
                val, variables.TensorVariable
            ):
                assigning_fake_val = get_fake_value(val.as_proxy().node, tx)

                try:
                    getattr_var = obj.var_getattr(tx, name_var.as_python_constant())
                except (AttributeError, ObservedAttributeError):
                    getattr_var = None

                if isinstance(getattr_var, variables.TensorVariable):
                    # get_fake_val will get the same fake tensor
                    existing_fake_attr = get_fake_value(getattr_var.as_proxy().node, tx)

                    # same tensor identity, setattr is a no-op
                    mod_setattr = inspect.getattr_static(obj.module_type, "__setattr__")
                    if (
                        existing_fake_attr is assigning_fake_val
                        and mod_setattr is torch.nn.Module.__setattr__
                    ):
                        return getattr_var

            obj.convert_to_unspecialized(tx)

    def call_delattr(
        self,
        tx: "InstructionTranslator",
        obj: VariableTracker,
        name_var: VariableTracker,
    ):
        return obj.call_method(tx, "__delattr__", [name_var], {})

    def call_type(self, tx: "InstructionTranslator", obj: VariableTracker):
        try:
            py_type = obj.python_type()
        except NotImplementedError as error:
            raise UserError(
                UserErrorType.INVALID_INPUT,
                str(error),
                case_name="unknown_python_type",
            ) from None

        source = obj.source and TypeSource(obj.source)
        if (
            source is None
            and isinstance(obj, variables.UserDefinedObjectVariable)
            and obj.cls_source
        ):
            source = obj.cls_source
        if py_type is torch.Tensor:
            # In some cases torch isn't available in globals
            name = tx.output.install_global_by_id("", torch)
            source = AttrSource(GlobalSource(name), "Tensor")

        return VariableTracker.build(tx, py_type, source)

    def call_reversed(self, tx: "InstructionTranslator", obj: VariableTracker):
        if obj.has_unpack_var_sequence(tx):
            items = list(reversed(obj.unpack_var_sequence(tx)))
            return variables.TupleVariable(items)

    def call_sorted(
        self,
        tx: "InstructionTranslator",
        obj: VariableTracker,
        **kwargs: VariableTracker,
    ):
        if obj.has_force_unpack_var_sequence(tx) and not isinstance(
            obj, variables.TensorVariable
        ):
            list_var = variables.ListVariable(
                obj.force_unpack_var_sequence(tx),
                mutation_type=ValueMutationNew(),
            )
            list_var.call_method(tx, "sort", [], kwargs)
            return list_var

    # neg is a constant fold function, so we only get here if constant fold is not valid
    def call_neg(self, tx: "InstructionTranslator", a):
        if isinstance(a, SymNodeVariable):
            return SymNodeVariable.create(
                tx,
                (operator.neg)(a.as_proxy()),
                sym_num=None,
            )

        if (
            isinstance(a, UserDefinedObjectVariable)
            and a.call_obj_hasattr(tx, "__neg__").value  # type: ignore[attr-defined]
        ):
            return a.call_method(tx, "__neg__", [], {})

        # None no-ops this handler and lets the driving function proceed
        return None

    def call_format(self, tx: "InstructionTranslator", _format_string, *args, **kwargs):
        format_string = _format_string.as_python_constant()
        format_string = str(format_string)
        return variables.StringFormatVariable.create(format_string, args, kwargs)

    def call_id(self, tx: "InstructionTranslator", *args):
        if len(args) > 0 and isinstance(args[0], variables.NNModuleVariable):
            nn_mod_variable = args[0]
            mod = tx.output.get_submodule(nn_mod_variable.module_key)
            return variables.ConstantVariable.create(id(mod))
        elif len(args) == 1 and isinstance(
            args[0],
            (variables.UserDefinedClassVariable, variables.UserDefinedObjectVariable),
        ):
            if args[0].source:
                if isinstance(args[0], variables.UserDefinedClassVariable):
                    install_guard(args[0].source.make_guard(GuardBuilder.CLASS_MATCH))
                else:
                    install_guard(args[0].source.make_guard(GuardBuilder.ID_MATCH))
            constant_result = id(args[0].value)
            return variables.ConstantVariable.create(constant_result)
        elif len(args) == 1 and isinstance(args[0], TensorVariable):
            tensor_variable = args[0]
            return tensor_variable.call_id(tx)
        elif istype(args[0], variables.UserFunctionVariable):
            return variables.ConstantVariable.create(id(args[0].fn))
        elif istype(args[0], variables.SkipFunctionVariable):
            return variables.ConstantVariable.create(id(args[0].value))
        elif istype(args[0], variables.FunctoolsPartialVariable):
            return variables.ConstantVariable.create(id(args[0].fake_value))
        else:
            unimplemented_v2(
                gb_type="id() with unsupported args",
                context=str(args),
                explanation=f"Dynamo doesn't know how to trace id() call with args {args}",
                hints=[
                    "Supported args are Tensors, and functions/nn.Modules/user-defined objects "
                    "from outside the compiled region.",
                    *graph_break_hints.SUPPORTABLE,
                ],
            )

    def call_deepcopy(self, tx: "InstructionTranslator", x):
        unimplemented_v2(
            gb_type="copy.deepcopy()",
            context=f"copy.deepcopy({x})",
            explanation="Dynamo does not support copy.deepcopy()",
            hints=[
                "Avoid calling copy.deepcopy()",
                *graph_break_hints.SUPPORTABLE,
            ],
        )

    def _comparison_with_tensor(self, tx: "InstructionTranslator", left, right):
        from .builder import wrap_fx_proxy_cls
        from .tensor import supported_tensor_comparison_op_values

        op = self.fn

        if op in [operator.is_, operator.is_not]:
            is_result = (
                isinstance(left, TensorVariable)
                and isinstance(right, TensorVariable)
                and id(extract_fake_example_value(left.as_proxy().node))
                == id(extract_fake_example_value(right.as_proxy().node))
            )
            if op is operator.is_:
                return ConstantVariable.create(is_result)
            else:
                return ConstantVariable.create(not is_result)

        if op not in supported_tensor_comparison_op_values:
            unimplemented_v2(
                gb_type="unsupported Tensor comparison op",
                context=f"{op.__name__}({left}, {right})",
                explanation=f"Dynamo does not support the comparison op {op.__name__} "
                f"with Tensor arguments {left}, {right}",
                hints=[*graph_break_hints.SUPPORTABLE],
            )
        if (
            isinstance(left, TensorVariable)
            and isinstance(right, TensorVariable)
            and (left.size and right.size) is not None
            and left.size != right.size
        ):
            try:
                torch.broadcast_shapes(left.size, right.size)
            except RuntimeError:
                # not broadcastable, can't be compared
                unimplemented_v2(
                    gb_type="failed to broadcast when attempting Tensor comparison op",
                    context=f"{op.__name__}({left}, {right})",
                    explanation=f"Dynamo was unable to broad cast the arguments {left}, {right} "
                    f"when attempting to trace the comparison op {op.__name__}.",
                    hints=[*graph_break_hints.USER_ERROR],
                )
        tensor_cls = left if isinstance(left, TensorVariable) else right
        proxy = tx.output.create_proxy(
            "call_function", op, (left.as_proxy(), right.as_proxy()), {}
        )
        return wrap_fx_proxy_cls(
            type(tensor_cls),  # handle Ndarrays and Tensors
            tx,
            proxy,
        )

    def _comparison_with_symnode(self, tx: "InstructionTranslator", left, right):
        from .tensor import supported_tensor_comparison_op_values

        op = self.fn

        if op not in supported_tensor_comparison_op_values:
            unimplemented_v2(
                gb_type="unsupported SymNode comparison op",
                context=f"{op.__name__}({left}, {right})",
                explanation=f"Dynamo does not support the comparison op {op.__name__} "
                f"with SymNode arguments {left}, {right}",
                hints=[*graph_break_hints.SUPPORTABLE],
            )

        # This is seen in inspect signature where we check if the value is a default value
        if isinstance(right, variables.UserDefinedClassVariable):
            return variables.ConstantVariable(op(object(), None))

        proxy = tx.output.create_proxy(
            "call_function", op, (left.as_proxy(), right.as_proxy()), {}
        )
        return SymNodeVariable.create(
            tx,
            proxy,
            sym_num=None,
        )

    def call_xor(self, tx: "InstructionTranslator", a, b):
        if isinstance(a, (DictKeysVariable, SetVariable, UserDefinedObjectVariable)):
            return a.call_method(tx, "__xor__", [b], {})

    def call_ixor(self, tx: "InstructionTranslator", a, b):
        if isinstance(a, (DictKeysVariable, SetVariable, UserDefinedObjectVariable)):
            return a.call_method(tx, "__ixor__", [b], {})

    def call_sub(self, tx: "InstructionTranslator", a, b):
        if isinstance(a, (DictKeysVariable, SetVariable, UserDefinedObjectVariable)):
            return a.call_method(tx, "__sub__", [b], {})

    def call_isub(self, tx: "InstructionTranslator", a, b):
        if isinstance(a, (DictKeysVariable, SetVariable, UserDefinedObjectVariable)):
            return a.call_method(tx, "__isub__", [b], {})

    def call_and_(self, tx: "InstructionTranslator", a, b):
        # Rely on constant_handler
        if isinstance(a, ConstantVariable) and isinstance(b, ConstantVariable):
            return None
        if isinstance(a, (SymNodeVariable, ConstantVariable)) and isinstance(
            b, (SymNodeVariable, ConstantVariable)
        ):
            return SymNodeVariable.create(
                tx,
                tx.output.create_proxy(
                    "call_function", operator.and_, *proxy_args_kwargs([a, b], {})
                ),
                sym_num=None,
            )
        if isinstance(a, (DictKeysVariable, SetVariable, UserDefinedObjectVariable)):
            return a.call_method(tx, "__and__", [b], {})
        # None no-ops this handler and lets the driving function proceed

    def call_iand(self, tx: "InstructionTranslator", a, b):
        # Rely on constant_handler
        if isinstance(a, ConstantVariable) and isinstance(b, ConstantVariable):
            return None
        if isinstance(a, (SymNodeVariable, ConstantVariable)) and isinstance(
            b, (SymNodeVariable, ConstantVariable)
        ):
            return SymNodeVariable.create(
                tx,
                tx.output.create_proxy(
                    "call_function", operator.iand, *proxy_args_kwargs([a, b], {})
                ),
                sym_num=None,
            )
        if isinstance(a, (DictKeysVariable, SetVariable, UserDefinedObjectVariable)):
            return a.call_method(tx, "__iand__", [b], {})

    def call_or_(self, tx: "InstructionTranslator", a, b):
        # Rely on constant_handler
        if isinstance(a, ConstantVariable) and isinstance(b, ConstantVariable):
            return None
        if isinstance(a, (SymNodeVariable, ConstantVariable)) and isinstance(
            b, (SymNodeVariable, ConstantVariable)
        ):
            return SymNodeVariable.create(
                tx,
                tx.output.create_proxy(
                    "call_function", operator.or_, *proxy_args_kwargs([a, b], {})
                ),
                sym_num=None,
            )

        # This call looks like `{"one": torch.ones(1)} | {"two": torch.ones(2)}`.
        if isinstance(
            a,
            (
                ConstDictVariable,
                DictKeysVariable,
                MutableMappingVariable,
                SetVariable,
                UserDefinedDictVariable,
                UserDefinedObjectVariable,
            ),
        ):
            # TODO(guilhermeleobas): forward the call to b.__ror__(a) if
            # a.__ror__(b) returns NotImplemented
            return a.call_method(tx, "__or__", [b], {})

        # None no-ops this handler and lets the driving function proceed
        return None

    def call_ior(self, tx: "InstructionTranslator", a, b):
        # Rely on constant_handler
        if isinstance(a, ConstantVariable) and isinstance(b, ConstantVariable):
            return None
        if isinstance(a, (SymNodeVariable, ConstantVariable)) and isinstance(
            b, (SymNodeVariable, ConstantVariable)
        ):
            return SymNodeVariable.create(
                tx,
                tx.output.create_proxy(
                    "call_function", operator.ior, *proxy_args_kwargs([a, b], {})
                ),
                sym_num=None,
            )

        # This call looks like `{"one": torch.ones(1)} |= {"two": torch.ones(2)}`.
        if isinstance(
            a,
            (
                ConstDictVariable,
                DictKeysVariable,
                MutableMappingVariable,
                SetVariable,
                UserDefinedObjectVariable,
            ),
        ):
            return a.call_method(tx, "__ior__", [b], {})

        # None no-ops this handler and lets the driving function proceed
        return None

    def call_not_(self, tx: "InstructionTranslator", a):
        if isinstance(a, SymNodeVariable):
            return SymNodeVariable.create(
                tx,
                tx.output.create_proxy(
                    "call_function", operator.not_, *proxy_args_kwargs([a], {})
                ),
                sym_num=None,
            )

        # Unwrap the underlying ConstDictVariable
        if isinstance(a, DictViewVariable):
            a = a.dv_dict
        if isinstance(a, (ListVariable, ConstDictVariable)):
            return ConstantVariable.create(len(a.items) == 0)

        return None

    def call_contains(
        self, tx: "InstructionTranslator", a: VariableTracker, b: VariableTracker
    ):
        return a.call_method(tx, "__contains__", [b], {})


@contextlib.contextmanager
def dynamo_disable_grad(tx):
    from . import GradModeVariable

    gmv = GradModeVariable.create(tx, False)
    try:
        gmv.enter(tx)
        yield
    finally:
        gmv.exit(tx)<|MERGE_RESOLUTION|>--- conflicted
+++ resolved
@@ -1967,11 +1967,7 @@
                 f"{len(args)} args",
             )
         if len(args) == 1:
-<<<<<<< HEAD
             args = (*args, variables.constant_none)
-        assert len(args) == 2
-=======
-            args = (*args, ConstantVariable.create(None))
         if len(args) != 2:
             raise_args_mismatch(
                 tx,
@@ -1979,7 +1975,6 @@
                 "2 args",
                 f"{len(args)} args",
             )
->>>>>>> 5725e559
         arg, value = args
         DictVariableType = (
             ConstDictVariable if user_cls is not defaultdict else DefaultDictVariable
