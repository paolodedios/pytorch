--- conflicted
+++ resolved
@@ -1828,12 +1828,12 @@
             return self._call_iter_tuple_list(tx, obj, *args, **kwargs)
 
     def call_iter(self, tx: "InstructionTranslator", obj, *args, **kwargs):
-<<<<<<< HEAD
         # avoid the overhead of tracing the polyfill if we already know the class implemented __iter__
         if isinstance(
             obj,
             (
                 variables.ListVariable,
+                variables.RangeVariable,
                 variables.IteratorVariable,
                 variables.ConstDictVariable,
                 variables.NNModuleVariable,
@@ -1843,14 +1843,6 @@
         elif isinstance(obj, variables.TensorVariable):
             m = obj.var_getattr(tx, "__iter__")
             return m.call_function(tx, [], {})
-=======
-        if isinstance(obj, variables.IteratorVariable):
-            ret = obj
-        elif isinstance(obj, variables.RangeVariable):
-            ret = obj.call_method(tx, "__iter__", [], {})
-        elif isinstance(obj, variables.LocalGeneratorObjectVariable):
-            ret = obj  # type: ignore[assignment]
->>>>>>> c6de4aa9
         else:
             # If the object doesn't implement a __iter__ method, it will be an error in eager mode when calling iter on it anyway.
             # If the object implements a __iter__ method, inlining effectively forwards the call to another iter call
