--- conflicted
+++ resolved
@@ -2060,16 +2060,12 @@
             return VariableTracker.build(tx, dir(arg.fn))
         return None
 
-<<<<<<< HEAD
-    def call_dict(self, tx: "InstructionTranslator", /, *args, **kwargs):
-        return BuiltinVariable.call_custom_dict(tx, dict, *args, **kwargs)
-
-    @staticmethod
-    def call_custom_dict(tx: "InstructionTranslator", user_cls, /, *args, **kwargs):
-        args = list(args)
-=======
     def call_dict(
-        self, tx: "InstructionTranslator", *args: Any, **kwargs: Any
+        self,
+        tx: "InstructionTranslator",
+        /,
+        *args: VariableTracker,
+        **kwargs: VariableTracker,
     ) -> VariableTracker:
         return BuiltinVariable.call_custom_dict(tx, dict, *args, **kwargs)
 
@@ -2077,11 +2073,11 @@
     def call_custom_dict(
         tx: "InstructionTranslator",
         user_cls: type,
+        /,
         *args: VariableTracker,
         **kwargs: VariableTracker,
     ) -> VariableTracker:
         args_list = list(args)
->>>>>>> f70faf2b
         if (
             len(args_list) == 1
             and isinstance(args_list[0], variables.GetAttrVariable)
@@ -2100,16 +2096,12 @@
 
     @staticmethod
     def call_custom_dict_fromkeys(
-<<<<<<< HEAD
-        tx: "InstructionTranslator", user_cls, /, *args, **kwargs
-    ):
-=======
         tx: "InstructionTranslator",
         user_cls: type,
+        /,
         *args: VariableTracker,
         **kwargs: VariableTracker,
     ) -> VariableTracker:
->>>>>>> f70faf2b
         if user_cls not in {dict, OrderedDict, defaultdict}:
             unimplemented_v2(
                 gb_type="Unsupported dict type for fromkeys()",
