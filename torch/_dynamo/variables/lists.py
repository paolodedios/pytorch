--- conflicted
+++ resolved
@@ -1279,9 +1279,6 @@
             if self.source:
                 tx.output.side_effects.store_attr(self, attr, value)
             self.dynamic_attributes[attr] = value
-<<<<<<< HEAD
-            return variables.constant_none
-=======
             return ConstantVariable.create(None)
         elif name == "_replace":
             # NamedTuple._replace should create a new instance with replaced fields
@@ -1321,7 +1318,6 @@
 
             return NamedTupleVariable(new_items, self.tuple_cls)
 
->>>>>>> 4874cce5
         return super().call_method(tx, name, args, kwargs)
 
     def getitem_const(self, tx: "InstructionTranslator", arg: VariableTracker):
