--- conflicted
+++ resolved
@@ -183,18 +183,10 @@
             )
         elif name == "count":
             if len(args) != 1:
-                msg = f"{name} takes exactly one argument ({len(args)} given)"
-<<<<<<< HEAD
-                raise_observed_exception(TypeError, tx, args=[ConstantVariable(msg)])
-            return tx.inline_user_function_return(
-                VariableTracker.build(tx, polyfills.count),
-                [self] + list(args),
-=======
-                raise_observed_exception(TypeError, tx, [ConstantVariable(msg)])
+                raise_args_mismatch(tx, name)
             return VariableTracker.build(tx, operator.countOf).call_function(
                 tx,
                 [self, args[0]],
->>>>>>> a12b8544
                 kwargs,
             )
         elif name in cmp_name_to_op_mapping:
