import collections
import dataclasses
import functools
import inspect
import operator
from typing import Any, Dict, List, Optional

import torch
import torch.fx

from .. import polyfill, variables
from ..bytecode_transformation import create_call_function, create_instruction
from ..exc import unimplemented
from ..guards import make_dupe_guard
from ..source import GetItemSource
from ..utils import (
    get_fake_value,
    guard_if_dyn,
    is_namedtuple,
    namedtuple_fields,
    odict_values,
)
from .base import MutableLocal, VariableTracker
from .constant import ConstantVariable
from .functions import UserFunctionVariable, UserMethodVariable


def _listlike_contains_helper(items, search, tx, options, check_hash_match=False):
    if search.is_python_constant():
<<<<<<< HEAD
        found = any(
            x.as_python_constant() == search.as_python_constant() for x in items
=======
        result = any(
            x.is_python_constant()
            and x.as_python_constant() == search.as_python_constant()
            for x in items
>>>>>>> 619ae87a
        )
        return variables.ConstantVariable.create(found, **options)

    from .builtin import BuiltinVariable

    must_check_hash = False
    if check_hash_match and isinstance(search, variables.TensorVariable):
        must_check_hash = True
        # Match of Tensor means match of source.

        # There are scenarios in which this could potentially fail. That is when:
        # 1. Previously unaliased is aliased e.g. f(x, y) -> f(x, x)
        # 2. Previously aliased is unaliased e.g. f(x, x) -> f(y, y)
        # Thankfully, we install guards which fail whenever the input tensors' alias matrix changes.
        search = search.source

    found = None
    for x in items:
        if must_check_hash:
            if isinstance(x, variables.TensorVariable):
                if search == x.source:
                    return ConstantVariable.create(True)
            else:
                unimplemented(
                    "Cannot test hash match of Tensor in collection containing non-Tensor"
                )
        else:
            check = BuiltinVariable(operator.eq).call_function(tx, [x, search], {})
            if found is None:
                found = check
            else:
                found = BuiltinVariable(operator.or_).call_function(
                    tx, [check, found], {}
                )
    if found is None:
        found = ConstantVariable.create(False)
    return found


class BaseListVariable(VariableTracker):
    @staticmethod
    def cls_for_instance(obj):
        if is_namedtuple(obj):
            return functools.partial(NamedTupleVariable, tuple_cls=type(obj))
        return BaseListVariable.cls_for(type(obj))

    @staticmethod
    def cls_for(obj):
        return {
            iter: ListIteratorVariable,
            list: ListVariable,
            slice: SliceVariable,
            torch.Size: SizeVariable,
            tuple: TupleVariable,
            set: SetVariable,
            odict_values: ListVariable,
            torch.nn.ParameterList: ListVariable,
            torch.nn.ModuleList: ListVariable,
            collections.deque: DequeVariable,
        }[obj]

    def __init__(
        self,
        items: List[VariableTracker],
        recursively_contains=None,
        regen_guards=True,
        **kwargs,
    ):
        super().__init__(recursively_contains=recursively_contains, **kwargs)
        assert isinstance(items, list)
        assert all(isinstance(x, VariableTracker) for x in items)
        # Sometimes, we know that we have passed in the guards from the items in the list
        if regen_guards:
            self.guards.update(VariableTracker.propagate(items)["guards"])

        self.items: List[VariableTracker] = items

    def _as_proxy(self):
        return [x.as_proxy() for x in self.items]

    @property
    def value(self):
        return self.as_python_constant()

    def as_python_constant(self):
        return self.python_type()([x.as_python_constant() for x in self.items])

    def as_proxy(self):
        assert self.python_type() is not SizeVariable
        return self.python_type()(self._as_proxy())

    def getitem_const(self, arg: VariableTracker):
        from .tensor import SymNodeVariable

        if isinstance(arg, SymNodeVariable):
            index = arg.sym_num
        else:
            index = arg.as_python_constant()

        if isinstance(index, slice):
            if self.source is not None:
                return self.clone(
                    items=self.items[index],
                    source=GetItemSource(self.source, index),
                    mutable_local=MutableLocal() if self.mutable_local else None,
                ).add_options(arg, self)
            else:
                return self.clone(
                    items=self.items[index],
                    mutable_local=MutableLocal() if self.mutable_local else None,
                ).add_options(arg, self)
        else:
            assert isinstance(index, (int, torch.SymInt))
            return self.items[index].add_options(arg, self)

    def unpack_var_sequence(self, tx):
        return [x.add_options(self) for x in self.items]

    def call_method(
        self,
        tx,
        name,
        args: List["VariableTracker"],
        kwargs: Dict[str, "VariableTracker"],
    ) -> "VariableTracker":
        options = VariableTracker.propagate(self, args, kwargs.values())
        if name == "__getitem__":
            from .tensor import TensorVariable

            assert not kwargs and len(args) == 1
            if isinstance(args[0], TensorVariable):
                value = get_fake_value(args[0].as_proxy().node, tx)
                if value.constant is not None and value.constant.numel() == 1:
                    value = variables.ConstantVariable.create(value.constant.item())
                else:
                    unimplemented("__getitem__ with non-constant tensor")
            else:
                value = args[0]
            return self.getitem_const(value)
        elif name == "__contains__":
            assert len(args) == 1
            assert not kwargs
            return _listlike_contains_helper(self.items, args[0], tx, options)
        elif name == "index":
            from .builder import SourcelessBuilder

            return tx.inline_user_function_return(
                SourcelessBuilder()(tx, polyfill.index), [self] + list(args), kwargs
            )

        return super().call_method(tx, name, args, kwargs)

    @staticmethod
    def list_compare(tx, op, left, right):
        from .builtin import BuiltinVariable

        eq_result = BaseListVariable.list_eq(tx, left, right)
        if op is operator.eq:
            return eq_result
        elif op is operator.ne:
            return BuiltinVariable(operator.not_).call_function(tx, [eq_result], {})
        else:
            unimplemented(f"list_compare {left} {op} {right}")

    @staticmethod
    def list_eq(tx, left, right):
        from .builtin import BuiltinVariable

        options = VariableTracker.propagate(left, right)

        # Most list-like variables implement comparison ops the same way,
        # so they can re-use this helper.
        # There are quirks though, like how `tuple([2]) == torch.Size([2])`,
        # but `tuple([2]) != list([2])`
        if len(left.items) != len(right.items):
            return ConstantVariable.create(False, **options)
        if len(left.items) == 0:
            return ConstantVariable.create(True, **options)

        # Generic list comparison works by iterating over left aka self and right the compared-to list.
        # If we hit here, their lengths are the same and they cannot be expressed as python constants.
        # So, we iterate over the zipped list items.
        comps = []
        for l, r in zip(left.items, right.items):
            comp = BuiltinVariable(operator.eq).call_function(tx, [l, r], {})
            if comp.is_python_constant() and not comp.as_python_constant():
                # early exit in false case
                return comp.add_options(options)
            comps.append(comp)

        return functools.reduce(
            lambda a, b: BuiltinVariable(operator.and_).call_function(tx, [a, b], {}),
            comps,
        ).add_options(options)


class RangeVariable(BaseListVariable):
    def __init__(self, items, **kwargs):
        items_to_map = items
        start = variables.ConstantVariable.create(0)
        stop = None
        step = variables.ConstantVariable.create(1)

        if len(items_to_map) == 1:
            (stop,) = items_to_map
        elif len(items_to_map) == 2:
            start, stop = items_to_map
        elif len(items_to_map) == 3:
            start, stop, step = items_to_map
        else:
            raise AssertionError()

        assert stop is not None
        super().__init__([start, stop, step], **kwargs)

    def python_type(self):
        return range

    def as_python_constant(self):
        return range(*[x.as_python_constant() for x in self.items])

    def as_proxy(self):
        return self.python_type()(*self._as_proxy())

    def unpack_var_sequence(self, tx):
        return [
            variables.ConstantVariable.create(x).add_options(self)
            for x in self.as_python_constant()
        ]

    def reconstruct(self, codegen):
        assert "range" not in codegen.tx.f_globals
        codegen.append_output(codegen.create_load_python_module(range, True))
        codegen.foreach(self.items)
        return create_call_function(3, False)

    def var_getattr(self, tx, name):
        fields = ["start", "stop", "step"]
        if name not in fields:
            unimplemented(f"range.{name}")
        return self.items[fields.index(name)].add_options(self)


class CommonListMethodsVariable(BaseListVariable):
    """
    Implement methods common to List and other List-like things
    """

    def call_method(
        self,
        tx,
        name,
        args: List["VariableTracker"],
        kwargs: Dict[str, "VariableTracker"],
    ) -> "VariableTracker":
        options = VariableTracker.propagate(self, args, kwargs.values())
        if name == "append" and self.mutable_local:
            assert not kwargs
            (arg,) = args
            new_rec_contains = self.recursively_contains.union(arg.recursively_contains)
            if arg.mutable_local is not None:
                new_rec_contains.add(arg.mutable_local)
            tx.replace_all(
                self,
                type(self)(
                    self.items + [arg],
                    recursively_contains=new_rec_contains,
                    regen_guards=False,
                    **options,
                ),
            )
            return ConstantVariable.create(None)
        elif (
            name == "extend"
            and self.mutable_local
            and args
            and args[0].has_unpack_var_sequence(tx)
        ):
            assert not kwargs
            (arg,) = args
            return tx.replace_all(
                self,
                type(self)(
                    list(self.items) + list(arg.unpack_var_sequence(tx)),
                    regen_guards=False,
                    **options,
                ),
            )
        elif name == "insert" and self.mutable_local:
            assert not kwargs
            idx, value = args
            items = list(self.items)
            items.insert(idx.as_python_constant(), value)
            return tx.replace_all(
                self,
                type(self)(items, regen_guards=False, **options),
            )
        elif name == "pop" and self.mutable_local:
            assert not kwargs
            items = list(self.items)
            result = items.pop(*[a.as_python_constant() for a in args])
            tx.replace_all(
                self,
                type(self)(items, regen_guards=False, **options),
            )
            return result
        elif name == "clear" and self.mutable_local:
            assert not kwargs and not args
            return tx.replace_all(
                self,
                type(self)([], regen_guards=False, **options),
            )
        elif (
            name == "__setitem__"
            and self.mutable_local
            and args
            and args[0].is_python_constant()
        ):
            assert not kwargs
            key, value = args
            items = list(self.items)
            if isinstance(key, SliceVariable):
                items[key.as_python_constant()] = list(value.items)
            else:
                items[key.as_python_constant()] = value
            result = ListVariable(items, regen_guards=False, **options)
            return tx.replace_all(self, result)
        elif name == "copy":
            # List copy() doesn't have args and kwargs
            assert not kwargs
            assert not args
            items = list(self.items)
            return type(self)(
                items, regen_guards=False, mutable_local=MutableLocal(), **options
            )
        else:
            return super().call_method(tx, name, args, kwargs)


class ListVariable(CommonListMethodsVariable):
    def python_type(self):
        return list

    def reconstruct(self, codegen):
        codegen.foreach(self.items)
        return [create_instruction("BUILD_LIST", arg=len(self.items))]

    def call_method(
        self,
        tx,
        name,
        args: List["VariableTracker"],
        kwargs: Dict[str, "VariableTracker"],
    ) -> "VariableTracker":
        options = VariableTracker.propagate(self, args, kwargs.values())
        if (
            name == "__setitem__"
            and self.mutable_local
            and args
            and args[0].is_python_constant()
        ):
            assert not kwargs
            key, value = args
            items = list(self.items)
            if isinstance(key, SliceVariable):
                if not value.has_unpack_var_sequence(tx):
                    unimplemented(
                        f"Missing dynamo support for expanding {value} into a list for slice assignment."
                    )
                items[key.as_python_constant()] = value.unpack_var_sequence(tx)
            else:
                items[key.as_python_constant()] = value
            result = ListVariable(items, regen_guards=False, **options)
            return tx.replace_all(self, result)
        else:
            return super().call_method(tx, name, args, kwargs)

    def call_hasattr(self, tx, name: str) -> "VariableTracker":
        if self.python_type() is not list:
            return super().call_hasattr(tx, name)
        options = VariableTracker.propagate(self)
        return variables.ConstantVariable.create(hasattr([], name), **options)


class DequeVariable(CommonListMethodsVariable):
    def python_type(self):
        return collections.deque

    def reconstruct(self, codegen):
        assert "deque" not in codegen.tx.f_globals
        codegen.append_output(
            codegen.create_load_python_module(collections.deque, True)
        )
        codegen.foreach(self.items)
        return create_call_function(len(self.items), False)

    def call_method(
        self,
        tx,
        name,
        args: List["VariableTracker"],
        kwargs: Dict[str, "VariableTracker"],
    ) -> "VariableTracker":
        options = VariableTracker.propagate(self, args, kwargs.values())
        if (
            name == "__setitem__"
            and self.mutable_local
            and args
            and args[0].is_python_constant()
        ):
            assert not kwargs
            key, value = args
            assert key.is_python_constant() and isinstance(
                key.as_python_constant(), int
            )
            items = list(self.items)
            items[key.as_python_constant()] = value
            result = DequeVariable(items, regen_guards=False, **options)
            return tx.replace_all(self, result)
        elif name == "extendleft" and self.mutable_local:
            assert not kwargs
            (arg,) = args
            return tx.replace_all(
                self,
                DequeVariable(
                    list(arg.unpack_var_sequence(tx)) + list(self.items),
                    regen_guards=False,
                    **options,
                ),
            )
        elif name == "popleft" and self.mutable_local:
            assert not args
            assert not kwargs
            items = collections.deque(self.items)
            result = items.popleft()
            tx.replace_all(
                self,
                DequeVariable(list(items), regen_guards=False, **options),
            )
            return result
        elif name == "appendleft" and self.mutable_local:
            assert not kwargs
            return tx.replace_all(
                self,
                DequeVariable(
                    [args[0]] + list(self.items),
                    regen_guards=False,
                    **options,
                ),
            )
        else:
            return super().call_method(tx, name, args, kwargs)


class TupleVariable(BaseListVariable):
    def python_type(self):
        return tuple

    def reconstruct(self, codegen):
        codegen.foreach(self.items)
        return [create_instruction("BUILD_TUPLE", arg=len(self.items))]

    def call_method(
        self,
        tx,
        name,
        args: List["VariableTracker"],
        kwargs: Dict[str, "VariableTracker"],
    ) -> "VariableTracker":
        return super().call_method(tx, name, args, kwargs)


class SizeVariable(TupleVariable):
    """torch.Size(...)"""

    def __init__(
        self,
        items: List[VariableTracker],
        proxy: Optional[torch.fx.Proxy] = None,
        **kwargs,
    ):
        self.proxy = proxy
        super().__init__(items, **kwargs)

    def python_type(self):
        return torch.Size

    def as_proxy(self):
        if self.proxy is not None:
            return self.proxy

        # torch.Size needs special handling.  Normally, we pun a list-like
        # container to directly contain Proxy/Node objects from FX, and FX
        # knows to look inside containers (via map_aggregate).  But torch.Size
        # is weird; although it subclasses from tuple, it doesn't allow
        # members which aren't int-like (rejecting Proxy and Node).  This
        # means we can't use the normal representation trick
        # torch.Size([proxy0, proxy1]).  I looked into seeing if I could
        # relax torch.Size in PyTorch proper, but if torch.Size constructor
        # sees a type that it doesn't recognize, it will try to call
        # __index__() on it, so there is no BC way to actually change this
        # behavior (though it occurs to me that I could have just added a
        # YOLO no checking alternate constructor.)
        #
        # To work around this problem, I represent a torch.Size proxy as
        # a straight up proxy, that would have been constructed by taking
        # the constituent proxies as arguments.  This trick can be generally
        # used for any construct that we need a proxy for but we can't
        # directly represent as an aggregate; I don't see very many examples
        # of this in torchdynamo though!

        # Look for a proxy.  If there are none, do the legacy behavior
        tracer = None
        proxies = self._as_proxy()
        for proxy in proxies:
            if isinstance(proxy, torch.fx.Proxy):
                tracer = proxy.tracer
                break

        if tracer is None:
            return torch.Size(proxies)

        proxy = tracer.create_proxy("call_function", torch.Size, (proxies,), {})
        proxy.node.meta["example_value"] = torch.Size(
            [
                p.node.meta["example_value"] if not isinstance(p, int) else p
                for p in proxies
            ]
        )
        return proxy

    def reconstruct(self, codegen):
        codegen.load_import_from("torch", "Size")
        codegen.foreach(self.items)
        build_torch_size = [
            create_instruction("BUILD_TUPLE", arg=len(self.items)),
        ] + create_call_function(1, True)
        return build_torch_size

    def unpack_var_sequence(self, tx):
        return [x.add_options(self) for x in self.items]

    def numel(self, tx):
        from .builtin import BuiltinVariable
        from .tensor import SymNodeVariable

        const_result = 1
        sym_sizes = []

        for v in self.items:
            if isinstance(v, ConstantVariable):
                const_result *= v.value
            else:
                assert isinstance(v, SymNodeVariable), type(v)
                # Delay proxy calls  until we know it will be necessary
                sym_sizes.append(v)

        result = ConstantVariable.create(const_result).add_options(self)
        if sym_sizes and const_result == 1:
            # Skip multiplying by 1
            result, *sym_sizes = sym_sizes

        if not sym_sizes or const_result == 0:
            return result

        mul = BuiltinVariable(operator.mul)
        for v in sym_sizes:
            result = mul.call_function(tx, [result, v], {})
        return result

    def call_method(
        self,
        tx,
        name,
        args: List["VariableTracker"],
        kwargs: Dict[str, "VariableTracker"],
    ) -> "VariableTracker":
        options = VariableTracker.propagate(self, args, kwargs.values())
        if name == "__getitem__":
            assert not kwargs and len(args) == 1
            out = self.get_item_dyn(tx, args[0])
            return out
        elif name == "numel":
            assert not args and not kwargs
            return self.numel(tx)

        return super().call_method(tx, name, args, kwargs)

    def get_item_dyn(self, tx, arg: VariableTracker):
        from .tensor import SymNodeVariable

        if isinstance(arg, SymNodeVariable):
            index = arg.sym_num
        else:
            index = arg.as_python_constant()
        if isinstance(index, slice):
            return SizeVariable(self.items[index]).add_options(arg, self)
        else:
            assert isinstance(index, (int, torch.SymInt))
            return self.items[index].add_options(arg, self)


class NamedTupleVariable(TupleVariable):
    def __init__(self, items, tuple_cls, **kwargs):
        super().__init__(items, **kwargs)
        self.tuple_cls = tuple_cls

    def python_type(self):
        return self.tuple_cls

    def as_python_constant(self):
        return self.python_type()(*[x.as_python_constant() for x in self.items])

    def reconstruct(self, codegen):
        create_fn = getattr(self.tuple_cls, "_make", self.tuple_cls)
        codegen.append_output(codegen._create_load_const(create_fn))
        codegen.foreach(self.items)
        return [
            create_instruction("BUILD_TUPLE", arg=len(self.items)),
        ] + create_call_function(1, True)

    def var_getattr(self, tx, name):
        def check_and_create_method():
            options = VariableTracker.propagate(self)
            method = inspect.getattr_static(self.tuple_cls, name, None)
            if isinstance(method, classmethod):
                # We need the unbounded cls method to avoid the inline __self__
                return UserMethodVariable(
                    method.__func__,
                    variables.UserDefinedClassVariable(self.tuple_cls, **options),
                )
            elif isinstance(method, staticmethod):
                return UserFunctionVariable(method.__func__, **options)
            elif inspect.isfunction(method):
                return UserMethodVariable(method, self, **options)
            else:
                return None

        fields = namedtuple_fields(self.tuple_cls)
        if name not in fields:
            method = check_and_create_method()
            if not method:
                super().var_getattr(tx, name)
            return method
        return self.items[fields.index(name)].add_options(self)

    def call_hasattr(self, tx, name: str) -> "VariableTracker":
        options = VariableTracker.propagate(self)
        fields = namedtuple_fields(self.tuple_cls)
        return variables.ConstantVariable.create(name in fields, **options)


class SliceVariable(BaseListVariable):
    def __init__(self, items, **kwargs):
        items_to_map = items
        start, stop, step = [variables.ConstantVariable.create(None)] * 3

        if len(items_to_map) == 1:
            (stop,) = items_to_map
        elif len(items_to_map) == 2:
            start, stop = items_to_map
        elif len(items_to_map) == 3:
            start, stop, step = items_to_map
        else:
            raise AssertionError()

        if isinstance(start, variables.TensorVariable) or isinstance(
            stop, variables.TensorVariable
        ):
            unimplemented("Dynamic slicing on data-dependent value is not supported")

        super().__init__([start, stop, step], **kwargs)

    def as_proxy(self):
        return slice(*self._as_proxy())

    def python_type(self):
        return slice

    def as_python_constant(self):
        return slice(*[guard_if_dyn(x) for x in self.items])

    def reconstruct(self, codegen):
        codegen.foreach(self.items)
        return [create_instruction("BUILD_SLICE", arg=len(self.items))]

    def var_getattr(self, tx, name):
        fields = ["start", "stop", "step"]
        if name not in fields:
            unimplemented(f"slice.{name}")
        return self.items[fields.index(name)].add_options(self)


class ListIteratorVariable(VariableTracker):
    def __init__(self, items, index: int = 0, recursively_contains=None, **kwargs):
        super().__init__(recursively_contains=recursively_contains, **kwargs)
        assert isinstance(items, list)
        # Removing this check as it slows things down too much
        # https://github.com/pytorch/pytorch/pull/87533#issuecomment-1287574492

        # assert all(isinstance(x, VariableTracker) for x in items)
        self.items = items
        self.index = index

    def next_variables(self):
        assert self.mutable_local
        if self.index >= len(self.items):
            raise StopIteration()
        return self.items[self.index].add_options(self), ListIteratorVariable(
            self.items,
            self.index + 1,
            mutable_local=MutableLocal(),
            recursively_contains=self.recursively_contains,
            **VariableTracker.propagate([self]),
        )

    def as_python_constant(self):
        if self.index > 0:
            raise NotImplementedError()
        return iter([x.as_python_constant() for x in self.items])

    def unpack_var_sequence(self, tx):
        return [x.add_options(self) for x in self.items[self.index :]]

    def reconstruct(self, codegen):
        remaining_items = self.items[self.index :]
        codegen.foreach(remaining_items)
        return [
            create_instruction("BUILD_TUPLE", arg=len(remaining_items)),
            create_instruction("GET_ITER"),
        ]


class TupleIteratorVariable(ListIteratorVariable):
    pass


class SetVariable(VariableTracker):
    @dataclasses.dataclass
    class SetElement:
        vt: VariableTracker
        underlying_value: Any

        def __hash__(self) -> int:
            return hash(self.underlying_value)

        def __eq__(self, other: object) -> bool:
            if not isinstance(other, SetVariable.SetElement):
                return False
            if isinstance(self.vt, variables.TensorVariable):
                return self.underlying_value is other.underlying_value
            else:
                return self.underlying_value == other.underlying_value

    def __init__(
        self,
        items: List[VariableTracker],
        recursively_contains=None,
        regen_guards=True,
        **kwargs,
    ):
        super().__init__(recursively_contains=recursively_contains, **kwargs)
        # Note - Set is still backed by a list, because we want set behavior over the contents,
        assert isinstance(items, list)
        assert all(isinstance(x, VariableTracker) for x in items)

        self.items = []
        self._add(items)

        # Sometimes, we know that we have passed in the guards from the items in the set
        if regen_guards:
            self.guards.update(VariableTracker.propagate(items)["guards"])

    def as_proxy(self):
        return [x.as_proxy() for x in self.items]

    def python_type(self):
        return set

    def reconstruct(self, codegen):
        codegen.load_import_from("builtins", "set")
        codegen.foreach(self.items)
        return [
            create_instruction("BUILD_SET", arg=len(self.items))
        ] + create_call_function(1, True)

    # Note - this is only used for producing a set
    def _as_set_element(self, vt):
        from .base import VariableTracker
        from .tensor import TensorVariable

        assert isinstance(vt, VariableTracker)

        if isinstance(vt, TensorVariable):
            tensor_node = vt.as_proxy().node
            return SetVariable.SetElement(vt, tensor_node)
        if isinstance(vt, ConstantVariable):
            return SetVariable.SetElement(vt, vt.value)

        unimplemented(f"Sets with {type(vt)} NYI")

    @property
    def _underlying_items(self):
        underlying_items = set()
        for current_item in self.items:
            assert (
                current_item not in underlying_items
            ), "Items modeling set invariant violated"
            underlying_items.add(self._as_set_element(current_item))
        return underlying_items

    def _add(self, item):
        underlying_items = self._underlying_items

        if isinstance(item, (list, set)):
            items_to_add = item
        else:
            items_to_add = [item]

        for item_to_add in items_to_add:
            set_element = self._as_set_element(item_to_add)
            if set_element not in underlying_items:
                underlying_items.add(set_element)
                self.items.append(set_element.vt)
            else:
                for e in underlying_items:
                    if hash(set_element) == hash(e):
                        alias_guard = make_dupe_guard(
                            e.vt.source, set_element.vt.source
                        )
                        if alias_guard:
                            e.vt = e.vt.add_guards(
                                {e.vt.source.make_guard(alias_guard)}
                            )

        return self.items

    def call_method(
        self,
        tx,
        name,
        args: List[VariableTracker],
        kwargs: Dict[str, VariableTracker],
    ) -> "VariableTracker":
        options = VariableTracker.propagate(self, args, kwargs.values())
        # Somewhat duplicative of CommonListMethodsVariable - but better than to violate substitution
        # principles and end up with things like direct item access attempts on a set, or
        # getitem sources.
        if name == "add" and args and self.mutable_local:
            assert not kwargs
            item = args[0]
            result = SetVariable(
                self._add(item),
                mutable_local=self.mutable_local,
                regen_guards=False,
                **options,
            )
            tx.replace_all(self, result)
            return ConstantVariable.create(None)
        elif name == "pop" and self.mutable_local:
            assert not kwargs
            assert not args
            items = list(self.items)
            result = items.pop()
            tx.replace_all(
                self,
                SetVariable(items, regen_guards=False, **options),
            )
            return result
        elif name == "__len__":
            return ConstantVariable.create(len(self.items)).add_options(options)
        elif name == "__contains__":
            assert len(args) == 1
            assert not kwargs
            return _listlike_contains_helper(
                self.items, args[0], tx, options, check_hash_match=True
            )
        else:
            return super().call_method(tx, name, args, kwargs)

    def getitem_const(self, arg: VariableTracker):
        raise RuntimeError("Illegal to getitem on a set")

    def as_python_constant(self):
        return self.python_type()([x.as_python_constant() for x in self.items])

    def unpack_var_sequence(self, tx):
        return [x.add_options(self) for x in self.items]<|MERGE_RESOLUTION|>--- conflicted
+++ resolved
@@ -27,15 +27,10 @@
 
 def _listlike_contains_helper(items, search, tx, options, check_hash_match=False):
     if search.is_python_constant():
-<<<<<<< HEAD
-        found = any(
-            x.as_python_constant() == search.as_python_constant() for x in items
-=======
         result = any(
             x.is_python_constant()
             and x.as_python_constant() == search.as_python_constant()
             for x in items
->>>>>>> 619ae87a
         )
         return variables.ConstantVariable.create(found, **options)
 
