--- conflicted
+++ resolved
@@ -834,14 +834,9 @@
             return variables.constant_none
 
         if name == "sort" and self.is_mutable():
-<<<<<<< HEAD
-            assert len(args) == 0
-            key_fn_var = kwargs.pop("key", variables.constant_none)
-=======
             if len(args) != 0:
                 raise_args_mismatch(tx, name, "0 args", f"{len(args)} args")
-            key_fn_var = kwargs.pop("key", ConstantVariable.create(None))
->>>>>>> 5725e559
+            key_fn_var = kwargs.pop("key", variables.constant_none)
             reverse = kwargs.pop(
                 "reverse", variables.constant_false
             ).as_python_constant()
