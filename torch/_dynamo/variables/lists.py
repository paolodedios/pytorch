--- conflicted
+++ resolved
@@ -295,13 +295,9 @@
                 {},
             )
         elif name == "__iter__":
-<<<<<<< HEAD
-            return ListIteratorVariable(self.items, mutation_type=ValueMutationNew())
-=======
             return ListIteratorVariable(
                 list(self.items), mutation_type=ValueMutationNew()
             )
->>>>>>> c6de4aa9
 
         return super().call_method(tx, name, args, kwargs)
 
@@ -1593,7 +1589,6 @@
         # assert all(isinstance(x, VariableTracker) for x in items)
         self.items = items
         self.index = index
-        self.is_exhausted = False
 
     def __repr__(self) -> str:
         return f"{self.__class__.__name__}(length={len(self.items)}, index={repr(self.index)})"
@@ -1601,8 +1596,7 @@
     def next_variable(self, tx):
         assert self.is_mutable()
         old_index = self.index
-        if old_index >= len(self.items) or self.is_exhausted:
-            self.is_exhausted = True
+        if old_index >= len(self.items):
             raise_observed_exception(StopIteration, tx)
 
         tx.output.side_effects.mutation(self)
@@ -1624,19 +1618,15 @@
         return True
 
     def unpack_var_sequence(self, tx):
-        if self.is_exhausted:
-            return []
-        self.is_exhausted = True
-        return list(self.items[self.index :])
+        r = list(self.items[self.index :])
+        self.index = len(self.items)
+        return r
 
     def force_unpack_var_sequence(self, tx) -> list[VariableTracker]:
         return self.unpack_var_sequence(tx)
 
     def reconstruct(self, codegen: "PyCodegen") -> None:
-        if not self.is_exhausted:
-            remaining_items = self.items[self.index :]
-        else:
-            remaining_items = []
+        remaining_items = self.items[self.index :]
         codegen.foreach(remaining_items)
         codegen.extend_output(
             [
