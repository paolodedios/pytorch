"""
Function-related variable tracking classes for Dynamo's symbolic execution.

This module contains classes that track different types of functions during graph
compilation, including:
- User-defined functions and methods
- Built-in functions and methods
- Wrapped functions (e.g. from decorators)
- Special function types (e.g. functools.partial)
- Triton kernels and related function types

These classes are responsible for:
- Tracking function calls and their arguments
- Managing function closures and cell variables
- Handling function attributes and special methods
- Maintaining guards for function identity and closure contents
- Supporting function inlining and specialization
- Enabling proper symbolic execution of different function types

The variable trackers here work together with the rest of Dynamo to enable
accurate graph capture while handling Python's various function-related behaviors.
"""

import builtins
import functools
import inspect
import itertools
import logging
import sys
import traceback
import types
from collections.abc import Callable, Sequence
from types import CellType, FunctionType
from typing import Any, Optional, TYPE_CHECKING, TypeVar
from typing_extensions import Never
from weakref import WeakKeyDictionary

import torch
from torch._dynamo.exc import get_stack_above_dynamo
from torch._guards import Source

from .. import config, graph_break_hints, polyfills, variables
from ..bytecode_transformation import create_call_function, create_rot_n, is_generator
from ..exc import (
    format_skip_frame_message,
    get_dynamo_observed_exception,
    handle_observed_exception,
    InfiniteGeneratorError,
    ObservedException,
    ObservedGeneratorExit,
    ObservedUserStopIteration,
    raise_observed_exception,
    SkipFrame,
    StepUnsupported,
    unimplemented,
    Unsupported,
)
from ..guards import GuardBuilder, install_guard
from ..source import (
    AttrSource,
    ClosureSource,
    ConstantSource,
    DefaultsSource,
    GetItemSource,
    SkipGuardSource,
<<<<<<< HEAD
=======
    TorchSource,
    TypeSource,
>>>>>>> 93fef4bd
)
from ..utils import (
    check_constant_args,
    check_unspec_or_constant_args,
    cmp_name_to_op_mapping,
    identity,
    is_function,
    is_wrapper_or_member_descriptor,
    istype,
    make_cell,
)
from .base import (
    AsPythonConstantNotImplementedError,
    AttributeMutationNew,
    raise_type_error_exc,
    ValueMutationNew,
    VariableTracker,
)
from .constant import ConstantVariable


try:
    from torch.distributed.fsdp._fully_shard import _fsdp_param_group
except ModuleNotFoundError:
    _fsdp_param_group = None  # type: ignore[assignment]


if TYPE_CHECKING:
    from torch._dynamo.codegen import PyCodegen
    from torch._dynamo.symbolic_convert import (
        InstructionTranslator,
        InstructionTranslatorBase,
    )
    from torch._dynamo.variables.ctx_manager import ContextWrappingVariable
    from torch._higher_order_ops.triton_kernel_wrap import (
        TritonGridType,
        TritonKernelType,
    )

    from .lists import BaseListVariable, ListVariable
    from .tensor import TensorVariable


_F = TypeVar("_F", bound=Callable[..., Any])
CO_VARARGS = 0x04
CO_VARKEYWORDS = 0x08
_SUPPORTED_TREE_MAP_KWARGS = frozenset({"namespace", "none_is_leaf", "is_leaf"})
_TREE_MAP_ONLY_SUPPORTED_KWARGS = frozenset({"is_leaf"})


# Module-level cache keyed by the function object
_spec_cache: WeakKeyDictionary[Any, Any] = WeakKeyDictionary()


@functools.lru_cache
def get_pytree_SUPPORTED_NODES_source():
    return AttrSource(
        AttrSource(AttrSource(TorchSource(), "utils"), "_pytree"), "SUPPORTED_NODES"
    )


class FunctionSpec:
    def __init__(self, func: FunctionType):
        code = func.__code__
        vn = code.co_varnames

        self.posonly_count = code.co_posonlyargcount
        self.arg_count = code.co_argcount
        self.kwonly_count = code.co_kwonlyargcount

        self.posonly_names = vn[: self.posonly_count]
        self.pos_or_kw_names = vn[self.posonly_count : self.arg_count]
        self.all_pos_names = self.posonly_names + self.pos_or_kw_names
        self.kwonly_names = vn[self.arg_count : self.arg_count + self.kwonly_count]

        off = self.arg_count + self.kwonly_count
        self.varargs_name = vn[off] if code.co_flags & CO_VARARGS else None
        off += 1 if self.varargs_name else 0
        self.varkw_name = vn[off] if code.co_flags & CO_VARKEYWORDS else None

    def update_defaults(self, func: FunctionType) -> None:
        # Defaults can change from function call to function call. So re-update
        # them on every call.
        self.defaults = func.__defaults__ or ()
        self.kwdefaults = func.__kwdefaults__ or {}

        # Map positional-default names → their index in self.defaults
        self.pos_default_map = dict(
            zip(self.all_pos_names[-len(self.defaults) :], range(len(self.defaults)))
        )


def _get_spec(func: FunctionType) -> FunctionSpec:
    spec = _spec_cache.get(func)
    if spec is None:
        spec = FunctionSpec(func)
        _spec_cache[func] = spec
    return spec


def bind_args_cached(
    func: FunctionType,
    tx: "InstructionTranslator",
    fn_source: Optional[Source],
    args: Sequence[Any],
    kwargs: dict[str, Any],
) -> dict[str, VariableTracker]:
    spec = _get_spec(func)
    spec.update_defaults(func)
    ba = {}
    rem_kw = dict(kwargs)

    # 1) Bind all positional (pos-only + pos-or-kw)
    # 1.1) Apply pos-defaults first (maybe overridden later)
    for name, idx in spec.pos_default_map.items():
        default_source = None
        if fn_source and not (
            ConstantVariable.is_literal(spec.defaults[idx])
            and config.skip_guards_on_constant_func_defaults
        ):
            default_source = DefaultsSource(fn_source, idx)
        ba[name] = wrap_bound_arg(tx, spec.defaults[idx], default_source)
    # 1.2) Fill in provided positional args
    for i, name in enumerate(spec.all_pos_names):
        if i < len(args):
            # Maybe override pos-defaults applied above
            ba[name] = wrap_bound_arg(tx, args[i])
        elif name in rem_kw and (
            # `kwargs` can have the same key as a pos-only arg `name`.
            # If this case happens, we should not consume the `name` here and
            # keep it in `kwargs`:
            #   >>> def fn(a, /, **kwargs): return (a, kwargs)
            #   >>> fn(1, a=2)
            #   (1, {'a': 2})
            name not in spec.posonly_names
        ):
            # Maybe override pos-defaults applied above
            ba[name] = wrap_bound_arg(tx, rem_kw.pop(name))
        elif name not in ba:
            raise_observed_exception(
                TypeError,
                tx,
                args=[
                    ConstantVariable.create(
                        f"Missing required positional argument: {name}"
                    )
                ],
            )

    # 2) *args
    extra = args[len(spec.all_pos_names) :]
    if spec.varargs_name:
        ba[spec.varargs_name] = wrap_bound_arg(tx, tuple(extra))
    elif extra:
        raise_observed_exception(
            TypeError,
            tx,
            args=[
                ConstantVariable.create(
                    f"Too many positional arguments: got {len(args)}, expected {len(spec.all_pos_names)}"
                )
            ],
        )

    # 3) Keyword-only
    for name in spec.kwonly_names:
        if name in rem_kw:
            ba[name] = wrap_bound_arg(tx, rem_kw.pop(name))
        elif name in spec.kwdefaults:
            kwdefault_source = None
            if fn_source:
                kwdefault_source = DefaultsSource(fn_source, name, is_kw=True)
            ba[name] = wrap_bound_arg(tx, spec.kwdefaults[name], kwdefault_source)
        else:
            raise_observed_exception(
                TypeError,
                tx,
                args=[
                    ConstantVariable.create(
                        f"Missing required keyword-only argument: {name}"
                    )
                ],
            )

    # 4) **kwargs
    if spec.varkw_name:
        ba[spec.varkw_name] = wrap_bound_arg(tx, rem_kw)
    elif rem_kw:
        raise_observed_exception(
            TypeError,
            tx,
            args=[
                ConstantVariable.create(f"Unexpected keyword arguments: {list(rem_kw)}")
            ],
        )

    return ba


def wrap_bound_arg(
    tx: "InstructionTranslator", val: Any, source: Optional[Source] = None
) -> VariableTracker:
    # Source propagation is best effort since not every object we encounter has a source to begin with.
    if isinstance(val, VariableTracker):
        return val
    elif not source:
        return VariableTracker.build(tx, val)
    else:
        # Create a lazy variable to avoid guarding on __defaults__ unless really
        # needed.
        return variables.LazyVariableTracker.create(val, source)


def wrap_args_kwargs(tx: "InstructionTranslator", result: dict[str, Any]) -> None:
    for k, v in list(result.items()):
        if isinstance(v, (tuple, dict)):
            # args/kwargs
            result[k] = wrap_bound_arg(tx, v)


def init_cellvars(
    parent: "InstructionTranslator",
    result: dict[str, VariableTracker],
    code: types.CodeType,
) -> None:
    """
    Update `result` to add mapping from local name to new cells created
    directly by `code`, or update SideEffects in `parent` if the a local cell is
    already in `result` (cell argument).
    """
    side_effects = parent.output.side_effects

    for name in code.co_cellvars:
        new_cell = side_effects.track_cell_new()
        if name in result:
            # This handles when a function argument is a cell (e.g., captured by
            # a nested func). See `MAKE_CELL` bytecode for more info.
            side_effects.store_cell(new_cell, result.pop(name))
        result[name] = new_cell


def _create_nested_fn(
    code: types.CodeType,
    f_globals: dict[str, Any],
    name: str,
    defaults: Optional[tuple[object, ...]],
    closure: Optional[tuple[CellType]],
    kwdefaults: Optional[dict[str, Any]],
    annotations: Optional[dict[str, Any]],
) -> types.FunctionType:
    from types import FunctionType

    func = FunctionType(code, f_globals, name, defaults, closure)
    func.__kwdefaults__ = kwdefaults

    if isinstance(annotations, tuple):
        from itertools import pairwise

        annotations = dict(pairwise(annotations))

    # TypeError: __annotations__ must be set to a dict object
    assert annotations is None or isinstance(annotations, dict)
    func.__annotations__ = annotations  # type: ignore[assignment]

    return func


fn_known_dunder_attrs = {
    "__annotations__",
    "__defaults__",
    "__kwdefaults__",
    "__code__",
    "__globals__",
    "__closure__",
    "__doc__",
}


def fn_var_getattr(
    tx: "InstructionTranslator", fn: object, source: Optional[Source], name: str
) -> VariableTracker:
    source = source and AttrSource(source, name)

    if source and name == "__annotations__":
        # We get a large number of silly guards from annotations from inspect
        # module. Changing annotations is rare, and it impacting the extracted
        # graph is even rarer. So skip guards.
        source = SkipGuardSource(source)

    subobj = None
    try:
        subobj = inspect.getattr_static(fn, name)
    except AttributeError:
        # function does not have a __getattr__ or __getattribute__ method,
        # so we can safely assume that this attribute is absent
        raise_observed_exception(AttributeError, tx)

    # Special handling for known dunder attributes
    if name in fn_known_dunder_attrs:
        subobj = getattr(fn, name)
    if source:
        return variables.LazyVariableTracker.create(subobj, source)
    return VariableTracker.build(tx, subobj)


class BaseUserFunctionVariable(VariableTracker):
    def get_filename(self) -> str:
        return self.get_code().co_filename  # type: ignore[attr-defined]

    def get_name(self) -> str:
        return self.get_code().co_name  # type: ignore[attr-defined]

    def get_globals(self):
        raise NotImplementedError

    def call_function(
        self,
        tx: "InstructionTranslator",
        args: Sequence[VariableTracker],
        kwargs: dict[str, VariableTracker],
    ) -> VariableTracker:
        return tx.inline_user_function_return(self, [*self.self_args(), *args], kwargs)  # type: ignore[attr-defined]

    def call_obj_hasattr(
        self, tx: "InstructionTranslator", name: str
    ) -> ConstantVariable:
        result = False

        try:
            result = hasattr(self.get_function(), name)  # type: ignore[attr-defined]
        except NotImplementedError:
            if name == "__name__" and isinstance(self, NestedUserFunctionVariable):
                result = True
        return variables.ConstantVariable.create(result)

    def closure_vars(self, tx: "InstructionTranslator") -> dict[str, VariableTracker]:
        return {}

    # Override to set whether or not nested graph breaks should be allowed
    # if we create an inlining tx for this BaseUserFunctionVariable.
    # See symbolic_convert.py for where this function is called.
    def should_allow_nested_graph_breaks(self):
        return True


class UserFunctionVariable(BaseUserFunctionVariable):
    """Some unsupported user-defined global function"""

    _nonvar_fields = {
        "fn",
        "is_constant",
        *BaseUserFunctionVariable._nonvar_fields,
    }

    _TREE_MAP_MODULES = frozenset(
        {
            "optree",
            "optree.ops",
            "torch.utils._pytree",
            "torch.utils._cxx_pytree",
        }
    )

    @classmethod
    def create_with_source(cls, value: Any, source: Any) -> "UserFunctionVariable":
        install_guard(source.make_guard(GuardBuilder.CLOSURE_MATCH))
        return cls(value, source=source)

    def __init__(
        self,
        fn: types.FunctionType | torch.jit.ScriptFunction,  # type: ignore[type-arg]
        is_constant: bool = False,
        **kwargs: Any,
    ) -> None:
        super().__init__(**kwargs)
        if getattr(fn, "_dynamo_marked_constant", False):
            # This method should be treated as a constant for the purposes of compilation
            self.is_constant = True
        else:
            self.is_constant = False

        # TODO putting this here to avoid duplication, because we could hit this
        # from several paths (e.g., SuperVariable or `var_getattr`s).
        if not isinstance(fn, (types.FunctionType, torch.jit.ScriptFunction)):
            unimplemented(
                gb_type="can't handle functions not implemented in python ",
                context=f"{fn}",
                explanation="Dynamo can only handle functions defined in python",
                hints=[
                    "Move usage of this function out of `torch.compile` region",
                    *graph_break_hints.INFERENCE_MODE,
                ],
            )
        # TODO(anijain2305) - Replace directly calling UserFunctionVariable with
        # VariableBuilder, which handles the wrapping of _torchdynamo_inline.
        # unpack @torch._dynamo.optimize()(fn) wrapped function
        fn = inspect.getattr_static(fn, "_torchdynamo_inline", fn)
        self.fn = fn

    def as_python_constant(self) -> Any:
        if istype(self, UserFunctionVariable):
            return self.fn
        # subclasses (such as methods) usually aren't a constant
        return super().as_python_constant()

    def self_args(self) -> list[VariableTracker]:
        return []

    def get_function(self) -> types.FunctionType:
        return self.fn

    def get_code(self) -> types.CodeType:
        return self.fn.__code__

    def python_type(self) -> type:
        return types.FunctionType

    def has_self(self) -> bool:
        return getattr(self.fn, "__self__", None) is not None

    def get_globals(self) -> dict[str, Any]:
        return self.fn.__globals__

    def get_source(self) -> Source:
        source = self.source

        if source and isinstance(self, variables.UserMethodVariable):
            source = self.source_fn  # type: ignore[assignment]
        return source  # type: ignore[return-value]

    def bind_args(
        self,
        parent: "InstructionTranslator",
        args: Sequence[VariableTracker],
        kwargs: dict[str, VariableTracker],
    ) -> dict[str, VariableTracker]:
        """
        Assume `args` and `kwargs` are VariableTracker arguments for a call to
        this function, create new bindings for initial locals.
        """
        assert not self.is_constant

        fn: types.FunctionType = self.fn

        if not isinstance(fn, FunctionType):
            raise TypeError("Only supports regular Python functions.")
        root_tx = parent.output.root_tx

        source = self.get_source()
        result = bind_args_cached(fn, root_tx, source, args, kwargs)  # type: ignore[arg-type]

        init_cellvars(parent, result, fn.__code__)
        closure = self.fn.__closure__ or ()
        assert len(closure) == len(self.fn.__code__.co_freevars)
        for idx, name, cell in zip(
            itertools.count(), self.fn.__code__.co_freevars, closure
        ):
            # TODO refactor these 3 branches.
            side_effects = parent.output.side_effects
            if cell in side_effects:
                cell_var = side_effects[cell]

            elif source:
                closure_cell = GetItemSource(ClosureSource(source), idx)
                closure_cell_contents = AttrSource(closure_cell, "cell_contents")
                try:
                    contents_var = VariableTracker.build(
                        parent, cell.cell_contents, closure_cell_contents
                    )
                except ValueError:
                    # Cell has not yet been assigned
                    contents_var = variables.DeletedVariable()
                cell_var = side_effects.track_cell_existing(
                    closure_cell, cell, contents_var
                )

            else:
                # TODO figure out why source isn't available here, and whether
                # we can fix that and remove this branch.
                try:
                    contents_var = VariableTracker.build(parent, cell.cell_contents)
                except ValueError:
                    # Cell has not yet been assigned
                    contents_var = variables.DeletedVariable()
                cell_var = side_effects.track_cell_existing(None, cell, contents_var)

            result[name] = cell_var

        return result

    def var_getattr(self, tx: "InstructionTranslator", name: str) -> VariableTracker:
        if name in cmp_name_to_op_mapping:
            return variables.GetAttrVariable(self, name)
        source = self.get_source()
        return fn_var_getattr(tx, self.fn, source, name)

    def call_obj_hasattr(
        self, tx: "InstructionTranslator", name: str
    ) -> ConstantVariable:
        result = hasattr(self.fn, name)
        return variables.ConstantVariable.create(result)

    def call_function(
        self,
        tx: "InstructionTranslator",
        args: Sequence[VariableTracker],
        kwargs: dict[str, VariableTracker],
    ) -> VariableTracker:
        # Handle patch_dynamo_config call
        if self.fn is torch._dynamo.patch_dynamo_config:
            try:
                args_const = [arg.as_python_constant() for arg in args]
                kwargs_const = {
                    key: val.as_python_constant() for key, val in kwargs.items()
                }
                changes = torch._dynamo.patch_dynamo_config(
                    *args_const, **kwargs_const
                ).changes
                return variables.DynamoConfigPatchVariable(changes)
            except AsPythonConstantNotImplementedError as e:
                raise RuntimeError(
                    "Cannot convert patch_dynamo_config args/kwargs to constants. "
                    "Please fix your call to patch_dynamo_config by using simpler inputs. "
                    f"args: {args}, kwargs: {kwargs}"
                ) from e
        elif self.fn is torch._dynamo.error_on_graph_break:
            try:
                bound = inspect.signature(self.fn).bind(*args, **kwargs)
                error_on_graph_break = bound.arguments[
                    "error_on_graph_break"
                ].as_python_constant()
                assert isinstance(error_on_graph_break, bool)
                return variables.ErrorOnGraphBreakVariable(error_on_graph_break)
            except Exception as e:
                raise RuntimeError(
                    "Improper error_on_graph_break() call. Please fix your call to error_on_graph_break(). "
                    f"args: {args}, kwargs: {kwargs}"
                ) from e
        # Handle a `nonstrict_trace(fn)` call
        elif self.fn is torch._dynamo.nonstrict_trace:
            bound = inspect.signature(self.fn).bind(*args, **kwargs)
            fn_var = bound.args[0]
            if not isinstance(fn_var, BaseUserFunctionVariable):
                typ = fn_var.python_type()
                msg = f"`nonstrict_trace` expects a callable, but got value of type <{typ.__name__}>"
                unimplemented(
                    gb_type="TypeError from user code",
                    context=f"call_function({self.value}, {args}, {kwargs})",  # type: ignore[attr-defined]
                    explanation=msg,
                    hints=[
                        *graph_break_hints.USER_ERROR,
                    ],
                )

            if not isinstance(fn_var, UserFunctionVariable):
                fn_name = fn_var.get_name()
                msg = f"Applying `nonstrict_trace` to function <{fn_name}>; however, `nonstrict_trace` currently requires the function to be defined outside `torch.compile` region."  # noqa: B950
                unimplemented(
                    gb_type="Limitation of `nonstrict_trace",
                    context=f"{self}",
                    explanation=msg,
                    hints=[
                        f"make sure definition of {fn_name} is outside ",
                        "`torch.compile` region",
                    ],
                )
            # pyrefly: ignore[missing-attribute]
            fn = fn_var.fn
            return variables.TorchInGraphFunctionVariable(fn, nonstrict_traceable=True)

        if self.is_constant:
            return invoke_and_store_as_constant(
                tx, self.fn, self.get_name(), args, kwargs
            )

        if (
            not tx.output.current_tracer.unsafe_allow_externally_visible_side_effects
            and self.fn
            is torch._dynamo.utils._disable_side_effect_safety_checks_for_current_subtracer
        ):
            with torch._dynamo.side_effects.allow_externally_visible_side_effects_in_subtracer(
                tx
            ):
                return super().call_function(tx, args, kwargs)

        if (
            tx.output.current_tracer.under_activation_checkpoint
            and not tx.output.current_tracer.allow_side_effects_under_checkpoint
        ):
            try:
                from torch.distributed.fsdp._fully_shard._fsdp_state import FSDPState
            except Exception:
                FSDPState = None  # type: ignore[assignment, misc]
            if FSDPState is not None and self.fn in [
                FSDPState._pre_forward,
                FSDPState._post_forward,
            ]:
                with torch._dynamo.side_effects.allow_side_effects_under_checkpoint(tx):
                    return super().call_function(tx, args, kwargs)

        tree_map_result = self._maybe_call_tree_map_fastpath(tx, args, kwargs)
        if tree_map_result is not None:
            return tree_map_result

        return super().call_function(tx, args, kwargs)

    def _maybe_call_tree_map_fastpath(
        self,
        tx: "InstructionTranslator",
        args: Sequence[VariableTracker],
        kwargs: dict[str, VariableTracker],
    ) -> Optional[VariableTracker]:
        rewrite = self._rewrite_tree_map_only_call(tx, args, kwargs)
        if rewrite is not None:
            tree_map_fn, tree_map_args, tree_map_kwargs = rewrite
        else:
            tree_map_fn = self
            tree_map_args = args
            tree_map_kwargs = kwargs

        if not (
            isinstance(tree_map_fn, UserFunctionVariable)
            and tree_map_fn._is_tree_map_function()
            and not ({*tree_map_kwargs} - _SUPPORTED_TREE_MAP_KWARGS)
            and len(tree_map_args) >= 2
        ):
            return None

        map_fn = tree_map_args[0]
        first_tree = tree_map_args[1]
        rest = tree_map_args[2:]
        return first_tree.call_tree_map(
            tx,
            tree_map_fn,
            map_fn,
            rest,
            tree_map_kwargs,
        )

    def _is_tree_map_function(self) -> bool:
        return (
            getattr(self.fn, "__name__", None) == "tree_map"
            and getattr(self.fn, "__module__", None) in self._TREE_MAP_MODULES
        )

    def _is_tree_map_only_function(self) -> bool:
        return (
            getattr(self.fn, "__name__", None) == "tree_map_only"
            and getattr(self.fn, "__module__", None) in self._TREE_MAP_MODULES
        )

    def _rewrite_tree_map_only_call(
        self,
        tx: "InstructionTranslator",
        args: Sequence[VariableTracker],
        kwargs: dict[str, VariableTracker],
    ) -> Optional[
        tuple[
            "UserFunctionVariable",
            Sequence[VariableTracker],
            dict[str, VariableTracker],
        ]
    ]:
        if not self._is_tree_map_only_function():
            return None

        if len(args) != 3:
            return None
        if {*kwargs} - _TREE_MAP_ONLY_SUPPORTED_KWARGS:
            return None

        type_selector, map_fn, tree_arg = args
        allowed_types = self._extract_tree_map_only_types(type_selector)
        if allowed_types is None:
            return None

        tree_map_callable = self._lookup_tree_map_function()
        if tree_map_callable is None:
            return None

        wrapped_map_fn = TreeMapOnlyFunctionVariable(
            allowed_types,
            map_fn,
            source=getattr(map_fn, "source", None),
        )
        tree_map_variable = variables.UserFunctionVariable(tree_map_callable)
        return tree_map_variable, [wrapped_map_fn, tree_arg], dict(kwargs)

    def _lookup_tree_map_function(self) -> Optional[types.FunctionType]:
        module_name = getattr(self.fn, "__module__", None)
        if not module_name:
            return None
        module = sys.modules.get(module_name)
        if module is None:
            return None
        tree_map = getattr(module, "tree_map", None)
        if isinstance(tree_map, types.FunctionType):
            return tree_map
        return None

    def _extract_tree_map_only_types(
        self, selector: VariableTracker
    ) -> Optional[tuple[type, ...]]:
        if not selector.is_python_constant():
            return None
        try:
            raw_value = selector.as_python_constant()
        except NotImplementedError:
            return None

        flattened = self._flatten_type_spec(raw_value)
        if not flattened:
            return None
        if not all(isinstance(typ, type) for typ in flattened):
            return None
        return tuple(dict.fromkeys(flattened))

    def _flatten_type_spec(self, value: Any) -> Optional[list[type]]:
        if isinstance(value, type):
            return [value]
        if isinstance(value, tuple):
            collected: list[type] = []
            for entry in value:
                flat = self._flatten_type_spec(entry)
                if flat is None:
                    return None
                collected.extend(flat)
            return collected
        union_type = getattr(types, "UnionType", None)
        if union_type is not None and isinstance(value, union_type):
            collected = []
            for entry in value.__args__:
                flat = self._flatten_type_spec(entry)
                if flat is None:
                    return None
                collected.extend(flat)
            return collected
        return None


class TreeMapOnlyFunctionVariable(BaseUserFunctionVariable):
    _nonvar_fields = {
        "allowed_types",
        *BaseUserFunctionVariable._nonvar_fields,
    }

    def __init__(
        self,
        allowed_types: tuple[type, ...],
        map_fn: VariableTracker,
        **kwargs: Any,
    ) -> None:
        super().__init__(**kwargs)
        self.allowed_types = allowed_types
        self.map_fn = map_fn

    def python_type(self) -> type:
        return FunctionType

    def _matches_allowed_type(self, node: VariableTracker) -> bool:
        try:
            node_type = node.python_type()
        except NotImplementedError:
            return False
        return any(issubclass(node_type, allowed) for allowed in self.allowed_types)

    def call_function(
        self,
        tx: "InstructionTranslator",
        args: Sequence[VariableTracker],
        kwargs: dict[str, VariableTracker],
    ) -> VariableTracker:
        if not args:
            return self.map_fn.call_function(tx, args, kwargs)
        leaf = args[0]
        if self._matches_allowed_type(leaf):
            return self.map_fn.call_function(tx, args, kwargs)
        if len(args) != 1 or kwargs:
            # Defer to the original map function so we fall back to normal
            # tracing instead of triggering a graph break.
            return self.map_fn.call_function(tx, args, kwargs)
        return leaf


class BuiltinMethodVariable(BaseUserFunctionVariable):
    def __init__(
        self, fn: types.BuiltinMethodType, is_constant: bool = False, **kwargs: Any
    ) -> None:
        super().__init__(**kwargs)
        assert isinstance(fn, types.BuiltinMethodType)
        self.fn = fn

    @staticmethod
    def is_supported_builtin_method(obj: Any) -> bool:
        method_self = obj.__self__
        method_name = obj.__name__

        # TODO(anijain2305) - Add support for more builtin methods
        # Supports tuple.__new__ and frozenset({....}).__contains__
        return (method_self is tuple and method_name == "__new__") or (
            type(method_self) is frozenset and method_name == "__contains__"
        )

    def call_function(
        self,
        tx: "InstructionTranslator",
        args: Sequence[VariableTracker],
        kwargs: dict[str, VariableTracker],
    ) -> VariableTracker:
        method_self = self.fn.__self__
        name = self.fn.__name__
        obj_source = self.source and AttrSource(self.source, "__self__")
        obj_vt = VariableTracker.build(tx, method_self, obj_source)
        return obj_vt.call_method(tx, name, args, kwargs)


class LocalGeneratorObjectVariable(VariableTracker):
    def __init__(
        self,
        code: types.CodeType,
        f_globals: dict[str, Any],
        inline_tracer: Optional["InstructionTranslator"],
        **kwargs: Any,
    ) -> None:
        super().__init__(**kwargs)
        self.code = code
        self.f_globals = f_globals
        self.inline_tracer = inline_tracer

    def get_code(self) -> types.CodeType:
        return self.code

    def get_filename(self) -> str:
        return self.get_code().co_filename

    def get_name(self) -> str:
        return self.get_code().co_name

    def get_function(self) -> Never:
        raise NotImplementedError

    def has_self(self) -> bool:
        return False

    def __name__(self) -> str:
        return self.get_name()

    def __str__(self) -> str:
        return f"{self.__class__.__name__}({self.get_name()})"

    __repr__ = __str__

    def reconstruct(self, codegen: "PyCodegen") -> None:
        from torch._dynamo.side_effects import disallow_side_effects_in_generator
        from torch._dynamo.symbolic_convert import (
            InstructionTranslator,
            save_and_restart_speculation_log,
            temporarely_allow_writes_to_output_graph,
        )

        tx = InstructionTranslator.current_tx()
        save = save_and_restart_speculation_log(tx)
        disallow = disallow_side_effects_in_generator(tx)
        temp = temporarely_allow_writes_to_output_graph(tx)

        with save, disallow, temp:
            tracer = self._get_inline_tracer(tx)
            if not tracer.generator_exhausted:
                self.remaining_items = self.force_unpack_var_sequence(tx)
            variables.ListIteratorVariable(self.remaining_items).reconstruct(codegen)

    def bind_args(
        self,
        tx: "InstructionTranslator",
        args: Sequence[VariableTracker],
        kwargs: dict[str, VariableTracker],
    ) -> dict[str, VariableTracker]:
        return self.vt.bind_args(tx, args, kwargs)  # type: ignore[attr-defined]

    def get_globals(self) -> dict[str, Any]:
        return self.f_globals

    def python_type(self) -> type:
        return types.GeneratorType

    def _get_inline_tracer(self, tx: "InstructionTranslator") -> Any:
        from torch._dynamo.symbolic_convert import InliningInstructionTranslator

        if self.inline_tracer is None:
            self.inline_tracer = InliningInstructionTranslator.build_inline_tracer(  # type: ignore[assignment]
                tx, self, [], {}
            )
        return self.inline_tracer

    def next_variable(self, tx: "InstructionTranslator") -> VariableTracker:
        tracer = self._get_inline_tracer(tx)

        if self._is_generator_exhausted():
            raise_observed_exception(StopIteration, tx)

        try:
            # Hierarchically, tx can be seen as the parent of the inline tracer
            # created on call_function. Any exception needs to be propagated to tx
            # for Dynamo to behave correctly
            return tracer.inline_call_()
        except ObservedException as e:
            tracer.generator_exhausted = True
            raise e
        except InfiniteGeneratorError:
            # test/dynamo/test_misc.py::test_iterator_limit
            raise
        except Unsupported as e:
            torch._dynamo.eval_frame.skip_code(self.get_code())
            raise SkipFrame from e

    def call_obj_hasattr(
        self, tx: "InstructionTranslator", name: str
    ) -> ConstantVariable:
        if name in self.python_type().__dict__:
            return ConstantVariable.create(True)
        return ConstantVariable.create(False)

    def has_unpack_var_sequence(self, tx: "InstructionTranslator") -> bool:
        return False

    def has_force_unpack_var_sequence(self, tx: "InstructionTranslator") -> bool:
        return True

    def force_unpack_var_sequence(
        self, tx: "InstructionTranslator"
    ) -> list[VariableTracker]:
        result: list[VariableTracker] = []
        self.force_apply_to_var_sequence(tx, result.append)
        return result

    def force_apply_to_var_sequence(
        self, tx: "InstructionTranslator", fn: Callable[[VariableTracker], Any]
    ) -> None:
        while True:
            try:
                fn(self.next_variable(tx))
            except ObservedUserStopIteration:
                handle_observed_exception(tx)
                break

    # no nested graph breaks in generators
    def should_allow_nested_graph_breaks(self):
        return False

    def _setup_exception(
        self, tx: "InstructionTranslator", exc: VariableTracker
    ) -> None:
        tracer = self._get_inline_tracer(tx)
        try:
            tracer._raise_exception_variable(exc)
        except ObservedException as e:
            # if no handler is available (i.e. user code doesn't catch it), the
            # exception is raised again.
            tracer.exception_handler(e)

    def _is_generator_just_started(self) -> bool:
        return self.inline_tracer is None or self.inline_tracer.instruction_pointer == 0

    def _is_generator_exhausted(self) -> bool:
        return getattr(self.inline_tracer, "generator_exhausted", False)

    def call_method(
        self,
        tx: "InstructionTranslator",
        name: str,
        args: list[VariableTracker],
        kwargs: dict[str, VariableTracker],
    ) -> VariableTracker:
        if name == "__next__":
            return self.next_variable(tx)
        elif name == "__iter__":
            # iter(gen) returns itself
            return self
        elif name == "send":
            # Sends a value into the generator function. Returns the next value
            # yielded by the generator, or raises StopIteration if the generator
            # exits without yielding another value
            if self._is_generator_just_started() and len(args):
                # can't send non-None value to a just-started generator
                # Test: GeneratorCPythonTests.test_send_non_none_to_new_gen
                if not all(
                    isinstance(arg, ConstantVariable) and arg.value is None
                    for arg in args
                ):
                    raise_observed_exception(TypeError, tx)
            tracer = self._get_inline_tracer(tx)
            tracer.push_many(args)
            return self.next_variable(tx)
        elif name == "close":
            # * Raises a GeneratorExit at the point where the generator function was paused.
            # * If the generator function catches the exception and returns a
            # value, this value is returned from close() - Python 3.13+
            # * If the generator function is already closed, or raises GeneratorExit
            # (by not catching the exception), close() returns None.
            # * If the generator yields a value, a RuntimeError is raised.
            # * If the generator raises any other exception, it is propagated to the caller.
            # * If the generator has already exited due to an exception or normal
            # exit, close() returns None and has no other effect.

            # Return None if close is called on a just-started generator
            # See test GeneratorCloseCpythonTests::test_close_not_started

            tracer = self._get_inline_tracer(tx)
            if self._is_generator_just_started() or self._is_generator_exhausted():
                tracer.generator_exhausted = True
                return variables.ConstantVariable(None)

            # Raise GeneratorExit to see if user code catches it. Any other exception
            # is propagated to the parent frame.
            try:
                self._setup_exception(
                    tx, variables.ExceptionVariable(GeneratorExit, ())
                )
                # There's an extra block on Python 3.12+ to handle StopIteration
                # see: https://github.com/python/cpython/blob/8f93dd8a8f237b277abad20d566df90c5cbd7f1e/Objects/genobject.c#L394-L397
                #
                #   1           0 RETURN_GENERATOR
                #               2 POP_TOP
                #               4 RESUME                   0

                #   2           6 LOAD_CONST               1 (1)
                #               8 YIELD_VALUE              1
                #              10 RESUME                   1
                #              12 POP_TOP
                #              14 RETURN_CONST             0 (None)
                #         >>   16 CALL_INTRINSIC_1         3 (INTRINSIC_STOPITERATION_ERROR)
                #              18 RERAISE                  1
                # ExceptionTable:
                #   4 to 14 -> 16 [0] lasti
                if (
                    sys.version_info >= (3, 12)
                    and tracer.next_instruction.opname == "CALL_INTRINSIC_1"
                ):
                    tracer.generator_exhausted = True
                    return variables.ConstantVariable(None)
            except ObservedGeneratorExit:
                # If it doesn't catch, we just return None, as per the text above
                tracer.generator_exhausted = True
                return variables.ConstantVariable(None)

            try:
                # Raise RuntimeError if the generator yields any other value
                if self.next_variable(tx):
                    raise_observed_exception(RuntimeError, tx)
            except ObservedGeneratorExit:
                tracer.generator_exhausted = True
                return variables.ConstantVariable(None)
            except ObservedUserStopIteration:
                # In Python 3.13+, one can capture GeneratorExit and return a value
                # See test_generator.py::test_close_capture_GeneratorExit_return
                # https://discuss.python.org/t/let-generator-close-return-stopiteration-value/24786/26
                # https://github.com/python/cpython/pull/104771
                assert tracer.symbolic_result is not None
                return tracer.symbolic_result
        elif name == "throw":
            # * Raises an exception at the point where the generator was paused, and
            # returns the next value yielded by the generator.
            # * If the generator exits without yielding, raise StopIteration
            # * If the generator function does not catch the passed-in exception,
            # or raises a different exception, then that exception propagates to the caller.

            # Setup the exception table and jump target in case of try...finally
            tracer = self._get_inline_tracer(tx)
            try:
                # In Python 3.9, the exception is represented as a triple (typ, val, tb)
                # In such cases, we re-raise the exception object given to avoid
                # creating a new object, so that IS_OP works.
                # See: https://github.com/pytorch/pytorch/pull/146496
                self._setup_exception(tx, args[1] if len(args) == 3 else args[0])
            except ObservedException:  # noqa: TRY203
                # propagate the exception back to the parent caller
                raise

            retval = self.next_variable(tx)

            # The exception raised before is still active. We need to check the exception
            # table one more time to find the next target. But why? Let's walk
            # through an example and its generated bytecode: https://godbolt.org/z/ebdTbMv8M
            #
            #     z = 0
            #     def whoo():
            #         global z
            #         z = 0
            #         try:
            #             yield 1
            #         except ValueError:
            #             yield 2
            #         finally:
            #             z += 1
            #         z += 10
            #
            #     gen = whoo()
            #     next(gen)
            #     gen.throw(ValueError)
            #     print('z', z)  -> z = 1
            #
            #              ...
            #         >>   58 PUSH_EXC_INFO
            #
            #   8          60 LOAD_GLOBAL              2 (ValueError)
            #              70 CHECK_EXC_MATCH
            #              72 POP_JUMP_IF_FALSE        7 (to 88)
            #              74 POP_TOP
            #
            #   9          76 LOAD_CONST               3 (2)
            #              78 YIELD_VALUE              3      <------ ValueError is still active here
            #              80 RESUME                   1
            #              82 POP_TOP
            #              84 POP_EXCEPT
            #              86 jump_backward           34 (to 20)
            #              ...
            #
            #     ExceptionTable:
            #     4 to 8 -> 124 [0] lasti
            #     12 to 18 -> 58 [0]
            #     20 to 56 -> 124 [0] lasti
            #     58 to 82 -> 90 [1] lasti     <------ move to 90
            #     84 to 86 -> 96 [0]
            #     88 to 88 -> 90 [1] lasti
            #     90 to 94 -> 96 [0]
            #     96 to 116 -> 118 [1] lasti
            #     118 to 122 -> 124 [0] lasti
            #
            # In this scenario, a generator can yield after `throw()` is called. Even
            # after the exception is raised a few lines above, it remains active
            # within the `78 YIELD_VALUE` instruction. When the generator resumes
            # after the second yield on instruction `80 RESUME`, we cannot simply
            # return the control flow to the next instruction. Instead, one must
            # check the exception table (or equivalent) to find the next target
            # In this case, it says the instruction pointer must be moved to 90.
            #
            # Without this step, if we let the trace proceed to the next
            # instruction, it would follow the control flow where the exception
            # raised by `throw()` was handled and swallowed, potentially leading
            # to incorrect behavior.
            exc_type = type("__InternalThrowException", (Exception,), {})

            try:
                self._setup_exception(tx, variables.ExceptionVariable(exc_type, ()))
                self.next_variable(tx)
            except get_dynamo_observed_exception(exc_type):
                # We should get back the exception raised before.
                pass
            else:
                raise_observed_exception(RuntimeError, tracer)
            return retval

        return super().call_method(tx, name, args, kwargs)


class ContextlibContextManagerLocalGeneratorObjectVariable(
    LocalGeneratorObjectVariable
):
    """
    .. note::

        This is only used when the function is annotated with @contextlib.contextmanager

        It is a special case of a generator function as we do not allow return a context manager
        from a torch.compile function.
    """


class LocalGeneratorFunctionVariable(BaseUserFunctionVariable):
    """functions that behaves like iterators

    .. note::

        This is a wrapper around (Nested)UserFunctionVariable
    """

    def __init__(
        self,
        vt: VariableTracker,
        *,
        generator_cls: type = LocalGeneratorObjectVariable,
        **kwargs: Any,
    ) -> None:
        super().__init__(**kwargs)
        self.vt = vt
        self.generator_cls = generator_cls

    def __getattr__(self, name):
        if name in self.__class__.__dict__:
            return getattr(self, name)
        return getattr(self.vt, name)

    def get_globals(self) -> dict[str, Any]:
        return self.vt.get_globals()  # type: ignore[attr-defined]

    def _build_inline_tracer(
        self,
        tx: "InstructionTranslatorBase",
        args: list[VariableTracker],
        kwargs: dict[str, VariableTracker],
    ) -> "InstructionTranslatorBase":
        from torch._dynamo.symbolic_convert import InliningInstructionTranslator

        return InliningInstructionTranslator.build_inline_tracer(
            tx,
            self,
            args,
            kwargs,
        )

    def call_function(
        self,
        tx: "InstructionTranslator",
        args: Sequence[VariableTracker],
        kwargs: dict[str, VariableTracker],
    ) -> VariableTracker:
        if not is_generator(self.vt.get_code()):  # type: ignore[attr-defined]
            unimplemented(
                gb_type="non-generator contextlib.contextmanager",
                context=str(self.vt.get_code()),  # type: ignore[attr-defined]
                explanation="Cannot compile function decorated with `@contextlib.contextmanager` that is not a generator"
                ", i.e. does not use `yield`",
                hints=[
                    "Use `yield` in the function body instead of `return`.",
                    "Remove the `@contextlib.contextmanager` decorator.",
                ],
            )

        inline_tracer = self._build_inline_tracer(tx, list(args), kwargs)
        code = self.vt.get_code()  # type: ignore[attr-defined]
        f_globals = self.vt.get_globals()  # type: ignore[attr-defined]

        # calling a generator returns a generator object
        return self.generator_cls(
            code,
            f_globals,
            inline_tracer,  # type: ignore[arg-type]
            source=self.source,
        )


class FunctionDecoratedByContextlibContextManagerVariable(
    LocalGeneratorFunctionVariable
):
    """
    .. note::

        This is only used when the function is annotated with @contextlib.contextmanager
    """

    def __init__(self, vt: VariableTracker, **kwargs: Any):
        super().__init__(
            vt,
            generator_cls=ContextlibContextManagerLocalGeneratorObjectVariable,
            **kwargs,
        )

    def _build_inline_tracer(
        self,
        tx: "InstructionTranslatorBase",
        args: list[VariableTracker],
        kwargs: dict[str, VariableTracker],
    ) -> "InstructionTranslatorBase":
        # NOTE: This only exists to not break support for context manager when
        # config.enable_faithful_generator_behavior = False and
        # config.enable_trace_contextlib = True. In case the former is false,
        # Dynamo should still be able to trace through @contextmanager functions
        tracer = super()._build_inline_tracer(tx, args, kwargs)
        assert isinstance(
            tracer,
            torch._dynamo.symbolic_convert.InliningGeneratorInstructionTranslator,
        )
        tracer.is_generator_from_ctx_manager = True
        return tracer


class UserMethodVariable(UserFunctionVariable):
    """Some unsupported user-defined method"""

    def __init__(
        self,
        fn: Callable[..., Any],
        obj: VariableTracker,
        source_fn: Optional[Callable[..., Any]] = None,
        **kwargs: Any,
    ) -> None:
        super().__init__(fn=fn, **kwargs)  # type: ignore[arg-type]
        self.obj = obj
        self.source_fn = source_fn
        # Note on source and source_fn
        # Be careful with `source` when delegating to UserFunctionVariable
        # (base-class) methods. In this __init__, `source` is a *bound method*
        # object, but the base class expects the underlying *function* object.
        # One way is to simplly use `__func__` to unwrap it.
        #
        # For recursive dict-tag optimizations, it can be faster to fetch the
        # function directly from `cls.__dict__`; that's why we pass on
        # `source_fn`. Whenever it is possible to access the function from
        # cls.__dict__, we pass that on to `source_fn`. Because bind_args
        # operates on the unbound function, most guards should target
        # `source_fn` rather than the original `source`.
        if source_fn is None and kwargs.get("source") is not None:
            self.source_fn = AttrSource(kwargs.get("source"), "__func__")  # type: ignore[assignment, arg-type]

    def __repr__(self) -> str:
        return f"{self.__class__.__name__}({self.fn}, {self.obj})"

    def self_args(self) -> list[VariableTracker]:
        return [self.obj]

    def python_type(self) -> type[types.MethodType]:
        return types.MethodType

    def call_function(
        self,
        tx: "InstructionTranslator",
        args: Sequence[VariableTracker],
        kwargs: dict[str, VariableTracker],
    ) -> VariableTracker:
        # NOTE this is to handle methods annotated by `nonstrict_trace`.
        # a `nonstrict_trace`-ed function will be wrapped by
        # `VariableTracker.build` and route to `TorchInGraphFunctionVariable`,
        # but in the case of method, we manually wrap it with `UserMethodVariable`
        # inside `UserDefinedObjectVariable.var_getattr`.
        #
        # We might be able to simplify this away by canonicalizing the
        # function/method wrapping code paths.
        from ..trace_rules import is_nonstrict_trace_callable

        if is_nonstrict_trace_callable(self.fn):
            call_args = [*self.self_args(), *args]
            var = variables.TorchInGraphFunctionVariable(
                self.fn, nonstrict_traceable=True
            )
            return var.call_function(tx, call_args, kwargs)

        # For nn.Module methods, redirecting to NNModuleVariable.call_method for optimized solution
        # rather than simple inlining. E.g, putting `call_method` op in FX graph for `forward` method
        # since we ensure `forward` of allowed modules can be traced by AOT safely.
        # Note this is not only for allowed modules, as user customized modules can extend from
        # allowed modules but using parent's `forward` method, which is also covered by this branch.

        # If we are tracing the higher order op, we want Dynamo to step inside
        # the module call so that Dynamo can see the underlying parameters and
        # buffers and raise them as inputs to the graph. The is_root_tracer
        # check bypasses the if condition for non-root tracers and directly
        # calls the super().call_function at the end, which is basically
        # equivalent of inlining the method.
        if tx.output.is_root_tracer() and isinstance(
            self.obj, variables.NNModuleVariable
        ):
            module_attr = getattr(self.fn, "__module__", "")
            # inline torch.nn.utils.parametrize
            if (
                module_attr is not None
                and module_attr.startswith("torch.nn.")
                and module_attr != "torch.nn.utils.parametrize"
                or self.is_constant
            ):
                return self.obj.call_method(
                    tx, self.fn.__name__, list(args), kwargs, constant=self.is_constant
                )
        elif (
            _fsdp_param_group is not None
            and self.fn is _fsdp_param_group.FSDPParamGroup.use_training_state  # type: ignore[attr-defined]
        ):
            return variables.TorchCtxManagerClassVariable(self.fn).call_function(
                tx, (self.obj, *args), kwargs
            )
        if self.is_constant:
            fn = getattr(self.obj.value, self.fn.__name__)  # type: ignore[attr-defined]
            return invoke_and_store_as_constant(tx, fn, self.get_name(), args, kwargs)
        return super().call_function(tx, args, kwargs)

    def var_getattr(self, tx: "InstructionTranslator", name: str) -> VariableTracker:
        if name == "__self__":
            return self.obj
        if name == "__func__":
            # We might have a better way to access the function object, this
            # information is stored in self.source_fn, use that to construct the
            # variable tracker.
            return VariableTracker.build(tx, self.fn, self.source_fn)  # type: ignore[arg-type]
        return super().var_getattr(tx, name)


class WrappedUserMethodVariable(UserMethodVariable):
    def __init__(
        self,
        wrapped: UserMethodVariable,
        context: "ContextWrappingVariable",
        **kwargs: Any,
    ) -> None:
        kwargs.pop("fn", None)
        kwargs.pop("obj", None)
        super().__init__(wrapped.fn, wrapped.obj, **kwargs)
        self.wrapped = wrapped
        self.context = context

    def call_function(
        self,
        tx: "InstructionTranslator",
        args: Sequence[VariableTracker],
        kwargs: dict[str, VariableTracker],
    ) -> VariableTracker:
        self.context.enter(tx)
        result = super().call_function(tx, args, kwargs)
        self.context.exit(tx)
        return result

    def reconstruct(self, codegen: "PyCodegen") -> None:
        codegen.add_push_null(lambda: codegen(self.context))  # type: ignore[arg-type]
        codegen(self.wrapped)
        codegen.extend_output(create_call_function(1, False))


class WrappedUserFunctionVariable(UserFunctionVariable):
    def __init__(
        self,
        wrapped: UserFunctionVariable,
        context: "ContextWrappingVariable",
        **kwargs: Any,
    ) -> None:
        kwargs.pop("fn", None)
        super().__init__(wrapped.fn, **kwargs)
        self.wrapped = wrapped
        self.context = context

    def call_function(
        self,
        tx: "InstructionTranslator",
        args: Sequence[VariableTracker],
        kwargs: dict[str, VariableTracker],
    ) -> VariableTracker:
        self.context.enter(tx)
        result = super().call_function(tx, args, kwargs)
        self.context.exit(tx)
        return result

    def reconstruct(self, codegen: "PyCodegen") -> None:
        codegen.add_push_null(lambda: codegen(self.context))  # type: ignore[arg-type]
        codegen(self.wrapped)
        codegen.extend_output(create_call_function(1, False))


def invoke_and_store_as_constant(
    tx: "InstructionTranslator",
    fn: Callable[..., Any],
    name: str,
    args: Sequence[VariableTracker],
    kwargs: dict[str, VariableTracker],
) -> VariableTracker:
    def convert(x: VariableTracker) -> Any:
        if isinstance(x, variables.TensorVariable):
            return x.get_real_value()
        return x.as_python_constant()

    args = [convert(x) for x in args]
    kwargs = {k: convert(v) for k, v in kwargs.items()}
    res = fn(*args, **kwargs)
    return tx.output.register_attr_or_module(
        res,
        name,
        source=ConstantSource(name),
    )


class NestedUserFunctionVariable(BaseUserFunctionVariable):
    _nonvar_fields = {
        "f_globals",
        *BaseUserFunctionVariable._nonvar_fields,
    }

    def __init__(
        self,
        fn_name: VariableTracker,
        code: VariableTracker,
        f_globals: dict[str, Any],
        defaults: Optional[VariableTracker],
        kwdefaults: Optional[VariableTracker],
        annotations: Optional[VariableTracker],
        closure: Optional[VariableTracker],
        # This is present when this function is created by
        # `functools.wrap(wrapped_fn)(this_fn)`.
        wrapped_fn: Optional[VariableTracker] = None,
        **kwargs: Any,
    ) -> None:
        if kwargs.get("mutation_type") is None:
            kwargs.update(mutation_type=AttributeMutationNew())
        super().__init__(**kwargs)
        assert isinstance(fn_name.as_python_constant(), str)
        assert isinstance(code.as_python_constant(), types.CodeType)
        assert isinstance(f_globals, dict)
        self.fn_name = fn_name
        self.code = code
        self.f_globals = f_globals
        self.defaults = defaults
        self.kwdefaults = kwdefaults
        self.annotations = annotations
        self.closure = closure
        self.wrapped_fn: Optional[VariableTracker] = wrapped_fn

    def self_args(self) -> list[VariableTracker]:
        return []

    def get_code(self) -> types.CodeType:
        return self.code.as_python_constant()

    def python_type(self) -> type:
        return types.FunctionType

    def get_function(self) -> types.FunctionType:
        if self.closure:
            raise NotImplementedError
        func = types.FunctionType(
            self.code.as_python_constant(),
            self.f_globals,
            self.fn_name.as_python_constant(),
        )
        if self.defaults:
            func.__defaults__ = self.defaults.as_python_constant()
        if self.kwdefaults:
            func.__kwdefaults__ = self.kwdefaults.as_python_constant()
        if self.annotations:
            annotations = self.annotations.as_python_constant()
            if isinstance(annotations, tuple):
                from itertools import pairwise

                annotations = dict(pairwise(annotations))

            # TypeError: __annotations__ must be set to a dict object
            assert isinstance(annotations, dict)
            func.__annotations__ = annotations
        return func

    def call_setattr(
        self,
        tx: "InstructionTranslator",
        name_var: VariableTracker,
        val: VariableTracker,
    ) -> VariableTracker:
        tx.output.side_effects.store_attr(self, name_var.value, val)  # type: ignore[attr-defined]
        return ConstantVariable(None)

    def call_method(
        self,
        tx: "InstructionTranslator",
        name: str,
        args: Sequence[VariableTracker],
        kwargs: dict[str, VariableTracker],
    ) -> VariableTracker:
        if name == "__setattr__":
            return self.call_setattr(tx, *args)
        return super().call_method(tx, name, list(args), kwargs)

    def has_closure(self) -> bool:
        return self.closure is not None

    def const_getattr(self, tx: "InstructionTranslator", name: str) -> Any:
        if name == "__name__":
            return self.get_name()
        if name == "__code__":
            return self.get_code()
        if name == "__defaults__":
            d = getattr(self, "defaults", None)
            return d.as_python_constant() if d else None
        return super().const_getattr(tx, name)

    def call_obj_hasattr(
        self, tx: "InstructionTranslator", name: str
    ) -> ConstantVariable:
        if name == "__code__":
            return variables.ConstantVariable.create(hasattr(self, "code"))
        if name == "__defaults__":
            return variables.ConstantVariable.create(hasattr(self, "defaults"))
        return super().call_obj_hasattr(tx, name)

    def has_self(self) -> bool:
        return False

    def get_globals(self) -> dict[str, Any]:
        return self.f_globals

    def bind_args(
        self,
        parent: "InstructionTranslator",
        args: Sequence[VariableTracker],
        kwargs: dict[str, VariableTracker],
    ) -> dict[str, VariableTracker]:
        code = self.get_code()
        func = types.FunctionType(
            code,
            self.f_globals,
            self.fn_name.as_python_constant(),
            tuple(self.defaults.items) if self.defaults else None,  # type: ignore[attr-defined]
            tuple(make_cell(None) for _ in range(len(self.get_code().co_freevars))),
        )
        if self.kwdefaults:
            func.__kwdefaults__ = self.kwdefaults.keys_as_python_constant()  # type: ignore[attr-defined]
        bound = inspect.signature(func).bind(*args, **kwargs)
        bound.apply_defaults()
        result = dict(bound.arguments.items())
        wrap_args_kwargs(parent.output.root_tx, result)  # type: ignore[arg-type]
        init_cellvars(parent, result, code)

        for idx, name in enumerate(code.co_freevars):
            assert name not in result
            cell = self.closure.items[idx]  # type: ignore[attr-defined, union-attr]
            result[name] = cell

        return result

    def reconstruct(self, codegen: "PyCodegen") -> None:
        codegen.add_push_null(
            lambda: codegen.load_import_from(__name__, "_create_nested_fn")
        )
        codegen(self.code)
        codegen.extend_output([codegen.create_load_const_unchecked(self.f_globals)])
        codegen(ConstantVariable.create(self.code.value.co_name))  # type: ignore[attr-defined]

        if self.defaults:
            codegen(self.defaults)
        else:
            codegen.extend_output([codegen.create_load_const(None)])

        if self.closure:
            codegen(self.closure)
        else:
            codegen.extend_output([codegen.create_load_const(None)])

        if self.kwdefaults:
            codegen(self.kwdefaults)
        else:
            codegen.extend_output([codegen.create_load_const(None)])

        if self.annotations:
            try:
                annotations = self.annotations.as_python_constant()
                codegen.extend_output(
                    [codegen.create_load_const_unchecked(annotations)]
                )
            except NotImplementedError:
                codegen(self.annotations)
        else:
            codegen.extend_output([codegen.create_load_const(None)])

        codegen.extend_output(create_call_function(7, False))

        if self.wrapped_fn:
            codegen.add_push_null(
                lambda: codegen.load_import_from("functools", "wraps")
            )
            codegen(self.wrapped_fn)
            codegen.extend_output(create_call_function(1, False))
            codegen.extend_output(create_rot_n(2))
            codegen.extend_output(create_call_function(1, True))

        # codegen attributes
        from torch._dynamo.symbolic_convert import InstructionTranslator

        tx = InstructionTranslator.current_tx()
        if tx.output.side_effects.has_pending_mutation(self):
            for name, value in tx.output.side_effects.store_attr_mutations[
                self
            ].items():
                codegen.dup_top()
                codegen(value)
                codegen.extend_output(create_rot_n(2))
                codegen.store_attr(name)


class WrappedNestedUserFunctionVariable(NestedUserFunctionVariable):
    def __init__(
        self,
        wrapped: Any,
        context: "ContextWrappingVariable",
        **kwargs: Any,
    ) -> None:
        kwargs.pop("fn_name", None)
        kwargs.pop("code", None)
        kwargs.pop("f_globals", None)
        kwargs.pop("defaults", None)
        kwargs.pop("kwdefaults", None)
        kwargs.pop("annotations", None)
        kwargs.pop("closure", None)
        kwargs.pop("wrapped_fn", None)
        super().__init__(
            wrapped.fn_name,
            wrapped.code,
            wrapped.f_globals,
            wrapped.defaults,
            wrapped.kwdefaults,
            wrapped.annotations,
            wrapped.closure,
            wrapped.wrapped_fn,
        )
        self.wrapped = wrapped
        self.context = context

    def call_function(
        self,
        tx: "InstructionTranslator",
        args: Sequence[VariableTracker],
        kwargs: dict[str, VariableTracker],
    ) -> VariableTracker:
        self.context.enter(tx)
        result = super().call_function(tx, args, kwargs)
        self.context.exit(tx)
        return result

    def reconstruct(self, codegen: "PyCodegen") -> None:
        codegen.add_push_null(lambda: codegen(self.context))  # type: ignore[arg-type]
        codegen(self.wrapped)
        codegen.extend_output(create_call_function(1, False))


class SkipFunctionVariable(VariableTracker):
    _nonvar_fields = {
        "value",
        "reason",
        *VariableTracker._nonvar_fields,
    }

    def __init__(self, value: Any, reason: Optional[str] = None, **kwargs: Any) -> None:
        super().__init__(**kwargs)
        self.value = value
        self.reason = reason

    def as_python_constant(self) -> Any:
        return self.value

    @classmethod
    def create_with_source(cls, value: Any, source: Source) -> "SkipFunctionVariable":
        # Use closure match guard (i.e. guard on __code__ object instead of
        # function id) to avoid guarding on nested functions.
        if inspect.getattr_static(value, "_torchdynamo_disable", False):
            # For torch._dynamo.disable function, ensure that the original
            # function is guarded. Otherwise, the else branch will guard on the
            # _dynamo.disable.__code__
            guard_on_source = source
            guard_on_value = value

            while getattr(guard_on_value, "_torchdynamo_orig_callable", False):
                guard_on_value = guard_on_value._torchdynamo_orig_callable
                guard_on_source = AttrSource(
                    guard_on_source, "_torchdynamo_orig_callable"
                )

            guard_on_source.make_guard(GuardBuilder.CLOSURE_MATCH)
        elif inspect.isbuiltin(value):
            install_guard(source.make_guard(GuardBuilder.BUILTIN_MATCH))
        elif not is_wrapper_or_member_descriptor(value):
            # These descriptors are not guaranteed to return the same object on
            # attribute lookup. They are unlikely to be changed, so we can skip
            # guarding them.
            install_guard(source.make_guard(GuardBuilder.CLOSURE_MATCH))
        return cls(value, source=source)

    def call_function(
        self,
        tx: "InstructionTranslator",
        args: Sequence[VariableTracker],
        kwargs: dict[str, VariableTracker],
    ) -> VariableTracker:
        if inspect.getattr_static(self.value, "_torchdynamo_disable", False):
            msg = inspect.getattr_static(self.value, "_torchdynamo_disable_msg", None)
            unimplemented(
                gb_type="Skip calling `torch.compiler.disable()`d function",
                context=str(self.value),
                explanation=f"Skip calling function `{self.value}` since it was wrapped "
                f"with `torch.compiler.disable` (reason: {msg})",
                hints=[
                    "Remove the `torch.compiler.disable` call",
                ],
            )
        elif self.value is torch._dynamo.graph_break:
            graph_break_msg = kwargs.get("msg")
            if graph_break_msg:
                graph_break_msg = graph_break_msg.as_python_constant()
            unimplemented(
                gb_type="Call to `torch._dynamo.graph_break()`",
                context=f"Called `torch._dynamo.graph_break()` with args `{args}`, kwargs `{kwargs}`",
                explanation=f"User-inserted graph break. Message: {graph_break_msg}",
                hints=[
                    "Remove the `torch._dynamo.graph_break()` call.",
                ],
            )
        elif self.value is torch._dynamo.skip_frame:
            skip_frame_msg = kwargs.get("msg")
            if skip_frame_msg:
                skip_frame_msg = skip_frame_msg.as_python_constant()
            else:
                skip_frame_msg = ""
            raise SkipFrame(
                format_skip_frame_message(
                    tx.f_code,
                    f"Skip frame due to `torch._dynamo.skip_frame()`. Message: {skip_frame_msg}",
                )
            )
        elif self.value is torch._dynamo.step_unsupported:
            raise StepUnsupported
        else:
            if config.dont_skip_tracing:
                from .builder import SourcelessBuilder

                # re-build the function, attempting to not skip
                rebuilt_fn = SourcelessBuilder.create(tx, self.value)
                # if we still get SkipFunctionVariable, then we *really* should skip this function
                if not isinstance(rebuilt_fn, SkipFunctionVariable):
                    return rebuilt_fn.call_function(tx, args, kwargs)
            qualname = getattr(self.value, "__qualname__", "<unknown qualname>")
            module_or = getattr(self.value, "__module__", None)
            module_name = "<unknown module>" if module_or is None else str(module_or)
            try:
                path = inspect.getfile(self.value)
                explanation = (
                    f"Dynamo developers have intentionally marked that the function `{qualname}` "
                    f"in file `{path}` should not be traced."
                )
                hints = [
                    f"Avoid calling the function `{qualname}`.",
                ]
                # TODO improve trace_rules reasoning to provide better hints.
                # How do we tell that a function/file should NOT be removed from skip files?
                # Do a very basic check for now.
                if "_dynamo" not in path:
                    hints += [
                        f"Apply `@torch._dynamo.dont_skip_tracing` to the function `{qualname}` "
                        "to force tracing into the function. "
                        "More graph breaks may occur as a result of attempting to trace into the function.",
                        "Please file an issue to PyTorch.",
                    ]
            except TypeError:
                known_python_builtin_modules = {"_abc", "_warnings"}
                if module_or in known_python_builtin_modules:
                    explanation = (
                        f"Dynamo does not know how to trace the Python builtin "
                        f"`{module_name}.{qualname}`."
                    )
                    hints = [
                        "If you are attempting to call a logging function (e.g. `_warnings.warn`), "
                        "you can try adding it to `torch._dynamo.config.reorderable_logging_functions`.",
                        "Please file an issue on GitHub "
                        "so the PyTorch team can add support for it. ",
                    ]
                elif module_or is not None and module_or.startswith("optree"):
                    explanation = f"Dynamo cannot trace optree C/C++ function {module_name}.{qualname}."
                    hints = [
                        " Consider using torch.utils._pytree - "
                        "https://github.com/pytorch/pytorch/blob/main/torch/utils/_pytree.py"
                    ]
                    # also warn on it because most users won't see the graph break message
                    torch._dynamo.utils.warn_once(explanation + "\n" + "\n".join(hints))
                else:
                    explanation = (
                        f"Dynamo does not know how to trace the builtin `{module_name}.{qualname}.` "
                        f"This function is either a Python builtin (e.g. _warnings.warn) "
                        f"or a third-party C/C++ Python extension (perhaps created with pybind)."
                    )
                    hints = [
                        "If it is a Python builtin, please file an issue on GitHub "
                        "so the PyTorch team can add support for it and see the next case for a workaround.",
                        "If it is a third-party C/C++ Python extension, please "
                        "either wrap it into a PyTorch-understood custom operator "
                        "(see https://pytorch.org/tutorials/advanced/custom_ops_landing_page.html "
                        "for more details) or, if it is traceable, use "
                        "`torch.compiler.allow_in_graph`.",
                    ]
                    # also warn on it because most users won't see the graph break message
                    torch._dynamo.utils.warn_once(explanation + "\n" + "\n".join(hints))
            if qualname == "allow_in_graph":
                explanation = (
                    "Found an allow_in_graph decorator to a function which "
                    "is created inside the parent function that is getting "
                    "compiled. This is not supported for now."
                )
                hints = []
            reason = self.reason if self.reason else "<missing reason>"
            unimplemented(
                gb_type="Attempted to call function marked as skipped",
                context=f"module: {module_name}, qualname: {qualname}, skip reason: {reason}",
                explanation=explanation,
                hints=hints,
            )

    def call_obj_hasattr(
        self, tx: "InstructionTranslator", name: str
    ) -> ConstantVariable:
        return variables.ConstantVariable.create(hasattr(self.value, name))

    def var_getattr(self, tx: "InstructionTranslator", name: str) -> VariableTracker:
        if name in cmp_name_to_op_mapping:
            return variables.GetAttrVariable(self, name)

        return fn_var_getattr(tx, self.value, self.source, name)


class WrappedSkipFunctionVariable(SkipFunctionVariable):
    def __init__(
        self,
        wrapped: VariableTracker,
        context: "ContextWrappingVariable",
        **kwargs: Any,
    ) -> None:
        kwargs.pop("value", None)
        kwargs.pop("reason", None)
        super().__init__(wrapped.value, reason=wrapped.reason, **kwargs)  # type: ignore[attr-defined]
        self.wrapped = wrapped
        self.context = context

    def call_function(
        self,
        tx: "InstructionTranslator",
        args: Sequence[VariableTracker],
        kwargs: dict[str, VariableTracker],
    ) -> VariableTracker:
        self.context.enter(tx)
        result = super().call_function(tx, args, kwargs)
        self.context.exit(tx)
        return result

    def reconstruct(self, codegen: "PyCodegen") -> None:
        codegen.add_push_null(lambda: codegen(self.context))  # type: ignore[arg-type]
        codegen(self.wrapped)
        codegen.extend_output(create_call_function(1, False))


class WrapperUserFunctionVariable(VariableTracker):
    """
    Used to represent a wrapper object that contains the actual callable as an
    attribute. For example, torch.jit.script/trace have the original function at
    their _torchdynamo_inline attribute. Similarly, functions with
    __script_if_tracing_wrapper have the original attr at "__original_fn".
    """

    def __init__(self, wrapper_obj: Any, attr_to_trace: str, **kwargs: Any) -> None:
        super().__init__(**kwargs)
        self.wrapper_obj = wrapper_obj
        self.attr_to_trace = attr_to_trace

    def var_getattr(self, tx: "InstructionTranslator", name: str) -> VariableTracker:
        if name == self.attr_to_trace:
            val = getattr(self.wrapper_obj, self.attr_to_trace)
            source = self.source and AttrSource(self.source, name)
            return VariableTracker.build(tx, val, source)

        return super().var_getattr(tx, name)

    def self_args(self) -> list[VariableTracker]:
        return []

    def call_function(
        self,
        tx: "InstructionTranslator",
        args: Sequence[VariableTracker],
        kwargs: dict[str, VariableTracker],
    ) -> VariableTracker:
        if hasattr(self.wrapper_obj, "cache_info"):
            target_fn = getattr(self.wrapper_obj, self.attr_to_trace, None)
            module_name = getattr(target_fn, "__module__", "") or ""

            if module_name.split(".", maxsplit=1)[0] != "torch":
                msg = (
                    "Dynamo detected a call to a `functools.lru_cache`-wrapped "
                    "function. Dynamo ignores the cache wrapper and directly "
                    "traces the wrapped function. Silent incorrectness is only "
                    "a *potential* risk, not something we have observed. "
                    'Enable TORCH_LOGS="+dynamo" for a DEBUG stack trace.'
                )

                torch._dynamo.utils.warn_once(msg)

                dynamo_logger = torch._dynamo.utils.logging.getLogger("torch._dynamo")
                if dynamo_logger.isEnabledFor(logging.DEBUG):
                    user_stack = torch._guards.TracingContext.extract_stack()
                    user_stack = get_stack_above_dynamo() + user_stack
                    frame_loc = (user_stack[-1].filename, user_stack[-1].lineno)
                    user_stack_formatted = "".join(traceback.format_list(user_stack))
                    user_stack_trace = f"call to a lru_cache wrapped function at: {frame_loc[0]}:{frame_loc[1]}\n"
                    user_stack_trace += str(user_stack_formatted)
                    dynamo_logger.debug(user_stack_trace)

        all_args = self.self_args() + list(args)
        return variables.UserFunctionVariable(
            polyfills.getattr_and_trace  # type: ignore[arg-type]
        ).call_function(
            tx,
            [self, variables.ConstantVariable(self.attr_to_trace), *all_args],
            kwargs,
        )


class WrapperUserMethodVariable(WrapperUserFunctionVariable):
    """
    Similar to WrapperUserFunctionVariable, but for methods. The only delta is
    saving the vt for `self` object of the method which is then used by
    WrapperUserFunctionVariable in `call_function` method.
    """

    def __init__(
        self,
        wrapper_obj: Any,
        attr_to_trace: str,
        self_obj: VariableTracker,
        **kwargs: Any,
    ) -> None:
        super().__init__(wrapper_obj, attr_to_trace, **kwargs)
        self.obj = self_obj

    def self_args(self) -> list[VariableTracker]:
        return [self.obj]


def _traceable_collective_remaps() -> dict[Any, Any]:
    # We can't rely on importing from distributed, since it's not always built
    if torch.distributed.is_available():
        from torch.distributed._functional_collectives import (
            traceable_collective_remaps,
        )

        return traceable_collective_remaps
    return {}


def _traceable_collectives_source(
    tx: "InstructionTranslator", fn: Callable[..., Any]
) -> AttrSource:
    assert torch.distributed.is_available(), "Illegal invocation."
    assert fn in _traceable_collective_remaps().values()

    inner_name = fn.__name__
    path_source = tx.import_source("torch.distributed._functional_collectives")
    return AttrSource(path_source, inner_name)


class CollectiveFunctionRewriteVariable(UserFunctionVariable):
    """
    Some of the torch.distributed.* collective APIs are possible to rewrite to 'traceable' collectives.

    This class provides both a way to check if a function is remappable, and perform the remapping.

    In the case that a function is 'remappable' but only for some combinations of call-time arguments,
    we check the args at `call_function` time and fall back to graph-breaking if needed.  This is no worse
    than status-quo as we currently graph-break on all distributed.* collectives.
    """

    def __init__(
        self,
        fn: Callable[..., Any],
        *,
        replacement_var: UserFunctionVariable,
        **kwargs: Any,
    ) -> None:
        super().__init__(fn, **kwargs)  # type: ignore[arg-type]
        assert isinstance(replacement_var, UserFunctionVariable)
        self.replacement_var = replacement_var

    @staticmethod
    def create(
        tx: "InstructionTranslator",
        old_fn: Callable[..., Any],
        source: Source,
        **options: Any,
    ) -> "CollectiveFunctionRewriteVariable":
        new_fn, new_source = CollectiveFunctionRewriteVariable.rewrite(tx, old_fn)
        return CollectiveFunctionRewriteVariable(
            old_fn,
            replacement_var=UserFunctionVariable(new_fn, source=new_source, **options),
            source=source,
            **options,
        )

    @staticmethod
    def can_rewrite(variable: Any) -> bool:
        return (
            inspect.isfunction(variable) and variable in _traceable_collective_remaps()
        )

    @staticmethod
    def rewrite(
        tx: "InstructionTranslator", fn: Callable[..., Any]
    ) -> tuple[Any, AttrSource]:
        new_fn = _traceable_collective_remaps()[fn]
        return new_fn, _traceable_collectives_source(tx, new_fn)

    def call_function(
        self,
        tx: "InstructionTranslator",
        args: Sequence[VariableTracker],
        kwargs: dict[str, VariableTracker],
    ) -> VariableTracker:
        # call_function must check any unsupported arguments and graph-break.
        # It's safe to assume args/kwargs from orig_fn map 1:1 to args/kwargs of remapped_fn,
        # since that's the contract for putting a mapping in `traceable_collective_remaps`
        import torch.distributed as dist
        from torch.distributed._functional_collectives import REDUCE_OP_TO_STR

        # Merge args into kwargs so positional and keyword args
        # can be processed the same way.
        signature = inspect.signature(self.fn)
        kwargs = dict(signature.bind(*args, **kwargs).arguments)
        args = ()

        if "async_op" in kwargs and kwargs["async_op"].as_python_constant():
            unimplemented(
                gb_type="async_op=True for distributed collectives",
                context=f"{self.fn}, {args=}, {kwargs=}",
                explanation=f"`torch.compile` doesn't support `async_op=True for {self.fn}",
                hints=[
                    *graph_break_hints.SUPPORTABLE,
                ],
            )

        if self.fn in (
            dist.all_reduce,
            dist.reduce_scatter_tensor,
            dist._reduce_scatter_base,
        ):
            reduce_op_var = kwargs.get("op")
            reduce_op = (
                reduce_op_var.value  # type: ignore[attr-defined]
                if reduce_op_var is not None
                else signature.parameters["op"].default
            )
            if reduce_op not in REDUCE_OP_TO_STR:
                raise ValueError(f"Unsupported all_reduce op: {reduce_op}")
            kwargs["op"] = variables.ConstantVariable.create(
                REDUCE_OP_TO_STR[reduce_op]
            )
        return self.replacement_var.call_function(tx, args, kwargs)


class FunctoolsWrapsVariable(UserFunctionVariable):
    def call_function(
        self,
        tx: "InstructionTranslator",
        args: Sequence[VariableTracker],
        kwargs: dict[str, VariableTracker],
    ) -> VariableTracker:
        if not kwargs and len(args) == 1:

            def wraps(fn: Any) -> VariableTracker:
                if isinstance(fn, variables.NestedUserFunctionVariable):
                    return fn.clone(wrapped_fn=args[0])
                unimplemented(
                    gb_type="functools.wraps",
                    context=f"{fn}",
                    explanation="`torch.compile` can't trace `functools.wraps` on functions defined outside the compile region",
                    hints=[
                        *graph_break_hints.SUPPORTABLE,
                    ],
                )

            return variables.LambdaVariable(wraps)

        return super().call_function(tx, args, kwargs)


class CollectionsNamedTupleFunction(UserFunctionVariable):
    def as_python_constant(self) -> Any:
        return self.fn

    def call_function(
        self,
        tx: "InstructionTranslator",
        args: Sequence[VariableTracker],
        kwargs: dict[str, VariableTracker],
    ) -> VariableTracker:
        constant_args = check_constant_args(args, kwargs)
        if constant_args:
            try:
                value = self.fn(
                    *[x.as_python_constant() for x in args],
                    **{k: v.as_python_constant() for k, v in kwargs.items()},
                )
            except TypeError as exc:
                raise_observed_exception(
                    type(exc),
                    tx,
                    args=list(map(ConstantVariable.create, exc.args)),
                )
            return variables.UserDefinedClassVariable(
                # pyrefly: ignore[unbound-name]
                value,
                mutation_type=ValueMutationNew(),
            )
        unimplemented(
            gb_type="namedtuple construction",
            context=f"{args=}, {kwargs=}",
            explanation="`torch.compile` only support certain input types for namedtuple",
            hints=[
                *graph_break_hints.SUPPORTABLE,
            ],
        )


class FunctoolsPartialVariable(VariableTracker):
    def __init__(
        self,
        func: VariableTracker,
        args: Sequence[VariableTracker],
        keywords: dict[str, VariableTracker],
        **kwargs: Any,
    ) -> None:
        super().__init__(**kwargs)
        self.func = func
        assert isinstance(args, list)
        self.args = args
        assert isinstance(keywords, dict)
        self.keywords = keywords
        # fake_value is used for id calculation. Creating this value and id'ng
        # on it is sufficient for the tracing purposes.
        self.fake_value = functools.partial(identity)

    def python_type(self) -> type:
        return functools.partial

    def reconstruct(self, codegen: "PyCodegen") -> None:
        codegen.add_push_null(lambda: codegen.load_import_from("functools", "partial"))
        codegen(self.func)
        if self.args:
            codegen.foreach(self.args)
        if not self.keywords:
            codegen.extend_output(create_call_function(len(self.args) + 1, False))
            return

        codegen.foreach(self.keywords.values())
        keys = tuple(self.keywords.keys())
        codegen.extend_output(
            codegen.create_call_function_kw(len(keys) + len(self.args) + 1, keys, False)
        )

    def get_function(self) -> Any:
        return self.as_python_constant()

    def call_function(
        self,
        tx: "InstructionTranslator",
        args: Sequence[VariableTracker],
        kwargs: dict[str, VariableTracker],
    ) -> VariableTracker:
        merged_args = self.args + list(args)
        merged_kwargs = {**self.keywords, **kwargs}
        return self.func.call_function(tx, merged_args, merged_kwargs)

    def call_obj_hasattr(
        self, tx: "InstructionTranslator", name: str
    ) -> ConstantVariable:
        # functools.partial uses slots, so attributes are constant
        return variables.ConstantVariable.create(
            hasattr(functools.partial(identity), name)
        )

    def var_getattr(self, tx: "InstructionTranslator", name: str) -> VariableTracker:
        source = self.source and AttrSource(self.source, name)
        # Handle __slots__
        if name == "func":
            return self.func
        if name == "args":
            return variables.ListVariable(self.args, source=source)
        if name == "keywords":
            items = {ConstantVariable.create(k): v for k, v in self.keywords.items()}
            return variables.ConstDictVariable(items, source=source)
        if name in cmp_name_to_op_mapping:
            return variables.GetAttrVariable(self, name)
        raise_observed_exception(AttributeError, tx)

    def as_python_constant(self) -> Any:
        return functools.partial(
            self.func.as_python_constant(),
            *[arg.as_python_constant() for arg in self.args],
            **{k: v.as_python_constant() for k, v in self.keywords.items()},
        )

    def guard_as_python_constant(self) -> Any:
        """Similar to as_python_constant(), but add ID_MATCH guards to try to force things to become constants"""
        return functools.partial(
            self.func.guard_as_python_constant(),
            *[v.guard_as_python_constant() for v in self.args],
            **{k: v.guard_as_python_constant() for k, v in self.keywords.items()},
        )


class PolyfilledFunctionVariable(VariableTracker):
    _nonvar_fields = {
        "fn",
        "wrapped_fn",
        "traceable_fn",
        *VariableTracker._nonvar_fields,
    }

    @classmethod
    @functools.cache
    def _get_polyfill_handlers(cls) -> dict[Callable[..., Any], types.FunctionType]:
        return {}

    @classmethod
    def create_with_source(
        cls, value: Any, source: Source
    ) -> "PolyfilledFunctionVariable":
        install_guard(source.make_guard(GuardBuilder.CLOSURE_MATCH))

        return cls(value, source=source)

    def __init__(self, fn: _F, **kwargs: Any) -> None:
        super().__init__(**kwargs)
        # pyrefly: ignore[invalid-type-var]
        self.fn: _F = fn

        handler = self._get_polyfill_handlers().get(fn, fn)
        traceable_fn = None
        assert callable(handler), f"Polyfill handler {handler} is not callable for {fn}"
        for candidate_attr in (
            "__torch_dynamo_polyfill__",  # registered polyfill
            "__python_implementation__",  # self handler from third-party libraries
        ):
            candidate = getattr(handler, candidate_attr, None)
            if candidate:
                assert callable(candidate)
                traceable_fn = candidate
                break
        else:
            raise RuntimeError(
                f"Polyfill handler {handler} does not have a traceable function"
            )
        # pyrefly: ignore[invalid-type-var]
        self.wrapped_fn = handler
        # pyrefly: ignore[invalid-type-var]
        self.traceable_fn: _F = traceable_fn

    @property
    def polyfill_fn(self) -> Callable[..., Any]:
        return self.traceable_fn

    def can_constant_fold_through(self) -> bool:
        return getattr(
            self.wrapped_fn, "__torch_dynamo_can_constant_fold_through__", False
        )

    def get_function(self) -> Any:
        return self.as_python_constant()

    def call_function(
        self,
        tx: "InstructionTranslator",
        args: Sequence[VariableTracker],
        kwargs: dict[str, VariableTracker],
    ) -> VariableTracker:
        if self.can_constant_fold_through() and check_unspec_or_constant_args(
            args, kwargs
        ):
            result = (
                self.fn(  # use the original function which is faster than the polyfill
                    *[x.as_python_constant() for x in args],
                    **{k: v.as_python_constant() for k, v in kwargs.items()},
                )
            )
            return VariableTracker.build(tx, result)

        # Special case for sum on tuple/list of ints
        if (
            self.fn is builtins.sum
            and len(args) == 1
            and not kwargs
            and isinstance(args[0], (variables.ListVariable, variables.TupleVariable))
            and all(
                (isinstance(x, variables.ConstantVariable) and isinstance(x.value, int))
                or (isinstance(x, variables.SymNodeVariable) and x.python_type() is int)
                for x in args[0].items
            )
        ):
            return variables.SymNodeVariable.create(
                tx,
                tx.output.create_proxy(
                    "call_function",
                    torch.sym_sum,
                    (tuple(a.as_proxy() for a in args[0].items),),
                    {},
                ),
                sym_num=torch.sym_sum(
                    [
                        (
                            x.value
                            if isinstance(x, variables.ConstantVariable)
                            else x.sym_num  # type: ignore[attr-defined]
                        )
                        for x in args[0].items
                    ]
                ),
            )

        traceable_function_variable = VariableTracker.build(tx, self.traceable_fn)
        return traceable_function_variable.call_function(tx, args, kwargs)

    def call_method(
        self,
        tx: "InstructionTranslator",
        name: str,
        args: list[VariableTracker],
        kwargs: dict[str, VariableTracker],
    ) -> VariableTracker:
        if name == "__call__":
            return self.call_function(tx, args, kwargs)

        method = getattr(self.fn, name, None)
        if not (method or is_function(method)):
            raise_type_error_exc(tx, f"Cannot find callable {name} in {self.fn}")
        options = {}
        if self.source:
            options["source"] = AttrSource(self.source, name)
        # pyrefly: ignore[bad-specialization]
        polyfilled_method_variable = PolyfilledFunctionVariable(method, **options)
        return polyfilled_method_variable.call_function(tx, args, kwargs)

    def as_python_constant(self) -> Any:
        return self.fn


class TracebackVariable(VariableTracker):
    # We don't track traceback. A call to any function in this module is a no-op
    def call_function(  # type: ignore[empty-body]
        self,
        tx: "InstructionTranslator",
        args: Sequence[VariableTracker],
        kwargs: dict[str, VariableTracker],
    ) -> VariableTracker: ...


class SysFunctionVariable(VariableTracker):
    def __init__(self, value: Any, **kwargs: Any) -> None:
        super().__init__(**kwargs)
        self.value = value

    def exc_info(self, tx: "InstructionTranslator") -> "variables.TupleVariable":
        if len(tx.exn_vt_stack):
            exn = tx.exn_vt_stack[-1]
            typ = exn.exc_type  # type: ignore[union-attr]
            tb = None
            items = [
                VariableTracker.build(tx, typ),
                exn,
                VariableTracker.build(tx, tb),
            ]
        else:
            items = [
                variables.ConstantVariable(None),
                variables.ConstantVariable(None),
                variables.ConstantVariable(None),
            ]
        return variables.TupleVariable(items)  # type: ignore[arg-type]

    def exception(self, tx: "InstructionTranslator") -> VariableTracker:
        return self.exc_info(tx).items[1]

    def call_function(
        self,
        tx: "InstructionTranslator",
        args: Sequence[VariableTracker],
        kwargs: dict[str, VariableTracker],
    ) -> VariableTracker:
        if self.value is sys.exc_info:
            return self.exc_info(tx)
        assert self.value is sys.exception
        return self.exception(tx)


from torch._higher_order_ops.triton_kernel_wrap import (
    create_tma_experimental_metadata,
    create_tma_stable_metadata,
    TMADescriptorMetadata,
    TritonHOPifier,
)


class DynamoTritonHOPifier(TritonHOPifier):
    def raise_unsupported(self, msg: str) -> Never:
        unimplemented(
            gb_type="triton kernel unsupported feature",
            context="",
            explanation=f"Encountered triton kernel unsupported feature: {msg}",
            hints=[],
        )

    def is_callable(self, maybe_callable: VariableTracker) -> bool:
        return isinstance(
            maybe_callable, (NestedUserFunctionVariable, UserFunctionVariable)
        )

    def get_value(self, val: VariableTracker) -> Any:
        return val.value  # type: ignore[attr-defined]

    def check_grid(self, grid: "BaseListVariable") -> tuple[torch.fx.proxy.Proxy, ...]:
        from .lists import BaseListVariable

        if isinstance(grid, BaseListVariable):
            return grid.as_proxy()
        else:
            unimplemented(
                gb_type="unsupported grid type for triton hop check_grid",
                context=f"grid type = {type(grid)}",
                explanation="`torch.compile` only supports list-like grid for check_grid",
                hints=[
                    *graph_break_hints.SUPPORTABLE,
                ],
            )

    def call_grid(
        self, grid: Any, meta: dict[str, Any], tx: "InstructionTranslator"
    ) -> Any:
        meta_var = {variables.ConstantVariable.create(k): v for k, v in meta.items()}
        grid = grid.call_function(tx, [meta_var], {})
        return grid

    # We use this function to wrap call_prune_configs
    def call_user_defined_fn(
        self,
        user_fn: Callable[..., Any],
        args: Sequence[VariableTracker],
        kwargs: dict[str, VariableTracker],
        tx: Optional["InstructionTranslator"],
        variable: Any,
    ) -> VariableTracker:
        from .builder import SourcelessBuilder

        wrapped_user_function = SourcelessBuilder.create(tx, user_fn)  # type: ignore[arg-type]
        result = wrapped_user_function.call_function(tx, args, kwargs)
        return result

    def wrap_user_defined_obj(
        self,
        user_obj: Any,
        tx: Optional["InstructionTranslator"],
        variable: Any,
        name: str,
    ) -> VariableTracker:
        from .builder import VariableBuilder

        wrapped_user_obj = VariableBuilder(
            tx, AttrSource(variable.kernel_source, f"{name}")
        )._wrap(user_obj)
        return wrapped_user_obj

    def maybe_unpack_configs(
        self, configs: Any, tx: Optional["InstructionTranslator"]
    ) -> list[Any]:
        # unpack the list of configs
        configs = configs.unpack_var_sequence(tx)

        # guard_as_python_constant inserts guards for Dynamo to check if the configs object changed.
        configs = [config.guard_as_python_constant() for config in configs]

        return configs

    def maybe_unpack_heuristic_result(self, result: VariableTracker) -> Any:
        if not result.is_python_constant():
            self.raise_unsupported(
                "@triton.heuristics must return constant values because configs can only contain constant values."
            )

        return result.guard_as_python_constant()

    # We need to override call_getitem here so that we can add the source in the case
    # where we call the triton kernel with a grid
    def call_getitem(  # type: ignore[override]
        self,
        variable: "TritonKernelVariable",
        args: Sequence[Any],
    ) -> "TritonKernelVariable":
        # __getitem__ should only be called if we don't already have a grid
        # Only grid needs to be passed
        if variable.grid is not None or len(args) != 1:
            self.raise_unsupported(
                "Triton kernels should be called with only a single grid"
            )
        return type(variable)(
            kernel=variable.kernel,
            kernel_idx=variable.kernel_idx,
            grid=args[0],
            kernel_source=variable.source,
        )

    def call_HOP(
        self,
        variable: "TritonKernelVariable",
        grids: Any,
        combined_args_raw: dict[str, Any],
        tx: "InstructionTranslator",
    ) -> "variables.ConstantVariable":
        from .constant import ConstantVariable
        from .dicts import ConstDictVariable

        # as we can only pass tensors as non-const args in fx graph,
        # here we replace TMA descriptors
        # (TMADescriptorExperimentalVariable and TMADescriptorStableVariable
        # instances) with the underlying tensors, while moving the
        # TMA descriptor-related metadata to a separate argument,
        # so that we can reconstruct the TMA descriptors downstream
        tma_descriptor_metadata: TMADescriptorMetadata = {}
        for k in list(combined_args_raw.keys()):
            v = combined_args_raw[k]
            if isinstance(
                v, (TMADescriptorExperimentalVariable, TMADescriptorStableVariable)
            ):
                tma_descriptor_metadata[k] = v.to_metadata()
                combined_args_raw[k] = v.get_tensor()

        combined_args = {
            variables.ConstantVariable.create(k): v
            for k, v in combined_args_raw.items()
        }

        from torch._higher_order_ops.triton_kernel_wrap import (
            kernel_side_table,
            triton_kernel_wrapper_mutation,
        )

        # Combine args and kwargs and pass as a dict so that if user defined triton
        # kernel uses variables as 'grid' or 'kernel', it does not conflict with
        # parameters of the wrapper function
        constant_args = {
            k: v.as_python_constant()
            for k, v in combined_args_raw.items()
            if isinstance(v, ConstantVariable)
        }
        non_constant_args = {
            k: v
            for k, v in combined_args.items()
            if not isinstance(v, ConstantVariable)
        }

        for v in non_constant_args.values():
            v = v.realize()
            if not isinstance(v, (variables.TensorVariable, variables.SymNodeVariable)):
                self.raise_unsupported(
                    f"Unexpected argument type for a Triton kernel: {repr(v)}."
                )

        constant_args_idx = kernel_side_table.add_constant_args(constant_args)
        meta = ConstDictVariable(non_constant_args, dict)
        tx.output.create_proxy(
            "call_function",
            triton_kernel_wrapper_mutation,
            (),
            {
                "kernel_idx": variable.kernel_idx,
                "constant_args_idx": constant_args_idx,
                "grid": grids,
                "tma_descriptor_metadata": tma_descriptor_metadata,
                "kwargs": meta.as_proxy(),
            },
        )

        return variables.ConstantVariable(
            None,
        )


dynamo_triton_hopifier_singleton = DynamoTritonHOPifier()


class TritonKernelVariable(VariableTracker):
    grid: "TritonGridType"
    kernel: "TritonKernelType"
    kernel_idx: Optional[int]
    kernel_source: "AttrSource"

    def __init__(
        self, kernel: Any, kernel_idx: Optional[int], grid: Any, **kwargs: Any
    ) -> None:
        self.kernel_source = kwargs.pop("kernel_source", None)
        super().__init__(**kwargs)
        dynamo_triton_hopifier_singleton.init_variable(self, kernel, kernel_idx, grid)

    def call_function(
        self,
        tx: "InstructionTranslator",
        args: Sequence[VariableTracker],
        kwargs: dict[str, VariableTracker],
    ) -> VariableTracker:
        return dynamo_triton_hopifier_singleton.call_triton_kernel(  # type: ignore[return-value]
            self, args, kwargs, tx
        )

    def call_method(
        self,
        tx: "InstructionTranslator",
        name: str,
        args: list[VariableTracker],
        kwargs: dict[str, VariableTracker],
    ) -> VariableTracker:
        if name == "__getitem__":
            return dynamo_triton_hopifier_singleton.call_getitem(self, args)
        elif name == "run":
            return dynamo_triton_hopifier_singleton.call_run(self, args, kwargs, tx)  # type: ignore[return-value]

        # Bail out to parent's implementation
        return super().call_method(tx, name, args, kwargs)

    def specialize_symbolic(self, arg: Any) -> Any:
        from .constant import ConstantVariable
        from .tensor import SymNodeVariable

        # See [Note: Specialize tl.constexpr args in user-defined triton kernels]
        if isinstance(arg, SymNodeVariable):
            return ConstantVariable.create(arg.evaluate_expr())
        return arg


class TMADescriptorExperimentalVariable(VariableTracker):
    def __init__(
        self,
        data_ptr: "variables.DataPtrVariable",
        dims: list[VariableTracker],
        block_dims: list[VariableTracker],
        element_size: VariableTracker,
        **kwargs: Any,
    ) -> None:
        assert isinstance(data_ptr, variables.DataPtrVariable)
        super().__init__(**kwargs)
        self.data_ptr = data_ptr
        self.dims = dims
        self.block_dims = block_dims
        self.element_size = element_size

    def to_metadata(self) -> Any:
        return create_tma_experimental_metadata(
            [dim.as_proxy() for dim in self.dims],
            [dim.as_proxy() for dim in self.block_dims],
            self.element_size.as_proxy(),
        )

    def reconstruct(self, codegen: "PyCodegen") -> None:
        codegen.add_push_null(
            lambda: codegen.load_import_from(
                "triton.tools.experimental_descriptor",
                f"create_{len(self.dims)}d_tma_descriptor",
            )
        )
        self.data_ptr.reconstruct(codegen)
        args = [*self.dims, *self.block_dims, self.element_size]
        codegen.foreach(args)
        codegen.call_function(len(args) + 1, False)

    def get_tensor(self) -> VariableTracker:
        return self.data_ptr.from_tensor


class TMADescriptorStableVariable(VariableTracker):
    def __init__(
        self,
        tensor: "TensorVariable",
        block_shape: "ListVariable",
        **kwargs: Any,
    ) -> None:
        assert isinstance(tensor, variables.TensorVariable)
        super().__init__(**kwargs)
        self.tensor = tensor
        self.block_shape = block_shape

    def to_metadata(self) -> Any:
        return create_tma_stable_metadata(
            self.block_shape.as_proxy(),
        )

    def reconstruct(self, codegen: "PyCodegen") -> None:
        codegen.add_push_null(
            lambda: codegen.load_import_from(
                "triton.tools.tensor_descriptor",
                "TensorDescriptor",
            )
        )
        codegen.load_method("from_tensor")
        self.tensor.reconstruct(codegen)
        codegen(self.block_shape)
        codegen.call_method(2)

    def get_tensor(self) -> Any:
        return self.tensor


class CreateTMADescriptorExperimentalVariable(VariableTracker):
    def __init__(
        self,
        rank: int,
        **kwargs: Any,
    ) -> None:
        assert rank in (1, 2)
        super().__init__(**kwargs)
        self.rank = rank

    def call_function(
        self,
        tx: "InstructionTranslator",
        args: Sequence[VariableTracker],
        kwargs: dict[str, VariableTracker],
    ) -> VariableTracker:
        ptr = kwargs["ptr"] if "ptr" in kwargs else args[0]

        if not isinstance(ptr, variables.DataPtrVariable):
            raise Unsupported(
                "Please ensure there were no graph breaks between "
                f"create_{self.rank}d_tma_descriptor and the upstream "
                ".data_ptr() call."
            )

        if self.rank == 1:
            if len(args) + len(kwargs) != 4:
                raise_type_error_exc(
                    tx,
                    f"TMA metadata rank=1 requires exactly 4 arguments, got {len(args) + len(kwargs)}",
                )
            dims = [
                kwargs["dim"] if "dim" in kwargs else args[1],
            ]
            block_dims = [
                kwargs["block_dim"] if "block_dim" in kwargs else args[2],
            ]
        else:
            if len(args) + len(kwargs) != 6:
                raise_type_error_exc(
                    tx,
                    f"TMA metadata rank=2 requires exactly 6 arguments, got {len(args) + len(kwargs)}",
                )
            dims = [
                kwargs["dim1"] if "dim1" in kwargs else args[1],
                kwargs["dim0"] if "dim0" in kwargs else args[2],
            ]
            block_dims = [
                kwargs["block_dim1"] if "block_dim1" in kwargs else args[3],
                kwargs["block_dim0"] if "block_dim0" in kwargs else args[4],
            ]
        element_size = kwargs["element_size"] if "element_size" in kwargs else args[-1]

        return TMADescriptorExperimentalVariable(
            data_ptr=ptr,
            dims=dims,
            block_dims=block_dims,
            element_size=element_size,
        )


class CreateTMADescriptorStableVariable(VariableTracker):
    def call_function(
        self,
        tx: "InstructionTranslator",
        args: Sequence[VariableTracker],
        kwargs: dict[str, VariableTracker],
    ) -> VariableTracker:
        tensor = kwargs["tensor"] if "tensor" in kwargs else args[0]
        block_shape = kwargs["block_shape"] if "block_shape" in kwargs else args[1]

        return TMADescriptorStableVariable(
            tensor=tensor,  # type: ignore[arg-type]
            block_shape=block_shape,  # type: ignore[arg-type]
<<<<<<< HEAD
        )
=======
        )


class PyTreeGetNodeTypeFunctionVariable(UserFunctionVariable):
    """
    `torch.utils._pytree._get_node_type` function is very hot function. We want to special case it to reduce Dynamo tracing time.

    def _get_node_type(tree: Any) -> Any:
        node_type = type(tree)
        # All namedtuple types are implicitly registered as pytree nodes.
        # XXX: Other parts of the codebase expect namedtuple types always return
        #      `namedtuple` instead of the actual namedtuple type. Even if the type
        #      is explicitly registered.
        if is_namedtuple_class(node_type):
            return namedtuple
        return node_type
    """

    def call_function(
        self,
        tx: "InstructionTranslator",
        args: Sequence[VariableTracker],
        kwargs: dict[str, VariableTracker],
    ) -> VariableTracker:
        if len(args) != 1:
            raise_type_error_exc(
                tx,
                f"pytree_get_node_type requires exactly 1 argument, got {len(args)}",
            )
        type_source = None
        if args[0].source:
            install_guard(args[0].source.make_guard(GuardBuilder.TYPE_MATCH))
            type_source = TypeSource(args[0].source)
        python_type = args[0].python_type()
        if is_namedtuple_class(python_type):
            type_source = AttrSource(CollectionsSource(), "namedtuple")
            return VariableTracker.build(tx, namedtuple, type_source)
        return VariableTracker.build(tx, python_type, source=type_source)


class PyTreeTreeIsLeafFunctionVariable(UserFunctionVariable):
    """
    `torch.utils._pytree.tree_is_leaf` function is a hot function. We want to special case it to reduce Dynamo tracing time.

    def tree_is_leaf(
        tree: PyTree,
        is_leaf: Callable[[PyTree], bool] | None = None,
    ) -> bool:
        if is_leaf is not None and is_leaf(tree):
            return True
        return _get_node_type(tree) not in SUPPORTED_NODES

    When is_leaf is None (the common case), we can optimize by not tracing into the function.
    When is_leaf is not None, we fall back to regular tracing since it requires executing user code.
    """

    def call_function(
        self,
        tx: "InstructionTranslator",
        args: Sequence[VariableTracker],
        kwargs: dict[str, VariableTracker],
    ) -> VariableTracker:
        # tree_is_leaf(tree, is_leaf=None)
        if len(args) < 1 or len(args) > 2:
            raise_type_error_exc(
                tx,
                f"tree_is_leaf requires 1 or 2 arguments, got {len(args)}",
            )

        # Check if is_leaf parameter is provided
        is_leaf = kwargs.get("is_leaf", ConstantVariable.create(None))
        if len(args) == 2:
            is_leaf = args[1]

        if not (
            isinstance(is_leaf, variables.ConstantVariable) and is_leaf.value is None
        ):
            return super().call_function(tx, args, kwargs)

        # Optimize the case where is_leaf is None
        # return _get_node_type(tree) not in SUPPORTED_NODES
        tree = args[0]
        node_type_var = PyTreeGetNodeTypeFunctionVariable(
            torch.utils._pytree._get_node_type
        ).call_function(tx, [tree], {})

        # If the SUPPORTED_NODES was seen earlier and mutated, there would be a
        # source and that will give us the mutated SUPPORTED_NODES.
        supported_nodes_var = VariableTracker.build(
            tx,
            torch.utils._pytree.SUPPORTED_NODES,
            source=get_pytree_SUPPORTED_NODES_source(),
        )
        out = supported_nodes_var.call_method(tx, "__contains__", [node_type_var], {})
        return ConstantVariable.create(not out.value)
>>>>>>> 93fef4bd
<|MERGE_RESOLUTION|>--- conflicted
+++ resolved
@@ -29,6 +29,7 @@
 import sys
 import traceback
 import types
+from collections import namedtuple
 from collections.abc import Callable, Sequence
 from types import CellType, FunctionType
 from typing import Any, Optional, TYPE_CHECKING, TypeVar
@@ -38,6 +39,7 @@
 import torch
 from torch._dynamo.exc import get_stack_above_dynamo
 from torch._guards import Source
+from torch.utils._pytree import is_namedtuple_class
 
 from .. import config, graph_break_hints, polyfills, variables
 from ..bytecode_transformation import create_call_function, create_rot_n, is_generator
@@ -59,15 +61,13 @@
 from ..source import (
     AttrSource,
     ClosureSource,
+    CollectionsSource,
     ConstantSource,
     DefaultsSource,
     GetItemSource,
     SkipGuardSource,
-<<<<<<< HEAD
-=======
     TorchSource,
     TypeSource,
->>>>>>> 93fef4bd
 )
 from ..utils import (
     check_constant_args,
@@ -2921,9 +2921,6 @@
         return TMADescriptorStableVariable(
             tensor=tensor,  # type: ignore[arg-type]
             block_shape=block_shape,  # type: ignore[arg-type]
-<<<<<<< HEAD
-        )
-=======
         )
 
 
@@ -3018,5 +3015,4 @@
             source=get_pytree_SUPPORTED_NODES_source(),
         )
         out = supported_nodes_var.call_method(tx, "__contains__", [node_type_var], {})
-        return ConstantVariable.create(not out.value)
->>>>>>> 93fef4bd
+        return ConstantVariable.create(not out.value)