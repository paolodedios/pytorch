"""
Function-related variable tracking classes for Dynamo's symbolic execution.

This module contains classes that track different types of functions during graph
compilation, including:
- User-defined functions and methods
- Built-in functions and methods
- Wrapped functions (e.g. from decorators)
- Special function types (e.g. functools.partial)
- Triton kernels and related function types

These classes are responsible for:
- Tracking function calls and their arguments
- Managing function closures and cell variables
- Handling function attributes and special methods
- Maintaining guards for function identity and closure contents
- Supporting function inlining and specialization
- Enabling proper symbolic execution of different function types

The variable trackers here work together with the rest of Dynamo to enable
accurate graph capture while handling Python's various function-related behaviors.
"""

import builtins
import functools
import inspect
import itertools
import logging
import sys
import traceback
import types
from collections.abc import Callable, Sequence
from types import CellType, FunctionType
from typing import Any, Optional, TYPE_CHECKING, TypeVar
from typing_extensions import Never
from weakref import WeakKeyDictionary

import torch
from torch._dynamo.exc import get_stack_above_dynamo
from torch._guards import Source

from .. import config, graph_break_hints, polyfills, variables
from ..bytecode_transformation import create_call_function, create_rot_n, is_generator
from ..exc import (
    get_dynamo_observed_exception,
    handle_observed_exception,
    InfiniteGeneratorError,
    ObservedException,
    ObservedGeneratorExit,
    ObservedUserStopIteration,
    raise_observed_exception,
    SkipFrame,
    StepUnsupported,
    unimplemented,
    Unsupported,
)
from ..guards import GuardBuilder, install_guard
from ..source import (
    AttrSource,
    ClosureSource,
    ConstantSource,
    DefaultsSource,
    GetItemSource,
    SkipGuardSource,
)
from ..utils import (
    check_constant_args,
    check_unspec_or_constant_args,
    cmp_name_to_op_mapping,
    identity,
    is_function,
    is_wrapper_or_member_descriptor,
    istype,
    make_cell,
)
from .base import (
    AsPythonConstantNotImplementedError,
    AttributeMutationNew,
    raise_type_error_exc,
    ValueMutationNew,
    VariableTracker,
)
from .constant import ConstantVariable


try:
    from torch.distributed.fsdp._fully_shard import _fsdp_param_group
except ModuleNotFoundError:
    _fsdp_param_group = None  # type: ignore[assignment]


if TYPE_CHECKING:
    from torch._dynamo.codegen import PyCodegen
    from torch._dynamo.symbolic_convert import (
        InstructionTranslator,
        InstructionTranslatorBase,
    )
    from torch._dynamo.variables.ctx_manager import ContextWrappingVariable
    from torch._higher_order_ops.triton_kernel_wrap import (
        TritonGridType,
        TritonKernelType,
    )

    from .lists import BaseListVariable, ListVariable
    from .tensor import TensorVariable


_F = TypeVar("_F", bound=Callable[..., Any])
CO_VARARGS = 0x04
CO_VARKEYWORDS = 0x08


# Module-level cache keyed by the function object
_spec_cache: WeakKeyDictionary[Any, Any] = WeakKeyDictionary()


class FunctionSpec:
    def __init__(self, func: FunctionType):
        code = func.__code__
        vn = code.co_varnames

        self.posonly_count = code.co_posonlyargcount
        self.arg_count = code.co_argcount
        self.kwonly_count = code.co_kwonlyargcount

        self.posonly_names = vn[: self.posonly_count]
        self.pos_or_kw_names = vn[self.posonly_count : self.arg_count]
        self.all_pos_names = self.posonly_names + self.pos_or_kw_names
        self.kwonly_names = vn[self.arg_count : self.arg_count + self.kwonly_count]

        off = self.arg_count + self.kwonly_count
        self.varargs_name = vn[off] if code.co_flags & CO_VARARGS else None
        off += 1 if self.varargs_name else 0
        self.varkw_name = vn[off] if code.co_flags & CO_VARKEYWORDS else None

    def update_defaults(self, func: FunctionType) -> None:
        # Defaults can change from function call to function call. So re-update
        # them on every call.
        self.defaults = func.__defaults__ or ()
        self.kwdefaults = func.__kwdefaults__ or {}

        # Map positional-default names → their index in self.defaults
        self.pos_default_map = dict(
            zip(self.all_pos_names[-len(self.defaults) :], range(len(self.defaults)))
        )


def _get_spec(func: FunctionType) -> FunctionSpec:
    spec = _spec_cache.get(func)
    if spec is None:
        spec = FunctionSpec(func)
        _spec_cache[func] = spec
    return spec


def bind_args_cached(
    func: FunctionType,
    tx: "InstructionTranslator",
    fn_source: Optional[Source],
    args: Sequence[Any],
    kwargs: dict[str, Any],
) -> dict[str, VariableTracker]:
    spec = _get_spec(func)
    spec.update_defaults(func)
    ba = {}
    rem_kw = dict(kwargs)

    # 1) Bind all positional (pos-only + pos-or-kw)
    # 1.1) Apply pos-defaults first (maybe overridden later)
    for name, idx in spec.pos_default_map.items():
        default_source = None
        if fn_source and not (
            ConstantVariable.is_literal(spec.defaults[idx])
            and config.skip_guards_on_constant_func_defaults
        ):
            default_source = DefaultsSource(fn_source, idx)
        ba[name] = wrap_bound_arg(tx, spec.defaults[idx], default_source)
    # 1.2) Fill in provided positional args
    for i, name in enumerate(spec.all_pos_names):
        if i < len(args):
            # Maybe override pos-defaults applied above
            ba[name] = wrap_bound_arg(tx, args[i])
        elif name in rem_kw and (
            # `kwargs` can have the same key as a pos-only arg `name`.
            # If this case happens, we should not consume the `name` here and
            # keep it in `kwargs`:
            #   >>> def fn(a, /, **kwargs): return (a, kwargs)
            #   >>> fn(1, a=2)
            #   (1, {'a': 2})
            name not in spec.posonly_names
        ):
            # Maybe override pos-defaults applied above
            ba[name] = wrap_bound_arg(tx, rem_kw.pop(name))
        elif name not in ba:
            raise_observed_exception(
                TypeError,
                tx,
                args=[
                    ConstantVariable.create(
                        f"Missing required positional argument: {name}"
                    )
                ],
            )

    # 2) *args
    extra = args[len(spec.all_pos_names) :]
    if spec.varargs_name:
        ba[spec.varargs_name] = wrap_bound_arg(tx, tuple(extra))
    elif extra:
        raise_observed_exception(
            TypeError,
            tx,
            args=[
                ConstantVariable.create(
                    f"Too many positional arguments: got {len(args)}, expected {len(spec.all_pos_names)}"
                )
            ],
        )

    # 3) Keyword-only
    for name in spec.kwonly_names:
        if name in rem_kw:
            ba[name] = wrap_bound_arg(tx, rem_kw.pop(name))
        elif name in spec.kwdefaults:
            kwdefault_source = None
            if fn_source:
                kwdefault_source = DefaultsSource(fn_source, name, is_kw=True)
            ba[name] = wrap_bound_arg(tx, spec.kwdefaults[name], kwdefault_source)
        else:
            raise_observed_exception(
                TypeError,
                tx,
                args=[
                    ConstantVariable.create(
                        f"Missing required keyword-only argument: {name}"
                    )
                ],
            )

    # 4) **kwargs
    if spec.varkw_name:
        ba[spec.varkw_name] = wrap_bound_arg(tx, rem_kw)
    elif rem_kw:
        raise_observed_exception(
            TypeError,
            tx,
            args=[
                ConstantVariable.create(f"Unexpected keyword arguments: {list(rem_kw)}")
            ],
        )

    return ba


def wrap_bound_arg(
    tx: "InstructionTranslator", val: Any, source: Optional[Source] = None
) -> VariableTracker:
    # Source propagation is best effort since not every object we encounter has a source to begin with.
    if isinstance(val, VariableTracker):
        return val
    elif not source:
        return VariableTracker.build(tx, val)
    else:
        # Create a lazy variable to avoid guarding on __defaults__ unless really
        # needed.
        return variables.LazyVariableTracker.create(val, source)


def wrap_args_kwargs(tx: "InstructionTranslator", result: dict[str, Any]) -> None:
    for k, v in list(result.items()):
        if isinstance(v, (tuple, dict)):
            # args/kwargs
            result[k] = wrap_bound_arg(tx, v)


def init_cellvars(
    parent: "InstructionTranslator",
    result: dict[str, VariableTracker],
    code: types.CodeType,
) -> None:
    """
    Update `result` to add mapping from local name to new cells created
    directly by `code`, or update SideEffects in `parent` if the a local cell is
    already in `result` (cell argument).
    """
    side_effects = parent.output.side_effects

    for name in code.co_cellvars:
        new_cell = side_effects.track_cell_new()
        if name in result:
            # This handles when a function argument is a cell (e.g., captured by
            # a nested func). See `MAKE_CELL` bytecode for more info.
            side_effects.store_cell(new_cell, result.pop(name))
        result[name] = new_cell


def _create_nested_fn(
    code: types.CodeType,
    f_globals: dict[str, Any],
    name: str,
    defaults: Optional[tuple[object, ...]],
    closure: Optional[tuple[CellType]],
    kwdefaults: Optional[dict[str, Any]],
    annotations: Optional[dict[str, Any]],
) -> types.FunctionType:
    from types import FunctionType

    func = FunctionType(code, f_globals, name, defaults, closure)
    func.__kwdefaults__ = kwdefaults

    if isinstance(annotations, tuple):
        from itertools import pairwise

        annotations = dict(pairwise(annotations))

    # TypeError: __annotations__ must be set to a dict object
    assert annotations is None or isinstance(annotations, dict)
    func.__annotations__ = annotations  # type: ignore[assignment]

    return func


fn_known_dunder_attrs = {
    "__annotations__",
    "__defaults__",
    "__kwdefaults__",
    "__code__",
    "__globals__",
    "__closure__",
    "__doc__",
}


def fn_var_getattr(
    tx: "InstructionTranslator", fn: object, source: Optional[Source], name: str
) -> VariableTracker:
    source = source and AttrSource(source, name)

    if source and name == "__annotations__":
        # We get a large number of silly guards from annotations from inspect
        # module. Changing annotations is rare, and it impacting the extracted
        # graph is even rarer. So skip guards.
        source = SkipGuardSource(source)

    subobj = None
    try:
        subobj = inspect.getattr_static(fn, name)
    except AttributeError:
        # function does not have a __getattr__ or __getattribute__ method,
        # so we can safely assume that this attribute is absent
        raise_observed_exception(AttributeError, tx)

    # Special handling for known dunder attributes
    if name in fn_known_dunder_attrs:
        subobj = getattr(fn, name)
    if source:
        return variables.LazyVariableTracker.create(subobj, source)
    return VariableTracker.build(tx, subobj)


class BaseUserFunctionVariable(VariableTracker):
    def get_filename(self) -> str:
        return self.get_code().co_filename  # type: ignore[attr-defined]

    def get_name(self) -> str:
        return self.get_code().co_name  # type: ignore[attr-defined]

    def get_globals(self):
        raise NotImplementedError

    def call_function(
        self,
        tx: "InstructionTranslator",
        args: Sequence[VariableTracker],
        kwargs: dict[str, VariableTracker],
    ) -> VariableTracker:
        return tx.inline_user_function_return(self, [*self.self_args(), *args], kwargs)  # type: ignore[attr-defined]

    def call_obj_hasattr(
        self, tx: "InstructionTranslator", name: str
    ) -> VariableTracker:
        result = False

        try:
            result = hasattr(self.get_function(), name)  # type: ignore[attr-defined]
        except NotImplementedError:
            if name == "__name__" and isinstance(self, NestedUserFunctionVariable):
                result = True
        return variables.ConstantVariable.create(result)

<<<<<<< HEAD
    def closure_vars(self, tx):
=======
    def inspect_parameter_names(self) -> list[str]:
        return list(inspect.signature(self.get_function()).parameters)  # type: ignore[attr-defined]

    def closure_vars(self, tx: "InstructionTranslator") -> dict[str, VariableTracker]:
>>>>>>> cc0e1754
        return {}


class UserFunctionVariable(BaseUserFunctionVariable):
    """Some unsupported user-defined global function"""

    _nonvar_fields = {
        "fn",
        "is_constant",
        *BaseUserFunctionVariable._nonvar_fields,
    }

    @classmethod
    def create_with_source(cls, value: Any, source: Any) -> "UserFunctionVariable":
        install_guard(source.make_guard(GuardBuilder.CLOSURE_MATCH))
        return cls(value, source=source)

    def __init__(
        self,
        fn: types.FunctionType | torch.jit.ScriptFunction,  # type: ignore[type-arg]
        is_constant: bool = False,
        **kwargs: Any,
    ) -> None:
        super().__init__(**kwargs)
        if getattr(fn, "_dynamo_marked_constant", False):
            # This method should be treated as a constant for the purposes of compilation
            self.is_constant = True
        else:
            self.is_constant = False

        # TODO putting this here to avoid duplication, because we could hit this
        # from several paths (e.g., SuperVariable or `var_getattr`s).
        if not isinstance(fn, (types.FunctionType, torch.jit.ScriptFunction)):
            unimplemented(
                gb_type="can't handle functions not implemented in python ",
                context=f"{fn}",
                explanation="Dynamo can only handle functions defined in python",
                hints=[
                    "Move usage of this function out of `torch.compile` region",
                    *graph_break_hints.INFERENCE_MODE,
                ],
            )
        # TODO(anijain2305) - Replace directly calling UserFunctionVariable with
        # VariableBuilder, which handles the wrapping of _torchdynamo_inline.
        # unpack @torch._dynamo.optimize()(fn) wrapped function
        fn = inspect.getattr_static(fn, "_torchdynamo_inline", fn)
        self.fn = fn

    def as_python_constant(self) -> Any:
        if istype(self, UserFunctionVariable):
            return self.fn
        # subclasses (such as methods) usually aren't a constant
        return super().as_python_constant()

    def self_args(self) -> list[VariableTracker]:
        return []

    def get_function(self) -> types.FunctionType:
        return self.fn

    def get_code(self) -> types.CodeType:
        return self.fn.__code__

    def python_type(self) -> type:
        return types.FunctionType

    def has_self(self) -> bool:
        return getattr(self.fn, "__self__", None) is not None

    def get_globals(self) -> dict[str, Any]:
        return self.fn.__globals__

    def get_source(self) -> Source:
        source = self.source

        if source and isinstance(self, variables.UserMethodVariable):
            source = self.source_fn  # type: ignore[assignment]
        return source  # type: ignore[return-value]

    def bind_args(
        self,
        parent: "InstructionTranslator",
        args: Sequence[VariableTracker],
        kwargs: dict[str, VariableTracker],
    ) -> dict[str, VariableTracker]:
        """
        Assume `args` and `kwargs` are VariableTracker arguments for a call to
        this function, create new bindings for initial locals.
        """
        assert not self.is_constant

        fn: types.FunctionType = self.fn

        if not isinstance(fn, FunctionType):
            raise TypeError("Only supports regular Python functions.")
        root_tx = parent.output.root_tx

        source = self.get_source()
        result = bind_args_cached(fn, root_tx, source, args, kwargs)  # type: ignore[arg-type]

        init_cellvars(parent, result, fn.__code__)
        closure = self.fn.__closure__ or ()
        assert len(closure) == len(self.fn.__code__.co_freevars)
        for idx, name, cell in zip(
            itertools.count(), self.fn.__code__.co_freevars, closure
        ):
            # TODO refactor these 3 branches.
            side_effects = parent.output.side_effects
            if cell in side_effects:
                cell_var = side_effects[cell]

            elif source:
                closure_cell = GetItemSource(ClosureSource(source), idx)
                closure_cell_contents = AttrSource(closure_cell, "cell_contents")
                try:
                    contents_var = VariableTracker.build(
                        parent, cell.cell_contents, closure_cell_contents
                    )
                except ValueError:
                    # Cell has not yet been assigned
                    contents_var = variables.DeletedVariable()
                cell_var = side_effects.track_cell_existing(
                    closure_cell, cell, contents_var
                )

            else:
                # TODO figure out why source isn't available here, and whether
                # we can fix that and remove this branch.
                try:
                    contents_var = VariableTracker.build(parent, cell.cell_contents)
                except ValueError:
                    # Cell has not yet been assigned
                    contents_var = variables.DeletedVariable()
                cell_var = side_effects.track_cell_existing(None, cell, contents_var)

            result[name] = cell_var

        return result

    def var_getattr(self, tx: "InstructionTranslator", name: str) -> VariableTracker:
        if name in cmp_name_to_op_mapping:
            return variables.GetAttrVariable(self, name)
        source = self.get_source()
        return fn_var_getattr(tx, self.fn, source, name)

    def call_obj_hasattr(
        self, tx: "InstructionTranslator", name: str
    ) -> VariableTracker:
        result = hasattr(self.fn, name)
        return variables.ConstantVariable.create(result)

    def call_function(
        self,
        tx: "InstructionTranslator",
        args: Sequence[VariableTracker],
        kwargs: dict[str, VariableTracker],
    ) -> VariableTracker:
        # Handle patch_dynamo_config call
        if self.fn is torch._dynamo.patch_dynamo_config:
            try:
                args_const = [arg.as_python_constant() for arg in args]
                kwargs_const = {
                    key: val.as_python_constant() for key, val in kwargs.items()
                }
                changes = torch._dynamo.patch_dynamo_config(
                    *args_const, **kwargs_const
                ).changes
                return variables.DynamoConfigPatchVariable(changes)
            except AsPythonConstantNotImplementedError as e:
                raise RuntimeError(
                    "Cannot convert patch_dynamo_config args/kwargs to constants. "
                    "Please fix your call to patch_dynamo_config by using simpler inputs. "
                    f"args: {args}, kwargs: {kwargs}"
                ) from e
        elif self.fn is torch._dynamo.error_on_graph_break:
            try:
                bound = inspect.signature(self.fn).bind(*args, **kwargs)
                error_on_graph_break = bound.arguments[
                    "error_on_graph_break"
                ].as_python_constant()
                assert isinstance(error_on_graph_break, bool)
                return variables.ErrorOnGraphBreakVariable(error_on_graph_break)
            except Exception as e:
                raise RuntimeError(
                    "Improper error_on_graph_break() call. Please fix your call to error_on_graph_break(). "
                    f"args: {args}, kwargs: {kwargs}"
                ) from e
        # Handle a `nonstrict_trace(fn)` call
        elif self.fn is torch._dynamo.nonstrict_trace:
            bound = inspect.signature(self.fn).bind(*args, **kwargs)
            fn_var = bound.args[0]
            if not isinstance(fn_var, BaseUserFunctionVariable):
                typ = fn_var.python_type()
                msg = f"`nonstrict_trace` expects a callable, but got value of type <{typ.__name__}>"
                unimplemented(
                    gb_type="TypeError from user code",
                    context=f"call_function({self.value}, {args}, {kwargs})",  # type: ignore[attr-defined]
                    explanation=msg,
                    hints=[
                        *graph_break_hints.USER_ERROR,
                    ],
                )

            if not isinstance(fn_var, UserFunctionVariable):
                fn_name = fn_var.get_name()
                msg = f"Applying `nonstrict_trace` to function <{fn_name}>; however, `nonstrict_trace` currently requires the function to be defined outside `torch.compile` region."  # noqa: B950
                unimplemented(
                    gb_type="Limitation of `nonstrict_trace",
                    context=f"{self}",
                    explanation=msg,
                    hints=[
                        f"make sure definition of {fn_name} is outside ",
                        "`torch.compile` region",
                    ],
                )
            # pyrefly: ignore[missing-attribute]
            fn = fn_var.fn
            return variables.TorchInGraphFunctionVariable(fn, nonstrict_traceable=True)

        if self.is_constant:
            return invoke_and_store_as_constant(
                tx, self.fn, self.get_name(), args, kwargs
            )

        if (
            not tx.output.current_tracer.unsafe_allow_externally_visible_side_effects
            and self.fn
            is torch._dynamo.utils._disable_side_effect_safety_checks_for_current_subtracer
        ):
            with torch._dynamo.side_effects.allow_externally_visible_side_effects_in_subtracer(
                tx
            ):
                return super().call_function(tx, args, kwargs)

        if (
            tx.output.current_tracer.under_activation_checkpoint
            and not tx.output.current_tracer.allow_side_effects_under_checkpoint
        ):
            try:
                from torch.distributed.fsdp._fully_shard._fsdp_state import FSDPState
            except Exception:
                FSDPState = None  # type: ignore[assignment, misc]
            if FSDPState is not None and self.fn in [
                FSDPState._pre_forward,
                FSDPState._post_forward,
            ]:
                with torch._dynamo.side_effects.allow_side_effects_under_checkpoint(tx):
                    return super().call_function(tx, args, kwargs)
        return super().call_function(tx, args, kwargs)


class BuiltinMethodVariable(BaseUserFunctionVariable):
    def __init__(
        self, fn: types.BuiltinMethodType, is_constant: bool = False, **kwargs: Any
    ) -> None:
        super().__init__(**kwargs)
        assert isinstance(fn, types.BuiltinMethodType)
        self.fn = fn

    @staticmethod
    def is_supported_builtin_method(obj: Any) -> bool:
        method_self = obj.__self__
        method_name = obj.__name__

        # TODO(anijain2305) - Add support for more builtin methods
        # Supports tuple.__new__ and frozenset({....}).__contains__
        return (method_self is tuple and method_name == "__new__") or (
            type(method_self) is frozenset and method_name == "__contains__"
        )

    def call_function(
        self,
        tx: "InstructionTranslator",
        args: Sequence[VariableTracker],
        kwargs: dict[str, VariableTracker],
    ) -> VariableTracker:
        method_self = self.fn.__self__
        name = self.fn.__name__
        obj_source = self.source and AttrSource(self.source, "__self__")
        obj_vt = VariableTracker.build(tx, method_self, obj_source)
        return obj_vt.call_method(tx, name, args, kwargs)


class LocalGeneratorObjectVariable(VariableTracker):
    def __init__(
        self,
        code: types.CodeType,
        f_globals: dict[str, Any],
        inline_tracer: Optional["InstructionTranslator"],
        **kwargs: Any,
    ) -> None:
        super().__init__(**kwargs)
        self.code = code
        self.f_globals = f_globals
        self.inline_tracer = inline_tracer

    def get_code(self) -> types.CodeType:
        return self.code

    def get_filename(self) -> str:
        return self.get_code().co_filename

    def get_name(self) -> str:
        return self.get_code().co_name

    def get_function(self) -> Never:
        raise NotImplementedError

    def has_self(self) -> bool:
        return False

    def __name__(self) -> str:
        return self.get_name()

    def __str__(self) -> str:
        return f"{self.__class__.__name__}({self.get_name()})"

    __repr__ = __str__

    def reconstruct(self, codegen: "PyCodegen") -> None:
        from torch._dynamo.side_effects import disallow_side_effects_in_generator
        from torch._dynamo.symbolic_convert import (
            InstructionTranslator,
            save_and_restart_speculation_log,
            temporarely_allow_writes_to_output_graph,
        )

        tx = InstructionTranslator.current_tx()
        save = save_and_restart_speculation_log(tx)
        disallow = disallow_side_effects_in_generator(tx)
        temp = temporarely_allow_writes_to_output_graph(tx)

        with save, disallow, temp:
            tracer = self._get_inline_tracer(tx)
            if not tracer.generator_exhausted:
                self.remaining_items = self.force_unpack_var_sequence(tx)
            variables.ListIteratorVariable(self.remaining_items).reconstruct(codegen)

    def bind_args(
        self,
        tx: "InstructionTranslator",
        args: Sequence[VariableTracker],
        kwargs: dict[str, VariableTracker],
    ) -> dict[str, VariableTracker]:
        return self.vt.bind_args(tx, args, kwargs)  # type: ignore[attr-defined]

    def get_globals(self) -> dict[str, Any]:
        return self.f_globals

    def python_type(self) -> type:
        return types.GeneratorType

    def _get_inline_tracer(self, tx: "InstructionTranslator") -> Any:
        from torch._dynamo.symbolic_convert import InliningInstructionTranslator

        if self.inline_tracer is None:
            self.inline_tracer = InliningInstructionTranslator.build_inline_tracer(  # type: ignore[assignment]
                tx, self, [], {}
            )
        return self.inline_tracer

    def next_variable(self, tx: "InstructionTranslator") -> VariableTracker:
        tracer = self._get_inline_tracer(tx)

        if self._is_generator_exhausted():
            raise_observed_exception(StopIteration, tx)

        try:
            # Hierarchically, tx can be seen as the parent of the inline tracer
            # created on call_function. Any exception needs to be propagated to tx
            # for Dynamo to behave correctly
            return tracer.inline_call_()
        except ObservedException as e:
            tracer.generator_exhausted = True
            raise e
        except InfiniteGeneratorError:
            # test/dynamo/test_misc.py::test_iterator_limit
            raise
        except Unsupported as e:
            torch._dynamo.eval_frame.skip_code(self.get_code())
            raise SkipFrame from e

    def call_obj_hasattr(
        self, tx: "InstructionTranslator", name: str
    ) -> VariableTracker:
        if name in self.python_type().__dict__:
            return ConstantVariable.create(True)
        return ConstantVariable.create(False)

    def has_unpack_var_sequence(self, tx: "InstructionTranslator") -> bool:
        return False

    def has_force_unpack_var_sequence(self, tx: "InstructionTranslator") -> bool:
        return True

    def force_unpack_var_sequence(
        self, tx: "InstructionTranslator"
    ) -> list[VariableTracker]:
        result: list[VariableTracker] = []
        self.force_apply_to_var_sequence(tx, result.append)
        return result

    def force_apply_to_var_sequence(
        self, tx: "InstructionTranslator", fn: Callable[[VariableTracker], Any]
    ) -> None:
        while True:
            try:
                fn(self.next_variable(tx))
            except ObservedUserStopIteration:
                handle_observed_exception(tx)
                break

    def _setup_exception(
        self, tx: "InstructionTranslator", exc: VariableTracker
    ) -> None:
        tracer = self._get_inline_tracer(tx)
        try:
            tracer._raise_exception_variable(exc)
        except ObservedException as e:
            # if no handler is available (i.e. user code doesn't catch it), the
            # exception is raised again.
            tracer.exception_handler(e)

    def _is_generator_just_started(self) -> bool:
        return self.inline_tracer is None or self.inline_tracer.instruction_pointer == 0

    def _is_generator_exhausted(self) -> bool:
        return getattr(self.inline_tracer, "generator_exhausted", False)

    def call_method(
        self,
        tx: "InstructionTranslator",
        name: str,
        args: list[VariableTracker],
        kwargs: dict[str, VariableTracker],
    ) -> VariableTracker:
        if name == "__next__":
            return self.next_variable(tx)
        elif name == "__iter__":
            # iter(gen) returns itself
            return self
        elif name == "send":
            # Sends a value into the generator function. Returns the next value
            # yielded by the generator, or raises StopIteration if the generator
            # exits without yielding another value
            if self._is_generator_just_started() and len(args):
                # can't send non-None value to a just-started generator
                # Test: GeneratorCPythonTests.test_send_non_none_to_new_gen
                if not all(
                    isinstance(arg, ConstantVariable) and arg.value is None
                    for arg in args
                ):
                    raise_observed_exception(TypeError, tx)
            tracer = self._get_inline_tracer(tx)
            tracer.push_many(args)
            return self.next_variable(tx)
        elif name == "close":
            # * Raises a GeneratorExit at the point where the generator function was paused.
            # * If the generator function catches the exception and returns a
            # value, this value is returned from close() - Python 3.13+
            # * If the generator function is already closed, or raises GeneratorExit
            # (by not catching the exception), close() returns None.
            # * If the generator yields a value, a RuntimeError is raised.
            # * If the generator raises any other exception, it is propagated to the caller.
            # * If the generator has already exited due to an exception or normal
            # exit, close() returns None and has no other effect.

            # Return None if close is called on a just-started generator
            # See test GeneratorCloseCpythonTests::test_close_not_started

            tracer = self._get_inline_tracer(tx)
            if self._is_generator_just_started() or self._is_generator_exhausted():
                tracer.generator_exhausted = True
                return variables.ConstantVariable(None)

            # Raise GeneratorExit to see if user code catches it. Any other exception
            # is propagated to the parent frame.
            try:
                self._setup_exception(
                    tx, variables.ExceptionVariable(GeneratorExit, ())
                )
                # There's an extra block on Python 3.12+ to handle StopIteration
                # see: https://github.com/python/cpython/blob/8f93dd8a8f237b277abad20d566df90c5cbd7f1e/Objects/genobject.c#L394-L397
                #
                #   1           0 RETURN_GENERATOR
                #               2 POP_TOP
                #               4 RESUME                   0

                #   2           6 LOAD_CONST               1 (1)
                #               8 YIELD_VALUE              1
                #              10 RESUME                   1
                #              12 POP_TOP
                #              14 RETURN_CONST             0 (None)
                #         >>   16 CALL_INTRINSIC_1         3 (INTRINSIC_STOPITERATION_ERROR)
                #              18 RERAISE                  1
                # ExceptionTable:
                #   4 to 14 -> 16 [0] lasti
                if (
                    sys.version_info >= (3, 12)
                    and tracer.next_instruction.opname == "CALL_INTRINSIC_1"
                ):
                    tracer.generator_exhausted = True
                    return variables.ConstantVariable(None)
            except ObservedGeneratorExit:
                # If it doesn't catch, we just return None, as per the text above
                tracer.generator_exhausted = True
                return variables.ConstantVariable(None)

            try:
                # Raise RuntimeError if the generator yields any other value
                if self.next_variable(tx):
                    raise_observed_exception(RuntimeError, tx)
            except ObservedGeneratorExit:
                tracer.generator_exhausted = True
                return variables.ConstantVariable(None)
            except ObservedUserStopIteration:
                # In Python 3.13+, one can capture GeneratorExit and return a value
                # See test_generator.py::test_close_capture_GeneratorExit_return
                # https://discuss.python.org/t/let-generator-close-return-stopiteration-value/24786/26
                # https://github.com/python/cpython/pull/104771
                assert tracer.symbolic_result is not None
                return tracer.symbolic_result
        elif name == "throw":
            # * Raises an exception at the point where the generator was paused, and
            # returns the next value yielded by the generator.
            # * If the generator exits without yielding, raise StopIteration
            # * If the generator function does not catch the passed-in exception,
            # or raises a different exception, then that exception propagates to the caller.

            # Setup the exception table and jump target in case of try...finally
            tracer = self._get_inline_tracer(tx)
            try:
                # In Python 3.9, the exception is represented as a triple (typ, val, tb)
                # In such cases, we re-raise the exception object given to avoid
                # creating a new object, so that IS_OP works.
                # See: https://github.com/pytorch/pytorch/pull/146496
                self._setup_exception(tx, args[1] if len(args) == 3 else args[0])
            except ObservedException:  # noqa: TRY203
                # propagate the exception back to the parent caller
                raise

            retval = self.next_variable(tx)

            # The exception raised before is still active. We need to check the exception
            # table one more time to find the next target. But why? Let's walk
            # through an example and its generated bytecode: https://godbolt.org/z/ebdTbMv8M
            #
            #     z = 0
            #     def whoo():
            #         global z
            #         z = 0
            #         try:
            #             yield 1
            #         except ValueError:
            #             yield 2
            #         finally:
            #             z += 1
            #         z += 10
            #
            #     gen = whoo()
            #     next(gen)
            #     gen.throw(ValueError)
            #     print('z', z)  -> z = 1
            #
            #              ...
            #         >>   58 PUSH_EXC_INFO
            #
            #   8          60 LOAD_GLOBAL              2 (ValueError)
            #              70 CHECK_EXC_MATCH
            #              72 POP_JUMP_IF_FALSE        7 (to 88)
            #              74 POP_TOP
            #
            #   9          76 LOAD_CONST               3 (2)
            #              78 YIELD_VALUE              3      <------ ValueError is still active here
            #              80 RESUME                   1
            #              82 POP_TOP
            #              84 POP_EXCEPT
            #              86 jump_backward           34 (to 20)
            #              ...
            #
            #     ExceptionTable:
            #     4 to 8 -> 124 [0] lasti
            #     12 to 18 -> 58 [0]
            #     20 to 56 -> 124 [0] lasti
            #     58 to 82 -> 90 [1] lasti     <------ move to 90
            #     84 to 86 -> 96 [0]
            #     88 to 88 -> 90 [1] lasti
            #     90 to 94 -> 96 [0]
            #     96 to 116 -> 118 [1] lasti
            #     118 to 122 -> 124 [0] lasti
            #
            # In this scenario, a generator can yield after `throw()` is called. Even
            # after the exception is raised a few lines above, it remains active
            # within the `78 YIELD_VALUE` instruction. When the generator resumes
            # after the second yield on instruction `80 RESUME`, we cannot simply
            # return the control flow to the next instruction. Instead, one must
            # check the exception table (or equivalent) to find the next target
            # In this case, it says the instruction pointer must be moved to 90.
            #
            # Without this step, if we let the trace proceed to the next
            # instruction, it would follow the control flow where the exception
            # raised by `throw()` was handled and swallowed, potentially leading
            # to incorrect behavior.
            exc_type = type("__InternalThrowException", (Exception,), {})

            try:
                self._setup_exception(tx, variables.ExceptionVariable(exc_type, ()))
                self.next_variable(tx)
            except get_dynamo_observed_exception(exc_type):
                # We should get back the exception raised before.
                pass
            else:
                raise_observed_exception(RuntimeError, tracer)
            return retval

        return super().call_method(tx, name, args, kwargs)


class ContextlibContextManagerLocalGeneratorObjectVariable(
    LocalGeneratorObjectVariable
):
    """
    .. note::

        This is only used when the function is annotated with @contextlib.contextmanager

        It is a special case of a generator function as we do not allow return a context manager
        from a torch.compile function.
    """


class LocalGeneratorFunctionVariable(BaseUserFunctionVariable):
    """functions that behaves like iterators

    .. note::

        This is a wrapper around (Nested)UserFunctionVariable
    """

    def __init__(
        self,
        vt: VariableTracker,
        *,
        generator_cls: type = LocalGeneratorObjectVariable,
        **kwargs: Any,
    ) -> None:
        super().__init__(**kwargs)
        self.vt = vt
        self.generator_cls = generator_cls

    def __getattr__(self, name):
        if name in self.__class__.__dict__:
            return getattr(self, name)
        return getattr(self.vt, name)

<<<<<<< HEAD
    def get_globals(self):
        return self.vt.get_globals()

    def _build_inline_tracer(self, tx, args, kwargs):
=======
    def _build_inline_tracer(
        self,
        tx: "InstructionTranslatorBase",
        args: list[VariableTracker],
        kwargs: dict[str, VariableTracker],
    ) -> "InstructionTranslatorBase":
>>>>>>> cc0e1754
        from torch._dynamo.symbolic_convert import InliningInstructionTranslator

        return InliningInstructionTranslator.build_inline_tracer(
            tx,
            self,
            args,
            kwargs,
        )

    def call_function(
        self,
        tx: "InstructionTranslator",
        args: Sequence[VariableTracker],
        kwargs: dict[str, VariableTracker],
    ) -> VariableTracker:
        if not is_generator(self.vt.get_code()):  # type: ignore[attr-defined]
            unimplemented(
                gb_type="non-generator contextlib.contextmanager",
                context=str(self.vt.get_code()),  # type: ignore[attr-defined]
                explanation="Cannot compile function decorated with `@contextlib.contextmanager` that is not a generator"
                ", i.e. does not use `yield`",
                hints=[
                    "Use `yield` in the function body instead of `return`.",
                    "Remove the `@contextlib.contextmanager` decorator.",
                ],
            )

        inline_tracer = self._build_inline_tracer(tx, list(args), kwargs)
        code = self.vt.get_code()  # type: ignore[attr-defined]
        f_globals = self.vt.get_globals()  # type: ignore[attr-defined]

        # calling a generator returns a generator object
        return self.generator_cls(
            code,
            f_globals,
            inline_tracer,  # type: ignore[arg-type]
            source=self.source,
        )


class FunctionDecoratedByContextlibContextManagerVariable(
    LocalGeneratorFunctionVariable
):
    """
    .. note::

        This is only used when the function is annotated with @contextlib.contextmanager
    """

    def __init__(self, vt: VariableTracker, **kwargs: Any):
        super().__init__(
            vt,
            generator_cls=ContextlibContextManagerLocalGeneratorObjectVariable,
            **kwargs,
        )

    def _build_inline_tracer(
        self,
        tx: "InstructionTranslatorBase",
        args: list[VariableTracker],
        kwargs: dict[str, VariableTracker],
    ) -> "InstructionTranslatorBase":
        # NOTE: This only exists to not break support for context manager when
        # config.enable_faithful_generator_behavior = False and
        # config.enable_trace_contextlib = True. In case the former is false,
        # Dynamo should still be able to trace through @contextmanager functions
        tracer = super()._build_inline_tracer(tx, args, kwargs)
        assert isinstance(
            tracer,
            torch._dynamo.symbolic_convert.InliningGeneratorInstructionTranslator,
        )
        tracer.is_generator_from_ctx_manager = True
        return tracer


class UserMethodVariable(UserFunctionVariable):
    """Some unsupported user-defined method"""

    def __init__(
        self,
        fn: Callable[..., Any],
        obj: VariableTracker,
        source_fn: Optional[Callable[..., Any]] = None,
        **kwargs: Any,
    ) -> None:
        super().__init__(fn=fn, **kwargs)  # type: ignore[arg-type]
        self.obj = obj
        self.source_fn = source_fn
        # Note on source and source_fn
        # Be careful with `source` when delegating to UserFunctionVariable
        # (base-class) methods. In this __init__, `source` is a *bound method*
        # object, but the base class expects the underlying *function* object.
        # One way is to simplly use `__func__` to unwrap it.
        #
        # For recursive dict-tag optimizations, it can be faster to fetch the
        # function directly from `cls.__dict__`; that's why we pass on
        # `source_fn`. Whenever it is possible to access the function from
        # cls.__dict__, we pass that on to `source_fn`. Because bind_args
        # operates on the unbound function, most guards should target
        # `source_fn` rather than the original `source`.
        if source_fn is None and kwargs.get("source") is not None:
            self.source_fn = AttrSource(kwargs.get("source"), "__func__")  # type: ignore[assignment, arg-type]

    def __repr__(self) -> str:
        return f"{self.__class__.__name__}({self.fn}, {self.obj})"

    def self_args(self) -> list[VariableTracker]:
        return [self.obj]

    def python_type(self) -> type[types.MethodType]:
        return types.MethodType

    def call_function(
        self,
        tx: "InstructionTranslator",
        args: Sequence[VariableTracker],
        kwargs: dict[str, VariableTracker],
    ) -> VariableTracker:
        # NOTE this is to handle methods annotated by `nonstrict_trace`.
        # a `nonstrict_trace`-ed function will be wrapped by
        # `VariableTracker.build` and route to `TorchInGraphFunctionVariable`,
        # but in the case of method, we manually wrap it with `UserMethodVariable`
        # inside `UserDefinedObjectVariable.var_getattr`.
        #
        # We might be able to simplify this away by canonicalizing the
        # function/method wrapping code paths.
        from ..trace_rules import is_nonstrict_trace_callable

        if is_nonstrict_trace_callable(self.fn):
            call_args = [*self.self_args(), *args]
            var = variables.TorchInGraphFunctionVariable(
                self.fn, nonstrict_traceable=True
            )
            return var.call_function(tx, call_args, kwargs)

        # For nn.Module methods, redirecting to NNModuleVariable.call_method for optimized solution
        # rather than simple inlining. E.g, putting `call_method` op in FX graph for `forward` method
        # since we ensure `forward` of allowed modules can be traced by AOT safely.
        # Note this is not only for allowed modules, as user customized modules can extend from
        # allowed modules but using parent's `forward` method, which is also covered by this branch.

        # If we are tracing the higher order op, we want Dynamo to step inside
        # the module call so that Dynamo can see the underlying parameters and
        # buffers and raise them as inputs to the graph. The is_root_tracer
        # check bypasses the if condition for non-root tracers and directly
        # calls the super().call_function at the end, which is basically
        # equivalent of inlining the method.
        if tx.output.is_root_tracer() and isinstance(
            self.obj, variables.NNModuleVariable
        ):
            module_attr = getattr(self.fn, "__module__", "")
            # inline torch.nn.utils.parametrize
            if (
                module_attr is not None
                and module_attr.startswith("torch.nn.")
                and module_attr != "torch.nn.utils.parametrize"
                or self.is_constant
            ):
                return self.obj.call_method(
                    tx, self.fn.__name__, list(args), kwargs, constant=self.is_constant
                )
        elif (
            _fsdp_param_group is not None
            and self.fn is _fsdp_param_group.FSDPParamGroup.use_training_state  # type: ignore[attr-defined]
        ):
            return variables.TorchCtxManagerClassVariable(self.fn).call_function(
                tx, (self.obj, *args), kwargs
            )
        if self.is_constant:
            fn = getattr(self.obj.value, self.fn.__name__)  # type: ignore[attr-defined]
            return invoke_and_store_as_constant(tx, fn, self.get_name(), args, kwargs)
        return super().call_function(tx, args, kwargs)

<<<<<<< HEAD
    def var_getattr(self, tx: "InstructionTranslator", name: str):
=======
    def inspect_parameter_names(self) -> list[str]:
        return super().inspect_parameter_names()[1:]

    def var_getattr(self, tx: "InstructionTranslator", name: str) -> VariableTracker:
>>>>>>> cc0e1754
        if name == "__self__":
            return self.obj
        if name == "__func__":
            # We might have a better way to access the function object, this
            # information is stored in self.source_fn, use that to construct the
            # variable tracker.
            return VariableTracker.build(tx, self.fn, self.source_fn)  # type: ignore[arg-type]
        return super().var_getattr(tx, name)


class WrappedUserMethodVariable(UserMethodVariable):
    def __init__(
        self,
        wrapped: UserMethodVariable,
        context: "ContextWrappingVariable",
        **kwargs: Any,
    ) -> None:
        kwargs.pop("fn", None)
        kwargs.pop("obj", None)
        super().__init__(wrapped.fn, wrapped.obj, **kwargs)
        self.wrapped = wrapped
        self.context = context

    def call_function(
        self,
        tx: "InstructionTranslator",
        args: Sequence[VariableTracker],
        kwargs: dict[str, VariableTracker],
    ) -> VariableTracker:
        self.context.enter(tx)
        result = super().call_function(tx, args, kwargs)
        self.context.exit(tx)
        return result

    def reconstruct(self, codegen: "PyCodegen") -> None:
        codegen.add_push_null(lambda: codegen(self.context))  # type: ignore[arg-type]
        codegen(self.wrapped)
        codegen.extend_output(create_call_function(1, False))


class WrappedUserFunctionVariable(UserFunctionVariable):
    def __init__(
        self,
        wrapped: UserFunctionVariable,
        context: "ContextWrappingVariable",
        **kwargs: Any,
    ) -> None:
        kwargs.pop("fn", None)
        super().__init__(wrapped.fn, **kwargs)
        self.wrapped = wrapped
        self.context = context

    def call_function(
        self,
        tx: "InstructionTranslator",
        args: Sequence[VariableTracker],
        kwargs: dict[str, VariableTracker],
    ) -> VariableTracker:
        self.context.enter(tx)
        result = super().call_function(tx, args, kwargs)
        self.context.exit(tx)
        return result

    def reconstruct(self, codegen: "PyCodegen") -> None:
        codegen.add_push_null(lambda: codegen(self.context))  # type: ignore[arg-type]
        codegen(self.wrapped)
        codegen.extend_output(create_call_function(1, False))


def invoke_and_store_as_constant(
    tx: "InstructionTranslator",
    fn: Callable[..., Any],
    name: str,
    args: Sequence[VariableTracker],
    kwargs: dict[str, VariableTracker],
) -> VariableTracker:
    def convert(x: VariableTracker) -> Any:
        if isinstance(x, variables.TensorVariable):
            return x.get_real_value()
        return x.as_python_constant()

    args = [convert(x) for x in args]
    kwargs = {k: convert(v) for k, v in kwargs.items()}
    res = fn(*args, **kwargs)
    return tx.output.register_attr_or_module(
        res,
        name,
        source=ConstantSource(name),
    )


class NestedUserFunctionVariable(BaseUserFunctionVariable):
    _nonvar_fields = {
        "f_globals",
        *BaseUserFunctionVariable._nonvar_fields,
    }

    def __init__(
        self,
        fn_name: VariableTracker,
        code: VariableTracker,
        f_globals: dict[str, Any],
        defaults: Optional[VariableTracker],
        kwdefaults: Optional[VariableTracker],
        annotations: Optional[VariableTracker],
        closure: Optional[VariableTracker],
        # This is present when this function is created by
        # `functools.wrap(wrapped_fn)(this_fn)`.
        wrapped_fn: Optional[VariableTracker] = None,
        **kwargs: Any,
    ) -> None:
        if kwargs.get("mutation_type") is None:
            kwargs.update(mutation_type=AttributeMutationNew())
        super().__init__(**kwargs)
        assert isinstance(fn_name.as_python_constant(), str)
        assert isinstance(code.as_python_constant(), types.CodeType)
        assert isinstance(f_globals, dict)
        self.fn_name = fn_name
        self.code = code
        self.f_globals = f_globals
        self.defaults = defaults
        self.kwdefaults = kwdefaults
        self.annotations = annotations
        self.closure = closure
        self.wrapped_fn: Optional[VariableTracker] = wrapped_fn

    def self_args(self) -> list[VariableTracker]:
        return []

    def get_code(self) -> types.CodeType:
        return self.code.as_python_constant()

    def python_type(self) -> type:
        return types.FunctionType

    def get_function(self) -> types.FunctionType:
        if self.closure:
            raise NotImplementedError
        func = types.FunctionType(
            self.code.as_python_constant(),
            self.f_globals,
            self.fn_name.as_python_constant(),
        )
        if self.defaults:
            func.__defaults__ = self.defaults.as_python_constant()
        if self.kwdefaults:
            func.__kwdefaults__ = self.kwdefaults.as_python_constant()
        if self.annotations:
            annotations = self.annotations.as_python_constant()
            if isinstance(annotations, tuple):
                from itertools import pairwise

                annotations = dict(pairwise(annotations))

            # TypeError: __annotations__ must be set to a dict object
            assert isinstance(annotations, dict)
            func.__annotations__ = annotations
        return func

    def call_setattr(
        self,
        tx: "InstructionTranslator",
        name_var: VariableTracker,
        val: VariableTracker,
    ) -> VariableTracker:
        tx.output.side_effects.store_attr(self, name_var.value, val)  # type: ignore[attr-defined]
        return ConstantVariable(None)

    def call_method(
        self,
        tx: "InstructionTranslator",
        name: str,
        args: Sequence[VariableTracker],
        kwargs: dict[str, VariableTracker],
    ) -> VariableTracker:
        if name == "__setattr__":
            return self.call_setattr(tx, *args)
        return super().call_method(tx, name, list(args), kwargs)

    def has_closure(self) -> bool:
        return self.closure is not None

    def const_getattr(self, tx: "InstructionTranslator", name: str) -> Any:
        if name == "__name__":
            return self.get_name()
        if name == "__code__":
            return self.get_code()
        if name == "__defaults__":
            d = getattr(self, "defaults", None)
            return d.as_python_constant() if d else None
        return super().const_getattr(tx, name)

    def call_obj_hasattr(
        self, tx: "InstructionTranslator", name: str
    ) -> VariableTracker:
        if name == "__code__":
            return variables.ConstantVariable.create(hasattr(self, "code"))
        if name == "__defaults__":
            return variables.ConstantVariable.create(hasattr(self, "defaults"))
        return super().call_obj_hasattr(tx, name)

    def has_self(self) -> bool:
        return False

    def get_globals(self) -> dict[str, Any]:
        return self.f_globals

    def bind_args(
        self,
        parent: "InstructionTranslator",
        args: Sequence[VariableTracker],
        kwargs: dict[str, VariableTracker],
    ) -> dict[str, VariableTracker]:
        code = self.get_code()
        func = types.FunctionType(
            code,
            self.f_globals,
            self.fn_name.as_python_constant(),
            tuple(self.defaults.items) if self.defaults else None,  # type: ignore[attr-defined]
            tuple(make_cell(None) for _ in range(len(self.get_code().co_freevars))),
        )
        if self.kwdefaults:
            func.__kwdefaults__ = self.kwdefaults.keys_as_python_constant()  # type: ignore[attr-defined]
        bound = inspect.signature(func).bind(*args, **kwargs)
        bound.apply_defaults()
        result = dict(bound.arguments.items())
        wrap_args_kwargs(parent.output.root_tx, result)  # type: ignore[arg-type]
        init_cellvars(parent, result, code)

        for idx, name in enumerate(code.co_freevars):
            assert name not in result
            cell = self.closure.items[idx]  # type: ignore[attr-defined, union-attr]
            result[name] = cell

        return result

    def reconstruct(self, codegen: "PyCodegen") -> None:
        codegen.add_push_null(
            lambda: codegen.load_import_from(__name__, "_create_nested_fn")
        )
        codegen(self.code)
        codegen.extend_output([codegen.create_load_const_unchecked(self.f_globals)])
        codegen(ConstantVariable.create(self.code.value.co_name))  # type: ignore[attr-defined]

        if self.defaults:
            codegen(self.defaults)
        else:
            codegen.extend_output([codegen.create_load_const(None)])

        if self.closure:
            codegen(self.closure)
        else:
            codegen.extend_output([codegen.create_load_const(None)])

        if self.kwdefaults:
            codegen(self.kwdefaults)
        else:
            codegen.extend_output([codegen.create_load_const(None)])

        if self.annotations:
            try:
                annotations = self.annotations.as_python_constant()
                codegen.extend_output(
                    [codegen.create_load_const_unchecked(annotations)]
                )
            except NotImplementedError:
                codegen(self.annotations)
        else:
            codegen.extend_output([codegen.create_load_const(None)])

        codegen.extend_output(create_call_function(7, False))

        if self.wrapped_fn:
            codegen.add_push_null(
                lambda: codegen.load_import_from("functools", "wraps")
            )
            codegen(self.wrapped_fn)
            codegen.extend_output(create_call_function(1, False))
            codegen.extend_output(create_rot_n(2))
            codegen.extend_output(create_call_function(1, True))

        # codegen attributes
        from torch._dynamo.symbolic_convert import InstructionTranslator

        tx = InstructionTranslator.current_tx()
        if tx.output.side_effects.has_pending_mutation(self):
            for name, value in tx.output.side_effects.store_attr_mutations[
                self
            ].items():
                codegen.dup_top()
                codegen(value)
                codegen.extend_output(create_rot_n(2))
                codegen.store_attr(name)


class WrappedNestedUserFunctionVariable(NestedUserFunctionVariable):
    def __init__(
        self,
        wrapped: Any,
        context: "ContextWrappingVariable",
        **kwargs: Any,
    ) -> None:
        kwargs.pop("fn_name", None)
        kwargs.pop("code", None)
        kwargs.pop("f_globals", None)
        kwargs.pop("defaults", None)
        kwargs.pop("kwdefaults", None)
        kwargs.pop("annotations", None)
        kwargs.pop("closure", None)
        kwargs.pop("wrapped_fn", None)
        super().__init__(
            wrapped.fn_name,
            wrapped.code,
            wrapped.f_globals,
            wrapped.defaults,
            wrapped.kwdefaults,
            wrapped.annotations,
            wrapped.closure,
            wrapped.wrapped_fn,
        )
        self.wrapped = wrapped
        self.context = context

    def call_function(
        self,
        tx: "InstructionTranslator",
        args: Sequence[VariableTracker],
        kwargs: dict[str, VariableTracker],
    ) -> VariableTracker:
        self.context.enter(tx)
        result = super().call_function(tx, args, kwargs)
        self.context.exit(tx)
        return result

    def reconstruct(self, codegen: "PyCodegen") -> None:
        codegen.add_push_null(lambda: codegen(self.context))  # type: ignore[arg-type]
        codegen(self.wrapped)
        codegen.extend_output(create_call_function(1, False))


class SkipFunctionVariable(VariableTracker):
    _nonvar_fields = {
        "value",
        "reason",
        *VariableTracker._nonvar_fields,
    }

    def __init__(self, value: Any, reason: Optional[str] = None, **kwargs: Any) -> None:
        super().__init__(**kwargs)
        self.value = value
        self.reason = reason

    def as_python_constant(self) -> Any:
        return self.value

    @classmethod
    def create_with_source(cls, value: Any, source: Source) -> "SkipFunctionVariable":
        # Use closure match guard (i.e. guard on __code__ object instead of
        # function id) to avoid guarding on nested functions.
        if inspect.getattr_static(value, "_torchdynamo_disable", False):
            # For torch._dynamo.disable function, ensure that the original
            # function is guarded. Otherwise, the else branch will guard on the
            # _dynamo.disable.__code__
            guard_on_source = source
            guard_on_value = value

            while getattr(guard_on_value, "_torchdynamo_orig_callable", False):
                guard_on_value = guard_on_value._torchdynamo_orig_callable
                guard_on_source = AttrSource(
                    guard_on_source, "_torchdynamo_orig_callable"
                )

            guard_on_source.make_guard(GuardBuilder.CLOSURE_MATCH)
        elif inspect.isbuiltin(value):
            install_guard(source.make_guard(GuardBuilder.BUILTIN_MATCH))
        elif not is_wrapper_or_member_descriptor(value):
            # These descriptors are not guaranteed to return the same object on
            # attribute lookup. They are unlikely to be changed, so we can skip
            # guarding them.
            install_guard(source.make_guard(GuardBuilder.CLOSURE_MATCH))
        return cls(value, source=source)

    def call_function(
        self,
        tx: "InstructionTranslator",
        args: Sequence[VariableTracker],
        kwargs: dict[str, VariableTracker],
    ) -> VariableTracker:
        if inspect.getattr_static(self.value, "_torchdynamo_disable", False):
            msg = inspect.getattr_static(self.value, "_torchdynamo_disable_msg", None)
            unimplemented(
                gb_type="Skip calling `torch.compiler.disable()`d function",
                context=str(self.value),
                explanation=f"Skip calling function `{self.value}` since it was wrapped "
                f"with `torch.compiler.disable` (reason: {msg})",
                hints=[
                    "Remove the `torch.compiler.disable` call",
                ],
            )
        elif self.value is torch._dynamo.graph_break:
            graph_break_msg = kwargs.get("msg")
            if graph_break_msg:
                graph_break_msg = graph_break_msg.as_python_constant()
            unimplemented(
                gb_type="Call to `torch._dynamo.graph_break()`",
                context=f"Called `torch._dynamo.graph_break()` with args `{args}`, kwargs `{kwargs}`",
                explanation=f"User-inserted graph break. Message: {graph_break_msg}",
                hints=[
                    "Remove the `torch._dynamo.graph_break()` call.",
                ],
            )
        elif self.value is torch._dynamo.skip_frame:
            skip_frame_msg = kwargs.get("msg")
            if skip_frame_msg:
                skip_frame_msg = skip_frame_msg.as_python_constant()
            raise SkipFrame(
                f"Skip frame due to `torch._dynamo.skip_frame()`. Message: {skip_frame_msg}"
            )
        elif self.value is torch._dynamo.step_unsupported:
            raise StepUnsupported
        else:
            if config.dont_skip_tracing:
                from .builder import SourcelessBuilder

                # re-build the function, attempting to not skip
                rebuilt_fn = SourcelessBuilder.create(tx, self.value)
                # if we still get SkipFunctionVariable, then we *really* should skip this function
                if not isinstance(rebuilt_fn, SkipFunctionVariable):
                    return rebuilt_fn.call_function(tx, args, kwargs)
            qualname = getattr(self.value, "__qualname__", "<unknown qualname>")
            module_or = getattr(self.value, "__module__", None)
            module_name = "<unknown module>" if module_or is None else str(module_or)
            try:
                path = inspect.getfile(self.value)
                explanation = (
                    f"Dynamo developers have intentionally marked that the function `{qualname}` "
                    f"in file `{path}` should not be traced."
                )
                hints = [
                    f"Avoid calling the function `{qualname}`.",
                ]
                # TODO improve trace_rules reasoning to provide better hints.
                # How do we tell that a function/file should NOT be removed from skip files?
                # Do a very basic check for now.
                if "_dynamo" not in path:
                    hints += [
                        f"Apply `@torch._dynamo.dont_skip_tracing` to the function `{qualname}` "
                        "to force tracing into the function. "
                        "More graph breaks may occur as a result of attempting to trace into the function.",
                        "Please file an issue to PyTorch.",
                    ]
            except TypeError:
                known_python_builtin_modules = {"_abc", "_warnings"}
                if module_or in known_python_builtin_modules:
                    explanation = (
                        f"Dynamo does not know how to trace the Python builtin "
                        f"`{module_name}.{qualname}`."
                    )
                    hints = [
                        "If you are attempting to call a logging function (e.g. `_warnings.warn`), "
                        "you can try adding it to `torch._dynamo.config.reorderable_logging_functions`.",
                        "Please file an issue on GitHub "
                        "so the PyTorch team can add support for it. ",
                    ]
                elif module_or is not None and module_or.startswith("optree"):
                    explanation = f"Dynamo cannot trace optree C/C++ function {module_name}.{qualname}."
                    hints = [
                        " Consider using torch.utils._pytree - "
                        "https://github.com/pytorch/pytorch/blob/main/torch/utils/_pytree.py"
                    ]
                    # also warn on it because most users won't see the graph break message
                    torch._dynamo.utils.warn_once(explanation + "\n" + "\n".join(hints))
                else:
                    explanation = (
                        f"Dynamo does not know how to trace the builtin `{module_name}.{qualname}.` "
                        f"This function is either a Python builtin (e.g. _warnings.warn) "
                        f"or a third-party C/C++ Python extension (perhaps created with pybind)."
                    )
                    hints = [
                        "If it is a Python builtin, please file an issue on GitHub "
                        "so the PyTorch team can add support for it and see the next case for a workaround.",
                        "If it is a third-party C/C++ Python extension, please "
                        "either wrap it into a PyTorch-understood custom operator "
                        "(see https://pytorch.org/tutorials/advanced/custom_ops_landing_page.html "
                        "for more details) or, if it is traceable, use "
                        "`torch.compiler.allow_in_graph`.",
                    ]
                    # also warn on it because most users won't see the graph break message
                    torch._dynamo.utils.warn_once(explanation + "\n" + "\n".join(hints))
            if qualname == "allow_in_graph":
                explanation = (
                    "Found an allow_in_graph decorator to a function which "
                    "is created inside the parent function that is getting "
                    "compiled. This is not supported for now."
                )
                hints = []
            reason = self.reason if self.reason else "<missing reason>"
            unimplemented(
                gb_type="Attempted to call function marked as skipped",
                context=f"module: {module_name}, qualname: {qualname}, skip reason: {reason}",
                explanation=explanation,
                hints=hints,
            )

    def call_obj_hasattr(
        self, tx: "InstructionTranslator", name: str
    ) -> VariableTracker:
        return variables.ConstantVariable.create(hasattr(self.value, name))

    def var_getattr(self, tx: "InstructionTranslator", name: str) -> VariableTracker:
        if name in cmp_name_to_op_mapping:
            return variables.GetAttrVariable(self, name)

        return fn_var_getattr(tx, self.value, self.source, name)


class WrappedSkipFunctionVariable(SkipFunctionVariable):
    def __init__(
        self,
        wrapped: VariableTracker,
        context: "ContextWrappingVariable",
        **kwargs: Any,
    ) -> None:
        kwargs.pop("value", None)
        kwargs.pop("reason", None)
        super().__init__(wrapped.value, reason=wrapped.reason, **kwargs)  # type: ignore[attr-defined]
        self.wrapped = wrapped
        self.context = context

    def call_function(
        self,
        tx: "InstructionTranslator",
        args: Sequence[VariableTracker],
        kwargs: dict[str, VariableTracker],
    ) -> VariableTracker:
        self.context.enter(tx)
        result = super().call_function(tx, args, kwargs)
        self.context.exit(tx)
        return result

    def reconstruct(self, codegen: "PyCodegen") -> None:
        codegen.add_push_null(lambda: codegen(self.context))  # type: ignore[arg-type]
        codegen(self.wrapped)
        codegen.extend_output(create_call_function(1, False))


class WrapperUserFunctionVariable(VariableTracker):
    """
    Used to represent a wrapper object that contains the actual callable as an
    attribute. For example, torch.jit.script/trace have the original function at
    their _torchdynamo_inline attribute. Similarly, functions with
    __script_if_tracing_wrapper have the original attr at "__original_fn".
    """

    def __init__(self, wrapper_obj: Any, attr_to_trace: str, **kwargs: Any) -> None:
        super().__init__(**kwargs)
        self.wrapper_obj = wrapper_obj
        self.attr_to_trace = attr_to_trace

    def var_getattr(self, tx: "InstructionTranslator", name: str) -> VariableTracker:
        if name == self.attr_to_trace:
            val = getattr(self.wrapper_obj, self.attr_to_trace)
            source = self.source and AttrSource(self.source, name)
            return VariableTracker.build(tx, val, source)

        return super().var_getattr(tx, name)

    def self_args(self) -> list[VariableTracker]:
        return []

    def call_function(
        self,
        tx: "InstructionTranslator",
        args: Sequence[VariableTracker],
        kwargs: dict[str, VariableTracker],
    ) -> VariableTracker:
        if hasattr(self.wrapper_obj, "cache_info"):
            target_fn = getattr(self.wrapper_obj, self.attr_to_trace, None)
            module_name = getattr(target_fn, "__module__", "") or ""

            if module_name.split(".", maxsplit=1)[0] != "torch":
                msg = (
                    "Dynamo detected a call to a `functools.lru_cache`-wrapped "
                    "function. Dynamo ignores the cache wrapper and directly "
                    "traces the wrapped function. Silent incorrectness is only "
                    "a *potential* risk, not something we have observed. "
                    'Enable TORCH_LOGS="+dynamo" for a DEBUG stack trace.'
                )

                torch._dynamo.utils.warn_once(msg)

                dynamo_logger = torch._dynamo.utils.logging.getLogger("torch._dynamo")
                if dynamo_logger.isEnabledFor(logging.DEBUG):
                    user_stack = torch._guards.TracingContext.extract_stack()
                    user_stack = get_stack_above_dynamo() + user_stack
                    frame_loc = (user_stack[-1].filename, user_stack[-1].lineno)
                    user_stack_formatted = "".join(traceback.format_list(user_stack))
                    user_stack_trace = f"call to a lru_cache wrapped function at: {frame_loc[0]}:{frame_loc[1]}\n"
                    user_stack_trace += str(user_stack_formatted)
                    dynamo_logger.debug(user_stack_trace)

        all_args = self.self_args() + list(args)
        return variables.UserFunctionVariable(
            polyfills.getattr_and_trace  # type: ignore[arg-type]
        ).call_function(
            tx,
            [self, variables.ConstantVariable(self.attr_to_trace), *all_args],
            kwargs,
        )


class WrapperUserMethodVariable(WrapperUserFunctionVariable):
    """
    Similar to WrapperUserFunctionVariable, but for methods. The only delta is
    saving the vt for `self` object of the method which is then used by
    WrapperUserFunctionVariable in `call_function` method.
    """

    def __init__(
        self,
        wrapper_obj: Any,
        attr_to_trace: str,
        self_obj: VariableTracker,
        **kwargs: Any,
    ) -> None:
        super().__init__(wrapper_obj, attr_to_trace, **kwargs)
        self.obj = self_obj

    def self_args(self) -> list[VariableTracker]:
        return [self.obj]


def _traceable_collective_remaps() -> dict[Any, Any]:
    # We can't rely on importing from distributed, since it's not always built
    if torch.distributed.is_available():
        from torch.distributed._functional_collectives import (
            traceable_collective_remaps,
        )

        return traceable_collective_remaps
    return {}


def _traceable_collectives_source(
    tx: "InstructionTranslator", fn: Callable[..., Any]
) -> AttrSource:
    assert torch.distributed.is_available(), "Illegal invocation."
    assert fn in _traceable_collective_remaps().values()

    inner_name = fn.__name__
    path_source = tx.import_source("torch.distributed._functional_collectives")
    return AttrSource(path_source, inner_name)


class CollectiveFunctionRewriteVariable(UserFunctionVariable):
    """
    Some of the torch.distributed.* collective APIs are possible to rewrite to 'traceable' collectives.

    This class provides both a way to check if a function is remappable, and perform the remapping.

    In the case that a function is 'remappable' but only for some combinations of call-time arguments,
    we check the args at `call_function` time and fall back to graph-breaking if needed.  This is no worse
    than status-quo as we currently graph-break on all distributed.* collectives.
    """

    def __init__(
        self,
        fn: Callable[..., Any],
        *,
        replacement_var: UserFunctionVariable,
        **kwargs: Any,
    ) -> None:
        super().__init__(fn, **kwargs)  # type: ignore[arg-type]
        assert isinstance(replacement_var, UserFunctionVariable)
        self.replacement_var = replacement_var

    @staticmethod
    def create(
        tx: "InstructionTranslator",
        old_fn: Callable[..., Any],
        source: Source,
        **options: Any,
    ) -> "CollectiveFunctionRewriteVariable":
        new_fn, new_source = CollectiveFunctionRewriteVariable.rewrite(tx, old_fn)
        return CollectiveFunctionRewriteVariable(
            old_fn,
            replacement_var=UserFunctionVariable(new_fn, source=new_source, **options),
            source=source,
            **options,
        )

    @staticmethod
    def can_rewrite(variable: Any) -> bool:
        return (
            inspect.isfunction(variable) and variable in _traceable_collective_remaps()
        )

    @staticmethod
    def rewrite(
        tx: "InstructionTranslator", fn: Callable[..., Any]
    ) -> tuple[Any, AttrSource]:
        new_fn = _traceable_collective_remaps()[fn]
        return new_fn, _traceable_collectives_source(tx, new_fn)

    def call_function(
        self,
        tx: "InstructionTranslator",
        args: Sequence[VariableTracker],
        kwargs: dict[str, VariableTracker],
    ) -> VariableTracker:
        # call_function must check any unsupported arguments and graph-break.
        # It's safe to assume args/kwargs from orig_fn map 1:1 to args/kwargs of remapped_fn,
        # since that's the contract for putting a mapping in `traceable_collective_remaps`
        import torch.distributed as dist
        from torch.distributed._functional_collectives import REDUCE_OP_TO_STR

        # Merge args into kwargs so positional and keyword args
        # can be processed the same way.
        signature = inspect.signature(self.fn)
        kwargs = dict(signature.bind(*args, **kwargs).arguments)
        args = ()

        if "async_op" in kwargs and kwargs["async_op"].as_python_constant():
            unimplemented(
                gb_type="async_op=True for distributed collectives",
                context=f"{self.fn}, {args=}, {kwargs=}",
                explanation=f"`torch.compile` doesn't support `async_op=True for {self.fn}",
                hints=[
                    *graph_break_hints.SUPPORTABLE,
                ],
            )

        if self.fn in (
            dist.all_reduce,
            dist.reduce_scatter_tensor,
            dist._reduce_scatter_base,
        ):
            reduce_op_var = kwargs.get("op")
            reduce_op = (
                reduce_op_var.value  # type: ignore[attr-defined]
                if reduce_op_var is not None
                else signature.parameters["op"].default
            )
            if reduce_op not in REDUCE_OP_TO_STR:
                raise ValueError(f"Unsupported all_reduce op: {reduce_op}")
            kwargs["op"] = variables.ConstantVariable.create(
                REDUCE_OP_TO_STR[reduce_op]
            )
        return self.replacement_var.call_function(tx, args, kwargs)


class FunctoolsWrapsVariable(UserFunctionVariable):
    def call_function(
        self,
        tx: "InstructionTranslator",
        args: Sequence[VariableTracker],
        kwargs: dict[str, VariableTracker],
    ) -> VariableTracker:
        if not kwargs and len(args) == 1:

            def wraps(fn: Any) -> VariableTracker:
                if isinstance(fn, variables.NestedUserFunctionVariable):
                    return fn.clone(wrapped_fn=args[0])
                unimplemented(
                    gb_type="functools.wraps",
                    context=f"{fn}",
                    explanation="`torch.compile` can't trace `functools.wraps` on functions defined outside the compile region",
                    hints=[
                        *graph_break_hints.SUPPORTABLE,
                    ],
                )

            return variables.LambdaVariable(wraps)

        return super().call_function(tx, args, kwargs)


class CollectionsNamedTupleFunction(UserFunctionVariable):
    def as_python_constant(self) -> Any:
        return self.fn

    def call_function(
        self,
        tx: "InstructionTranslator",
        args: Sequence[VariableTracker],
        kwargs: dict[str, VariableTracker],
    ) -> VariableTracker:
        constant_args = check_constant_args(args, kwargs)
        if constant_args:
            try:
                value = self.fn(
                    *[x.as_python_constant() for x in args],
                    **{k: v.as_python_constant() for k, v in kwargs.items()},
                )
            except TypeError as exc:
                raise_observed_exception(
                    type(exc),
                    tx,
                    args=list(map(ConstantVariable.create, exc.args)),
                )
            return variables.UserDefinedClassVariable(
                # pyrefly: ignore[unbound-name]
                value,
                mutation_type=ValueMutationNew(),
            )
        unimplemented(
            gb_type="namedtuple construction",
            context=f"{args=}, {kwargs=}",
            explanation="`torch.compile` only support certain input types for namedtuple",
            hints=[
                *graph_break_hints.SUPPORTABLE,
            ],
        )


class FunctoolsPartialVariable(VariableTracker):
    def __init__(
        self,
        func: VariableTracker,
        args: Sequence[VariableTracker],
        keywords: dict[str, VariableTracker],
        **kwargs: Any,
    ) -> None:
        super().__init__(**kwargs)
        self.func = func
        assert isinstance(args, list)
        self.args = args
        assert isinstance(keywords, dict)
        self.keywords = keywords
        # fake_value is used for id calculation. Creating this value and id'ng
        # on it is sufficient for the tracing purposes.
        self.fake_value = functools.partial(identity)

    def python_type(self) -> type:
        return functools.partial

    def reconstruct(self, codegen: "PyCodegen") -> None:
        codegen.add_push_null(lambda: codegen.load_import_from("functools", "partial"))
        codegen(self.func)
        if self.args:
            codegen.foreach(self.args)
        if not self.keywords:
            codegen.extend_output(create_call_function(len(self.args) + 1, False))
            return

        codegen.foreach(self.keywords.values())
        keys = tuple(self.keywords.keys())
        codegen.extend_output(
            codegen.create_call_function_kw(len(keys) + len(self.args) + 1, keys, False)
        )

    def get_function(self) -> Any:
        return self.as_python_constant()

    def call_function(
        self,
        tx: "InstructionTranslator",
        args: Sequence[VariableTracker],
        kwargs: dict[str, VariableTracker],
    ) -> VariableTracker:
        merged_args = self.args + list(args)
        merged_kwargs = {**self.keywords, **kwargs}
        return self.func.call_function(tx, merged_args, merged_kwargs)

    def call_obj_hasattr(
        self, tx: "InstructionTranslator", name: str
    ) -> VariableTracker:
        # functools.partial uses slots, so attributes are constant
        return variables.ConstantVariable.create(
            hasattr(functools.partial(identity), name)
        )

    def var_getattr(self, tx: "InstructionTranslator", name: str) -> VariableTracker:
        source = self.source and AttrSource(self.source, name)
        # Handle __slots__
        if name == "func":
            return self.func
        if name == "args":
            return variables.ListVariable(self.args, source=source)
        if name == "keywords":
            items = {ConstantVariable.create(k): v for k, v in self.keywords.items()}
            return variables.ConstDictVariable(items, source=source)
        if name in cmp_name_to_op_mapping:
            return variables.GetAttrVariable(self, name)
        raise_observed_exception(AttributeError, tx)

    def as_python_constant(self) -> Any:
        return functools.partial(
            self.func.as_python_constant(),
            *[arg.as_python_constant() for arg in self.args],
            **{k: v.as_python_constant() for k, v in self.keywords.items()},
        )

    def guard_as_python_constant(self) -> Any:
        """Similar to as_python_constant(), but add ID_MATCH guards to try to force things to become constants"""
        return functools.partial(
            self.func.guard_as_python_constant(),
            *[v.guard_as_python_constant() for v in self.args],
            **{k: v.guard_as_python_constant() for k, v in self.keywords.items()},
        )


class PolyfilledFunctionVariable(VariableTracker):
    _nonvar_fields = {
        "fn",
        "wrapped_fn",
        "traceable_fn",
        *VariableTracker._nonvar_fields,
    }

    @classmethod
    @functools.cache
    def _get_polyfill_handlers(cls) -> dict[Callable[..., Any], types.FunctionType]:
        return {}

    @classmethod
    def create_with_source(
        cls, value: Any, source: Source
    ) -> "PolyfilledFunctionVariable":
        install_guard(source.make_guard(GuardBuilder.CLOSURE_MATCH))

        return cls(value, source=source)

    def __init__(self, fn: _F, **kwargs: Any) -> None:
        super().__init__(**kwargs)
        # pyrefly: ignore[invalid-type-var]
        self.fn: _F = fn

        handler = self._get_polyfill_handlers().get(fn, fn)
        traceable_fn = None
        assert callable(handler), f"Polyfill handler {handler} is not callable for {fn}"
        for candidate_attr in (
            "__torch_dynamo_polyfill__",  # registered polyfill
            "__python_implementation__",  # self handler from third-party libraries
        ):
            candidate = getattr(handler, candidate_attr, None)
            if candidate:
                assert callable(candidate)
                traceable_fn = candidate
                break
        else:
            raise RuntimeError(
                f"Polyfill handler {handler} does not have a traceable function"
            )
        # pyrefly: ignore[invalid-type-var]
        self.wrapped_fn = handler
        # pyrefly: ignore[invalid-type-var]
        self.traceable_fn: _F = traceable_fn

    @property
    def polyfill_fn(self) -> Callable[..., Any]:
        return self.traceable_fn

    def can_constant_fold_through(self) -> bool:
        return getattr(
            self.wrapped_fn, "__torch_dynamo_can_constant_fold_through__", False
        )

    def get_function(self) -> Any:
        return self.as_python_constant()

    def call_function(
        self,
        tx: "InstructionTranslator",
        args: Sequence[VariableTracker],
        kwargs: dict[str, VariableTracker],
    ) -> VariableTracker:
        if self.can_constant_fold_through() and check_unspec_or_constant_args(
            args, kwargs
        ):
            result = (
                self.fn(  # use the original function which is faster than the polyfill
                    *[x.as_python_constant() for x in args],
                    **{k: v.as_python_constant() for k, v in kwargs.items()},
                )
            )
            return VariableTracker.build(tx, result)

        # Special case for sum on tuple/list of ints
        if (
            self.fn is builtins.sum
            and len(args) == 1
            and not kwargs
            and isinstance(args[0], (variables.ListVariable, variables.TupleVariable))
            and all(
                (isinstance(x, variables.ConstantVariable) and isinstance(x.value, int))
                or (isinstance(x, variables.SymNodeVariable) and x.python_type() is int)
                for x in args[0].items
            )
        ):
            return variables.SymNodeVariable.create(
                tx,
                tx.output.create_proxy(
                    "call_function",
                    torch.sym_sum,
                    (tuple(a.as_proxy() for a in args[0].items),),
                    {},
                ),
                sym_num=torch.sym_sum(
                    [
                        (
                            x.value
                            if isinstance(x, variables.ConstantVariable)
                            else x.sym_num  # type: ignore[attr-defined]
                        )
                        for x in args[0].items
                    ]
                ),
            )

        traceable_function_variable = VariableTracker.build(tx, self.traceable_fn)
        return traceable_function_variable.call_function(tx, args, kwargs)

    def call_method(
        self,
        tx: "InstructionTranslator",
        name: str,
        args: list[VariableTracker],
        kwargs: dict[str, VariableTracker],
    ) -> VariableTracker:
        if name == "__call__":
            return self.call_function(tx, args, kwargs)

        method = getattr(self.fn, name, None)
        if not (method or is_function(method)):
            raise_type_error_exc(tx, f"Cannot find callable {name} in {self.fn}")
        options = {}
        if self.source:
            options["source"] = AttrSource(self.source, name)
        # pyrefly: ignore[bad-specialization]
        polyfilled_method_variable = PolyfilledFunctionVariable(method, **options)
        return polyfilled_method_variable.call_function(tx, args, kwargs)

    def as_python_constant(self) -> Any:
        return self.fn


class TracebackVariable(VariableTracker):
    # We don't track traceback. A call to any function in this module is a no-op
    def call_function(  # type: ignore[empty-body]
        self,
        tx: "InstructionTranslator",
        args: Sequence[VariableTracker],
        kwargs: dict[str, VariableTracker],
    ) -> VariableTracker: ...


class SysFunctionVariable(VariableTracker):
    def __init__(self, value: Any, **kwargs: Any) -> None:
        super().__init__(**kwargs)
        self.value = value

    def exc_info(self, tx: "InstructionTranslator") -> "variables.TupleVariable":
        if len(tx.exn_vt_stack):
            exn = tx.exn_vt_stack[-1]
            typ = exn.exc_type  # type: ignore[union-attr]
            tb = None
            items = [
                VariableTracker.build(tx, typ),
                exn,
                VariableTracker.build(tx, tb),
            ]
        else:
            items = [
                variables.ConstantVariable(None),
                variables.ConstantVariable(None),
                variables.ConstantVariable(None),
            ]
        return variables.TupleVariable(items)  # type: ignore[arg-type]

    def exception(self, tx: "InstructionTranslator") -> VariableTracker:
        return self.exc_info(tx).items[1]

    def call_function(
        self,
        tx: "InstructionTranslator",
        args: Sequence[VariableTracker],
        kwargs: dict[str, VariableTracker],
    ) -> VariableTracker:
        if self.value is sys.exc_info:
            return self.exc_info(tx)
        assert self.value is sys.exception
        return self.exception(tx)


from torch._higher_order_ops.triton_kernel_wrap import (
    create_tma_experimental_metadata,
    create_tma_stable_metadata,
    TMADescriptorMetadata,
    TritonHOPifier,
)


class DynamoTritonHOPifier(TritonHOPifier):
    def raise_unsupported(self, msg: str) -> Never:
        unimplemented(
            gb_type="triton kernel unsupported feature",
            context="",
            explanation=f"Encountered triton kernel unsupported feature: {msg}",
            hints=[],
        )

    def is_callable(self, maybe_callable: VariableTracker) -> bool:
        return isinstance(
            maybe_callable, (NestedUserFunctionVariable, UserFunctionVariable)
        )

    def get_value(self, val: VariableTracker) -> Any:
        return val.value  # type: ignore[attr-defined]

    def check_grid(self, grid: "BaseListVariable") -> tuple[torch.fx.proxy.Proxy, ...]:
        from .lists import BaseListVariable

        if isinstance(grid, BaseListVariable):
            return grid.as_proxy()
        else:
            unimplemented(
                gb_type="unsupported grid type for triton hop check_grid",
                context=f"grid type = {type(grid)}",
                explanation="`torch.compile` only supports list-like grid for check_grid",
                hints=[
                    *graph_break_hints.SUPPORTABLE,
                ],
            )

    def call_grid(
        self, grid: Any, meta: dict[str, Any], tx: "InstructionTranslator"
    ) -> Any:
        meta_var = {variables.ConstantVariable.create(k): v for k, v in meta.items()}
        grid = grid.call_function(tx, [meta_var], {})
        return grid

    # We use this function to wrap call_prune_configs
    def call_user_defined_fn(
        self,
        user_fn: Callable[..., Any],
        args: Sequence[VariableTracker],
        kwargs: dict[str, VariableTracker],
        tx: Optional["InstructionTranslator"],
        variable: Any,
    ) -> VariableTracker:
        from .builder import SourcelessBuilder

        wrapped_user_function = SourcelessBuilder.create(tx, user_fn)  # type: ignore[arg-type]
        result = wrapped_user_function.call_function(tx, args, kwargs)
        return result

    def wrap_user_defined_obj(
        self,
        user_obj: Any,
        tx: Optional["InstructionTranslator"],
        variable: Any,
        name: str,
    ) -> VariableTracker:
        from .builder import VariableBuilder

        wrapped_user_obj = VariableBuilder(
            tx, AttrSource(variable.kernel_source, f"{name}")
        )._wrap(user_obj)
        return wrapped_user_obj

    def maybe_unpack_configs(
        self, configs: Any, tx: Optional["InstructionTranslator"]
    ) -> list[Any]:
        # unpack the list of configs
        configs = configs.unpack_var_sequence(tx)

        # guard_as_python_constant inserts guards for Dynamo to check if the configs object changed.
        configs = [config.guard_as_python_constant() for config in configs]

        return configs

    def maybe_unpack_heuristic_result(self, result: VariableTracker) -> Any:
        if not result.is_python_constant():
            self.raise_unsupported(
                "@triton.heuristics must return constant values because configs can only contain constant values."
            )

        return result.guard_as_python_constant()

    # We need to override call_getitem here so that we can add the source in the case
    # where we call the triton kernel with a grid
    def call_getitem(  # type: ignore[override]
        self,
        variable: "TritonKernelVariable",
        args: Sequence[Any],
    ) -> "TritonKernelVariable":
        # __getitem__ should only be called if we don't already have a grid
        # Only grid needs to be passed
        if variable.grid is not None or len(args) != 1:
            self.raise_unsupported(
                "Triton kernels should be called with only a single grid"
            )
        return type(variable)(
            kernel=variable.kernel,
            kernel_idx=variable.kernel_idx,
            grid=args[0],
            kernel_source=variable.source,
        )

    def call_HOP(
        self,
        variable: "TritonKernelVariable",
        grids: Any,
        combined_args_raw: dict[str, Any],
        tx: "InstructionTranslator",
    ) -> "variables.ConstantVariable":
        from .constant import ConstantVariable
        from .dicts import ConstDictVariable

        # as we can only pass tensors as non-const args in fx graph,
        # here we replace TMA descriptors
        # (TMADescriptorExperimentalVariable and TMADescriptorStableVariable
        # instances) with the underlying tensors, while moving the
        # TMA descriptor-related metadata to a separate argument,
        # so that we can reconstruct the TMA descriptors downstream
        tma_descriptor_metadata: TMADescriptorMetadata = {}
        for k in list(combined_args_raw.keys()):
            v = combined_args_raw[k]
            if isinstance(
                v, (TMADescriptorExperimentalVariable, TMADescriptorStableVariable)
            ):
                tma_descriptor_metadata[k] = v.to_metadata()
                combined_args_raw[k] = v.get_tensor()

        combined_args = {
            variables.ConstantVariable.create(k): v
            for k, v in combined_args_raw.items()
        }

        from torch._higher_order_ops.triton_kernel_wrap import (
            kernel_side_table,
            triton_kernel_wrapper_mutation,
        )

        # Combine args and kwargs and pass as a dict so that if user defined triton
        # kernel uses variables as 'grid' or 'kernel', it does not conflict with
        # parameters of the wrapper function
        constant_args = {
            k: v.as_python_constant()
            for k, v in combined_args_raw.items()
            if isinstance(v, ConstantVariable)
        }
        non_constant_args = {
            k: v
            for k, v in combined_args.items()
            if not isinstance(v, ConstantVariable)
        }

        for v in non_constant_args.values():
            v = v.realize()
            if not isinstance(v, (variables.TensorVariable, variables.SymNodeVariable)):
                self.raise_unsupported(
                    f"Unexpected argument type for a Triton kernel: {repr(v)}."
                )

        constant_args_idx = kernel_side_table.add_constant_args(constant_args)
        meta = ConstDictVariable(non_constant_args, dict)
        tx.output.create_proxy(
            "call_function",
            triton_kernel_wrapper_mutation,
            (),
            {
                "kernel_idx": variable.kernel_idx,
                "constant_args_idx": constant_args_idx,
                "grid": grids,
                "tma_descriptor_metadata": tma_descriptor_metadata,
                "kwargs": meta.as_proxy(),
            },
        )

        return variables.ConstantVariable(
            None,
        )


dynamo_triton_hopifier_singleton = DynamoTritonHOPifier()


class TritonKernelVariable(VariableTracker):
    grid: "TritonGridType"
    kernel: "TritonKernelType"
    kernel_idx: Optional[int]
    kernel_source: "AttrSource"

    def __init__(
        self, kernel: Any, kernel_idx: Optional[int], grid: Any, **kwargs: Any
    ) -> None:
        self.kernel_source = kwargs.pop("kernel_source", None)
        super().__init__(**kwargs)
        dynamo_triton_hopifier_singleton.init_variable(self, kernel, kernel_idx, grid)

    def call_function(
        self,
        tx: "InstructionTranslator",
        args: Sequence[VariableTracker],
        kwargs: dict[str, VariableTracker],
    ) -> VariableTracker:
        return dynamo_triton_hopifier_singleton.call_triton_kernel(  # type: ignore[return-value]
            self, args, kwargs, tx
        )

    def call_method(
        self,
        tx: "InstructionTranslator",
        name: str,
        args: list[VariableTracker],
        kwargs: dict[str, VariableTracker],
    ) -> VariableTracker:
        if name == "__getitem__":
            return dynamo_triton_hopifier_singleton.call_getitem(self, args)
        elif name == "run":
            return dynamo_triton_hopifier_singleton.call_run(self, args, kwargs, tx)  # type: ignore[return-value]

        # Bail out to parent's implementation
        return super().call_method(tx, name, args, kwargs)

    def specialize_symbolic(self, arg: Any) -> Any:
        from .constant import ConstantVariable
        from .tensor import SymNodeVariable

        # See [Note: Specialize tl.constexpr args in user-defined triton kernels]
        if isinstance(arg, SymNodeVariable):
            return ConstantVariable.create(arg.evaluate_expr())
        return arg


class TMADescriptorExperimentalVariable(VariableTracker):
    def __init__(
        self,
        data_ptr: "variables.DataPtrVariable",
        dims: list[VariableTracker],
        block_dims: list[VariableTracker],
        element_size: VariableTracker,
        **kwargs: Any,
    ) -> None:
        assert isinstance(data_ptr, variables.DataPtrVariable)
        super().__init__(**kwargs)
        self.data_ptr = data_ptr
        self.dims = dims
        self.block_dims = block_dims
        self.element_size = element_size

    def to_metadata(self) -> Any:
        return create_tma_experimental_metadata(
            [dim.as_proxy() for dim in self.dims],
            [dim.as_proxy() for dim in self.block_dims],
            self.element_size.as_proxy(),
        )

    def reconstruct(self, codegen: "PyCodegen") -> None:
        codegen.add_push_null(
            lambda: codegen.load_import_from(
                "triton.tools.experimental_descriptor",
                f"create_{len(self.dims)}d_tma_descriptor",
            )
        )
        self.data_ptr.reconstruct(codegen)
        args = [*self.dims, *self.block_dims, self.element_size]
        codegen.foreach(args)
        codegen.call_function(len(args) + 1, False)

    def get_tensor(self) -> VariableTracker:
        return self.data_ptr.from_tensor


class TMADescriptorStableVariable(VariableTracker):
    def __init__(
        self,
        tensor: "TensorVariable",
        block_shape: "ListVariable",
        **kwargs: Any,
    ) -> None:
        assert isinstance(tensor, variables.TensorVariable)
        super().__init__(**kwargs)
        self.tensor = tensor
        self.block_shape = block_shape

    def to_metadata(self) -> Any:
        return create_tma_stable_metadata(
            self.block_shape.as_proxy(),
        )

    def reconstruct(self, codegen: "PyCodegen") -> None:
        codegen.add_push_null(
            lambda: codegen.load_import_from(
                "triton.tools.tensor_descriptor",
                "TensorDescriptor",
            )
        )
        codegen.load_method("from_tensor")
        self.tensor.reconstruct(codegen)
        codegen(self.block_shape)
        codegen.call_method(2)

    def get_tensor(self) -> Any:
        return self.tensor


class CreateTMADescriptorExperimentalVariable(VariableTracker):
    def __init__(
        self,
        rank: int,
        **kwargs: Any,
    ) -> None:
        assert rank in (1, 2)
        super().__init__(**kwargs)
        self.rank = rank

    def call_function(
        self,
        tx: "InstructionTranslator",
        args: Sequence[VariableTracker],
        kwargs: dict[str, VariableTracker],
    ) -> VariableTracker:
        ptr = kwargs["ptr"] if "ptr" in kwargs else args[0]

        if not isinstance(ptr, variables.DataPtrVariable):
            raise Unsupported(
                "Please ensure there were no graph breaks between "
                f"create_{self.rank}d_tma_descriptor and the upstream "
                ".data_ptr() call."
            )

        if self.rank == 1:
            if len(args) + len(kwargs) != 4:
                raise_type_error_exc(
                    tx,
                    f"TMA metadata rank=1 requires exactly 4 arguments, got {len(args) + len(kwargs)}",
                )
            dims = [
                kwargs["dim"] if "dim" in kwargs else args[1],
            ]
            block_dims = [
                kwargs["block_dim"] if "block_dim" in kwargs else args[2],
            ]
        else:
            if len(args) + len(kwargs) != 6:
                raise_type_error_exc(
                    tx,
                    f"TMA metadata rank=2 requires exactly 6 arguments, got {len(args) + len(kwargs)}",
                )
            dims = [
                kwargs["dim1"] if "dim1" in kwargs else args[1],
                kwargs["dim0"] if "dim0" in kwargs else args[2],
            ]
            block_dims = [
                kwargs["block_dim1"] if "block_dim1" in kwargs else args[3],
                kwargs["block_dim0"] if "block_dim0" in kwargs else args[4],
            ]
        element_size = kwargs["element_size"] if "element_size" in kwargs else args[-1]

        return TMADescriptorExperimentalVariable(
            data_ptr=ptr,
            dims=dims,
            block_dims=block_dims,
            element_size=element_size,
        )


class CreateTMADescriptorStableVariable(VariableTracker):
    def call_function(
        self,
        tx: "InstructionTranslator",
        args: Sequence[VariableTracker],
        kwargs: dict[str, VariableTracker],
    ) -> VariableTracker:
        tensor = kwargs["tensor"] if "tensor" in kwargs else args[0]
        block_shape = kwargs["block_shape"] if "block_shape" in kwargs else args[1]

        return TMADescriptorStableVariable(
            tensor=tensor,  # type: ignore[arg-type]
            block_shape=block_shape,  # type: ignore[arg-type]
        )<|MERGE_RESOLUTION|>--- conflicted
+++ resolved
@@ -388,14 +388,7 @@
                 result = True
         return variables.ConstantVariable.create(result)
 
-<<<<<<< HEAD
-    def closure_vars(self, tx):
-=======
-    def inspect_parameter_names(self) -> list[str]:
-        return list(inspect.signature(self.get_function()).parameters)  # type: ignore[attr-defined]
-
     def closure_vars(self, tx: "InstructionTranslator") -> dict[str, VariableTracker]:
->>>>>>> cc0e1754
         return {}
 
 
@@ -1051,19 +1044,15 @@
             return getattr(self, name)
         return getattr(self.vt, name)
 
-<<<<<<< HEAD
-    def get_globals(self):
+    def get_globals(self) -> dict[str, Any]:
         return self.vt.get_globals()
 
-    def _build_inline_tracer(self, tx, args, kwargs):
-=======
     def _build_inline_tracer(
         self,
         tx: "InstructionTranslatorBase",
         args: list[VariableTracker],
         kwargs: dict[str, VariableTracker],
     ) -> "InstructionTranslatorBase":
->>>>>>> cc0e1754
         from torch._dynamo.symbolic_convert import InliningInstructionTranslator
 
         return InliningInstructionTranslator.build_inline_tracer(
@@ -1237,14 +1226,7 @@
             return invoke_and_store_as_constant(tx, fn, self.get_name(), args, kwargs)
         return super().call_function(tx, args, kwargs)
 
-<<<<<<< HEAD
-    def var_getattr(self, tx: "InstructionTranslator", name: str):
-=======
-    def inspect_parameter_names(self) -> list[str]:
-        return super().inspect_parameter_names()[1:]
-
     def var_getattr(self, tx: "InstructionTranslator", name: str) -> VariableTracker:
->>>>>>> cc0e1754
         if name == "__self__":
             return self.obj
         if name == "__func__":
