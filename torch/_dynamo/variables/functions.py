--- conflicted
+++ resolved
@@ -388,14 +388,7 @@
                 result = True
         return variables.ConstantVariable.create(result)
 
-<<<<<<< HEAD
-    def closure_vars(self, tx):
-=======
-    def inspect_parameter_names(self) -> list[str]:
-        return list(inspect.signature(self.get_function()).parameters)  # type: ignore[attr-defined]
-
     def closure_vars(self, tx: "InstructionTranslator") -> dict[str, VariableTracker]:
->>>>>>> cdf0a9c2
         return {}
 
     # Override to set whether or not nested graph breaks should be allowed
@@ -814,17 +807,13 @@
                 handle_observed_exception(tx)
                 break
 
-<<<<<<< HEAD
     # no nested graph breaks in generators
     def should_allow_nested_graph_breaks(self):
         return False
 
-    def _setup_exception(self, tx, exc):
-=======
     def _setup_exception(
         self, tx: "InstructionTranslator", exc: VariableTracker
     ) -> None:
->>>>>>> cdf0a9c2
         tracer = self._get_inline_tracer(tx)
         try:
             tracer._raise_exception_variable(exc)
@@ -1065,19 +1054,15 @@
             return getattr(self, name)
         return getattr(self.vt, name)
 
-<<<<<<< HEAD
-    def get_globals(self):
+    def get_globals(self) -> dict[str, Any]:
         return self.vt.get_globals()
 
-    def _build_inline_tracer(self, tx, args, kwargs):
-=======
     def _build_inline_tracer(
         self,
         tx: "InstructionTranslatorBase",
         args: list[VariableTracker],
         kwargs: dict[str, VariableTracker],
     ) -> "InstructionTranslatorBase":
->>>>>>> cdf0a9c2
         from torch._dynamo.symbolic_convert import InliningInstructionTranslator
 
         return InliningInstructionTranslator.build_inline_tracer(
@@ -1251,14 +1236,7 @@
             return invoke_and_store_as_constant(tx, fn, self.get_name(), args, kwargs)
         return super().call_function(tx, args, kwargs)
 
-<<<<<<< HEAD
-    def var_getattr(self, tx: "InstructionTranslator", name: str):
-=======
-    def inspect_parameter_names(self) -> list[str]:
-        return super().inspect_parameter_names()[1:]
-
     def var_getattr(self, tx: "InstructionTranslator", name: str) -> VariableTracker:
->>>>>>> cdf0a9c2
         if name == "__self__":
             return self.obj
         if name == "__func__":
