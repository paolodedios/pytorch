--- conflicted
+++ resolved
@@ -44,11 +44,7 @@
 from .. import config, graph_break_hints, polyfills, variables
 from ..bytecode_transformation import create_call_function, create_rot_n, is_generator
 from ..exc import (
-<<<<<<< HEAD
-=======
     format_skip_frame_message,
-    get_dynamo_observed_exception,
->>>>>>> a5436a5e
     handle_observed_exception,
     InfiniteGeneratorError,
     ObservedException,
@@ -899,14 +895,9 @@
         self.code = code
         self.f_globals = f_globals
         self.inline_tracer = inline_tracer
-
-<<<<<<< HEAD
         inline_tracer.output.side_effects.track_generator(self)
 
-    def get_code(self):
-=======
     def get_code(self) -> types.CodeType:
->>>>>>> a5436a5e
         return self.code
 
     def get_filename(self) -> str:
@@ -934,13 +925,13 @@
         from torch._dynamo.symbolic_convert import (
             InstructionTranslator,
             save_and_restart_speculation_log,
-            temporarily_allow_writes_to_output_graph,
+            temporarely_allow_writes_to_output_graph,
         )
 
         tx = InstructionTranslator.current_tx()
         save = save_and_restart_speculation_log(tx)
         disallow = disallow_side_effects_in_generator(tx)
-        temp = temporarily_allow_writes_to_output_graph(tx)
+        temp = temporarely_allow_writes_to_output_graph(tx)
 
         with save, disallow, temp:
             tracer = self._get_inline_tracer(tx)
@@ -974,24 +965,18 @@
     def next_variable(self, tx: "InstructionTranslator") -> VariableTracker:
         tracer = self._get_inline_tracer(tx)
 
-        if self.is_generator_exhausted():
+        if self._is_generator_exhausted():
             raise_observed_exception(StopIteration, tx)
 
         try:
             # Hierarchically, tx can be seen as the parent of the inline tracer
             # created on call_function. Any exception needs to be propagated to tx
             # for Dynamo to behave correctly
-<<<<<<< HEAD
-            with patch.dict(counters, {"unimplemented": counters["inline_call"]}):
-                return tracer.inline_call_()
+            return tracer.inline_call_()
         except ObservedUserStopIteration:
             tracer.output.side_effects.untrack_generator(self)
             raise
         except ObservedException:
-=======
-            return tracer.inline_call_()
-        except ObservedException as e:
->>>>>>> a5436a5e
             tracer.generator_exhausted = True
             raise
         except InfiniteGeneratorError:
@@ -1031,18 +1016,12 @@
                 handle_observed_exception(tx)
                 break
 
-<<<<<<< HEAD
-    def _setup_and_raise_exception(self, tx, exc):
-        # Raise an exception at the point where the generator is paused
-=======
     # no nested graph breaks in generators
     def should_allow_nested_graph_breaks(self):
         return False
 
-    def _setup_exception(
-        self, tx: "InstructionTranslator", exc: VariableTracker
-    ) -> None:
->>>>>>> a5436a5e
+    def _setup_and_raise_exception(self, tx: "InstructionTranslator", exc: VariableTracker) -> None:
+        # Raise an exception at the point where the generator is paused
         tracer = self._get_inline_tracer(tx)
         try:
             tracer._raise_exception_variable(exc)
@@ -1054,11 +1033,7 @@
     def _is_generator_just_started(self) -> bool:
         return self.inline_tracer is None or self.inline_tracer.instruction_pointer == 0
 
-<<<<<<< HEAD
-    def is_generator_exhausted(self):
-=======
     def _is_generator_exhausted(self) -> bool:
->>>>>>> a5436a5e
         return getattr(self.inline_tracer, "generator_exhausted", False)
 
     def call_method(
@@ -1103,7 +1078,7 @@
             # See test GeneratorCloseCpythonTests::test_close_not_started
 
             tracer = self._get_inline_tracer(tx)
-            if self._is_generator_just_started() or self.is_generator_exhausted():
+            if self._is_generator_just_started() or self._is_generator_exhausted():
                 tracer.generator_exhausted = True
                 return variables.ConstantVariable(None)
 
@@ -1163,82 +1138,6 @@
 
             # Setup the exception table and jump target in case of try...finally
             tracer = self._get_inline_tracer(tx)
-<<<<<<< HEAD
-=======
-            try:
-                # In Python 3.9, the exception is represented as a triple (typ, val, tb)
-                # In such cases, we re-raise the exception object given to avoid
-                # creating a new object, so that IS_OP works.
-                # See: https://github.com/pytorch/pytorch/pull/146496
-                self._setup_exception(tx, args[1] if len(args) == 3 else args[0])
-            except ObservedException:  # noqa: TRY203
-                # propagate the exception back to the parent caller
-                raise
-
-            retval = self.next_variable(tx)
-
-            # The exception raised before is still active. We need to check the exception
-            # table one more time to find the next target. But why? Let's walk
-            # through an example and its generated bytecode: https://godbolt.org/z/ebdTbMv8M
-            #
-            #     z = 0
-            #     def whoo():
-            #         global z
-            #         z = 0
-            #         try:
-            #             yield 1
-            #         except ValueError:
-            #             yield 2
-            #         finally:
-            #             z += 1
-            #         z += 10
-            #
-            #     gen = whoo()
-            #     next(gen)
-            #     gen.throw(ValueError)
-            #     print('z', z)  -> z = 1
-            #
-            #              ...
-            #         >>   58 PUSH_EXC_INFO
-            #
-            #   8          60 LOAD_GLOBAL              2 (ValueError)
-            #              70 CHECK_EXC_MATCH
-            #              72 POP_JUMP_IF_FALSE        7 (to 88)
-            #              74 POP_TOP
-            #
-            #   9          76 LOAD_CONST               3 (2)
-            #              78 YIELD_VALUE              3      <------ ValueError is still active here
-            #              80 RESUME                   1
-            #              82 POP_TOP
-            #              84 POP_EXCEPT
-            #              86 jump_backward           34 (to 20)
-            #              ...
-            #
-            #     ExceptionTable:
-            #     4 to 8 -> 124 [0] lasti
-            #     12 to 18 -> 58 [0]
-            #     20 to 56 -> 124 [0] lasti
-            #     58 to 82 -> 90 [1] lasti     <------ move to 90
-            #     84 to 86 -> 96 [0]
-            #     88 to 88 -> 90 [1] lasti
-            #     90 to 94 -> 96 [0]
-            #     96 to 116 -> 118 [1] lasti
-            #     118 to 122 -> 124 [0] lasti
-            #
-            # In this scenario, a generator can yield after `throw()` is called. Even
-            # after the exception is raised a few lines above, it remains active
-            # within the `78 YIELD_VALUE` instruction. When the generator resumes
-            # after the second yield on instruction `80 RESUME`, we cannot simply
-            # return the control flow to the next instruction. Instead, one must
-            # check the exception table (or equivalent) to find the next target
-            # In this case, it says the instruction pointer must be moved to 90.
-            #
-            # Without this step, if we let the trace proceed to the next
-            # instruction, it would follow the control flow where the exception
-            # raised by `throw()` was handled and swallowed, potentially leading
-            # to incorrect behavior.
-            exc_type = type("__InternalThrowException", (Exception,), {})
->>>>>>> a5436a5e
 
             # In Python 3.9, the exception is represented as a triple (typ, val, tb)
             # In such cases, we raise the given object instead of creating a new
