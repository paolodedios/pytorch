"""
Function-related variable tracking classes for Dynamo's symbolic execution.

This module contains classes that track different types of functions during graph
compilation, including:
- User-defined functions and methods
- Built-in functions and methods
- Wrapped functions (e.g. from decorators)
- Special function types (e.g. functools.partial)
- Triton kernels and related function types

These classes are responsible for:
- Tracking function calls and their arguments
- Managing function closures and cell variables
- Handling function attributes and special methods
- Maintaining guards for function identity and closure contents
- Supporting function inlining and specialization
- Enabling proper symbolic execution of different function types

The variable trackers here work together with the rest of Dynamo to enable
accurate graph capture while handling Python's various function-related behaviors.
"""

import builtins
import functools
import inspect
import itertools
import logging
import sys
import traceback
import types
from collections import namedtuple
from collections.abc import Callable, Sequence
from types import CellType, FunctionType
from typing import Any, Optional, TYPE_CHECKING, TypeVar
from typing_extensions import Never
from weakref import WeakKeyDictionary

import torch
from torch._dynamo.exc import get_stack_above_dynamo
from torch._guards import Source
from torch.utils._pytree import is_namedtuple_class

from .. import config, graph_break_hints, polyfills, variables
from ..bytecode_transformation import create_call_function, create_rot_n, is_generator
from ..exc import (
    format_skip_frame_message,
    get_dynamo_observed_exception,
    handle_observed_exception,
    InfiniteGeneratorError,
    ObservedException,
    ObservedGeneratorExit,
    ObservedUserStopIteration,
    raise_observed_exception,
    SkipFrame,
    StepUnsupported,
    unimplemented,
    Unsupported,
)
from ..guards import GuardBuilder, install_guard
from ..source import (
    AttrSource,
    ClosureSource,
    CollectionsSource,
    ConstantSource,
    DefaultsSource,
    GetItemSource,
    SkipGuardSource,
    TorchSource,
    TypeSource,
)
from ..utils import (
    check_constant_args,
    check_unspec_or_constant_args,
    cmp_name_to_op_mapping,
    identity,
    is_function,
    is_wrapper_or_member_descriptor,
    istype,
    make_cell,
)
from .base import (
    AsPythonConstantNotImplementedError,
    AttributeMutationNew,
    raise_type_error_exc,
    ValueMutationNew,
    VariableTracker,
)
from .constant import ConstantVariable


try:
    from torch.distributed.fsdp._fully_shard import _fsdp_param_group
except ModuleNotFoundError:
    _fsdp_param_group = None  # type: ignore[assignment]


if TYPE_CHECKING:
    from torch._dynamo.codegen import PyCodegen
    from torch._dynamo.symbolic_convert import (
        InstructionTranslator,
        InstructionTranslatorBase,
    )
    from torch._dynamo.variables.ctx_manager import ContextWrappingVariable
    from torch._higher_order_ops.triton_kernel_wrap import (
        TritonGridType,
        TritonKernelType,
    )

    from .lists import BaseListVariable, ListVariable
    from .tensor import TensorVariable


_F = TypeVar("_F", bound=Callable[..., Any])
CO_VARARGS = 0x04
CO_VARKEYWORDS = 0x08


# Module-level cache keyed by the function object
_spec_cache: WeakKeyDictionary[Any, Any] = WeakKeyDictionary()


@functools.lru_cache
def get_pytree_SUPPORTED_NODES_source():
    return AttrSource(
        AttrSource(AttrSource(TorchSource(), "utils"), "_pytree"), "SUPPORTED_NODES"
    )


class FunctionSpec:
    def __init__(self, func: FunctionType):
        code = func.__code__
        vn = code.co_varnames

        self.posonly_count = code.co_posonlyargcount
        self.arg_count = code.co_argcount
        self.kwonly_count = code.co_kwonlyargcount

        self.posonly_names = vn[: self.posonly_count]
        self.pos_or_kw_names = vn[self.posonly_count : self.arg_count]
        self.all_pos_names = self.posonly_names + self.pos_or_kw_names
        self.kwonly_names = vn[self.arg_count : self.arg_count + self.kwonly_count]

        off = self.arg_count + self.kwonly_count
        self.varargs_name = vn[off] if code.co_flags & CO_VARARGS else None
        off += 1 if self.varargs_name else 0
        self.varkw_name = vn[off] if code.co_flags & CO_VARKEYWORDS else None

    def update_defaults(self, func: FunctionType) -> None:
        # Defaults can change from function call to function call. So re-update
        # them on every call.
        self.defaults = func.__defaults__ or ()
        self.kwdefaults = func.__kwdefaults__ or {}

        # Map positional-default names → their index in self.defaults
        self.pos_default_map = dict(
            zip(self.all_pos_names[-len(self.defaults) :], range(len(self.defaults)))
        )


def _get_spec(func: FunctionType) -> FunctionSpec:
    spec = _spec_cache.get(func)
    if spec is None:
        spec = FunctionSpec(func)
        _spec_cache[func] = spec
    return spec


def bind_args_cached(
    func: FunctionType,
    tx: "InstructionTranslator",
    fn_source: Optional[Source],
    args: Sequence[Any],
    kwargs: dict[str, Any],
) -> dict[str, VariableTracker]:
    spec = _get_spec(func)
    spec.update_defaults(func)
    ba = {}
    rem_kw = dict(kwargs)

    # 1) Bind all positional (pos-only + pos-or-kw)
    # 1.1) Apply pos-defaults first (maybe overridden later)
    for name, idx in spec.pos_default_map.items():
        default_source = None
        if fn_source and not (
            ConstantVariable.is_literal(spec.defaults[idx])
            and config.skip_guards_on_constant_func_defaults
        ):
            default_source = DefaultsSource(fn_source, idx)
        ba[name] = wrap_bound_arg(tx, spec.defaults[idx], default_source)
    # 1.2) Fill in provided positional args
    for i, name in enumerate(spec.all_pos_names):
        if i < len(args):
            # Maybe override pos-defaults applied above
            ba[name] = wrap_bound_arg(tx, args[i])
        elif name in rem_kw and (
            # `kwargs` can have the same key as a pos-only arg `name`.
            # If this case happens, we should not consume the `name` here and
            # keep it in `kwargs`:
            #   >>> def fn(a, /, **kwargs): return (a, kwargs)
            #   >>> fn(1, a=2)
            #   (1, {'a': 2})
            name not in spec.posonly_names
        ):
            # Maybe override pos-defaults applied above
            ba[name] = wrap_bound_arg(tx, rem_kw.pop(name))
        elif name not in ba:
            raise_observed_exception(
                TypeError,
                tx,
                args=[
                    ConstantVariable.create(
                        f"Missing required positional argument: {name}"
                    )
                ],
            )

    # 2) *args
    extra = args[len(spec.all_pos_names) :]
    if spec.varargs_name:
        ba[spec.varargs_name] = wrap_bound_arg(tx, tuple(extra))
    elif extra:
        raise_observed_exception(
            TypeError,
            tx,
            args=[
                ConstantVariable.create(
                    f"Too many positional arguments: got {len(args)}, expected {len(spec.all_pos_names)}"
                )
            ],
        )

    # 3) Keyword-only
    for name in spec.kwonly_names:
        if name in rem_kw:
            ba[name] = wrap_bound_arg(tx, rem_kw.pop(name))
        elif name in spec.kwdefaults:
            kwdefault_source = None
            if fn_source:
                kwdefault_source = DefaultsSource(fn_source, name, is_kw=True)
            ba[name] = wrap_bound_arg(tx, spec.kwdefaults[name], kwdefault_source)
        else:
            raise_observed_exception(
                TypeError,
                tx,
                args=[
                    ConstantVariable.create(
                        f"Missing required keyword-only argument: {name}"
                    )
                ],
            )

    # 4) **kwargs
    if spec.varkw_name:
        ba[spec.varkw_name] = wrap_bound_arg(tx, rem_kw)
    elif rem_kw:
        raise_observed_exception(
            TypeError,
            tx,
            args=[
                ConstantVariable.create(f"Unexpected keyword arguments: {list(rem_kw)}")
            ],
        )

    return ba


def wrap_bound_arg(
    tx: "InstructionTranslator", val: Any, source: Optional[Source] = None
) -> VariableTracker:
    # Source propagation is best effort since not every object we encounter has a source to begin with.
    if isinstance(val, VariableTracker):
        return val
    elif not source:
        return VariableTracker.build(tx, val)
    else:
        # Create a lazy variable to avoid guarding on __defaults__ unless really
        # needed.
        return variables.LazyVariableTracker.create(val, source)


def wrap_args_kwargs(tx: "InstructionTranslator", result: dict[str, Any]) -> None:
    for k, v in list(result.items()):
        if isinstance(v, (tuple, dict)):
            # args/kwargs
            result[k] = wrap_bound_arg(tx, v)


def init_cellvars(
    parent: "InstructionTranslator",
    result: dict[str, VariableTracker],
    code: types.CodeType,
) -> None:
    """
    Update `result` to add mapping from local name to new cells created
    directly by `code`, or update SideEffects in `parent` if the a local cell is
    already in `result` (cell argument).
    """
    side_effects = parent.output.side_effects

    for name in code.co_cellvars:
        new_cell = side_effects.track_cell_new()
        if name in result:
            # This handles when a function argument is a cell (e.g., captured by
            # a nested func). See `MAKE_CELL` bytecode for more info.
            side_effects.store_cell(new_cell, result.pop(name))
        result[name] = new_cell


def _create_nested_fn(
    code: types.CodeType,
    f_globals: dict[str, Any],
    name: str,
    defaults: Optional[tuple[object, ...]],
    closure: Optional[tuple[CellType]],
    kwdefaults: Optional[dict[str, Any]],
    annotations: Optional[dict[str, Any]],
) -> types.FunctionType:
    from types import FunctionType

    func = FunctionType(code, f_globals, name, defaults, closure)
    func.__kwdefaults__ = kwdefaults

    if isinstance(annotations, tuple):
        from itertools import pairwise

        annotations = dict(pairwise(annotations))

    # TypeError: __annotations__ must be set to a dict object
    assert annotations is None or isinstance(annotations, dict)
    func.__annotations__ = annotations  # type: ignore[assignment]

    return func


fn_known_dunder_attrs = {
    "__annotations__",
    "__defaults__",
    "__kwdefaults__",
    "__code__",
    "__globals__",
    "__closure__",
    "__doc__",
}


def fn_var_getattr(
    tx: "InstructionTranslator", fn: object, source: Optional[Source], name: str
) -> VariableTracker:
    source = source and AttrSource(source, name)

    if source and name == "__annotations__":
        # We get a large number of silly guards from annotations from inspect
        # module. Changing annotations is rare, and it impacting the extracted
        # graph is even rarer. So skip guards.
        source = SkipGuardSource(source)

    subobj = None
    try:
        subobj = inspect.getattr_static(fn, name)
    except AttributeError:
        # function does not have a __getattr__ or __getattribute__ method,
        # so we can safely assume that this attribute is absent
        raise_observed_exception(AttributeError, tx)

    # Special handling for known dunder attributes
    if name in fn_known_dunder_attrs:
        subobj = getattr(fn, name)
    if source:
        return variables.LazyVariableTracker.create(subobj, source)
    return VariableTracker.build(tx, subobj)


class BaseUserFunctionVariable(VariableTracker):
    def get_filename(self) -> str:
        return self.get_code().co_filename  # type: ignore[attr-defined]

    def get_name(self) -> str:
        return self.get_code().co_name  # type: ignore[attr-defined]

    def get_globals(self):
        raise NotImplementedError

    def call_function(
        self,
        tx: "InstructionTranslator",
        args: Sequence[VariableTracker],
        kwargs: dict[str, VariableTracker],
    ) -> VariableTracker:
        return tx.inline_user_function_return(self, [*self.self_args(), *args], kwargs)  # type: ignore[attr-defined]

    def call_obj_hasattr(
        self, tx: "InstructionTranslator", name: str
    ) -> VariableTracker:
        result = False

        try:
            result = hasattr(self.get_function(), name)  # type: ignore[attr-defined]
        except NotImplementedError:
            if name == "__name__" and isinstance(self, NestedUserFunctionVariable):
                result = True
        return variables.ConstantVariable.create(result)

    def closure_vars(self, tx: "InstructionTranslator") -> dict[str, VariableTracker]:
        return {}

    # Override to set whether or not nested graph breaks should be allowed
    # if we create an inlining tx for this BaseUserFunctionVariable.
    # See symbolic_convert.py for where this function is called.
    def should_allow_nested_graph_breaks(self):
        return True


class UserFunctionVariable(BaseUserFunctionVariable):
    """Some unsupported user-defined global function"""

    _nonvar_fields = {
        "fn",
        "is_constant",
        *BaseUserFunctionVariable._nonvar_fields,
    }

    @classmethod
    def create_with_source(cls, value: Any, source: Any) -> "UserFunctionVariable":
        install_guard(source.make_guard(GuardBuilder.CLOSURE_MATCH))
        return cls(value, source=source)

    def __init__(
        self,
        fn: types.FunctionType | torch.jit.ScriptFunction,  # type: ignore[type-arg]
        is_constant: bool = False,
        **kwargs: Any,
    ) -> None:
        super().__init__(**kwargs)
        if getattr(fn, "_dynamo_marked_constant", False):
            # This method should be treated as a constant for the purposes of compilation
            self.is_constant = True
        else:
            self.is_constant = False

        # TODO putting this here to avoid duplication, because we could hit this
        # from several paths (e.g., SuperVariable or `var_getattr`s).
        if not isinstance(fn, (types.FunctionType, torch.jit.ScriptFunction)):
            unimplemented(
                gb_type="can't handle functions not implemented in python ",
                context=f"{fn}",
                explanation="Dynamo can only handle functions defined in python",
                hints=[
                    "Move usage of this function out of `torch.compile` region",
                    *graph_break_hints.INFERENCE_MODE,
                ],
            )
        # TODO(anijain2305) - Replace directly calling UserFunctionVariable with
        # VariableBuilder, which handles the wrapping of _torchdynamo_inline.
        # unpack @torch._dynamo.optimize()(fn) wrapped function
        fn = inspect.getattr_static(fn, "_torchdynamo_inline", fn)
        self.fn = fn

    def as_python_constant(self) -> Any:
        if istype(self, UserFunctionVariable):
            return self.fn
        # subclasses (such as methods) usually aren't a constant
        return super().as_python_constant()

    def self_args(self) -> list[VariableTracker]:
        return []

    def get_function(self) -> types.FunctionType:
        return self.fn

    def get_code(self) -> types.CodeType:
        return self.fn.__code__

    def python_type(self) -> type:
        return types.FunctionType

    def has_self(self) -> bool:
        return getattr(self.fn, "__self__", None) is not None

    def get_globals(self) -> dict[str, Any]:
        return self.fn.__globals__

    def get_source(self) -> Source:
        source = self.source

        if source and isinstance(self, variables.UserMethodVariable):
            source = self.source_fn  # type: ignore[assignment]
        return source  # type: ignore[return-value]

    def bind_args(
        self,
        parent: "InstructionTranslator",
        args: Sequence[VariableTracker],
        kwargs: dict[str, VariableTracker],
    ) -> dict[str, VariableTracker]:
        """
        Assume `args` and `kwargs` are VariableTracker arguments for a call to
        this function, create new bindings for initial locals.
        """
        assert not self.is_constant

        fn: types.FunctionType = self.fn

        if not isinstance(fn, FunctionType):
            raise TypeError("Only supports regular Python functions.")
        root_tx = parent.output.root_tx

        source = self.get_source()
        result = bind_args_cached(fn, root_tx, source, args, kwargs)  # type: ignore[arg-type]

        init_cellvars(parent, result, fn.__code__)
        closure = self.fn.__closure__ or ()
        assert len(closure) == len(self.fn.__code__.co_freevars)
        for idx, name, cell in zip(
            itertools.count(), self.fn.__code__.co_freevars, closure
        ):
            # TODO refactor these 3 branches.
            side_effects = parent.output.side_effects
            if cell in side_effects:
                cell_var = side_effects[cell]

            elif source:
                closure_cell = GetItemSource(ClosureSource(source), idx)
                closure_cell_contents = AttrSource(closure_cell, "cell_contents")
                try:
                    contents_var = VariableTracker.build(
                        parent, cell.cell_contents, closure_cell_contents
                    )
                except ValueError:
                    # Cell has not yet been assigned
                    contents_var = variables.DeletedVariable()
                cell_var = side_effects.track_cell_existing(
                    closure_cell, cell, contents_var
                )

            else:
                # TODO figure out why source isn't available here, and whether
                # we can fix that and remove this branch.
                try:
                    contents_var = VariableTracker.build(parent, cell.cell_contents)
                except ValueError:
                    # Cell has not yet been assigned
                    contents_var = variables.DeletedVariable()
                cell_var = side_effects.track_cell_existing(None, cell, contents_var)

            result[name] = cell_var

        return result

    def var_getattr(self, tx: "InstructionTranslator", name: str) -> VariableTracker:
        if name in cmp_name_to_op_mapping:
            return variables.GetAttrVariable(self, name)
        source = self.get_source()
        return fn_var_getattr(tx, self.fn, source, name)

    def call_obj_hasattr(
        self, tx: "InstructionTranslator", name: str
    ) -> VariableTracker:
        result = hasattr(self.fn, name)
        return variables.ConstantVariable.create(result)

    def call_function(
        self,
        tx: "InstructionTranslator",
        args: Sequence[VariableTracker],
        kwargs: dict[str, VariableTracker],
    ) -> VariableTracker:
        # Handle patch_dynamo_config call
        if self.fn is torch._dynamo.patch_dynamo_config:
            try:
                args_const = [arg.as_python_constant() for arg in args]
                kwargs_const = {
                    key: val.as_python_constant() for key, val in kwargs.items()
                }
                changes = torch._dynamo.patch_dynamo_config(
                    *args_const, **kwargs_const
                ).changes
                return variables.DynamoConfigPatchVariable(changes)
            except AsPythonConstantNotImplementedError as e:
                raise RuntimeError(
                    "Cannot convert patch_dynamo_config args/kwargs to constants. "
                    "Please fix your call to patch_dynamo_config by using simpler inputs. "
                    f"args: {args}, kwargs: {kwargs}"
                ) from e
        elif self.fn is torch._dynamo.error_on_graph_break:
            try:
                bound = inspect.signature(self.fn).bind(*args, **kwargs)
                error_on_graph_break = bound.arguments[
                    "error_on_graph_break"
                ].as_python_constant()
                assert isinstance(error_on_graph_break, bool)
                return variables.ErrorOnGraphBreakVariable(error_on_graph_break)
            except Exception as e:
                raise RuntimeError(
                    "Improper error_on_graph_break() call. Please fix your call to error_on_graph_break(). "
                    f"args: {args}, kwargs: {kwargs}"
                ) from e
        # Handle a `nonstrict_trace(fn)` call
        elif self.fn is torch._dynamo.nonstrict_trace:
            bound = inspect.signature(self.fn).bind(*args, **kwargs)
            fn_var = bound.args[0]
            if not isinstance(fn_var, BaseUserFunctionVariable):
                typ = fn_var.python_type()
                msg = f"`nonstrict_trace` expects a callable, but got value of type <{typ.__name__}>"
                unimplemented(
                    gb_type="TypeError from user code",
                    context=f"call_function({self.value}, {args}, {kwargs})",  # type: ignore[attr-defined]
                    explanation=msg,
                    hints=[
                        *graph_break_hints.USER_ERROR,
                    ],
                )

            if not isinstance(fn_var, UserFunctionVariable):
                fn_name = fn_var.get_name()
                msg = f"Applying `nonstrict_trace` to function <{fn_name}>; however, `nonstrict_trace` currently requires the function to be defined outside `torch.compile` region."  # noqa: B950
                unimplemented(
                    gb_type="Limitation of `nonstrict_trace",
                    context=f"{self}",
                    explanation=msg,
                    hints=[
                        f"make sure definition of {fn_name} is outside ",
                        "`torch.compile` region",
                    ],
                )
            # pyrefly: ignore[missing-attribute]
            fn = fn_var.fn
            return variables.TorchInGraphFunctionVariable(fn, nonstrict_traceable=True)

        if self.is_constant:
            return invoke_and_store_as_constant(
                tx, self.fn, self.get_name(), args, kwargs
            )

        if (
            not tx.output.current_tracer.unsafe_allow_externally_visible_side_effects
            and self.fn
            is torch._dynamo.utils._disable_side_effect_safety_checks_for_current_subtracer
        ):
            with torch._dynamo.side_effects.allow_externally_visible_side_effects_in_subtracer(
                tx
            ):
                return super().call_function(tx, args, kwargs)

        if (
            tx.output.current_tracer.under_activation_checkpoint
            and not tx.output.current_tracer.allow_side_effects_under_checkpoint
        ):
            try:
                from torch.distributed.fsdp._fully_shard._fsdp_state import FSDPState
            except Exception:
                FSDPState = None  # type: ignore[assignment, misc]
            if FSDPState is not None and self.fn in [
                FSDPState._pre_forward,
                FSDPState._post_forward,
            ]:
                with torch._dynamo.side_effects.allow_side_effects_under_checkpoint(tx):
                    return super().call_function(tx, args, kwargs)
        return super().call_function(tx, args, kwargs)


class BuiltinMethodVariable(BaseUserFunctionVariable):
    def __init__(
        self, fn: types.BuiltinMethodType, is_constant: bool = False, **kwargs: Any
    ) -> None:
        super().__init__(**kwargs)
        assert isinstance(fn, types.BuiltinMethodType)
        self.fn = fn

    @staticmethod
    def is_supported_builtin_method(obj: Any) -> bool:
        method_self = obj.__self__
        method_name = obj.__name__

        # TODO(anijain2305) - Add support for more builtin methods
        # Supports tuple.__new__ and frozenset({....}).__contains__
        return (method_self is tuple and method_name == "__new__") or (
            type(method_self) is frozenset and method_name == "__contains__"
        )

    def call_function(
        self,
        tx: "InstructionTranslator",
        args: Sequence[VariableTracker],
        kwargs: dict[str, VariableTracker],
    ) -> VariableTracker:
        method_self = self.fn.__self__
        name = self.fn.__name__
        obj_source = self.source and AttrSource(self.source, "__self__")
        obj_vt = VariableTracker.build(tx, method_self, obj_source)
        return obj_vt.call_method(tx, name, args, kwargs)


class LocalGeneratorObjectVariable(VariableTracker):
    def __init__(
        self,
        code: types.CodeType,
        f_globals: dict[str, Any],
        inline_tracer: Optional["InstructionTranslator"],
        **kwargs: Any,
    ) -> None:
        super().__init__(**kwargs)
        self.code = code
        self.f_globals = f_globals
        self.inline_tracer = inline_tracer

    def get_code(self) -> types.CodeType:
        return self.code

    def get_filename(self) -> str:
        return self.get_code().co_filename

    def get_name(self) -> str:
        return self.get_code().co_name

    def get_function(self) -> Never:
        raise NotImplementedError

    def has_self(self) -> bool:
        return False

    def __name__(self) -> str:
        return self.get_name()

    def __str__(self) -> str:
        return f"{self.__class__.__name__}({self.get_name()})"

    __repr__ = __str__

    def reconstruct(self, codegen: "PyCodegen") -> None:
        from torch._dynamo.side_effects import disallow_side_effects_in_generator
        from torch._dynamo.symbolic_convert import (
            InstructionTranslator,
            save_and_restart_speculation_log,
            temporarely_allow_writes_to_output_graph,
        )

        tx = InstructionTranslator.current_tx()
        save = save_and_restart_speculation_log(tx)
        disallow = disallow_side_effects_in_generator(tx)
        temp = temporarely_allow_writes_to_output_graph(tx)

        with save, disallow, temp:
            tracer = self._get_inline_tracer(tx)
            if not tracer.generator_exhausted:
                self.remaining_items = self.force_unpack_var_sequence(tx)
            variables.ListIteratorVariable(self.remaining_items).reconstruct(codegen)

    def bind_args(
        self,
        tx: "InstructionTranslator",
        args: Sequence[VariableTracker],
        kwargs: dict[str, VariableTracker],
    ) -> dict[str, VariableTracker]:
        return self.vt.bind_args(tx, args, kwargs)  # type: ignore[attr-defined]

    def get_globals(self) -> dict[str, Any]:
        return self.f_globals

    def python_type(self) -> type:
        return types.GeneratorType

    def _get_inline_tracer(self, tx: "InstructionTranslator") -> Any:
        from torch._dynamo.symbolic_convert import InliningInstructionTranslator

        if self.inline_tracer is None:
            self.inline_tracer = InliningInstructionTranslator.build_inline_tracer(  # type: ignore[assignment]
                tx, self, [], {}
            )
        return self.inline_tracer

    def next_variable(self, tx: "InstructionTranslator") -> VariableTracker:
        tracer = self._get_inline_tracer(tx)

        if self._is_generator_exhausted():
            raise_observed_exception(StopIteration, tx)

        try:
            # Hierarchically, tx can be seen as the parent of the inline tracer
            # created on call_function. Any exception needs to be propagated to tx
            # for Dynamo to behave correctly
            return tracer.inline_call_()
        except ObservedException as e:
            tracer.generator_exhausted = True
            raise e
        except InfiniteGeneratorError:
            # test/dynamo/test_misc.py::test_iterator_limit
            raise
        except Unsupported as e:
            torch._dynamo.eval_frame.skip_code(self.get_code())
            raise SkipFrame from e

    def call_obj_hasattr(
        self, tx: "InstructionTranslator", name: str
    ) -> VariableTracker:
        if name in self.python_type().__dict__:
            return ConstantVariable.create(True)
        return ConstantVariable.create(False)

    def has_unpack_var_sequence(self, tx: "InstructionTranslator") -> bool:
        return False

    def has_force_unpack_var_sequence(self, tx: "InstructionTranslator") -> bool:
        return True

    def force_unpack_var_sequence(
        self, tx: "InstructionTranslator"
    ) -> list[VariableTracker]:
        result: list[VariableTracker] = []
        self.force_apply_to_var_sequence(tx, result.append)
        return result

    def force_apply_to_var_sequence(
        self, tx: "InstructionTranslator", fn: Callable[[VariableTracker], Any]
    ) -> None:
        while True:
            try:
                fn(self.next_variable(tx))
            except ObservedUserStopIteration:
                handle_observed_exception(tx)
                break

    # no nested graph breaks in generators
    def should_allow_nested_graph_breaks(self):
        return False

    def _setup_exception(
        self, tx: "InstructionTranslator", exc: VariableTracker
    ) -> None:
        tracer = self._get_inline_tracer(tx)
        try:
            tracer._raise_exception_variable(exc)
        except ObservedException as e:
            # if no handler is available (i.e. user code doesn't catch it), the
            # exception is raised again.
            tracer.exception_handler(e)

    def _is_generator_just_started(self) -> bool:
        return self.inline_tracer is None or self.inline_tracer.instruction_pointer == 0

    def _is_generator_exhausted(self) -> bool:
        return getattr(self.inline_tracer, "generator_exhausted", False)

    def call_method(
        self,
        tx: "InstructionTranslator",
        name: str,
        args: list[VariableTracker],
        kwargs: dict[str, VariableTracker],
    ) -> VariableTracker:
        if name == "__next__":
            return self.next_variable(tx)
        elif name == "__iter__":
            # iter(gen) returns itself
            return self
        elif name == "send":
            # Sends a value into the generator function. Returns the next value
            # yielded by the generator, or raises StopIteration if the generator
            # exits without yielding another value
            if self._is_generator_just_started() and len(args):
                # can't send non-None value to a just-started generator
                # Test: GeneratorCPythonTests.test_send_non_none_to_new_gen
                if not all(
                    isinstance(arg, ConstantVariable) and arg.value is None
                    for arg in args
                ):
                    raise_observed_exception(TypeError, tx)
            tracer = self._get_inline_tracer(tx)
            tracer.push_many(args)
            return self.next_variable(tx)
        elif name == "close":
            # * Raises a GeneratorExit at the point where the generator function was paused.
            # * If the generator function catches the exception and returns a
            # value, this value is returned from close() - Python 3.13+
            # * If the generator function is already closed, or raises GeneratorExit
            # (by not catching the exception), close() returns None.
            # * If the generator yields a value, a RuntimeError is raised.
            # * If the generator raises any other exception, it is propagated to the caller.
            # * If the generator has already exited due to an exception or normal
            # exit, close() returns None and has no other effect.

            # Return None if close is called on a just-started generator
            # See test GeneratorCloseCpythonTests::test_close_not_started

            tracer = self._get_inline_tracer(tx)
            if self._is_generator_just_started() or self._is_generator_exhausted():
                tracer.generator_exhausted = True
                return variables.ConstantVariable(None)

            # Raise GeneratorExit to see if user code catches it. Any other exception
            # is propagated to the parent frame.
            try:
                self._setup_exception(
                    tx, variables.ExceptionVariable(GeneratorExit, ())
                )
                # There's an extra block on Python 3.12+ to handle StopIteration
                # see: https://github.com/python/cpython/blob/8f93dd8a8f237b277abad20d566df90c5cbd7f1e/Objects/genobject.c#L394-L397
                #
                #   1           0 RETURN_GENERATOR
                #               2 POP_TOP
                #               4 RESUME                   0

                #   2           6 LOAD_CONST               1 (1)
                #               8 YIELD_VALUE              1
                #              10 RESUME                   1
                #              12 POP_TOP
                #              14 RETURN_CONST             0 (None)
                #         >>   16 CALL_INTRINSIC_1         3 (INTRINSIC_STOPITERATION_ERROR)
                #              18 RERAISE                  1
                # ExceptionTable:
                #   4 to 14 -> 16 [0] lasti
                if (
                    sys.version_info >= (3, 12)
                    and tracer.next_instruction.opname == "CALL_INTRINSIC_1"
                ):
                    tracer.generator_exhausted = True
                    return variables.ConstantVariable(None)
            except ObservedGeneratorExit:
                # If it doesn't catch, we just return None, as per the text above
                tracer.generator_exhausted = True
                return variables.ConstantVariable(None)

            try:
                # Raise RuntimeError if the generator yields any other value
                if self.next_variable(tx):
                    raise_observed_exception(RuntimeError, tx)
            except ObservedGeneratorExit:
                tracer.generator_exhausted = True
                return variables.ConstantVariable(None)
            except ObservedUserStopIteration:
                # In Python 3.13+, one can capture GeneratorExit and return a value
                # See test_generator.py::test_close_capture_GeneratorExit_return
                # https://discuss.python.org/t/let-generator-close-return-stopiteration-value/24786/26
                # https://github.com/python/cpython/pull/104771
                assert tracer.symbolic_result is not None
                return tracer.symbolic_result
        elif name == "throw":
            # * Raises an exception at the point where the generator was paused, and
            # returns the next value yielded by the generator.
            # * If the generator exits without yielding, raise StopIteration
            # * If the generator function does not catch the passed-in exception,
            # or raises a different exception, then that exception propagates to the caller.

            # Setup the exception table and jump target in case of try...finally
            tracer = self._get_inline_tracer(tx)
            try:
                # In Python 3.9, the exception is represented as a triple (typ, val, tb)
                # In such cases, we re-raise the exception object given to avoid
                # creating a new object, so that IS_OP works.
                # See: https://github.com/pytorch/pytorch/pull/146496
                self._setup_exception(tx, args[1] if len(args) == 3 else args[0])
            except ObservedException:  # noqa: TRY203
                # propagate the exception back to the parent caller
                raise

            retval = self.next_variable(tx)

            # The exception raised before is still active. We need to check the exception
            # table one more time to find the next target. But why? Let's walk
            # through an example and its generated bytecode: https://godbolt.org/z/ebdTbMv8M
            #
            #     z = 0
            #     def whoo():
            #         global z
            #         z = 0
            #         try:
            #             yield 1
            #         except ValueError:
            #             yield 2
            #         finally:
            #             z += 1
            #         z += 10
            #
            #     gen = whoo()
            #     next(gen)
            #     gen.throw(ValueError)
            #     print('z', z)  -> z = 1
            #
            #              ...
            #         >>   58 PUSH_EXC_INFO
            #
            #   8          60 LOAD_GLOBAL              2 (ValueError)
            #              70 CHECK_EXC_MATCH
            #              72 POP_JUMP_IF_FALSE        7 (to 88)
            #              74 POP_TOP
            #
            #   9          76 LOAD_CONST               3 (2)
            #              78 YIELD_VALUE              3      <------ ValueError is still active here
            #              80 RESUME                   1
            #              82 POP_TOP
            #              84 POP_EXCEPT
            #              86 jump_backward           34 (to 20)
            #              ...
            #
            #     ExceptionTable:
            #     4 to 8 -> 124 [0] lasti
            #     12 to 18 -> 58 [0]
            #     20 to 56 -> 124 [0] lasti
            #     58 to 82 -> 90 [1] lasti     <------ move to 90
            #     84 to 86 -> 96 [0]
            #     88 to 88 -> 90 [1] lasti
            #     90 to 94 -> 96 [0]
            #     96 to 116 -> 118 [1] lasti
            #     118 to 122 -> 124 [0] lasti
            #
            # In this scenario, a generator can yield after `throw()` is called. Even
            # after the exception is raised a few lines above, it remains active
            # within the `78 YIELD_VALUE` instruction. When the generator resumes
            # after the second yield on instruction `80 RESUME`, we cannot simply
            # return the control flow to the next instruction. Instead, one must
            # check the exception table (or equivalent) to find the next target
            # In this case, it says the instruction pointer must be moved to 90.
            #
            # Without this step, if we let the trace proceed to the next
            # instruction, it would follow the control flow where the exception
            # raised by `throw()` was handled and swallowed, potentially leading
            # to incorrect behavior.
            exc_type = type("__InternalThrowException", (Exception,), {})

            try:
                self._setup_exception(tx, variables.ExceptionVariable(exc_type, ()))
                self.next_variable(tx)
            except get_dynamo_observed_exception(exc_type):
                # We should get back the exception raised before.
                pass
            else:
                raise_observed_exception(RuntimeError, tracer)
            return retval

        return super().call_method(tx, name, args, kwargs)


class ContextlibContextManagerLocalGeneratorObjectVariable(
    LocalGeneratorObjectVariable
):
    """
    .. note::

        This is only used when the function is annotated with @contextlib.contextmanager

        It is a special case of a generator function as we do not allow return a context manager
        from a torch.compile function.
    """


class LocalGeneratorFunctionVariable(BaseUserFunctionVariable):
    """functions that behaves like iterators

    .. note::

        This is a wrapper around (Nested)UserFunctionVariable
    """

    def __init__(
        self,
        vt: VariableTracker,
        *,
        generator_cls: type = LocalGeneratorObjectVariable,
        **kwargs: Any,
    ) -> None:
        super().__init__(**kwargs)
        self.vt = vt
        self.generator_cls = generator_cls

    def __getattr__(self, name):
        if name in self.__class__.__dict__:
            return getattr(self, name)
        return getattr(self.vt, name)

    def get_globals(self) -> dict[str, Any]:
        return self.vt.get_globals()  # type: ignore[attr-defined]

    def _build_inline_tracer(
        self,
        tx: "InstructionTranslatorBase",
        args: list[VariableTracker],
        kwargs: dict[str, VariableTracker],
    ) -> "InstructionTranslatorBase":
        from torch._dynamo.symbolic_convert import InliningInstructionTranslator

        return InliningInstructionTranslator.build_inline_tracer(
            tx,
            self,
            args,
            kwargs,
        )

    def call_function(
        self,
        tx: "InstructionTranslator",
        args: Sequence[VariableTracker],
        kwargs: dict[str, VariableTracker],
    ) -> VariableTracker:
        if not is_generator(self.vt.get_code()):  # type: ignore[attr-defined]
            unimplemented(
                gb_type="non-generator contextlib.contextmanager",
                context=str(self.vt.get_code()),  # type: ignore[attr-defined]
                explanation="Cannot compile function decorated with `@contextlib.contextmanager` that is not a generator"
                ", i.e. does not use `yield`",
                hints=[
                    "Use `yield` in the function body instead of `return`.",
                    "Remove the `@contextlib.contextmanager` decorator.",
                ],
            )

        inline_tracer = self._build_inline_tracer(tx, list(args), kwargs)
        code = self.vt.get_code()  # type: ignore[attr-defined]
        f_globals = self.vt.get_globals()  # type: ignore[attr-defined]

        # calling a generator returns a generator object
        return self.generator_cls(
            code,
            f_globals,
            inline_tracer,  # type: ignore[arg-type]
            source=self.source,
        )


class FunctionDecoratedByContextlibContextManagerVariable(
    LocalGeneratorFunctionVariable
):
    """
    .. note::

        This is only used when the function is annotated with @contextlib.contextmanager
    """

    def __init__(self, vt: VariableTracker, **kwargs: Any):
        super().__init__(
            vt,
            generator_cls=ContextlibContextManagerLocalGeneratorObjectVariable,
            **kwargs,
        )

    def _build_inline_tracer(
        self,
        tx: "InstructionTranslatorBase",
        args: list[VariableTracker],
        kwargs: dict[str, VariableTracker],
    ) -> "InstructionTranslatorBase":
        # NOTE: This only exists to not break support for context manager when
        # config.enable_faithful_generator_behavior = False and
        # config.enable_trace_contextlib = True. In case the former is false,
        # Dynamo should still be able to trace through @contextmanager functions
        tracer = super()._build_inline_tracer(tx, args, kwargs)
        assert isinstance(
            tracer,
            torch._dynamo.symbolic_convert.InliningGeneratorInstructionTranslator,
        )
        tracer.is_generator_from_ctx_manager = True
        return tracer


class UserMethodVariable(UserFunctionVariable):
    """Some unsupported user-defined method"""

    def __init__(
        self,
        fn: Callable[..., Any],
        obj: VariableTracker,
        source_fn: Optional[Callable[..., Any]] = None,
        **kwargs: Any,
    ) -> None:
        super().__init__(fn=fn, **kwargs)  # type: ignore[arg-type]
        self.obj = obj
        self.source_fn = source_fn
        # Note on source and source_fn
        # Be careful with `source` when delegating to UserFunctionVariable
        # (base-class) methods. In this __init__, `source` is a *bound method*
        # object, but the base class expects the underlying *function* object.
        # One way is to simplly use `__func__` to unwrap it.
        #
        # For recursive dict-tag optimizations, it can be faster to fetch the
        # function directly from `cls.__dict__`; that's why we pass on
        # `source_fn`. Whenever it is possible to access the function from
        # cls.__dict__, we pass that on to `source_fn`. Because bind_args
        # operates on the unbound function, most guards should target
        # `source_fn` rather than the original `source`.
        if source_fn is None and kwargs.get("source") is not None:
            self.source_fn = AttrSource(kwargs.get("source"), "__func__")  # type: ignore[assignment, arg-type]

    def __repr__(self) -> str:
        return f"{self.__class__.__name__}({self.fn}, {self.obj})"

    def self_args(self) -> list[VariableTracker]:
        return [self.obj]

    def python_type(self) -> type[types.MethodType]:
        return types.MethodType

    def call_function(
        self,
        tx: "InstructionTranslator",
        args: Sequence[VariableTracker],
        kwargs: dict[str, VariableTracker],
    ) -> VariableTracker:
        # NOTE this is to handle methods annotated by `nonstrict_trace`.
        # a `nonstrict_trace`-ed function will be wrapped by
        # `VariableTracker.build` and route to `TorchInGraphFunctionVariable`,
        # but in the case of method, we manually wrap it with `UserMethodVariable`
        # inside `UserDefinedObjectVariable.var_getattr`.
        #
        # We might be able to simplify this away by canonicalizing the
        # function/method wrapping code paths.
        from ..trace_rules import is_nonstrict_trace_callable

        if is_nonstrict_trace_callable(self.fn):
            call_args = [*self.self_args(), *args]
            var = variables.TorchInGraphFunctionVariable(
                self.fn, nonstrict_traceable=True
            )
            return var.call_function(tx, call_args, kwargs)

        # For nn.Module methods, redirecting to NNModuleVariable.call_method for optimized solution
        # rather than simple inlining. E.g, putting `call_method` op in FX graph for `forward` method
        # since we ensure `forward` of allowed modules can be traced by AOT safely.
        # Note this is not only for allowed modules, as user customized modules can extend from
        # allowed modules but using parent's `forward` method, which is also covered by this branch.

        # If we are tracing the higher order op, we want Dynamo to step inside
        # the module call so that Dynamo can see the underlying parameters and
        # buffers and raise them as inputs to the graph. The is_root_tracer
        # check bypasses the if condition for non-root tracers and directly
        # calls the super().call_function at the end, which is basically
        # equivalent of inlining the method.
        if tx.output.is_root_tracer() and isinstance(
            self.obj, variables.NNModuleVariable
        ):
            module_attr = getattr(self.fn, "__module__", "")
            # inline torch.nn.utils.parametrize
            if (
                module_attr is not None
                and module_attr.startswith("torch.nn.")
                and module_attr != "torch.nn.utils.parametrize"
                or self.is_constant
            ):
                return self.obj.call_method(
                    tx, self.fn.__name__, list(args), kwargs, constant=self.is_constant
                )
        elif (
            _fsdp_param_group is not None
            and self.fn is _fsdp_param_group.FSDPParamGroup.use_training_state  # type: ignore[attr-defined]
        ):
            return variables.TorchCtxManagerClassVariable(self.fn).call_function(
                tx, (self.obj, *args), kwargs
            )
        if self.is_constant:
            fn = getattr(self.obj.value, self.fn.__name__)  # type: ignore[attr-defined]
            return invoke_and_store_as_constant(tx, fn, self.get_name(), args, kwargs)
        return super().call_function(tx, args, kwargs)

    def var_getattr(self, tx: "InstructionTranslator", name: str) -> VariableTracker:
        if name == "__self__":
            return self.obj
        if name == "__func__":
            # We might have a better way to access the function object, this
            # information is stored in self.source_fn, use that to construct the
            # variable tracker.
            return VariableTracker.build(tx, self.fn, self.source_fn)  # type: ignore[arg-type]
        return super().var_getattr(tx, name)


class WrappedUserMethodVariable(UserMethodVariable):
    def __init__(
        self,
        wrapped: UserMethodVariable,
        context: "ContextWrappingVariable",
        **kwargs: Any,
    ) -> None:
        kwargs.pop("fn", None)
        kwargs.pop("obj", None)
        super().__init__(wrapped.fn, wrapped.obj, **kwargs)
        self.wrapped = wrapped
        self.context = context

    def call_function(
        self,
        tx: "InstructionTranslator",
        args: Sequence[VariableTracker],
        kwargs: dict[str, VariableTracker],
    ) -> VariableTracker:
        self.context.enter(tx)
        result = super().call_function(tx, args, kwargs)
        self.context.exit(tx)
        return result

    def reconstruct(self, codegen: "PyCodegen") -> None:
        codegen.add_push_null(lambda: codegen(self.context))  # type: ignore[arg-type]
        codegen(self.wrapped)
        codegen.extend_output(create_call_function(1, False))


class WrappedUserFunctionVariable(UserFunctionVariable):
    def __init__(
        self,
        wrapped: UserFunctionVariable,
        context: "ContextWrappingVariable",
        **kwargs: Any,
    ) -> None:
        kwargs.pop("fn", None)
        super().__init__(wrapped.fn, **kwargs)
        self.wrapped = wrapped
        self.context = context

    def call_function(
        self,
        tx: "InstructionTranslator",
        args: Sequence[VariableTracker],
        kwargs: dict[str, VariableTracker],
    ) -> VariableTracker:
        self.context.enter(tx)
        result = super().call_function(tx, args, kwargs)
        self.context.exit(tx)
        return result

    def reconstruct(self, codegen: "PyCodegen") -> None:
        codegen.add_push_null(lambda: codegen(self.context))  # type: ignore[arg-type]
        codegen(self.wrapped)
        codegen.extend_output(create_call_function(1, False))


def invoke_and_store_as_constant(
    tx: "InstructionTranslator",
    fn: Callable[..., Any],
    name: str,
    args: Sequence[VariableTracker],
    kwargs: dict[str, VariableTracker],
) -> VariableTracker:
    def convert(x: VariableTracker) -> Any:
        if isinstance(x, variables.TensorVariable):
            return x.get_real_value()
        return x.as_python_constant()

    args = [convert(x) for x in args]
    kwargs = {k: convert(v) for k, v in kwargs.items()}
    res = fn(*args, **kwargs)
    return tx.output.register_attr_or_module(
        res,
        name,
        source=ConstantSource(name),
    )


class NestedUserFunctionVariable(BaseUserFunctionVariable):
    _nonvar_fields = {
        "f_globals",
        *BaseUserFunctionVariable._nonvar_fields,
    }

    def __init__(
        self,
        fn_name: VariableTracker,
        code: VariableTracker,
        f_globals: dict[str, Any],
        defaults: Optional[VariableTracker],
        kwdefaults: Optional[VariableTracker],
        annotations: Optional[VariableTracker],
        closure: Optional[VariableTracker],
        # This is present when this function is created by
        # `functools.wrap(wrapped_fn)(this_fn)`.
        wrapped_fn: Optional[VariableTracker] = None,
        **kwargs: Any,
    ) -> None:
        if kwargs.get("mutation_type") is None:
            kwargs.update(mutation_type=AttributeMutationNew())
        super().__init__(**kwargs)
        assert isinstance(fn_name.as_python_constant(), str)
        assert isinstance(code.as_python_constant(), types.CodeType)
        assert isinstance(f_globals, dict)
        self.fn_name = fn_name
        self.code = code
        self.f_globals = f_globals
        self.defaults = defaults
        self.kwdefaults = kwdefaults
        self.annotations = annotations
        self.closure = closure
        self.wrapped_fn: Optional[VariableTracker] = wrapped_fn

    def self_args(self) -> list[VariableTracker]:
        return []

    def get_code(self) -> types.CodeType:
        return self.code.as_python_constant()

    def python_type(self) -> type:
        return types.FunctionType

    def get_function(self) -> types.FunctionType:
        if self.closure:
            raise NotImplementedError
        func = types.FunctionType(
            self.code.as_python_constant(),
            self.f_globals,
            self.fn_name.as_python_constant(),
        )
        if self.defaults:
            func.__defaults__ = self.defaults.as_python_constant()
        if self.kwdefaults:
            func.__kwdefaults__ = self.kwdefaults.as_python_constant()
        if self.annotations:
            annotations = self.annotations.as_python_constant()
            if isinstance(annotations, tuple):
                from itertools import pairwise

                annotations = dict(pairwise(annotations))

            # TypeError: __annotations__ must be set to a dict object
            assert isinstance(annotations, dict)
            func.__annotations__ = annotations
        return func

    def call_setattr(
        self,
        tx: "InstructionTranslator",
        name_var: VariableTracker,
        val: VariableTracker,
    ) -> VariableTracker:
        tx.output.side_effects.store_attr(self, name_var.value, val)  # type: ignore[attr-defined]
        return ConstantVariable(None)

    def call_method(
        self,
        tx: "InstructionTranslator",
        name: str,
        args: Sequence[VariableTracker],
        kwargs: dict[str, VariableTracker],
    ) -> VariableTracker:
        if name == "__setattr__":
            return self.call_setattr(tx, *args)
        return super().call_method(tx, name, list(args), kwargs)

    def has_closure(self) -> bool:
        return self.closure is not None

    def const_getattr(self, tx: "InstructionTranslator", name: str) -> Any:
        if name == "__name__":
            return self.get_name()
        if name == "__code__":
            return self.get_code()
        if name == "__defaults__":
            d = getattr(self, "defaults", None)
            return d.as_python_constant() if d else None
        return super().const_getattr(tx, name)

    def call_obj_hasattr(
        self, tx: "InstructionTranslator", name: str
    ) -> VariableTracker:
        if name == "__code__":
            return variables.ConstantVariable.create(hasattr(self, "code"))
        if name == "__defaults__":
            return variables.ConstantVariable.create(hasattr(self, "defaults"))
        return super().call_obj_hasattr(tx, name)

    def has_self(self) -> bool:
        return False

    def get_globals(self) -> dict[str, Any]:
        return self.f_globals

    def bind_args(
        self,
        parent: "InstructionTranslator",
        args: Sequence[VariableTracker],
        kwargs: dict[str, VariableTracker],
    ) -> dict[str, VariableTracker]:
        code = self.get_code()
        func = types.FunctionType(
            code,
            self.f_globals,
            self.fn_name.as_python_constant(),
            tuple(self.defaults.items) if self.defaults else None,  # type: ignore[attr-defined]
            tuple(make_cell(None) for _ in range(len(self.get_code().co_freevars))),
        )
        if self.kwdefaults:
            func.__kwdefaults__ = self.kwdefaults.keys_as_python_constant()  # type: ignore[attr-defined]
        bound = inspect.signature(func).bind(*args, **kwargs)
        bound.apply_defaults()
        result = dict(bound.arguments.items())
        wrap_args_kwargs(parent.output.root_tx, result)  # type: ignore[arg-type]
        init_cellvars(parent, result, code)

        for idx, name in enumerate(code.co_freevars):
            assert name not in result
            cell = self.closure.items[idx]  # type: ignore[attr-defined, union-attr]
            result[name] = cell

        return result

    def reconstruct(self, codegen: "PyCodegen") -> None:
        codegen.add_push_null(
            lambda: codegen.load_import_from(__name__, "_create_nested_fn")
        )
        codegen(self.code)
        codegen.extend_output([codegen.create_load_const_unchecked(self.f_globals)])
        codegen(ConstantVariable.create(self.code.value.co_name))  # type: ignore[attr-defined]

        if self.defaults:
            codegen(self.defaults)
        else:
            codegen.extend_output([codegen.create_load_const(None)])

        if self.closure:
            codegen(self.closure)
        else:
            codegen.extend_output([codegen.create_load_const(None)])

        if self.kwdefaults:
            codegen(self.kwdefaults)
        else:
            codegen.extend_output([codegen.create_load_const(None)])

        if self.annotations:
            try:
                annotations = self.annotations.as_python_constant()
                codegen.extend_output(
                    [codegen.create_load_const_unchecked(annotations)]
                )
            except NotImplementedError:
                codegen(self.annotations)
        else:
            codegen.extend_output([codegen.create_load_const(None)])

        codegen.extend_output(create_call_function(7, False))

        if self.wrapped_fn:
            codegen.add_push_null(
                lambda: codegen.load_import_from("functools", "wraps")
            )
            codegen(self.wrapped_fn)
            codegen.extend_output(create_call_function(1, False))
            codegen.extend_output(create_rot_n(2))
            codegen.extend_output(create_call_function(1, True))

        # codegen attributes
        from torch._dynamo.symbolic_convert import InstructionTranslator

        tx = InstructionTranslator.current_tx()
        if tx.output.side_effects.has_pending_mutation(self):
            for name, value in tx.output.side_effects.store_attr_mutations[
                self
            ].items():
                codegen.dup_top()
                codegen(value)
                codegen.extend_output(create_rot_n(2))
                codegen.store_attr(name)


class WrappedNestedUserFunctionVariable(NestedUserFunctionVariable):
    def __init__(
        self,
        wrapped: Any,
        context: "ContextWrappingVariable",
        **kwargs: Any,
    ) -> None:
        kwargs.pop("fn_name", None)
        kwargs.pop("code", None)
        kwargs.pop("f_globals", None)
        kwargs.pop("defaults", None)
        kwargs.pop("kwdefaults", None)
        kwargs.pop("annotations", None)
        kwargs.pop("closure", None)
        kwargs.pop("wrapped_fn", None)
        super().__init__(
            wrapped.fn_name,
            wrapped.code,
            wrapped.f_globals,
            wrapped.defaults,
            wrapped.kwdefaults,
            wrapped.annotations,
            wrapped.closure,
            wrapped.wrapped_fn,
        )
        self.wrapped = wrapped
        self.context = context

    def call_function(
        self,
        tx: "InstructionTranslator",
        args: Sequence[VariableTracker],
        kwargs: dict[str, VariableTracker],
    ) -> VariableTracker:
        self.context.enter(tx)
        result = super().call_function(tx, args, kwargs)
        self.context.exit(tx)
        return result

    def reconstruct(self, codegen: "PyCodegen") -> None:
        codegen.add_push_null(lambda: codegen(self.context))  # type: ignore[arg-type]
        codegen(self.wrapped)
        codegen.extend_output(create_call_function(1, False))


class SkipFunctionVariable(VariableTracker):
    _nonvar_fields = {
        "value",
        "reason",
        *VariableTracker._nonvar_fields,
    }

    def __init__(self, value: Any, reason: Optional[str] = None, **kwargs: Any) -> None:
        super().__init__(**kwargs)
        self.value = value
        self.reason = reason

    def as_python_constant(self) -> Any:
        return self.value

    @classmethod
    def create_with_source(cls, value: Any, source: Source) -> "SkipFunctionVariable":
        # Use closure match guard (i.e. guard on __code__ object instead of
        # function id) to avoid guarding on nested functions.
        if inspect.getattr_static(value, "_torchdynamo_disable", False):
            # For torch._dynamo.disable function, ensure that the original
            # function is guarded. Otherwise, the else branch will guard on the
            # _dynamo.disable.__code__
            guard_on_source = source
            guard_on_value = value

            while getattr(guard_on_value, "_torchdynamo_orig_callable", False):
                guard_on_value = guard_on_value._torchdynamo_orig_callable
                guard_on_source = AttrSource(
                    guard_on_source, "_torchdynamo_orig_callable"
                )

            guard_on_source.make_guard(GuardBuilder.CLOSURE_MATCH)
        elif inspect.isbuiltin(value):
            install_guard(source.make_guard(GuardBuilder.BUILTIN_MATCH))
        elif not is_wrapper_or_member_descriptor(value):
            # These descriptors are not guaranteed to return the same object on
            # attribute lookup. They are unlikely to be changed, so we can skip
            # guarding them.
            install_guard(source.make_guard(GuardBuilder.CLOSURE_MATCH))
        return cls(value, source=source)

    def call_function(
        self,
        tx: "InstructionTranslator",
        args: Sequence[VariableTracker],
        kwargs: dict[str, VariableTracker],
    ) -> VariableTracker:
        if inspect.getattr_static(self.value, "_torchdynamo_disable", False):
            msg = inspect.getattr_static(self.value, "_torchdynamo_disable_msg", None)
            unimplemented(
                gb_type="Skip calling `torch.compiler.disable()`d function",
                context=str(self.value),
                explanation=f"Skip calling function `{self.value}` since it was wrapped "
                f"with `torch.compiler.disable` (reason: {msg})",
                hints=[
                    "Remove the `torch.compiler.disable` call",
                ],
            )
        elif self.value is torch._dynamo.graph_break:
            graph_break_msg = kwargs.get("msg")
            if graph_break_msg:
                graph_break_msg = graph_break_msg.as_python_constant()
            unimplemented(
                gb_type="Call to `torch._dynamo.graph_break()`",
                context=f"Called `torch._dynamo.graph_break()` with args `{args}`, kwargs `{kwargs}`",
                explanation=f"User-inserted graph break. Message: {graph_break_msg}",
                hints=[
                    "Remove the `torch._dynamo.graph_break()` call.",
                ],
            )
        elif self.value is torch._dynamo.skip_frame:
            skip_frame_msg = kwargs.get("msg")
            if skip_frame_msg:
                skip_frame_msg = skip_frame_msg.as_python_constant()
            else:
                skip_frame_msg = ""
            raise SkipFrame(
                format_skip_frame_message(
                    tx.f_code,
                    f"Skip frame due to `torch._dynamo.skip_frame()`. Message: {skip_frame_msg}",
                )
            )
        elif self.value is torch._dynamo.step_unsupported:
            raise StepUnsupported
        else:
            if config.dont_skip_tracing:
                from .builder import SourcelessBuilder

                # re-build the function, attempting to not skip
                rebuilt_fn = SourcelessBuilder.create(tx, self.value)
                # if we still get SkipFunctionVariable, then we *really* should skip this function
                if not isinstance(rebuilt_fn, SkipFunctionVariable):
                    return rebuilt_fn.call_function(tx, args, kwargs)
            qualname = getattr(self.value, "__qualname__", "<unknown qualname>")
            module_or = getattr(self.value, "__module__", None)
            module_name = "<unknown module>" if module_or is None else str(module_or)
            try:
                path = inspect.getfile(self.value)
                explanation = (
                    f"Dynamo developers have intentionally marked that the function `{qualname}` "
                    f"in file `{path}` should not be traced."
                )
                hints = [
                    f"Avoid calling the function `{qualname}`.",
                ]
                # TODO improve trace_rules reasoning to provide better hints.
                # How do we tell that a function/file should NOT be removed from skip files?
                # Do a very basic check for now.
                if "_dynamo" not in path:
                    hints += [
                        f"Apply `@torch._dynamo.dont_skip_tracing` to the function `{qualname}` "
                        "to force tracing into the function. "
                        "More graph breaks may occur as a result of attempting to trace into the function.",
                        "Please file an issue to PyTorch.",
                    ]
            except TypeError:
                known_python_builtin_modules = {"_abc", "_warnings"}
                if module_or in known_python_builtin_modules:
                    explanation = (
                        f"Dynamo does not know how to trace the Python builtin "
                        f"`{module_name}.{qualname}`."
                    )
                    hints = [
                        "If you are attempting to call a logging function (e.g. `_warnings.warn`), "
                        "you can try adding it to `torch._dynamo.config.reorderable_logging_functions`.",
                        "Please file an issue on GitHub "
                        "so the PyTorch team can add support for it. ",
                    ]
                elif module_or is not None and module_or.startswith("optree"):
                    explanation = f"Dynamo cannot trace optree C/C++ function {module_name}.{qualname}."
                    hints = [
                        " Consider using torch.utils._pytree - "
                        "https://github.com/pytorch/pytorch/blob/main/torch/utils/_pytree.py"
                    ]
                    # also warn on it because most users won't see the graph break message
                    torch._dynamo.utils.warn_once(explanation + "\n" + "\n".join(hints))
                else:
                    explanation = (
                        f"Dynamo does not know how to trace the builtin `{module_name}.{qualname}.` "
                        f"This function is either a Python builtin (e.g. _warnings.warn) "
                        f"or a third-party C/C++ Python extension (perhaps created with pybind)."
                    )
                    hints = [
                        "If it is a Python builtin, please file an issue on GitHub "
                        "so the PyTorch team can add support for it and see the next case for a workaround.",
                        "If it is a third-party C/C++ Python extension, please "
                        "either wrap it into a PyTorch-understood custom operator "
                        "(see https://pytorch.org/tutorials/advanced/custom_ops_landing_page.html "
                        "for more details) or, if it is traceable, use "
                        "`torch.compiler.allow_in_graph`.",
                    ]
                    # also warn on it because most users won't see the graph break message
                    torch._dynamo.utils.warn_once(explanation + "\n" + "\n".join(hints))
            if qualname == "allow_in_graph":
                explanation = (
                    "Found an allow_in_graph decorator to a function which "
                    "is created inside the parent function that is getting "
                    "compiled. This is not supported for now."
                )
                hints = []
            reason = self.reason if self.reason else "<missing reason>"
            unimplemented(
                gb_type="Attempted to call function marked as skipped",
                context=f"module: {module_name}, qualname: {qualname}, skip reason: {reason}",
                explanation=explanation,
                hints=hints,
            )

    def call_obj_hasattr(
        self, tx: "InstructionTranslator", name: str
    ) -> VariableTracker:
        return variables.ConstantVariable.create(hasattr(self.value, name))

    def var_getattr(self, tx: "InstructionTranslator", name: str) -> VariableTracker:
        if name in cmp_name_to_op_mapping:
            return variables.GetAttrVariable(self, name)

        return fn_var_getattr(tx, self.value, self.source, name)


class WrappedSkipFunctionVariable(SkipFunctionVariable):
    def __init__(
        self,
        wrapped: VariableTracker,
        context: "ContextWrappingVariable",
        **kwargs: Any,
    ) -> None:
        kwargs.pop("value", None)
        kwargs.pop("reason", None)
        super().__init__(wrapped.value, reason=wrapped.reason, **kwargs)  # type: ignore[attr-defined]
        self.wrapped = wrapped
        self.context = context

    def call_function(
        self,
        tx: "InstructionTranslator",
        args: Sequence[VariableTracker],
        kwargs: dict[str, VariableTracker],
    ) -> VariableTracker:
        self.context.enter(tx)
        result = super().call_function(tx, args, kwargs)
        self.context.exit(tx)
        return result

    def reconstruct(self, codegen: "PyCodegen") -> None:
        codegen.add_push_null(lambda: codegen(self.context))  # type: ignore[arg-type]
        codegen(self.wrapped)
        codegen.extend_output(create_call_function(1, False))


class WrapperUserFunctionVariable(VariableTracker):
    """
    Used to represent a wrapper object that contains the actual callable as an
    attribute. For example, torch.jit.script/trace have the original function at
    their _torchdynamo_inline attribute. Similarly, functions with
    __script_if_tracing_wrapper have the original attr at "__original_fn".
    """

    def __init__(self, wrapper_obj: Any, attr_to_trace: str, **kwargs: Any) -> None:
        super().__init__(**kwargs)
        self.wrapper_obj = wrapper_obj
        self.attr_to_trace = attr_to_trace

    def var_getattr(self, tx: "InstructionTranslator", name: str) -> VariableTracker:
        if name == self.attr_to_trace:
            val = getattr(self.wrapper_obj, self.attr_to_trace)
            source = self.source and AttrSource(self.source, name)
            return VariableTracker.build(tx, val, source)

        return super().var_getattr(tx, name)

    def self_args(self) -> list[VariableTracker]:
        return []

    def call_function(
        self,
        tx: "InstructionTranslator",
        args: Sequence[VariableTracker],
        kwargs: dict[str, VariableTracker],
    ) -> VariableTracker:
        if hasattr(self.wrapper_obj, "cache_info"):
            target_fn = getattr(self.wrapper_obj, self.attr_to_trace, None)
            module_name = getattr(target_fn, "__module__", "") or ""

            if module_name.split(".", maxsplit=1)[0] != "torch":
                msg = (
                    "Dynamo detected a call to a `functools.lru_cache`-wrapped "
                    "function. Dynamo ignores the cache wrapper and directly "
                    "traces the wrapped function. Silent incorrectness is only "
                    "a *potential* risk, not something we have observed. "
                    'Enable TORCH_LOGS="+dynamo" for a DEBUG stack trace.'
                )

                torch._dynamo.utils.warn_once(msg)

                dynamo_logger = torch._dynamo.utils.logging.getLogger("torch._dynamo")
                if dynamo_logger.isEnabledFor(logging.DEBUG):
                    user_stack = torch._guards.TracingContext.extract_stack()
                    user_stack = get_stack_above_dynamo() + user_stack
                    frame_loc = (user_stack[-1].filename, user_stack[-1].lineno)
                    user_stack_formatted = "".join(traceback.format_list(user_stack))
                    user_stack_trace = f"call to a lru_cache wrapped function at: {frame_loc[0]}:{frame_loc[1]}\n"
                    user_stack_trace += str(user_stack_formatted)
                    dynamo_logger.debug(user_stack_trace)

        all_args = self.self_args() + list(args)
        return variables.UserFunctionVariable(
            polyfills.getattr_and_trace  # type: ignore[arg-type]
        ).call_function(
            tx,
            [self, variables.ConstantVariable(self.attr_to_trace), *all_args],
            kwargs,
        )


class WrapperUserMethodVariable(WrapperUserFunctionVariable):
    """
    Similar to WrapperUserFunctionVariable, but for methods. The only delta is
    saving the vt for `self` object of the method which is then used by
    WrapperUserFunctionVariable in `call_function` method.
    """

    def __init__(
        self,
        wrapper_obj: Any,
        attr_to_trace: str,
        self_obj: VariableTracker,
        **kwargs: Any,
    ) -> None:
        super().__init__(wrapper_obj, attr_to_trace, **kwargs)
        self.obj = self_obj

    def self_args(self) -> list[VariableTracker]:
        return [self.obj]


def _traceable_collective_remaps() -> dict[Any, Any]:
    # We can't rely on importing from distributed, since it's not always built
    if torch.distributed.is_available():
        from torch.distributed._functional_collectives import (
            traceable_collective_remaps,
        )

        return traceable_collective_remaps
    return {}


def _traceable_collectives_source(
    tx: "InstructionTranslator", fn: Callable[..., Any]
) -> AttrSource:
    assert torch.distributed.is_available(), "Illegal invocation."
    assert fn in _traceable_collective_remaps().values()

    inner_name = fn.__name__
    path_source = tx.import_source("torch.distributed._functional_collectives")
    return AttrSource(path_source, inner_name)


class CollectiveFunctionRewriteVariable(UserFunctionVariable):
    """
    Some of the torch.distributed.* collective APIs are possible to rewrite to 'traceable' collectives.

    This class provides both a way to check if a function is remappable, and perform the remapping.

    In the case that a function is 'remappable' but only for some combinations of call-time arguments,
    we check the args at `call_function` time and fall back to graph-breaking if needed.  This is no worse
    than status-quo as we currently graph-break on all distributed.* collectives.
    """

    def __init__(
        self,
        fn: Callable[..., Any],
        *,
        replacement_var: UserFunctionVariable,
        **kwargs: Any,
    ) -> None:
        super().__init__(fn, **kwargs)  # type: ignore[arg-type]
        assert isinstance(replacement_var, UserFunctionVariable)
        self.replacement_var = replacement_var

    @staticmethod
    def create(
        tx: "InstructionTranslator",
        old_fn: Callable[..., Any],
        source: Source,
        **options: Any,
    ) -> "CollectiveFunctionRewriteVariable":
        new_fn, new_source = CollectiveFunctionRewriteVariable.rewrite(tx, old_fn)
        return CollectiveFunctionRewriteVariable(
            old_fn,
            replacement_var=UserFunctionVariable(new_fn, source=new_source, **options),
            source=source,
            **options,
        )

    @staticmethod
    def can_rewrite(variable: Any) -> bool:
        return (
            inspect.isfunction(variable) and variable in _traceable_collective_remaps()
        )

    @staticmethod
    def rewrite(
        tx: "InstructionTranslator", fn: Callable[..., Any]
    ) -> tuple[Any, AttrSource]:
        new_fn = _traceable_collective_remaps()[fn]
        return new_fn, _traceable_collectives_source(tx, new_fn)

    def call_function(
        self,
        tx: "InstructionTranslator",
        args: Sequence[VariableTracker],
        kwargs: dict[str, VariableTracker],
    ) -> VariableTracker:
        # call_function must check any unsupported arguments and graph-break.
        # It's safe to assume args/kwargs from orig_fn map 1:1 to args/kwargs of remapped_fn,
        # since that's the contract for putting a mapping in `traceable_collective_remaps`
        import torch.distributed as dist
        from torch.distributed._functional_collectives import REDUCE_OP_TO_STR

        # Merge args into kwargs so positional and keyword args
        # can be processed the same way.
        signature = inspect.signature(self.fn)
        kwargs = dict(signature.bind(*args, **kwargs).arguments)
        args = ()

        if "async_op" in kwargs and kwargs["async_op"].as_python_constant():
            unimplemented(
                gb_type="async_op=True for distributed collectives",
                context=f"{self.fn}, {args=}, {kwargs=}",
                explanation=f"`torch.compile` doesn't support `async_op=True for {self.fn}",
                hints=[
                    *graph_break_hints.SUPPORTABLE,
                ],
            )

        if self.fn in (
            dist.all_reduce,
            dist.reduce_scatter_tensor,
            dist._reduce_scatter_base,
        ):
            reduce_op_var = kwargs.get("op")
            reduce_op = (
                reduce_op_var.value  # type: ignore[attr-defined]
                if reduce_op_var is not None
                else signature.parameters["op"].default
            )
            if reduce_op not in REDUCE_OP_TO_STR:
                raise ValueError(f"Unsupported all_reduce op: {reduce_op}")
            kwargs["op"] = variables.ConstantVariable.create(
                REDUCE_OP_TO_STR[reduce_op]
            )
        return self.replacement_var.call_function(tx, args, kwargs)


class FunctoolsWrapsVariable(UserFunctionVariable):
    def call_function(
        self,
        tx: "InstructionTranslator",
        args: Sequence[VariableTracker],
        kwargs: dict[str, VariableTracker],
    ) -> VariableTracker:
        if not kwargs and len(args) == 1:

            def wraps(fn: Any) -> VariableTracker:
                if isinstance(fn, variables.NestedUserFunctionVariable):
                    return fn.clone(wrapped_fn=args[0])
                unimplemented(
                    gb_type="functools.wraps",
                    context=f"{fn}",
                    explanation="`torch.compile` can't trace `functools.wraps` on functions defined outside the compile region",
                    hints=[
                        *graph_break_hints.SUPPORTABLE,
                    ],
                )

            return variables.LambdaVariable(wraps)

        return super().call_function(tx, args, kwargs)


class CollectionsNamedTupleFunction(UserFunctionVariable):
    def as_python_constant(self) -> Any:
        return self.fn

    def call_function(
        self,
        tx: "InstructionTranslator",
        args: Sequence[VariableTracker],
        kwargs: dict[str, VariableTracker],
    ) -> VariableTracker:
        constant_args = check_constant_args(args, kwargs)
        if constant_args:
            try:
                value = self.fn(
                    *[x.as_python_constant() for x in args],
                    **{k: v.as_python_constant() for k, v in kwargs.items()},
                )
            except TypeError as exc:
                raise_observed_exception(
                    type(exc),
                    tx,
                    args=list(map(ConstantVariable.create, exc.args)),
                )
            return variables.UserDefinedClassVariable(
                # pyrefly: ignore[unbound-name]
                value,
                mutation_type=ValueMutationNew(),
            )
        unimplemented(
            gb_type="namedtuple construction",
            context=f"{args=}, {kwargs=}",
            explanation="`torch.compile` only support certain input types for namedtuple",
            hints=[
                *graph_break_hints.SUPPORTABLE,
            ],
        )


class FunctoolsPartialVariable(VariableTracker):
    def __init__(
        self,
        func: VariableTracker,
        args: Sequence[VariableTracker],
        keywords: dict[str, VariableTracker],
        **kwargs: Any,
    ) -> None:
        super().__init__(**kwargs)
        self.func = func
        assert isinstance(args, list)
        self.args = args
        assert isinstance(keywords, dict)
        self.keywords = keywords
        # fake_value is used for id calculation. Creating this value and id'ng
        # on it is sufficient for the tracing purposes.
        self.fake_value = functools.partial(identity)

    def python_type(self) -> type:
        return functools.partial

    def reconstruct(self, codegen: "PyCodegen") -> None:
        codegen.add_push_null(lambda: codegen.load_import_from("functools", "partial"))
        codegen(self.func)
        if self.args:
            codegen.foreach(self.args)
        if not self.keywords:
            codegen.extend_output(create_call_function(len(self.args) + 1, False))
            return

        codegen.foreach(self.keywords.values())
        keys = tuple(self.keywords.keys())
        codegen.extend_output(
            codegen.create_call_function_kw(len(keys) + len(self.args) + 1, keys, False)
        )

    def get_function(self) -> Any:
        return self.as_python_constant()

    def call_function(
        self,
        tx: "InstructionTranslator",
        args: Sequence[VariableTracker],
        kwargs: dict[str, VariableTracker],
    ) -> VariableTracker:
        merged_args = self.args + list(args)
        merged_kwargs = {**self.keywords, **kwargs}
        return self.func.call_function(tx, merged_args, merged_kwargs)

    def call_obj_hasattr(
        self, tx: "InstructionTranslator", name: str
    ) -> VariableTracker:
        # functools.partial uses slots, so attributes are constant
        return variables.ConstantVariable.create(
            hasattr(functools.partial(identity), name)
        )

    def var_getattr(self, tx: "InstructionTranslator", name: str) -> VariableTracker:
        source = self.source and AttrSource(self.source, name)
        # Handle __slots__
        if name == "func":
            return self.func
        if name == "args":
            return variables.ListVariable(self.args, source=source)
        if name == "keywords":
            items = {ConstantVariable.create(k): v for k, v in self.keywords.items()}
            return variables.ConstDictVariable(items, source=source)
        if name in cmp_name_to_op_mapping:
            return variables.GetAttrVariable(self, name)
        raise_observed_exception(AttributeError, tx)

    def as_python_constant(self) -> Any:
        return functools.partial(
            self.func.as_python_constant(),
            *[arg.as_python_constant() for arg in self.args],
            **{k: v.as_python_constant() for k, v in self.keywords.items()},
        )

    def guard_as_python_constant(self) -> Any:
        """Similar to as_python_constant(), but add ID_MATCH guards to try to force things to become constants"""
        return functools.partial(
            self.func.guard_as_python_constant(),
            *[v.guard_as_python_constant() for v in self.args],
            **{k: v.guard_as_python_constant() for k, v in self.keywords.items()},
        )


class PolyfilledFunctionVariable(VariableTracker):
    _nonvar_fields = {
        "fn",
        "wrapped_fn",
        "traceable_fn",
        *VariableTracker._nonvar_fields,
    }

    @classmethod
    @functools.cache
    def _get_polyfill_handlers(cls) -> dict[Callable[..., Any], types.FunctionType]:
        return {}

    @classmethod
    def create_with_source(
        cls, value: Any, source: Source
    ) -> "PolyfilledFunctionVariable":
        install_guard(source.make_guard(GuardBuilder.CLOSURE_MATCH))

        return cls(value, source=source)

    def __init__(self, fn: _F, **kwargs: Any) -> None:
        super().__init__(**kwargs)
        # pyrefly: ignore[invalid-type-var]
        self.fn: _F = fn

        handler = self._get_polyfill_handlers().get(fn, fn)
        traceable_fn = None
        assert callable(handler), f"Polyfill handler {handler} is not callable for {fn}"
        for candidate_attr in (
            "__torch_dynamo_polyfill__",  # registered polyfill
            "__python_implementation__",  # self handler from third-party libraries
        ):
            candidate = getattr(handler, candidate_attr, None)
            if candidate:
                assert callable(candidate)
                traceable_fn = candidate
                break
        else:
            raise RuntimeError(
                f"Polyfill handler {handler} does not have a traceable function"
            )
        # pyrefly: ignore[invalid-type-var]
        self.wrapped_fn = handler
        # pyrefly: ignore[invalid-type-var]
        self.traceable_fn: _F = traceable_fn

    @property
    def polyfill_fn(self) -> Callable[..., Any]:
        return self.traceable_fn

    def can_constant_fold_through(self) -> bool:
        return getattr(
            self.wrapped_fn, "__torch_dynamo_can_constant_fold_through__", False
        )

    def get_function(self) -> Any:
        return self.as_python_constant()

    def call_function(
        self,
        tx: "InstructionTranslator",
        args: Sequence[VariableTracker],
        kwargs: dict[str, VariableTracker],
    ) -> VariableTracker:
        if self.can_constant_fold_through() and check_unspec_or_constant_args(
            args, kwargs
        ):
            result = (
                self.fn(  # use the original function which is faster than the polyfill
                    *[x.as_python_constant() for x in args],
                    **{k: v.as_python_constant() for k, v in kwargs.items()},
                )
            )
            return VariableTracker.build(tx, result)

        # Special case for sum on tuple/list of ints
        if (
            self.fn is builtins.sum
            and len(args) == 1
            and not kwargs
            and isinstance(args[0], (variables.ListVariable, variables.TupleVariable))
            and all(
                (isinstance(x, variables.ConstantVariable) and isinstance(x.value, int))
                or (isinstance(x, variables.SymNodeVariable) and x.python_type() is int)
                for x in args[0].items
            )
        ):
            return variables.SymNodeVariable.create(
                tx,
                tx.output.create_proxy(
                    "call_function",
                    torch.sym_sum,
                    (tuple(a.as_proxy() for a in args[0].items),),
                    {},
                ),
                sym_num=torch.sym_sum(
                    [
                        (
                            x.value
                            if isinstance(x, variables.ConstantVariable)
                            else x.sym_num  # type: ignore[attr-defined]
                        )
                        for x in args[0].items
                    ]
                ),
            )

        traceable_function_variable = VariableTracker.build(tx, self.traceable_fn)
        return traceable_function_variable.call_function(tx, args, kwargs)

    def call_method(
        self,
        tx: "InstructionTranslator",
        name: str,
        args: list[VariableTracker],
        kwargs: dict[str, VariableTracker],
    ) -> VariableTracker:
        if name == "__call__":
            return self.call_function(tx, args, kwargs)

        method = getattr(self.fn, name, None)
        if not (method or is_function(method)):
            raise_type_error_exc(tx, f"Cannot find callable {name} in {self.fn}")
        options = {}
        if self.source:
            options["source"] = AttrSource(self.source, name)
        # pyrefly: ignore[bad-specialization]
        polyfilled_method_variable = PolyfilledFunctionVariable(method, **options)
        return polyfilled_method_variable.call_function(tx, args, kwargs)

    def as_python_constant(self) -> Any:
        return self.fn


class TracebackVariable(VariableTracker):
    # We don't track traceback. A call to any function in this module is a no-op
    def call_function(  # type: ignore[empty-body]
        self,
        tx: "InstructionTranslator",
        args: Sequence[VariableTracker],
        kwargs: dict[str, VariableTracker],
    ) -> VariableTracker: ...


class SysFunctionVariable(VariableTracker):
    def __init__(self, value: Any, **kwargs: Any) -> None:
        super().__init__(**kwargs)
        self.value = value

    def exc_info(self, tx: "InstructionTranslator") -> "variables.TupleVariable":
        if len(tx.exn_vt_stack):
            exn = tx.exn_vt_stack[-1]
            typ = exn.exc_type  # type: ignore[union-attr]
            tb = None
            items = [
                VariableTracker.build(tx, typ),
                exn,
                VariableTracker.build(tx, tb),
            ]
        else:
            items = [
                variables.ConstantVariable(None),
                variables.ConstantVariable(None),
                variables.ConstantVariable(None),
            ]
        return variables.TupleVariable(items)  # type: ignore[arg-type]

    def exception(self, tx: "InstructionTranslator") -> VariableTracker:
        return self.exc_info(tx).items[1]

    def call_function(
        self,
        tx: "InstructionTranslator",
        args: Sequence[VariableTracker],
        kwargs: dict[str, VariableTracker],
    ) -> VariableTracker:
        if self.value is sys.exc_info:
            return self.exc_info(tx)
        assert self.value is sys.exception
        return self.exception(tx)


from torch._higher_order_ops.triton_kernel_wrap import (
    create_tma_experimental_metadata,
    create_tma_stable_metadata,
    TMADescriptorMetadata,
    TritonHOPifier,
)


class DynamoTritonHOPifier(TritonHOPifier):
    def raise_unsupported(self, msg: str) -> Never:
        unimplemented(
            gb_type="triton kernel unsupported feature",
            context="",
            explanation=f"Encountered triton kernel unsupported feature: {msg}",
            hints=[],
        )

    def is_callable(self, maybe_callable: VariableTracker) -> bool:
        return isinstance(
            maybe_callable, (NestedUserFunctionVariable, UserFunctionVariable)
        )

    def get_value(self, val: VariableTracker) -> Any:
        return val.value  # type: ignore[attr-defined]

    def check_grid(self, grid: "BaseListVariable") -> tuple[torch.fx.proxy.Proxy, ...]:
        from .lists import BaseListVariable

        if isinstance(grid, BaseListVariable):
            return grid.as_proxy()
        else:
            unimplemented(
                gb_type="unsupported grid type for triton hop check_grid",
                context=f"grid type = {type(grid)}",
                explanation="`torch.compile` only supports list-like grid for check_grid",
                hints=[
                    *graph_break_hints.SUPPORTABLE,
                ],
            )

    def call_grid(
        self, grid: Any, meta: dict[str, Any], tx: "InstructionTranslator"
    ) -> Any:
        meta_var = {variables.ConstantVariable.create(k): v for k, v in meta.items()}
        grid = grid.call_function(tx, [meta_var], {})
        return grid

    # We use this function to wrap call_prune_configs
    def call_user_defined_fn(
        self,
        user_fn: Callable[..., Any],
        args: Sequence[VariableTracker],
        kwargs: dict[str, VariableTracker],
        tx: Optional["InstructionTranslator"],
        variable: Any,
    ) -> VariableTracker:
        from .builder import SourcelessBuilder

        wrapped_user_function = SourcelessBuilder.create(tx, user_fn)  # type: ignore[arg-type]
        result = wrapped_user_function.call_function(tx, args, kwargs)
        return result

    def wrap_user_defined_obj(
        self,
        user_obj: Any,
        tx: Optional["InstructionTranslator"],
        variable: Any,
        name: str,
    ) -> VariableTracker:
        from .builder import VariableBuilder

        wrapped_user_obj = VariableBuilder(
            tx, AttrSource(variable.kernel_source, f"{name}")
        )._wrap(user_obj)
        return wrapped_user_obj

    def maybe_unpack_configs(
        self, configs: Any, tx: Optional["InstructionTranslator"]
    ) -> list[Any]:
        # unpack the list of configs
        configs = configs.unpack_var_sequence(tx)

        # guard_as_python_constant inserts guards for Dynamo to check if the configs object changed.
        configs = [config.guard_as_python_constant() for config in configs]

        return configs

    def maybe_unpack_heuristic_result(self, result: VariableTracker) -> Any:
        if not result.is_python_constant():
            self.raise_unsupported(
                "@triton.heuristics must return constant values because configs can only contain constant values."
            )

        return result.guard_as_python_constant()

    # We need to override call_getitem here so that we can add the source in the case
    # where we call the triton kernel with a grid
    def call_getitem(  # type: ignore[override]
        self,
        variable: "TritonKernelVariable",
        args: Sequence[Any],
    ) -> "TritonKernelVariable":
        # __getitem__ should only be called if we don't already have a grid
        # Only grid needs to be passed
        if variable.grid is not None or len(args) != 1:
            self.raise_unsupported(
                "Triton kernels should be called with only a single grid"
            )
        return type(variable)(
            kernel=variable.kernel,
            kernel_idx=variable.kernel_idx,
            grid=args[0],
            kernel_source=variable.source,
        )

    def call_HOP(
        self,
        variable: "TritonKernelVariable",
        grids: Any,
        combined_args_raw: dict[str, Any],
        tx: "InstructionTranslator",
    ) -> "variables.ConstantVariable":
        from .constant import ConstantVariable
        from .dicts import ConstDictVariable

        # as we can only pass tensors as non-const args in fx graph,
        # here we replace TMA descriptors
        # (TMADescriptorExperimentalVariable and TMADescriptorStableVariable
        # instances) with the underlying tensors, while moving the
        # TMA descriptor-related metadata to a separate argument,
        # so that we can reconstruct the TMA descriptors downstream
        tma_descriptor_metadata: TMADescriptorMetadata = {}
        for k in list(combined_args_raw.keys()):
            v = combined_args_raw[k]
            if isinstance(
                v, (TMADescriptorExperimentalVariable, TMADescriptorStableVariable)
            ):
                tma_descriptor_metadata[k] = v.to_metadata()
                combined_args_raw[k] = v.get_tensor()

        combined_args = {
            variables.ConstantVariable.create(k): v
            for k, v in combined_args_raw.items()
        }

        from torch._higher_order_ops.triton_kernel_wrap import (
            kernel_side_table,
            triton_kernel_wrapper_mutation,
        )

        # Combine args and kwargs and pass as a dict so that if user defined triton
        # kernel uses variables as 'grid' or 'kernel', it does not conflict with
        # parameters of the wrapper function
        constant_args = {
            k: v.as_python_constant()
            for k, v in combined_args_raw.items()
            if isinstance(v, ConstantVariable)
        }
        non_constant_args = {
            k: v
            for k, v in combined_args.items()
            if not isinstance(v, ConstantVariable)
        }

        for v in non_constant_args.values():
            v = v.realize()
            if not isinstance(v, (variables.TensorVariable, variables.SymNodeVariable)):
                self.raise_unsupported(
                    f"Unexpected argument type for a Triton kernel: {repr(v)}."
                )

        constant_args_idx = kernel_side_table.add_constant_args(constant_args)
        meta = ConstDictVariable(non_constant_args, dict)
        tx.output.create_proxy(
            "call_function",
            triton_kernel_wrapper_mutation,
            (),
            {
                "kernel_idx": variable.kernel_idx,
                "constant_args_idx": constant_args_idx,
                "grid": grids,
                "tma_descriptor_metadata": tma_descriptor_metadata,
                "kwargs": meta.as_proxy(),
            },
        )

        return variables.ConstantVariable(
            None,
        )


dynamo_triton_hopifier_singleton = DynamoTritonHOPifier()


class TritonKernelVariable(VariableTracker):
    grid: "TritonGridType"
    kernel: "TritonKernelType"
    kernel_idx: Optional[int]
    kernel_source: "AttrSource"

    def __init__(
        self, kernel: Any, kernel_idx: Optional[int], grid: Any, **kwargs: Any
    ) -> None:
        self.kernel_source = kwargs.pop("kernel_source", None)
        super().__init__(**kwargs)
        dynamo_triton_hopifier_singleton.init_variable(self, kernel, kernel_idx, grid)

    def call_function(
        self,
        tx: "InstructionTranslator",
        args: Sequence[VariableTracker],
        kwargs: dict[str, VariableTracker],
    ) -> VariableTracker:
        return dynamo_triton_hopifier_singleton.call_triton_kernel(  # type: ignore[return-value]
            self, args, kwargs, tx
        )

    def call_method(
        self,
        tx: "InstructionTranslator",
        name: str,
        args: list[VariableTracker],
        kwargs: dict[str, VariableTracker],
    ) -> VariableTracker:
        if name == "__getitem__":
            return dynamo_triton_hopifier_singleton.call_getitem(self, args)
        elif name == "run":
            return dynamo_triton_hopifier_singleton.call_run(self, args, kwargs, tx)  # type: ignore[return-value]

        # Bail out to parent's implementation
        return super().call_method(tx, name, args, kwargs)

    def specialize_symbolic(self, arg: Any) -> Any:
        from .constant import ConstantVariable
        from .tensor import SymNodeVariable

        # See [Note: Specialize tl.constexpr args in user-defined triton kernels]
        if isinstance(arg, SymNodeVariable):
            return ConstantVariable.create(arg.evaluate_expr())
        return arg


class TMADescriptorExperimentalVariable(VariableTracker):
    def __init__(
        self,
        data_ptr: "variables.DataPtrVariable",
        dims: list[VariableTracker],
        block_dims: list[VariableTracker],
        element_size: VariableTracker,
        **kwargs: Any,
    ) -> None:
        assert isinstance(data_ptr, variables.DataPtrVariable)
        super().__init__(**kwargs)
        self.data_ptr = data_ptr
        self.dims = dims
        self.block_dims = block_dims
        self.element_size = element_size

    def to_metadata(self) -> Any:
        return create_tma_experimental_metadata(
            [dim.as_proxy() for dim in self.dims],
            [dim.as_proxy() for dim in self.block_dims],
            self.element_size.as_proxy(),
        )

    def reconstruct(self, codegen: "PyCodegen") -> None:
        codegen.add_push_null(
            lambda: codegen.load_import_from(
                "triton.tools.experimental_descriptor",
                f"create_{len(self.dims)}d_tma_descriptor",
            )
        )
        self.data_ptr.reconstruct(codegen)
        args = [*self.dims, *self.block_dims, self.element_size]
        codegen.foreach(args)
        codegen.call_function(len(args) + 1, False)

    def get_tensor(self) -> VariableTracker:
        return self.data_ptr.from_tensor


class TMADescriptorStableVariable(VariableTracker):
    def __init__(
        self,
        tensor: "TensorVariable",
        block_shape: "ListVariable",
        **kwargs: Any,
    ) -> None:
        assert isinstance(tensor, variables.TensorVariable)
        super().__init__(**kwargs)
        self.tensor = tensor
        self.block_shape = block_shape

    def to_metadata(self) -> Any:
        return create_tma_stable_metadata(
            self.block_shape.as_proxy(),
        )

    def reconstruct(self, codegen: "PyCodegen") -> None:
        codegen.add_push_null(
            lambda: codegen.load_import_from(
                "triton.tools.tensor_descriptor",
                "TensorDescriptor",
            )
        )
        codegen.load_method("from_tensor")
        self.tensor.reconstruct(codegen)
        codegen(self.block_shape)
        codegen.call_method(2)

    def get_tensor(self) -> Any:
        return self.tensor


class CreateTMADescriptorExperimentalVariable(VariableTracker):
    def __init__(
        self,
        rank: int,
        **kwargs: Any,
    ) -> None:
        assert rank in (1, 2)
        super().__init__(**kwargs)
        self.rank = rank

    def call_function(
        self,
        tx: "InstructionTranslator",
        args: Sequence[VariableTracker],
        kwargs: dict[str, VariableTracker],
    ) -> VariableTracker:
        ptr = kwargs["ptr"] if "ptr" in kwargs else args[0]

        if not isinstance(ptr, variables.DataPtrVariable):
            raise Unsupported(
                "Please ensure there were no graph breaks between "
                f"create_{self.rank}d_tma_descriptor and the upstream "
                ".data_ptr() call."
            )

        if self.rank == 1:
            if len(args) + len(kwargs) != 4:
                raise_type_error_exc(
                    tx,
                    f"TMA metadata rank=1 requires exactly 4 arguments, got {len(args) + len(kwargs)}",
                )
            dims = [
                kwargs["dim"] if "dim" in kwargs else args[1],
            ]
            block_dims = [
                kwargs["block_dim"] if "block_dim" in kwargs else args[2],
            ]
        else:
            if len(args) + len(kwargs) != 6:
                raise_type_error_exc(
                    tx,
                    f"TMA metadata rank=2 requires exactly 6 arguments, got {len(args) + len(kwargs)}",
                )
            dims = [
                kwargs["dim1"] if "dim1" in kwargs else args[1],
                kwargs["dim0"] if "dim0" in kwargs else args[2],
            ]
            block_dims = [
                kwargs["block_dim1"] if "block_dim1" in kwargs else args[3],
                kwargs["block_dim0"] if "block_dim0" in kwargs else args[4],
            ]
        element_size = kwargs["element_size"] if "element_size" in kwargs else args[-1]

        return TMADescriptorExperimentalVariable(
            data_ptr=ptr,
            dims=dims,
            block_dims=block_dims,
            element_size=element_size,
        )


class CreateTMADescriptorStableVariable(VariableTracker):
    def call_function(
        self,
        tx: "InstructionTranslator",
        args: Sequence[VariableTracker],
        kwargs: dict[str, VariableTracker],
    ) -> VariableTracker:
        tensor = kwargs["tensor"] if "tensor" in kwargs else args[0]
        block_shape = kwargs["block_shape"] if "block_shape" in kwargs else args[1]

        return TMADescriptorStableVariable(
            tensor=tensor,  # type: ignore[arg-type]
            block_shape=block_shape,  # type: ignore[arg-type]
        )


class PyTreeGetNodeTypeFunctionVariable(UserFunctionVariable):
    """
    `torch.utils._pytree._get_node_type` function is very hot function. We want to special case it to reduce Dynamo tracing time.

    def _get_node_type(tree: Any) -> Any:
        node_type = type(tree)
        # All namedtuple types are implicitly registered as pytree nodes.
        # XXX: Other parts of the codebase expect namedtuple types always return
        #      `namedtuple` instead of the actual namedtuple type. Even if the type
        #      is explicitly registered.
        if is_namedtuple_class(node_type):
            return namedtuple
        return node_type
    """

    def call_function(
        self,
        tx: "InstructionTranslator",
        args: Sequence[VariableTracker],
        kwargs: dict[str, VariableTracker],
    ) -> VariableTracker:
        if len(args) != 1:
            raise_type_error_exc(
                tx,
                f"pytree_get_node_type requires exactly 1 argument, got {len(args)}",
            )
        type_source = None
        if args[0].source:
            install_guard(args[0].source.make_guard(GuardBuilder.TYPE_MATCH))
            type_source = TypeSource(args[0].source)
        python_type = args[0].python_type()
        if is_namedtuple_class(python_type):
<<<<<<< HEAD
            return VariableTracker.build(tx, namedtuple)
        return VariableTracker.build(tx, python_type, source=type_source)


class PyTreeTreeIsLeafFunctionVariable(UserFunctionVariable):
    """
    `torch.utils._pytree.tree_is_leaf` function is a hot function. We want to special case it to reduce Dynamo tracing time.

    def tree_is_leaf(
        tree: PyTree,
        is_leaf: Callable[[PyTree], bool] | None = None,
    ) -> bool:
        if is_leaf is not None and is_leaf(tree):
            return True
        return _get_node_type(tree) not in SUPPORTED_NODES

    When is_leaf is None (the common case), we can optimize by not tracing into the function.
    When is_leaf is not None, we fall back to regular tracing since it requires executing user code.
    """

    def call_function(
        self,
        tx: "InstructionTranslator",
        args: Sequence[VariableTracker],
        kwargs: dict[str, VariableTracker],
    ) -> VariableTracker:
        # tree_is_leaf(tree, is_leaf=None)
        if len(args) < 1 or len(args) > 2:
            raise_type_error_exc(
                tx,
                f"tree_is_leaf requires 1 or 2 arguments, got {len(args)}",
            )

        # Check if is_leaf parameter is provided
        is_leaf = kwargs.get("is_leaf", ConstantVariable.create(None))
        if len(args) == 2:
            is_leaf = args[1]

        if not (
            isinstance(is_leaf, variables.ConstantVariable) and is_leaf.value is None
        ):
            return super().call_function(tx, args, kwargs)

        # Optimize the case where is_leaf is None
        # return _get_node_type(tree) not in SUPPORTED_NODES
        tree = args[0]
        node_type_var = PyTreeGetNodeTypeFunctionVariable(
            torch.utils._pytree._get_node_type
        ).call_function(tx, [tree], {})

        # If the SUPPORTED_NODES was seen earlier and mutated, there would be a
        # source and that will give us the mutated SUPPORTED_NODES.
        supported_nodes_var = VariableTracker.build(
            tx,
            torch.utils._pytree.SUPPORTED_NODES,
            source=get_pytree_SUPPORTED_NODES_source(),
        )
        out = supported_nodes_var.call_method(tx, "__contains__", [node_type_var], {})
        return ConstantVariable.create(not out.value)
=======
            type_source = AttrSource(CollectionsSource(), "namedtuple")
            return VariableTracker.build(tx, namedtuple, type_source)
        return VariableTracker.build(tx, python_type, source=type_source)
>>>>>>> cf8633a4
<|MERGE_RESOLUTION|>--- conflicted
+++ resolved
@@ -2763,8 +2763,8 @@
             type_source = TypeSource(args[0].source)
         python_type = args[0].python_type()
         if is_namedtuple_class(python_type):
-<<<<<<< HEAD
-            return VariableTracker.build(tx, namedtuple)
+            type_source = AttrSource(CollectionsSource(), "namedtuple")
+            return VariableTracker.build(tx, namedtuple, type_source)
         return VariableTracker.build(tx, python_type, source=type_source)
 
 
@@ -2822,9 +2822,4 @@
             source=get_pytree_SUPPORTED_NODES_source(),
         )
         out = supported_nodes_var.call_method(tx, "__contains__", [node_type_var], {})
-        return ConstantVariable.create(not out.value)
-=======
-            type_source = AttrSource(CollectionsSource(), "namedtuple")
-            return VariableTracker.build(tx, namedtuple, type_source)
-        return VariableTracker.build(tx, python_type, source=type_source)
->>>>>>> cf8633a4
+        return ConstantVariable.create(not out.value)