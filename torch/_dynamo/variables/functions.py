--- conflicted
+++ resolved
@@ -2183,13 +2183,8 @@
         raise NotImplementedError
 
 
-<<<<<<< HEAD
-class TMADescriptorExperimentalVariable(VariableTracker):
-def __init__(
-=======
 class TMADescriptorExperimentalVariable(TMADescriptorVariable):
     def __init__(
->>>>>>> 9fa066f7
         self,
         data_ptr: "variables.DataPtrVariable",
         dims: "list[ConstantVariable]",
