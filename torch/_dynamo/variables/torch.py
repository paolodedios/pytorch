--- conflicted
+++ resolved
@@ -254,7 +254,7 @@
 
             return SourcelessBuilder()(
                 tx, torch.overrides.get_default_nowrap_functions()
-            ).add_options(options)
+            )
         elif self.value in config.constant_functions:
             assert not args and not kwargs
             return ConstantVariable.create(config.constant_functions[self.value])
@@ -275,7 +275,7 @@
             )
         elif istype(self.value, type) and issubclass(self.value, torch.nn.Module):
             if self.value is torch.nn.CrossEntropyLoss:
-                return self._call_cross_entropy_loss(tx, args, kwargs, {})
+                return self._call_cross_entropy_loss(tx, args, kwargs)
             else:
                 return variables.UserDefinedClassVariable(
                     self.value, source=self.source
@@ -326,26 +326,20 @@
         ):
             return self._call_ntuple(tx, args, kwargs, {})
         elif self.value is torch.no_grad:
-<<<<<<< HEAD
-            return GradModeVariable.create(tx, False)
-        elif self.value is torch.enable_grad:
-            return GradModeVariable.create(tx, True)
-=======
             if len(args) == 1 and isinstance(
                 args[0], variables.functions.BaseUserFunctionVariable
             ):
-                ctx = GradModeVariable.create(tx, False, initialized=False, **options)
+                ctx = GradModeVariable.create(tx, False, initialized=False)
                 return ctx.call_function(tx, args, kwargs)
             else:
-                return GradModeVariable.create(tx, False, **options)
+                return GradModeVariable.create(tx, False)
         elif self.value is torch.enable_grad:
             if len(args) == 1 and isinstance(
                 args[0], variables.functions.BaseUserFunctionVariable
             ):
-                ctx = GradModeVariable.create(tx, True, initialized=False, **options)
+                ctx = GradModeVariable.create(tx, True, initialized=False)
                 return ctx.call_function(tx, args, kwargs)
-            return GradModeVariable.create(tx, True, **options)
->>>>>>> 8ae7542c
+            return GradModeVariable.create(tx, True)
         elif self.value is torch.set_grad_enabled and len(args) == 1:
             return GradModeVariable.create(tx, args[0].as_python_constant())
         elif self.value is torch.is_grad_enabled:
@@ -373,23 +367,7 @@
             return ConstantVariable.create(tx.output.torch_function_enabled)
         elif self.value is torch._C.DisableTorchFunctionSubclass:
             assert not (args or kwargs)
-<<<<<<< HEAD
             return TorchFunctionDisableVariable.create(tx)
-        elif self.value is torch.cuda.stream:
-            log.warning(
-                "torch.cuda.stream() not fully supported, streams may be ignored"
-            )
-            assert len(args) == 1
-            return CUDAStreamContextVariable.create(tx, args[0])
-        elif self.value in (
-            torch.overrides.has_torch_function_variadic,
-            torch.overrides.has_torch_function_unary,
-        ):
-            assert not kwargs
-            return ConstantVariable.create(any(has_torch_function(a) for a in args))
-        elif self.value is torch.cuda.streams.Stream:
-=======
-            return TorchFunctionDisableVariable.create(tx, **options)
         elif any(
             self.value is method
             for method in [
@@ -397,9 +375,8 @@
             ]
         ):
             assert len(args) == 1
-            return StreamContextVariable.create(tx, args[0], **options)
+            return StreamContextVariable.create(tx, args[0])
         elif inspect.isclass(self.value) and issubclass(self.value, _StreamBase):
->>>>>>> 8ae7542c
             return wrap_fx_proxy_cls(
                 StreamVariable,
                 tx,
@@ -415,9 +392,7 @@
             torch.overrides.has_torch_function_unary,
         ):
             assert not kwargs
-            return ConstantVariable.create(
-                any(has_torch_function(a) for a in args), **options
-            )
+            return ConstantVariable.create(any(has_torch_function(a) for a in args))
         elif self.value is torch.from_numpy:
             if not config.trace_numpy:
                 unimplemented("torch.from_numpy. config.trace_numpy is False")
@@ -696,7 +671,7 @@
 
             return tensor_variable
 
-    def _call_cross_entropy_loss(self, tx, args, kwargs, options):
+    def _call_cross_entropy_loss(self, tx, args, kwargs):
         """
         functional: input, target, weight=None, size_average=None, ignore_index=- 100, reduce=None, reduction='mean',
         label_smoothing=0.0
@@ -758,9 +733,9 @@
                 ),
             )
 
-        return variables.LambdaVariable(fake_cross_entropy_loss, **options)
-
-    def _call_ntuple(self, tx, args, kwargs, options):
+        return variables.LambdaVariable(fake_cross_entropy_loss)
+
+    def _call_ntuple(self, tx, args, kwargs):
         """inline behavior of torch.nn.modules.utils._ntuple"""
         if self.value is torch.nn.modules.utils._ntuple:
             count = args[0].as_python_constant()
@@ -782,6 +757,6 @@
                 unimplemented(f"torch.nn.modules.utils._ntuple({value})")
 
         if self.value is torch.nn.modules.utils._ntuple:
-            return variables.LambdaVariable(handle_ntuple, **options)
+            return variables.LambdaVariable(handle_ntuple)
         else:
             return handle_ntuple(args[0])