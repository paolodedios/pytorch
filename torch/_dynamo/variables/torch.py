--- conflicted
+++ resolved
@@ -524,30 +524,6 @@
             return TorchVariable(torch.add, **options).call_function(
                 tx, [args[0], result], {}
             )
-<<<<<<< HEAD
-        elif self.value == torch.utils._pytree.tree_flatten:
-            if len(args) != 1:
-                unimplemented("Unsupported flatten with len(args) != 1")
-
-            items = args[0].unpack_var_sequence(tx)
-            flattened, spec = torch.utils._pytree.tree_flatten(items)
-            return TupleVariable(
-                [ListVariable(flattened), ConstantVariable(spec)], **options
-            )
-        elif self.value == torch.utils._pytree.tree_unflatten:
-            if len(args) != 2:
-                unimplemented("Unsupported unflatten with len(args) != 2")
-
-            unflattened = torch.utils._pytree.tree_unflatten(
-                args[0].unpack_var_sequence(tx), args[1].value
-            )
-            if isinstance(unflattened, list):
-                return ListVariable(unflattened, **options)
-            if isinstance(unflattened, tuple):
-                return TupleVariable(unflattened, **options)
-            # TODO: Support dict, other types.
-            unimplemented(f"Unflattened of unexpected type: {type(unflattened)}")
-=======
         elif (
             inspect.isfunction(self.value)
             and self.value in constant_processgroup_functions
@@ -564,7 +540,19 @@
             return UserFunctionVariable(
                 torch.nn.init._calculate_correct_fan, **options
             ).call_function(tx, args, {})
->>>>>>> c3a89a7d
+        elif self.value == torch.utils._pytree.tree_flatten:
+            if len(args) != 1:
+                unimplemented("Unsupported flatten with len(args) != 1")
+
+            flattened, spec = torch.utils._pytree.tree_flatten(args[0])
+            return TupleVariable(
+                [ListVariable(flattened), ConstantVariable(spec)], **options
+            )
+        elif self.value == torch.utils._pytree.tree_unflatten:
+            if len(args) != 2:
+                unimplemented("Unsupported unflatten with len(args) != 2")
+
+            return torch.utils._pytree.tree_unflatten(args[0], args[1].value)
         else:
             any_symints_or_symfloats = any(isinstance(x, SymNodeVariable) for x in args)
             all_ints_or_floats = all(
