# mypy: allow-untyped-decorators
# mypy: allow-untyped-defs

"""
This module implements variable tracking for torch functions and operations during Dynamo tracing.

It provides classes to handle different types of torch operations:

TorchInGraphFunctionVariable: Handles torch.* functions that should be captured in the FX graph.
Provides special handling for constant folding, tensor methods, and torch function overrides.
Manages complex cases like out= variants and parameter construction.

TorchCtxManagerClassVariable: Handles torch context managers like torch.no_grad(), autocast, etc.
Provides implementations for entering/exiting these contexts during tracing.

DispatchKeySetVariable: Represents torch.DispatchKeySet for managing dispatch keys and
device-specific operations during tracing.

The module includes special handling for:
- Constant folding of pure functions
- Tensor method calls
- torch.nn.Parameter construction
- __torch_function__ overrides
- Context manager state tracking
- Device and dtype management

This is a core part of Dynamo's tracing system, translating torch operations into
traceable graph nodes while preserving correct semantics and handling edge cases.
"""

import functools
import inspect
import logging
import math
import re
from collections.abc import Callable, Sequence
from typing import Any, Optional, TYPE_CHECKING

import torch._C
import torch._refs
import torch.fx
import torch.nn
from torch._guards import TracingContext
from torch._logging import warning_once
from torch.utils._python_dispatch import is_traceable_wrapper_subclass_type

from .. import config, graph_break_hints, polyfills, variables
from ..codegen import PyCodegen
from ..create_parameter_op import (
    can_convert_to_tracable_parameter,
    new_parameter_placeholder,
    tracable_create_parameter,
)
from ..device_interface import get_registered_device_interfaces
from ..exc import raise_observed_exception, unimplemented_v2
from ..guards import GuardBuilder, install_guard
from ..source import (
    AttrSource,
    CallFunctionNoArgsSource,
    SyntheticLocalSource,
    TorchSource,
)
from ..utils import (
    check_unspec_or_constant_args,
    guard_if_dyn,
    has_torch_function,
    hashable,
    product,
    proxy_args_kwargs,
    unwrap_if_wrapper,
)
from .base import raise_type_error_exc, typestr, VariableTracker
from .ctx_manager import (
    AutocastModeVariable,
    ProfilerContextVariable,
    TorchFunctionDisableVariable,
)
from .dicts import ConstDictVariable
from .distributed import DistributedVariable, ProcessGroupVariable
from .functions import bind_args_cached
from .lists import ListVariable, TupleVariable
from .torch_function import (
    can_dispatch_torch_function,
    dispatch_torch_function,
    TensorWithTFOverrideVariable,
    TorchFunctionModeStackVariable,
)


try:
    import numpy as np
except ModuleNotFoundError:
    np = None  # type: ignore[assignment]

try:
    from torch.distributed.fsdp._fully_shard import _fsdp_param_group
except ModuleNotFoundError:
    _fsdp_param_group = None  # type: ignore[assignment]


if TYPE_CHECKING:
    from torch._dynamo.symbolic_convert import InstructionTranslator


log = logging.getLogger(__name__)

supported_ctx_manager_classes = dict.fromkeys(
    [
        torch.profiler.profiler.profile,
        torch.autograd.forward_ad._set_fwd_grad_enabled,
        torch.autograd.forward_ad.dual_level,
        torch.autograd.profiler.profile,
        torch.autograd.profiler.record_function,
        torch._C.DisableTorchFunctionSubclass,
        torch._C.DisableTorchFunction,
        torch._functorch.vmap.vmap_increment_nesting,
        torch._functorch.eager_transforms.grad_increment_nesting,
        torch._functorch.eager_transforms.jvp_increment_nesting,
        torch._functorch.eager_transforms.enable_inplace_requires_grad,
        torch.amp.autocast_mode.autocast,
        torch.autograd.grad_mode.enable_grad,
        torch.autograd.grad_mode.inference_mode,
        torch.autograd.grad_mode.no_grad,
        torch.autograd.grad_mode.set_grad_enabled,
        torch.autograd.graph.disable_saved_tensors_hooks,
        torch.cpu.amp.autocast_mode.autocast,
        torch.cuda.amp.autocast_mode.autocast,
        torch.fx.traceback.annotate,
        torch.fx.traceback.annotate.__wrapped__,  # type: ignore[attr-defined]
        # We'll let Dynamo inline into the contextlib part of these context
        # manager instances, all the way till it invokes the wrapped function
        # itself (at which point we wrap it back to special context manager
        # VTs).
        #
        # This allows us to support calling functions decorated with these
        # context managers, without much extra effort or code dup.
        torch.nn.attention.sdpa_kernel.__wrapped__,  # type: ignore[attr-defined]
    ]
)


REWRITE_OPS_TO_TENSOR_SIZE_METHOD = dict.fromkeys(
    [
        torch._shape_as_tensor,
    ]
)

constant_fold_functions_need_guards = [
    torch.accelerator.current_device_index,
    torch.cuda.current_device,
    torch.cuda.is_initialized,
    torch.xpu.current_device,
    torch.xpu.is_initialized,
]

constant_fold_functions = [
    torch._assert,
    torch._utils._get_device_index,
    torch._C._get_cublas_allow_tf32,
    torch._C._is_any_autocast_enabled,
    torch.accelerator.is_available,
    torch.cuda.get_device_properties,
    torch.cuda.is_available,
    torch.distributed.is_available,
    torch.get_autocast_dtype,
    torch.get_autocast_gpu_dtype,
    torch.get_default_dtype,
    torch.is_autocast_cache_enabled,
    torch.is_autocast_cpu_enabled,
    torch.is_autocast_enabled,
    torch.is_complex,
    torch.is_floating_point,
    torch.nn.functional._Reduction.get_enum,  # type: ignore[attr-defined]
    torch.promote_types,
    torch._C._get_privateuse1_backend_name,
    torch.autograd._is_checkpoint_valid,
    torch.xpu.get_device_properties,
    torch.xpu.is_available,
] + constant_fold_functions_need_guards
if torch.distributed.is_available():
    constant_fold_functions.extend(
        [
            torch.distributed.is_initialized,
            torch.distributed.get_rank,
            torch.distributed.get_world_size,
        ]
    )
# Convert to dict for O(1) access times
constant_fold_functions_need_guards = dict.fromkeys(constant_fold_functions_need_guards)
constant_fold_functions = dict.fromkeys(constant_fold_functions)


@functools.cache
def tracing_state_functions() -> dict[Callable[[], Any], Optional[bool]]:
    # Defined as a function to avoid circular import like torch.onnx
    return {
        torch.jit.is_scripting: False,
        torch.jit.is_tracing: False,
        torch._C._get_tracing_state: None,
        torch.fx._symbolic_trace.is_fx_tracing: False,
        torch.fx._symbolic_trace.is_fx_symbolic_tracing: False,
        torch.onnx.is_in_onnx_export: False,
        torch._dynamo.external_utils.is_compiling: True,
        torch._utils.is_compiling: True,
        torch.compiler.is_compiling: True,
        torch.compiler.is_dynamo_compiling: True,
        torch.compiler.is_exporting: True,
        # Look into https://github.com/pytorch/pytorch/pull/164721 why this is
        # turned to True for Dynamo.
        torch.nn.modules.activation._is_make_fx_tracing: True,
    }


bin_ops = dict.fromkeys(["add", "sub", "mul", "div", "sqrt"])

dispatch_key_set_functions = {
    torch._C._dispatch_keys,
    torch._C._dispatch_tls_local_include_set,
    torch._C._dispatch_tls_local_exclude_set,
}


@functools.cache
def get_overridable_functions():
    from itertools import chain

    from torch.overrides import get_overridable_functions as get_overridable_functions_

    funcs = set(chain.from_iterable(get_overridable_functions_().values()))
    more: set[Callable[..., Any]] = {
        torch.ones,
        torch.ones_like,
        torch.zeros,
        torch.zeros_like,
        torch.empty,
        torch.full,
    }
    funcs.update(more)
    return funcs


class BaseTorchVariable(VariableTracker):
    """common base for all torch.* functions, classes, modules and other things"""

    @classmethod
    def create_with_source(cls, value, source):
        if inspect.isclass(value):
            install_guard(source.make_guard(GuardBuilder.CLASS_MATCH))
        elif inspect.ismodule(value):
            install_guard(source.make_guard(GuardBuilder.MODULE_MATCH))
        elif inspect.isfunction(value):
            install_guard(source.make_guard(GuardBuilder.CLOSURE_MATCH))
<<<<<<< HEAD
        else:
            assert False
=======
        elif inspect.isbuiltin(value):
            # We can skip guards here, because we dont expect torch.* builtins to change id
            pass
>>>>>>> 9a88bd06
        return cls(value, source=source)

    def __init__(self, value, **kwargs) -> None:
        super().__init__(**kwargs)
        self.value = value

    def reconstruct(self, codegen: "PyCodegen"):
        try:
            name = f"{self.value.__module__}.{self.value.__name__}"
        except Exception:
            name = f"torch_obj_{id(self.value)}"
        unique_var_name = "__" + re.sub(r"[^a-zA-Z0-9_]+", "_", name)
        codegen.extend_output(
            codegen.setup_globally_cached(unique_var_name, self.value)
        )

    def as_proxy(self):
        return self.value

    def as_python_constant(self):
        return self.value

    def call_obj_hasattr(self, tx: "InstructionTranslator", name):
        result = hasattr(self.value, name)
        return variables.ConstantVariable.create(result)

    def can_constant_fold_through(self):
        if self.value in constant_fold_functions:
            return True

        if (
            self.value is torch.autograd._profiler_enabled
            and config.constant_fold_autograd_profiler_enabled
        ):
            # The relevant flag is enabled only for export. One might wonder
            # why?
            #
            # Actually we would like to not graph break even in the case of
            # Dynamo. But there is a weird-unsolved bug with Kineto + Dynamo
            # when there are distributed jobs that lead to NCCL timeouts. This
            # bug is a rare edege case, but we have not been able to root cause
            # it yet. See https://www.internalfb.com/sevmanager/view/560336 for
            # more details.
            #
            # So is this safe for export? Yes, for export, we do not anticipate
            # JIT tracing in distributed job training, and the weird edge-case
            # interaction with Kineto is not a valid usecase. So, this is ok.
            return True

        return getattr(self.value, "__module__", None) == "math"


class TorchCtxManagerClassVariable(BaseTorchVariable):
    """Points to a context manager class in torch.* that dynamo has implementations"""

    def __repr__(self) -> str:
        return f"TorchCtxManagerClassVariable({self.value})"

    @staticmethod
    def is_matching_cls(value):
        # Unwrap if it's a functools.lru_cache wrapper
        value = unwrap_if_wrapper(value)
        # We can't do isinstance(value, type) check because some ctx managers
        # are implemented as a function decorated by contextlib.contextmanager,
        # E.g., torch._functorch.vmap.vmap_increment_nesting.
        return (
            # Context manager type or function with @contextmanager is callable
            callable(value)
            and (
                hashable(value)  # accesses value.__hash__()
                and value in supported_ctx_manager_classes
            )
        )

    def call_function(
        self,
        tx: "InstructionTranslator",
        args: Sequence[VariableTracker],
        kwargs: "dict[str, VariableTracker]",
    ) -> "VariableTracker":
        from . import (
            DisabledSavedTensorsHooksVariable,
            DualLevelContextManager,
            FSDPParamGroupUseTrainingStateVariable,
            FxTracebackAnnotateVariable,
            GradIncrementNestingCtxManagerVariable,
            GradInplaceRequiresGradCtxManagerVariable,
            GradModeVariable,
            InferenceModeVariable,
            JvpIncrementNestingCtxManagerVariable,
            SDPAKernelVariable,
            SetFwdGradEnabledContextManager,
            StreamVariable,
            VmapIncrementNestingCtxManagerVariable,
        )

        if self.value is torch.no_grad:
            if len(args) == 1 and isinstance(
                args[0], variables.functions.BaseUserFunctionVariable
            ):
                ctx = GradModeVariable.create(tx, False)
                return ctx.call_function(tx, args, kwargs)
            else:
                return GradModeVariable.create(tx, False)
        elif self.value is torch.enable_grad:
            if len(args) == 1 and isinstance(
                args[0], variables.functions.BaseUserFunctionVariable
            ):
                ctx = GradModeVariable.create(tx, True)
                return ctx.call_function(tx, args, kwargs)
            return GradModeVariable.create(tx, True)
        elif self.value is torch.set_grad_enabled and len(args) == 1:
            return GradModeVariable.create(
                tx, args[0].as_python_constant(), initialized=True
            )
        elif self.value is torch.inference_mode:
            assert len(args) <= 1 and len(kwargs) == 0
            inf_mode = args[0].as_python_constant() if len(args) == 1 else True
            return InferenceModeVariable.create(tx, inf_mode)
        elif self.value in (
            torch.fx.traceback.annotate,
            torch.fx.traceback.annotate.__wrapped__,  # type: ignore[attr-defined]
        ):
            assert len(args) <= 1 and len(kwargs) == 0
            return FxTracebackAnnotateVariable(
                args[0].as_python_constant(), source=self.source
            )
        elif inspect.isclass(self.value) and issubclass(self.value, torch.Stream):
            from torch._dynamo.variables.builder import wrap_fx_proxy_cls

            return wrap_fx_proxy_cls(
                StreamVariable,
                tx,
                tx.output.create_proxy(
                    "call_function",
                    self.value,
                    (),
                    {},
                ),
            )
        elif self.value in (
            torch.amp.autocast_mode.autocast,
            torch.cuda.amp.autocast,
            torch.cpu.amp.autocast,
        ):
            return AutocastModeVariable.create(self.value, args, kwargs)
        elif self.value in (
            # NOTE any class added here must align with the semantic
            # requirements of `ProfilerContextVariable`.
            torch.profiler.profile,
            torch.profiler.record_function,
            torch.autograd.profiler.profile,
            torch.autograd.profiler.record_function,
        ):
            warning_once(log, "Profiler function %s will be ignored", self.value)
            return ProfilerContextVariable()
        elif (
            self.value is torch._C.DisableTorchFunctionSubclass
            or self.value is torch._C.DisableTorchFunction
        ):
            assert not (args or kwargs)
            return TorchFunctionDisableVariable.create(
                tx, only_subclass=self.value is torch._C.DisableTorchFunctionSubclass
            )
        elif self.value is torch._functorch.vmap.vmap_increment_nesting:
            assert len(args) == 2
            return VmapIncrementNestingCtxManagerVariable.create(
                tx,
                args,
            )
        elif self.value is torch._functorch.eager_transforms.jvp_increment_nesting:
            assert len(args) == 0
            return JvpIncrementNestingCtxManagerVariable.create(tx)
        elif self.value is torch.autograd.forward_ad._set_fwd_grad_enabled:
            assert len(args) == 1
            return SetFwdGradEnabledContextManager.create(
                tx,
                [guard_if_dyn(x) for x in args],
            )
        elif self.value is torch.autograd.forward_ad.dual_level:
            assert len(args) == 0
            return DualLevelContextManager.create(tx)
        elif self.value is torch._functorch.eager_transforms.grad_increment_nesting:
            assert len(args) == 0
            return GradIncrementNestingCtxManagerVariable.create(tx)
        elif (
            self.value is torch._functorch.eager_transforms.enable_inplace_requires_grad
        ):
            assert len(args) == 1
            return GradInplaceRequiresGradCtxManagerVariable.create(
                tx,
                [guard_if_dyn(x) for x in args],
            )
        elif self.value is torch.autograd.graph.disable_saved_tensors_hooks:
            assert len(args) == 1
            return DisabledSavedTensorsHooksVariable.create(
                tx, args[0].as_python_constant()
            )
        elif (
            _fsdp_param_group is not None
            and self.value is _fsdp_param_group.FSDPParamGroup.use_training_state
        ):
            assert len(args) == 2
            return FSDPParamGroupUseTrainingStateVariable.create(
                tx, args[0], args[1].as_python_constant()
            )
        elif self.value is torch.nn.attention.sdpa_kernel.__wrapped__:  # type: ignore[attr-defined]
            name_to_arg_map = bind_args_cached(
                self.value, tx, self.source, args, kwargs
            )
            backends = name_to_arg_map["backends"].as_python_constant()
            set_priority = name_to_arg_map["set_priority"].as_python_constant()
            return SDPAKernelVariable.create(tx, backends, set_priority)

        return super().call_function(tx, args, kwargs)


class TorchInGraphFunctionVariable(BaseTorchVariable):
    """Points to a torch function/method that should be put in FX graph"""

    def __init__(self, value, nonstrict_traceable=None, **kwargs) -> None:
        super().__init__(value, **kwargs)
        from ..trace_rules import is_nonstrict_trace_callable

        if nonstrict_traceable is None:
            nonstrict_traceable = is_nonstrict_trace_callable(value)
        self.nonstrict_traceable = nonstrict_traceable

    def __repr__(self) -> str:
        return f"TorchInGraphFunctionVariable({self.value}, nonstrict_traceable={self.nonstrict_traceable})"

    def get_function(self):
        return self.value

    @staticmethod
    @functools.cache
    def _get_handlers():
        """Build a dict from function -> method to handle it so that we are O(1)
        in terms of the number of function with special handling."""
        handlers = {}

        def register(*fns):
            def _register(handler):
                for fn in fns:
                    assert fn not in handlers, fn
                    handlers[fn] = handler
                return handler

            assert callable(fns[0])
            return _register

        from torch.backends.cuda import SDPAParams

        from . import (
            ConstantVariable,
            DeterministicAlgorithmsVariable,
            GradModeVariable,
            StreamContextVariable,
            SymNodeVariable,
            TensorVariable,
            UserDefinedObjectVariable,
        )
        from .builder import wrap_fx_proxy, wrap_fx_proxy_cls

        @register(*tracing_state_functions())
        def handle_tracing_state_functions(
            self, tx: "InstructionTranslator", *args, **kwargs
        ):
            assert not args and not kwargs
            # See: https://github.com/pytorch/pytorch/issues/110765
            if self.value in (
                torch._utils.is_compiling,
                torch._dynamo.external_utils.is_compiling,
                torch.compiler.is_compiling,
                torch.compiler.is_dynamo_compiling,
                torch.compiler.is_exporting,
            ):
                tx.mark_inconsistent_side_effects()
            return ConstantVariable.create(tracing_state_functions()[self.value])

        @register(*dispatch_key_set_functions)
        def handle_dispatch_key_set_functions(
            self, tx: "InstructionTranslator", *args, **kwargs
        ):
            assert not kwargs
            if self.value is torch._C._dispatch_keys:
                assert len(args) == 1
                assert isinstance(args[0], variables.TensorVariable)
                example_value = args[0].proxy.node.meta["example_value"]
                dks = self.value(example_value)
                # Remove Python and PythonTLSSnapshot from the dispatch key set,
                # as they originate from FakeTensor propagation.
                # This should only be done if the example_value is a FakeTensor.
                # However, if tensor subclasses are present,
                # it is reasonable for Python to remain in the dispatch key set.
                if isinstance(example_value, torch._subclasses.FakeTensor):
                    dks = (
                        dks
                        - torch._C.DispatchKeySet(torch._C.DispatchKey.Python)
                        - torch._C.DispatchKeySet(
                            torch._C.DispatchKey.PythonTLSSnapshot
                        )
                    )
                return DispatchKeySetVariable.create(dks)
            else:
                assert not args
                return DispatchKeySetVariable.create(self.value())

        @register(torch.overrides.get_default_nowrap_functions.__wrapped__)
        def handle_get_default_nowrap_functions(
            self, tx: "InstructionTranslator", *args, **kwargs
        ):
            # [Note: __torch_function__] we return empty here because we restrict
            # the set of functions that we trace __torch_function__ on to
            # functions outside of the actual set. Implementing this properly will require implementing
            # some variable types to track and compare tensor getset descriptors
            return VariableTracker.build(
                tx, torch.overrides.get_default_nowrap_functions()
            )

        @register(torch.ops.inductor.accumulate_grad_.default)
        def handle_accumulate_grad_(self, tx: "InstructionTranslator", *args, **kwargs):
            return tx.inline_user_function_return(
                VariableTracker.build(tx, polyfills.accumulate_grad), args, kwargs
            )

        @register(math.radians)
        def handle_radians(self, tx: "InstructionTranslator", *args, **kwargs):
            if not check_unspec_or_constant_args(args, kwargs):
                # Use polyfill to convert math.radians(x) into math.pi * x / 180.0
                return tx.inline_user_function_return(
                    VariableTracker.build(tx, polyfills.radians), args, kwargs
                )

        @register(torch.is_inference_mode_enabled)
        def handle_is_inference_mode_enabled(self, tx: "InstructionTranslator"):
            unimplemented_v2(
                gb_type="Encountered torch.is_inference_mode_enabled during tracing",
                context="",
                explanation="torch.is_inference_mode_enabled() is not supported",
                hints=[
                    *graph_break_hints.FUNDAMENTAL,
                    *graph_break_hints.INFERENCE_MODE,
                ],
            )

        @register(torch.is_tensor, torch.overrides.is_tensor_like)
        def handle_is_tensor(self, tx: "InstructionTranslator", arg):
            if isinstance(arg, TensorVariable) or (
                self.value is torch.overrides.is_tensor_like
                and isinstance(arg, UserDefinedObjectVariable)
                and hasattr(arg.value, "__torch_function__")
            ):
                return ConstantVariable.create(True)
            else:
                return ConstantVariable.create(False)

        @register(
            torch.is_floating_point,
            torch.is_complex,
        )
        def handle_is_floating_point(self, tx: "InstructionTranslator", input):
            input_arg = input
            if isinstance(input_arg, TensorVariable) and input_arg.dtype is not None:
                if self.value is torch.is_floating_point:
                    return ConstantVariable.create(input_arg.dtype.is_floating_point)
                elif self.value is torch.is_complex:
                    return ConstantVariable.create(input_arg.dtype.is_complex)
                else:
                    raise AssertionError(f"calling {self.value}")

        @register(torch.numel)
        def handle_numel(self, tx: "InstructionTranslator", input):
            if isinstance(input, TensorVariable) and input.valid_size():
                return ConstantVariable.create(product(input.size))
            elif isinstance(input, TensorVariable):
                # Workaround dynamic shapes issue
                return input.call_method(tx, "numel", [], {})

        @register(torch.compile)
        def handle_torch_compile(self, tx: "InstructionTranslator", *args, **kwargs):
            if len(args) == 1:
                # torch.compile is a no-op in dynamo
                return args[0]

            unimplemented_v2(
                gb_type="torch.compile call with > 1 args",
                context=f"args={args}, kwargs={kwargs}",
                explanation="Attempted to call `torch.compile` with > 1 args. Dynamo does not support this.",
                hints=[
                    "Remove the torch.compile call or its additional args.",
                    *graph_break_hints.SUPPORTABLE,
                ],
            )

        @register(*REWRITE_OPS_TO_TENSOR_SIZE_METHOD)
        def handle_tensor_size_rewrites(self, tx: "InstructionTranslator", input):
            assert isinstance(input, TensorVariable)
            return input.call_method(tx, "size", [], {})

        @register(
            torch.nn.modules.utils._single,
            torch.nn.modules.utils._pair,
            torch.nn.modules.utils._triple,
            torch.nn.modules.utils._quadruple,
            torch.nn.modules.utils._ntuple,
        )
        def handle_ntuple(self, tx: "InstructionTranslator", *args, **kwargs):
            return self._call_ntuple(tx, args, kwargs)

        @register(torch.is_grad_enabled)
        def handle_is_grad_enabled(self, tx):
            install_guard(GradModeVariable._guards_singleton)
            return ConstantVariable.create(torch.is_grad_enabled())

        @register(torch.use_deterministic_algorithms)
        def handle_use_deterministic_algorithms(
            self, tx: "InstructionTranslator", mode, warn_only=False
        ):
            # pyrefly: ignore [missing-attribute]
            if warn_only and warn_only.as_python_constant():
                unimplemented_v2(
                    gb_type="Attempted to use torch.use_deterministic_algorithms(warn_only=True)",
                    context=f"mode={mode}, warn_only={warn_only}",
                    explanation="Dynamo does not support this.",
                    hints=[
                        "Remove param warn_only in function call torch.use_deterministic_algorithms.",
                        *graph_break_hints.SUPPORTABLE,
                    ],
                )
            return DeterministicAlgorithmsVariable.create(tx, mode.as_python_constant())

        @register(torch.are_deterministic_algorithms_enabled)
        def handle_are_deterministic_algorithms_enabled(self, tx):
            install_guard(DeterministicAlgorithmsVariable._guards_singleton)
            return ConstantVariable.create(torch.are_deterministic_algorithms_enabled())

        @register(torch._C._is_torch_function_enabled)
        def handle_is_torch_function_enabled(self, tx):
            install_guard(TorchFunctionDisableVariable._guards_singleton)
            # see comment on SymbolicTorchFunctionState class as to why
            # this is not a bug
            return ConstantVariable.create(
                tx.symbolic_torch_function_state.torch_function_subclass_enabled
            )

        @register(torch._C._is_torch_function_all_disabled)
        def handle_is_torch_function_all_disabled(self, tx):
            install_guard(TorchFunctionDisableVariable._guards_singleton)
            return ConstantVariable.create(
                not tx.symbolic_torch_function_state.torch_function_mode_enabled
            )

        @register(
            torch.overrides.has_torch_function,
            torch.overrides.has_torch_function_variadic,
            torch.overrides.has_torch_function_unary,
        )
        def handle_has_torch_function(self, tx: "InstructionTranslator", *args):
            elems = (
                args[0].unpack_var_sequence(tx)
                if len(args) == 1 and isinstance(args[0], TupleVariable)
                else args
            )
            return ConstantVariable.create(
                any(has_torch_function(x) for x in elems),
            )

        @register(
            *dict.fromkeys(  # remove duplicates
                device_interface.stream
                for _, device_interface in get_registered_device_interfaces()
            )
        )
        def handle_device_interface_stream(self, tx: "InstructionTranslator", stream):
            return StreamContextVariable.create(tx, stream)

        @register(torch.from_numpy)
        def handle_from_numpy(self, tx: "InstructionTranslator", *args):
            if not config.trace_numpy:
                unimplemented_v2(
                    gb_type="call `torch.from_numpy` with `torch._dynamo.config.trace_numpy=False`",
                    context=f"trace_numpy={config.trace_numpy}",
                    explanation=(
                        "Attempted to call `torch.from_numpy` with config "
                        "`torch._dynamo.config.trace_numpy` set to `False`."
                    ),
                    hints=[
                        "Change `torch._dynamo.config.trace_numpy` to `True`.",
                    ],
                )
            if not np:
                unimplemented_v2(
                    gb_type="`torch.from_numpy` with NumPy unavailable",
                    context="",
                    explanation="Attempted to call `torch.numpy` but NumPy could not be imported.",
                    hints=[
                        "Check NumPy version and installation in your environment.",
                        *graph_break_hints.USER_ERROR,
                    ],
                )
            return wrap_fx_proxy_cls(
                target_cls=TensorVariable,
                tx=tx,
                proxy=tx.output.create_proxy(
                    "call_function",
                    torch.as_tensor,
                    *proxy_args_kwargs(args, {}),
                ),
                example_value=None,
            )

        @register(torch.jit.annotate)
        def handle_jit_annotate(self, tx: "InstructionTranslator", the_type, the_value):
            return the_value

        @register(torch.backends.cudnn.is_acceptable)
        def handle_cudnn_is_acceptable(
            self, tx: "InstructionTranslator", tensor, *extra
        ):
            # is_acceptable(tensor) returns true if
            #   (a) tensor dtype/device are supported by cudnn
            #   (b) cudnn is available
            #   (c) some initialization has completed
            # technically, it depends on some global state from (c) (torch.backends.cudnn.__cudnn_version)
            assert not extra, "Expect 1 input to cudnn.is_acceptable"
            assert isinstance(tensor, TensorVariable), (
                "Expect input to cudnn.is_acceptable to be a tensor"
            )
            tensor_inp = torch.tensor(0, dtype=tensor.dtype, device=tensor.device)
            return ConstantVariable.create(
                torch.backends.cudnn.is_acceptable(tensor_inp)
            )

        @register(torch.utils.hooks.BackwardHook)
        def handle_backward_hook(self, tx: "InstructionTranslator", *args, **kwargs):
            return variables.BackwardHookVariable.create(tx, *args, **kwargs)

        @register(torch.nn.Parameter)
        def handle_parameter(self, tx: "InstructionTranslator", *args, **kwargs):
            return self.call_nn_parameter(tx, *args, **kwargs)

        @register(torch.ops.aten.sym_size, torch.ops.aten.sym_size.int)
        def handle_sym_size(self_, tx, self, dim=None):
            # we see this when retracing already traced code
            if dim is not None:
                return self.call_method(tx, "size", [dim], {})

        @register(torch.ops.aten.sym_stride, torch.ops.aten.sym_stride.int)
        def handle_sym_stride(self_, tx, self, dim=None):
            if dim is not None:
                return self.call_method(tx, "stride", [dim], {})

        @register(torch.addcdiv)
        def handle_addcdiv(self, tx: "InstructionTranslator", *args, **kwargs):
            if len(args) == 3 and "value" in kwargs and len(kwargs) == 1:
                # decompose addcdiv into constituent ops, prevents a graph break due to converting
                # value to a scalar
                result = TorchInGraphFunctionVariable(torch.div).call_function(
                    tx, [*args[1:]], {}
                )
                result = TorchInGraphFunctionVariable(torch.mul).call_function(
                    tx, [result, kwargs["value"]], {}
                )
                return TorchInGraphFunctionVariable(torch.add).call_function(
                    tx, [args[0], result], {}
                )

        @register(torch.full)
        def handle_full(self, tx, size, fill_value, **kwargs):
            if isinstance(fill_value, TensorVariable):
                result = TorchInGraphFunctionVariable(
                    torch.ops.aten._local_scalar_dense
                ).call_function(tx, [fill_value], {})
                return TorchInGraphFunctionVariable(torch.full).call_function(
                    tx, [size, result], kwargs
                )

        @register(torch._foreach_lerp_)
        def handle_inplace_foreach_lerp_scalar(
            _, tx: "InstructionTranslator", *args, **kwargs
        ):
            if len(args) == 3 and not isinstance(args[2], ListVariable) and not kwargs:
                return tx.inline_user_function_return(
                    VariableTracker.build(tx, polyfills.foreach_lerp_inplace),
                    args,
                    kwargs,
                )

        @register(torch._foreach_pow)
        def handle_foreach_pow_scalar(_, tx: "InstructionTranslator", *args, **kwargs):
            # In eager it's more performant to call item() from within the C op implementation
            # in compile, it's more performant to not graph break.
            if len(args) == 2 and isinstance(args[0], TensorVariable) and not kwargs:
                return tx.inline_user_function_return(
                    VariableTracker.build(tx, polyfills.foreach_pow_scalar),
                    args,
                    kwargs,
                )

        @register(torch._assert)
        def handle_assert(self, tx: "InstructionTranslator", condition, message):
            if (condition.is_python_constant() and condition.as_python_constant()) or (
                isinstance(condition, variables.SymNodeVariable)
                and condition.evaluate_expr()
            ):
                return ConstantVariable(None)

        @register(SDPAParams)
        def handle_sdpa_params(self, tx: "InstructionTranslator", *args, **kwargs):
            return wrap_fx_proxy(
                tx,
                proxy=tx.output.create_proxy(
                    "call_function",
                    torch._C._SDPAParams,
                    *proxy_args_kwargs(args, kwargs),
                ),
                param_vars=args,
            )

        if DistributedVariable.is_available():
            from torch.distributed.distributed_c10d import (
                _get_group_size_by_name,
                _get_group_tag,
                _rank_not_in_group,
                _resolve_group_name_by_ranks_and_tag,
                get_process_group_ranks,
            )
            from torch.distributed.tensor import DTensor

            @register(
                _get_group_size_by_name,
                _get_group_tag,
                _rank_not_in_group,
                get_process_group_ranks,
                _resolve_group_name_by_ranks_and_tag,
            )
            def handle_constant_processgroup_functions(
                self, tx: "InstructionTranslator", *args
            ):
                # because the input is a "ProcessGroupVariable", we'll be guarding on its
                # ID_MATCH based on how it was constructed.

                # We desugar it at trace-time into ranks by directly calling util
                # bake the result into the trace
                if len(args) == 1:
                    # group or group name
                    assert isinstance(args[0], (ProcessGroupVariable, ConstantVariable))
                elif len(args) == 2:
                    # ranks + tag
                    assert isinstance(args[0], ListVariable) and isinstance(
                        args[1], ConstantVariable
                    )
                else:
                    raise AssertionError(
                        f"Invalid group value ({args}) for constant pg "
                        f"function {self.value}"
                    )
                args_as_value = [arg.as_python_constant() for arg in args]
                invocation_result = self.value(*args_as_value)

                # Note - while we *could* cook up sources around invocations, like a FunctionSource
                # the space of invoking functions in the middle of the guard chain is very iffy. As such,
                # guard propagation via options is the best we can do.
                return VariableTracker.build(tx, invocation_result)

            @register(DTensor.from_local)
            def handle_from_local(self, tx: "InstructionTranslator", *args, **kwargs):
                # rewrite non-primitive args/kwargs to be included in the on-the-fly prim function
                # and rewrite args to have only proxyable args, then insert call_function
                args_as_value = [x.as_python_constant() for x in args[1:]]
                kwargs_as_value = {
                    k: v.as_python_constant()
                    for k, v in kwargs.items()
                    if k not in ["shape", "stride"]
                }
                kwargs_to_be_proxied = {
                    k: kwargs[k] for k in ["shape", "stride"] if k in kwargs
                }

                def fn_with_prim_types(x, shape=None, stride=None):
                    return self.value(
                        x, *args_as_value, **kwargs_as_value, shape=shape, stride=stride
                    )

                # attach the same function name for better debugging
                fn_with_prim_types.__name__ = "prim " + self.value.__name__

                return wrap_fx_proxy(
                    tx=tx,
                    proxy=tx.output.create_proxy(
                        "call_function",
                        fn_with_prim_types,
                        *proxy_args_kwargs(
                            [args[0]],
                            kwargs_to_be_proxied,
                        ),
                    ),
                )

        @register(torch.nested.nested_tensor)
        def handle_nested_tensor(
            self,
            tx: "InstructionTranslator",
            tensor_list=None,
            *args,
            layout=None,
            **kwargs,
        ):
            from .lists import BaseListVariable

            if layout and layout.as_python_constant() == torch.strided:
                unimplemented_v2(
                    gb_type="Attempted to use strided NestedTensor",
                    context=f"layout={layout}",
                    explanation="Dynamo does not support this.",
                    hints=[
                        "Change layout=torch.jagged.",
                        *graph_break_hints.SUPPORTABLE,
                    ],
                )
            if not isinstance(tensor_list, BaseListVariable):
                unimplemented_v2(
                    gb_type="Attempted to use `nested_tensor` with non-list input",
                    context=f"tensor_list={tensor_list}",
                    explanation="Dynamo does not support this.",
                    hints=[
                        "Change `nested_tensor` with list input.",
                        *graph_break_hints.USER_ERROR,
                    ],
                )

        @register(torch.nn.functional.one_hot)
        def handle_one_hot(self, tx: "InstructionTranslator", *args, **kwargs):
            if len(args) + len(kwargs) == 1 or (
                len(args) == 2
                and args[1].is_python_constant()
                and args[1].as_python_constant() == -1
            ):
                unimplemented_v2(
                    gb_type="Attempted to use `torch.nn.functional.one_hot` with data-dependent output shape",
                    context=f"args={args}, kwargs={kwargs}",
                    explanation="Dynamo does not support this.",
                    hints=[
                        "Explicitly set the `num_classes` param of the function call "
                        "`torch.nn.functional.one_hot` to something other than -1.",
                    ],
                )

        @register(torch.fx.experimental.symbolic_shapes.guard_size_oblivious)
        def handle_guard_size_oblivious(self, tx: "InstructionTranslator", expr):
            if isinstance(expr, SymNodeVariable):
                # TODO: this probably should be folded somewhere else but I'm not sure where
                # TODO: some of the other symbolic_shapes special tools can also get this treatment too
                return variables.ConstantVariable.create(
                    torch.fx.experimental.symbolic_shapes.guard_size_oblivious(
                        expr.sym_num
                    )
                )
            elif isinstance(expr, ConstantVariable):
                return expr

        @register(torch.fx.experimental.symbolic_shapes.guard_or_true)
        def handle_guard_or_true(self, tx: "InstructionTranslator", expr):
            if isinstance(expr, SymNodeVariable):
                # TODO: this probably should be folded somewhere else but I'm not sure where
                # TODO: some of the other symbolic_shapes special tools can also get this treatment too
                return variables.ConstantVariable.create(
                    torch.fx.experimental.symbolic_shapes.guard_or_true(expr.sym_num)
                )
            elif isinstance(expr, ConstantVariable):
                return expr

        @register(torch.fx.experimental.symbolic_shapes.guard_or_false)
        def handle_guard_or_false(self, tx: "InstructionTranslator", expr):
            if isinstance(expr, SymNodeVariable):
                # TODO: this probably should be folded somewhere else but I'm not sure where
                # TODO: some of the other symbolic_shapes special tools can also get this treatment too
                return variables.ConstantVariable.create(
                    torch.fx.experimental.symbolic_shapes.guard_or_false(expr.sym_num)
                )
            elif isinstance(expr, ConstantVariable):
                return expr

        @register(torch.fx.experimental.symbolic_shapes.statically_known_false)
        def handle_statically_known_false(self, tx: "InstructionTranslator", expr):
            if isinstance(expr, SymNodeVariable):
                return variables.ConstantVariable.create(
                    torch.fx.experimental.symbolic_shapes.statically_known_false(
                        expr.sym_num
                    )
                )
            elif isinstance(expr, ConstantVariable):
                return expr

        @register(torch.fx.experimental.symbolic_shapes.guard_scalar)
        def guard_scalar(self, tx: "InstructionTranslator", expr):
            if isinstance(expr, SymNodeVariable):
                val = expr.sym_num
            elif isinstance(expr, ConstantVariable):
                val = expr.value
            else:
                raise torch._dynamo.exc.Unsupported("branch not supported")
            return variables.ConstantVariable.create(
                # pyrefly: ignore [bad-argument-type]
                torch.fx.experimental.symbolic_shapes.guard_scalar(val)
            )

        @register(torch.fx.experimental.symbolic_shapes.statically_known_true)
        def handle_statically_known_true(self, tx: "InstructionTranslator", expr):
            if isinstance(expr, SymNodeVariable):
                return variables.ConstantVariable.create(
                    torch.fx.experimental.symbolic_shapes.statically_known_true(
                        expr.sym_num
                    )
                )
            elif isinstance(expr, ConstantVariable):
                return expr

        @register(torch.fx.experimental.symbolic_shapes.sym_and)
        def handle_sym_and(self, tx: "InstructionTranslator", *terms):
            if all(isinstance(x, SymNodeVariable) for x in terms):
                return SymNodeVariable.create(
                    tx,
                    torch.fx.experimental.symbolic_shapes.sym_and(
                        *(x.as_proxy() for x in terms)
                    ),
                    sym_num=None,
                )

        @register(torch.fx.experimental.symbolic_shapes.sym_or)
        def handle_sym_or(self, tx: "InstructionTranslator", *terms):
            if all(isinstance(x, SymNodeVariable) for x in terms):
                return SymNodeVariable.create(
                    tx,
                    torch.fx.experimental.symbolic_shapes.sym_or(
                        *(x.as_proxy() for x in terms)
                    ),
                    sym_num=None,
                )

        @register(torch.fx.experimental.symbolic_shapes.has_static_value)
        def handle_has_static_value(self, tx: "InstructionTranslator", expr):
            if isinstance(expr, SymNodeVariable):
                val = expr.sym_num
            elif isinstance(expr, ConstantVariable):
                val = expr.value
            else:
                return

            return variables.ConstantVariable.create(
                # pyrefly: ignore [bad-argument-type]
                torch.fx.experimental.symbolic_shapes.has_static_value(val)
            )

        @register(torch._C._autograd._unsafe_set_version_counter)
        def handle_unsafe_set_version_counter(
            self, tx: "InstructionTranslator", *args, **kwargs
        ):
            from ..tensor_version_op import _unsafe_set_version_counter

            return TorchInGraphFunctionVariable(
                _unsafe_set_version_counter
            ).call_function(tx, [*args], kwargs)

        @register(torch._C._functorch.peek_interpreter_stack)
        def handle_functorch_peek_interpreter_stack(
            self, tx: "InstructionTranslator", *args, **kwargs
        ):
            # Wrap C++ interpreter (torch._C._functorch.CInterpreter) as UserDefinedObjectVariable,
            # but Python interpreter (torch._functorch.pyfunctorch.FuncTorchInterpreter) as FuncTorchInterpreterVariable.
            return UserDefinedObjectVariable(
                torch._C._functorch.peek_interpreter_stack()
            )

        @register(torch._functorch.pyfunctorch.coerce_cinterpreter)
        def handle_functorch_pyfunctorch_coerce_cinterpreter(
            self, tx: "InstructionTranslator", *args, **kwargs
        ):
            cinterpreter = args[0].value
            return FuncTorchInterpreterVariable(
                torch._functorch.pyfunctorch.coerce_cinterpreter(cinterpreter)
            )

        @register(torch.tensor)
        def handle_torch_tensor(self, tx: "InstructionTranslator", *args, **kwargs):
            def check_any_unspec(x):
                # NB: This includes UnspecializedPythonVariable
                if isinstance(x, (TensorVariable, SymNodeVariable)):
                    return True
                elif isinstance(x, (ListVariable, TupleVariable)):
                    return any(check_any_unspec(y) for y in x.items)
                # TODO: there maybe other recursive structures you need to
                # check
                else:
                    return False

            data_arg = None
            if args:
                data_arg = args[0]
            elif "data" in kwargs:
                data_arg = kwargs["data"]

            # NB: OK to pass torch.tensor(tensor), this will trace fine
            if not isinstance(data_arg, TensorVariable) and check_any_unspec(data_arg):
                # This is slower and less canonical, so only use it if we
                # have to
                return TorchInGraphFunctionVariable(torch._refs.tensor).call_function(
                    tx, [*args], kwargs
                )

        @register(torch._C._pop_torch_function_stack)
        def handle_pop_torch_function(
            self, tx: "InstructionTranslator", *args, **kwargs
        ):
            assert not args and not kwargs
            if not tx.symbolic_torch_function_state.mode_stack:
                unimplemented_v2(
                    gb_type="Attempted to pop from empty torch function mode stack",
                    context="",
                    explanation="Called `torch._C._pop_torch_function_stack` when torch function mode stack is empty.",
                    hints=[
                        "Do not pop from empty torch function mode stack.",
                        *graph_break_hints.USER_ERROR,
                    ],
                )
            TorchFunctionModeStackVariable.register_mutation(tx)
            return tx.symbolic_torch_function_state.pop_torch_function_mode()

        @register(torch._C._push_on_torch_function_stack)
        def handle_push_torch_function(
            self, tx: "InstructionTranslator", *args, **kwargs
        ):
            if len(args) != 1 or kwargs:
                raise_type_error_exc(
                    tx,
                    f"push_torch_function takes exactly one argument ({len(args)} given)",
                )
            TorchFunctionModeStackVariable.register_mutation(tx)
            tx.symbolic_torch_function_state.push_torch_function_mode(args[0])
            return ConstantVariable.create(None)

        @register(torch._C._len_torch_function_stack)
        def handle_len_torch_function(
            self, tx: "InstructionTranslator", *args, **kwargs
        ):
            if args or kwargs:
                raise_type_error_exc(tx, "len_torch_function_stack takes no arguments")
            return ConstantVariable.create(
                len(tx.symbolic_torch_function_state.mode_stack)
            )

        @register(torch._C._get_function_stack_at)
        def handle_get_stack_at(self, tx: "InstructionTranslator", *args, **kwargs):
            if len(args) != 1 or kwargs:
                raise_type_error_exc(
                    tx,
                    f"get_function_stack_at takes exactly one argument ({len(args)} given)",
                )
            ind = args[0].as_python_constant()
            assert ind >= 0 and ind < len(tx.symbolic_torch_function_state.mode_stack)
            return tx.symbolic_torch_function_state.mode_stack[ind]

        @register(torch.get_device_module.__wrapped__)
        def handle_get_device_module(self, tx, *args, **kwargs):
            if len(args) + len(kwargs) > 1 or (kwargs and "device" not in kwargs):
                unimplemented_v2(
                    gb_type="improper torch.get_device_module arguments",
                    context=f"args={args}, kwargs={kwargs}",
                    explanation="torch.get_device_module accepts 1 optional argument `device`",
                    hints=[
                        *graph_break_hints.USER_ERROR,
                    ],
                )
            try:
                if kwargs:
                    device = kwargs["device"].as_python_constant()
                elif args:
                    device = args[0].as_python_constant()
                else:
                    device = None
                module = torch.get_device_module(device)
            except Exception as e:
                unimplemented_v2(
                    gb_type="bad device argument to torch.get_device_module",
                    context=f"args={args}, kwargs={kwargs}",
                    explanation="Expected valid string/torch.device argument ('cpu', 'cuda', etc.)",
                    hints=[*graph_break_hints.USER_ERROR],
                    from_exc=e,
                )

            # need to guard only on no-arg get_device_module
            # pyrefly: ignore [unbound-name]
            if device is None:
                source = CallFunctionNoArgsSource(self.source)
                install_guard(source.make_guard(GuardBuilder.ID_MATCH))
            # assumes `module` is in the form `torch.xyz`
            new_source = AttrSource(
                TorchSource(),
                # pyrefly: ignore [unbound-name]
                module.__name__.rsplit(".", maxsplit=1)[-1],
            )
            # pyrefly: ignore [unbound-name]
            return VariableTracker.build(tx, module, new_source)

        @register(torch.set_default_device)
        def handle_set_default_device(
            self, tx: "InstructionTranslator", *args, **kwargs
        ):
            # Today this is inserted in the graph, once TF mode
            # handling is complete, we can trace the device context
            # like any other TF mode and remove this special handling
            # Insert the TF mode representing the device context at
            # the bottom of the stack to match the eager semantics
            # Running the graph will ensure that the DeviceContext mode is
            # at the correct position in the stack
            TorchFunctionModeStackVariable.register_mutation(tx)
            if args[0].is_python_constant() and args[0].as_python_constant() is None:
                TorchFunctionModeStackVariable.clear_default_device(tx)
            else:
                TorchFunctionModeStackVariable.register_device_context_insertion(tx)

            return ConstantVariable.create(None)

        return handlers

    def call_function(
        self,
        tx: "InstructionTranslator",
        args: Sequence[VariableTracker],
        kwargs: "dict[str, VariableTracker]",
    ) -> "VariableTracker":
        from . import ConstantVariable, SymNodeVariable, TensorVariable
        from .builder import wrap_fx_proxy

        if self.nonstrict_traceable:
            import torch._higher_order_ops.flat_apply as flat_apply
            from torch._higher_order_ops.flat_apply import (
                func_to_graphable,
                is_graphable_type,
            )
            from torch._subclasses.fake_tensor import fake_tensor_tls
            from torch.utils._pytree import tree_flatten

            from .base import AsPythonConstantNotImplementedError

            # 1. Convert `args, kwargs` into pytree-flattened proxy forms.
            #
            # Rather than reconstructing `args, kwargs` into python objects and
            # then tree_flatten them, we just let Dynamo symbolically interpret
            # `tree_flatten((args, kwargs))`. This saves us from having to
            # worry about the reconstruction logic, side effects, and guards.
            packed_input_vt = TupleVariable.build(
                tx, (TupleVariable.build(tx, args), ConstDictVariable.build(tx, kwargs))
            )
            out_vt = variables.UserFunctionVariable(tree_flatten).call_function(
                tx, [packed_input_vt], {}
            )
            assert isinstance(out_vt, TupleVariable) and len(out_vt.items) == 2
            flat_args_vts, input_spec_vt = out_vt.items
            assert isinstance(flat_args_vts, ListVariable)

            # Handle the case when the input contains a non-graphable type.
            for flat_arg_vt in flat_args_vts.items:
                arg_type = flat_arg_vt.python_type()
                if not is_graphable_type(arg_type):
                    type_name = flat_arg_vt.python_type().__qualname__
                    unimplemented_v2(
                        gb_type="Invalid input type for nonstrict_trace-ed function",
                        context=f"Encountered input of type <{type_name}>.",
                        explanation=(
                            "For `nonstrict_trace`-ed functions, only basic types (e.g., torch.Tensor, int, float) "
                            "or pytree containers of those are allowed as inputs. The provided argument contains "
                            "an unsupported type."
                        ),
                        hints=[
                            "Use one of the following to register the type with pytree:\n"
                            "* `torch.utils._pytree.register_constant`\n"
                            "* `torch.utils._pytree.register_dataclass`\n"
                            "* `torch.utils._pytree.register_pytree_node`",
                        ],
                    )

            # Since we checked with `is_graphable` above, `as_proxy` on the
            # flat_arg VT should always work.
            proxified_flat_args = [
                flat_arg_vt.as_proxy() for flat_arg_vt in flat_args_vts.items
            ]

            # The downstream `flat_apply` call requires the input spec; however,
            # the spec not a graphable type, so we still have to reconstruct it
            # into a python object, and store it as a constant attribute on the
            # fx graph.
            try:
                input_spec = input_spec_vt.as_python_constant()
            except AsPythonConstantNotImplementedError as e:
                typ = e.vt.python_type()
                type_name = typ.__qualname__
                import torch.utils._pytree as pytree

                if pytree.is_constant_class(typ):
                    unimplemented_v2(
                        gb_type="Input marked with `pytree.register_constant` constructed in the `torch.compile` region",
                        context=f"Input={input_spec_vt}, offending type <{type_name}>.",
                        explanation=(
                            "Calling a `nonstrict_trace`-ed function with an input that contains an object "
                            f"of type <{type_name}>, which was marked with `pytree.register_constant`. However, the object "
                            "was constructed _inside_ the `torch.compile` region. This is not supported."
                        ),
                        hints=[
                            "Construct the object _outside_ the `torch.compile` region, or submit an issue to GitHub.",
                            *graph_break_hints.SUPPORTABLE,
                        ],
                        from_exc=e,
                    )
                else:
                    unimplemented_v2(
                        gb_type="Invalid use of pytree_flatten with nonstrict_trace-ed function",
                        context=f"Input={input_spec_vt}, offending type <{type_name}>.",
                        explanation=(
                            "Calling a `nonstrict_trace`-ed function where one of the inputs has been registered "
                            f"with a `pytree_flatten` that places an object of type <{type_name}> into the context."
                        ),
                        hints=[
                            "Modifying the `pytree_flatten` to avoid placing the object into the context.",
                            f"Apply one of the following to <{type_name}>:\n"
                            "* `torch.utils._pytree.register_constant`\n"
                            "* `torch.utils._pytree.register_dataclass`\n"
                            "* `torch.utils._pytree.register_pytree_node`",
                            *graph_break_hints.SUPPORTABLE,
                        ],
                        from_exc=e,
                    )

            fn = self.value

            def patched_fn(*args, **kwargs):
                # This enables reads to global/captured tensors, and we'll just
                # treat them as constants in the graph. Note that after
                # AOTDispatcher, this logic would disappear.
                old_val = fake_tensor_tls.allow_non_fake_inputs_override
                fake_tensor_tls.allow_non_fake_inputs_override = True
                try:
                    res = fn(*args, **kwargs)
                finally:  # reset even when `fn` raises
                    fake_tensor_tls.allow_non_fake_inputs_override = old_val
                return res

            # `flat_apply` wants a TreeSpec for the function input.
            _, f_spec = func_to_graphable(patched_fn)

            # TreeSpec isn't graphable, so we register the function and input
            # specs as attributes on the graph module.
            f_spec_proxy = tx.output.register_static_attr_and_return_proxy(
                f"{fn.__name__}_spec", f_spec
            )
            input_spec_proxy = tx.output.register_static_attr_and_return_proxy(
                fn.__name__ + "_input_spec",
                # pyrefly: ignore [unbound-name]
                input_spec,
            )
            f_spec_proxy.node.type = type(f_spec)
            # pyrefly: ignore [unbound-name]
            input_spec_proxy.node.type = type(input_spec)
            all_args = (f_spec_proxy, input_spec_proxy, *proxified_flat_args)

            # 2. Create a proxy call to `flat_apply`, then fake-tensor propagate
            # the call and wrap output into a VariableTracker.
            proxy = tx.output.create_proxy("call_function", flat_apply, all_args, {})
            try:
                # TODO support more output types once `flat_apply` supports
                # pytree-able output types. We can have Dynamo trace through an
                # unflatten call (just like we traced through a flatten above)
                # to rebuild the actual output VT.
                out_vt = wrap_fx_proxy(tx, proxy)
            except (
                # From `handle_traced_output`.
                torch._dynamo.exc.Unsupported,
                # From `flat_apply` assert on output type.
                torch._dynamo.exc.TorchRuntimeError,
            ):
                unimplemented_v2(
                    gb_type="Unsupported output type for nonstrict_trace-ed function",
                    context=f"Function: {fn.__name__}",
                    explanation=(
                        "For `nonstrict_trace`-ed functions, only basic types (e.g., torch.Tensor, int, list)"
                        " are allowed as output. The result of this call contains an unsupported type."
                    ),
                    hints=[*graph_break_hints.SUPPORTABLE],
                )

            return out_vt

        if self.torch_function_override_enabled(tx, args, kwargs):
            return dispatch_torch_function(tx, self, args, kwargs)

        if self.can_constant_fold_through() and check_unspec_or_constant_args(
            args, kwargs
        ):
            # constant fold functions need to be guarded.
            if self.value in constant_fold_functions_need_guards:
                source = CallFunctionNoArgsSource(self.source)
                install_guard(source.make_guard(GuardBuilder.EQUALS_MATCH))
            # constant fold
            try:
                return ConstantVariable.create(
                    self.as_python_constant()(
                        *[x.as_python_constant() for x in args],
                        **{k: v.as_python_constant() for k, v in kwargs.items()},
                    ),
                )
            except (OverflowError, TypeError, ValueError) as exc:
                raise_observed_exception(
                    type(exc),
                    tx,
                    args=list(map(ConstantVariable.create, exc.args)),
                )

        if self.is_tensor_method():
            name = self.value.__name__
            # Guard against inplace view op on input tensor (not supported)
            if args and isinstance(args[0], variables.TensorVariable):
                tensor_var = args[0]
                # Check if input tensor and inplace_view op specifically
                if tensor_var.source is not None and hasattr(torch.ops.aten, name):
                    fn = getattr(torch.ops.aten, name)
                    if (
                        hasattr(fn, "overloads")
                        and hasattr(fn, fn.overloads()[0])
                        and torch.Tag.inplace_view
                        in getattr(fn, fn.overloads()[0]).tags
                    ):
                        unimplemented_v2(
                            gb_type="Inplace op on input tensor",
                            context="",
                            explanation=f"Attempted to trace an inplace view op on input tensor {typestr(self.value)}.",
                            hints=[
                                *graph_break_hints.SUPPORTABLE,
                                "Ensure you do not modify input tensor in place.",
                            ],
                        )
            return self.call_tensor_method(tx, args, kwargs)

        special_handler = self._get_handlers().get(self.value)
        if special_handler:
            result = special_handler(self, tx, *args, **kwargs)
            if result:
                return result

        any_symints_or_symfloats = any(isinstance(x, SymNodeVariable) for x in args)

        all_ints_or_floats = all(
            isinstance(x, (variables.ConstantVariable, variables.SymNodeVariable))
            for x in args
        )
        if (
            getattr(self.value, "__module__", "") == "torch"
            and self.value.__name__ in bin_ops
            and any_symints_or_symfloats
            and all_ints_or_floats
        ):
            msg = f"""\
Calling {str(self.value)} on only torch.SymInt arguments is not yet supported.
To support this behavior, we need to allow const-propping tensors that store symint data.
For now, dynamo will explicitly graph break when it encounters user code with this behavior.
"""
            log.warning(msg)
            unimplemented_v2(
                gb_type="Attempted to call torch in-graph function on only torch.SymInt arguments",
                context=f"fn={self.value}, args={args}, kwargs={kwargs}",
                explanation=(
                    f"Attempted to call {str(self.value)} (that should be put in the FX graph) on only torch.SymInt arguments. "
                    "Dynamo does not support this."
                ),
                hints=[
                    *graph_break_hints.SUPPORTABLE,
                ],
            )

        # TODO(voz): Replace w/ dynamic shape rewrite table.
        # Ideally, we would be able to do this at ctor time, but alas we need a combination
        # of value + args to determine this.
        fn_ = self.value
        if any_symints_or_symfloats:
            torch_sym_op = f"_sym_{self.value.__name__}"
            if getattr(self.value, "__module__", None) == "math" and hasattr(
                torch, torch_sym_op
            ):
                fn_ = getattr(torch, torch_sym_op)

        # TODO for each of the following check on `out=` or `requires_grad=`
        # variant torch ops, the original function could come from a user
        # defined `@allow_in_graph` function as well, which doesn't have the
        # same semantics as the torch ops.

        # Calling fake tensor propagation can mutate the out= tensor in
        # tx.output.tracked_fakes. tracked_fakes are used to apply
        # symbolic_shape guards. Mutating them destroys the information
        # prior to tracing, which is essential for creating right
        # guards. So save the shape now, and check later if it has
        # changed. If it has, graph break.
        saved_out_shapes = None
        out_kwarg_vt = None
        if "out" in kwargs:
            out_kwarg_vt = kwargs["out"]

            # e.g., out=(t1, t2, ...)
            if isinstance(out_kwarg_vt, (TupleVariable, ListVariable)):
                saved_out_shapes = []
                for vt in out_kwarg_vt.items:
                    if isinstance(vt, variables.TensorVariable):
                        shape = vt.proxy.node.meta["example_value"].shape
                    else:
                        shape = None
                    saved_out_shapes.append(shape)

            # e.g., out=output_tensor
            if isinstance(out_kwarg_vt, variables.TensorVariable):
                saved_out_shapes = out_kwarg_vt.proxy.node.meta["example_value"].shape

        tensor_variable = wrap_fx_proxy(
            tx=tx,
            proxy=tx.output.create_proxy(
                "call_function",
                fn_,
                *proxy_args_kwargs(args, kwargs),
            ),
        )

        # Handle e.g., `torch.ones(10, requires_grad=True)`
        if (
            isinstance(tensor_variable, TensorVariable)
            and "requires_grad" in kwargs
            and kwargs["requires_grad"].as_python_constant()
        ):
            unimplemented_v2(
                gb_type="Attempted to use tensor creation function with requires_grad=True",
                context=f"fn={self.value}, args={args}, kwargs={kwargs}",
                explanation="Dynamo does not support this.",
                hints=[
                    "Create the tensor outside the compiled region.",
                    "Do not set `requires_grad=True`.",
                    *graph_break_hints.SUPPORTABLE,
                ],
            )

        # Handle e.g., `torch.add(a, b, out=result)`
        if saved_out_shapes is not None:
            # out variants of torch operators like torch.sort and torch.sigmoid
            # mutate the tensors in the out field.
            #
            # However, it's non-trivial to update all references of the old
            # `TensorVariable` to the new one returned (`result_var`), so we
            # take the conservative approach to graph break on size changes, and
            # assume other cases can fall through soundly.
            #
            # Note that although these tensor variablels would hold different
            # proxies, the in-place mutation semantics is preserved in the FX
            # graph, so we won't have correctness issues.
            if isinstance(saved_out_shapes, list):
                for out_tensor_vt, saved_out_shape in zip(
                    out_kwarg_vt.items,  # type: ignore[union-attr]
                    saved_out_shapes,
                ):
                    if saved_out_shape is None:
                        # This should be extremely rare, but it's kept for now
                        # until we invest in enforcing the `out=` kwarg for only
                        # torch methods.
                        continue

                    assert isinstance(out_tensor_vt, TensorVariable)
                    fake_out = out_tensor_vt.proxy.node.meta["example_value"]
                    if saved_out_shape != fake_out.shape:
                        # It's hard to get out variants with resizing on graph inputs work
                        # properly across dynamo/aot/inductor, just fall back.
                        unimplemented_v2(
                            gb_type="Shape mismatch with out= list of tensor variants",
                            context=f"fn={self.value}, args={args}, kwargs={kwargs}",
                            explanation=(
                                f"Shape mismatch when calling {self.value} with `out=`. "
                                f"Provided `out=` shape: {saved_out_shape}. Actual shape: {fake_out.shape}."
                            ),
                            hints=[
                                *graph_break_hints.SUPPORTABLE,
                            ],
                        )
                    if not torch._prims_common.is_contiguous(fake_out):
                        # It's difficult to handle strides correctly in functionalization
                        # when calling an out= op with a non-contiguous out argument
                        unimplemented_v2(
                            gb_type="Attempted to call op with non-contiguous `out=` list of tensors",
                            context=f"self.value={self.value}, args={args}, kwargs={kwargs}",
                            explanation="Dynamo does not support this.",
                            hints=[
                                *graph_break_hints.SUPPORTABLE,
                            ],
                        )
            else:
                assert isinstance(out_kwarg_vt, TensorVariable)
                assert "example_value" in out_kwarg_vt.proxy.node.meta
                fake_out = out_kwarg_vt.proxy.node.meta["example_value"]
                if saved_out_shapes != fake_out.shape:
                    # It's hard to get out variants with resizing on graph inputs work
                    # properly across dynamo/aot/inductor, just fall back.
                    unimplemented_v2(
                        gb_type="Shape mismatch with out= tensor variant",
                        context=f"fn={self.value}, args={args}, kwargs={kwargs}",
                        explanation=(
                            f"Shape mismatch when calling {self.value} with `out=`. "
                            f"Provided `out=` shape: {saved_out_shapes}. Actual shape: {fake_out.shape}."
                        ),
                        hints=[
                            *graph_break_hints.SUPPORTABLE,
                        ],
                    )
                if not torch._prims_common.is_contiguous(fake_out):
                    # It's difficult to handle strides correctly in functionalization
                    # when calling an out= op with a non-contiguous out argument
                    unimplemented_v2(
                        gb_type="Attempted to call op with non-contiguous `out=` tensor",
                        context=f"self.value={self.value}, args={args}, kwargs={kwargs}",
                        explanation="Dynamo does not support this.",
                        hints=[
                            *graph_break_hints.SUPPORTABLE,
                        ],
                    )

        return tensor_variable

    def _call_ntuple(self, tx: "InstructionTranslator", args, kwargs):
        """inline behavior of torch.nn.modules.utils._ntuple"""
        if self.value is torch.nn.modules.utils._ntuple:
            count = args[0].as_python_constant()
        else:
            count = self.value.__closure__[0].cell_contents
        assert isinstance(count, int)
        assert not kwargs

        def handle_ntuple(value):
            if value.has_unpack_var_sequence(tx):
                return variables.TupleVariable(
                    list(value.unpack_var_sequence(tx)),
                )
            elif value.is_python_constant():
                # constant prop through it
                return variables.ConstantVariable.create(
                    torch.nn.modules.utils._ntuple(count)(value.as_python_constant()),
                )
            else:
                unimplemented_v2(
                    gb_type="Attempted to use `torch.nn.modules.utils._ntuple` with unsupported argument type",
                    context=f"value={value}",
                    explanation="Dynamo does not support this.",
                    hints=[
                        "Change use of _ntuple with argument as constant or tensor.",
                    ],
                )

        if self.value is torch.nn.modules.utils._ntuple:
            return variables.LambdaVariable(handle_ntuple)
        else:
            return handle_ntuple(args[0])

    @classmethod
    def call_nn_parameter(cls, tx, data=None, requires_grad=True):
        """A call to torch.nn.Parameter() gets lifted to before the graph"""
        if tx.export:
            unimplemented_v2(
                gb_type="Attempted to use `torch.nn.Parameter()` with export",
                context="",
                explanation="Dynamo does not support this.",
                hints=[
                    "Do not use `torch.nn.Parameter()` with export.",
                    *graph_break_hints.SUPPORTABLE,
                ],
            )

        if isinstance(requires_grad, variables.VariableTracker):
            try:
                requires_grad = requires_grad.as_python_constant()
            except NotImplementedError:
                unimplemented_v2(
                    gb_type="non-constant `requires_grad` argument to `torch.nn.Parameter`",
                    context=f"requires_grad={requires_grad}",
                    explanation="Dynamo does not support this.",
                    hints=[
                        "Change `requires_grad` to be a bool.",
                        *graph_break_hints.USER_ERROR,
                    ],
                )

        if not isinstance(data, variables.TensorVariable):
            unimplemented_v2(
                gb_type="`torch.nn.Parameter()` with unsupported data type",
                context=f"data={data}",
                explanation="Called `torch.nn.Parameter()` with non-Tensor argument.",
                hints=[
                    "Ensure the argument to `torch.nn.Parameter()` is a `torch.Tensor`.",
                    *graph_break_hints.USER_ERROR,
                ],
            )

        # this results in cleaner graphs, but only works for inputs
        # pyrefly: ignore [missing-attribute]
        if data.source:
            return cls._nn_param_via_prefix_insert(tx, data, requires_grad)

        if config.graph_break_on_nn_param_ctor:
            # Need user to manually move since we cannot
            unimplemented_v2(
                gb_type="Attempted to use `torch.nn.Parameter()` constructor with Dynamo",
                context="",
                explanation="Dynamo does not support this",
                hints=[
                    "Try to construct `torch.nn.Parameter()` outside the compiled region.",
                    "If this is not possible, turn `graph_break_on_nn_param_ctor` off",
                    *graph_break_hints.SUPPORTABLE,
                ],
            )

        # TODO[@lucaskabela]: Remove the behavior below since it is deprecated
        if isinstance(
            data,
            TensorWithTFOverrideVariable,
            # pyrefly: ignore [missing-attribute]
        ) or is_traceable_wrapper_subclass_type(data.class_type):
            unimplemented_v2(
                gb_type="Attempted to use torch.nn.Parameter constructor with tensor subclass",
                context=str(data),
                explanation="Dynamo does not support this.",
                hints=[
                    *graph_break_hints.SUPPORTABLE,
                ],
            )

        if not can_convert_to_tracable_parameter():
            unimplemented_v2(
                gb_type="`torch.nn.Parameter`: cannot convert to traceable tracable",
                context="",
                explanation="convert_tracable_parameter is set to False.",
                hints=[
                    "Check usage of context manager: do_not_convert_to_tracable_parameter",
                    *graph_break_hints.DIFFICULT,
                ],
            )

        try:
            # pyrefly: ignore [missing-attribute]
            shape = tuple(data.var_getattr(tx, "shape").as_python_constant())
            # pyrefly: ignore [missing-attribute]
            dtype = data.var_getattr(tx, "dtype").as_python_constant()
            # pyrefly: ignore [missing-attribute]
            device = data.var_getattr(tx, "device").as_python_constant()
        except NotImplementedError as e:
            unimplemented_v2(
                gb_type="`torch.nn.Parameter` with non-constant Tensor attributes",
                context=f"data={data}",
                explanation="Dynamo does not support this.",
                hints=[
                    "Ensure the Tensor argument's shape, dtype, and device are correct.",
                    *graph_break_hints.USER_ERROR,
                ],
                from_exc=e,
            )

        placeholder = tx.output.synthetic_graph_input(
            new_parameter_placeholder,
            # pyrefly: ignore [unbound-name]
            [shape, dtype, device, requires_grad],
        )
        # pyrefly: ignore [missing-attribute]
        if data.requires_grad:
            # pyrefly: ignore [missing-attribute]
            data = data.call_method(tx, "detach", [], {})

        from .builder import wrap_fx_proxy

        result = wrap_fx_proxy(
            tx,
            tx.output.create_proxy(
                "call_function",
                tracable_create_parameter,
                # pyrefly: ignore [missing-attribute]
                (data.as_proxy(), placeholder.as_proxy()),
                {},
            ),
            # In reconstruct() we should use the original parameter. The one
            # returned by the graph will be an alias.
            source=placeholder.source,
        )
        assert isinstance(result, variables.TensorVariable)
        result.class_type = torch.nn.Parameter

        # TODO(jansel/bdhirsh) - There is some issue with
        # tracable_create_parameter. It does not seem to use the right
        # grad_enabled. Since this is parameter, we can just override the
        # has_grad_fn field to False to workaround the issue.
        result.has_grad_fn = False

        # TODO(jansel): if the new param falls out of scope, currently it won't get freed until
        # the end of the graph.  We should fix this.
        return result

    @staticmethod
    def _nn_param_via_prefix_insert(tx: "InstructionTranslator", data, requires_grad):
        # Alternate version if we have a .source
        varname = tx.output.new_var()

        # construct the nn.Parameter before the graph save it to varname
        assert tx.output.root_tx is not None
        cg = PyCodegen(tx.output.root_tx)
        cg.add_push_null(lambda: cg.load_import_from("torch.nn", "Parameter"))
        cg(data.source)
        cg(variables.ConstantVariable(requires_grad))
        cg.call_function(2, False)
        cg.store(varname)
        tx.output.pregraph_bytecode.extend(cg.get_instructions())

        data_node = data.as_proxy().node
        if data_node.op not in ("placeholder", "get_attr"):
            unimplemented_v2(
                gb_type="Unexpected type of data placeholder op for parameter construction",
                context=f"data_node.op={data_node.op}",
                explanation="Data node op should be placeholder or get_attr.",
                hints=[
                    *graph_break_hints.DIFFICULT,
                ],
            )

        # add the newly constructed nn.Parameter as a graph input
        source = SyntheticLocalSource(varname)
        example_value = torch.nn.Parameter(
            tx.output.example_value_from_input_node(data.as_proxy().node),
            requires_grad=requires_grad,
        )
        result = VariableTracker.build(tx, example_value, source)
        # Realize the VT because we will delete the guards on it in the next line.
        result = result.realize()
        # No need to guard on this since we already guarded on `data`.
        # These guards would fail since varname doesn't exist until after the function starts
        TracingContext.get().guards_context.dynamo_guards.remove_guards_with_source(
            source
        )
        return result

    def call_tensor_method(self, tx, args, kwargs):
        return args[0].call_method(tx, self.get_function().__name__, args[1:], kwargs)

    def is_tensor_method(self):
        from ..trace_rules import get_tensor_method

        return (
            inspect.ismethoddescriptor(self.get_function())
            and hasattr(self.get_function(), "__objclass__")
            and self.get_function().__objclass__ == torch._C.TensorBase
        ) or self.get_function() in get_tensor_method()

    def torch_function_override_enabled(self, tx, args, kwargs):
        return (
            self.get_function() in get_overridable_functions()
            or isinstance(
                self.get_function(),
                (torch._ops.OpOverload, torch._ops.OpOverloadPacket),
            )
        ) and can_dispatch_torch_function(tx, args, kwargs)


class DispatchKeySetVariable(BaseTorchVariable):
    """represents torch.DispatchKeySet"""

    @staticmethod
    def create(value, **kwargs):
        return DispatchKeySetVariable(value, **kwargs)

    @classmethod
    def create_with_source(cls, value, source):
        install_guard(source.make_guard(GuardBuilder.DISPATCH_KEY_SET_MATCH))
        return cls(value, source=source)

    def is_constant_fold_method(self, name):
        return name == "has"

    def call_method(
        self,
        tx,
        name,
        args: list[VariableTracker],
        kwargs: dict[str, VariableTracker],
    ) -> "VariableTracker":
        if self.is_constant_fold_method(name) and check_unspec_or_constant_args(
            args, kwargs
        ):
            method = getattr(self.value, name)
            return variables.ConstantVariable.create(
                method(
                    *[x.as_python_constant() for x in args],
                    **{k: v.as_python_constant() for k, v in kwargs.items()},
                ),
            )
        elif name == "highestPriorityTypeId":
            return variables.EnumVariable(self.value.highestPriorityTypeId())
        return super().call_method(tx, name, args, kwargs)


class FuncTorchInterpreterVariable(BaseTorchVariable):
    """represents torch._functorch.pyfunctorch.FuncTorchInterpreter"""

    @classmethod
    def create_with_source(cls, value, source):
        install_guard(source.make_guard(GuardBuilder.ID_MATCH))
        return cls(value, source=source)

    def call_method(
        self,
        tx,
        name,
        args: list[VariableTracker],
        kwargs: dict[str, VariableTracker],
    ) -> "VariableTracker":
        if name == "key":
            return variables.EnumVariable(self.value.key())
        elif name == "process":
            return tx.inline_user_function_return(
                VariableTracker.build(tx, self.value.process.__func__),
                [self] + args,
                kwargs,
            )
        elif name in ["level", "batch_size", "randomness"]:
            return variables.ConstantVariable.create(getattr(self.value, name)())
        elif name == "lower":
            assert not args and not kwargs
            return variables.TemporarilyPopInterpreterStackCtxManagerVariable.create(
                tx, None
            )
        return super().call_method(tx, name, args, kwargs)<|MERGE_RESOLUTION|>--- conflicted
+++ resolved
@@ -250,14 +250,11 @@
             install_guard(source.make_guard(GuardBuilder.MODULE_MATCH))
         elif inspect.isfunction(value):
             install_guard(source.make_guard(GuardBuilder.CLOSURE_MATCH))
-<<<<<<< HEAD
-        else:
-            assert False
-=======
         elif inspect.isbuiltin(value):
             # We can skip guards here, because we dont expect torch.* builtins to change id
             pass
->>>>>>> 9a88bd06
+        else:
+            assert False
         return cls(value, source=source)
 
     def __init__(self, value, **kwargs) -> None:
