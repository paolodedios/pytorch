--- conflicted
+++ resolved
@@ -1,5 +1,4 @@
 import collections
-import inspect
 import logging
 
 import math
@@ -17,7 +16,6 @@
 import torch.nn
 import torch.onnx.operators
 from torch._dynamo.variables import UserFunctionVariable
-from torch._dynamo.variables.user_defined import ProcessGroupVariable
 
 from .. import config, variables
 from ..allowed_functions import torch_get_name
@@ -26,7 +24,6 @@
 from ..utils import (
     check_constant_args,
     check_unspec_python_args,
-    HAS_NUMPY,
     istype,
     product,
     proxy_args_kwargs,
@@ -39,6 +36,8 @@
     NullContextVariable,
     TorchFunctionDisableVariable,
 )
+from .dicts import ConstDictVariable
+from .distributed import is_constant_pg_functions, is_from_local, ProcessGroupVariable
 from .higher_order_ops import TorchHigherOrderOperatorVariable
 from .lists import ListVariable, TupleVariable
 from .tensor import TensorWithTFOverrideVariable
@@ -84,22 +83,9 @@
     torch._C._get_privateuse1_backend_name,
 ]
 
-constant_processgroup_functions = []
 
 if torch.distributed.is_available():
     constant_fold_functions.append(torch.distributed.is_initialized)
-
-    from torch.distributed.distributed_c10d import (
-        _get_group_tag,
-        get_process_group_ranks,
-    )
-
-    constant_processgroup_functions.extend(
-        [
-            get_process_group_ranks,
-            _get_group_tag,
-        ]
-    )
 
 
 # TODO(voz): perhaps a decorator? This is rather readable for now tho, and not a public API.
@@ -227,6 +213,7 @@
             CUDAStreamContextVariable,
             CUDAStreamVariable,
             DeterministicAlgorithmsVariable,
+            DisabledSavedTensorsHooksVariable,
             GradModeVariable,
             SymNodeVariable,
             TensorVariable,
@@ -239,7 +226,12 @@
         unspec_python_args = check_unspec_python_args(args, kwargs)
         options = VariableTracker.propagate(self, args, kwargs.values())
 
-        if self.value in config.constant_functions:
+        if self.value is torch._functorch.vmap.vmap_impl:
+            return TorchHigherOrderOperatorVariable.make(
+                self.value,
+                source=self.source,
+            ).call_function(tx, args, kwargs)
+        elif self.value in config.constant_functions:
             assert not args and not kwargs
             return ConstantVariable(config.constant_functions[self.value], **options)
         elif self.value is torch._functorch.eager_transforms.grad_impl:
@@ -332,6 +324,11 @@
             return ConstantVariable(
                 torch.are_deterministic_algorithms_enabled(), **options
             ).add_guards(DeterministicAlgorithmsVariable._guards_singleton)
+        elif self.value is torch.autograd.graph.disable_saved_tensors_hooks:
+            assert len(args) == 1
+            return DisabledSavedTensorsHooksVariable.create(
+                tx, args[0].as_python_constant(), **options
+            )
         elif self.value is torch._C._is_torch_function_enabled:
             assert not (args or kwargs)
             return ConstantVariable(
@@ -359,18 +356,10 @@
                 **options,
             )
         elif self.value is torch.from_numpy:
-<<<<<<< HEAD
-            if not config.numpy_ndarray_as_tensor:
-                unimplemented(
-                    "torch.from_numpy(). Turn on config.numpy_ndarray_as_tensor to support "
-                    "torch.from_numpy()."
-                )
-=======
             if not config.trace_numpy:
                 unimplemented("torch.from_numpy. config.trace_numpy is False")
             if not np:
                 unimplemented("torch.from_numpy. NumPy is not available")
->>>>>>> 256fed02
             assert len(args) == 1, f"Got arguments {args}"
             assert not kwargs
             t = args[0]
@@ -434,7 +423,7 @@
             torch.autograd.profiler.profile,
             torch.autograd.profiler.record_function,
         ):
-            log.warning("Profiler will be ignored")
+            log.warning("Profiler function %s will be ignored", self.value)
             return NullContextVariable(**options)
         elif self.value is torch.autograd._profiler_enabled:
             unimplemented("torch.autograd._profiler_enabled not supported yet")
@@ -535,6 +524,21 @@
                 **options,
             )
         elif (
+            self.value is torch.ops.aten.sym_size
+            and len(args) == 2
+            and len(kwargs) == 0
+            and isinstance(args[0], TensorVariable)
+        ):
+            # we see this when retracing already traced code
+            return args[0].call_method(tx, "size", [args[1]], {})
+        elif (
+            self.value is torch.ops.aten.sym_stride
+            and len(args) == 2
+            and len(kwargs) == 0
+            and isinstance(args[0], TensorVariable)
+        ):
+            return args[0].call_method(tx, "stride", [args[1]], {})
+        elif (
             self.value == torch.addcdiv
             and len(args) == 3
             and "value" in kwargs
@@ -549,10 +553,7 @@
             return TorchVariable(torch.add, **options).call_function(
                 tx, [args[0], result], {}
             )
-        elif (
-            inspect.isfunction(self.value)
-            and self.value in constant_processgroup_functions
-        ):
+        elif is_constant_pg_functions(self.value):
             # becuase the input is a "ProcessGroupVariable", we'll be guarding on its
             # ID_MATCH based on how it was constructed.
 
@@ -560,7 +561,34 @@
             # bake the result into the trace
             assert len(args) == 1, "Expected one arg (pg)"
             assert isinstance(args[0], ProcessGroupVariable)
-            return ConstantVariable(self.value(args[0].as_python_constant()))
+
+            invocation_result = self.value(args[0].as_python_constant())
+            # Note - while we *could* cook up sources around invocations, like a FunctionSource
+            # the space of invoking functions in the middle of the guard chain is very iffy. As such,
+            # guard propagaiton via options is the best we can do.
+            from .builder import SourcelessBuilder
+
+            return SourcelessBuilder()(tx, invocation_result).add_options(options)
+        elif is_from_local(self.value):
+            # rewrite non-primitive args/kwargs to be included in the on-the-fly prim function
+            # and rewrite args to have only proxyable args, then insert call_function
+            args_as_value = [x.as_python_constant() for x in args[1:]]
+
+            def fn_with_prim_types(x, **kwargs):
+                return self.value(x, *args_as_value, **kwargs)
+
+            # attach the same function name for better debugging
+            fn_with_prim_types.__name__ = "prim " + self.value.__name__
+
+            return wrap_fx_proxy(
+                tx=tx,
+                proxy=tx.output.create_proxy(
+                    "call_function",
+                    fn_with_prim_types,
+                    *proxy_args_kwargs([args[0]], kwargs),
+                ),
+                **options,
+            )
         elif self.value == torch.nn.init._calculate_correct_fan:
             return UserFunctionVariable(
                 torch.nn.init._calculate_correct_fan, **options
@@ -577,7 +605,41 @@
             if len(args) != 2:
                 unimplemented("Unsupported unflatten with len(args) != 2")
 
-            return torch.utils._pytree.tree_unflatten(args[0], args[1].value)
+            unflattened = torch.utils._pytree.tree_unflatten(args[0], args[1].value)
+
+            def _wrap_in_dynamo_variables(container):
+                if isinstance(container, VariableTracker):
+                    return container
+
+                if isinstance(container, list):
+                    return ListVariable(
+                        [_wrap_in_dynamo_variables(elem) for elem in container],
+                        **options,
+                    )
+
+                if isinstance(container, tuple):
+                    return TupleVariable(
+                        [_wrap_in_dynamo_variables(elem) for elem in container],
+                        **options,
+                    )
+
+                if isinstance(container, dict):
+                    return ConstDictVariable(
+                        {k: _wrap_in_dynamo_variables(v) for k, v in container.items()},
+                        type(container),
+                        **options,
+                    )
+
+            return _wrap_in_dynamo_variables(unflattened)
+
+        elif self.value == torch.fx._pytree.tree_flatten_spec:
+            if len(args) != 2:
+                unimplemented("Unsupported flatten_spec with len(args) != 2")
+
+            flattened, spec = torch.fx._pytree.tree_flatten_spec(args[0], args[1].value)
+            return TupleVariable(
+                [ListVariable(flattened), ConstantVariable(spec)], **options
+            )
         elif self.value == torch.utils._pytree.tree_map_only:
             if len(args) != 3:
                 unimplemented("Unsupported tree_map_only with len(args) != 3")
@@ -618,11 +680,7 @@
             # Handle sth like torch.LongTensor(list(np.int64, np.int64, ...)),
             # as FX symbolic trace doesn't support numpy int/float as base types.
             if (
-<<<<<<< HEAD
-                HAS_NUMPY
-=======
                 np
->>>>>>> 256fed02
                 and self.value in tensortype_to_dtype
                 and len(args) == 1
                 and isinstance(args[0], ListVariable)
