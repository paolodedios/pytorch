# mypy: ignore-errors

"""
This module contains classes and utilities for handling higher-order operators in Dynamo.
It provides functionality for tracing and transforming control flow constructs like
conditions (torch.cond), loops (torch.while_loop), maps (torch.ops.higher_order.map),
and other higher-order operations.

The module includes specialized VariableTracker classes for different types of
higher-order operations, along with utilities for:
- Speculating and capturing subgraphs
- Managing control flow
- Handling autograd function applications
- Supporting function transformations
- Processing activation checkpoints

These classes work together to enable Dynamo to correctly trace and compile code
containing complex control flow patterns and higher-order functions while preserving
their semantic behavior.
"""

import contextlib
import functools
import inspect
import itertools
import logging
import types
import warnings
from collections.abc import Sequence
from typing import Any, Literal, Optional, TYPE_CHECKING

import torch._C
import torch.fx
import torch.nn
from torch._dispatch.python import enable_python_dispatcher
from torch._dynamo.utils import get_fake_value
from torch._dynamo.variables.builtin import BuiltinVariable
from torch._dynamo.variables.constant import ConstantVariable
from torch._dynamo.variables.ctx_manager import RepararametrizeModuleContextVariable
from torch._dynamo.variables.functions import UserFunctionVariable
from torch._dynamo.variables.nn_module import UnspecializedNNModuleVariable
from torch._dynamo.variables.tensor import SymNodeVariable
from torch._guards import Source
from torch._ops import HigherOrderOperator
from torch.fx.passes.shape_prop import _extract_tensor_metadata
from torch.utils import _pytree as pytree

from .. import graph_break_hints, variables
from ..exc import (
    ObservedException,
    UncapturedHigherOrderOpError,
    unimplemented,
    Unsupported,
)
from ..source import AttrSource, DictGetItemSource
from ..utils import proxy_args_kwargs, set_example_value
from .base import VariableTracker
from .dicts import ConstDictVariable
from .lazy import LazyVariableTracker
from .lists import ListVariable, TupleVariable


if TYPE_CHECKING:
    from torch._dynamo.output_graph import SubgraphTracer
    from torch._dynamo.symbolic_convert import InstructionTranslator


log = logging.getLogger(__name__)
hc_log = torch._logging.getArtifactLogger(__name__, "hierarchical_compile")


def raise_hard_error_if_graph_break(reason):
    def deco(fn):
        @functools.wraps(fn)
        def graph_break_as_hard_error(*args, **kwargs):
            try:
                return fn(*args, **kwargs)
            except (Unsupported, ObservedException) as e:
                import sys

                if isinstance(e, Unsupported):
                    exc = UncapturedHigherOrderOpError(
                        f"{reason} Got {e.msg}", e.real_stack
                    )
                else:
                    msg = e.msg if hasattr(e, "msg") else type(e)
                    real_stack = e.real_stack if hasattr(e, "real_stack") else None
                    exc = UncapturedHigherOrderOpError(
                        f"{reason} Got {msg}", real_stack
                    )
                raise exc.with_traceback(sys.exc_info()[2]) from None

        return graph_break_as_hard_error

    return deco


# This function is a syntax sugar for creating a dummy new subtracer so that
# newly added nodes are added to a separate subgraph in this subtracer instead of affecting
# the main graph. This is useful for creating sample inputs for tracing the subgraph.
# For example, in FlexAttentionHigherOrderVariable, we want to create several scalars
# to trace the score_mod function but we don't want the operators that creates the scalar to
# show up in the graph, we could this function to discard the graph changes.
# Example usage:
# with discard_graph_changes():
#   sample_input= create_sample_inputs()
# speculate_subgraph(tx, f, sample_inputs, {})
@contextlib.contextmanager
def discard_graph_changes(tx):
    ctx = tx.output.subtracer("subgraph_wrapper", None)
    try:
        ctx.__enter__()
        yield
    finally:
        ctx.__exit__(None, None, None)


def check_meta_consistency_vt(
    vars1: list[VariableTracker],
    vars2: list[VariableTracker],
    lhs_name: str,
    rhs_name: str,
    include_contiguity: bool = True,
) -> None:
    from torch._higher_order_ops.utils import check_meta_consistency

    from . import TensorVariable

    def _unwrap_var(var):
        if isinstance(var, TensorVariable):
            return var.proxy.node.meta["example_value"]
        elif isinstance(var, SymNodeVariable):
            return var.sym_num
        elif isinstance(var, ConstantVariable):
            return var.as_python_constant()
        else:
            unimplemented(
                gb_type="cannot unwrap variable for check_meta_consistency",
                context=str(var),
                explanation=f"Expected {var} to be TensorVariable, SymNodeVariable, or ConstantVariable",
                hints=[],
            )

    unwrapped1 = [_unwrap_var(var) for var in vars1]
    unwrapped2 = [_unwrap_var(var) for var in vars2]

    return check_meta_consistency(
        unwrapped1,
        unwrapped2,
        lhs_name,
        rhs_name,
        include_contiguity=include_contiguity,
    )


@contextlib.contextmanager
def dynamo_enable_grad(tx: "InstructionTranslator", enable=True):
    from . import GradModeVariable

    org_value = torch.is_grad_enabled()
    try:
        GradModeVariable.create(tx, enable, initialized=True)
        yield
    finally:
        GradModeVariable.create(tx, org_value, initialized=True)


@contextlib.contextmanager
def dynamo_under_activation_checkpoint(tx: "InstructionTranslator"):
    orig_val = tx.output.current_tracer.under_activation_checkpoint
    try:
        tx.output.current_tracer.under_activation_checkpoint = True
        yield
    finally:
        tx.output.current_tracer.under_activation_checkpoint = orig_val


def find_mismatched_vars(var, types, allow_none=False):
    """
    Recursively finds variables whose type is not an instance of the specified types.
    Args:
        var: The variable to check.
        types: A tuple of allowed types.
        allow_none (bool): Whether to allow None values. Defaults to False.
    Returns:
        A set of variables whose type is not an instance of the specified types.
    """
    mismatched_vars = set()
    if isinstance(var, (list, tuple)):
        for item in var:
            mismatched_vars.update(find_mismatched_vars(item, types, allow_none))
    elif isinstance(var, (TupleVariable, ListVariable)):
        for item in var.items:
            mismatched_vars.update(find_mismatched_vars(item, types, allow_none))
    elif isinstance(var, ConstDictVariable):
        for value in var.items.values():
            mismatched_vars.update(find_mismatched_vars(value, types, allow_none))
    else:

        def _is_none(var):
            return var.is_python_constant() and var.as_python_constant() is None

        if not isinstance(var, types) and not (allow_none and _is_none(var)):
            mismatched_vars.add(var)
    return mismatched_vars


def only_consist_of(var, types, allow_none=False):
    mismatch_vars = find_mismatched_vars(var, types, allow_none=allow_none)
    return len(mismatch_vars) == 0


# A more read-able syntax sugar for creating a UserFunctionVariable for f
# and run call_function on it. Make it return a function to preserve the calling
# convention of the original f.
def _make_inlined(tx: "InstructionTranslator", f):
    assert callable(f), "Expect f to be a python callable."

    def inline_call(*args, **kwargs):
        return UserFunctionVariable(f).call_function(tx, args, kwargs)

    return inline_call


def _call_function_and_unflatten_output(
    tx: "InstructionTranslator",
    fn: Any,
    args: tuple[Any, ...],
    kwargs: dict[str, Any],
    flat_example_value: Any,
    body_r: Optional[VariableTracker],
    graph_output_vts: VariableTracker | tuple[VariableTracker, ...],
) -> Optional[VariableTracker]:
    from .builder import wrap_fx_proxy

    # Store the invocation as a call
    flat_variable = wrap_fx_proxy(
        tx=tx,
        proxy=tx.output.create_proxy(
            "call_function",
            fn,
            args=args,
            kwargs=kwargs,
        ),
        example_value=flat_example_value,
    )

    # wrap_fx_proxy creates fresh variable trackers. However, the main program
    # after the speculate subgraph can still use the original tensor vts that
    # are still pointing to the nodes present in the subgraph. So, we reproxify
    # the original tensor vts with the subgraph outputs. This way, whenever the
    # outer graph uses an original vt, it uses the subgraph output.
    #
    # This is critical for maintaining the separation between:
    # - `body_r`: The output VT structure that Dynamo continues tracing (may
    #   contain non-proxyable objects, nested structures, etc.)
    # - `graph_output_vts`: Only the tensor/symint VTs that were actual graph
    #   outputs from speculate_subgraph
    #
    # By overwriting the proxies of VTs in `body_r` with the proxies from the
    # HOP call, we ensure the outer graph correctly references the HOP outputs
    # while still allowing `body_r` to contain arbitrary Python objects.
    if body_r is not None:
        for orig_vt, subgraph_vt in zip(graph_output_vts, flat_variable.items):
            if isinstance(
                orig_vt, (variables.SymNodeVariable, variables.TensorVariable)
            ):
                assert isinstance(
                    subgraph_vt, (variables.SymNodeVariable, variables.TensorVariable)
                )
                orig_vt.proxy = subgraph_vt.proxy
    return body_r


def _assert_tensors_nonaliasing(inputs, outputs):
    input_tensor_ids = {
        id(t) for t in pytree.tree_leaves(inputs) if isinstance(t, torch.Tensor)
    }
    output_tensor_ids = {
        id(t) for t in pytree.tree_leaves(outputs) if isinstance(t, torch.Tensor)
    }
    assert input_tensor_ids.isdisjoint(output_tensor_ids), (
        "inputs to function body cannot alias outputs"
    )


def _check_all_tensorvariable(args):
    from . import TensorVariable

    if not all(type(a.realize()) is TensorVariable for a in args):
        unimplemented(
            gb_type="HOP: non torch.Tensor leaf",
            context=f"args types: {[type(a.realize()) for a in args]}",
            explanation="Expected all leaves to be of torch.Tensor type.",
            hints=[],
        )


def _check_supported_callable_arg(
    tx: "InstructionTranslator", func_var: VariableTracker, arg_name
):
    is_callable = (
        BuiltinVariable(callable).call_function(tx, [func_var], {}).as_python_constant()
    )
    if not is_callable:
        unimplemented(
            gb_type="HOP: non-callable variable",
            context=f"arg name: {arg_name}, func_var type: {str(func_var)}",
            explanation=f"{arg_name} should be a callable but is of type {str(func_var)}.",
            hints=[],
        )


def _call_while_loop(
    self: VariableTracker,
    tx: "InstructionTranslator",
    args: list[VariableTracker],
    kwargs: dict[str, VariableTracker],
    stack_output: bool,
) -> VariableTracker:
    from torch._higher_order_ops.while_loop import _create_unbacked_symint

    from . import TensorVariable

    args, kwargs = LazyVariableTracker.realize_all((args, kwargs))
    cond_fn, body_fn, operands, additional_inputs = args

    # Input checks
    for i, k in enumerate(["cond_fn", "body_fn", "operands"]):
        if v := kwargs.pop(k, None):
            assert i == len(args), (
                "did not provide the right number of non-keyword args"
            )
            args.append(v)

    if kwargs or len(args) != 4:
        unimplemented(
            gb_type="torch.while_loop: improper args/kwargs",
            context=f"args: {args}, kwargs: {kwargs}",
            explanation=f"torch.while_loop expects 4 positional arguments (got {len(args)}) "
            f"and no keyword arguments (got {len(kwargs)}) "
            "Usage: while_loop(cond_fn, body_fn, operands)",
            hints=[
                *graph_break_hints.USER_ERROR,
            ],
        )

    # cond_fn and body_fn input check
    _check_supported_callable_arg(tx, cond_fn, "cond_fn")
    _check_supported_callable_arg(tx, body_fn, "body_fn")

    # operands input check
    operands_seq = operands.unpack_var_sequence(tx)

    # additional_inputs input check
    if not isinstance(additional_inputs, (ListVariable, TupleVariable)):
        unimplemented(
            gb_type="torch.while_loop: improper additional_inputs",
            context=str(additional_inputs),
            explanation=f"Expected additional_inputs to be a list/tuple but got {additional_inputs.python_type()}",
            hints=[
                *graph_break_hints.DYNAMO_BUG,
            ],
        )
    additional_inputs_seq = additional_inputs.unpack_var_sequence(tx)

    with discard_graph_changes(tx):
        # Note: this must be run under discard graph changes.
        def unspecialize_carried_inputs(tx, carry) -> VariableTracker:
            # See NOTE [unspecialize int carry with unbacked symints]
            if (
                isinstance(carry, ConstantVariable) and carry.python_type() is int
            ) or isinstance(carry, SymNodeVariable):
                example_value = _create_unbacked_symint(
                    tx.output.fake_mode, ignore_fresh_unbacked_symbols=True
                )
                proxy = tx.output.current_tracer.create_graph_input(
                    "unbacked_symint", type(example_value), example_value
                )
                return SymNodeVariable.create(tx, proxy, example_value)
            else:
                # See NOTE [unspecialize constant tensor carry]
                assert isinstance(carry, TensorVariable)
                cloned_carry = carry.clone()
                cloned_carry.proxy.node.meta["example_value"].constant = None
                return cloned_carry

        # clone inputs across subgraphs, to avoid unbacked memoization in fake prop
        cond_operands_seq = [
            unspecialize_carried_inputs(
                tx,
                (
                    carry.call_method(tx, "clone", args=(), kwargs={})
                    if isinstance(carry, TensorVariable)
                    else carry
                ),
            )
            for carry in operands_seq
        ]
        body_operands_seq = [
            unspecialize_carried_inputs(
                tx,
                (
                    carry.call_method(tx, "clone", args=(), kwargs={})
                    if isinstance(carry, TensorVariable)
                    else carry
                ),
            )
            for carry in operands_seq
        ]

    # create cond subgrpahs
    (
        cond_r,
        cond_graph,
        cond_lifted_freevars,
        cond_graph_output_vts,
    ) = speculate_subgraph(
        tx,
        cond_fn,
        cond_operands_seq + additional_inputs_seq,
        {},
        "while_loop",
        source_target=self.value,
        # NOTE [why we cannot use "automatic" for while_loop]:
        # The reason is that we want to enforce
        # the ordering of inputs and outputs to be consistent and the ordering
        # of cond_fn and body_fn to the consistent.
        # e.g. suppose we use "automatic" and we have:
        #
        # def body_fn(ph1, ph2):
        #   new_a, new_b = ph2.cos(), ph1.sin()
        #   return new_a, new_b
        #
        # a, b = torch.randn(3), torch.randn(3)
        # new_a, new_b = body_fn(a, b)
        #
        # Using automatic, the ordering of arguments will be the order that they're
        # used. In this example, the capture graph looks like:
        #
        # def captured_body(ph1, ph2):
        #   new_a, new_b = ph1.cos(), ph2.add_(1)
        #   return new_a, new_b
        #
        # This is fine when we change the calling convention of captured_body to be
        # new_a, new_b = captured_body(b, a).
        # But for while_loop, the next iteration's input is previous iteration output
        # we'll end up feeding captured_body(new_a, new_b) instead.
        # So it's best we always enforce the ordering of carried_inputs the same as outputs
        # with "flatten_manual".
        set_subgraph_inputs="flatten_manual",
        supports_input_mutation=self.supports_input_mutation,
        supports_aliasing=self.supports_aliasing,
        remove_consts_from_outputs=False,
    )
    cond_nn_modules = dict(tx.output.nn_modules)
    validate_subgraph_output_types(cond_r)
    if isinstance(cond_r, TensorVariable):
        cond_r_meta = _extract_tensor_metadata(
            cond_r.proxy.node.meta["example_value"], include_contiguity=False
        )
        if cond_r_meta.dtype != torch.bool or cond_r_meta.shape != torch.Size([]):
            unimplemented(
                gb_type="torch.while_loop: unsupported cond_fn return type",
                context=str(cond_r),
                explanation=f"Expected cond_fn to return a scalar tensor or a bool but got {cond_r_meta.shape}.",
                hints=[
                    *graph_break_hints.USER_ERROR,
                ],
            )
    elif isinstance(cond_r, ConstantVariable):
        # short-circuiting while_loop when cond_fn returns a constant such as 0, 1 True or False
        pred = cond_r.as_python_constant()
        if pred:
            unimplemented(
                gb_type="torch.while_loop: infinite loop detected",
                context=str(cond_r),
                explanation=f"Infinite loop detected because while_loop's cond_fn always returns the same value {pred}.",
                hints=[
                    *graph_break_hints.USER_ERROR,
                ],
            )
        else:
            return operands

    # create body subgraph
    (
        body_r,
        body_graph,
        body_lifted_freevars,
        body_graph_output_vts,
    ) = speculate_subgraph(
        tx,
        body_fn,
        body_operands_seq + additional_inputs_seq,
        {},
        "while_loop",
        source_target=self.value,
        set_subgraph_inputs="flatten_manual",
        should_flatten_outputs=True,
        supports_input_mutation=False,
        supports_aliasing=False,
        remove_consts_from_outputs=False,
    )
    validate_subgraph_output_types(body_r)

    # We set include contiguity=False because we have vmap x HOP tests, where if
    # include_contiguity=True will call t.is_contiguous inside of vmap and get an error
    # "querying is_contiguous inside of vmap for memory_format other than
    # torch.contiguous_format is not yet implemented". This is okay because stride
    # is still checked.
    check_meta_consistency_vt(
        body_r.unpack_var_sequence(tx),
        operands_seq,
        "body_fn_output",
        "carried_inputs",
        include_contiguity=False,
    )

    (
        cond_graph,
        body_graph,
        cond_shared,
        _body_shared,
        cond_unique,
        body_unique,
    ) = _merge_graph_inputs(
        cond_graph,
        cond_lifted_freevars,
        "cond_fn",
        body_graph,
        body_lifted_freevars,
        "body_fn",
    )

    # Note: cond_shared and body_shared refer to the same proxy in parent graph
    # so using either of them is OK. Use cond_shared as it doesn't matter.
    additional_lifted_inputs = cond_shared + cond_unique + body_unique

    body_nn_modules = dict(tx.output.nn_modules)

    cond_gm = torch.fx.GraphModule(cond_nn_modules, cond_graph)
    body_gm = torch.fx.GraphModule(body_nn_modules, body_graph)
    cond_name = tx.output.install_subgraph("cond_fn", cond_gm)
    body_name = tx.output.install_subgraph("body_fn", body_gm)

    cond_node = make_attr(tx, cond_name)
    body_node = make_attr(tx, body_name)

    operands_proxy = tuple(operand.as_proxy() for operand in operands_seq)
    additional_inputs_proxy = tuple(
        [inp.as_proxy() for inp in additional_inputs_seq] + additional_lifted_inputs
    )
    p_args = (
        cond_node,
        body_node,
        operands_proxy,
        additional_inputs_proxy,
    )
    return _call_function_and_unflatten_output(
        tx,
        self.value,
        p_args,
        {},
        None,
        body_r,
        body_graph_output_vts,
    )


def are_same_graph_modules(fn_name, a_mod, b_mod, fake_mode):
    from torch._subclasses._fake_tensor_utils import _CacheKeyState
    from torch._subclasses.fake_tensor import extract_tensor_metadata

    # Maps the equivalent nodes from a to b
    node_map = {}

    def check_all_args(a_nodes, b_nodes):
        for arg_a, arg_b in zip(a_nodes, b_nodes):
            if isinstance(arg_a, torch.fx.Node):
                if node_map[arg_a] != arg_b:
                    return False
            elif isinstance(arg_a, slice):
                if not isinstance(arg_b, slice):
                    return False
                if not check_all_args(
                    (arg_a.start, arg_a.stop, arg_a.step),
                    (arg_b.start, arg_b.stop, arg_b.step),
                ):
                    return False
            elif arg_a != arg_b:
                # This is a catch-all for everything else. `slice` was a
                # surprise but can there be other data structures that can
                # contain fx.Nodes in them?
                return False
        return True

    for a_node, b_node in zip(a_mod.graph.nodes, b_mod.graph.nodes):
        if a_node.op != b_node.op:
            return False

        if a_node.op == "placeholder":
            a_value = a_node.meta["example_value"]
            b_value = b_node.meta["example_value"]

            if isinstance(a_value, torch.Tensor):
                if not isinstance(b_value, torch.Tensor):
                    return False
                # Extract fake tensor metadata for a and b and then compare
                a_result = []
                state = _CacheKeyState(fake_mode.shape_env)
                a_metadata = extract_tensor_metadata(a_value)
                a_metadata._flatten_into(a_result, fake_mode, state)

                b_result = []
                state = _CacheKeyState(fake_mode.shape_env)
                b_metadata = extract_tensor_metadata(b_value)
                b_metadata._flatten_into(b_result, fake_mode, state)
                if a_result != b_result:
                    return False
            elif isinstance(a_value, torch.SymInt):
                if not isinstance(b_value, torch.SymInt):
                    return False
                if a_value is not b_value:
                    return False
        elif a_node.op == "call_function":
            if a_node.target is not b_node.target:
                return False
            a_flat, _ = pytree.tree_flatten((a_node.args, a_node.kwargs))
            b_flat, _ = pytree.tree_flatten((b_node.args, b_node.kwargs))
            if not check_all_args(a_flat, b_flat):
                hc_log.debug(
                    "%s: Graph comparison failed at node (call_function): %s",
                    fn_name,
                    a_node,
                )
                return False
        elif a_node.op == "call_method":
            if a_node.target != b_node.target:
                return False
            a_flat, _ = pytree.tree_flatten((a_node.args, a_node.kwargs))
            b_flat, _ = pytree.tree_flatten((b_node.args, b_node.kwargs))
            if not check_all_args(a_flat, b_flat):
                hc_log.debug(
                    "%s: Graph comparison failed at node (call_method) : %s",
                    fn_name,
                    a_node,
                )
                return False
        elif a_node.op == "output":
            a_flat, _ = pytree.tree_flatten((a_node.args, a_node.kwargs))
            b_flat, _ = pytree.tree_flatten((b_node.args, b_node.kwargs))
            if not check_all_args(a_flat, b_flat):
                hc_log.debug("%s: Graph comparison failed at the output node", fn_name)
                return False
        elif a_node.op == "get_attr":
            a_attr = getattr(a_mod, a_node.target)
            b_attr = getattr(b_mod, b_node.target)
            if isinstance(a_attr, torch.fx.GraphModule):
                if not isinstance(b_attr, torch.fx.GraphModule):
                    return False
                # This is an example of a HOP inside a HOP
                if not are_same_graph_modules(fn_name, a_attr, b_attr, fake_mode):
                    return False
            else:
                # TODO - write an example with tensor as a graph attribute in
                # the Fx graph
                raise NotImplementedError(f"get_attr with {type(a_attr)}")
        else:
            # TODO - call_module is not supported because Dynamo Fx graph does
            # not install a call_module
            raise NotImplementedError(f"Graph equivalence check saw a {a_node.op}")

        # Two nodes are equal - add them to them map
        node_map[a_node] = b_node

    return True


def validate_args_and_maybe_create_graph_inputs(
    sub_args,
    tracer,
    tx,
    set_subgraph_inputs,
    description,
    sub_args_names=None,
):
    from . import AutogradFunctionContextVariable
    from .builder import wrap_fx_proxy_cls

    assert tracer.parent is not None

    if set_subgraph_inputs == "flatten_manual":
        flat_args, tree_spec = _make_inlined(tx, pytree.tree_flatten)(
            ListVariable(sub_args)
        ).unpack_var_sequence(tx)

        flat_inputs = validate_args_and_maybe_create_graph_inputs(
            flat_args.unpack_var_sequence(tx),
            tracer,
            tx,
            set_subgraph_inputs="manual",
            description=description,
        )

        return _make_inlined(tx, pytree.tree_unflatten)(
            ListVariable(flat_inputs), tree_spec
        ).unpack_var_sequence(tx)
    else:
        if sub_args_names is not None:
            # Can be greater if user passes some args as kwargs
            assert len(sub_args_names) >= len(sub_args)
        args = []
        for idx, a in enumerate(sub_args):
            assert isinstance(a, VariableTracker)
            if set_subgraph_inputs == "automatic":
                args.append(a)
                continue
            elif set_subgraph_inputs == "semi_automatic":
                if isinstance(a, AutogradFunctionContextVariable):
                    example_value = a.as_proxy().node.meta["example_value"]
                    arg_name = (
                        a.as_proxy().node.name
                        if sub_args_names is None
                        else sub_args_names[idx]
                    )
                    tracer.create_graph_input(arg_name, a.python_type(), example_value)
                elif a.maybe_fx_node() is not None:
                    node = a.maybe_fx_node()
                    example_value = node.meta["example_value"]
                    arg_name = (
                        a.as_proxy().node.name
                        if sub_args_names is None
                        else sub_args_names[idx]
                    )
                    new_proxy = tracer.create_graph_input(
                        arg_name, a.python_type(), example_value
                    )
                    example_value = node.meta.get("example_value", None)
                    a = wrap_fx_proxy_cls(
                        target_cls=type(a),
                        tx=tx,
                        proxy=new_proxy,
                        example_value=example_value,
                    )
                args.append(a)
                continue

            if a.is_python_constant():
                # This arg is not used in the body of the higher order op.
                # Currently, this new input is added to make the calls
                # happy, which expect a fixed number of arguments. In
                # future, we can clean this up.
                arg_name = (
                    "const_unused"
                    if sub_args_names is None
                    else f"const_unused_{sub_args_names[idx]}"
                )
                tracer.create_graph_input(
                    arg_name, a.python_type(), a.as_python_constant()
                )
                new_arg = a
            # Weird special case, we probably want to delete it or fold it
            # into the next case (of `a` being placeable into a graph)
            elif isinstance(a, AutogradFunctionContextVariable):
                example_value = a.as_proxy().node.meta["example_value"]
                arg_name = (
                    a.as_proxy().node.name
                    if sub_args_names is None
                    else sub_args_names[idx]
                )
                tracer.create_graph_input(arg_name, a.python_type(), example_value)
                new_arg = a
            # If `a` can be put into a graph
            elif a.maybe_fx_node() is not None:
                node = a.maybe_fx_node()
                example_value = node.meta.get("example_value", None)
                arg_name = node.name if sub_args_names is None else sub_args_names[idx]
                new_proxy = tracer.create_graph_input(
                    arg_name, a.python_type(), example_value
                )
                new_arg = wrap_fx_proxy_cls(
                    target_cls=type(a),
                    tx=tx,
                    proxy=new_proxy,
                    example_value=example_value,
                )
            # If `a` cannot be put into a graph
            else:
                # HOPs work much better if they use speculate_subgraph(set_subgraph_inputs="automatic").
                unimplemented(
                    gb_type="HOP body taking non-Tensor as input",
                    context=str(sub_args),
                    explanation=f"{description} with body that accepts non-Tensors as input. "
                    f"Got type {a.python_type()} at index {idx}.",
                    hints=[
                        *graph_break_hints.USER_ERROR,
                    ],
                )
            args.append(new_arg)
        return args


# This helper function is used to make sure two graphs share the same input signature. For example,
# in torch.cond, two branches might lift different set of tensors as inputs. This function helps to
# dedup the inputs and modify the graphs to take the same set of inputs.
def _merge_graph_inputs(
    l_graph, l_lifted_freevars, l_name, r_graph, r_lifted_freevars, r_name
):
    def dedup_and_sort_lifted_freevars(l_lifted_freevars, r_lifted_freevars):
        # The nn module attributes are guaranteed to be registered into the top-level graph module during
        # higher order op speculation. Therefore, get_attr nodes in two branches with the same
        # target refer to the same attribute and we can safely deduplicate them with their target.
        #
        # Note: ideally, dynamo should just create a single proxy for the same attribute of a nn module. But
        # true_branch and false_branch belong to two separate tracing contexts, they may register the same
        # attribute to top level separately. This creates two get_attr proxies for the same attribute
        # that have different meta data such as stack_trace (one stack trace for the true_branch,
        # and the other for false_branch). It seems better to discard the proxy explicitly in cond
        # than make dynamo create a single proxy for the same get_attr target.
        def shared_getattrs(l_lifted_proxies, r_lifted_proxies):
            true_targets = {
                proxy.node.target: proxy
                for proxy in l_lifted_proxies
                if proxy.node.op == "get_attr"
            }
            l_shared_getattrs = {}
            r_shared_getattrs = {}

            for false_proxy in r_lifted_proxies:
                if (
                    false_proxy.node.op == "get_attr"
                    and false_proxy.node.target in true_targets
                ):
                    true_proxy = true_targets[false_proxy.node.target]
                    l_shared_getattrs[true_proxy] = true_proxy
                    r_shared_getattrs[false_proxy] = true_proxy
            return l_shared_getattrs, r_shared_getattrs

        l_shared_getattrs, r_shared_getattrs = shared_getattrs(
            l_lifted_freevars.keys(), r_lifted_freevars.keys()
        )

        l_shared_freevars = (l_lifted_freevars.keys() & r_lifted_freevars.keys()).union(
            l_shared_getattrs.keys()
        )
        r_shared_freevars = (l_lifted_freevars.keys() & r_lifted_freevars.keys()).union(
            r_shared_getattrs.keys()
        )
        unique_l_freevars = l_lifted_freevars.keys() - l_shared_freevars
        unique_r_freevars = r_lifted_freevars.keys() - r_shared_freevars

        def _sort_by_name(vars):
            return sorted(vars, key=lambda var: var.node.name)

        return (
            list(_sort_by_name(list(l_shared_freevars))),
            list(_sort_by_name(list(r_shared_freevars))),
            list(_sort_by_name(list(unique_l_freevars))),
            list(_sort_by_name(list(unique_r_freevars))),
        )

    (l_shared, r_shared, unique_l, unique_r) = dedup_and_sort_lifted_freevars(
        l_lifted_freevars, r_lifted_freevars
    )

    # Let's say we capture cond(pred, true_fn, false_fn, (x,))
    # With set_graph_input set to automatic,
    # true_fn has lifted variables x, a, b, c
    # false_fn has lifted variables x, a, b, d
    # Then fixup_branch_inps make sure both branches have the same signature, i.e.:
    # - true_fn(x, a, b, c_true_branch, d_false_branch)
    # - false_fn(x, a, b, c_true_branch, d_false_branch)
    #
    # More formally, the signature has three parts in the following order:
    # 1. used in both branches: x, a, b
    # 2. only used in true branches: c, suffixed with _true_branch
    # 3. only used in false branches: d, suffixed with _false_branch
    # Within each part, we re-order the nodes by name to have a derterministic ordering for testing.
    def fixup_branch_inps(graph, lifted_freevars, shared, unique_l, unique_r):
        def _insert_or_replace_phs(new_args, name_suffix):
            for arg in new_args:
                new_ph = graph.placeholder(arg.node.name + name_suffix)
                new_ph.meta = arg.node.meta
                # Override with new_ph if there exists a old placeholder.
                if arg in lifted_freevars:
                    old_ph = lifted_freevars[arg].node
                    old_ph.replace_all_uses_with(new_ph)
                    # replace_all_uses_with doesn't clean users. Clean it manually so that we could erase it.
                    old_ph.users = {}
                    graph.erase_node(old_ph)

        first_not_ph_node = next(
            node for node in graph.nodes if node.op != "placeholder"
        )
        with graph.inserting_before(first_not_ph_node):
            _insert_or_replace_phs(shared, "")
            _insert_or_replace_phs(unique_l, "_" + l_name)
            _insert_or_replace_phs(unique_r, "_" + r_name)

    fixup_branch_inps(l_graph, l_lifted_freevars, l_shared, unique_l, unique_r)
    fixup_branch_inps(r_graph, r_lifted_freevars, r_shared, unique_l, unique_r)
    return l_graph, r_graph, l_shared, r_shared, unique_l, unique_r


# See NOTE [HigherOrderOperator tracing design] for details of the design
def speculate_subgraph(
    tx: "InstructionTranslator",
    f: VariableTracker,
    sub_args: Sequence[VariableTracker],
    sub_kwargs: Optional[dict[str, Any]],
    description: str,
    *,
    # source_target is the .value of HigherOrderOpVariable and is the
    # target of the proxy that we created for the higherOrderOperator.
    source_target: Optional[Any] = None,
    always_restore: bool = False,
    enable_grad: Optional[bool] = None,
    # NOTE [argument `set_subgraph_inputs`]
    # set_subgraph_inputs controls what how to construct subgraphs' placeholders from sub_args.
    # 1. if your HOP supports arbitrary inputs, use set_subgraph_inputs="automatic" (most recommended).
    # 2. if your HOP supports only Tensor and symnode inputs, use set_subgraph_inputs="flatten_manual" (recommended).
    # If sub_args contain Pytree structure (e.g. dict/list/tuple/set), the sub_args will be flattened first.
    # Then the flattened args are manually set as subgraph's placeholders.
    # 3. if your HOP must preserve inputs that are not tensor or symnode as placeholders e.g. AutogradFunctionContextVariable
    # use set_subgraph_inputs="manual" (not recommended). We do not recommend it in general because it has the
    # restriction that user need to manually control how to create placeholders and VariableTrackers for the args.
    set_subgraph_inputs: Literal["automatic", "flatten_manual", "manual"] = "automatic",
    restore_side_effects: bool = True,
    should_flatten_outputs: bool = False,
    # if should_flatten_outputs is True, `remove_consts_from_outputs` remove the
    # const outputs from the subgraph output.
    remove_consts_from_outputs: bool = True,
    under_activation_checkpoint: bool = False,
    # TODO - supports input_mutation and aliasing should be False by default for strictness
    supports_input_mutation: bool = True,
    supports_aliasing: bool = True,
    # Pass in an originating tracer - this is needed for preserving context
    # across fwd-bwd for autograd.Function
    tracer: Optional["SubgraphTracer"] = None,
) -> tuple[
    VariableTracker,
    torch.fx.Graph,
    dict[torch.fx.Proxy, torch.fx.Proxy],
    VariableTracker | tuple[VariableTracker, ...],
]:
    if sub_kwargs is None:
        sub_kwargs = {}

    assert set_subgraph_inputs in {
        "automatic",
        "semi_automatic",
        "flatten_manual",
        "manual",
    }, "Please use one of the supported set_subgraph_inputs options."

    # See NOTE [Temporary argument `set_subgraph_inputs`]
    if sub_kwargs and set_subgraph_inputs != "automatic":
        unimplemented(
            gb_type="invalid set_subgraph_inputs and sub_kwargs settings",
            context=f"set_subgraph_inputs: {set_subgraph_inputs}, sub_kwargs: {sub_kwargs}",
            explanation="`sub_kwargs` cannot be used when `set_subgraph_inputs` is not set to 'automatic'.",
            hints=[
                "Use `set_subgraph_inputs='automatic'` when passing `sub_kwargs`.",
                *graph_break_hints.USER_ERROR,
            ],
        )

    try:
        # ensure guards on args get installed in parent subgraph
        f, sub_args, sub_kwargs = LazyVariableTracker.realize_all(
            (f, sub_args, sub_kwargs),
        )

        with tx.output.subtracer(source_target, tracer) as subtracer:
            sub_args_names = maybe_positional_arg_names(f)
            # User mismatch in the number of args. Will eventually lead to an error.
            if sub_args_names is not None and len(sub_args_names) < len(sub_args):
                sub_args_names = None
            args = validate_args_and_maybe_create_graph_inputs(
                sub_args,
                subtracer,
                tx,
                set_subgraph_inputs,
                description,
                sub_args_names,
            )

            validate_args_and_maybe_create_graph_inputs(
                sub_kwargs.values(),
                subtracer,
                tx,
                set_subgraph_inputs="automatic",
                description=description,
            )

            autograd_ctx = (
                dynamo_enable_grad(tx, enable_grad)
                if enable_grad is not None
                else contextlib.nullcontext()
            )
            checkpoint_ctx = (
                dynamo_under_activation_checkpoint(tx)
                if under_activation_checkpoint
                else contextlib.nullcontext()
            )

            # For handling side effects, we can make an argument that we don't
            # have to do anything here. The side effects infra does a good job
            # of graph breaking if we mutate any nonlocal or global variable
            # while subtracing. As a result if tracing succeeds, side effects
            # data structure will only contain read-only data structures that
            # are put there for tracking purposes.
            # But on the other hand, there is an argument that if we ever write
            # a new side effect in Dynamo which does not go through the side
            # effect infra, we can end up in bad state.
            # Therefore we restore the side effects after tracing. The catch is
            # that we have to special handle tensor variables. If we have seen a
            # nonlocal variable tensor during subtracing, we want to keep a
            # track of that tensor, so that later subtracing or the root tracer
            # itself does not create a new proxy for the already observed tensor
            # variable.
            if restore_side_effects:
                prev_side_effects = tx.output.side_effects.clone()

            with autograd_ctx, checkpoint_ctx:
                output = f.call_function(tx, args, sub_kwargs)

            if restore_side_effects:
                new_side_effects = tx.output.side_effects.clone()
                prev_side_effects.track_runahead_tensor_and_symvar_side_effects(
                    new_side_effects
                )
                tx.output.side_effects = prev_side_effects

            # NOTE: [Separation of graph outputs and output VTs]
            # In Dynamo (outside of speculate_subgraph), VTs and the graph are
            # separate concepts:
            # - VTs (VariableTrackers) can "run ahead" and continue Dynamo tracing
            # - The graph is just a side data structure tracking computation seen so far
            #
            # This separation is crucial for HOPs with non-proxyable outputs (e.g.,
            # custom user-defined objects containing tensors). The function may return
            # complex Python objects for Dynamo to continue tracing, but only the
            # tensor/symint VTs need to be registered as actual graph outputs.
            #
            # Example:
            #   class Foo:
            #       def __init__(self, a, b):
            #           self.a = a  # tensor
            #           self.b = b  # tensor
            #
            #   def gn(x):
            #       return Foo(torch.sin(x), torch.cos(x))
            #
            # Here, `output` VT is a UserDefinedObjectVariable wrapping Foo, but
            # `graph_output_vts` contains only the tensor VTs (a and b) that should
            # be actual FX graph outputs.
            if should_flatten_outputs:
                # Collect only tensor and symint VTs that should be graph outputs.
                # We walk the output structure and extract proxyable VTs.
                graph_output_vts = []

                def visit(vt):
                    if isinstance(
                        vt, (variables.TensorVariable, variables.SymNodeVariable)
                    ):
                        graph_output_vts.append(vt)

                VariableTracker.visit(visit, output)
                graph_output_vts = tuple(graph_output_vts)
            else:
                graph_output_vts = output

            # NOTE - [Return subgraph intermediates as subgraph outputs]
            # This helps HOPs which allow side effects. Consider the
            # following example
            #
            # def gn(x, z):
            #     o = torch.matmul(x, x) @ x
            #     out = x.sin()
            #     z.append(out)
            #     return torch.cos(torch.sin(o))

            # def fn(x):
            #     z = []
            #     out1 = torch.utils.checkpoint.checkpoint(
            #         gn,
            #         x,
            #         z,
            #         use_reentrant=False,
            #     )
            #     return out1, z[0]
            #
            # In this example, list `z` is in outer scope and gets appended
            # in the subgraph with `out`. But `out` is not an output of the
            # subgraph. This can cause issue because later on when the outer
            # graph returns `z[0]` it needs to have access to the graph node
            # `out`. To solve this problem, we just return all intermediates
            # from the subgraph.

            # TODO - Today this is supported only for AC. AC HOP gets
            # desugared in AOTDispatcher so even though subgraph has extra
            # unused outputs in Dynamo, its ok even if we don't DCE them in
            # Dynamo. As AOTDispatcher desugars/inlines the subgraph, the
            # subgraph boundary disappears. And even for AC, today this only
            # works when the skip_fwd_side_effects_in_bwd_under_checkpoint
            # flag is True, i.e., only when we allow side-effects. But, we
            # want this to be supported for other Hops as well, specifically
            # nested_compile_region and autograd.Function. Today, its safe
            # because we error out on seeing a side-effect.
            if under_activation_checkpoint and should_flatten_outputs:
                extra_outputs = []
                for out in subtracer.tracked_tensor_or_symint_vt:
                    if out not in set(graph_output_vts):
                        extra_outputs.append(out)
                graph_output_vts = graph_output_vts + tuple(extra_outputs)

            # Register output to graph
            # Modeled off of compile_and_call_fx_graph
            # TODO: support pytree output
            # We check always_restore because we dont use the output or side effects of always_restore code,
            # like bwd.
            if always_restore:
                # Nothing left to do here
                return (
                    (output,),
                    tx.output.graph,
                    subtracer.lifted_freevars,
                )
            else:
                validate_subgraph_output_types(graph_output_vts)

                # The output proxies might not belong to this SubgraphTracer
                # (if they are free variables that were never lifted)
                # so lift them here.
                # output_proxies = output.as_proxy()
                if isinstance(graph_output_vts, tuple):
                    output_proxies = [a.as_proxy() for a in graph_output_vts]
                    output_proxies = pytree.tree_map(
                        subtracer.maybe_lift_tracked_freevar_to_input, output_proxies
                    )
                    output_proxies = tuple(output_proxies)
                else:
                    output_proxies = output.as_proxy()
                    output_proxies = pytree.tree_map(
                        subtracer.maybe_lift_tracked_freevar_to_input, output_proxies
                    )

                tx.output.create_node(
                    "output",
                    "output",
                    (subtracer.create_arg((output_proxies,))),
                    {},
                )
                graph = tx.output.graph
                graph.lint()
                lifted_freevars = subtracer.lifted_freevars

                # NOTE: [HigherOrderOperator subgraph input ordering]
                # The input ordering of the higher order ops is determined by the order of
                # the creation of the placeholder.
                # Manually created inputs are created in validate_args_and_maybe_create_graph_inputs before
                # speculating subgraph.
                # During subgraph speculation, we may lift closured tensors and free symbols as inputs,
                # their ordering is determined by the time they are lifted: earlier lifted ones precede later
                # lifted ones.
                #
                # Suppose the placeholders are
                # O1, O2, X1, O3, O4, X2, X3, O5 where Xs are lifted phs
                # The following code re-order the placeholders to
                # O1, O2, O3, O4, O5, X1, X2, X3
                def move_lifted_freevars_phs_to_end(
                    graph: torch.fx.Graph, lifted_freevars: tuple[torch.fx.Node]
                ):
                    lifted_ph_set = {
                        child_p.node for child_p in lifted_freevars.values()
                    }

                    prev_phs = [n for n in graph.nodes if n.op == "placeholder"]

                    # No need to reorder when graph doesn't have args or doesn't
                    # have lifted freevars or all inputs are lifted freevars.
                    if (
                        len(prev_phs) == 0
                        or len(lifted_ph_set) == 0
                        or len(prev_phs) == len(lifted_ph_set)
                    ):
                        return

                    # Step 1: find first X1
                    for x1 in prev_phs:
                        if x1 in lifted_ph_set:
                            break

                    assert x1 is not None and x1.op == "placeholder"
                    # Step 2: starting from the X1, skip Xs and prepend Os before X1.
                    cand_x = x1.next
                    while cand_x is not None and cand_x.op == "placeholder":
                        if cand_x in lifted_ph_set:
                            cand_x = cand_x.next
                        else:
                            nxt = cand_x.next
                            cand_x._remove_from_list()
                            x1.prepend(cand_x)
                            cand_x = nxt

                    # Step 3: assert that all placeholders are in the correct order as .
                    # in lifted_freevars
                    after_phs = [
                        node for node in graph.nodes if node.op == "placeholder"
                    ][-len(lifted_freevars) :]
                    assert len(after_phs) == len(lifted_freevars)
                    for child_proxy, ph in zip(lifted_freevars.values(), after_phs):
                        assert child_proxy.node is ph, (
                            "The order of placeholders is different from the order of lifted_freevars"
                        )

                    graph.lint()

                if len(lifted_freevars) > 0:
                    move_lifted_freevars_phs_to_end(graph, lifted_freevars)

                if not supports_input_mutation:
                    mutation_info = subtracer.has_input_mutation()
                    if mutation_info.has_mutation:
                        context = f"{mutation_info.msg} in\n {graph}"
                        unimplemented(
                            gb_type="Encountered input mutation during higher order op tracing",
                            context=context,
                            explanation=f"Higher order ops do not support input mutation. Found in {source_target.name()}",
                            hints=[
                                "Consider using the debug context to change user code to avoid mutation.",
                                "Please open an issue.",
                            ],
                        )

                if not supports_aliasing:
                    aliasing_info = subtracer.has_aliasing()
                    if aliasing_info.has_aliasing:
                        context = f"{aliasing_info.msg} in\n {graph}"
                        unimplemented(
                            gb_type="Encountered aliasing during higher order op tracing",
                            context=context,
                            explanation=f"Higher order ops do not support aliasing. Found in {source_target.name()}",
                            hints=[
                                "Replace `return input` with `return input.clone()` to avoid aliasing.",
                                "Consider using the debug context to change user code to avoid aliasing.",
                                "Please open an issue.",
                            ],
                        )

                # Return both the output VT and the graph output VTs separately:
                # - `output`: The VT that Dynamo continues tracing with (may be
                #   complex Python objects, tuples, dicts, etc.)
                # - `graph`: The FX graph representing the subgraph computation
                # - `lifted_freevars`: Free variables lifted as inputs to the subgraph
                # - `graph_output_vts`: Only the tensor/symint VTs that are actual
                #   FX graph outputs (basically the vts associated with graph outputs)
                return (
                    output,
                    graph,
                    lifted_freevars,
                    graph_output_vts,
                )

    except Unsupported as ex:
        f_name = f"{type(f).__name__}"
        if isinstance(f, UserFunctionVariable):
            f_name = f.get_name()
        msg = (
            f"speculate_subgraph: while introspecting {description}, we were unable "
            f"to trace function `{f_name}` into a single graph. This means "
            f"that Dynamo was unable to prove safety for this API and will "
            f"fall back to eager-mode PyTorch, which could lead to a slowdown."
        )
        log.info(msg)
        log.info(ex)  # noqa: G200
        raise ex


def make_attr(tx: "InstructionTranslator", name):
    node = tx.output.create_proxy(
        "get_attr",
        name,
        (),
        {},
    )
    return node


class TorchHigherOrderOperatorVariable(VariableTracker):
    def __init__(
        self, value: HigherOrderOperator, source: Optional[Source] = None, **kwargs
    ) -> None:
        super().__init__(**kwargs)
        self.value = value
        self.source = source

    @staticmethod
    def make(value, source=None, **kwargs):
        variable_class = _hop_name_to_variable_class.get(value.__name__)
        if variable_class is not None:
            return variable_class(value, source, **kwargs)

        from torch._higher_order_ops import BaseHOP

        if isinstance(value, BaseHOP):
            return BaseHOPVariable(value, source, **kwargs)
        unimplemented(
            gb_type="unsupported HigherOrderOperator",
            context=str(value),
            explanation=f"Unable to create higher order operator variable for {value.__name__}.",
            hints=[
                *graph_break_hints.DYNAMO_BUG,
            ],
        )

    def call_function(
        self,
        tx: "InstructionTranslator",
        args: Sequence[VariableTracker],
        kwargs: dict[str, VariableTracker],
    ) -> VariableTracker:
        from .torch_function import can_dispatch_torch_function, dispatch_torch_function

        if can_dispatch_torch_function(tx, args, kwargs):
            return dispatch_torch_function(tx, self, args, kwargs)

        return self._call_function(tx, args, kwargs)

    def _call_function(
        self,
        tx: "InstructionTranslator",
        args: Sequence[VariableTracker],
        kwargs: dict[str, VariableTracker],
    ) -> VariableTracker:
        unimplemented(
            gb_type="unsupported HigherOrderOperator function call",
            context=str(self.value),
            explanation=f"Unable to trace calling higher order operator variable for {self.value.__name__}.",
            hints=[
                *graph_break_hints.DYNAMO_BUG,
            ],
        )

    def as_python_constant(self):
        return self.value


class CustomFunctionHigherOrderOperatorVariable(TorchHigherOrderOperatorVariable):
    """
    Wraps torch._functorch.autograd_function.custom_function_call
    """

    def _call_function(
        self,
        tx: "InstructionTranslator",
        args: "list[VariableTracker]",
        kwargs: "dict[str, VariableTracker]",
    ) -> "VariableTracker":
        return torch._dynamo.variables.UserMethodVariable(
            self.value.__call__.__func__,
            torch._dynamo.variables.UserDefinedObjectVariable(
                self.value, source=self.source
            ),
            source=AttrSource(self.source, "__call__"),
        ).call_function(tx, args, kwargs)


class CondHigherOrderVariable(TorchHigherOrderOperatorVariable):
    supports_input_mutation = False
    supports_aliasing = False

    @raise_hard_error_if_graph_break(
        reason="Cond doesn't work unless it is captured completely with torch.compile."
    )
    def _call_function(
        self,
        tx: "InstructionTranslator",
        args: "list[VariableTracker]",
        kwargs: "dict[str, VariableTracker]",
    ) -> "VariableTracker":
        from . import ListVariable, TensorVariable

        args, kwargs = LazyVariableTracker.realize_all((args, kwargs))

        for i, k in enumerate(["pred", "true_fn", "false_fn", "operands"]):
            if v := kwargs.pop(k, None):
                assert i == len(args), (
                    "did not provide the right number of non-keyword args"
                )
                args.append(v)

        # TODO(voz): Support fake tensor dispatch for recursive
        # ops - see torch/dispatch/_dispatcher.py
        if len(args) != 4 or kwargs:
            unimplemented(
                gb_type="torch.cond: improper args/kwargs",
                context=f"args: {args}, kwargs: {kwargs}",
                explanation=f"torch.cond expects 4 positional arguments (got {len(args)}) "
                f"and no keyword arguments (got {len(kwargs)}) "
                "Usage: cond(pred, cond_fn, body_fn, operands)",
                hints=[
                    *graph_break_hints.USER_ERROR,
                ],
            )

        # Specialize into one of the branches since pred is constant
        pred, true_fn, false_fn, operands = args
        if type(args[0]) is ConstantVariable:
            warnings.warn(
                "Pred is a Python constant. When used with torch.cond, it specializes on one of the branches."
                " If you want torch.cond to preserve two branches, please make the predicate a boolean tensor or a SymBool.",
                UserWarning,
            )
            if pred.as_python_constant():
                return true_fn.call_function(tx, operands.unpack_var_sequence(tx), {})
            else:
                return false_fn.call_function(tx, operands.unpack_var_sequence(tx), {})

        # predicate
        if type(pred) not in (ConstantVariable, TensorVariable, SymNodeVariable):
            unimplemented(
                gb_type="torch.cond: improper predicate",
                context=str(pred),
                explanation="Expected `pred` to be a bool or a boolean tensor with a single item "
                f"but got {str(type(pred))} with original python type {str(pred.python_type())}.",
                hints=[
                    *graph_break_hints.USER_ERROR,
                ],
            )

        # operands
        if not isinstance(operands, (ListVariable, TupleVariable)):
            unimplemented(
                gb_type="torch.cond: improper operands",
                context=str(operands),
                explanation="Expected `operands` to be a list/tuple "
                f"but got {operands.python_type()}.",
                hints=[
                    *graph_break_hints.USER_ERROR,
                ],
            )

        operands_seq = operands.unpack_var_sequence(tx)
        if not only_consist_of(
            operands, (TensorVariable, ConstantVariable, SymNodeVariable)
        ):
            unimplemented(
                gb_type="torch.cond: improper operands contents",
                context=str(operands),
                explanation="Expected `operands` to be a list/tuple of pytrees that only consists of tensor leaves.",
                hints=[
                    *graph_break_hints.USER_ERROR,
                ],
            )

        # branches
        _check_supported_callable_arg(tx, true_fn, "true_fn")
        _check_supported_callable_arg(tx, false_fn, "false_fn")

        # Our strategy for tracing the true/false branches of cond
        # are to checkpoint our graphstate, run the true branch,
        # roll it back to the checkpoint, and run the false
        # branch, and then merge the graphstates.  Well, perhaps
        # "merge" is too strong a word: we mostly assert that
        # the resulting graphstates have to be the same.
        #
        # We only permit guards to diverge (we union the guards from
        # both branches).  In particular, this means that side
        # effects are NOT permitted inside true/false branches; this
        # would be difficult to implement, because of the path
        # explosion problem.

        def speculate_branch(branch):
            # NB: 0 is predicate
            ix = 1 if branch else 2
            # TODO: Support kwargs
            (
                ret_val,
                ret_graph,
                ret_lifted_freevars,
                ret_graph_output_vts,
            ) = speculate_subgraph(
                tx,
                args[ix],
                operands_seq,
                {},
                "cond",
                source_target=self.value,
                should_flatten_outputs=True,
                # TODO - removing consts from control flow ops need more work
                remove_consts_from_outputs=False,
                supports_input_mutation=self.supports_input_mutation,
                supports_aliasing=self.supports_aliasing,
            )

            # need to ensure we increase epoch so we don't memoize unbacked bindings
            # across different subgraphs which can interfere with runtime assertion
            # generation.
            tx.fake_mode.epoch += 1

<<<<<<< HEAD
            flattened_ret_val = _make_inlined(tx, pytree.tree_flatten)(ret_val).items[0]
            if not only_consist_of(
                flattened_ret_val, (TensorVariable, ConstantVariable)
            ):
                unimplemented_v2(
=======
            if not only_consist_of(ret_val, (TensorVariable, ConstantVariable)):
                unimplemented(
>>>>>>> 490970fd
                    gb_type="torch.cond: unsupported branch return type",
                    context=str(ret_val),
                    explanation="Expected branches to return a possibly nested pytree of tensors or constant ints.",
                    hints=[
                        *graph_break_hints.USER_ERROR,
                    ],
                )
            for ret in flattened_ret_val.unpack_var_sequence(tx):
                if isinstance(ret, ConstantVariable) and ret.python_type() is not int:
                    unimplemented(
                        gb_type="torch.cond: unsupported branch return type (constant non-int)",
                        context=str(ret_val),
                        explanation="Constants returned from branches must be ints.",
                        hints=[
                            *graph_break_hints.USER_ERROR,
                        ],
                    )
            return ret_val, ret_graph, ret_lifted_freevars, ret_graph_output_vts

        (true_r, true_graph, true_lifted_freevars, true_graph_output_vts) = (
            speculate_branch(True)
        )
        true_nn_modules = dict(tx.output.nn_modules)

        (
            false_r,
            false_graph,
            false_lifted_freevars,
            false_graph_output_vts,
        ) = speculate_branch(False)
        false_nn_modules = dict(tx.output.nn_modules)

<<<<<<< HEAD
=======
        same_spec = _make_inlined(tx, pytree.TreeSpec.__eq__)(
            true_spec.treespec, false_spec.treespec
        ).as_python_constant()
        # 3.14: NotImplemented cannot be converted to bool
        if same_spec is not NotImplemented and not same_spec:
            unimplemented(
                gb_type="torch.cond: differing branch outputs",
                context=f"true_spec: {true_spec.treespec}, false_spec: {false_spec.treespec}, same_spec: {same_spec}",
                explanation="Expected branches to return the same pytree structure.",
                hints=[
                    *graph_break_hints.USER_ERROR,
                ],
            )

>>>>>>> 490970fd
        (
            true_graph,
            false_graph,
            true_shared,
            _false_shared,
            unique_true,
            unique_false,
        ) = _merge_graph_inputs(
            true_graph,
            true_lifted_freevars,
            "true_branch",
            false_graph,
            false_lifted_freevars,
            "false_branch",
        )

        true_name = tx.output.install_subgraph(
            "cond_true",
            torch.fx.GraphModule(true_nn_modules, true_graph),
        )
        false_name = tx.output.install_subgraph(
            "cond_false",
            torch.fx.GraphModule(false_nn_modules, false_graph),
        )

        true_node = make_attr(tx, true_name)
        false_node = make_attr(tx, false_name)

        p_args = (
            pred.as_proxy(),
            true_node,
            false_node,
            # We pick true_shared but it shouldn't matter
            tuple(true_shared + unique_true + unique_false),
        )

        return _call_function_and_unflatten_output(
            tx,
            torch.ops.higher_order.cond,
            p_args,
            {},
            None,
            true_r,
            true_graph_output_vts,
        )


class CallTorchbindHigherOrderVariable(TorchHigherOrderOperatorVariable):
    def __init__(self, hop, source, script_obj_var, method_name) -> None:
        super().__init__(hop, source)
        self.script_obj_var = script_obj_var
        self.method_name = method_name

    def _call_function(
        self,
        tx: "InstructionTranslator",
        args: list[VariableTracker],
        kwargs: dict[str, VariableTracker],
    ) -> VariableTracker:
        from .builder import wrap_fx_proxy

        args, kwargs = LazyVariableTracker.realize_all((args, kwargs))

        args_proxy = [arg.as_proxy() for arg in args]
        kwargs_proxy = {k: v.as_proxy() for k, v in kwargs.items()}
        return wrap_fx_proxy(
            tx=tx,
            proxy=tx.output.create_proxy(
                "call_function",
                self.value,
                args=tuple(
                    [self.script_obj_var.as_proxy(), self.method_name] + args_proxy
                ),
                kwargs=kwargs_proxy,
            ),
        )


def validate_subgraph_output_types(output: VariableTracker):
    """Verify that that the output of the subgraph is a tensor,
    int, bool, SymBool, or SymInt.
    """
    from . import TensorVariable

    if non_tensor_output := find_mismatched_vars(
        output, TensorVariable, allow_none=True
    ):
        for out in non_tensor_output:
            if (
                isinstance(out, SymNodeVariable) and out.python_type() in (int, bool)
            ) or (
                isinstance(out, ConstantVariable) and out.python_type() in (int, bool)
            ):
                continue
            unimplemented(
                gb_type="HOP body output unsupported",
                context=f"non-tensor outputs: {non_tensor_output}",
                explanation="HigherOrderOperator body's output must consist of tensors or ints/bools only "
                f"but got {out.python_type()}.",
                hints=[
                    *graph_break_hints.USER_ERROR,
                ],
            )


class WhileLoopHigherOrderVariable(TorchHigherOrderOperatorVariable):
    supports_input_mutation = False
    supports_aliasing = False

    @raise_hard_error_if_graph_break(
        reason="while_loop doesn't work unless it is captured completely with torch.compile."
    )
    def _call_function(
        self,
        tx: "InstructionTranslator",
        args: list[VariableTracker],
        kwargs: dict[str, VariableTracker],
    ) -> VariableTracker:
        return _call_while_loop(self, tx, args, kwargs, stack_output=False)


class WhileLoopStackOutputHigherOrderVariable(TorchHigherOrderOperatorVariable):
    supports_input_mutation = False
    supports_aliasing = False

    @raise_hard_error_if_graph_break(
        reason="while_loop_stack_output doesn't work unless it is captured completely with torch.compile."
    )
    def _call_function(
        self,
        tx: "InstructionTranslator",
        args: list[VariableTracker],
        kwargs: dict[str, VariableTracker],
    ) -> VariableTracker:
        return _call_while_loop(self, tx, args, kwargs, stack_output=True)


class AssociativeScanHigherOrderVariable(TorchHigherOrderOperatorVariable):
    supports_input_mutation = False
    supports_aliasing = False

    @raise_hard_error_if_graph_break(
        reason="associative_scan must be captured completely with torch.compile."
    )
    def _call_function(
        self,
        tx: "InstructionTranslator",
        args: list[VariableTracker],
        kwargs: dict[str, VariableTracker],
    ) -> VariableTracker:
        from torch._higher_order_ops.utils import first_slice_copy

        args, kwargs = LazyVariableTracker.realize_all((args, kwargs))

        def arg_extractor(combine_fn, xs, additional_inputs):
            return combine_fn, xs, additional_inputs

        combine_fn, xs, additional_inputs = arg_extractor(*args, **kwargs)

        if args[0].python_type() is functools.partial:
            # This is the standard case when the user calls the frontend
            # and the frontend invokes dynamo
            if len(args) != 2:
                unimplemented(
                    gb_type="torch.associative_scan: improper args",
                    context=f"args: {args}",
                    explanation=f"torch.associative_scan expects 2 positional arguments (got {len(args)}) "
                    "Usage: associative_scan(combine_fn, xs)",
                    hints=[
                        *graph_break_hints.USER_ERROR,
                    ],
                )

            xs_treespec = args[0].keywords["spec"]

            # combine_fn input check
            # We need to get the pure combine_fn from the functools.partial
            _check_supported_callable_arg(
                tx, combine_fn.keywords["combine_fn"], "combine_fn"
            )
        else:
            # This case is hit during re-tracing, for example in export tests
            # In this case, the combine_fn is a callable and not a functools.partial
            xs_treespec = _make_inlined(tx, pytree.tree_structure)(xs)

            _check_supported_callable_arg(tx, combine_fn, "combine_fn")

        # xs input check
        if not isinstance(xs, (ListVariable, TupleVariable)):
            unimplemented(
                gb_type="torch.associative_scan: improper xs",
                context=str(xs),
                explanation=f"Expected xs to be a list/tuple but got {xs.python_type()}",
                hints=[
                    *graph_break_hints.DYNAMO_BUG,
                ],
            )
        xs_vars = xs.unpack_var_sequence(tx)
        _check_all_tensorvariable(xs_vars)

        # additional_inputs input check
        if not isinstance(additional_inputs, (ListVariable, TupleVariable)):
            unimplemented(
                gb_type="torch.associative_scan: improper additional_inputs",
                context=str(additional_inputs),
                explanation=f"Expected additional_inputs to be a list/tuple but got {additional_inputs.python_type()}",
                hints=[
                    *graph_break_hints.DYNAMO_BUG,
                ],
            )
        additional_inputs_vars = additional_inputs.unpack_var_sequence(tx)
        _check_all_tensorvariable(additional_inputs_vars)

        scan_length = get_fake_value(xs_vars[0].as_proxy().node, tx).size()[0]
        if scan_length == 0:
            unimplemented(
                gb_type="torch.associative_scan: zero-sized tensor",
                context=str(xs_vars[0]),
                explanation="associative_scan() operator doesn't support zero-sized tensors during tracing.",
                hints=[
                    *graph_break_hints.USER_ERROR,
                ],
            )

        # Trace the subgraph
        # The sub_args is a slice of original input, e.g. if input.size is (3, 4), and scan dim=0
        # the sub_args shape will be (4, ).
        with discard_graph_changes(tx):
            sub_args = [
                _make_inlined(tx, first_slice_copy)(leaf)
                for leaf in itertools.chain(xs_vars, xs_vars)
            ]
            sub_args_additional_inputs = [
                t.call_method(tx, "clone", args=(), kwargs={})
                for t in additional_inputs_vars
            ]

        sub_args = sub_args + sub_args_additional_inputs
        (
            combine_result,
            combine_graph,
            combine_lifted_freevars,
            combine_graph_output_vts,
        ) = speculate_subgraph(
            tx,
            combine_fn,
            sub_args,
            sub_kwargs={},
            description="associative_scan_combine_fn",
            source_target=self.value,
            set_subgraph_inputs="flatten_manual",
            supports_input_mutation=self.supports_input_mutation,
            supports_aliasing=self.supports_aliasing,
        )

        # Ensure that the output of scan is a flattened list of elements,
        # because downstream operations assume that the output of HOPs
        # is flattened
        output_node = combine_graph.find_nodes(op="output")[0]
        output_node.args = (pytree.tree_leaves(output_node.args),)
        combine_graph.lint()

        # Collect the results from the combine_fn
        results, _combine_treespec = _make_inlined(tx, pytree.tree_flatten)(
            combine_result
        ).unpack_var_sequence(tx)

        # Check whether the combine_fn returns one child tree for the output.
        if _combine_treespec.as_python_constant().num_leaves < 1:
            unimplemented(
                gb_type="torch.associative_scan: combine_fn improper number of leaves",
                context=str(_combine_treespec.as_python_constant()),
                explanation="combine_fn needs to produce one pytree for the output "
                f"but combine_fn produces the pytree {_combine_treespec.as_python_constant()}.",
                hints=[
                    *graph_break_hints.USER_ERROR,
                ],
            )

        # Check whether the outs produced by combine_fn has the same treespec as xs
        # We need to have this check this way, because in case init is a TreeSpec and carry
        # but carry is only a LeafSpec, these two cannot be compared correctly.
        if (
            xs_treespec.as_python_constant().is_leaf()
            != _combine_treespec.as_python_constant().is_leaf()
        ) or not _make_inlined(tx, pytree.TreeSpec.__eq__)(
            xs_treespec, _combine_treespec
        ).as_python_constant():
            unimplemented(
                gb_type="torch.associative_scan: mismatched input/output tree structure",
                context=f"xs: {xs_treespec.as_python_constant()}, output: {_combine_treespec.as_python_constant()}",
                explanation="The tree structure of the xs and the outs of the combine_fn are are expected to be identical, but got "
                f"xs: {xs_treespec.as_python_constant()} vs output: {_combine_treespec.as_python_constant()}.",
                hints=[
                    *graph_break_hints.USER_ERROR,
                ],
            )

        # We set include contiguity=False because we have vmap x HOP tests, where if
        # include_contiguity=True will call t.is_contiguous inside of vmap and get an error
        # "querying is_contiguous inside of vmap for memory_format other than
        # torch.contiguous_format is not yet implemented". This is okay because stride
        # is still checked.
        check_meta_consistency_vt(
            [_make_inlined(tx, first_slice_copy)(t) for t in xs_vars],
            results.items,
            "initial_xs",
            "combine_fn_output",
            include_contiguity=False,
        )

        combine_gm = torch.fx.GraphModule(dict(tx.output.nn_modules), combine_graph)
        combine_freevars_proxy = tuple(combine_lifted_freevars.keys())

        # Compute the proxies for the input check
        proxy_vars_inputcheck = (
            tuple(sarg.as_proxy() for sarg in sub_args) + combine_freevars_proxy
        )

        from torch._higher_order_ops.utils import _maybe_fake_tracing
        from torch._inductor.utils import is_pointwise_use

        with tx.fake_mode:
            sub_args_fake = [
                (
                    leaf.node.meta["example_value"].clone()
                    if hasattr(leaf.node.meta["example_value"], "clone")
                    else leaf.node.meta["example_value"]
                )
                for leaf in pytree.tree_leaves(proxy_vars_inputcheck)
            ]
            pre_dispatch = False

            fx = _maybe_fake_tracing(
                combine_gm, sub_args_fake, pre_dispatch=pre_dispatch
            )

            for node in fx.graph.nodes:
                # Check that the combine_fn is pointwise, if combine_mode='pointwise'
                if not all(
                    is_pointwise_use(use) or use.op == "output" for use in node.users
                ):
                    raise RuntimeError(
                        "For combine_mode='pointwise', the combine_fn needs to be pointwise"
                    )

        combine_fn_name = tx.output.install_subgraph(
            "associative_scan_combine_fn", combine_gm
        )

        # Compute the proxies
        xs_proxy = xs.as_proxy()
        combine_freevars_proxy = tuple(combine_lifted_freevars.keys())
        additional_inputs_proxy = additional_inputs.as_proxy() + combine_freevars_proxy

        p_args = (
            make_attr(tx, combine_fn_name),
            xs_proxy,
            additional_inputs_proxy,
        )

        from .builder import wrap_fx_proxy

        flat_variable = wrap_fx_proxy(
            tx=tx,
            proxy=tx.output.create_proxy(
                "call_function",
                torch.ops.higher_order.associative_scan,
                args=p_args,
                kwargs={},
            ),
            example_value=None,
        )

        if xs_treespec:
            flat_list_variable = BuiltinVariable(list).call_function(
                tx, [flat_variable], {}
            )
            return _make_inlined(tx, pytree.tree_unflatten)(
                flat_list_variable, xs_treespec
            )
        else:
            return flat_variable


class ScanHigherOrderVariable(TorchHigherOrderOperatorVariable):
    supports_input_mutation = False
    supports_aliasing = False

    @raise_hard_error_if_graph_break(
        reason="scan must be captured completely with torch.compile."
    )
    def _call_function(
        self,
        tx: "InstructionTranslator",
        args: list[VariableTracker],
        kwargs: dict[str, VariableTracker],
    ) -> VariableTracker:
        from torch._higher_order_ops.scan import _extract_carry_and_out
        from torch._higher_order_ops.utils import first_slice_copy

        args, kwargs = LazyVariableTracker.realize_all((args, kwargs))

        # combine_fn input check
        def _check_combine_fn_is_normalized(combine_fn_var):
            if not isinstance(
                combine_fn_var,
                (
                    variables.nn_module.NNModuleVariable,
                    variables.nn_module.UnspecializedNNModuleVariable,
                    variables.FunctoolsPartialVariable,
                ),
            ):
                unimplemented(
                    gb_type="torch.scan: improper combine_fn",
                    context=str(combine_fn_var),
                    explanation="Expected combine_fn to be wrapped as functools.partial in scan user-facing api "
                    f"or a graph module if we're re-exporting but got {combine_fn_var.python_type()}.",
                    hints=[
                        *graph_break_hints.DIFFICULT,
                    ],
                )
            return isinstance(
                combine_fn_var,
                (
                    variables.nn_module.NNModuleVariable,
                    variables.nn_module.UnspecializedNNModuleVariable,
                ),
            )

        def arg_extractor(combine_fn, init, xs, additional_inputs):
            return combine_fn, init, xs, additional_inputs

        combine_fn, init, xs, additional_inputs = arg_extractor(*args, **kwargs)
        init_vars = init.unpack_var_sequence(tx)
        xs_vars = xs.unpack_var_sequence(tx)
        additional_inputs_vars = additional_inputs.unpack_var_sequence(tx)

        # combine_fn input check
        combine_fn_is_normalized = _check_combine_fn_is_normalized(combine_fn)
        if combine_fn_is_normalized:
            combine_gm = combine_fn.value
            assert isinstance(combine_gm, torch.fx.GraphModule), (
                combine_fn,
                combine_gm,
            )
        else:
            # combine_fn input check
            # We need to get the pure combine_fn from the functools.partial
            _check_supported_callable_arg(
                tx, combine_fn.keywords["combine_fn"], "combine_fn"
            )
        # xs input check
        if not isinstance(xs, (ListVariable, TupleVariable)):
            unimplemented(
                gb_type="torch.scan: improper xs",
                context=str(xs),
                explanation=f"Expected xs to be a list/tuple but got {xs.python_type()}",
                hints=[
                    *graph_break_hints.DYNAMO_BUG,
                ],
            )
        # init input check
        if not isinstance(init, (ListVariable, TupleVariable)):
            unimplemented(
                gb_type="torch.scan: improper init",
                context=str(init),
                explanation=f"Expected init to be a list/tuple with at least one element but got {init.python_type()}",
                hints=[
                    *graph_break_hints.DYNAMO_BUG,
                ],
            )

        if len(init_vars) == 0:
            unimplemented(
                gb_type="torch.scan: no init leaves",
                context="",
                explanation="Expected init leaves.",
                hints=[
                    *graph_break_hints.DYNAMO_BUG,
                ],
            )

        # additional_inputs input check
        if not isinstance(additional_inputs, (ListVariable, TupleVariable)):
            unimplemented(
                gb_type="torch.scan: improper additional_inputs",
                context=str(additional_inputs),
                explanation=f"Expected additional_inputs to be a list/tuple but got {additional_inputs.python_type()}",
                hints=[
                    *graph_break_hints.DYNAMO_BUG,
                ],
            )
        # scan_length check
        scan_length = get_fake_value(xs_vars[0].as_proxy().node, tx).size()[0]
        if scan_length == 0:
            unimplemented(
                gb_type="torch.scan: zero-sized tensor",
                context=str(xs_vars[0]),
                explanation="associative_scan() operator doesn't support zero-sized tensors during tracing.",
                hints=[
                    *graph_break_hints.USER_ERROR,
                    *graph_break_hints.SUPPORTABLE,
                ],
            )
        _check_all_tensorvariable(init_vars)
        _check_all_tensorvariable(xs_vars)
        _check_all_tensorvariable(additional_inputs_vars)

        with discard_graph_changes(tx):
            sub_args_init = [
                ini.call_method(tx, "clone", args=(), kwargs={}) for ini in init_vars
            ]
            # The sub_args_inp is a slice of original input, e.g. if input.size is (3, 4), and scan dim=0
            # the sub_args_inp shape will be (4, ).
            sub_args_inp = [_make_inlined(tx, first_slice_copy)(inp) for inp in xs_vars]
            sub_args_additional_inputs = [
                t.call_method(tx, "clone", args=(), kwargs={})
                for t in additional_inputs_vars
            ]

        sub_args = sub_args_init + sub_args_inp + sub_args_additional_inputs
        (
            combine_result,
            combine_graph,
            combine_lifted_freevars,
            combile_graph_output_vts,
        ) = speculate_subgraph(
            tx,
            combine_fn,
            sub_args,
            sub_kwargs={},
            description="scan_combine_fn",
            source_target=self.value,
            set_subgraph_inputs="flatten_manual",
            supports_input_mutation=self.supports_input_mutation,
            supports_aliasing=self.supports_aliasing,
        )

        # Ensure that the output of scan is a flattened list of elements,
        # because downstream operations assume that the output of HOPs
        # is flattened
        output_node = combine_graph.find_nodes(op="output")[0]
        output_node.args = (pytree.tree_leaves(output_node.args),)
        combine_graph.lint()
        combine_freevars_proxy = list(combine_lifted_freevars.keys())
        combine_result_vars = combine_result.unpack_var_sequence(tx)

        _combine_spec = None
        if combine_fn_is_normalized:
            carry_vars, out_vars = _extract_carry_and_out(
                combine_result_vars, len(init_vars)
            )
        else:
            if len(combine_result_vars) != 2:
                unimplemented(
                    gb_type="torch.scan: improper combine_fn number of returns",
                    context=str(combine_result_vars),
                    explanation=f"Expect combine_fn to return a tuple (next_carry, y) but got {combine_result_vars}.",
                    hints=[
                        *graph_break_hints.USER_ERROR,
                    ],
                )
            carry_tree, out_vars = combine_result_vars
            carry_vars, _ = _make_inlined(tx, pytree.tree_flatten)(
                carry_tree
            ).unpack_var_sequence(tx)
            carry_vars = carry_vars.unpack_var_sequence(tx)
            out_vars = _make_inlined(tx, pytree.tree_leaves)(
                out_vars
            ).unpack_var_sequence(tx)

            _combine_spec = _make_inlined(tx, pytree.tree_structure)(combine_result)
            check_meta_consistency_vt(
                init_vars,
                carry_vars,
                "init",
                "carry",
            )

        # Check meta data of carries and inits. If we pass this stage, we are sure that the init and carries
        # have the same tree structure.
        # We set include contiguity=False because we have vmap x HOP tests, where if
        # include_contiguity=True will call t.is_contiguous inside of vmap and get an error
        # "querying is_contiguous inside of vmap for memory_format other than
        # torch.contiguous_format is not yet implemented". This is okay because stride
        # is still checked.
        check_meta_consistency_vt(
            init_vars,
            carry_vars,
            "init",
            "carry",
            include_contiguity=False,
        )

        xs_proxy = xs.as_proxy()
        init_proxy = init.as_proxy()
        additional_inputs_proxy = list(additional_inputs.as_proxy()) + list(
            combine_freevars_proxy
        )

        combine_gm = torch.fx.GraphModule(dict(tx.output.nn_modules), combine_graph)
        combine_fn_name = tx.output.install_subgraph("scan_combine_fn", combine_gm)

        p_args = (
            make_attr(tx, combine_fn_name),
            init_proxy,
            xs_proxy,
            additional_inputs_proxy,
        )

        from .builder import wrap_fx_proxy

        flat_variable = wrap_fx_proxy(
            tx=tx,
            proxy=tx.output.create_proxy(
                "call_function",
                torch.ops.higher_order.scan,
                args=p_args,
                kwargs={},
            ),
            example_value=None,
        )

        if _combine_spec:
            flat_list_variable = BuiltinVariable(list).call_function(
                tx, [flat_variable], {}
            )
            return _make_inlined(tx, pytree.tree_unflatten)(
                flat_list_variable, _combine_spec
            )
        else:
            return flat_variable


def non_single_tensor_return_unsupported(api, ret):
    from . import TensorVariable

    if not isinstance(ret, TensorVariable):
        unimplemented(
            gb_type="non-single Tensor return unsupported",
            context=f"api: {api}, ret: {ret}",
            explanation=f"{api} over function that returns something other than one Tensor.",
            hints=[],
        )


class MapHigherOrderVariable(TorchHigherOrderOperatorVariable):
    supports_input_mutation = False
    supports_aliasing = False

    @raise_hard_error_if_graph_break(
        reason="map doesn't work unless it is captured completely with torch.compile."
    )
    def _call_function(
        self,
        tx: "InstructionTranslator",
        args: list[VariableTracker],
        kwargs: dict[str, VariableTracker],
    ) -> VariableTracker:
        args, kwargs = LazyVariableTracker.realize_all((args, kwargs))

        if len(kwargs) > 0:
            unimplemented(
                gb_type="torch.map: kwargs not supported",
                context=f"args: {args}, kwargs: {kwargs}",
                explanation=f"torch.map expects no keyword arguments (got {len(kwargs)})",
                hints=[
                    *graph_break_hints.USER_ERROR,
                ],
            )

        _check_supported_callable_arg(tx, args[0], "map_fn")

        # args = f, flat_xs, flat_args
        assert isinstance(args[1], (ListVariable, TupleVariable)), args[1]
        assert isinstance(args[2], (ListVariable, TupleVariable)), args[2]
        unpacked_xs = args[1].unpack_var_sequence(tx)
        unpacked_args = args[2].unpack_var_sequence(tx)

        sample_shape = get_fake_value(unpacked_xs[0].as_proxy().node, tx).size()

        if len(sample_shape) < 1 or sample_shape[0] == 0:
            unimplemented(
                gb_type="torch.map: improper inputs",
                context=str(sample_shape),
                explanation="torch.map doesn't support scalar or non-zero sized tensors during tracing.",
                hints=[
                    *graph_break_hints.USER_ERROR,
                ],
            )

        # To get the example output from map() we will need to provide at least one sample to
        # the loop body. In our case we will always use xs[0], and our map() won't support zero
        # sized tensor during tracing.
        with discard_graph_changes(tx):
            sliced_xs = [
                xs.call_method(
                    tx,
                    "select",
                    args=(VariableTracker.build(tx, 0), VariableTracker.build(tx, 0)),
                    kwargs={},
                )
                for xs in unpacked_xs
            ]

        # TODO: Support kwargs
        (
            body_r,
            body_graph,
            body_lifted_freevars,
            body_graph_output_vts,
        ) = speculate_subgraph(
            tx,
            args[0],
            [
                *sliced_xs,
                *unpacked_args,
            ],
            {},
            "torch.ops.higher_order.map",
            source_target=self.value,
            set_subgraph_inputs="flatten_manual",
            should_flatten_outputs=True,
            # TODO - removing consts from control flow ops need more work
            remove_consts_from_outputs=False,
            supports_input_mutation=self.supports_input_mutation,
            supports_aliasing=self.supports_aliasing,
        )
        # Check all outputs of map are tensors.
        # For map, outputting None is OK, thus ignore None values in the check
        body_r_vars = (
            _make_inlined(tx, pytree.tree_flatten)(body_r)
            .items[0]
            .unpack_var_sequence(tx)
        )
        none_mask = [
            type(x.realize()) is ConstantVariable and x.as_python_constant() is None
            for x in body_r_vars
        ]
        _check_all_tensorvariable(
            [br for bm, br in zip(none_mask, body_r_vars) if not bm]
        )

        body_nn_modules = dict(tx.output.nn_modules)

        body_name = tx.output.install_subgraph(
            "map_body",
            torch.fx.GraphModule(body_nn_modules, body_graph),
        )

        body_node = make_attr(tx, body_name)

        p_args = (
            body_node,
            [xs.as_proxy() for xs in unpacked_xs],
            [arg.as_proxy() for arg in unpacked_args]
            + list(body_lifted_freevars.keys()),
        )

        return _call_function_and_unflatten_output(
            tx,
            torch.ops.higher_order.map_impl,
            p_args,
            {},
            None,
            body_r,
            body_graph_output_vts,
        )


class ExecutorchCallDelegateHigherOrderVariable(TorchHigherOrderOperatorVariable):
    def _call_function(
        self,
        tx: "InstructionTranslator",
        args: "list[VariableTracker]",
        kwargs: "dict[str, VariableTracker]",
    ) -> "VariableTracker":
        from .builder import wrap_fx_proxy

        # This is operator for delegation within Executorch which calls a
        # specific function in the given lowered module with the given
        # operators. The actual operator is defined in the Executorch codebase.
        # This is a bad hierarchical violation since
        # executorch_call_delegate sits at a higher level than dynamo, but
        # there's no real solution to this issue yet.
        if len(kwargs) > 0:
            unimplemented(
                gb_type="executorch_call_delegate: kwargs not supported",
                context=f"args: {args}, kwargs: {kwargs}",
                explanation=f"executorch_call_delegate expects no keyword arguments (got {len(kwargs)})",
                hints=[],
            )
        if isinstance(args[0], variables.NNModuleVariable):
            lowered_module = tx.output.get_submodule(args[0].module_key)
            lowered_node = make_attr(tx, args[0].module_key)
        elif isinstance(args[0], variables.UnspecializedNNModuleVariable):
            # This nn module is special sa delegated by executorch. Just
            # install it as a attr in the graph.
            lowered_module = args[0].value
            lowered_node = tx.output.register_static_attr_and_return_proxy(
                "delegate", lowered_module
            )

        p_args = tuple(arg.as_proxy() for arg in args[1:])
        real_sub_args = pytree.tree_map_only(
            torch.fx.Proxy, lambda a: get_fake_value(a.node, tx), p_args
        )

        with tx.fake_mode:
            example_value = lowered_module.original_module.module()(*real_sub_args)

        # NOTE [Guaranteeing the 1-1 correspondence of FakeTensors and real tensors]:
        # executorch modules promise not to alias inputs and outputs.
        # Thus, output FakeTensors will correctly not alias input FakeTensors.
        _assert_tensors_nonaliasing(real_sub_args, example_value)

        p_args = (lowered_node,) + p_args

        # Store the invocation as a call
        return wrap_fx_proxy(
            tx=tx,
            proxy=tx.output.create_proxy(
                "call_function",
                self.value,
                args=tuple(p_args),
                kwargs={},
            ),
            example_value=example_value,
        )


class FunctorchHigherOrderVariable(UserFunctionVariable):
    def call_function(
        self,
        tx: "InstructionTranslator",
        args: "list[VariableTracker]",
        kwargs: "dict[str, VariableTracker]",
    ) -> "VariableTracker":
        return super().call_function(tx, args, kwargs)


class FunctionalCallVariable(FunctorchHigherOrderVariable):
    def call_function(
        self, tx, args: list[VariableTracker], kwargs: dict[str, VariableTracker]
    ) -> VariableTracker:
        if not torch._dynamo.config.inline_inbuilt_nn_modules:
            unimplemented(
                gb_type="torch.func.functional_call capture is disabled",
                context="",
                explanation="torch.func.functional_call capture is disabled",
                hints=[
                    "Set `torch._dynamo.config.inline_inbuilt_nn_modules=True` to enable.",
                ],
            )
        return super().call_function(tx, args, kwargs)


class ReparametrizeModuleCallVariable(FunctorchHigherOrderVariable):
    def __init__(self, *args, **kwargs):
        super().__init__(*args, **kwargs)

    def call_function(
        self, tx, args: list[VariableTracker], kwargs: dict[str, VariableTracker]
    ) -> VariableTracker:
        ctx_manager_vt = super().call_function(tx, args, kwargs)
        return RepararametrizeModuleContextVariable(ctx_manager_vt, args[0])


class WrapHigherOrderVariable(TorchHigherOrderOperatorVariable):
    supports_input_mutation = True
    supports_aliasing = True
    # TODO - Go through all subclasses of WrapHigherOrderVariable to see if
    # restore_side_effects can be ignored. For now, this is conservative.
    restore_side_effects = True

    def install_subgraph_in_output_graph(
        self, tx, fn_vt, fn_args_vt, kwargs, body_gmod, attr_name="wrap_body"
    ):
        return tx.output.install_subgraph(
            f"{attr_name}",
            body_gmod,
        )

    def create_wrapped_node(
        self,
        tx: "InstructionTranslator",
        fn_vt,
        fn_args_vt,
        kwargs,
        description,
        under_activation_checkpoint=False,
        *,
        subgraph_name="wrap_body",
    ):
        # See NOTE [HigherOrderOperator tracing design] for more details

        (
            body_r,
            body_graph,
            body_lifted_freevars,
            body_graph_output_vts,
        ) = speculate_subgraph(
            tx,
            fn_vt,
            fn_args_vt,
            kwargs,
            description,
            source_target=self.value,
            restore_side_effects=self.restore_side_effects,
            should_flatten_outputs=True,
            under_activation_checkpoint=under_activation_checkpoint,
            supports_input_mutation=self.supports_input_mutation,
            supports_aliasing=self.supports_aliasing,
        )

        body_gmod = torch.fx.GraphModule(tx.output.nn_modules, body_graph)
        body_name = self.install_subgraph_in_output_graph(
            tx,
            fn_vt,
            fn_args_vt,
            kwargs,
            body_gmod,
            attr_name=subgraph_name,
        )
        body_node = make_attr(tx, body_name)

        # Since, we call `speculate_subgraph` with `set_subgraph_inputs="automatic`,
        # all the arguments are lifted.
        lifted_args = tuple(arg for arg in body_lifted_freevars)

        proxy_args = (body_node,) + lifted_args

        example_value = pytree.tree_map_only(
            torch.fx.Node,
            lambda a: a.meta["example_value"],
            body_graph.find_nodes(op="output")[0].args[0],
        )

        return (
            proxy_args,
            {},
            example_value,
            body_r,
            body_gmod,
            body_name,
            body_graph_output_vts,
        )

    def _call_function(
        self,
        tx: "InstructionTranslator",
        args: "list[VariableTracker]",
        kwargs: "dict[str, VariableTracker]",
    ) -> "VariableTracker":
        # This flattens the kwargs into lifted args
        (
            p_args,
            p_kwargs,
            _example_value,
            body_r,
            _,
            _,
            body_graph_output_vts,
        ) = self.create_wrapped_node(tx, args[0], args[1:], kwargs, "wrap")

        if len(p_kwargs) > 0:
            unimplemented(
                gb_type="WrapHigherOrderVariable: kwargs unexpected",
                context=f"args: {args}, kwargs: {kwargs}",
                explanation="kwargs should have been flattened into lifted args.",
                hints=[
                    *graph_break_hints.DYNAMO_BUG,
                ],
            )

        return _call_function_and_unflatten_output(
            tx,
            self.value,
            tuple(p_args),
            p_kwargs,
            _example_value,
            body_r,
            body_graph_output_vts,
        )


class WrapWithSetGradEnabledHigherOrderVariable(TorchHigherOrderOperatorVariable):
    """
    This hop is not exposed to users but is inserted into the graph
    after export as a post-processing step.
    """

    def call_function(
        self,
        tx: "InstructionTranslator",
        args: "list[VariableTracker]",
        kwargs: "dict[str, VariableTracker]",
    ) -> "VariableTracker":
        args, kwargs = LazyVariableTracker.realize_all((args, kwargs))

        if kwargs:
            unimplemented(
                gb_type="wrap_with_set_grad_enabled: unexpected kwargs",
                context=f"args: {args}, kwargs: {kwargs}",
                explanation=f"wrap_with_set_grad_enabled expects no keyword arguments (got {len(kwargs)}).",
                hints=[
                    *graph_break_hints.DYNAMO_BUG,
                ],
            )

        grad_enabled, fn_var, *rest_args = args

        if not isinstance(grad_enabled, ConstantVariable):
            unimplemented(
                gb_type="wrap_with_set_grad_enabled: non-constant grad_enabled",
                context=str(grad_enabled),
                explanation="wrap_with_set_grad_enabled expects grad_enabled argument to be a constant.",
                hints=[
                    *graph_break_hints.DYNAMO_BUG,
                ],
            )

        _check_supported_callable_arg(tx, fn_var, "enable_grad_fn")

        with torch.set_grad_enabled(grad_enabled.as_python_constant()):
            (
                body_r,
                body_graph,
                body_lifted_freevars,
                body_graph_output_vts,
            ) = speculate_subgraph(
                tx,
                fn_var,
                [*rest_args],
                {},
                "torch.ops.higher_order.wrap_with_set_grad_enabled",
                source_target=self.value,
                set_subgraph_inputs="manual",
                should_flatten_outputs=True,
            )

        if len(body_lifted_freevars) > 0:
            unimplemented(
                gb_type="wrap_with_set_grad_enabled: unexpected freevars",
                context=str(body_lifted_freevars),
                explanation="wrap_with_set_grad_enabled expects no freevars.",
                hints=[],
            )

        body_gmod = torch.fx.GraphModule(tx.output.nn_modules, body_graph)
        body_name = tx.output.install_subgraph(
            "wrap_body",
            body_gmod,
        )

        body_node = make_attr(tx, body_name)

        proxy_args = tuple(
            [
                grad_enabled.as_python_constant(),
                body_node,
            ]
            + [operand.as_proxy() for operand in rest_args]
        )
        example_value = pytree.tree_map_only(
            torch.fx.Proxy,
            lambda a: a.node.meta["example_value"],
            body_r.as_proxy(),
        )
        return _call_function_and_unflatten_output(
            tx, self.value, proxy_args, {}, example_value, body_r, body_graph_output_vts
        )


class WrapWithAutocastHigherOrderVariable(TorchHigherOrderOperatorVariable):
    """
    This hop is not exposed to users but is inserted into the graph
    after export as a post-processing step.
    """

    def call_function(
        self,
        tx: "InstructionTranslator",
        args: "list[VariableTracker]",
        kwargs: "dict[str, VariableTracker]",
    ) -> "VariableTracker":
        args, kwargs = LazyVariableTracker.realize_all((args, kwargs))

        if kwargs:
            unimplemented(
                gb_type="wrap_with_autocast: unexpected kwargs",
                context=f"args: {args}, kwargs: {kwargs}",
                explanation=f"wrap_with_autocast expects no keyword arguments (got {len(kwargs)}).",
                hints=[
                    *graph_break_hints.DYNAMO_BUG,
                ],
            )

        device_type, dtype, enabled, cache_enabled, fn_var, *rest_args = args

        for arg in [device_type, dtype, enabled, cache_enabled]:
            if not isinstance(arg, ConstantVariable):
                unimplemented(
                    gb_type="wrap_with_autocast: expected constant arg",
                    context=str(args),
                    explanation="wrap_with_autocast expects device_type, dtype, enabled, "
                    "and cache_enabled arguments to be constants.",
                    hints=[
                        *graph_break_hints.DYNAMO_BUG,
                    ],
                )

        _check_supported_callable_arg(tx, fn_var, "autocast")

        python_constants = [
            arg.as_python_constant()
            for arg in [device_type, dtype, enabled, cache_enabled]
        ]

        with torch.autocast(*python_constants):
            (
                body_r,
                body_graph,
                body_lifted_freevars,
                body_graph_output_vts,
            ) = speculate_subgraph(
                tx,
                fn_var,
                [*rest_args],
                {},
                "torch.ops.higher_order.wrap_with_autocast",
                source_target=self.value,
                set_subgraph_inputs="manual",
                should_flatten_outputs=True,
            )

        if len(body_lifted_freevars) > 0:
            unimplemented(
                gb_type="wrap_with_autocast: unexpected freevars",
                context=str(body_lifted_freevars),
                explanation="wrap_with_autocast expects no freevars.",
                hints=[],
            )

        body_gmod = torch.fx.GraphModule(tx.output.nn_modules, body_graph)
        body_name = tx.output.install_subgraph(
            "wrap_body",
            body_gmod,
        )

        body_node = make_attr(tx, body_name)

        proxy_args = tuple(
            [
                *python_constants,
                body_node,
            ]
            + [operand.as_proxy() for operand in rest_args]
        )
        example_value = pytree.tree_map_only(
            torch.fx.Proxy,
            lambda a: a.node.meta["example_value"],
            body_r.as_proxy(),
        )

        return _call_function_and_unflatten_output(
            tx, self.value, proxy_args, {}, example_value, body_r, body_graph_output_vts
        )


class HintsWrapperHigherOrderVariable(TorchHigherOrderOperatorVariable):
    @raise_hard_error_if_graph_break(
        reason="hints_wrapper doesn't work unless it is captured completely with torch.compile."
    )
    def _call_function(
        self, tx, args: "list[VariableTracker]", kwargs: "dict[str, VariableTracker]"
    ) -> "VariableTracker":
        _check_supported_callable_arg(tx, args[0], "body_fn")

        # inputs
        if (
            len(args) != 3
            or not isinstance(args[1], (ListVariable, TupleVariable))
            or not isinstance(args[2], ConstDictVariable)
            or len(kwargs) != 1
            or "hints" not in kwargs
        ):
            unimplemented(
                gb_type="hints_wrapper: improper args/kwargs",
                context=f"args: {args}, kwargs: {kwargs}",
                explanation=f"hints_wrapper expects 3 positional arguments (got {len(args)}) "
                f"and 1 keyword argument (got {len(kwargs)}). "
                "Usage: hints_wrapper(body_fn, args, kwargs, hints=...). "
                "args is expected to be list/tuple and kwargs is expected to be a dict.",
                hints=[
                    *graph_break_hints.USER_ERROR,
                ],
            )

        operands = args[1].unpack_var_sequence(tx)

        (
            body_r,
            body_graph,
            body_lifted_freevars,
            body_graph_output_vts,
        ) = speculate_subgraph(
            tx,
            args[0],  # function
            operands,
            args[2].as_python_constant(),
            "hints_wrapper",
            source_target=self.value,
            should_flatten_outputs=True,
        )

        body_gmod = torch.fx.GraphModule(tx.output.nn_modules, body_graph)
        body_name = tx.output.install_subgraph(
            "hints_wrapper_body",
            body_gmod,
        )

        body_node = make_attr(tx, body_name)

        # Since, we call `speculate_subgraph` with `set_subgraph_inputs="automatic`,
        # all the arguments are lifted.
        lifted_args = tuple(body_lifted_freevars.keys())
        p_args = (body_node, lifted_args, {})

        p_kwargs = {}
        # add hints into p_kwargs
        p_kwargs["hints"] = kwargs["hints"].as_python_constant()

        flat_example_value = pytree.tree_map_only(
            torch.fx.Node,
            lambda a: a.meta["example_value"],
            body_graph.find_nodes(op="output")[0].args[0],
        )

        return _call_function_and_unflatten_output(
            tx,
            self.value,
            p_args,
            p_kwargs,
            flat_example_value,
            body_r,
            body_graph_output_vts,
        )


class OutDtypeHigherOrderVariable(TorchHigherOrderOperatorVariable):
    def _call_function(
        self,
        tx: "InstructionTranslator",
        args: "list[VariableTracker]",
        kwargs: "dict[str, VariableTracker]",
    ) -> "VariableTracker":
        from .builder import wrap_fx_proxy

        if len(kwargs) > 0:
            unimplemented(
                gb_type="out_dtype: unexpected kwargs",
                context=f"args: {args}, kwargs: {kwargs}",
                explanation=f"out_dtype expects no keyword arguments (got {len(kwargs)}).",
                hints=[
                    *graph_break_hints.USER_ERROR,
                ],
            )

        p_args = tuple(arg.as_proxy() for arg in args)
        op = p_args[0]
        output_dtype = p_args[1]
        fake_sub_args = pytree.tree_map_only(
            torch.fx.Proxy, lambda a: a.node.meta["example_value"], p_args[2:]
        )
        # This is a simplified implementation of this operator just for tracing.
        # Actual implementation may also first promote the arguments
        example_value = op(*fake_sub_args).to(dtype=output_dtype)

        # Store the invocation as a call
        return wrap_fx_proxy(
            tx=tx,
            proxy=tx.output.create_proxy(
                "call_function",
                self.value,
                args=tuple(p_args),
                kwargs={},
            ),
            example_value=example_value,
        )


class StrictModeHigherOrderVariable(TorchHigherOrderOperatorVariable):
    @raise_hard_error_if_graph_break(
        reason="strict_mode HOO doesn't work unless it is captured completely with torch.compile."
    )
    def _call_function(
        self,
        tx: "InstructionTranslator",
        args: "list[VariableTracker]",
        kwargs: "dict[str, VariableTracker]",
    ) -> "VariableTracker":
        unpacked_sequence = args[1].unpack_var_sequence(tx)
        # TODO (tmanlaibaatar) support pytree here
        for arg in unpacked_sequence:
            if isinstance(arg, (ListVariable, TupleVariable, ConstDictVariable)):
                unimplemented(
                    gb_type="strict_mode: improper args",
                    context=f"args: {args}, kwargs: {kwargs}",
                    explanation="strict_mode higher order op expects flat inputs (list/tuple/dict)",
                    hints=[
                        *graph_break_hints.USER_ERROR,
                    ],
                )

        if kwargs:
            unimplemented(
                gb_type="strict_mode: unexpected kwargs",
                context=f"args: {args}, kwargs: {kwargs}",
                explanation=f"strict_mode higher order op expects no keyword arguments (got {len(kwargs)}).",
                hints=[
                    *graph_break_hints.USER_ERROR,
                ],
            )

        (
            ret_val,
            ret_graph,
            ret_lifted_freevars,
            body_graph_output_vts,
        ) = speculate_subgraph(
            tx,
            args[0],
            unpacked_sequence,
            {},
            "strict_mode",
            source_target=self.value,
            should_flatten_outputs=True,
        )

        strict_mode_nn_modules = dict(tx.output.nn_modules)

        strict_mode_name = tx.output.install_subgraph(
            "strict_mode_body",
            torch.fx.GraphModule(strict_mode_nn_modules, ret_graph),
        )

        strict_mode_node = make_attr(tx, strict_mode_name)
        p_args = (
            strict_mode_node,
            tuple(ret_lifted_freevars.keys()),
        )

        flat_example_value = pytree.tree_map_only(
            torch.fx.Proxy,
            lambda a: a.node.meta["example_value"],
            ret_val.as_proxy(),
        )

        return _call_function_and_unflatten_output(
            tx,
            torch.ops.higher_order.strict_mode,
            p_args,
            {},
            flat_example_value,
            ret_val,
            body_graph_output_vts,
        )


class CheckpointHigherOrderVariable(WrapHigherOrderVariable):
    def __init__(self, *args, **kwargs) -> None:
        super().__init__(*args, **kwargs)
        # If side effects are allowed under checkpoint, we should not restore
        # the side effects after speculate subgraph.
        self.restore_side_effects = (
            not torch._dynamo.config.skip_fwd_side_effects_in_bwd_under_checkpoint
        )

    def _call_function(
        self,
        tx: "InstructionTranslator",
        args: list[VariableTracker],
        kwargs: dict[str, VariableTracker],
    ) -> VariableTracker:
        from torch._higher_order_ops.wrap import TagActivationCheckpoint
        from torch.utils.checkpoint import noop_context_fn

        context_fn = None
        if "context_fn" in kwargs and kwargs["context_fn"] is not noop_context_fn:
            ctx = kwargs.pop("context_fn")
            if isinstance(ctx, torch._dynamo.variables.UserFunctionVariable):
                context_fn = ctx.fn
            elif isinstance(
                ctx, torch._dynamo.variables.functions.FunctoolsPartialVariable
            ):
                context_fn = ctx.guard_as_python_constant()
            else:
                raise NotImplementedError(
                    f"checkpoint not implemented for {type(ctx)} context_fn"
                )

        checkpoint_kwargs, gmod_kwargs = TagActivationCheckpoint.divide_kwargs(kwargs)

        # Here we use checkpoint_kwargs (and not gmod kwargs). gmod_kwargs are
        # already flattened above and managed inside the fx graph.
        (
            p_args,
            _,
            example_value,
            _body_r,
            checkpointed_gmod,
            _,
            graph_output_vts,
        ) = self.create_wrapped_node(
            tx,
            args[0],
            args[1:],
            gmod_kwargs,
            "torch.utils.checkpoint.checkpoint",
            under_activation_checkpoint=True,
        )
        if context_fn is not None:
            checkpointed_gmod.meta["_checkpoint_context_fn"] = context_fn

        _, checkpoint_kwargs = proxy_args_kwargs([], checkpoint_kwargs)

        return _call_function_and_unflatten_output(
            tx,
            self.value,
            p_args,
            checkpoint_kwargs,
            example_value,
            _body_r,
            graph_output_vts,
        )


class DynamoBypassingWrapperHigherOrderVariable(WrapHigherOrderVariable):
    def __init__(self, hop, source) -> None:
        super().__init__(hop, source)

    def _call_function(
        self,
        tx: "InstructionTranslator",
        args: list[VariableTracker],
        kwargs: dict[str, VariableTracker],
    ) -> VariableTracker:
        func_var = args[0]

        if isinstance(func_var, torch._dynamo.variables.UserFunctionVariable):
            func = func_var.fn
        elif isinstance(
            func_var, torch._dynamo.variables.functions.FunctoolsPartialVariable
        ):
            func = func_var.as_python_constant()
        else:
            raise RuntimeError(
                f"DynamoBypassingWrapperHigherOrderVariable: Unsupported function {type(func_var)}"
            )
        (
            p_args,
            _,
            example_value,
            _body_r,
            gmod,
            _,
            graph_output_vts,
        ) = self.create_wrapped_node(
            tx,
            args[1],
            args[2:],
            kwargs,
            str(func),
        )

        # Alternatively, we could've stored only the function's fqn and
        # reconstructed, but that requires the function to be a global.
        gmod_meta_key = "_dynamo_bypassing_wrapper_fn"
        gmod.meta[gmod_meta_key] = func

        return _call_function_and_unflatten_output(
            tx,
            self.value,
            (gmod_meta_key,) + tuple(p_args),
            {},
            example_value,
            _body_r,
            graph_output_vts,
        )


class ExportTracepointHigherOrderVariable(TorchHigherOrderOperatorVariable):
    def call_function(
        self,
        tx: "InstructionTranslator",
        args: "list[VariableTracker]",
        kwargs: "dict[str, VariableTracker]",
    ) -> "VariableTracker":
        from .builder import wrap_fx_proxy

        p_args = tuple(arg.as_proxy() for arg in args)
        p_kwargs = {key: arg.as_proxy() for key, arg in kwargs.items()}
        return wrap_fx_proxy(
            tx=tx,
            proxy=tx.output.create_proxy(
                "call_function",
                self.value,
                args=p_args,
                kwargs=p_kwargs,
            ),
            example_value=None,
        )


class RunWithRNGStateHigherOrderVariable(TorchHigherOrderOperatorVariable):
    def _call_function(
        self,
        tx: "InstructionTranslator",
        args: "list[VariableTracker]",
        kwargs: "dict[str, VariableTracker]",
    ) -> "VariableTracker":
        from .builder import wrap_fx_proxy

        p_args = tuple(arg.as_proxy() for arg in args)
        p_kwargs = {key: arg.as_proxy() for key, arg in kwargs.items()}
        return wrap_fx_proxy(
            tx=tx,
            proxy=tx.output.create_proxy(
                "call_function",
                self.value,
                args=p_args,
                kwargs=p_kwargs,
            ),
            example_value=None,
        )


class AutoFunctionalizeHigherOrderVariable(TorchHigherOrderOperatorVariable):
    def _call_function(
        self, tx, args: "list[VariableTracker]", kwargs: "dict[str, VariableTracker]"
    ) -> "VariableTracker":
        from .builder import wrap_fx_proxy

        p_args = tuple(arg.as_proxy() for arg in args)
        p_kwargs = {key: arg.as_proxy() for key, arg in kwargs.items()}
        return wrap_fx_proxy(
            tx=tx,
            proxy=tx.output.create_proxy(
                "call_function",
                self.value,
                args=p_args,
                kwargs=p_kwargs,
            ),
            example_value=None,
        )


class FlexAttentionBackwardHighOrderVariable(TorchHigherOrderOperatorVariable):
    def proxy_submod(self, tx, arg):
        assert isinstance(arg.source.base, DictGetItemSource)
        submod_name = tx.output.install_subgraph(arg.source.base.index, arg.value)
        p_submod = make_attr(tx, submod_name)
        set_example_value(p_submod.node, arg.value)
        return p_submod

    def to_proxy(self, tx, arg):
        if isinstance(arg, UnspecializedNNModuleVariable):
            return self.proxy_submod(tx, arg)
        elif isinstance(arg, (ListVariable, TupleVariable)):
            return arg.python_type()(
                self.to_proxy(tx, nested_arg) for nested_arg in arg.items
            )
        else:
            return arg.as_proxy()

    def _call_function(
        self, tx, args: "list[VariableTracker]", kwargs: "dict[str, VariableTracker]"
    ) -> "VariableTracker":
        from .builder import wrap_fx_proxy

        try:
            p_args = tuple(self.to_proxy(tx, arg) for arg in args)
            p_kwargs = {key: self.to_proxy(tx, arg) for key, arg in kwargs.items()}
        except (NotImplementedError, Unsupported) as err:
            unimplemented(
                gb_type="failed to handle argument for FlexAttentionBackward HOP",
                context=f"args: {args}, kwargs: {kwargs}",
                explanation="Missing Dynamo support for FlexAttentionBackward HOP argument.",
                hints=[
                    *graph_break_hints.SUPPORTABLE,
                ],
                from_exc=err,
            )
        return wrap_fx_proxy(
            tx=tx,
            proxy=tx.output.create_proxy(
                "call_function",
                self.value,
                args=p_args,
                kwargs=p_kwargs,
            ),
            example_value=None,
        )


class TraceWrappedHigherOrderOperatorVariable(TorchHigherOrderOperatorVariable):
    """
    Handles torch._dynamo._trace_wrapped_higher_order_op.inner_trace
    by unwrapping the higher order op and inlining through it.  This op
    is created by dynamo to survive through AotAutograd, then unwrapped
    here in the call to dynamo from compiled autograd.
    """

    def _call_function(
        self,
        tx: "InstructionTranslator",
        args: "list[VariableTracker]",
        kwargs: "dict[str, VariableTracker]",
    ) -> "VariableTracker":
        kwargs = dict(kwargs)
        fn = kwargs.pop("fn")
        return fn.call_function(tx, args, kwargs)


class FlexAttentionHigherOrderVariable(TorchHigherOrderOperatorVariable):
    @staticmethod
    def normalize_to_args(args, kwargs):
        # input signature is (query, key, value, score_mod, block_mask, *other_buffers),
        # block_mask is a tuple, and we don't want to flatten it.
        # only flatten kwargs into lists
        flat_kwargs = pytree.tree_flatten(kwargs)[0]

        # Combine the flattened lists
        all_args = args + flat_kwargs
        return all_args

    def create_wrapped_node(
        self,
        tx: "InstructionTranslator",
        query: "VariableTracker",
        fn: "VariableTracker",
        fn_name: str,
    ):
        from .._trace_wrapped_higher_order_op import TransformGetItemToIndex

        def create_scalar():
            return query.call_method(
                tx,
                "new_empty",
                (VariableTracker.build(tx, []),),
                {
                    "dtype": VariableTracker.build(tx, torch.int32),
                },
            )

        with discard_graph_changes(tx):
            bhmn = [create_scalar() for _ in range(4)]
            if fn_name == "score_mod":
                scores_require_grad: bool = query.requires_grad
                score = query.call_method(
                    tx,
                    "new_empty",
                    (VariableTracker.build(tx, []),),
                    {"requires_grad": VariableTracker.build(tx, scores_require_grad)},
                )
                new_args = [score, *bhmn]
            else:
                assert fn_name == "mask_fn", "Illegal function name: " + fn_name
                new_args = [*bhmn]

        with TransformGetItemToIndex():
            (
                _body_output,
                body_graph,
                body_lifted_freevars,
                body_graph_output_vts,
            ) = speculate_subgraph(
                tx,
                fn,
                new_args,
                {},  # expect only args no kwargs for now
                description=fn_name,
                source_target=self.value,
                set_subgraph_inputs="flatten_manual",
            )

        body_name = tx.output.install_subgraph(
            fn_name,
            torch.fx.GraphModule(tx.output.nn_modules, body_graph),
        )

        body_node = make_attr(tx, body_name)

        # It is possible that the score-mod function captures some free variables that are not
        # passed in as arguments. In this case, we need to lift them, which is handled by speculate_subgraph.
        # We then need to create proxies for this + the inputs.

        lifted_args = tuple(arg for arg in body_lifted_freevars)

        proxy_args = (body_node, lifted_args)

        return proxy_args

    def _call_function(
        self,
        tx: "InstructionTranslator",
        args: "list[VariableTracker]",
        kwargs: "dict[str, VariableTracker]",
    ) -> "VariableTracker":
        from .builder import wrap_fx_proxy

        (
            query,
            key,
            value,
            score_mod,
            block_mask,
            scale,
            kernel_options,
        ) = self.normalize_to_args(args, kwargs)

        score_mod_node, score_mod_lifted_args = self.create_wrapped_node(
            tx, query, score_mod, "score_mod"
        )
        mask_fn = block_mask.items[-1]
        if isinstance(mask_fn, ConstantVariable):
            mask_fn = UserFunctionVariable(torch.nn.attention._flex_attention._no_mask)
        mask_fn_node, mask_fn_lifted_args = self.create_wrapped_node(
            tx, query, mask_fn, "mask_fn"
        )

        proxied_args = [
            query,
            key,
            value,
            TupleVariable(block_mask.items[:-1], source=block_mask.source),
            scale,
            kernel_options,
        ]

        # Store the invocation as a call
        # Norm_kwargs contains the score_function and we dont want to proxy this because
        # Proxying user defined functions is not supported.
        inp_args, _ = proxy_args_kwargs(proxied_args, {})

        # Compose the ordered HOO args:
        # - inp_args: [query, key, value, block_mask, scale, kernel_options]
        # - subgraph node: [score_mod, mask_fn_node]
        # - lifted args from tracing subgraph: [score_mod_other_buffers, mask_fn_other_buffers]
        _, _, _, inp_arg_block_mask, inp_arg_scale, inp_arg_kernel_options = inp_args
        block_mask = tuple(inp_arg_block_mask + (mask_fn_node,))
        return wrap_fx_proxy(
            tx=tx,
            proxy=tx.output.create_proxy(
                "call_function",
                self.value,
                args=inp_args[:3]
                + (
                    score_mod_node,
                    block_mask,
                    inp_arg_scale,
                    inp_arg_kernel_options,
                    score_mod_lifted_args,
                    mask_fn_lifted_args,
                ),
                kwargs={},
            ),
            example_value=None,
        )


class AutogradFunctionApplyVariable(VariableTracker):
    def __init__(self, fwd_graph, bwd_graph, parent_source, **kwargs) -> None:
        super().__init__(**kwargs)
        self.fwd_graph = fwd_graph
        self.bwd_graph = bwd_graph
        self.parent_source = parent_source

    def call_function(
        self,
        tx: "InstructionTranslator",
        args: "list[VariableTracker]",
        kwargs: "dict[str, VariableTracker]",
    ) -> "VariableTracker":
        from . import (
            AutogradFunctionContextVariable,
            UserDefinedClassVariable,
            UserFunctionVariable,
            UserMethodVariable,
        )
        from .builder import wrap_fx_proxy

        """
        Consider the following:
        class MySin(torch.autograd.Function):
            @staticmethod
            def forward(ctx, x):
                ctx.save_for_backward(x)
                return x.sin()
            @staticmethod
            def backward(ctx, grad):
                x, = ctx.saved_tensors
                return grad * x.cos()
        We want the resulting graphs to look like:
        def fwd(ctx, x):
            # (output, saved tensors / attrs)
            return (x.sin(), [x])
        # bwd(ctx, grad0, grad1, ..., gradn, *saved_tensors_or_attrs)
        def bwd(ctx, grad, x):
            return grad * x.cos()
        To accomplish this, we're going to:
        1. Construct a ctx object
        2. (fwd_out, _), fwd_graph, fwd_freevars = speculate_subgraph on MySin.forward (manually_set_inputs=True)
        3. (bwd_out, _), bwd_graph, bwd_freevars = speculate_subgraph on MySin.backward, while manually setting
        the ctx and grad inputs.
        4. Manually rewriting the fwd graph's output to be (output, stuff_that_gets_used in bwd_graph)
        Getting from 3 to 4 is pretty elegant: stuff_that_gets_used in bwd graph is
        just the bwd_freevars returned from speculate_subgraph, assuming MySin.backward
        doesn't capture any arguments.
        All these steps work if MySin.backward doesn't capture any values. This is a
        limitation in general that we should check for.
        """

        prev_side_effects = tx.output.side_effects.clone()
        fwd_tracer = torch._dynamo.output_graph.SubgraphTracer(
            tx.output,
            parent=tx.output.current_tracer,
            source_target="autograd.Function",
        )

        ctx = AutogradFunctionContextVariable.create(tx, args, kwargs)
        with discard_graph_changes(tx):
            # A little hacky, but we need a dummy ctx proxy for speculate_subgraph.
            # We should clean this up at some point.
            proxy = tx.output.create_proxy(
                "call_function", torch.autograd.function.FunctionCtx, (), {}
            )
            set_example_value(proxy.node, ctx.value)
            ctx.proxy = proxy

        if isinstance(self.fwd_graph, types.FunctionType):
            fwd_fn = UserFunctionVariable(self.fwd_graph)
            fwd_args = [ctx, *args]
        elif isinstance(self.fwd_graph, types.MethodType):
            fwd_fn = UserMethodVariable(
                self.fwd_graph.__func__,
                UserDefinedClassVariable(self.fwd_graph.__class__),
            )
            fwd_args = [fwd_fn.obj, ctx, *args]
        else:
            unimplemented(
                gb_type="autograd.Function.apply: non-function or method forward",
                context=str(self.fwd_graph),
                explanation="Expected forward function to be a function or method.",
                hints=[],
            )

        # Speculate subgraph on the fwd
        fwd_out, fwd_graph, fwd_freevars, fwd_graph_output_vts = speculate_subgraph(
            tx,
            fwd_fn,
            fwd_args,
            kwargs,
            "autograd.Function",
            enable_grad=False,
            set_subgraph_inputs="semi_automatic",
            restore_side_effects=False,
            tracer=fwd_tracer,
        )

        if ctx in tx.output.side_effects.store_attr_mutations:
            if (
                "_materialize_non_diff_grads"
                in tx.output.side_effects.store_attr_mutations[ctx]
            ):
                unimplemented(
                    gb_type="autograd.Function.apply: _materialize_non_diff_grads mutation",
                    context="",
                    explanation="Mutations to autograd.Function.ctx._materialize_non_diff_grads are not supported.",
                    hints=[
                        *graph_break_hints.SUPPORTABLE,
                    ],
                )

        bwd_tracer = torch._dynamo.output_graph.SubgraphTracer(
            tx.output,
            parent=fwd_tracer,
            source_target="autograd.Function",
        )

        # Speculate subgraph on the backward. We make the
        # bwd tracer a child of the fwd tracer, because backward may rely on
        # tensors/attrs created in the fwd tracer.

        if isinstance(fwd_out, variables.BaseListVariable):
            bwd_args = [ctx, *fwd_out.items]
        else:
            bwd_args = [ctx, fwd_out]

        bwd_src = AttrSource(self.parent_source, member="backward")
        if isinstance(self.bwd_graph, types.FunctionType):
            bwd_fn = UserFunctionVariable(self.bwd_graph, source=bwd_src)
        elif isinstance(self.bwd_graph, types.MethodType):
            bwd_fn = UserMethodVariable(
                self.bwd_graph.__func__,
                UserDefinedClassVariable(self.bwd_graph.__class__),
                source=bwd_src,
            )
            bwd_args = [bwd_fn.obj, *bwd_args]
        else:
            unimplemented(
                gb_type="autograd.Function.apply: non-function or method backward",
                context=str(self.bwd_graph),
                explanation="Expected backward function to be a function or method.",
                hints=[],
            )

        def is_strict_for(v: VariableTracker):
            if isinstance(v, variables.TensorVariable):
                # we can be more lax for stuff from forward
                return v.proxy.tracer is not fwd_tracer
            return True

        with (
            tx.output.subtracer(fwd_fn, fwd_tracer),
            tx.strict_translation_mode(is_strict_for),
        ):
            try:
                bwd_out, bwd_graph, bwd_freevars, bwd_graph_output_vts = (
                    speculate_subgraph(
                        tx,
                        bwd_fn,
                        bwd_args,
                        kwargs,
                        "autograd.Function",
                        enable_grad=False,
                        set_subgraph_inputs="manual",
                        restore_side_effects=False,
                        tracer=bwd_tracer,
                    )
                )
            except torch._dynamo.exc.Unsupported as e:
                if isinstance(
                    e, torch._dynamo.exc.UnknownPropertiesDuringBackwardTrace
                ):
                    from unittest import mock

                    bwd_tracer = torch._dynamo.output_graph.SubgraphTracer(
                        tx.output,
                        parent=fwd_tracer,
                        source_target="autograd.Function",
                    )
                    from .._trace_wrapped_higher_order_op import (
                        autograd_function_backward_rewritten,
                    )

                    if isinstance(self.bwd_graph, types.FunctionType):
                        bwd_fn = UserFunctionVariable(
                            autograd_function_backward_rewritten(self.bwd_graph)
                        )
                    elif isinstance(self.bwd_graph, types.MethodType):
                        bwd_fn = UserMethodVariable(
                            autograd_function_backward_rewritten(
                                self.bwd_graph.__func__
                            ),
                            UserDefinedClassVariable(self.bwd_graph.__class__),
                        )
                    else:
                        unimplemented(
                            gb_type="autograd.Function.apply: non-function or method backward (2)",
                            context=str(self.bwd_graph),
                            explanation="Expected backward function to be a function or method.",
                            hints=[],
                        )

                    with mock.patch(
                        "torch._dynamo.config._autograd_backward_strict_mode_conditional_banned_ops",
                        [],
                    ):
                        bwd_out, bwd_graph, bwd_freevars, bwd_graph_output_vts = (
                            speculate_subgraph(
                                tx,
                                bwd_fn,
                                bwd_args,
                                kwargs,
                                "autograd.Function",
                                enable_grad=False,
                                set_subgraph_inputs="manual",
                                restore_side_effects=False,
                                tracer=bwd_tracer,
                            )
                        )
                else:
                    raise e

        # TODO: assert that bwd_graph didn't capture values that were
        # not created inside fwd_graph.

        # TODO(oulgen): Ideally, we would not do a linear search for output
        # node but as things currently are there could be nodes after the
        # output node
        # This is bug prone as if there's code after the output node, then
        # graph.output will append the output at the very end
        # This might be a behavior difference

        # If users call ctx.mark_non_differentiable, we should capture these output tensors who
        # are marked as non-differentiable and pass them to ApplyTemplate
        # at torch._functorch.autograd_function.AutogradFunctionApply for reconstruction.
        non_differentiable_idx = []
        if ctx.non_differentiable is not None:
            non_differentiable_set = set(ctx.non_differentiable)
            assert isinstance(fwd_out, variables.BaseListVariable)
            for i, x in enumerate(fwd_out.items):
                if (
                    isinstance(x, variables.TensorVariable)
                    and x.as_proxy() in non_differentiable_set
                ):
                    non_differentiable_idx.append(i)

        # Rewrite the output of fwd_graph to (output, stuff_necessary_for_bwd)
        for node in fwd_graph.find_nodes(op="output"):
            fwd_graph.erase_node(node)
            break

        # Because we lift the bwd_freevars as inputs of the bwd_graph,
        # we have to manually add the bwd_freevars as output of fwd_graph.
        # However, the bwd_freevars got from speculate_subgraph use the Proxies in the bwd_graph,
        # we need to convert them to Proxies in the fwd_graph and then generate new fwd_graph output.
        fwd_proxy_of_bwd_freevars = []
        for k in bwd_freevars:
            if k in fwd_freevars:
                fwd_proxy_of_bwd_freevars.append(fwd_freevars[k])
            else:
                fwd_proxy_of_bwd_freevars.append(k)

        def unwrap_proxy(x):
            if isinstance(x, torch.fx.Proxy):
                return x.node
            else:
                assert variables.ConstantVariable.is_literal(x), (
                    f"Only constant is allowed. Got {x}"
                )
                return x

        new_fwd_graph_outputs = (fwd_out.as_proxy(), fwd_proxy_of_bwd_freevars)
        new_fwd_graph_outputs = pytree.tree_map(unwrap_proxy, new_fwd_graph_outputs)
        fwd_graph.output(new_fwd_graph_outputs)
        fwd_graph.lint()

        # Store fwd_body
        fwd_nn_modules = tx.output.tracing_context.module_context.copy_graphstate()
        fwd_name = tx.output.install_subgraph(
            "fwd_body",
            torch.fx.GraphModule(fwd_nn_modules.nn_modules, fwd_graph),
        )

        fwd_node = make_attr(tx, fwd_name)

        # The type of original args can be arbitrary, but we only support basic type in FX graph.
        # So the speculated subgraph input includes original tensor args and the lifted freevars.
        # We need to filter out the original tensor args and concat them with the lifted freevars
        # to generate the proxy args for the FX call_function node.
        filtered_args = []
        # A boolean list to mark if the type of corresponding argument is tensor.
        # This is used to determine if a FX node's argument should be an argument of
        # ApplyTemplate.forward and if we should skip the output from ApplyTemplate.backward
        # at torch._functorch.autograd_function.AutogradFunctionApply.
        args_tensor_mask = [False] * len(args)
        for i, arg in enumerate(args):
            if isinstance(arg, (variables.TensorVariable, variables.SymNodeVariable)):
                filtered_args.append(arg)
                args_tensor_mask[i] = True

        # Rewrite the output of bwd_graph to remove the grad output for the non-Tensor args.
        new_bwd_graph_outputs = None
        for node in bwd_graph.find_nodes(op="output"):
            bwd_graph.erase_node(node)
            break

        # The same as the above fwd proxies, we need to use the bwd proxies in the bwd_graph
        # if some of the output is from fwd_freevars.
        bwd_out_proxy = bwd_out.as_proxy()
        bwd_proxy_of_fwd_freevars = []
        if isinstance(bwd_out_proxy, (tuple, list)):
            for k in bwd_out_proxy:
                if k in bwd_freevars:
                    bwd_proxy_of_fwd_freevars.append(bwd_freevars[k])
                else:
                    bwd_proxy_of_fwd_freevars.append(k)
        else:
            if bwd_out_proxy in bwd_freevars:
                bwd_proxy_of_fwd_freevars = bwd_freevars[bwd_out_proxy]
            else:
                bwd_proxy_of_fwd_freevars = bwd_out_proxy

        # Remove bwd output for non-Tensor args.
        output_proxy = bwd_proxy_of_fwd_freevars
        if isinstance(output_proxy, (tuple, list)):
            new_bwd_graph_outputs = ()
            for x, mask in zip(output_proxy, args_tensor_mask):
                if mask:
                    new_bwd_graph_outputs = new_bwd_graph_outputs + (x,)
                else:
                    assert x is None, f"Grad of non-Tensor arg {x} is not None."
        else:
            new_bwd_graph_outputs = output_proxy

        # Update the bwd graph output.
        new_bwd_graph_outputs = pytree.tree_map(
            lambda x: None if x is None else x.node, new_bwd_graph_outputs
        )
        bwd_graph.output(new_bwd_graph_outputs)
        bwd_graph.lint()

        # Store bwd_body
        bwd_nn_modules = tx.output.tracing_context.module_context.copy_graphstate()
        bwd_name = tx.output.install_subgraph(
            "bwd_body",
            torch.fx.GraphModule(bwd_nn_modules.nn_modules, bwd_graph),
        )

        bwd_node = make_attr(tx, bwd_name)

        tx.output.side_effects = prev_side_effects

        p_args = (
            fwd_node,
            bwd_node,
            *([arg.as_proxy() for arg in filtered_args] + list(fwd_freevars.keys())),
        )
        kwargs = {
            "args_tensor_mask": args_tensor_mask,
            "non_differentiable_idx": non_differentiable_idx,
        }

        # Store the invocation as a call
        from torch._functorch.autograd_function import autograd_function_apply

        # We use speculate_subgraph to get the fwd graph, but it's always under no grad mode like what eager mode does.
        # The fwd outputs (tensor's example_value) need to be inferred from fake tensor prop to get the correct attributes
        # (e.g, tensor.requires_grad), which would be used by downstream Dynamo tracing.
        # Since there can be other ops like Triton kernels, which depends on python dispatcher, we have to enable it.
        with enable_python_dispatcher(), tx.output.fake_mode:
            fake_args = (
                tx.output.nn_modules[fwd_node.node.name],
                tx.output.nn_modules[bwd_node.node.name],
                *(
                    [
                        _get_fake_value(arg)
                        for arg in filtered_args + list(fwd_freevars.keys())
                    ]
                ),
            )
            example_value = autograd_function_apply(*fake_args, **kwargs)

        return wrap_fx_proxy(
            tx=tx,
            proxy=tx.output.create_proxy(
                "call_function",
                autograd_function_apply,
                args=p_args,
                kwargs=kwargs,
            ),
            example_value=example_value,
        )


def _get_fake_value(x):
    if isinstance(x, variables.VariableTracker):
        return x.as_proxy().node.meta["example_value"]
    elif isinstance(x, torch.fx.Proxy):
        return x.node.meta["example_value"]
    else:
        return x


def maybe_positional_arg_names(func):
    result = []
    if not hasattr(func, "get_function"):
        return None
    try:
        fn = func.get_function()
    except (Unsupported, NotImplementedError):
        return None
    try:
        sig = inspect.signature(fn)
    except ValueError:
        return None
    for name, param in sig.parameters.items():
        if param.kind is inspect.Parameter.VAR_POSITIONAL:
            return None
        if (
            param.kind is inspect.Parameter.POSITIONAL_ONLY
            or param.kind is inspect.Parameter.POSITIONAL_OR_KEYWORD
        ):
            if name == "self":
                # FX graphs can't have a placeholder named self
                result.append("self_")
            else:
                result.append(name)
    return result


class BaseHOPVariable(WrapHigherOrderVariable):
    supports_input_mutation = False
    supports_aliasing = False

    def python_type(self):
        return type(self.value)

    def _call_function(
        self,
        tx: "InstructionTranslator",
        args: "list[VariableTracker]",
        kwargs: "dict[str, VariableTracker]",
    ) -> "VariableTracker":
        (
            p_args,
            p_kwargs,
            example_value,
            body_r,
            body_gmod,
            body_name,
            body_graph_output_vts,
        ) = self.create_wrapped_node(
            tx, args[0], args[1:], {}, self.value._name, subgraph_name="subgraph"
        )
        assert len(p_kwargs) == 0

        flat_example_value = pytree.tree_map_only(
            torch.fx.Proxy,
            lambda a: a.node.meta["example_value"],
            body_r.as_proxy(),
        )

        p_kwargs = {key: value.as_proxy() for key, value in kwargs.items()}
        return _call_function_and_unflatten_output(
            tx,
            self.value,
            p_args,
            p_kwargs,
            flat_example_value,
            body_r,
            body_graph_output_vts,
        )


class InvokeSubgraphHigherOrderVariable(WrapHigherOrderVariable):
    supports_input_mutation = True
    supports_aliasing = False
    restore_side_effects = False

    def install_subgraph_in_output_graph(
        self, tx, fn_vt, fn_args_vt, kwargs, body_gmod, attr_name
    ):
        # Check if the subgraph from speculate_subgraph (body_gmod) and the fake
        # inputs have already been seen before. If yes, the subgraph is already
        # installed in the output graph and we can just access the subgraph
        # using the saved attr name.

        if not isinstance(fn_vt, (UnspecializedNNModuleVariable, UserFunctionVariable)):
            unimplemented(
                gb_type="Encountered non user function variable during invoke_subgraph HOP tracing",
                context=str(fn_vt),
                explanation="invoke_subgraph does not support non user function variable",
                hints=[*graph_break_hints.SUPPORTABLE],
            )

        invoke_subgraph_cache = (
            tx.output.tracing_context.hop_dispatch_set_cache.get_cache(
                torch._higher_order_ops.invoke_subgraph
            )
        )

        if isinstance(fn_vt, UserFunctionVariable):
            fn_id = id(fn_vt.get_function())
            fn_name = fn_vt.get_function().__name__
        else:
            assert isinstance(fn_vt, UnspecializedNNModuleVariable)
            fn_id = id(fn_vt.value.forward.__func__)
            fn_name = fn_vt.value.forward.__name__
        previously_installed_submodules = []
        if invoke_subgraph_cache:
            previously_installed_submodules = (
                invoke_subgraph_cache.get_dynamo_installed_submodules(fn_id)
            )
            current_mod = body_gmod
            # NB - reverse is more likely to cause a hit sooner because first
            # graph can have requires_grad=False for a few inputs
            for submodule_name in reversed(previously_installed_submodules):
                assert submodule_name in tx.output.nn_modules
                previous_mod = tx.output.nn_modules[submodule_name]
                if are_same_graph_modules(
                    fn_name, previous_mod, current_mod, tx.fake_mode
                ):
                    return submodule_name

        body_name = super().install_subgraph_in_output_graph(
            tx, fn_vt, fn_args_vt, kwargs, body_gmod, "subgraph"
        )
        hc_log.debug(
            "%s: Installing subgraph with identifier '%s', bringing total count for '%s' function to %s",
            fn_name,
            body_name,
            fn_name,
            len(previously_installed_submodules) + 1,
        )
        if invoke_subgraph_cache:
            invoke_subgraph_cache.add_dynamo_installed_submodule(fn_id, body_name)

        return body_name

    @raise_hard_error_if_graph_break(
        reason="torch.compile requires the `nested_compile_region` decorated function to be capturable into a single graph",
    )
    def _call_function(
        self,
        tx: "InstructionTranslator",
        args: "list[VariableTracker]",
        kwargs: "dict[str, VariableTracker]",
    ) -> "VariableTracker":
        # This flattens the kwargs into lifted args
        (
            p_args,
            p_kwargs,
            example_value,
            body_r,
            body_gmod,
            body_name,
            body_graph_output_vts,
        ) = self.create_wrapped_node(tx, args[0], args[1:], kwargs, "invoke_subgraph")

        if len(p_kwargs) > 0:
            unimplemented(
                gb_type="invoke_subgraph: kwargs unexpected",
                context=f"args: {args}, kwargs: {kwargs}",
                explanation="kwargs should have been flattened into lifted args.",
                hints=[
                    *graph_break_hints.DYNAMO_BUG,
                ],
            )

        p_args = (
            p_args[0],
            body_name,
            *p_args[1:],
        )
        return _call_function_and_unflatten_output(
            tx,
            torch._higher_order_ops.invoke_subgraph,
            tuple(p_args),
            p_kwargs,
            example_value,
            body_r,
            body_graph_output_vts,
        )


class LocalMapWrappedHigherOrderVariable(WrapHigherOrderVariable):
    supports_input_mutation = False
    supports_aliasing = False

    # Subclasses aren't supported by speculate_subgraph yet
    # So this HOP is only usable with plain tensors
    _enabled = False

    @classmethod
    @contextlib.contextmanager
    def enable(cls):
        """Context manager to temporarily enable local map wrapping.
        Will be removed when speculate_subgraph supports subclass inputs:
        https://github.com/pytorch/pytorch/issues/161456.

        Usage:
            with LocalMapWrappedHigherOrderVariable.enable_wrapping():
                # Code where should_wrap_in_hop will return True
                pass
        """
        old_value = cls._enabled
        cls._enabled = True
        try:
            yield
        finally:
            cls._enabled = old_value

    @classmethod
    def should_wrap_in_hop(cls, value):
        if not torch.distributed.is_available():
            return False

        from torch.distributed.tensor.experimental._func_map import _local_map_wrapped

        # check is important to avoid subclass dispatch
        if type(value) is not type(_local_map_wrapped):
            return False

        return value is _local_map_wrapped and cls._enabled

    @staticmethod
    def build(**options):
        return TorchHigherOrderOperatorVariable.make(
            torch._higher_order_ops.local_map_hop,
            **options,
        )

    def python_type(self):
        return type(self.value)

    def _call_function(
        self,
        tx: "InstructionTranslator",
        args: "list[VariableTracker]",
        kwargs: "dict[str, VariableTracker]",
    ) -> "VariableTracker":
        """
        Goal of this function is to rewrite local_map usage as a HOP:
            local_map(func, ...) -> local_map_hop(gm, ...)
        """

        (
            user_func,
            out_placements,
            in_placements,
            in_grad_placements,
            device_mesh,
            redistribute_inputs,
            *user_args,
        ) = args

        # None placements are used to pass non-Tensors into the local_map function.
        # Containers passed this way can not hold tensors. Thus, Dynamo would have inlined
        # into them, and we handle None placements by assuming they will be desugared away.
        # This will need to be adjusted for dynamic shapes support.
        def check_none_last(placements):
            seen_none = 0
            for p in placements:
                if p is None:
                    seen_none += 1
                else:
                    assert seen_none == 0, (
                        "Tracing local_map is only currently supported with None placements last."
                    )
            return seen_none

        inputs_none_placements = check_none_last(in_placements.value)
        output_none_placements = check_none_last(out_placements.value)

        local_map_kwargs = {
            "out_placements": out_placements.value,
            "in_placements": in_placements.value,
            "redistribute_inputs": redistribute_inputs.value,
            "in_grad_placements": in_grad_placements.value,
            "device_mesh": device_mesh.value,
        }
        assert local_map_kwargs["device_mesh"] is not None, (
            "Not yet implemented, please manually provide a device_mesh to local_map."
        )
        mesh = local_map_kwargs["device_mesh"]

        # For Autoparallel, the initial trace is done with global shapes, then we decide model weights sharding,
        # and reuse the graph. Since the sharding decision is after the initial trace, we can't trace with local shapes.
        # For local_map however, since we specify all placements, we can trace with local shapes.

        # Step 1: Validate the annotated function matches the input_placements (i.e. that it can run in eager)
        template = (
            "Expecting {expected} {inputs_or_outputs} to local_map function based on placements"
            ", but found {actual}. Please ensure the count matches for eager. "
        )
        assert len(in_placements.value) == len(user_args), template.format(
            expected=len(in_placements.value),
            inputs_or_outputs="inputs",
            actual=len(user_args),
        )

        from torch._higher_order_ops.local_map import (
            redistribute_fw_inputs,
            redistribute_fw_outputs,
        )

        # Step 2: Convert inputs to local shapes
        priors = {}
        for placements, vt in zip(in_placements.value, user_args):
            if isinstance(vt, variables.lazy.LazyVariableTracker):
                vt = variables.lazy.LazyVariableTracker.realize_all(vt)

            if not isinstance(vt, variables.TensorVariable):
                assert placements is None
                continue

            global_tensor = vt.as_proxy().node.meta["example_value"]
            # NOTE: We don't support local_map region relying on exact grad_fn information
            # This is okay since accessing grad_fn is a graph break.
            local_tensor = redistribute_fw_inputs(
                (global_tensor,),
                (placements,),
                mesh,
            )
            local_tensor = local_tensor[0]

            priors[vt] = global_tensor
            vt.as_proxy().node.meta["example_value"] = local_tensor
            vt.synchronize_attributes(tx)

        # Step 3: Trace local_map subgraph with local tensors
        (
            p_args,
            p_kwargs,
            example_value,
            body_r,
            body_gmod,
            body_name,
            body_graph_output_vts,
        ) = self.create_wrapped_node(
            tx, user_func, user_args, kwargs, self.value._name, subgraph_name="subgraph"
        )

        # Step 4: Validate traced graph signature still matches placement information
        expected_num_inputs = len(in_placements.value) - inputs_none_placements
        actual_num_inputs = len(body_gmod.graph.find_nodes(op="placeholder"))
        expected_num_outputs = len(out_placements.value) - output_none_placements
        assert len(body_gmod.graph.find_nodes(op="output")) == 1
        actual_num_outputs = len(body_gmod.graph.find_nodes(op="output")[0].args[0])

        template = (
            "Expecting {expected} {inputs_or_outputs} to local_map function based on placements"
            ", but found {actual}. If the count matches for eager, "
            "Dynamo may have flattened {inputs_or_outputs} to the function or found additional "
            "tensors used via closures. "
            "Please adjust the input placements to match what the traced graph sees: \n{gm_str}."
        )

        def make_error_msg(*args):
            expected_num, actual_num, inputs_or_outputs = args
            gm_str = body_gmod.print_readable(print_output=False)
            return template.format(
                expected=expected_num,
                inputs_or_outputs=inputs_or_outputs,
                actual=actual_num,
                gm_str=gm_str,
            )

        if expected_num_inputs != actual_num_inputs:
            raise AssertionError(
                make_error_msg(expected_num_inputs, actual_num_inputs, "inputs")
            )
        if expected_num_outputs != actual_num_outputs:
            raise AssertionError(
                make_error_msg(expected_num_outputs, actual_num_outputs, "outputs")
            )

        if inputs_none_placements > 0:
            expected_input_nodes = [
                arg.as_proxy().node for arg in user_args[:-inputs_none_placements]
            ]
        else:
            expected_input_nodes = [arg.as_proxy().node for arg in user_args]
        actual_input_nodes = [proxy.node for proxy in p_args]
        assert actual_input_nodes[0].op == "get_attr"
        assert "subgraph" in actual_input_nodes[0].target
        assert len(expected_input_nodes) == len(actual_input_nodes) - 1
        for expected_order, actual_order in zip(
            expected_input_nodes, actual_input_nodes[1:]
        ):
            assert expected_order == actual_order, (
                "Dynamo changed the order of inputs to the local_map function, please adjust "
                f"the order of inputs and input_placements from {expected_input_nodes}, to: {actual_input_nodes[1:]}"
            )
        assert len(p_kwargs) == 0

        flat_example_value = pytree.tree_map_only(
            torch.fx.Proxy,
            lambda a: a.node.meta["example_value"],
            body_r.as_proxy(),
        )

        # Step 5: Install local_map subgraph
        p_kwargs = {key: value.as_proxy() for key, value in kwargs.items()}
        out = _call_function_and_unflatten_output(
            tx,
            self.value,
            p_args,
            p_kwargs,
            flat_example_value,
            body_r,
            body_graph_output_vts,
        )

        # Step 6: Restore inputs and outputs to global shapes
        for vt, global_tensor in priors.items():
            vt.as_proxy().node.meta["example_value"] = global_tensor
            vt.synchronize_attributes(tx)

        outs = out.items if isinstance(out, TupleVariable) else [out]
        assert len(outs) == len(out_placements.value)
        for placements, vt in zip(out_placements.value, outs):
            if not isinstance(vt, variables.TensorVariable):
                assert placements is None
                continue

            local_tensor = vt.as_proxy().node.meta["example_value"]

            # NOTE: We don't support code after the local_map region relying on exact grad_fn information
            # This is okay since accessing grad_fn is a graph break.
            global_tensor = redistribute_fw_outputs(
                (local_tensor,),
                (placements,),
                mesh,
                num_activations=0,  # this is not the joint
            )
            global_tensor = global_tensor[0]

            vt.as_proxy().node.meta["example_value"] = global_tensor
            vt.synchronize_attributes(tx)

        # TODO: Figure out how to handle output order diverging from eager

        # Treat as const, so we don't have to deal with Placement types in fx IR
        # Guarded with EQUALS_MATCH on local_map call's arguments
        body_gmod.meta["local_map_kwargs"] = {
            "out_placements": out_placements.value[:expected_num_outputs],
            "in_placements": in_placements.value[:expected_num_inputs],
            "redistribute_inputs": redistribute_inputs.value,
            "in_grad_placements": in_grad_placements.value,
            "device_mesh": device_mesh.value,
        }

        return out


# Map operator names to their corresponding variable for fast TorchHigherOrderOperatorVariable.make()
_hop_name_to_variable_class = {
    "cond": CondHigherOrderVariable,
    "while_loop": WhileLoopHigherOrderVariable,
    "while_loop_stack_output": WhileLoopStackOutputHigherOrderVariable,
    "map_impl": MapHigherOrderVariable,
    "executorch_call_delegate": ExecutorchCallDelegateHigherOrderVariable,
    "out_dtype": OutDtypeHigherOrderVariable,
    "wrap": WrapHigherOrderVariable,
    "hints_wrapper": HintsWrapperHigherOrderVariable,
    "flex_attention": FlexAttentionHigherOrderVariable,
    "flex_attention_backward": FlexAttentionBackwardHighOrderVariable,
    "wrap_activation_checkpoint": CheckpointHigherOrderVariable,
    "tag_activation_checkpoint": CheckpointHigherOrderVariable,
    "_export_tracepoint": ExportTracepointHigherOrderVariable,
    "trace_wrapped": TraceWrappedHigherOrderOperatorVariable,
    "strict_mode": StrictModeHigherOrderVariable,
    "run_with_rng_state": RunWithRNGStateHigherOrderVariable,
    "associative_scan": AssociativeScanHigherOrderVariable,
    "scan": ScanHigherOrderVariable,
    "call_torchbind": CallTorchbindHigherOrderVariable,
    "wrap_with_set_grad_enabled": WrapWithSetGradEnabledHigherOrderVariable,
    "wrap_with_autocast": WrapWithAutocastHigherOrderVariable,
    "dynamo_bypassing_wrapper": DynamoBypassingWrapperHigherOrderVariable,
    "auto_functionalized": AutoFunctionalizeHigherOrderVariable,
    "auto_functionalized_v2": AutoFunctionalizeHigherOrderVariable,
    "invoke_subgraph": InvokeSubgraphHigherOrderVariable,
    "custom_function_call": CustomFunctionHigherOrderOperatorVariable,
    "local_map_hop": LocalMapWrappedHigherOrderVariable,
}<|MERGE_RESOLUTION|>--- conflicted
+++ resolved
@@ -1501,16 +1501,11 @@
             # generation.
             tx.fake_mode.epoch += 1
 
-<<<<<<< HEAD
             flattened_ret_val = _make_inlined(tx, pytree.tree_flatten)(ret_val).items[0]
             if not only_consist_of(
                 flattened_ret_val, (TensorVariable, ConstantVariable)
             ):
-                unimplemented_v2(
-=======
-            if not only_consist_of(ret_val, (TensorVariable, ConstantVariable)):
                 unimplemented(
->>>>>>> 490970fd
                     gb_type="torch.cond: unsupported branch return type",
                     context=str(ret_val),
                     explanation="Expected branches to return a possibly nested pytree of tensors or constant ints.",
@@ -1543,23 +1538,6 @@
         ) = speculate_branch(False)
         false_nn_modules = dict(tx.output.nn_modules)
 
-<<<<<<< HEAD
-=======
-        same_spec = _make_inlined(tx, pytree.TreeSpec.__eq__)(
-            true_spec.treespec, false_spec.treespec
-        ).as_python_constant()
-        # 3.14: NotImplemented cannot be converted to bool
-        if same_spec is not NotImplemented and not same_spec:
-            unimplemented(
-                gb_type="torch.cond: differing branch outputs",
-                context=f"true_spec: {true_spec.treespec}, false_spec: {false_spec.treespec}, same_spec: {same_spec}",
-                explanation="Expected branches to return the same pytree structure.",
-                hints=[
-                    *graph_break_hints.USER_ERROR,
-                ],
-            )
-
->>>>>>> 490970fd
         (
             true_graph,
             false_graph,
