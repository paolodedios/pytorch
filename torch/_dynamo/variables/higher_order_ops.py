--- conflicted
+++ resolved
@@ -302,8 +302,8 @@
     # while still allowing `body_r` to contain arbitrary Python objects.
     for orig_vt, subgraph_vt in zip(graph_output_vts, flat_variable.items):
         if isinstance(orig_vt, (variables.SymNodeVariable, variables.TensorVariable)):
-            assert isinstance(
-                subgraph_vt, (variables.SymNodeVariable, variables.TensorVariable)
+            assert subgraph_vt.is_tensor() or isinstance(
+                subgraph_vt, SymNodeVariable
             )
             orig_vt.proxy = subgraph_vt.proxy
 
@@ -342,16 +342,7 @@
 
     flat_variable = add_call_function(tx, fn, args, kwargs, flat_example_value)
     if body_r is not None:
-<<<<<<< HEAD
         overwrite_tensor_vt_proxy(graph_output_vts, flat_variable)
-=======
-        for orig_vt, subgraph_vt in zip(graph_output_vts, flat_variable.items):
-            if orig_vt.is_tensor() or isinstance(orig_vt, SymNodeVariable):
-                assert subgraph_vt.is_tensor() or isinstance(
-                    subgraph_vt, SymNodeVariable
-                )
-                orig_vt.proxy = subgraph_vt.proxy
->>>>>>> 47da33f6
     return body_r
 
 
@@ -4086,10 +4077,7 @@
             non_differentiable_set = set(ctx.non_differentiable)
             assert isinstance(fwd_out, variables.BaseListVariable)
             for i, x in enumerate(fwd_out.items):
-                if (
-                    isinstance(x, variables.TensorVariable)
-                    and x.as_proxy() in non_differentiable_set
-                ):
+                if x.is_tensor() and x.as_proxy() in non_differentiable_set:
                     non_differentiable_idx.append(i)
 
         # Store fwd_body
@@ -4192,7 +4180,7 @@
         # are not used in forward, we still need to account for their gradients
         # in the backward.
         for arg in args:
-            if isinstance(arg, variables.TensorVariable):
+            if arg.is_tensor():
                 fwd_tracer.maybe_lift_tracked_freevar_to_input(arg.as_proxy())
 
         if ctx in tx.output.side_effects.store_attr_mutations:
@@ -4233,12 +4221,12 @@
         )
 
         bwd_args = []
-        if isinstance(fwd_out, variables.TensorVariable):
+        if fwd_out.is_tensor():
             bwd_args.append(fwd_out)
         else:
             assert isinstance(fwd_out, variables.BaseListVariable)
             for i in fwd_out.items:
-                if isinstance(i, variables.TensorVariable):
+                if i.is_tensor():
                     bwd_args.append(i)
                 else:
                     bwd_args.append(ConstantVariable.create(None))
@@ -4334,7 +4322,6 @@
 
         return bwd_args, bwd_out, bwd_graph, bwd_freevars, bwd_graph_output_vts
 
-<<<<<<< HEAD
     def rewire_bwd_graph_outputs(
         self,
         fwd_freevars,
@@ -4451,9 +4438,9 @@
             bwd_outs = bwd_out.items
             for idx, fwd_arg in enumerate(orig_fwd_args):
                 # We care about tensor args. For non-tensor args, the bwd output returns None.
-                if isinstance(fwd_arg, variables.TensorVariable):
+                if fwd_arg.is_tensor():
                     bwd_out_at_idx = bwd_outs[idx]
-                    if isinstance(bwd_out_at_idx, variables.TensorVariable):
+                    if bwd_out_at_idx.is_tensor():
                         outer_fwd_proxy_to_bwd_node[fwd_arg.proxy] = get_bwd_node(
                             bwd_out_at_idx
                         )
@@ -4464,20 +4451,8 @@
                             and bwd_out_at_idx.value is None
                         )
                         outer_fwd_proxy_to_bwd_node[fwd_arg.proxy] = None
-=======
-        # If users call ctx.mark_non_differentiable, we should capture these output tensors who
-        # are marked as non-differentiable and pass them to ApplyTemplate
-        # at torch._functorch.autograd_function.AutogradFunctionApply for reconstruction.
-        non_differentiable_idx = []
-        if ctx.non_differentiable is not None:
-            non_differentiable_set = set(ctx.non_differentiable)
-            assert isinstance(fwd_out, variables.BaseListVariable)
-            for i, x in enumerate(fwd_out.items):
-                if x.is_tensor() and x.as_proxy() in non_differentiable_set:
-                    non_differentiable_idx.append(i)
->>>>>>> 47da33f6
-
-        elif isinstance(bwd_out, variables.TensorVariable):
+
+        elif bwd_out.is_tensor():
             outer_fwd_proxy_to_bwd_node[orig_fwd_args[0].proxy] = get_bwd_node(bwd_out)
 
         # Ideally, we should have walked through the fwd placeholders. But we
@@ -4612,11 +4587,11 @@
         bwd_idx = 0
         if isinstance(fwd_out, variables.BaseListVariable):
             for fwd_vt in fwd_out.items:
-                if isinstance(fwd_vt, variables.TensorVariable):
+                if fwd_vt.is_tensor():
                     fwd_vt_to_bwd_node[fwd_vt] = bwd_input_nodes[bwd_idx]
                     bwd_idx += 1
         else:
-            if isinstance(fwd_out, variables.TensorVariable):
+            if fwd_vt.is_tensor():
                 fwd_vt_to_bwd_node[fwd_out] = bwd_input_nodes[bwd_idx]
                 bwd_idx += 1
 
@@ -4669,30 +4644,7 @@
         new_graph = torch.fx.Graph()
         env = {}
 
-<<<<<<< HEAD
         count = itertools.count()
-=======
-        # The type of original args can be arbitrary, but we only support basic type in FX graph.
-        # So the speculated subgraph input includes original tensor args and the lifted freevars.
-        # We need to filter out the original tensor args and concat them with the lifted freevars
-        # to generate the proxy args for the FX call_function node.
-        filtered_args = []
-        # A boolean list to mark if the type of corresponding argument is tensor.
-        # This is used to determine if a FX node's argument should be an argument of
-        # ApplyTemplate.forward and if we should skip the output from ApplyTemplate.backward
-        # at torch._functorch.autograd_function.AutogradFunctionApply.
-        args_tensor_mask = [False] * len(args)
-        for i, arg in enumerate(args):
-            if arg.is_tensor() or isinstance(arg, SymNodeVariable):
-                filtered_args.append(arg)
-                args_tensor_mask[i] = True
-
-        # Rewrite the output of bwd_graph to remove the grad output for the non-Tensor args.
-        new_bwd_graph_outputs = None
-        for node in bwd_graph.find_nodes(op="output"):
-            bwd_graph.erase_node(node)
-            break
->>>>>>> 47da33f6
 
         for node in rewired_bwd_graph_inputs:
             if node is None:
