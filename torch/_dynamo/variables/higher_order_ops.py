# mypy: ignore-errors

"""
This module contains classes and utilities for handling higher-order operators in Dynamo.
It provides functionality for tracing and transforming control flow constructs like
conditions (torch.cond), loops (torch.while_loop), maps (torch.ops.higher_order.map),
and other higher-order operations.

The module includes specialized VariableTracker classes for different types of
higher-order operations, along with utilities for:
- Speculating and capturing subgraphs
- Managing control flow
- Handling autograd function applications
- Supporting function transformations
- Processing activation checkpoints

These classes work together to enable Dynamo to correctly trace and compile code
containing complex control flow patterns and higher-order functions while preserving
their semantic behavior.
"""

import contextlib
import copy
import functools
import inspect
import itertools
import logging
import types
import warnings
from collections.abc import Sequence
from dataclasses import dataclass
from typing import Any, Literal, Optional, TYPE_CHECKING

import torch._C
import torch.fx
import torch.nn
from torch._dispatch.python import enable_python_dispatcher
from torch._dynamo.utils import get_fake_value
from torch._dynamo.variables.builtin import BuiltinVariable
from torch._dynamo.variables.constant import ConstantVariable
from torch._dynamo.variables.ctx_manager import RepararametrizeModuleContextVariable
from torch._dynamo.variables.functions import UserFunctionVariable
from torch._dynamo.variables.nn_module import UnspecializedNNModuleVariable
from torch._dynamo.variables.tensor import SymNodeVariable, TensorVariable
from torch._guards import Source
from torch._ops import HigherOrderOperator
from torch.fx.passes.shape_prop import _extract_tensor_metadata
from torch.multiprocessing.reductions import StorageWeakRef
from torch.utils import _pytree as pytree

from .. import graph_break_hints, variables
from ..exc import (
    ObservedException,
    UncapturedHigherOrderOpError,
    unimplemented,
    Unsupported,
)
from ..source import AttrSource, DictGetItemSource
from ..utils import proxy_args_kwargs, set_example_value
from .base import VariableTracker
from .dicts import ConstDictVariable
from .lazy import LazyVariableTracker
from .lists import ListVariable, TupleVariable


if TYPE_CHECKING:
    from torch._dynamo.symbolic_convert import InstructionTranslator


log = logging.getLogger(__name__)
hc_log = torch._logging.getArtifactLogger(__name__, "hierarchical_compile")


@dataclass
class OutputSpec:
    """
    Contains the treespec of the output of the speculated subgraph, and the
    information to mask out the constant values from the output during
    flattening and inserting them back during unflattening. Cleaning up
    constants from the graph makes the graph simpler for AOTDispatcher and
    Inductor.
    """

    treespec: pytree.TreeSpec
    # list of True/False to identify the locations of const values in the
    # subgraph output. True means that value at that index is a constant.
    masks_to_filter_const_values: Optional[list[bool]] = None
    # The actual constant values that were present in the subgraph output. Note
    # that this is the same length as the mask, we just look at the indices
    # where mask is True.
    const_values: Optional[list[Any]] = None
    # Number of intermediate nodes that are also made subgraph outputs.
    num_intermediate_nodes_as_outputs: int = 0

    def __post_init__(self):
        if (
            self.masks_to_filter_const_values is not None
            or self.const_values is not None
        ):
            assert len(self.masks_to_filter_const_values) == len(self.const_values)


# This function is a syntax sugar for creating a dummy new subtracer so that
# newly added nodes are added to a separate subgraph in this subtracer instead of affecting
# the main graph. This is useful for creating sample inputs for tracing the subgraph.
# For example, in FlexAttentionHigherOrderVariable, we want to create several scalars
# to trace the score_mod function but we don't want the operators that creates the scalar to
# show up in the graph, we could this function to discard the graph changes.
# Example usage:
# with discard_graph_changes():
#   sample_input= create_sample_inputs()
# speculate_subgraph(tx, f, sample_inputs, {})
@contextlib.contextmanager
def discard_graph_changes(tx):
    ctx = tx.output.subtracer("subgraph_wrapper", None)
    try:
        ctx.__enter__()
        yield
    finally:
        ctx.__exit__(None, None, None)


def check_meta_consistency_vt(
    vars1: list[VariableTracker],
    vars2: list[VariableTracker],
    lhs_name: str,
    rhs_name: str,
    include_contiguity: bool = True,
) -> None:
    from torch._higher_order_ops.utils import check_meta_consistency

    def _unwrap_var(var):
        if var.is_tensor():
            return var.proxy.node.meta["example_value"]
        elif isinstance(var, SymNodeVariable):
            return var.sym_num
        elif var.is_python_constant():
            return var.as_python_constant()
        else:
            unimplemented(
                gb_type="cannot unwrap variable for check_meta_consistency",
                context=str(var),
                explanation=f"Expected {var} to be TensorVariable, SymNodeVariable, or ConstantVariable",
                hints=[],
            )

    unwrapped1 = [_unwrap_var(var) for var in vars1]
    unwrapped2 = [_unwrap_var(var) for var in vars2]

    return check_meta_consistency(
        unwrapped1,
        unwrapped2,
        lhs_name,
        rhs_name,
        include_contiguity=include_contiguity,
    )


@contextlib.contextmanager
def dynamo_enable_grad(tx: "InstructionTranslator", enable=True):
    from . import GradModeVariable

    org_value = torch.is_grad_enabled()
    try:
        GradModeVariable.create(tx, enable, initialized=True)
        yield
    finally:
        GradModeVariable.create(tx, org_value, initialized=True)


@contextlib.contextmanager
def dynamo_allow_side_effects_in_hop(tx: "InstructionTranslator"):
    orig_val = tx.output.current_tracer.allow_side_effects_in_hop
    try:
        tx.output.current_tracer.allow_side_effects_in_hop = True
        yield
    finally:
        tx.output.current_tracer.allow_side_effects_in_hop = orig_val


def find_mismatched_vars(var, types, allow_none=False):
    """
    Recursively finds variables whose type is not an instance of the specified types.
    Args:
        var: The variable to check.
        types: A tuple of allowed types.
        allow_none (bool): Whether to allow None values. Defaults to False.
    Returns:
        A set of variables whose type is not an instance of the specified types.
    """
    mismatched_vars = set()
    if isinstance(var, (list, tuple)):
        for item in var:
            mismatched_vars.update(find_mismatched_vars(item, types, allow_none))
    elif isinstance(var, (TupleVariable, ListVariable)):
        for item in var.items:
            mismatched_vars.update(find_mismatched_vars(item, types, allow_none))
    elif isinstance(var, ConstDictVariable):
        for value in var.items.values():
            mismatched_vars.update(find_mismatched_vars(value, types, allow_none))
    else:
        if not isinstance(var, types) and not (allow_none and var.is_constant_none()):
            mismatched_vars.add(var)
    return mismatched_vars


def only_consist_of(var, types, allow_none=False):
    mismatch_vars = find_mismatched_vars(var, types, allow_none=allow_none)
    return len(mismatch_vars) == 0


# A more read-able syntax sugar for creating a UserFunctionVariable for f
# and run call_function on it. Make it return a function to preserve the calling
# convention of the original f.
def _make_inlined(tx: "InstructionTranslator", f):
    assert callable(f), "Expect f to be a python callable."

    def inline_call(*args, **kwargs):
        return UserFunctionVariable(f).call_function(tx, args, kwargs)

    return inline_call


def add_call_function(
    tx: "InstructionTranslator",
    fn: Any,
    args: tuple[Any, ...],
    kwargs: dict[str, Any],
    flat_example_value: Any,
):
    from .builder import wrap_fx_proxy

    # Store the invocation as a call
    flat_variable = wrap_fx_proxy(
        tx=tx,
        proxy=tx.output.create_proxy(
            "call_function",
            fn,
            args=args,
            kwargs=kwargs,
        ),
        example_value=flat_example_value,
    )
    return flat_variable


def overwrite_tensor_vt_requires_grad(graph_output_vts, flat_variable):
    # All outputs of autograd.Function have requires_grad=True. We turn off
    # grad_mode in autograd.Function, so our outputs naively have
    # requires_grad=False. So we hackily force them back on here. A better
    # solution would be to write python code that Dynamo could trace but we
    # decided that it wasn't worth it.
    for orig_vt, subgraph_vt in zip(graph_output_vts, flat_variable.items):
        if isinstance(orig_vt, variables.TensorVariable):
            assert isinstance(subgraph_vt, variables.TensorVariable)
            orig_vt.requires_grad = subgraph_vt.requires_grad
            if orig_vt.requires_grad:
                orig_vt.has_grad_fn = True


def overwrite_tensor_vt_proxy(graph_output_vts, flat_variable):
    # wrap_fx_proxy creates fresh variable trackers. However, the main program
    # after the speculate subgraph can still use the original tensor vts that
    # are still pointing to the nodes present in the subgraph. So, we reproxify
    # the original tensor vts with the subgraph outputs. This way, whenever the
    # outer graph uses an original vt, it uses the subgraph output.
    #
    # This is critical for maintaining the separation between:
    # - `body_r`: The output VT structure that Dynamo continues tracing (may
    #   contain non-proxyable objects, nested structures, etc.)
    # - `graph_output_vts`: Only the tensor/symint VTs that were actual graph
    #   outputs from speculate_subgraph
    #
    # By overwriting the proxies of VTs in `body_r` with the proxies from the
    # HOP call, we ensure the outer graph correctly references the HOP outputs
    # while still allowing `body_r` to contain arbitrary Python objects.
    for orig_vt, subgraph_vt in zip(graph_output_vts, flat_variable.items):
        if isinstance(orig_vt, (variables.SymNodeVariable, variables.TensorVariable)):
            assert subgraph_vt.is_tensor() or isinstance(subgraph_vt, SymNodeVariable)
            orig_vt.proxy = subgraph_vt.proxy


def _call_function_with_auto_output_flattening(
    tx: "InstructionTranslator",
    fn: Any,
    args: tuple[Any, ...],
    kwargs: dict[str, Any],
    flat_example_value: Any,
    body_r: Optional[VariableTracker],
    graph_output_vts: VariableTracker | tuple[VariableTracker, ...],
) -> Optional[VariableTracker]:
    """
    Create HOP call node and reproxify output VTs for HOPs with auto output semantics.

    This function is used by HOPs with auto output semantics (see speculate_subgraph_with_auto_output_flattening)
    to create the actual HOP call in the FX graph and properly handle the output variable trackers.

    The key operation is "reproxifying" - updating the proxies of the original tensor VTs
    (from body_r) to point to the HOP call outputs, ensuring the outer graph correctly
    references the HOP outputs while allowing body_r to contain arbitrary Python objects.

    Args:
        tx: The instruction translator
        fn: The HOP function to call
        args: Arguments for the HOP call (typically includes the subgraph node)
        kwargs: Keyword arguments for the HOP call
        flat_example_value: Example value for the HOP output
        body_r: The output VT structure that Dynamo continues tracing with (may be None)
        graph_output_vts: Tensor/symint VTs that were actual graph outputs

    Returns:
        The body_r VT (unchanged), which Dynamo will continue tracing with
    """

    flat_variable = add_call_function(tx, fn, args, kwargs, flat_example_value)
    if body_r is not None:
        overwrite_tensor_vt_proxy(graph_output_vts, flat_variable)
    return body_r


def _call_function_and_unflatten_output(
    tx, fn, args, kwargs, flat_example_value, ret_spec, body_r
):
    from .builder import wrap_fx_proxy

    # Store the invocation as a call
    flat_variable = wrap_fx_proxy(
        tx=tx,
        proxy=tx.output.create_proxy(
            "call_function",
            fn,
            args=args,
            kwargs=kwargs,
        ),
        example_value=flat_example_value,
    )

    # wrap_fx_proxy creates fresh variable trackers. However, the main program
    # after the speculate subgraph can still use the original tensor vts that
    # are still pointing to the nodes present in the subgraph. So, we reproxify
    # the original tensor vts with the subgraph outputs. This way, whenever the
    # outer graph uses an original vt, it uses the subgraph output.
    if body_r is not None:
        for orig_vt, subgraph_vt in zip(body_r.items, flat_variable.items):
            if orig_vt.is_tensor() or isinstance(orig_vt, SymNodeVariable):
                assert subgraph_vt.is_tensor() or isinstance(
                    subgraph_vt, SymNodeVariable
                )
                orig_vt.proxy = subgraph_vt.proxy

    if ret_spec.num_intermediate_nodes_as_outputs:
        # The treespec was computed w/o any extra intermediate outputs. At this
        # point, it is safe to just get rid of the extra outputs
        flat_variable = TupleVariable(
            flat_variable.items[: -ret_spec.num_intermediate_nodes_as_outputs]
        )

    if ret_spec.masks_to_filter_const_values:
        from torch._dynamo.external_utils import insert_const_values_with_mask

        # During flattening, we removed the constant values. To ensure Dynamo
        # can trace correctly, insert back the constant values in the output.
        flat_variable = _make_inlined(tx, insert_const_values_with_mask)(
            flat_variable, ret_spec.masks_to_filter_const_values, ret_spec.const_values
        )

    # Transform variable back into a list (previously made into a tuple by
    # speculate_subgraph function) so as to respect the pytree API typing.
    flat_list_variable = BuiltinVariable(list).call_function(tx, [flat_variable], {})
    return (
        _make_inlined(tx, pytree.tree_unflatten)(flat_list_variable, ret_spec.treespec)
        if ret_spec.treespec
        else flat_variable
    )


def _assert_tensors_nonaliasing(inputs, outputs):
    input_tensor_ids = {
        id(t) for t in pytree.tree_leaves(inputs) if isinstance(t, torch.Tensor)
    }
    output_tensor_ids = {
        id(t) for t in pytree.tree_leaves(outputs) if isinstance(t, torch.Tensor)
    }
    assert input_tensor_ids.isdisjoint(output_tensor_ids), (
        "inputs to function body cannot alias outputs"
    )


def get_tensor_storages(tensor: torch.Tensor) -> set[StorageWeakRef]:
    """
    Get storage references from a tensor.

    Handles regular tensors. Raises NotImplementedError for sparse tensors
    and traceable wrapper subclasses.

    Args:
        tensor: The tensor to extract storages from

    Returns:
        Set of StorageWeakRef objects for the tensor's storage(s)
    """
    from torch.multiprocessing.reductions import StorageWeakRef
    from torch.utils._python_dispatch import is_traceable_wrapper_subclass

    storages: set[StorageWeakRef] = set()

    if not isinstance(tensor, torch.Tensor):
        return storages

    if tensor.is_sparse or tensor.is_sparse_csr:
        raise NotImplementedError("get_tensor_storages does not support sparse tensors")

    if is_traceable_wrapper_subclass(tensor):
        raise NotImplementedError(
            "get_tensor_storages does not support traceable wrapper subclasses"
        )
    else:
        storages.add(StorageWeakRef(tensor._typed_storage()))

    return storages


class StorageAliasingTracker:
    """
    Tracks storage references to detect aliasing between tensors.

    This class encapsulates the logic for collecting storages from tensors
    and checking for aliasing conflicts. Used to filter intermediate outputs
    that would create input-output or output-output aliasing.
    """

    def __init__(self):
        self.excluded_storages: set = set()

    def _collect_storages_from_tensor(self, example_value):
        self.excluded_storages.update(get_tensor_storages(example_value))

    def collect_from_inputs(self, tx):
        """Collect storages from graph input placeholders."""
        from torch._higher_order_ops.utils import _collect_fake_inputs

        for node in tx.output.graph.nodes:
            if node.op == "placeholder":
                example_value = _collect_fake_inputs([node])[0]
                if isinstance(example_value, torch.Tensor):
                    self._collect_storages_from_tensor(example_value)
            else:
                break

    def collect_from_outputs(self, graph_output_vts):
        """Collect storages from existing graph outputs."""
        from torch._higher_order_ops.utils import _collect_fake_inputs

        for vt in graph_output_vts:
            proxy = vt.as_proxy()
            example_value = _collect_fake_inputs([proxy.node])[0]
            if isinstance(example_value, torch.Tensor):
                self._collect_storages_from_tensor(example_value)

    def check_and_track(self, proxy_node) -> bool:
        """
        Check if a tensor can be added as a subgraph output without causing aliasing issues.

        Given a proxy node, extracts its example tensor value and checks if its storage
        aliases with any previously tracked storages (from inputs or other outputs).
        If there's no aliasing conflict, the tensor's storage is added to the tracked set.

        Args:
            proxy_node: An FX proxy node whose example_value is the tensor to check.

        Returns:
            True if the tensor doesn't alias with tracked storages (safe to add as output),
            False if it aliases (should be filtered out).
        """
        from torch._higher_order_ops.utils import _collect_fake_inputs
        from torch.multiprocessing.reductions import StorageWeakRef
        from torch.utils._python_dispatch import is_traceable_wrapper_subclass

        example_value = _collect_fake_inputs([proxy_node])[0]

        # Non-tensor outputs (e.g., symints) don't have aliasing concerns
        if not isinstance(example_value, torch.Tensor):
            return True

        # Check if any storage aliases with existing inputs/outputs
        tensor_storages = get_tensor_storages(example_value)
        if tensor_storages & self.excluded_storages:
            return False

        # Track this tensor's storage (for wrapper subclasses, inner storages were already checked)
        if not is_traceable_wrapper_subclass(example_value):
            if not (example_value.is_sparse or example_value.is_sparse_csr):
                self.excluded_storages.add(
                    StorageWeakRef(example_value._typed_storage())
                )

        return True


def collect_intermediate_outputs(
    tx, subtracer, graph_output_vts, filter_aliased_intermediates=False
):
    extra_outputs = []
    existing_out_proxies = {vt.as_proxy() for vt in graph_output_vts}

    # Build the aliasing tracker if we're filtering
    tracker = None
    if filter_aliased_intermediates:
        tracker = StorageAliasingTracker()
        tracker.collect_from_inputs(tx)
        tracker.collect_from_outputs(graph_output_vts)

    for out in subtracer.tracked_tensor_or_symint_vt:
        proxy = out.as_proxy()

        # Skip if already in output
        if proxy in existing_out_proxies:
            continue

        # TODO floats are not supported in HOP input/output
        if isinstance(out, SymNodeVariable) and out.python_type() is float:
            continue

        if not filter_aliased_intermediates:
            extra_outputs.append(out)
        else:
            # Filter out intermediates that alias with inputs or outputs.
            # This is needed for HOPs like invoke_subgraph that don't support aliasing.
            # TODO: If a filtered intermediate is captured by side effects (e.g., appended
            # to a list), it will fail later with "does not belong to this Graph" error
            # when the outer graph tries to use it. See test_side_effect_with_aliased_intermediate.
            if tracker.check_and_track(proxy.node):
                extra_outputs.append(out)

    return extra_outputs


def _check_all_tensorvariable(args):
    if not all(type(a.realize()) is TensorVariable for a in args):
        unimplemented(
            gb_type="HOP: non torch.Tensor leaf",
            context=f"args types: {[type(a.realize()) for a in args]}",
            explanation="Expected all leaves to be of torch.Tensor type.",
            hints=[],
        )


def _check_supported_callable_arg(
    tx: "InstructionTranslator", func_var: VariableTracker, arg_name
):
    is_callable = (
        BuiltinVariable(callable).call_function(tx, [func_var], {}).as_python_constant()
    )
    if not is_callable:
        unimplemented(
            gb_type="HOP: non-callable variable",
            context=f"arg name: {arg_name}, func_var type: {str(func_var)}",
            explanation=f"{arg_name} should be a callable but is of type {str(func_var)}.",
            hints=[],
        )


def _call_while_loop(
    self: VariableTracker,
    tx: "InstructionTranslator",
    args: list[VariableTracker],
    kwargs: dict[str, VariableTracker],
    stack_output: bool,
    hop_name: str,
) -> VariableTracker:
    from torch._higher_order_ops.while_loop import _create_unbacked_symint

    args, kwargs = LazyVariableTracker.realize_all((args, kwargs))
    cond_fn, body_fn, operands, additional_inputs = args

    # Input checks
    for i, k in enumerate(["cond_fn", "body_fn", "operands"]):
        if v := kwargs.pop(k, None):
            assert i == len(args), (
                "did not provide the right number of non-keyword args"
            )
            args.append(v)

    if kwargs or len(args) != 4:
        unimplemented(
            gb_type="torch.while_loop: improper args/kwargs",
            context=f"args: {args}, kwargs: {kwargs}",
            explanation=f"torch.while_loop expects 4 positional arguments (got {len(args)}) "
            f"and no keyword arguments (got {len(kwargs)}) "
            "Usage: while_loop(cond_fn, body_fn, operands)",
            hints=[
                *graph_break_hints.USER_ERROR,
            ],
        )

    # cond_fn and body_fn input check
    _check_supported_callable_arg(tx, cond_fn, "cond_fn")
    _check_supported_callable_arg(tx, body_fn, "body_fn")

    # operands input check
    operands_seq = operands.unpack_var_sequence(tx)

    # additional_inputs input check
    if not isinstance(additional_inputs, (ListVariable, TupleVariable)):
        unimplemented(
            gb_type="torch.while_loop: improper additional_inputs",
            context=str(additional_inputs),
            explanation=f"Expected additional_inputs to be a list/tuple but got {additional_inputs.python_type()}",
            hints=[
                *graph_break_hints.DYNAMO_BUG,
            ],
        )
    additional_inputs_seq = additional_inputs.unpack_var_sequence(tx)

    with discard_graph_changes(tx):
        # Note: this must be run under discard graph changes.
        def unspecialize_carried_inputs(tx, carry) -> VariableTracker:
            # See NOTE [unspecialize int carry with unbacked symints]
            if (
                carry.is_python_constant()
                and isinstance(carry.as_python_constant(), int)
            ) or isinstance(carry, SymNodeVariable):
                example_value = _create_unbacked_symint(
                    tx.output.fake_mode, ignore_fresh_unbacked_symbols=True
                )
                proxy = tx.output.current_tracer.create_graph_input(
                    "unbacked_symint", type(example_value), example_value
                )
                return SymNodeVariable.create(tx, proxy, example_value)
            else:
                # See NOTE [unspecialize constant tensor carry]
                assert carry.is_tensor()
                cloned_carry = carry.clone()
                cloned_carry.proxy.node.meta["example_value"].constant = None
                return cloned_carry

        # clone inputs across subgraphs, to avoid unbacked memoization in fake prop
        cond_operands_seq = [
            unspecialize_carried_inputs(
                tx,
                (
                    carry.call_method(tx, "clone", args=(), kwargs={})
                    if carry.is_tensor()
                    else carry
                ),
            )
            for carry in operands_seq
        ]
        body_operands_seq = [
            unspecialize_carried_inputs(
                tx,
                (
                    carry.call_method(tx, "clone", args=(), kwargs={})
                    if carry.is_tensor()
                    else carry
                ),
            )
            for carry in operands_seq
        ]

    # create cond subgrpahs
    (
        (cond_r, _cond_treespec),
        cond_graph,
        cond_lifted_freevars,
    ) = speculate_subgraph(
        tx,
        cond_fn,
        cond_operands_seq + additional_inputs_seq,
        {},
        hop_name,
        source_target=self.value,
        # NOTE [why we cannot use "automatic" for while_loop]:
        # The reason is that we want to enforce
        # the ordering of inputs and outputs to be consistent and the ordering
        # of cond_fn and body_fn to the consistent.
        # e.g. suppose we use "automatic" and we have:
        #
        # def body_fn(ph1, ph2):
        #   new_a, new_b = ph2.cos(), ph1.sin()
        #   return new_a, new_b
        #
        # a, b = torch.randn(3), torch.randn(3)
        # new_a, new_b = body_fn(a, b)
        #
        # Using automatic, the ordering of arguments will be the order that they're
        # used. In this example, the capture graph looks like:
        #
        # def captured_body(ph1, ph2):
        #   new_a, new_b = ph1.cos(), ph2.add_(1)
        #   return new_a, new_b
        #
        # This is fine when we change the calling convention of captured_body to be
        # new_a, new_b = captured_body(b, a).
        # But for while_loop, the next iteration's input is previous iteration output
        # we'll end up feeding captured_body(new_a, new_b) instead.
        # So it's best we always enforce the ordering of carried_inputs the same as outputs
        # with "flatten_manual".
        set_subgraph_inputs="flatten_manual",
        supports_input_mutation=self.supports_input_mutation,
        supports_aliasing=self.supports_aliasing,
        remove_consts_from_outputs=False,
    )
    cond_nn_modules = dict(tx.output.nn_modules)
    validate_subgraph_output_types(cond_r)
    if cond_r.is_tensor():
        cond_r_meta = _extract_tensor_metadata(
            cond_r.proxy.node.meta["example_value"], include_contiguity=False
        )
        if cond_r_meta.dtype != torch.bool or cond_r_meta.shape != torch.Size([]):
            unimplemented(
                gb_type="torch.while_loop: unsupported cond_fn return type",
                context=str(cond_r),
                explanation=f"Expected cond_fn to return a scalar tensor or a bool but got {cond_r_meta.shape}.",
                hints=[
                    *graph_break_hints.USER_ERROR,
                ],
            )
    elif cond_r.is_python_constant():
        # short-circuiting while_loop when cond_fn returns a constant such as 0, 1 True or False
        pred = cond_r.as_python_constant()
        if pred:
            unimplemented(
                gb_type="torch.while_loop: infinite loop detected",
                context=str(cond_r),
                explanation=f"Infinite loop detected because while_loop's cond_fn always returns the same value {pred}.",
                hints=[
                    *graph_break_hints.USER_ERROR,
                ],
            )
        else:
            return operands

    # create body subgraph
    (
        (body_r, body_treespec),
        body_graph,
        body_lifted_freevars,
    ) = speculate_subgraph(
        tx,
        body_fn,
        body_operands_seq + additional_inputs_seq,
        {},
        hop_name,
        source_target=self.value,
        set_subgraph_inputs="flatten_manual",
        should_flatten_outputs=True,
        supports_input_mutation=False,
        supports_aliasing=False,
        remove_consts_from_outputs=False,
    )
    validate_subgraph_output_types(body_r)

    # We set include contiguity=False because we have vmap x HOP tests, where if
    # include_contiguity=True will call t.is_contiguous inside of vmap and get an error
    # "querying is_contiguous inside of vmap for memory_format other than
    # torch.contiguous_format is not yet implemented". This is okay because stride
    # is still checked.
    check_meta_consistency_vt(
        body_r.unpack_var_sequence(tx),
        operands_seq,
        "body_fn_output",
        "carried_inputs",
        include_contiguity=False,
    )

    (
        cond_graph,
        body_graph,
        cond_shared,
        _body_shared,
        cond_unique,
        body_unique,
    ) = _merge_graph_inputs(
        cond_graph,
        cond_lifted_freevars,
        "cond_fn",
        body_graph,
        body_lifted_freevars,
        "body_fn",
    )

    # Note: cond_shared and body_shared refer to the same proxy in parent graph
    # so using either of them is OK. Use cond_shared as it doesn't matter.
    additional_lifted_inputs = cond_shared + cond_unique + body_unique

    body_nn_modules = dict(tx.output.nn_modules)

    cond_gm = torch.fx.GraphModule(cond_nn_modules, cond_graph)
    body_gm = torch.fx.GraphModule(body_nn_modules, body_graph)
    cond_name = tx.output.install_subgraph("cond_fn", cond_gm)
    body_name = tx.output.install_subgraph("body_fn", body_gm)

    cond_node = make_attr(tx, cond_name)
    body_node = make_attr(tx, body_name)

    operands_proxy = tuple(operand.as_proxy() for operand in operands_seq)
    additional_inputs_proxy = tuple(
        [inp.as_proxy() for inp in additional_inputs_seq] + additional_lifted_inputs
    )
    p_args = (
        cond_node,
        body_node,
        operands_proxy,
        additional_inputs_proxy,
    )
    return _call_function_and_unflatten_output(
        tx,
        self.value,
        p_args,
        {},
        None,
        body_treespec,
        body_r,
    )


def are_same_graph_modules(fn_name, a_mod, b_mod, fake_mode):
    from torch._subclasses._fake_tensor_utils import _CacheKeyState
    from torch._subclasses.fake_tensor import extract_tensor_metadata

    # Maps the equivalent nodes from a to b
    node_map = {}

    def check_all_args(a_nodes, b_nodes):
        for arg_a, arg_b in zip(a_nodes, b_nodes):
            if isinstance(arg_a, torch.fx.Node):
                if node_map[arg_a] != arg_b:
                    return False
            elif isinstance(arg_a, slice):
                if not isinstance(arg_b, slice):
                    return False
                if not check_all_args(
                    (arg_a.start, arg_a.stop, arg_a.step),
                    (arg_b.start, arg_b.stop, arg_b.step),
                ):
                    return False
            elif arg_a != arg_b:
                # This is a catch-all for everything else. `slice` was a
                # surprise but can there be other data structures that can
                # contain fx.Nodes in them?
                return False
        return True

    for a_node, b_node in zip(a_mod.graph.nodes, b_mod.graph.nodes):
        if a_node.op != b_node.op:
            return False

        if a_node.op == "placeholder":
            a_value = a_node.meta["example_value"]
            b_value = b_node.meta["example_value"]

            if isinstance(a_value, torch.Tensor):
                if not isinstance(b_value, torch.Tensor):
                    return False
                # Extract fake tensor metadata for a and b and then compare
                a_result = []
                state = _CacheKeyState(fake_mode.shape_env)
                a_metadata = extract_tensor_metadata(a_value)
                a_metadata._flatten_into(a_result, fake_mode, state)

                b_result = []
                state = _CacheKeyState(fake_mode.shape_env)
                b_metadata = extract_tensor_metadata(b_value)
                b_metadata._flatten_into(b_result, fake_mode, state)
                if a_result != b_result:
                    return False
            elif isinstance(a_value, torch.SymInt):
                if not isinstance(b_value, torch.SymInt):
                    return False
                if a_value is not b_value:
                    return False
        elif a_node.op == "call_function":
            if a_node.target is not b_node.target:
                return False
            a_flat, _ = pytree.tree_flatten((a_node.args, a_node.kwargs))
            b_flat, _ = pytree.tree_flatten((b_node.args, b_node.kwargs))
            if not check_all_args(a_flat, b_flat):
                hc_log.debug(
                    "%s: Graph comparison failed at node (call_function): %s",
                    fn_name,
                    a_node,
                )
                return False
        elif a_node.op == "call_method":
            if a_node.target != b_node.target:
                return False
            a_flat, _ = pytree.tree_flatten((a_node.args, a_node.kwargs))
            b_flat, _ = pytree.tree_flatten((b_node.args, b_node.kwargs))
            if not check_all_args(a_flat, b_flat):
                hc_log.debug(
                    "%s: Graph comparison failed at node (call_method) : %s",
                    fn_name,
                    a_node,
                )
                return False
        elif a_node.op == "output":
            a_flat, _ = pytree.tree_flatten((a_node.args, a_node.kwargs))
            b_flat, _ = pytree.tree_flatten((b_node.args, b_node.kwargs))
            if not check_all_args(a_flat, b_flat):
                hc_log.debug("%s: Graph comparison failed at the output node", fn_name)
                return False
        elif a_node.op == "get_attr":
            a_attr = getattr(a_mod, a_node.target)
            b_attr = getattr(b_mod, b_node.target)
            if isinstance(a_attr, torch.fx.GraphModule):
                if not isinstance(b_attr, torch.fx.GraphModule):
                    return False
                # This is an example of a HOP inside a HOP
                if not are_same_graph_modules(fn_name, a_attr, b_attr, fake_mode):
                    return False
            else:
                # TODO - write an example with tensor as a graph attribute in
                # the Fx graph
                raise NotImplementedError(f"get_attr with {type(a_attr)}")
        else:
            # TODO - call_module is not supported because Dynamo Fx graph does
            # not install a call_module
            raise NotImplementedError(f"Graph equivalence check saw a {a_node.op}")

        # Two nodes are equal - add them to them map
        node_map[a_node] = b_node

    return True


def validate_args_and_maybe_create_graph_inputs(
    sub_args,
    tracer,
    tx,
    set_subgraph_inputs,
    description,
    sub_args_names=None,
):
    from . import AutogradFunctionContextVariable
    from .builder import wrap_fx_proxy_cls

    assert tracer.parent is not None

    if set_subgraph_inputs == "flatten_manual":
        flat_args, tree_spec = _make_inlined(tx, pytree.tree_flatten)(
            ListVariable(sub_args)
        ).unpack_var_sequence(tx)

        flat_inputs = validate_args_and_maybe_create_graph_inputs(
            flat_args.unpack_var_sequence(tx),
            tracer,
            tx,
            set_subgraph_inputs="manual",
            description=description,
        )

        return _make_inlined(tx, pytree.tree_unflatten)(
            ListVariable(flat_inputs), tree_spec
        ).unpack_var_sequence(tx)
    else:
        if sub_args_names is not None:
            # Can be greater if user passes some args as kwargs
            assert len(sub_args_names) >= len(sub_args)
        args = []
        for idx, a in enumerate(sub_args):
            assert isinstance(a, VariableTracker)
            if set_subgraph_inputs == "automatic":
                args.append(a)
                continue
            elif set_subgraph_inputs == "automatic_with_forced_inputs":
                if isinstance(a, variables.TensorVariable):
                    node = a.maybe_fx_node()
                    example_value = node.meta["example_value"]
                    arg_name = (
                        a.as_proxy().node.name
                        if sub_args_names is None
                        else sub_args_names[idx]
                    )
                    new_proxy = tracer.create_graph_input(
                        arg_name, a.python_type(), example_value
                    )
                    example_value = node.meta.get("example_value", None)
                    a = wrap_fx_proxy_cls(
                        target_cls=type(a),
                        tx=tx,
                        proxy=new_proxy,
                        example_value=example_value,
                    )
                args.append(a)
                continue

            if a.is_python_constant():
                # This arg is not used in the body of the higher order op.
                # Currently, this new input is added to make the calls
                # happy, which expect a fixed number of arguments. In
                # future, we can clean this up.
                arg_name = (
                    "const_unused"
                    if sub_args_names is None
                    else f"const_unused_{sub_args_names[idx]}"
                )
                tracer.create_graph_input(
                    arg_name, a.python_type(), a.as_python_constant()
                )
                new_arg = a
            # Weird special case, we probably want to delete it or fold it
            # into the next case (of `a` being placeable into a graph)
            elif isinstance(a, AutogradFunctionContextVariable):
                example_value = a.as_proxy().node.meta["example_value"]
                arg_name = (
                    a.as_proxy().node.name
                    if sub_args_names is None
                    else sub_args_names[idx]
                )
                tracer.create_graph_input(arg_name, a.python_type(), example_value)
                new_arg = a
            # If `a` can be put into a graph
            elif a.maybe_fx_node() is not None:
                node = a.maybe_fx_node()
                example_value = node.meta.get("example_value", None)
                arg_name = node.name if sub_args_names is None else sub_args_names[idx]
                new_proxy = tracer.create_graph_input(
                    arg_name, a.python_type(), example_value
                )
                new_arg = wrap_fx_proxy_cls(
                    target_cls=type(a),
                    tx=tx,
                    proxy=new_proxy,
                    example_value=example_value,
                )
            # If `a` cannot be put into a graph
            else:
                # HOPs work much better if they use speculate_subgraph(set_subgraph_inputs="automatic").
                unimplemented(
                    gb_type="HOP body taking non-Tensor as input",
                    context=str(sub_args),
                    explanation=f"{description} with body that accepts non-Tensors as input. "
                    f"Got type {a.python_type()} at index {idx}.",
                    hints=[
                        *graph_break_hints.USER_ERROR,
                    ],
                )
            args.append(new_arg)
        return args


# This helper function is used to make sure two graphs share the same input signature. For example,
# in torch.cond, two branches might lift different set of tensors as inputs. This function helps to
# dedup the inputs and modify the graphs to take the same set of inputs.
def _merge_graph_inputs(
    l_graph, l_lifted_freevars, l_name, r_graph, r_lifted_freevars, r_name
):
    def dedup_and_sort_lifted_freevars(l_lifted_freevars, r_lifted_freevars):
        # The nn module attributes are guaranteed to be registered into the top-level graph module during
        # higher order op speculation. Therefore, get_attr nodes in two branches with the same
        # target refer to the same attribute and we can safely deduplicate them with their target.
        #
        # Note: ideally, dynamo should just create a single proxy for the same attribute of a nn module. But
        # true_branch and false_branch belong to two separate tracing contexts, they may register the same
        # attribute to top level separately. This creates two get_attr proxies for the same attribute
        # that have different meta data such as stack_trace (one stack trace for the true_branch,
        # and the other for false_branch). It seems better to discard the proxy explicitly in cond
        # than make dynamo create a single proxy for the same get_attr target.
        def shared_getattrs(l_lifted_proxies, r_lifted_proxies):
            true_targets = {
                proxy.node.target: proxy
                for proxy in l_lifted_proxies
                if proxy.node.op == "get_attr"
            }
            l_shared_getattrs = {}
            r_shared_getattrs = {}

            for false_proxy in r_lifted_proxies:
                if (
                    false_proxy.node.op == "get_attr"
                    and false_proxy.node.target in true_targets
                ):
                    true_proxy = true_targets[false_proxy.node.target]
                    l_shared_getattrs[true_proxy] = true_proxy
                    r_shared_getattrs[false_proxy] = true_proxy
            return l_shared_getattrs, r_shared_getattrs

        l_shared_getattrs, r_shared_getattrs = shared_getattrs(
            l_lifted_freevars.keys(), r_lifted_freevars.keys()
        )

        l_shared_freevars = (l_lifted_freevars.keys() & r_lifted_freevars.keys()).union(
            l_shared_getattrs.keys()
        )
        r_shared_freevars = (l_lifted_freevars.keys() & r_lifted_freevars.keys()).union(
            r_shared_getattrs.keys()
        )
        unique_l_freevars = l_lifted_freevars.keys() - l_shared_freevars
        unique_r_freevars = r_lifted_freevars.keys() - r_shared_freevars

        def _sort_by_name(vars):
            return sorted(vars, key=lambda var: var.node.name)

        return (
            list(_sort_by_name(list(l_shared_freevars))),
            list(_sort_by_name(list(r_shared_freevars))),
            list(_sort_by_name(list(unique_l_freevars))),
            list(_sort_by_name(list(unique_r_freevars))),
        )

    (l_shared, r_shared, unique_l, unique_r) = dedup_and_sort_lifted_freevars(
        l_lifted_freevars, r_lifted_freevars
    )

    # Let's say we capture cond(pred, true_fn, false_fn, (x,))
    # With set_graph_input set to automatic,
    # true_fn has lifted variables x, a, b, c
    # false_fn has lifted variables x, a, b, d
    # Then fixup_branch_inps make sure both branches have the same signature, i.e.:
    # - true_fn(x, a, b, c_true_branch, d_false_branch)
    # - false_fn(x, a, b, c_true_branch, d_false_branch)
    #
    # More formally, the signature has three parts in the following order:
    # 1. used in both branches: x, a, b
    # 2. only used in true branches: c, suffixed with _true_branch
    # 3. only used in false branches: d, suffixed with _false_branch
    # Within each part, we re-order the nodes by name to have a derterministic ordering for testing.
    def fixup_branch_inps(graph, lifted_freevars, shared, unique_l, unique_r):
        def _insert_or_replace_phs(new_args, name_suffix):
            for arg in new_args:
                new_ph = graph.placeholder(arg.node.name + name_suffix)
                new_ph.meta = arg.node.meta
                # Override with new_ph if there exists a old placeholder.
                if arg in lifted_freevars:
                    old_ph = lifted_freevars[arg].node
                    old_ph.replace_all_uses_with(new_ph)
                    # replace_all_uses_with doesn't clean users. Clean it manually so that we could erase it.
                    old_ph.users = {}
                    graph.erase_node(old_ph)

        first_not_ph_node = next(
            node for node in graph.nodes if node.op != "placeholder"
        )
        with graph.inserting_before(first_not_ph_node):
            _insert_or_replace_phs(shared, "")
            _insert_or_replace_phs(unique_l, "_" + l_name)
            _insert_or_replace_phs(unique_r, "_" + r_name)

    fixup_branch_inps(l_graph, l_lifted_freevars, l_shared, unique_l, unique_r)
    fixup_branch_inps(r_graph, r_lifted_freevars, r_shared, unique_l, unique_r)
    return l_graph, r_graph, l_shared, r_shared, unique_l, unique_r


# NOTE: [HigherOrderOperator subgraph input ordering]
# The input ordering of the higher order ops is determined by the order of
# the creation of the placeholder.
# Manually created inputs are created in validate_args_and_maybe_create_graph_inputs before
# speculating subgraph.
# During subgraph speculation, we may lift closured tensors and free symbols as inputs,
# their ordering is determined by the time they are lifted: earlier lifted ones precede later
# lifted ones.
#
# Suppose the placeholders are
# O1, O2, X1, O3, O4, X2, X3, O5 where Xs are lifted phs
# The following code re-order the placeholders to
# O1, O2, O3, O4, O5, X1, X2, X3
def move_lifted_freevars_phs_to_end(
    graph: torch.fx.Graph, lifted_freevars: dict[Any, torch.fx.Node]
):
    lifted_ph_set = {child_p.node for child_p in lifted_freevars.values()}

    prev_phs = [n for n in graph.nodes if n.op == "placeholder"]

    # No need to reorder when graph doesn't have args or doesn't
    # have lifted freevars or all inputs are lifted freevars.
    if (
        len(prev_phs) == 0
        or len(lifted_ph_set) == 0
        or len(prev_phs) == len(lifted_ph_set)
    ):
        return

    # Step 1: find first X1
    for x1 in prev_phs:
        if x1 in lifted_ph_set:
            break

    assert x1 is not None and x1.op == "placeholder"
    # Step 2: starting from the X1, skip Xs and prepend Os before X1.
    cand_x = x1.next
    while cand_x is not None and cand_x.op == "placeholder":
        if cand_x in lifted_ph_set:
            cand_x = cand_x.next
        else:
            nxt = cand_x.next
            cand_x._remove_from_list()
            x1.prepend(cand_x)
            cand_x = nxt

    # Step 3: assert that all placeholders are in the correct order as .
    # in lifted_freevars
    after_phs = [node for node in graph.nodes if node.op == "placeholder"][
        -len(lifted_freevars) :
    ]
    assert len(after_phs) == len(lifted_freevars)
    for child_proxy, ph in zip(lifted_freevars.values(), after_phs):
        assert child_proxy.node is ph, (
            "The order of placeholders is different from the order of lifted_freevars"
        )

    graph.lint()


def check_aliasing_and_input_mutation(
    subtracer, graph, supports_input_mutation, supports_aliasing, source_target
):
    if not supports_input_mutation:
        mutation_info = subtracer.has_input_mutation()
        if mutation_info.has_mutation:
            context = f"{mutation_info.msg} in\n {graph}"
            unimplemented(
                gb_type="Encountered input mutation during higher order op tracing",
                context=context,
                explanation=f"Higher order ops do not support input mutation. Found in {source_target.name}",
                hints=[
                    "Consider using the debug context to change user code to avoid mutation.",
                    "Please open an issue.",
                ],
            )

    if not supports_aliasing:
        aliasing_info = subtracer.has_aliasing()
        if aliasing_info.has_aliasing:
            context = f"{aliasing_info.msg} in\n {graph}"
            unimplemented(
                gb_type="Encountered aliasing during higher order op tracing",
                context=context,
                explanation=f"Higher order ops do not support aliasing. Found in {source_target.name}",
                hints=[
                    "Replace `return input` with `return input.clone()` to avoid aliasing.",
                    "Consider using the debug context to change user code to avoid aliasing.",
                    "Please open an issue.",
                ],
            )


def trace_hop_function(
    f,
    tx,
    subtracer,
    enable_grad,
    restore_side_effects,
    args,
    sub_kwargs,
):
    # For autograd.Function and other legacy HOPs, we do NOT couple
    # restore_side_effects with allow_side_effects_in_hop.
    # This preserves the old behavior where:
    # - restore_side_effects=False means ctx mutations persist
    # - But non-ctx side effects still cause graph breaks (under_activation_checkpoint was False)
    enable_side_effects_with_extra_outputs = False

    autograd_ctx = (
        dynamo_enable_grad(tx, enable_grad)
        if enable_grad is not None
        else contextlib.nullcontext()
    )
    side_effects_ctx = (
        dynamo_allow_side_effects_in_hop(tx)
        if enable_side_effects_with_extra_outputs
        else contextlib.nullcontext()
    )

    # For handling side effects, we can make an argument that we don't
    # have to do anything here. The side effects infra does a good job
    # of graph breaking if we mutate any nonlocal or global variable
    # while subtracing. As a result if tracing succeeds, side effects
    # data structure will only contain read-only data structures that
    # are put there for tracking purposes.
    # But on the other hand, there is an argument that if we ever write
    # a new side effect in Dynamo which does not go through the side
    # effect infra, we can end up in bad state.
    # Therefore we restore the side effects after tracing. The catch is
    # that we have to special handle tensor variables. If we have seen a
    # nonlocal variable tensor during subtracing, we want to keep a
    # track of that tensor, so that later subtracing or the root tracer
    # itself does not create a new proxy for the already observed tensor
    # variable.
    if restore_side_effects:
        prev_side_effects = tx.output.side_effects.clone()

    with autograd_ctx, side_effects_ctx:
        output = f.call_function(tx, args, sub_kwargs)

    if restore_side_effects:
        new_side_effects = tx.output.side_effects.clone()
        prev_side_effects.track_runahead_tensor_and_symvar_side_effects(
            new_side_effects
        )
        tx.output.side_effects = prev_side_effects
    return output


def trace_hop_function_with_auto_output_flattening(
    f,
    tx,
    subtracer,
    enable_grad,
    allow_side_effects,
    args,
    sub_kwargs,
):
    autograd_ctx = (
        dynamo_enable_grad(tx, enable_grad)
        if enable_grad is not None
        else contextlib.nullcontext()
    )
    side_effects_ctx = (
        dynamo_allow_side_effects_in_hop(tx)
        if allow_side_effects
        else contextlib.nullcontext()
    )

    with autograd_ctx, side_effects_ctx:
        output = f.call_function(tx, args, sub_kwargs)

    return output


def get_hop_args(
    tx, f, subtracer, sub_args, sub_kwargs, set_subgraph_inputs, description
):
    sub_args_names = maybe_positional_arg_names(f)
    # User mismatch in the number of args. Will eventually lead to an error.
    if sub_args_names is not None and len(sub_args_names) < len(sub_args):
        sub_args_names = None
    args = validate_args_and_maybe_create_graph_inputs(
        sub_args,
        subtracer,
        tx,
        set_subgraph_inputs,
        description,
        sub_args_names,
    )

    validate_args_and_maybe_create_graph_inputs(
        sub_kwargs.values(),
        subtracer,
        tx,
        set_subgraph_inputs="automatic",
        description=description,
    )
    return args


# TODO - The eventual goal is to replace
# speculate_subgraph_with_auto_output_flattening with speculate_subgraph or
# merge them two into one. We are following a staged approach because of
# existing implementation complexity for control flow ops.
def speculate_subgraph_with_auto_output_flattening(
    tx: "InstructionTranslator",
    f: VariableTracker,
    sub_args: Sequence[VariableTracker],
    sub_kwargs: Optional[dict[str, VariableTracker]],
    description: str,
    *,
    # source_target is the .value of HigherOrderOpVariable and is the
    # target of the proxy that we created for the higherOrderOperator.
    source_target: Optional[HigherOrderOperator] = None,
    enable_grad: Optional[bool] = None,
    # automatic: relies on Dynamo to find the used tensors and lift them as
    # inputs.
    #
    # automatic_with_forced_inputs: relies on the function arg names to create
    # a new proxy. Also, it will always INSERT a tensor placeholder as input,
    # even though it might not be used in the graph and they will also be in the
    # same order as the original function (as opposed to automatic which will
    # not insert the unused placeholder and can insert other placeholders in the
    # order they are see while tracing). This is useful for autograd.Function
    # backward where we do need to account for all the inputs of the backwards
    # to be lifted as inputs for making the fwd-bwd graph consistent.
    set_subgraph_inputs: Literal[
        "automatic", "automatic_with_forced_inputs", "flatten_manual", "manual"
    ] = "automatic",
    # If True, exposes intermediates to subgraph outputs to allow later tensor ops to
    # access intermediates from the subgraph, this is useful for mutation
    allow_side_effects: bool = False,
    # Controls whether to filter aliased intermediates when collecting extra outputs.
    # This is only relevant when allow_side_effects=True.
    # - True: Filter out intermediates that alias with inputs or outputs (strict, for invoke_subgraph)
    # - False: Allow aliased intermediates (for checkpoint/autograd.Function which get desugared/inlined)
    #
    # Example where filtering is needed:
    #
    #   @invoke_subgraph
    #   def gn(x):
    #       view = x.view(2, 4)  # intermediate that aliases input x
    #       y = torch.sin(view)
    #       return torch.cos(view)
    #
    #   def fn(x):
    #       res = gn(x)
    #       return res + 4
    #
    # In this case, if we don't filter `view`, we would later error because some HOPs
    # have strict aliasing checks on inputs/outputs.
    #
    # This does however introduce a subtle issue when we do something like:
    #
    #   captured = []
    #
    #   @invoke_subgraph
    #   def gn(x):
    #       view = x.view(2, 4)  # intermediate that aliases input x
    #       y = torch.sin(view)
    #       captured.append(view)
    #       return torch.cos(view)
    #
    #   def fn(x):
    #       res = gn(x)
    #       return res + captured[0]
    #
    # In this case, we will not replay the side effect on `captured` in the graph,
    # which fails with a not-so-nice error. We will address this in a follow-up PR
    # because this case is rare. This is not a regression because side effects were
    # never supported for invoke_subgraph anyway.
    filter_aliased_intermediates: bool = False,
    # TODO - supports input_mutation and aliasing should be False by default for strictness
    supports_input_mutation: bool = True,
    supports_aliasing: bool = True,
    # Pass in an originating tracer - this is needed for preserving context
    # across fwd-bwd for autograd.Function
    tracer: Optional["torch._dynamo.output_graph.SubgraphTracer"] = None,
) -> tuple[
    VariableTracker,  # output: The VT that Dynamo continues tracing with
    torch.fx.Graph,  # graph: The FX graph representing the subgraph computation
    dict[
        torch.fx.Proxy, torch.fx.Proxy
    ],  # lifted_freevars: Free variables lifted as inputs
    VariableTracker
    | tuple[
        VariableTracker, ...
    ],  # graph_output_vts: Tensor/symint VTs that are actual FX graph outputs
]:
    """
    Speculate subgraph for Higher-Order Operators (HOPs) with automatic output flattening.

    ## Automatic output flattening

    For many HOPs, the representation exists only as a container for the
    subgraph. In later compiler stages or at runtime, the HOP is desugared and
    simply executes the subgraph directly, as if it were inlined. For such hops,
    we follow automatic output flattening.
    For example:
    - invoke_subgraph
    - activation checkpointing (torch.utils.checkpoint.checkpoint)
    - autograd.Function
    - nested_compile_region

    This is in contrast to control flow HOPs which do not follow this desugaring:
    - torch.cond (conditional execution based on predicate)
    - torch.while_loop (iterative execution)
    - torch.map (parallel execution over batch dimension)

    For control flow HOPs, the HOP behavior is fundamentally different from just
    running the body function once.

    ## Key Advantage: Disentangling VTs from Graph Outputs

    Desugaring simplify HOP processing by allowing us to disentangle the output
    variable trackers (VTs) from the HOP subgraph outputs. This mirrors typical
    Dynamo processing where:
    - VTs "run ahead" representing the program state for continued tracing
    - The graph is a side data structure tracking computation seen so far

    This separation is crucial for HOPs with non-proxyable outputs (e.g., custom
    user-defined objects containing tensors). The function may return complex Python
    objects for Dynamo to continue tracing, but only the tensor/symint VTs need to
    be registered as actual FX graph outputs.

    Example:
        class Foo:
            def __init__(self, a, b):
                self.a = a  # tensor
                self.b = b  # tensor

        def gn(x):
            return Foo(torch.sin(x), torch.cos(x))

        result = some_hop(gn, x)  # Returns Foo instance
        out = result.a + result.b  # Dynamo can continue tracing

    Here, `output` VT is a UserDefinedObjectVariable wrapping Foo, but
    `graph_output_vts` contains only the tensor VTs (a and b) that should be
    actual FX graph outputs. This allows Dynamo to continue tracing with the
    Foo object while the graph only needs to output the constituent tensors.

    ## Return Values

    Unlike `speculate_subgraph`, this function returns:
    - output: The VT that Dynamo continues tracing with (may be complex Python objects)
    - graph: The FX graph representing the subgraph computation
    - lifted_freevars: Free variables lifted as inputs to the subgraph
    - graph_output_vts: Only the tensor/symint VTs that are actual FX graph outputs

    The key difference is `graph_output_vts` instead of `treespec`, which gives more
    flexibility for handling non-proxyable outputs.
    """
    if sub_kwargs is None:
        sub_kwargs = {}

    assert set_subgraph_inputs in {
        "automatic",
        "automatic_with_forced_inputs",
        "flatten_manual",
        "manual",
    }, "Please use one of the supported set_subgraph_inputs options."

    # See NOTE [Temporary argument `set_subgraph_inputs`]
    if sub_kwargs and set_subgraph_inputs != "automatic":
        unimplemented(
            gb_type="invalid set_subgraph_inputs and sub_kwargs settings",
            context=f"set_subgraph_inputs: {set_subgraph_inputs}, sub_kwargs: {sub_kwargs}",
            explanation="`sub_kwargs` cannot be used when `set_subgraph_inputs` is not set to 'automatic'.",
            hints=[
                "Use `set_subgraph_inputs='automatic'` when passing `sub_kwargs`.",
                *graph_break_hints.USER_ERROR,
            ],
        )

    try:
        # ensure guards on args get installed in parent subgraph
        f, sub_args, sub_kwargs = LazyVariableTracker.realize_all(
            (f, sub_args, sub_kwargs),
        )

        with tx.output.subtracer(source_target, tracer, description) as subtracer:
            args = get_hop_args(
                tx, f, subtracer, sub_args, sub_kwargs, set_subgraph_inputs, description
            )

            # Special case - if users uses
            # `traced_with_externally_visible_side_effects`, we still need to
            # return the intermediates as outputs. However, this API gets
            # triggered during the hop tracing,  and we don't know at this point
            # of time, if the API will take into effect. To handle this, we have
            # a flag traced_with_externally_visible_side_effects (default=False)
            # that is set to True anytime
            # `traced_with_externally_visible_side_effects` is set. We reset it
            # with the old value after the hop is traced out.
            old_value = (
                tx.output.current_tracer.traced_with_externally_visible_side_effects
            )

            output = trace_hop_function_with_auto_output_flattening(
                f,
                tx,
                subtracer,
                enable_grad,
                allow_side_effects,
                args,
                sub_kwargs,
            )

            # NOTE: [Separation of graph outputs and output VTs]
            # In Dynamo (outside of speculate_subgraph), VTs and the graph are
            # separate concepts:
            # - VTs (VariableTrackers) can "run ahead" and continue Dynamo tracing
            # - The graph is just a side data structure tracking computation seen so far
            #
            # This separation is crucial for HOPs with non-proxyable outputs (e.g.,
            # custom user-defined objects containing tensors). The function may return
            # complex Python objects for Dynamo to continue tracing, but only the
            # tensor/symint VTs need to be registered as actual graph outputs.
            #
            # Example:
            #   class Foo:
            #       def __init__(self, a, b):
            #           self.a = a  # tensor
            #           self.b = b  # tensor
            #
            #   def gn(x):
            #       return Foo(torch.sin(x), torch.cos(x))
            #
            # Here, `output` VT is a UserDefinedObjectVariable wrapping Foo, but
            # `graph_output_vts` contains only the tensor VTs (a and b) that should
            # be actual FX graph outputs.
            # Collect only tensor and symint VTs that should be graph outputs.
            # We walk the output structure and extract proxyable VTs.
            graph_output_vts = []

            def visit(vt):
                if vt.is_tensor() or isinstance(vt, SymNodeVariable):
                    graph_output_vts.append(vt)

            VariableTracker.visit(visit, output)
            graph_output_vts = tuple(graph_output_vts)

            # NOTE - [Return subgraph intermediates as subgraph outputs]
            # This helps HOPs which allow side effects. Consider the
            # following example
            #
            # def gn(x, z):
            #     o = torch.matmul(x, x) @ x
            #     out = x.sin()
            #     z.append(out)
            #     return torch.cos(torch.sin(o))

            # def fn(x):
            #     z = []
            #     out1 = torch.utils.checkpoint.checkpoint(
            #         gn,
            #         x,
            #         z,
            #         use_reentrant=False,
            #     )
            #     return out1, z[0]
            #
            # In this example, list `z` is in outer scope and gets appended
            # in the subgraph with `out`. But `out` is not an output of the
            # subgraph. This can cause issue because later on when the outer
            # graph returns `z[0]` it needs to have access to the graph node
            # `out`. To solve this problem, we just return all intermediates
            # from the subgraph.

            # TODO - Today this is supported only for AC. AC HOP gets
            # desugared in AOTDispatcher so even though subgraph has extra
            # unused outputs in Dynamo, its ok even if we don't DCE them in
            # Dynamo. As AOTDispatcher desugars/inlines the subgraph, the
            # subgraph boundary disappears. And even for AC, today this only
            # works when the skip_fwd_side_effects_in_bwd_under_checkpoint
            # flag is True, i.e., only when we allow side-effects. But, we
            # want this to be supported for other Hops as well, specifically
            # nested_compile_region and autograd.Function. Today, its safe
            # because we error out on seeing a side-effect.

            allow_side_effects = (
                allow_side_effects
                or tx.output.current_tracer.traced_with_externally_visible_side_effects
            )
            if allow_side_effects:
                extra_outputs = collect_intermediate_outputs(
                    tx, subtracer, graph_output_vts, filter_aliased_intermediates
                )
                graph_output_vts = graph_output_vts + tuple(extra_outputs)

            tx.output.current_tracer.traced_with_externally_visible_side_effects = (
                old_value
            )

            validate_subgraph_output_types(graph_output_vts)

            # The output proxies might not belong to this SubgraphTracer
            # (if they are free variables that were never lifted)
            # so lift them here.
            # output_proxies = output.as_proxy()
            if isinstance(graph_output_vts, tuple):
                output_proxies = [a.as_proxy() for a in graph_output_vts]
                output_proxies = pytree.tree_map(
                    subtracer.maybe_lift_tracked_freevar_to_input, output_proxies
                )
                output_proxies = tuple(output_proxies)
            else:
                output_proxies = output.as_proxy()
                output_proxies = pytree.tree_map(
                    subtracer.maybe_lift_tracked_freevar_to_input, output_proxies
                )

            tx.output.create_node(
                "output",
                "output",
                (subtracer.create_arg((output_proxies,))),
                {},
            )
            graph = tx.output.graph
            graph.lint()
            lifted_freevars = subtracer.lifted_freevars

            if len(lifted_freevars) > 0:
                move_lifted_freevars_phs_to_end(graph, lifted_freevars)

            check_aliasing_and_input_mutation(
                subtracer,
                graph,
                supports_input_mutation,
                supports_aliasing,
                source_target,
            )
            # Return both the output VT and the graph output VTs separately:
            # - `output`: The VT that Dynamo continues tracing with (may be
            #   complex Python objects, tuples, dicts, etc.)
            # - `graph`: The FX graph representing the subgraph computation
            # - `lifted_freevars`: Free variables lifted as inputs to the subgraph
            # - `graph_output_vts`: Only the tensor/symint VTs that are actual
            #   FX graph outputs (basically the vts associated with graph outputs)
            return (
                output,
                graph,
                lifted_freevars,
                graph_output_vts,
            )
    except Unsupported as ex:
        f_name = f"{type(f).__name__}"
        if isinstance(f, UserFunctionVariable):
            f_name = f.get_name()
        msg = (
            f"speculate_subgraph: while introspecting {description}, we were unable "
            f"to trace function `{f_name}` into a single graph. This means "
            f"that Dynamo was unable to prove safety for this API and will "
            f"fall back to eager-mode PyTorch, which could lead to a slowdown."
        )
        log.info(msg)
        log.info(ex)  # noqa: G200
        raise ex


# See NOTE [HigherOrderOperator tracing design] for details of the design
def speculate_subgraph(
    tx,
    f,
    sub_args,
    sub_kwargs,
    description,
    *,
    # source_target is the .value of HigherOrderOpVariable and is the
    # target of the proxy that we created for the higherOrderOperator.
    source_target=None,
    always_restore=False,
    enable_grad=None,
    # NOTE [argument `set_subgraph_inputs`]
    # set_subgraph_inputs controls what how to construct subgraphs' placeholders from sub_args.
    # 1. if your HOP supports arbitrary inputs, use set_subgraph_inputs="automatic" (most recommended).
    # 2. if your HOP supports only Tensor and symnode inputs, use set_subgraph_inputs="flatten_manual" (recommended).
    # If sub_args contain Pytree structure (e.g. dict/list/tuple/set), the sub_args will be flattened first.
    # Then the flattened args are manually set as subgraph's placeholders.
    # 3. if your HOP must preserve inputs that are not tensor or symnode as placeholders e.g. AutogradFunctionContextVariable
    # use set_subgraph_inputs="manual" (not recommended). We do not recommend it in general because it has the
    # restriction that user need to manually control how to create placeholders and VariableTrackers for the args.
    set_subgraph_inputs="automatic",
    restore_side_effects=True,
    should_flatten_outputs=False,
    # if should_flatten_outputs is True, `remove_consts_from_outputs` remove the
    # const outputs from the subgraph output.
    remove_consts_from_outputs=True,
    # TODO - supports input_mutation and aliasing should be False by default for strictness
    supports_input_mutation=True,
    supports_aliasing=True,
    # Pass in an originating tracer - this is needed for preserving context
    # across fwd-bwd for autograd.Function
    tracer=None,
):
    if sub_kwargs is None:
        sub_kwargs = {}

    assert set_subgraph_inputs in {
        "automatic",
        "automatic_with_forced_inputs",
        "flatten_manual",
        "manual",
    }, "Please use one of the supported set_subgraph_inputs options."

    # See NOTE [Temporary argument `set_subgraph_inputs`]
    if sub_kwargs and set_subgraph_inputs != "automatic":
        unimplemented(
            gb_type="invalid set_subgraph_inputs and sub_kwargs settings",
            context=f"set_subgraph_inputs: {set_subgraph_inputs}, sub_kwargs: {sub_kwargs}",
            explanation="`sub_kwargs` cannot be used when `set_subgraph_inputs` is not set to 'automatic'.",
            hints=[
                "Use `set_subgraph_inputs='automatic'` when passing `sub_kwargs`.",
                *graph_break_hints.USER_ERROR,
            ],
        )

    try:
        # ensure guards on args get installed in parent subgraph
        f, sub_args, sub_kwargs = LazyVariableTracker.realize_all(
            (f, sub_args, sub_kwargs),
        )

        with tx.output.subtracer(source_target, tracer, description) as subtracer:
            args = get_hop_args(
                tx, f, subtracer, sub_args, sub_kwargs, set_subgraph_inputs, description
            )

            output = trace_hop_function(
                f,
                tx,
                subtracer,
                enable_grad,
                restore_side_effects,
                args,
                sub_kwargs,
            )

            treespec = None
            masks_to_filter_const_values = None
            const_values = None
            if should_flatten_outputs:
                from torch._dynamo.external_utils import filter_out_const_values

                # Flatten the speculated subgraph output.
                output, treespec = _make_inlined(tx, pytree.tree_flatten)(
                    output
                ).unpack_var_sequence(tx)

                # Actually, transform the list (returned by flatten) into a tuple
                # for dynamo consistency.
                output = BuiltinVariable(tuple).call_function(tx, [output], {})

                if remove_consts_from_outputs:
                    # Filter out the constants and save them into a spec. Filtering
                    # out constants makes the graph simpler for the backends. We
                    # need to ensure that after unflattening the constants are
                    # inserted back at the right positions for the Dynamo tracing to
                    # continue. This is done by filter_const_spec
                    output_proxies = output.as_proxy()
                    masks_to_filter_const_values = pytree.tree_map(
                        lambda x: not isinstance(x, torch.fx.Proxy), output_proxies
                    )
                    const_values = pytree.tree_map(
                        lambda x: None if isinstance(x, torch.fx.Proxy) else x,
                        output_proxies,
                    )
                    output = _make_inlined(tx, filter_out_const_values)(
                        output, masks_to_filter_const_values
                    )

            # TODO - clean up num_intermediate_nodes_as_outputs - we do not need
            # after AC moved to auto_output_flattening
            num_intermediate_nodes_as_outputs = 0
            # Register output to graph
            # Modeled off of compile_and_call_fx_graph
            # TODO: support pytree output
            # We check always_restore because we dont use the output or side effects of always_restore code,
            # like bwd.
            if always_restore:
                # Nothing left to do here
                return (
                    (
                        output,
                        OutputSpec(
                            treespec,
                            masks_to_filter_const_values,
                            const_values,
                            num_intermediate_nodes_as_outputs,
                        ),
                    ),
                    tx.output.graph,
                    subtracer.lifted_freevars,
                )
            else:
                validate_subgraph_output_types(output)

                # The output proxies might not belong to this SubgraphTracer
                # (if they are free variables that were never lifted)
                # so lift them here.
                output_proxies = output.as_proxy()
                output_proxies = pytree.tree_map(
                    subtracer.maybe_lift_tracked_freevar_to_input, output_proxies
                )

                tx.output.create_node(
                    "output",
                    "output",
                    (subtracer.create_arg((output_proxies,))),
                    {},
                )
                graph = tx.output.graph
                graph.lint()
                lifted_freevars = subtracer.lifted_freevars

                if len(lifted_freevars) > 0:
                    move_lifted_freevars_phs_to_end(graph, lifted_freevars)

                check_aliasing_and_input_mutation(
                    subtracer,
                    graph,
                    supports_input_mutation,
                    supports_aliasing,
                    source_target,
                )

                return (
                    (
                        output,
                        OutputSpec(
                            treespec,
                            masks_to_filter_const_values,
                            const_values,
                            num_intermediate_nodes_as_outputs,
                        ),
                    ),
                    graph,
                    lifted_freevars,
                )

    except Unsupported as ex:
        f_name = f"{type(f).__name__}"
        if isinstance(f, UserFunctionVariable):
            f_name = f.get_name()
        msg = (
            f"speculate_subgraph: while introspecting {description}, we were unable "
            f"to trace function `{f_name}` into a single graph. This means "
            f"that Dynamo was unable to prove safety for this API and will "
            f"fall back to eager-mode PyTorch, which could lead to a slowdown."
        )
        log.info(msg)
        log.info(ex)  # noqa: G200
        raise ex


def make_attr(tx: "InstructionTranslator", name):
    node = tx.output.create_proxy(
        "get_attr",
        name,
        (),
        {},
    )
    return node


def add_hop_context(cls):
    """
    Class decorator that adds HOP context to exceptions raised in call_function.

    Requires the class to have _HOP_NAME and _ALLOW_FALLBACK_TO_EAGER set.
    """

    if hasattr(cls.call_method, "_hop_wrapped"):
        return cls

    if cls._HOP_NAME is None:
        raise TypeError(f"{cls.__name__} must define _HOP_NAME class attribute.")
    if cls._ALLOW_FALLBACK_TO_EAGER is None:
        raise TypeError(
            f"{cls.__name__} must define _ALLOW_FALLBACK_TO_EAGER class attribute."
        )

    original_call_function = cls.call_function

    @functools.wraps(original_call_function)
    def wrapped_call_function(self, *args, **kwargs):
        try:
            return original_call_function(self, *args, **kwargs)
        except (Unsupported, ObservedException) as e:
            # Only tag if not already tagged (reports deepest HOP only)
            if hasattr(e, "_hop_name"):
                raise

            if self._ALLOW_FALLBACK_TO_EAGER:
                # Tag the exception with HOP name for later formatting in exc.py
                # NOTE: because nested graph breaks are NOT supported on HOPs, we will
                # NEVER log a HOP graph break before running this
                e._hop_name = self._HOP_NAME

                raise
            else:
                msg = e.msg if hasattr(e, "msg") else str(type(e))
                real_stack = e.real_stack if hasattr(e, "real_stack") else None
                full_msg = (
                    "This higher order operator doesn't work unless it is "
                    f"captured completely with torch.compile. Got:\n{msg}"
                )
                exc = UncapturedHigherOrderOpError(full_msg, real_stack)
                exc._hop_name = self._HOP_NAME
                raise exc.with_traceback(e.__traceback__) from None

    wrapped_call_function._hop_wrapped = True
    cls.call_function = wrapped_call_function
    return cls


class TorchHigherOrderOperatorVariable(VariableTracker):
    # Subclasses should set _HOP_NAME to enable automatic HOP context in error messages
    _HOP_NAME: Optional[str] = None
    # Set to False for HOPs that hard error on graph break (e.g., cond, map, scan); otherwise
    # HOPs will fall back to eager.
    _ALLOW_FALLBACK_TO_EAGER: bool = True

    def __init_subclass__(cls, **kwargs):
        super().__init_subclass__(**kwargs)
        add_hop_context(cls)

    def __init__(
        self, value: HigherOrderOperator, source: Optional[Source] = None, **kwargs
    ) -> None:
        super().__init__(**kwargs)
        self.value = value
        self.source = source

    @staticmethod
    def make(value, source=None, **kwargs):
        variable_class = _hop_name_to_variable_class.get(value.__name__)
        if variable_class is not None:
            return variable_class(value, source, **kwargs)

        from torch._higher_order_ops import BaseHOP

        if isinstance(value, BaseHOP):
            return BaseHOPVariable(value, source, **kwargs)
        unimplemented(
            gb_type="unsupported HigherOrderOperator",
            context=str(value),
            explanation=f"Unable to create higher order operator variable for {value.__name__}.",
            hints=[
                *graph_break_hints.DYNAMO_BUG,
            ],
        )

    def call_function(
        self,
        tx: "InstructionTranslator",
        args: Sequence[VariableTracker],
        kwargs: dict[str, VariableTracker],
    ) -> VariableTracker:
        from .torch_function import can_dispatch_torch_function, dispatch_torch_function

        if can_dispatch_torch_function(tx, args, kwargs):
            return dispatch_torch_function(tx, self, args, kwargs)

        return self._call_function(tx, args, kwargs)

    def _call_function(
        self,
        tx: "InstructionTranslator",
        args: Sequence[VariableTracker],
        kwargs: dict[str, VariableTracker],
    ) -> VariableTracker:
        unimplemented(
            gb_type="unsupported HigherOrderOperator function call",
            context=str(self.value),
            explanation=f"Unable to trace calling higher order operator variable for {self.value.__name__}.",
            hints=[
                *graph_break_hints.DYNAMO_BUG,
            ],
        )

    def as_python_constant(self):
        return self.value

    def is_python_hashable(self):
        return True

    def get_python_hash(self):
        return hash(self.as_python_constant())

    def is_python_equal(self, other):
        return self.as_python_constant() == other.as_python_constant()


class CustomFunctionHigherOrderOperatorVariable(TorchHigherOrderOperatorVariable):
    """
    Wraps torch._functorch.autograd_function.custom_function_call
    """

    _HOP_NAME = "torch.ops.higher_order.custom_function_call"

    def _call_function(
        self,
        tx: "InstructionTranslator",
        args: "list[VariableTracker]",
        kwargs: "dict[str, VariableTracker]",
    ) -> "VariableTracker":
        return torch._dynamo.variables.UserMethodVariable(
            self.value.__call__.__func__,
            torch._dynamo.variables.UserDefinedObjectVariable(
                self.value, source=self.source
            ),
            source=AttrSource(self.source, "__call__"),
        ).call_function(tx, args, kwargs)


class CondHigherOrderVariable(TorchHigherOrderOperatorVariable):
    _HOP_NAME = "torch.cond"
    _ALLOW_FALLBACK_TO_EAGER = False
    supports_input_mutation = False
    supports_aliasing = False

    def _call_function(
        self,
        tx: "InstructionTranslator",
        args: "list[VariableTracker]",
        kwargs: "dict[str, VariableTracker]",
    ) -> "VariableTracker":
        from . import ListVariable

        args, kwargs = LazyVariableTracker.realize_all((args, kwargs))

        for i, k in enumerate(["pred", "true_fn", "false_fn", "operands"]):
            if v := kwargs.pop(k, None):
                assert i == len(args), (
                    "did not provide the right number of non-keyword args"
                )
                args.append(v)

        # TODO(voz): Support fake tensor dispatch for recursive
        # ops - see torch/dispatch/_dispatcher.py
        if len(args) != 4 or kwargs:
            unimplemented(
                gb_type="torch.cond: improper args/kwargs",
                context=f"args: {args}, kwargs: {kwargs}",
                explanation=f"torch.cond expects 4 positional arguments (got {len(args)}) "
                f"and no keyword arguments (got {len(kwargs)}) "
                "Usage: cond(pred, cond_fn, body_fn, operands)",
                hints=[
                    *graph_break_hints.USER_ERROR,
                ],
            )

        # Specialize into one of the branches since pred is constant
        pred, true_fn, false_fn, operands = args
        if type(args[0]) is ConstantVariable:
            warnings.warn(
                "Pred is a Python constant. When used with torch.cond, it specializes on one of the branches."
                " If you want torch.cond to preserve two branches, please make the predicate a boolean tensor or a SymBool.",
                UserWarning,
            )
            if pred.as_python_constant():
                return true_fn.call_function(tx, operands.unpack_var_sequence(tx), {})
            else:
                return false_fn.call_function(tx, operands.unpack_var_sequence(tx), {})

        # predicate
        if type(pred.realize()) not in (
            ConstantVariable,
            TensorVariable,
            SymNodeVariable,
        ):
            unimplemented(
                gb_type="torch.cond: improper predicate",
                context=str(pred),
                explanation="Expected `pred` to be a bool or a boolean tensor with a single item "
                f"but got {str(type(pred))} with original python type {str(pred.python_type())}.",
                hints=[
                    *graph_break_hints.USER_ERROR,
                ],
            )

        # operands
        if not isinstance(operands, (ListVariable, TupleVariable)):
            unimplemented(
                gb_type="torch.cond: improper operands",
                context=str(operands),
                explanation="Expected `operands` to be a list/tuple "
                f"but got {operands.python_type()}.",
                hints=[
                    *graph_break_hints.USER_ERROR,
                ],
            )

        operands_seq = operands.unpack_var_sequence(tx)
        if not only_consist_of(
            operands, (TensorVariable, ConstantVariable, SymNodeVariable)
        ):
            unimplemented(
                gb_type="torch.cond: improper operands contents",
                context=str(operands),
                explanation="Expected `operands` to be a list/tuple of pytrees that only consists of tensor leaves.",
                hints=[
                    *graph_break_hints.USER_ERROR,
                ],
            )

        # branches
        _check_supported_callable_arg(tx, true_fn, "true_fn")
        _check_supported_callable_arg(tx, false_fn, "false_fn")

        # Our strategy for tracing the true/false branches of cond
        # are to checkpoint our graphstate, run the true branch,
        # roll it back to the checkpoint, and run the false
        # branch, and then merge the graphstates.  Well, perhaps
        # "merge" is too strong a word: we mostly assert that
        # the resulting graphstates have to be the same.
        #
        # We only permit guards to diverge (we union the guards from
        # both branches).  In particular, this means that side
        # effects are NOT permitted inside true/false branches; this
        # would be difficult to implement, because of the path
        # explosion problem.

        def speculate_branch(branch):
            # NB: 0 is predicate
            ix = 1 if branch else 2
            # TODO: Support kwargs
            (
                (ret_val, ret_spec),
                ret_graph,
                ret_lifted_freevars,
            ) = speculate_subgraph(
                tx,
                args[ix],
                operands_seq,
                {},
                self._HOP_NAME,
                source_target=self.value,
                should_flatten_outputs=True,
                # TODO - removing consts from control flow ops need more work
                remove_consts_from_outputs=False,
                supports_input_mutation=self.supports_input_mutation,
                supports_aliasing=self.supports_aliasing,
            )

            # need to ensure we increase epoch so we don't memoize unbacked bindings
            # across different subgraphs which can interfere with runtime assertion
            # generation.
            tx.fake_mode.epoch += 1

            if not only_consist_of(ret_val, (TensorVariable, ConstantVariable)):
                unimplemented(
                    gb_type="torch.cond: unsupported branch return type",
                    context=str(ret_val),
                    explanation="Expected branches to return a possibly nested pytree of tensors or constant ints.",
                    hints=[
                        *graph_break_hints.USER_ERROR,
                    ],
                )
            for ret in ret_val.unpack_var_sequence(tx):
                if ret.is_python_constant() and not isinstance(
                    ret.as_python_constant(), int
                ):
                    unimplemented(
                        gb_type="torch.cond: unsupported branch return type (constant non-int)",
                        context=str(ret_val),
                        explanation="Constants returned from branches must be ints.",
                        hints=[
                            *graph_break_hints.USER_ERROR,
                        ],
                    )
            return ret_val, ret_spec, ret_graph, ret_lifted_freevars

        (true_r, true_spec, true_graph, true_lifted_freevars) = speculate_branch(True)
        true_nn_modules = dict(tx.output.nn_modules)

        (
            false_r,
            false_spec,
            false_graph,
            false_lifted_freevars,
        ) = speculate_branch(False)
        false_nn_modules = dict(tx.output.nn_modules)

        same_spec = _make_inlined(tx, pytree.TreeSpec.__eq__)(
            true_spec.treespec, false_spec.treespec
        ).as_python_constant()
        # 3.14: NotImplemented cannot be converted to bool
        if same_spec is not NotImplemented and not same_spec:
            unimplemented(
                gb_type="torch.cond: differing branch outputs",
                context=f"true_spec: {true_spec.treespec}, false_spec: {false_spec.treespec}, same_spec: {same_spec}",
                explanation="Expected branches to return the same pytree structure.",
                hints=[
                    *graph_break_hints.USER_ERROR,
                ],
            )

        (
            true_graph,
            false_graph,
            true_shared,
            _false_shared,
            unique_true,
            unique_false,
        ) = _merge_graph_inputs(
            true_graph,
            true_lifted_freevars,
            "true_branch",
            false_graph,
            false_lifted_freevars,
            "false_branch",
        )

        true_name = tx.output.install_subgraph(
            "cond_true",
            torch.fx.GraphModule(true_nn_modules, true_graph),
        )
        false_name = tx.output.install_subgraph(
            "cond_false",
            torch.fx.GraphModule(false_nn_modules, false_graph),
        )

        true_node = make_attr(tx, true_name)
        false_node = make_attr(tx, false_name)

        p_args = (
            pred.as_proxy(),
            true_node,
            false_node,
            # We pick true_shared but it shouldn't matter
            tuple(true_shared + unique_true + unique_false),
        )

        return _call_function_and_unflatten_output(
            tx,
            torch.ops.higher_order.cond,
            p_args,
            {},
            None,
            true_spec,
            true_r,
        )


class CallTorchbindHigherOrderVariable(TorchHigherOrderOperatorVariable):
    _HOP_NAME = "torch.ops.higher_order.call_torchbind"

    def __init__(self, hop, source, script_obj_var, method_name) -> None:
        super().__init__(hop, source)
        self.script_obj_var = script_obj_var
        self.method_name = method_name

    def _call_function(
        self,
        tx: "InstructionTranslator",
        args: list[VariableTracker],
        kwargs: dict[str, VariableTracker],
    ) -> VariableTracker:
        from .builder import wrap_fx_proxy

        args, kwargs = LazyVariableTracker.realize_all((args, kwargs))

        args_proxy = [arg.as_proxy() for arg in args]
        kwargs_proxy = {k: v.as_proxy() for k, v in kwargs.items()}
        return wrap_fx_proxy(
            tx=tx,
            proxy=tx.output.create_proxy(
                "call_function",
                self.value,
                args=tuple(
                    [self.script_obj_var.as_proxy(), self.method_name] + args_proxy
                ),
                kwargs=kwargs_proxy,
            ),
        )


def validate_subgraph_output_types(output: VariableTracker):
    """Verify that that the output of the subgraph is a tensor,
    int, bool, SymBool, or SymInt.
    """
    from . import TensorVariable

    if non_tensor_output := find_mismatched_vars(
        output, TensorVariable, allow_none=True
    ):
        for out in non_tensor_output:
            if (
                isinstance(out, SymNodeVariable) and out.python_type() in (int, bool)
            ) or (
                out.is_python_constant()
                and isinstance(out.as_python_constant(), (int, bool))
            ):
                continue
            unimplemented(
                gb_type="HOP body output unsupported",
                context=f"non-tensor outputs: {non_tensor_output}",
                explanation="HigherOrderOperator body's output must consist of tensors or ints/bools only "
                f"but got {out.python_type()}.",
                hints=[
                    *graph_break_hints.USER_ERROR,
                ],
            )


class WhileLoopHigherOrderVariable(TorchHigherOrderOperatorVariable):
    _HOP_NAME = "torch.while_loop"
    _ALLOW_FALLBACK_TO_EAGER = False
    supports_input_mutation = False
    supports_aliasing = False

    def _call_function(
        self,
        tx: "InstructionTranslator",
        args: list[VariableTracker],
        kwargs: dict[str, VariableTracker],
    ) -> VariableTracker:
        return _call_while_loop(
            self, tx, args, kwargs, stack_output=False, hop_name=self._HOP_NAME
        )


class WhileLoopStackOutputHigherOrderVariable(TorchHigherOrderOperatorVariable):
    _HOP_NAME = "torch.while_loop"
    _ALLOW_FALLBACK_TO_EAGER = False
    supports_input_mutation = False
    supports_aliasing = False

    def _call_function(
        self,
        tx: "InstructionTranslator",
        args: list[VariableTracker],
        kwargs: dict[str, VariableTracker],
    ) -> VariableTracker:
        return _call_while_loop(
            self, tx, args, kwargs, stack_output=True, hop_name=self._HOP_NAME
        )


class AssociativeScanHigherOrderVariable(TorchHigherOrderOperatorVariable):
    _HOP_NAME = "torch.ops.higher_order.associative_scan"
    _ALLOW_FALLBACK_TO_EAGER = False
    supports_input_mutation = False
    supports_aliasing = False

    def _call_function(
        self,
        tx: "InstructionTranslator",
        args: list[VariableTracker],
        kwargs: dict[str, VariableTracker],
    ) -> VariableTracker:
        from torch._higher_order_ops.utils import first_slice_copy

        args, kwargs = LazyVariableTracker.realize_all((args, kwargs))

        def arg_extractor(combine_fn, xs, additional_inputs):
            return combine_fn, xs, additional_inputs

        combine_fn, xs, additional_inputs = arg_extractor(*args, **kwargs)

        if args[0].python_type() is functools.partial:
            # This is the standard case when the user calls the frontend
            # and the frontend invokes dynamo
            if len(args) != 2:
                unimplemented(
                    gb_type="torch.associative_scan: improper args",
                    context=f"args: {args}",
                    explanation=f"torch.associative_scan expects 2 positional arguments (got {len(args)}) "
                    "Usage: associative_scan(combine_fn, xs)",
                    hints=[
                        *graph_break_hints.USER_ERROR,
                    ],
                )

            xs_treespec = args[0].keywords["spec"]

            # combine_fn input check
            # We need to get the pure combine_fn from the functools.partial
            _check_supported_callable_arg(
                tx, combine_fn.keywords["combine_fn"], "combine_fn"
            )
        else:
            # This case is hit during re-tracing, for example in export tests
            # In this case, the combine_fn is a callable and not a functools.partial
            xs_treespec = _make_inlined(tx, pytree.tree_structure)(xs)

            _check_supported_callable_arg(tx, combine_fn, "combine_fn")

        # xs input check
        if not isinstance(xs, (ListVariable, TupleVariable)):
            unimplemented(
                gb_type="torch.associative_scan: improper xs",
                context=str(xs),
                explanation=f"Expected xs to be a list/tuple but got {xs.python_type()}",
                hints=[
                    *graph_break_hints.DYNAMO_BUG,
                ],
            )
        xs_vars = xs.unpack_var_sequence(tx)
        _check_all_tensorvariable(xs_vars)

        # additional_inputs input check
        if not isinstance(additional_inputs, (ListVariable, TupleVariable)):
            unimplemented(
                gb_type="torch.associative_scan: improper additional_inputs",
                context=str(additional_inputs),
                explanation=f"Expected additional_inputs to be a list/tuple but got {additional_inputs.python_type()}",
                hints=[
                    *graph_break_hints.DYNAMO_BUG,
                ],
            )
        additional_inputs_vars = additional_inputs.unpack_var_sequence(tx)
        _check_all_tensorvariable(additional_inputs_vars)

        scan_length = get_fake_value(xs_vars[0].as_proxy().node, tx).size()[0]
        if scan_length == 0:
            unimplemented(
                gb_type="torch.associative_scan: zero-sized tensor",
                context=str(xs_vars[0]),
                explanation="associative_scan() operator doesn't support zero-sized tensors during tracing.",
                hints=[
                    *graph_break_hints.USER_ERROR,
                ],
            )

        # Trace the subgraph
        # The sub_args is a slice of original input, e.g. if input.size is (3, 4), and scan dim=0
        # the sub_args shape will be (4, ).
        with discard_graph_changes(tx):
            sub_args = [
                _make_inlined(tx, first_slice_copy)(leaf)
                for leaf in itertools.chain(xs_vars, xs_vars)
            ]
            sub_args_additional_inputs = [
                t.call_method(tx, "clone", args=(), kwargs={})
                for t in additional_inputs_vars
            ]

        sub_args = sub_args + sub_args_additional_inputs
        (
            (combine_result, _combine_spec),
            combine_graph,
            combine_lifted_freevars,
        ) = speculate_subgraph(
            tx,
            combine_fn,
            sub_args,
            sub_kwargs={},
            description=self._HOP_NAME,
            source_target=self.value,
            set_subgraph_inputs="flatten_manual",
            supports_input_mutation=self.supports_input_mutation,
            supports_aliasing=self.supports_aliasing,
        )

        # Ensure that the output of scan is a flattened list of elements,
        # because downstream operations assume that the output of HOPs
        # is flattened
        output_node = combine_graph.find_nodes(op="output")[0]
        output_node.args = (pytree.tree_leaves(output_node.args),)
        combine_graph.lint()

        # Collect the results from the combine_fn
        results, _combine_treespec = _make_inlined(tx, pytree.tree_flatten)(
            combine_result
        ).unpack_var_sequence(tx)

        # Check whether the combine_fn returns one child tree for the output.
        if _combine_treespec.as_python_constant().num_leaves < 1:
            unimplemented(
                gb_type="torch.associative_scan: combine_fn improper number of leaves",
                context=str(_combine_treespec.as_python_constant()),
                explanation="combine_fn needs to produce one pytree for the output "
                f"but combine_fn produces the pytree {_combine_treespec.as_python_constant()}.",
                hints=[
                    *graph_break_hints.USER_ERROR,
                ],
            )

        # Check whether the outs produced by combine_fn has the same treespec as xs
        # We need to have this check this way, because in case init is a TreeSpec and carry
        # but carry is only a LeafSpec, these two cannot be compared correctly.
        if (
            xs_treespec.as_python_constant().is_leaf()
            != _combine_treespec.as_python_constant().is_leaf()
        ) or not _make_inlined(tx, pytree.TreeSpec.__eq__)(
            xs_treespec, _combine_treespec
        ).as_python_constant():
            unimplemented(
                gb_type="torch.associative_scan: mismatched input/output tree structure",
                context=f"xs: {xs_treespec.as_python_constant()}, output: {_combine_treespec.as_python_constant()}",
                explanation="The tree structure of the xs and the outs of the combine_fn are are expected to be identical, but got "
                f"xs: {xs_treespec.as_python_constant()} vs output: {_combine_treespec.as_python_constant()}.",
                hints=[
                    *graph_break_hints.USER_ERROR,
                ],
            )

        # We set include contiguity=False because we have vmap x HOP tests, where if
        # include_contiguity=True will call t.is_contiguous inside of vmap and get an error
        # "querying is_contiguous inside of vmap for memory_format other than
        # torch.contiguous_format is not yet implemented". This is okay because stride
        # is still checked.
        check_meta_consistency_vt(
            [_make_inlined(tx, first_slice_copy)(t) for t in xs_vars],
            results.items,
            "initial_xs",
            "combine_fn_output",
            include_contiguity=False,
        )

        combine_gm = torch.fx.GraphModule(dict(tx.output.nn_modules), combine_graph)
        combine_freevars_proxy = tuple(combine_lifted_freevars.keys())

        # Compute the proxies for the input check
        proxy_vars_inputcheck = (
            tuple(sarg.as_proxy() for sarg in sub_args) + combine_freevars_proxy
        )

        from torch._higher_order_ops.utils import _maybe_fake_tracing
        from torch._inductor.utils import is_pointwise_use

        with tx.fake_mode:
            sub_args_fake = [
                (
                    leaf.node.meta["example_value"].clone()
                    if hasattr(leaf.node.meta["example_value"], "clone")
                    else leaf.node.meta["example_value"]
                )
                for leaf in pytree.tree_leaves(proxy_vars_inputcheck)
            ]
            pre_dispatch = False

            fx = _maybe_fake_tracing(
                combine_gm, sub_args_fake, pre_dispatch=pre_dispatch
            )

            for node in fx.graph.nodes:
                # Check that the combine_fn is pointwise, if combine_mode='pointwise'
                if not all(
                    is_pointwise_use(use) or use.op == "output" for use in node.users
                ):
                    raise RuntimeError(
                        "For combine_mode='pointwise', the combine_fn needs to be pointwise"
                    )

        combine_fn_name = tx.output.install_subgraph(
            "associative_scan_combine_fn", combine_gm
        )

        # Compute the proxies
        xs_proxy = xs.as_proxy()
        combine_freevars_proxy = tuple(combine_lifted_freevars.keys())
        additional_inputs_proxy = additional_inputs.as_proxy() + combine_freevars_proxy

        p_args = (
            make_attr(tx, combine_fn_name),
            xs_proxy,
            additional_inputs_proxy,
        )

        return _call_function_and_unflatten_output(
            tx,
            torch.ops.higher_order.associative_scan,
            p_args,
            {},
            None,
            OutputSpec(xs_treespec),
            None,
        )


class ScanHigherOrderVariable(TorchHigherOrderOperatorVariable):
    _HOP_NAME = "torch.ops.higher_order.scan"
    _ALLOW_FALLBACK_TO_EAGER = False
    supports_input_mutation = False
    supports_aliasing = False

    def _call_function(
        self,
        tx: "InstructionTranslator",
        args: list[VariableTracker],
        kwargs: dict[str, VariableTracker],
    ) -> VariableTracker:
        from torch._higher_order_ops.scan import _extract_carry_and_out
        from torch._higher_order_ops.utils import first_slice_copy

        args, kwargs = LazyVariableTracker.realize_all((args, kwargs))

        # combine_fn input check
        def _check_combine_fn_is_normalized(combine_fn_var):
            if not isinstance(
                combine_fn_var,
                (
                    variables.nn_module.NNModuleVariable,
                    variables.nn_module.UnspecializedNNModuleVariable,
                    variables.FunctoolsPartialVariable,
                ),
            ):
                unimplemented(
                    gb_type="torch.scan: improper combine_fn",
                    context=str(combine_fn_var),
                    explanation="Expected combine_fn to be wrapped as functools.partial in scan user-facing api "
                    f"or a graph module if we're re-exporting but got {combine_fn_var.python_type()}.",
                    hints=[
                        *graph_break_hints.DIFFICULT,
                    ],
                )
            return isinstance(
                combine_fn_var,
                (
                    variables.nn_module.NNModuleVariable,
                    variables.nn_module.UnspecializedNNModuleVariable,
                ),
            )

        def arg_extractor(combine_fn, init, xs, additional_inputs):
            return combine_fn, init, xs, additional_inputs

        combine_fn, init, xs, additional_inputs = arg_extractor(*args, **kwargs)
        init_vars = init.unpack_var_sequence(tx)
        xs_vars = xs.unpack_var_sequence(tx)
        additional_inputs_vars = additional_inputs.unpack_var_sequence(tx)

        # combine_fn input check
        combine_fn_is_normalized = _check_combine_fn_is_normalized(combine_fn)
        if combine_fn_is_normalized:
            combine_gm = combine_fn.value
            assert isinstance(combine_gm, torch.fx.GraphModule), (
                combine_fn,
                combine_gm,
            )
        else:
            # combine_fn input check
            # We need to get the pure combine_fn from the functools.partial
            _check_supported_callable_arg(
                tx, combine_fn.keywords["combine_fn"], "combine_fn"
            )
        # xs input check
        if not isinstance(xs, (ListVariable, TupleVariable)):
            unimplemented(
                gb_type="torch.scan: improper xs",
                context=str(xs),
                explanation=f"Expected xs to be a list/tuple but got {xs.python_type()}",
                hints=[
                    *graph_break_hints.DYNAMO_BUG,
                ],
            )
        # init input check
        if not isinstance(init, (ListVariable, TupleVariable)):
            unimplemented(
                gb_type="torch.scan: improper init",
                context=str(init),
                explanation=f"Expected init to be a list/tuple with at least one element but got {init.python_type()}",
                hints=[
                    *graph_break_hints.DYNAMO_BUG,
                ],
            )

        if len(init_vars) == 0:
            unimplemented(
                gb_type="torch.scan: no init leaves",
                context="",
                explanation="Expected init leaves.",
                hints=[
                    *graph_break_hints.DYNAMO_BUG,
                ],
            )

        # additional_inputs input check
        if not isinstance(additional_inputs, (ListVariable, TupleVariable)):
            unimplemented(
                gb_type="torch.scan: improper additional_inputs",
                context=str(additional_inputs),
                explanation=f"Expected additional_inputs to be a list/tuple but got {additional_inputs.python_type()}",
                hints=[
                    *graph_break_hints.DYNAMO_BUG,
                ],
            )
        # scan_length check
        scan_length = get_fake_value(xs_vars[0].as_proxy().node, tx).size()[0]
        if scan_length == 0:
            unimplemented(
                gb_type="torch.scan: zero-sized tensor",
                context=str(xs_vars[0]),
                explanation="associative_scan() operator doesn't support zero-sized tensors during tracing.",
                hints=[
                    *graph_break_hints.USER_ERROR,
                    *graph_break_hints.SUPPORTABLE,
                ],
            )
        _check_all_tensorvariable(init_vars)
        _check_all_tensorvariable(xs_vars)
        _check_all_tensorvariable(additional_inputs_vars)

        with discard_graph_changes(tx):
            sub_args_init = [
                ini.call_method(tx, "clone", args=(), kwargs={}) for ini in init_vars
            ]
            # The sub_args_inp is a slice of original input, e.g. if input.size is (3, 4), and scan dim=0
            # the sub_args_inp shape will be (4, ).
            sub_args_inp = [_make_inlined(tx, first_slice_copy)(inp) for inp in xs_vars]
            sub_args_additional_inputs = [
                t.call_method(tx, "clone", args=(), kwargs={})
                for t in additional_inputs_vars
            ]

        sub_args = sub_args_init + sub_args_inp + sub_args_additional_inputs
        (
            (combine_result, _combine_spec),
            combine_graph,
            combine_lifted_freevars,
        ) = speculate_subgraph(
            tx,
            combine_fn,
            sub_args,
            sub_kwargs={},
            description=self._HOP_NAME,
            source_target=self.value,
            set_subgraph_inputs="flatten_manual",
            supports_input_mutation=self.supports_input_mutation,
            supports_aliasing=self.supports_aliasing,
        )

        # Ensure that the output of scan is a flattened list of elements,
        # because downstream operations assume that the output of HOPs
        # is flattened
        output_node = combine_graph.find_nodes(op="output")[0]
        output_node.args = (pytree.tree_leaves(output_node.args),)
        combine_graph.lint()
        combine_freevars_proxy = list(combine_lifted_freevars.keys())
        combine_result_vars = combine_result.unpack_var_sequence(tx)

        if combine_fn_is_normalized:
            carry_vars, out_vars = _extract_carry_and_out(
                combine_result_vars, len(init_vars)
            )
        else:
            if len(combine_result_vars) != 2:
                unimplemented(
                    gb_type="torch.scan: improper combine_fn number of returns",
                    context=str(combine_result_vars),
                    explanation=f"Expect combine_fn to return a tuple (next_carry, y) but got {combine_result_vars}.",
                    hints=[
                        *graph_break_hints.USER_ERROR,
                    ],
                )
            carry_tree, out_vars = combine_result_vars
            carry_vars, _ = _make_inlined(tx, pytree.tree_flatten)(
                carry_tree
            ).unpack_var_sequence(tx)
            carry_vars = carry_vars.unpack_var_sequence(tx)
            out_vars = _make_inlined(tx, pytree.tree_leaves)(
                out_vars
            ).unpack_var_sequence(tx)

            # additional output checking
            _combine_spec = OutputSpec(
                _make_inlined(tx, pytree.tree_structure)(combine_result)
            )

            check_meta_consistency_vt(
                init_vars,
                carry_vars,
                "init",
                "carry",
            )

        # Check meta data of carries and inits. If we pass this stage, we are sure that the init and carries
        # have the same tree structure.
        # We set include contiguity=False because we have vmap x HOP tests, where if
        # include_contiguity=True will call t.is_contiguous inside of vmap and get an error
        # "querying is_contiguous inside of vmap for memory_format other than
        # torch.contiguous_format is not yet implemented". This is okay because stride
        # is still checked.
        check_meta_consistency_vt(
            init_vars,
            carry_vars,
            "init",
            "carry",
            include_contiguity=False,
        )

        xs_proxy = xs.as_proxy()
        init_proxy = init.as_proxy()
        additional_inputs_proxy = list(additional_inputs.as_proxy()) + list(
            combine_freevars_proxy
        )

        combine_gm = torch.fx.GraphModule(dict(tx.output.nn_modules), combine_graph)
        combine_fn_name = tx.output.install_subgraph("scan_combine_fn", combine_gm)

        p_args = (
            make_attr(tx, combine_fn_name),
            init_proxy,
            xs_proxy,
            additional_inputs_proxy,
        )

        return _call_function_and_unflatten_output(
            tx,
            torch.ops.higher_order.scan,
            p_args,
            {},
            None,
            _combine_spec,
            None,
        )


def non_single_tensor_return_unsupported(api, ret):
    if not ret.is_tensor():
        unimplemented(
            gb_type="non-single Tensor return unsupported",
            context=f"api: {api}, ret: {ret}",
            explanation=f"{api} over function that returns something other than one Tensor.",
            hints=[],
        )


class MapHigherOrderVariable(TorchHigherOrderOperatorVariable):
    _HOP_NAME = "torch.ops.higher_order.map_impl"
    _ALLOW_FALLBACK_TO_EAGER = False
    supports_input_mutation = False
    supports_aliasing = False

    def _call_function(
        self,
        tx: "InstructionTranslator",
        args: list[VariableTracker],
        kwargs: dict[str, VariableTracker],
    ) -> VariableTracker:
        args, kwargs = LazyVariableTracker.realize_all((args, kwargs))

        if len(kwargs) > 0:
            unimplemented(
                gb_type="torch.map: kwargs not supported",
                context=f"args: {args}, kwargs: {kwargs}",
                explanation=f"torch.map expects no keyword arguments (got {len(kwargs)})",
                hints=[
                    *graph_break_hints.USER_ERROR,
                ],
            )

        _check_supported_callable_arg(tx, args[0], "map_fn")

        # args = f, flat_xs, flat_args
        assert isinstance(args[1], (ListVariable, TupleVariable)), args[1]
        assert isinstance(args[2], (ListVariable, TupleVariable)), args[2]
        unpacked_xs = args[1].unpack_var_sequence(tx)
        unpacked_args = args[2].unpack_var_sequence(tx)

        sample_shape = get_fake_value(unpacked_xs[0].as_proxy().node, tx).size()

        if len(sample_shape) < 1 or sample_shape[0] == 0:
            unimplemented(
                gb_type="torch.map: improper inputs",
                context=str(sample_shape),
                explanation="torch.map doesn't support scalar or non-zero sized tensors during tracing.",
                hints=[
                    *graph_break_hints.USER_ERROR,
                ],
            )

        # To get the example output from map() we will need to provide at least one sample to
        # the loop body. In our case we will always use xs[0], and our map() won't support zero
        # sized tensor during tracing.
        with discard_graph_changes(tx):
            sliced_xs = [
                xs.call_method(
                    tx,
                    "select",
                    args=(VariableTracker.build(tx, 0), VariableTracker.build(tx, 0)),
                    kwargs={},
                )
                for xs in unpacked_xs
            ]

        # TODO: Support kwargs
        (
            (body_r, body_spec),
            body_graph,
            body_lifted_freevars,
        ) = speculate_subgraph(
            tx,
            args[0],
            [
                *sliced_xs,
                *unpacked_args,
            ],
            {},
            self._HOP_NAME,
            source_target=self.value,
            set_subgraph_inputs="flatten_manual",
            should_flatten_outputs=True,
            # TODO - removing consts from control flow ops need more work
            remove_consts_from_outputs=False,
            supports_input_mutation=self.supports_input_mutation,
            supports_aliasing=self.supports_aliasing,
        )

        # Check all outputs of map are tensors.
        # For map, outputting None is OK, thus ignore None values in the check
        body_r_vars = body_r.unpack_var_sequence(tx)
        none_mask = [x.is_constant_none() for x in body_r_vars]
        _check_all_tensorvariable(
            [br for bm, br in zip(none_mask, body_r_vars) if not bm]
        )

        body_nn_modules = dict(tx.output.nn_modules)

        body_name = tx.output.install_subgraph(
            "map_body",
            torch.fx.GraphModule(body_nn_modules, body_graph),
        )

        body_node = make_attr(tx, body_name)

        p_args = (
            body_node,
            [xs.as_proxy() for xs in unpacked_xs],
            [arg.as_proxy() for arg in unpacked_args]
            + list(body_lifted_freevars.keys()),
        )

        return _call_function_and_unflatten_output(
            tx, torch.ops.higher_order.map_impl, p_args, {}, None, body_spec, body_r
        )


class PrintHigherOrderVariable(TorchHigherOrderOperatorVariable):
    _HOP_NAME = "torch.ops.higher_order.print"

    def _call_function(
        self,
        tx: "InstructionTranslator",
        args: "list[VariableTracker]",
        kwargs: "dict[str, VariableTracker]",
    ) -> "VariableTracker":
        from .builder import wrap_fx_proxy

        args, kwargs = LazyVariableTracker.realize_all((args, kwargs))

        args_proxy = [arg.as_proxy() for arg in args]
        kwargs_proxy = {k: v.as_proxy() for k, v in kwargs.items()}
        return wrap_fx_proxy(
            tx=tx,
            proxy=tx.output.create_proxy(
                "call_function",
                self.value,
                args=tuple(args_proxy),
                kwargs=kwargs_proxy,
            ),
        )


class ExecutorchCallDelegateHigherOrderVariable(TorchHigherOrderOperatorVariable):
    _HOP_NAME = "torch.ops.higher_order.executorch_call_delegate"

    def _call_function(
        self,
        tx: "InstructionTranslator",
        args: "list[VariableTracker]",
        kwargs: "dict[str, VariableTracker]",
    ) -> "VariableTracker":
        from .builder import wrap_fx_proxy

        # This is operator for delegation within Executorch which calls a
        # specific function in the given lowered module with the given
        # operators. The actual operator is defined in the Executorch codebase.
        # This is a bad hierarchical violation since
        # executorch_call_delegate sits at a higher level than dynamo, but
        # there's no real solution to this issue yet.
        if len(kwargs) > 0:
            unimplemented(
                gb_type="executorch_call_delegate: kwargs not supported",
                context=f"args: {args}, kwargs: {kwargs}",
                explanation=f"executorch_call_delegate expects no keyword arguments (got {len(kwargs)})",
                hints=[],
            )
        if isinstance(args[0], variables.NNModuleVariable):
            lowered_module = tx.output.get_submodule(args[0].module_key)
            lowered_node = make_attr(tx, args[0].module_key)
        elif isinstance(args[0], variables.UnspecializedNNModuleVariable):
            # This nn module is special sa delegated by executorch. Just
            # install it as a attr in the graph.
            lowered_module = args[0].value
            lowered_node = tx.output.register_static_attr_and_return_proxy(
                "delegate", lowered_module
            )

        p_args = tuple(arg.as_proxy() for arg in args[1:])
        real_sub_args = pytree.tree_map_only(
            torch.fx.Proxy, lambda a: get_fake_value(a.node, tx), p_args
        )

        with tx.fake_mode:
            example_value = lowered_module.original_module.module()(*real_sub_args)

        # NOTE [Guaranteeing the 1-1 correspondence of FakeTensors and real tensors]:
        # executorch modules promise not to alias inputs and outputs.
        # Thus, output FakeTensors will correctly not alias input FakeTensors.
        _assert_tensors_nonaliasing(real_sub_args, example_value)

        p_args = (lowered_node,) + p_args

        # Store the invocation as a call
        return wrap_fx_proxy(
            tx=tx,
            proxy=tx.output.create_proxy(
                "call_function",
                self.value,
                args=tuple(p_args),
                kwargs={},
            ),
            example_value=example_value,
        )


class FunctorchHigherOrderVariable(UserFunctionVariable):
    def call_function(
        self,
        tx: "InstructionTranslator",
        args: "list[VariableTracker]",
        kwargs: "dict[str, VariableTracker]",
    ) -> "VariableTracker":
        return super().call_function(tx, args, kwargs)

    def should_allow_nested_graph_breaks(self):
        return False


class FunctionalCallVariable(FunctorchHigherOrderVariable):
    def call_function(
        self, tx, args: list[VariableTracker], kwargs: dict[str, VariableTracker]
    ) -> VariableTracker:
        if not torch._dynamo.config.inline_inbuilt_nn_modules:
            unimplemented(
                gb_type="torch.func.functional_call capture is disabled",
                context="",
                explanation="torch.func.functional_call capture is disabled",
                hints=[
                    "Set `torch._dynamo.config.inline_inbuilt_nn_modules=True` to enable.",
                ],
            )
        return super().call_function(tx, args, kwargs)


class ReparametrizeModuleCallVariable(FunctorchHigherOrderVariable):
    def __init__(self, *args, **kwargs):
        super().__init__(*args, **kwargs)

    def call_function(
        self, tx, args: list[VariableTracker], kwargs: dict[str, VariableTracker]
    ) -> VariableTracker:
        ctx_manager_vt = super().call_function(tx, args, kwargs)
        return RepararametrizeModuleContextVariable(ctx_manager_vt, args[0])


class WrapHigherOrderVariable(TorchHigherOrderOperatorVariable):
    _HOP_NAME = "torch.ops.higher_order.wrap"
    supports_input_mutation = True
    supports_aliasing = True
    allow_side_effects = False

    def install_subgraph_in_output_graph(
        self, tx, fn_vt, fn_args_vt, kwargs, body_gmod, attr_name="wrap_body"
    ):
        return tx.output.install_subgraph(
            f"{attr_name}",
            body_gmod,
        )

    def create_wrapped_node(
        self,
        tx: "InstructionTranslator",
        fn_vt,
        fn_args_vt,
        kwargs,
        description,
        *,
        subgraph_name="wrap_body",
    ):
        # See NOTE [HigherOrderOperator tracing design] for more details
        (
            body_r,
            body_graph,
            body_lifted_freevars,
            body_graph_output_vts,
        ) = speculate_subgraph_with_auto_output_flattening(
            tx,
            fn_vt,
            fn_args_vt,
            kwargs,
            description,
            source_target=self.value,
            allow_side_effects=self.allow_side_effects,
            filter_aliased_intermediates=getattr(
                self, "filter_aliased_intermediates", False
            ),
            supports_input_mutation=self.supports_input_mutation,
            supports_aliasing=self.supports_aliasing,
        )

        body_gmod = torch.fx.GraphModule(tx.output.nn_modules, body_graph)
        body_name = self.install_subgraph_in_output_graph(
            tx,
            fn_vt,
            fn_args_vt,
            kwargs,
            body_gmod,
            attr_name=subgraph_name,
        )
        body_node = make_attr(tx, body_name)

        # Since, we call `speculate_subgraph` with `set_subgraph_inputs="automatic`,
        # all the arguments are lifted.
        lifted_args = tuple(arg for arg in body_lifted_freevars)

        proxy_args = (body_node,) + lifted_args

        example_value = pytree.tree_map_only(
            torch.fx.Node,
            lambda a: a.meta["example_value"],
            body_graph.find_nodes(op="output")[0].args[0],
        )

        return (
            proxy_args,
            {},
            example_value,
            body_r,
            body_gmod,
            body_name,
            body_graph_output_vts,
        )

    def _call_function(
        self,
        tx: "InstructionTranslator",
        args: "list[VariableTracker]",
        kwargs: "dict[str, VariableTracker]",
    ) -> "VariableTracker":
        # This flattens the kwargs into lifted args
        (
            p_args,
            p_kwargs,
            _example_value,
            body_r,
            _,
            _,
            body_graph_output_vts,
        ) = self.create_wrapped_node(tx, args[0], args[1:], kwargs, "wrap")

        if len(p_kwargs) > 0:
            unimplemented(
                gb_type="WrapHigherOrderVariable: kwargs unexpected",
                context=f"args: {args}, kwargs: {kwargs}",
                explanation="kwargs should have been flattened into lifted args.",
                hints=[
                    *graph_break_hints.DYNAMO_BUG,
                ],
            )

        return _call_function_with_auto_output_flattening(
            tx,
            self.value,
            tuple(p_args),
            p_kwargs,
            _example_value,
            body_r,
            body_graph_output_vts,
        )


class WrapWithSetGradEnabledHigherOrderVariable(TorchHigherOrderOperatorVariable):
    """
    This hop is not exposed to users but is inserted into the graph
    after export as a post-processing step.
    """

    _HOP_NAME = "torch.ops.higher_order.wrap_with_set_grad_enabled"

    def call_function(
        self,
        tx: "InstructionTranslator",
        args: "list[VariableTracker]",
        kwargs: "dict[str, VariableTracker]",
    ) -> "VariableTracker":
        args, kwargs = LazyVariableTracker.realize_all((args, kwargs))

        if kwargs:
            unimplemented(
                gb_type="wrap_with_set_grad_enabled: unexpected kwargs",
                context=f"args: {args}, kwargs: {kwargs}",
                explanation=f"wrap_with_set_grad_enabled expects no keyword arguments (got {len(kwargs)}).",
                hints=[
                    *graph_break_hints.DYNAMO_BUG,
                ],
            )

        grad_enabled, fn_var, *rest_args = args

        if not grad_enabled.is_python_constant():
            unimplemented(
                gb_type="wrap_with_set_grad_enabled: non-constant grad_enabled",
                context=str(grad_enabled),
                explanation="wrap_with_set_grad_enabled expects grad_enabled argument to be a constant.",
                hints=[
                    *graph_break_hints.DYNAMO_BUG,
                ],
            )

        _check_supported_callable_arg(tx, fn_var, "enable_grad_fn")

        with torch.set_grad_enabled(grad_enabled.as_python_constant()):
            (
                (body_r, treespec),
                body_graph,
                body_lifted_freevars,
            ) = speculate_subgraph(
                tx,
                fn_var,
                [*rest_args],
                {},
                self._HOP_NAME,
                source_target=self.value,
                set_subgraph_inputs="manual",
                should_flatten_outputs=True,
            )

        if len(body_lifted_freevars) > 0:
            unimplemented(
                gb_type="wrap_with_set_grad_enabled: unexpected freevars",
                context=str(body_lifted_freevars),
                explanation="wrap_with_set_grad_enabled expects no freevars.",
                hints=[],
            )

        body_gmod = torch.fx.GraphModule(tx.output.nn_modules, body_graph)
        body_name = tx.output.install_subgraph(
            "wrap_body",
            body_gmod,
        )

        body_node = make_attr(tx, body_name)

        proxy_args = tuple(
            [
                grad_enabled.as_python_constant(),
                body_node,
            ]
            + [operand.as_proxy() for operand in rest_args]
        )
        example_value = pytree.tree_map_only(
            torch.fx.Proxy,
            lambda a: a.node.meta["example_value"],
            body_r.as_proxy(),
        )
        return _call_function_and_unflatten_output(
            tx, self.value, proxy_args, {}, example_value, treespec, body_r
        )


class WrapWithAutocastHigherOrderVariable(TorchHigherOrderOperatorVariable):
    """
    This hop is not exposed to users but is inserted into the graph
    after export as a post-processing step.
    """

    _HOP_NAME = "torch.ops.higher_order.wrap_with_autocast"

    def call_function(
        self,
        tx: "InstructionTranslator",
        args: "list[VariableTracker]",
        kwargs: "dict[str, VariableTracker]",
    ) -> "VariableTracker":
        args, kwargs = LazyVariableTracker.realize_all((args, kwargs))

        if kwargs:
            unimplemented(
                gb_type="wrap_with_autocast: unexpected kwargs",
                context=f"args: {args}, kwargs: {kwargs}",
                explanation=f"wrap_with_autocast expects no keyword arguments (got {len(kwargs)}).",
                hints=[
                    *graph_break_hints.DYNAMO_BUG,
                ],
            )

        device_type, dtype, enabled, cache_enabled, fn_var, *rest_args = args

        for arg in [device_type, dtype, enabled, cache_enabled]:
            if not arg.is_python_constant():
                unimplemented(
                    gb_type="wrap_with_autocast: expected constant arg",
                    context=str(args),
                    explanation="wrap_with_autocast expects device_type, dtype, enabled, "
                    "and cache_enabled arguments to be constants.",
                    hints=[
                        *graph_break_hints.DYNAMO_BUG,
                    ],
                )

        _check_supported_callable_arg(tx, fn_var, "autocast")

        python_constants = [
            arg.as_python_constant()
            for arg in [device_type, dtype, enabled, cache_enabled]
        ]

        with torch.autocast(*python_constants):
            (
                (body_r, treespec),
                body_graph,
                body_lifted_freevars,
            ) = speculate_subgraph(
                tx,
                fn_var,
                [*rest_args],
                {},
                self._HOP_NAME,
                source_target=self.value,
                set_subgraph_inputs="manual",
                should_flatten_outputs=True,
            )

        if len(body_lifted_freevars) > 0:
            unimplemented(
                gb_type="wrap_with_autocast: unexpected freevars",
                context=str(body_lifted_freevars),
                explanation="wrap_with_autocast expects no freevars.",
                hints=[],
            )

        body_gmod = torch.fx.GraphModule(tx.output.nn_modules, body_graph)
        body_name = tx.output.install_subgraph(
            "wrap_body",
            body_gmod,
        )

        body_node = make_attr(tx, body_name)

        proxy_args = tuple(
            [
                *python_constants,
                body_node,
            ]
            + [operand.as_proxy() for operand in rest_args]
        )
        example_value = pytree.tree_map_only(
            torch.fx.Proxy,
            lambda a: a.node.meta["example_value"],
            body_r.as_proxy(),
        )

        return _call_function_and_unflatten_output(
            tx, self.value, proxy_args, {}, example_value, treespec, body_r
        )


class HintsWrapperHigherOrderVariable(WrapHigherOrderVariable):
    _HOP_NAME = "torch.ops.higher_order.hints_wrapper"
    _ALLOW_FALLBACK_TO_EAGER = False

    def install_subgraph_in_output_graph(
        self, tx, fn_vt, fn_args_vt, kwargs, body_gmod, attr_name="wrap_body"
    ):
        return tx.output.install_subgraph(
            "hints_wrapper_body",
            body_gmod,
        )

    def _call_function(
        self, tx, args: "list[VariableTracker]", kwargs: "dict[str, VariableTracker]"
    ) -> "VariableTracker":
        _check_supported_callable_arg(tx, args[0], "body_fn")

        # inputs
        if (
            len(args) != 3
            or not isinstance(args[1], (ListVariable, TupleVariable))
            or not isinstance(args[2], ConstDictVariable)
            or len(kwargs) != 1
            or "hints" not in kwargs
        ):
            unimplemented(
                gb_type="hints_wrapper: improper args/kwargs",
                context=f"args: {args}, kwargs: {kwargs}",
                explanation=f"hints_wrapper expects 3 positional arguments (got {len(args)}) "
                f"and 1 keyword argument (got {len(kwargs)}). "
                "Usage: hints_wrapper(body_fn, args, kwargs, hints=...). "
                "args is expected to be list/tuple and kwargs is expected to be a dict.",
                hints=[
                    *graph_break_hints.USER_ERROR,
                ],
            )

        operands = args[1].unpack_var_sequence(tx)
        fn_kwargs = args[2].as_python_constant()

        # Use create_wrapped_node from WrapHigherOrderVariable
        (
            p_args,
            _,
            example_value,
            body_r,
            body_gmod,
            _,
            body_graph_output_vts,
        ) = self.create_wrapped_node(
            tx,
            args[0],  # function
            operands,
            fn_kwargs,
            self._HOP_NAME,
        )

        # hints_wrapper expects (body_node, args, kwargs) as positional args
        # So we need to restructure p_args from (body_node, *lifted_args)
        # to (body_node, lifted_args_tuple, {})
        body_node = p_args[0]
        lifted_args = p_args[1:]
        p_args = (body_node, tuple(lifted_args), {})

        # add hints into p_kwargs
        p_kwargs = {}
        p_kwargs["hints"] = kwargs["hints"].as_python_constant()

        return _call_function_with_auto_output_flattening(
            tx,
            self.value,
            p_args,
            p_kwargs,
            example_value,
            body_r,
            body_graph_output_vts,
        )


class OutDtypeHigherOrderVariable(TorchHigherOrderOperatorVariable):
    _HOP_NAME = "torch.ops.higher_order.out_dtype"

    def _call_function(
        self,
        tx: "InstructionTranslator",
        args: "list[VariableTracker]",
        kwargs: "dict[str, VariableTracker]",
    ) -> "VariableTracker":
        from .builder import wrap_fx_proxy

        if len(kwargs) > 0:
            unimplemented(
                gb_type="out_dtype: unexpected kwargs",
                context=f"args: {args}, kwargs: {kwargs}",
                explanation=f"out_dtype expects no keyword arguments (got {len(kwargs)}).",
                hints=[
                    *graph_break_hints.USER_ERROR,
                ],
            )

        p_args = tuple(arg.as_proxy() for arg in args)
        op = p_args[0]
        output_dtype = p_args[1]
        fake_sub_args = pytree.tree_map_only(
            torch.fx.Proxy, lambda a: a.node.meta["example_value"], p_args[2:]
        )
        # This is a simplified implementation of this operator just for tracing.
        # Actual implementation may also first promote the arguments
        example_value = op(*fake_sub_args).to(dtype=output_dtype)

        # Store the invocation as a call
        return wrap_fx_proxy(
            tx=tx,
            proxy=tx.output.create_proxy(
                "call_function",
                self.value,
                args=tuple(p_args),
                kwargs={},
            ),
            example_value=example_value,
        )


class StrictModeHigherOrderVariable(TorchHigherOrderOperatorVariable):
    _HOP_NAME = "torch.ops.higher_order.strict_mode"
    _ALLOW_FALLBACK_TO_EAGER = False

    def _call_function(
        self,
        tx: "InstructionTranslator",
        args: "list[VariableTracker]",
        kwargs: "dict[str, VariableTracker]",
    ) -> "VariableTracker":
        unpacked_sequence = args[1].unpack_var_sequence(tx)
        # TODO (tmanlaibaatar) support pytree here
        for arg in unpacked_sequence:
            if isinstance(arg, (ListVariable, TupleVariable, ConstDictVariable)):
                unimplemented(
                    gb_type="strict_mode: improper args",
                    context=f"args: {args}, kwargs: {kwargs}",
                    explanation="strict_mode higher order op expects flat inputs (list/tuple/dict)",
                    hints=[
                        *graph_break_hints.USER_ERROR,
                    ],
                )

        if kwargs:
            unimplemented(
                gb_type="strict_mode: unexpected kwargs",
                context=f"args: {args}, kwargs: {kwargs}",
                explanation=f"strict_mode higher order op expects no keyword arguments (got {len(kwargs)}).",
                hints=[
                    *graph_break_hints.USER_ERROR,
                ],
            )

        (
            (ret_val, ret_spec),
            ret_graph,
            ret_lifted_freevars,
        ) = speculate_subgraph(
            tx,
            args[0],
            unpacked_sequence,
            {},
            self._HOP_NAME,
            source_target=self.value,
            should_flatten_outputs=True,
        )

        strict_mode_nn_modules = dict(tx.output.nn_modules)

        strict_mode_name = tx.output.install_subgraph(
            "strict_mode_body",
            torch.fx.GraphModule(strict_mode_nn_modules, ret_graph),
        )

        strict_mode_node = make_attr(tx, strict_mode_name)
        p_args = (
            strict_mode_node,
            tuple(ret_lifted_freevars.keys()),
        )

        flat_example_value = pytree.tree_map_only(
            torch.fx.Proxy,
            lambda a: a.node.meta["example_value"],
            ret_val.as_proxy(),
        )

        return _call_function_and_unflatten_output(
            tx,
            torch.ops.higher_order.strict_mode,
            p_args,
            {},
            flat_example_value,
            ret_spec,
            ret_val,
        )


class CheckpointHigherOrderVariable(WrapHigherOrderVariable):
    _HOP_NAME = "torch.utils.checkpoint.checkpoint"

    def __init__(self, *args, **kwargs) -> None:
        super().__init__(*args, **kwargs)
        self.allow_side_effects = (
            torch._dynamo.config.skip_fwd_side_effects_in_bwd_under_checkpoint
        )

    def _call_function(
        self,
        tx: "InstructionTranslator",
        args: list[VariableTracker],
        kwargs: dict[str, VariableTracker],
    ) -> VariableTracker:
        from torch._higher_order_ops.wrap import TagActivationCheckpoint
        from torch.utils.checkpoint import noop_context_fn

        context_fn = None
        if "context_fn" in kwargs and kwargs["context_fn"] is not noop_context_fn:
            ctx = kwargs.pop("context_fn")
            if isinstance(ctx, torch._dynamo.variables.UserFunctionVariable):
                context_fn = ctx.fn
            elif isinstance(
                ctx, torch._dynamo.variables.functions.FunctoolsPartialVariable
            ):
                context_fn = ctx.guard_as_python_constant()
            else:
                raise NotImplementedError(
                    f"checkpoint not implemented for {type(ctx)} context_fn"
                )

        checkpoint_kwargs, gmod_kwargs = TagActivationCheckpoint.divide_kwargs(kwargs)

        # Here we use checkpoint_kwargs (and not gmod kwargs). gmod_kwargs are
        # already flattened above and managed inside the fx graph.
        (
            p_args,
            _,
            example_value,
            _body_r,
            checkpointed_gmod,
            _,
            body_graph_output_vts,
        ) = self.create_wrapped_node(
            tx,
            args[0],
            args[1:],
            gmod_kwargs,
            "torch.utils.checkpoint.checkpoint",
        )
        if context_fn is not None:
            checkpointed_gmod.meta["_checkpoint_context_fn"] = context_fn

        _, checkpoint_kwargs = proxy_args_kwargs([], checkpoint_kwargs)

        return _call_function_with_auto_output_flattening(
            tx,
            self.value,
            p_args,
            checkpoint_kwargs,
            example_value,
            _body_r,
            body_graph_output_vts,
        )


class DynamoBypassingWrapperHigherOrderVariable(WrapHigherOrderVariable):
    _HOP_NAME = "torch.ops.higher_order.dynamo_bypassing_wrapper"

    def __init__(self, hop, source) -> None:
        super().__init__(hop, source)

    def _call_function(
        self,
        tx: "InstructionTranslator",
        args: list[VariableTracker],
        kwargs: dict[str, VariableTracker],
    ) -> VariableTracker:
        func_var = args[0]

        if isinstance(func_var, torch._dynamo.variables.UserFunctionVariable):
            func = func_var.fn
        elif isinstance(
            func_var, torch._dynamo.variables.functions.FunctoolsPartialVariable
        ):
            func = func_var.as_python_constant()
        else:
            raise RuntimeError(
                f"DynamoBypassingWrapperHigherOrderVariable: Unsupported function {type(func_var)}"
            )
        (
            p_args,
            _,
            example_value,
            _body_r,
            gmod,
            _,
            body_graph_output_vts,
        ) = self.create_wrapped_node(
            tx,
            args[1],
            args[2:],
            kwargs,
            str(func),
        )

        # Alternatively, we could've stored only the function's fqn and
        # reconstructed, but that requires the function to be a global.
        gmod_meta_key = "_dynamo_bypassing_wrapper_fn"
        gmod.meta[gmod_meta_key] = func

        return _call_function_with_auto_output_flattening(
            tx,
            self.value,
            (gmod_meta_key,) + tuple(p_args),
            {},
            example_value,
            _body_r,
            body_graph_output_vts,
        )


class ExportTracepointHigherOrderVariable(TorchHigherOrderOperatorVariable):
    _HOP_NAME = "torch.ops.higher_order._export_tracepoint"

    def call_function(
        self,
        tx: "InstructionTranslator",
        args: "list[VariableTracker]",
        kwargs: "dict[str, VariableTracker]",
    ) -> "VariableTracker":
        from .builder import wrap_fx_proxy

        p_args = tuple(arg.as_proxy() for arg in args)
        p_kwargs = {key: arg.as_proxy() for key, arg in kwargs.items()}
        return wrap_fx_proxy(
            tx=tx,
            proxy=tx.output.create_proxy(
                "call_function",
                self.value,
                args=p_args,
                kwargs=p_kwargs,
            ),
            example_value=None,
        )


class RunWithRNGStateHigherOrderVariable(TorchHigherOrderOperatorVariable):
    _HOP_NAME = "torch.ops.higher_order.run_with_rng_state"

    def _call_function(
        self,
        tx: "InstructionTranslator",
        args: "list[VariableTracker]",
        kwargs: "dict[str, VariableTracker]",
    ) -> "VariableTracker":
        from .builder import wrap_fx_proxy

        p_args = tuple(arg.as_proxy() for arg in args)
        p_kwargs = {key: arg.as_proxy() for key, arg in kwargs.items()}
        return wrap_fx_proxy(
            tx=tx,
            proxy=tx.output.create_proxy(
                "call_function",
                self.value,
                args=p_args,
                kwargs=p_kwargs,
            ),
            example_value=None,
        )


class AutoFunctionalizeHigherOrderVariable(TorchHigherOrderOperatorVariable):
    _HOP_NAME = "torch.ops.higher_order.auto_functionalized"

    def _call_function(
        self, tx, args: "list[VariableTracker]", kwargs: "dict[str, VariableTracker]"
    ) -> "VariableTracker":
        from .builder import wrap_fx_proxy

        p_args = tuple(arg.as_proxy() for arg in args)
        p_kwargs = {key: arg.as_proxy() for key, arg in kwargs.items()}
        return wrap_fx_proxy(
            tx=tx,
            proxy=tx.output.create_proxy(
                "call_function",
                self.value,
                args=p_args,
                kwargs=p_kwargs,
            ),
            example_value=None,
        )


class FlexAttentionBackwardHighOrderVariable(TorchHigherOrderOperatorVariable):
    _HOP_NAME = "torch.ops.higher_order.flex_attention_backward"

    def proxy_submod(self, tx, arg):
        assert isinstance(arg.source.base, DictGetItemSource)
        submod_name = tx.output.install_subgraph(arg.source.base.index, arg.value)
        p_submod = make_attr(tx, submod_name)
        set_example_value(p_submod.node, arg.value)
        return p_submod

    def to_proxy(self, tx, arg):
        if isinstance(arg, UnspecializedNNModuleVariable):
            return self.proxy_submod(tx, arg)
        elif isinstance(arg, (ListVariable, TupleVariable)):
            return arg.python_type()(
                self.to_proxy(tx, nested_arg) for nested_arg in arg.items
            )
        else:
            return arg.as_proxy()

    def _call_function(
        self, tx, args: "list[VariableTracker]", kwargs: "dict[str, VariableTracker]"
    ) -> "VariableTracker":
        from .builder import wrap_fx_proxy

        try:
            p_args = tuple(self.to_proxy(tx, arg) for arg in args)
            p_kwargs = {key: self.to_proxy(tx, arg) for key, arg in kwargs.items()}
        except (NotImplementedError, Unsupported) as err:
            unimplemented(
                gb_type="failed to handle argument for FlexAttentionBackward HOP",
                context=f"args: {args}, kwargs: {kwargs}",
                explanation="Missing Dynamo support for FlexAttentionBackward HOP argument.",
                hints=[
                    *graph_break_hints.SUPPORTABLE,
                ],
                from_exc=err,
            )
        return wrap_fx_proxy(
            tx=tx,
            proxy=tx.output.create_proxy(
                "call_function",
                self.value,
                args=p_args,
                kwargs=p_kwargs,
            ),
            example_value=None,
        )


class TraceWrappedHigherOrderOperatorVariable(TorchHigherOrderOperatorVariable):
    """
    Handles torch._dynamo._trace_wrapped_higher_order_op.inner_trace
    by unwrapping the higher order op and inlining through it.  This op
    is created by dynamo to survive through AotAutograd, then unwrapped
    here in the call to dynamo from compiled autograd.
    """

    _HOP_NAME = "torch._dynamo._trace_wrapped_higher_order_op.inner_trace"

    def _call_function(
        self,
        tx: "InstructionTranslator",
        args: "list[VariableTracker]",
        kwargs: "dict[str, VariableTracker]",
    ) -> "VariableTracker":
        kwargs = dict(kwargs)
        fn = kwargs.pop("fn")
        return fn.call_function(tx, args, kwargs)


class FlexAttentionHigherOrderVariable(TorchHigherOrderOperatorVariable):
    _HOP_NAME = "torch.ops.higher_order.flex_attention"

    @staticmethod
    def normalize_to_args(args, kwargs):
        # input signature is (query, key, value, score_mod, block_mask, *other_buffers),
        # block_mask is a tuple, and we don't want to flatten it.
        # only flatten kwargs into lists
        flat_kwargs = pytree.tree_flatten(kwargs)[0]

        # Combine the flattened lists
        all_args = args + flat_kwargs
        return all_args

    def create_wrapped_node(
        self,
        tx: "InstructionTranslator",
        query: "VariableTracker",
        fn: "VariableTracker",
        fn_name: str,
    ):
        from .._trace_wrapped_higher_order_op import TransformGetItemToIndex

        def create_scalar():
            return query.call_method(
                tx,
                "new_empty",
                (VariableTracker.build(tx, []),),
                {
                    "dtype": VariableTracker.build(tx, torch.int32),
                },
            )

        with discard_graph_changes(tx):
            bhmn = [create_scalar() for _ in range(4)]
            if fn_name == "score_mod":
                scores_require_grad: bool = query.requires_grad
                score = query.call_method(
                    tx,
                    "new_empty",
                    (VariableTracker.build(tx, []),),
                    {"requires_grad": VariableTracker.build(tx, scores_require_grad)},
                )
                new_args = [score, *bhmn]
            else:
                assert fn_name == "mask_fn", "Illegal function name: " + fn_name
                new_args = [*bhmn]

        with TransformGetItemToIndex():
            (
                (_body_output, _body_spec),
                body_graph,
                body_lifted_freevars,
            ) = speculate_subgraph(
                tx,
                fn,
                new_args,
                {},  # expect only args no kwargs for now
                description=f"{self._HOP_NAME}: {fn_name}",
                source_target=self.value,
                set_subgraph_inputs="flatten_manual",
            )

        body_name = tx.output.install_subgraph(
            fn_name,
            torch.fx.GraphModule(tx.output.nn_modules, body_graph),
        )

        body_node = make_attr(tx, body_name)

        # It is possible that the score-mod function captures some free variables that are not
        # passed in as arguments. In this case, we need to lift them, which is handled by speculate_subgraph.
        # We then need to create proxies for this + the inputs.

        lifted_args = tuple(arg for arg in body_lifted_freevars)

        proxy_args = (body_node, lifted_args)

        return proxy_args

    def _call_function(
        self,
        tx: "InstructionTranslator",
        args: "list[VariableTracker]",
        kwargs: "dict[str, VariableTracker]",
    ) -> "VariableTracker":
        from .builder import wrap_fx_proxy

        (
            query,
            key,
            value,
            score_mod,
            block_mask,
            scale,
            kernel_options,
        ) = self.normalize_to_args(args, kwargs)

        score_mod_node, score_mod_lifted_args = self.create_wrapped_node(
            tx, query, score_mod, "score_mod"
        )
        mask_fn = block_mask.items[-1]
        if mask_fn.is_python_constant():
            mask_callable = mask_fn.as_python_constant()
            if mask_callable is None:
                mask_callable = torch.nn.attention.flex_attention.noop_mask
            mask_fn = UserFunctionVariable(
                mask_callable,
                source=mask_fn.source,
            )
        mask_fn_node, mask_fn_lifted_args = self.create_wrapped_node(
            tx, query, mask_fn, "mask_fn"
        )

        proxied_args = [
            query,
            key,
            value,
            TupleVariable(block_mask.items[:-1], source=block_mask.source),
            scale,
            kernel_options,
        ]

        # Store the invocation as a call
        # Norm_kwargs contains the score_function and we dont want to proxy this because
        # Proxying user defined functions is not supported.
        inp_args, _ = proxy_args_kwargs(proxied_args, {})

        # Compose the ordered HOO args:
        # - inp_args: [query, key, value, block_mask, scale, kernel_options]
        # - subgraph node: [score_mod, mask_fn_node]
        # - lifted args from tracing subgraph: [score_mod_other_buffers, mask_fn_other_buffers]
        _, _, _, inp_arg_block_mask, inp_arg_scale, inp_arg_kernel_options = inp_args
        block_mask = tuple(inp_arg_block_mask + (mask_fn_node,))
        with torch.fx.experimental.proxy_tensor.set_original_aten_op(self.value):
            proxy = wrap_fx_proxy(
                tx=tx,
                proxy=tx.output.create_proxy(
                    "call_function",
                    self.value,
                    args=inp_args[:3]
                    + (
                        score_mod_node,
                        block_mask,
                        inp_arg_scale,
                        inp_arg_kernel_options,
                        score_mod_lifted_args,
                        mask_fn_lifted_args,
                    ),
                    kwargs={},
                ),
                example_value=None,
            )
        return proxy


@add_hop_context
class AutogradFunctionApplyVariable(VariableTracker):
    _HOP_NAME: str = "autograd.Function"
    _ALLOW_FALLBACK_TO_EAGER = True

    def __init__(self, fwd_fn, bwd_fn, parent_source, **kwargs) -> None:
        super().__init__(**kwargs)
        self.fwd_fn = fwd_fn
        self.bwd_fn = bwd_fn
        self.parent_source = parent_source

    def call_function(
        self,
        tx: "InstructionTranslator",
        args: "list[VariableTracker]",
        kwargs: "dict[str, VariableTracker]",
    ) -> "VariableTracker":
        """
        At the highest level, the goal of tracing an autograd.Function is to
        essentially emit a new autograd.Function object. To do this, Dynamo
        traces fwd and bwd graph and then inserts a AutogradFunctionApply HOP in
        the graph that call the traced fwd and bwd graph in the `forward` and
        `backward` methods respectively. AOTDispatcher desugars this HOP and
        just inlines the hop fwd and bwd into the main graph during its tracing.

        However, the traced forward and backward graphs cannot be directly
        placed in the new autograd.Function because autograd.Function has some
        requirements.

        a) # fwd graph inputs = # bwd graph outputs
        b) # fwd graph outputs = # bwd graph inputs
        c) Since the graphs do not have ctx variable, we have to manually return
        the saved_tensors from the forward and have additional inputs in the
        backward, and wire the connections.

        Unfortunately, reworking the initial traced fwd and bwd graphs to
        satisfy the above 3 conditions leads to a very tedious codebase.

        Lets look at an example

        class Foo:
            def __init__(self):
                self.a = 4

        class MySin(torch.autograd.Function):
            @staticmethod
            def forward(ctx, x, foo):
                ctx.save_for_backward(x)
                return x.sin() + foo.a

            @staticmethod
            def backward(ctx, grad):
                x, = ctx.saved_tensors
                return grad * x.cos()

        We want the resulting graphs to look like:

        # Note that Dynamo lifts the foo_a directly as an input.
        def fwd(ctx, x, foo_a):
            # (output, saved tensors / attrs)
            return (x.sin() + foo_a, (x))

        # Note that backward graph has None as the second output to match the
        # fwd requirements (even though the original backward function has just
        # output)
        def bwd(ctx, grad, x):
            return grad * x.cos(), None


        To accomplish this, we're going to:
        1. Construct a ctx object
        2. Speculate subgraph forward
        3. Speculate subgraph backward
        4. rewired_bwd_graph_inputs - Use the traced fwd graph as the anchor point, and rewire the backward graph outputs
        5. handle_saved_tensors_wiring - Handle the saved tensors, as mentioned in (c)
        """

        fwd_tracer = torch._dynamo.output_graph.SubgraphTracer(
            tx.output,
            parent=tx.output.current_tracer,
            source_target=self._HOP_NAME,
        )

        ctx = self.prepare_ctx_vt(tx, args, kwargs)

        fwd_fn, fwd_out, fwd_graph, fwd_freevars, fwd_graph_output_vts = (
            self.trace_forward_graph(tx, ctx, fwd_tracer, args, kwargs)
        )

        bwd_args, bwd_out, bwd_graph, bwd_freevars, bwd_graph_output_vts = (
            self.trace_backward_graph(tx, ctx, fwd_tracer, fwd_out, fwd_fn)
        )

        self.rewire_bwd_graph_outputs(
            fwd_freevars, bwd_out, bwd_graph, bwd_freevars, args
        )

        fwd_graph, bwd_graph = self.handle_saved_tensors_wiring(
            fwd_out,
            fwd_graph,
            fwd_freevars,
            fwd_graph_output_vts,
            bwd_graph,
            bwd_freevars,
        )

        # If users call ctx.mark_non_differentiable, we should capture these output tensors who
        # are marked as non-differentiable and pass them to ApplyTemplate
        # at torch._functorch.autograd_function.AutogradFunctionApply for reconstruction.
        non_differentiable_idx = []
        if ctx.non_differentiable is not None:
            non_differentiable_set = set(ctx.non_differentiable)
            assert isinstance(fwd_out, variables.BaseListVariable)
            for i, x in enumerate(fwd_out.items):
                if x.is_tensor() and x.as_proxy() in non_differentiable_set:
                    non_differentiable_idx.append(i)

        # Store fwd_body
        fwd_nn_modules = tx.output.tracing_context.module_context.copy_graphstate()
        fwd_name = tx.output.install_subgraph(
            "fwd_body",
            torch.fx.GraphModule(fwd_nn_modules.nn_modules, fwd_graph),
        )
        fwd_node = make_attr(tx, fwd_name)

        # Store bwd_body
        bwd_nn_modules = tx.output.tracing_context.module_context.copy_graphstate()
        bwd_name = tx.output.install_subgraph(
            "bwd_body",
            torch.fx.GraphModule(bwd_nn_modules.nn_modules, bwd_graph),
        )
        bwd_node = make_attr(tx, bwd_name)

        p_args = (
            fwd_node,
            bwd_node,
            *list(fwd_freevars.keys()),
        )
        kwargs = {
            "non_differentiable_idx": non_differentiable_idx,
        }

        # Store the invocation as a call
        from torch._functorch.autograd_function import autograd_function_apply

        # We use speculate_subgraph to get the fwd graph, but it's always under no grad mode like what eager mode does.
        # The fwd outputs (tensor's example_value) need to be inferred from fake tensor prop to get the correct attributes
        # (e.g, tensor.requires_grad), which would be used by downstream Dynamo tracing.
        # Since there can be other ops like Triton kernels, which depends on python dispatcher, we have to enable it.
        # TODO - revisit if we need the python dispatcher
        with enable_python_dispatcher():
            with tx.output.fake_mode:
                fwd_freevars_args = [_get_fake_value(arg) for arg in fwd_freevars]
                fake_args = (
                    tx.output.nn_modules[fwd_node.node.name],
                    tx.output.nn_modules[bwd_node.node.name],
                    *fwd_freevars_args,
                )
                example_value = autograd_function_apply(*fake_args, **kwargs)

        flat_variable = add_call_function(
            tx, autograd_function_apply, p_args, kwargs, example_value
        )
        overwrite_tensor_vt_proxy(fwd_graph_output_vts, flat_variable)
        overwrite_tensor_vt_requires_grad(fwd_graph_output_vts, flat_variable)
        return fwd_out

    def prepare_ctx_vt(self, tx, args, kwargs):
        from . import AutogradFunctionContextVariable

        ctx = AutogradFunctionContextVariable.create(tx, args, kwargs)
        with discard_graph_changes(tx):
            # A little hacky, but we need a dummy ctx proxy for speculate_subgraph.
            # We should clean this up at some point.
            proxy = tx.output.create_proxy(
                "call_function", torch.autograd.function.FunctionCtx, (), {}
            )
            set_example_value(proxy.node, ctx.value)
            ctx.proxy = proxy
        return ctx

    def trace_forward_graph(self, tx, ctx, fwd_tracer, args, kwargs):
        """
        Traces the forward method of the autograd.Function object.
        """
        from torch._functorch.autograd_function import DynamoAutogradFunctionTraceHelper

        fwd_fn, fwd_args = self.prepare_fn_vt(ctx, "forward", args)

        # autograd.Function forward does a few things like running in no_grad
        # mode and also applying view_as for input tensors that are returned as
        # outputs. Therefore, we wrap the original forward in a helper that have
        # those extra bits for Dynamo to trace.
        fwd_fn = _make_inlined(tx, DynamoAutogradFunctionTraceHelper.fwd_trace_helper)(
            fwd_fn
        )

        # Speculate subgraph on the fwd
        fwd_out, fwd_graph, fwd_freevars, fwd_graph_output_vts = (
            speculate_subgraph_with_auto_output_flattening(
                tx,
                fwd_fn,
                fwd_args,
                kwargs,
                self._HOP_NAME,
                enable_grad=None,
                set_subgraph_inputs="automatic",
                allow_side_effects=True,
                tracer=fwd_tracer,
            )
        )

        # There could be unused inputs in the forward, and Dynamo might not
        # capture them. We must lift them as inputs, because even though they
        # are not used in forward, we still need to account for their gradients
        # in the backward.
        for arg in args:
            if arg.is_tensor():
                fwd_tracer.maybe_lift_tracked_freevar_to_input(arg.as_proxy())

        if ctx in tx.output.side_effects.store_attr_mutations:
            if (
                "_materialize_non_diff_grads"
                in tx.output.side_effects.store_attr_mutations[ctx]
            ):
                unimplemented(
                    gb_type="autograd.Function.apply: _materialize_non_diff_grads mutation",
                    context="",
                    explanation="Mutations to autograd.Function.ctx._materialize_non_diff_grads are not supported.",
                    hints=[
                        *graph_break_hints.SUPPORTABLE,
                    ],
                )

        return fwd_fn, fwd_out, fwd_graph, fwd_freevars, fwd_graph_output_vts

    def trace_backward_graph(self, tx, ctx, fwd_tracer, fwd_out, fwd_fn):
        """
        Traces the backward method of the autograd.Function object.
        """
        from . import UserDefinedClassVariable, UserFunctionVariable, UserMethodVariable

        # Note that for the forward, we do not restore side effects, because we
        # want the later tracing to see the side-effects. But for backward, we
        # are just trying to capture the graph, and therefore we must restore
        # the side effects.
        prev_side_effects = tx.output.side_effects

        # Speculate subgraph on the backward. We make the bwd tracer a child of
        # the fwd tracer, because backward may rely on tensors/attrs created in
        # the fwd tracer.
        bwd_tracer = torch._dynamo.output_graph.SubgraphTracer(
            tx.output,
            parent=fwd_tracer,
            source_target=self._HOP_NAME,
        )

        bwd_args = []
        if fwd_out.is_tensor():
            bwd_args.append(fwd_out)
        else:
            assert isinstance(fwd_out, variables.BaseListVariable)
            for i in fwd_out.items:
                if i.is_tensor():
                    bwd_args.append(i)
                else:
                    bwd_args.append(ConstantVariable.create(None))

        bwd_fn, bwd_args = self.prepare_fn_vt(ctx, "backward", bwd_args)

        def is_strict_for(v: VariableTracker):
            if v.is_tensor():
                # we can be more lax for stuff from forward
                return v.proxy.tracer is not fwd_tracer
            return True

        # automatic_with_forced_inputs relies on the function arg names to
        # create a new proxy. Also, it will always INSERT a tensor placeholder
        # as input, even though it might not be used in the graph. This allows
        # us to make a mapping for the backward graph.
        with (
            tx.output.subtracer(fwd_fn, fwd_tracer),
            tx.strict_translation_mode(is_strict_for),
        ):
            try:
                bwd_out, bwd_graph, bwd_freevars, bwd_graph_output_vts = (
                    speculate_subgraph_with_auto_output_flattening(
                        tx,
                        bwd_fn,
                        bwd_args,
                        {},
                        self._HOP_NAME,
                        # TODO - revisit if we need enable_grad
                        enable_grad=False,
                        set_subgraph_inputs="automatic_with_forced_inputs",
                        allow_side_effects=False,
                        tracer=bwd_tracer,
                    )
                )
            except torch._dynamo.exc.Unsupported as e:
                if isinstance(
                    e, torch._dynamo.exc.UnknownPropertiesDuringBackwardTrace
                ):
                    # TODO - Do not support this path because of eager
                    # divergence forced by contiguous calls. Instead suggested
                    # nonstrict_trace.
                    from unittest import mock

                    bwd_tracer = torch._dynamo.output_graph.SubgraphTracer(
                        tx.output,
                        parent=fwd_tracer,
                        source_target=self._HOP_NAME,
                    )
                    from .._trace_wrapped_higher_order_op import (
                        autograd_function_backward_rewritten,
                    )

                    if isinstance(self.bwd_fn, types.FunctionType):
                        bwd_fn = UserFunctionVariable(
                            autograd_function_backward_rewritten(self.bwd_fn)
                        )
                    elif isinstance(self.bwd_fn, types.MethodType):
                        bwd_fn = UserMethodVariable(
                            autograd_function_backward_rewritten(self.bwd_fn.__func__),
                            UserDefinedClassVariable(self.bwd_fn.__class__),
                        )
                    else:
                        unimplemented(
                            gb_type="autograd.Function.apply: non-function or method backward (2)",
                            context=str(self.bwd_graph),
                            explanation="Expected backward function to be a function or method.",
                            hints=[],
                        )

                    with mock.patch(
                        "torch._dynamo.config._autograd_backward_strict_mode_conditional_banned_ops",
                        [],
                    ):
                        bwd_out, bwd_graph, bwd_freevars, bwd_graph_output_vts = (
                            speculate_subgraph_with_auto_output_flattening(
                                tx,
                                bwd_fn,
                                bwd_args,
                                {},
                                self._HOP_NAME,
                                enable_grad=False,
                                set_subgraph_inputs="automatic_with_forced_inputs",
                                allow_side_effects=False,
                                tracer=bwd_tracer,
                            )
                        )
                else:
                    raise e

        # Restore the side effects
        tx.output.side_effects = prev_side_effects

        return bwd_args, bwd_out, bwd_graph, bwd_freevars, bwd_graph_output_vts

    def rewire_bwd_graph_outputs(
        self,
        fwd_freevars,
        bwd_out,
        bwd_graph,
        bwd_freevars,
        orig_fwd_args,
    ):
        # ---------------------------------------------------------------------
        # Forward–Backward Input/Output Alignment
        #
        # autograd.Function requires that the outputs of backward() correspond
        # exactly to the inputs of forward(). Normally this alignment is the
        # user’s responsibility. However, when Dynamo synthesizes a new
        # autograd.Function for a traced region, Dynamo must perform this
        # alignment automatically.
        #
        # To do this, Dynamo uses the *original* forward call site as the anchor
        # that defines how forward inputs map to backward outputs.
        #
        # ---------------------------------------------------------------------
        # Terminology
        #
        # fwd_freevars / bwd_freevars:
        #     Maps from *outer-graph proxies* to *inner-graph placeholder
        #     proxies*. Keys are always outer-graph proxies (these may be actual
        #     user inputs or intermediate values lifted into the subgraph).
        #
        # orig_fwd_args:
        #     VariableTrackers for the forward() inputs. Since these correspond
        #     to user-exposed arguments, each tracker points to an *outer-graph*
        #     proxy.
        #
        # bwd_outs:
        #     VariableTrackers for the backward() outputs. These usually point to
        #     *inner-graph* proxies, except for cases where a forward input is
        #     passed directly through to a backward output—in which case the
        #     tracker may still refer to an outer-graph proxy.
        #
        # ---------------------------------------------------------------------
        # Goal
        #
        # To ensure forward–backward consistency, we must rewire the backward
        # graph outputs so that they line up with the forward graph inputs.
        #
        # We build a mapping from outer-graph proxy → inner-graph proxy using
        # orig_fwd_args and bwd_outs, then iterate over the fwd_graph inputs to
        # determine which backward outputs must be generated (or padded with
        # None) to satisfy autograd’s calling convention.
        #
        # ---------------------------------------------------------------------
        # Example
        #
        # Suppose the forward receives a user-defined object:
        #
        # @dataclass
        # class Weird:
        #     x: int
        #     b: torch.Tensor
        #     c: torch.Tensor
        #
        # class Foo(torch.autograd.Function):
        #     @staticmethod
        #     def forward(ctx, x: torch.Tensor, weird: Weird, z: torch.Tensor):
        #         ctx.save_for_backward(weird.b, weird.c)
        #         return weird.b * weird.c * x.clone()
        #
        #     @staticmethod
        #     def backward(ctx, grad):
        #         b, c = ctx.saved_tensors
        #         return grad * b * c, None, grad * 2
        #
        # Dynamo lifts the tensor fields of the user-defined object for the trace:
        #
        # fwd_graph():
        #     %l_weird_b : FakeTensor = placeholder[target=l_weird_b]
        #     %l_weird_c : FakeTensor = placeholder[target=l_weird_c]
        #     %l_x_      : FakeTensor = placeholder[target=l_x_]
        #     %l_z_      : FakeTensor = placeholder[target=l_z_]
        #     ...
        #     return (outs,)
        #
        # The initial backward graph:
        #
        # bwd_graph():
        #     %grad       : Tensor    = placeholder[target=grad]
        #     %l_weird_b  : FakeTensor = placeholder[target=l_weird_b]
        #     %l_weird_c  : FakeTensor = placeholder[target=l_weird_c]
        #     ...
        #     return (mul_1, mul_2)
        #
        # The forward graph has 4 inputs, but the backward graph produces only 2
        # outputs, and their ordering does not match the forward argument order.
        #
        # So Dynamo rewires the backward graph outputs to align with the forward
        # inputs:
        #
        # bwd_graph():
        #     ...
        #     return (None, None, mul_1, mul_2)
        #
        # This ensures the synthesized autograd.Function conforms to PyTorch’s
        # forward/backward contract.
        # ---------------------------------------------------------------------

        def get_bwd_node(vt):
            # Backward tensor vt here can be - (1) an intermediate, or (2) input
            # to the backward graph. If it is an input to the backward graph, we have to lookup bwd_freevars to get the inner proxy.
            return bwd_freevars.get(vt.proxy, vt.proxy).node

        # Find the mapping between orig_fwd_args and bwd_out
        outer_fwd_proxy_to_bwd_node = {}
        if isinstance(bwd_out, variables.BaseListVariable):
            bwd_outs = bwd_out.items
            for idx, fwd_arg in enumerate(orig_fwd_args):
                # We care about tensor args. For non-tensor args, the bwd output returns None.
                if fwd_arg.is_tensor():
                    bwd_out_at_idx = bwd_outs[idx]
                    if bwd_out_at_idx.is_tensor():
                        outer_fwd_proxy_to_bwd_node[fwd_arg.proxy] = get_bwd_node(
                            bwd_out_at_idx
                        )
                    else:
                        # backward can return None at the output
                        assert (
                            isinstance(bwd_out_at_idx, variables.ConstantVariable)
                            and bwd_out_at_idx.value is None
                        )
                        outer_fwd_proxy_to_bwd_node[fwd_arg.proxy] = None

        elif bwd_out.is_tensor():
            outer_fwd_proxy_to_bwd_node[orig_fwd_args[0].proxy] = get_bwd_node(bwd_out)

        # Ideally, we should have walked through the fwd placeholders. But we
        # can instead walk through the fwd_freevars, which is a insertion sorted
        # dictionary and therefore represents the outer_proxies for the
        # placeholder in the same order as that as placeholders.
        rewired_bwd_outputs = [
            outer_fwd_proxy_to_bwd_node.get(fwd_proxy) for fwd_proxy in fwd_freevars
        ]

        for node in bwd_graph.find_nodes(op="output"):
            bwd_graph.erase_node(node)
            break
        bwd_graph.output(tuple(rewired_bwd_outputs))
        bwd_graph.lint()

    def handle_saved_tensors_wiring(
        self,
        fwd_out,
        fwd_graph,
        fwd_freevars,
        fwd_graph_body_outputs,
        bwd_graph,
        bwd_freevars,
    ):
        # ---------------------------------------------------------------------
        # Rewiring Forward Outputs to Backward Inputs (and Handling Saved Tensors)
        #
        # In `rewire_bwd_graph_outputs`, we aligned the *forward inputs* with the
        # *backward outputs*. This method performs the complementary task:
        # aligning the *forward outputs* with the *backward inputs*, while also
        # incorporating all tensors saved via ctx.save_for_backward.
        #
        # There are two main issues we must resolve:
        #
        # (1) Forward outputs may contain non-tensor values.
        #     This means the number of tensors visible in fwd_out may not match
        #     the number of tensors produced by the traced forward graph. As a
        #     result, the backward graph’s placeholders may not line up with the
        #     actual tensor outputs.
        #
        # (2) The backward graph may require intermediate tensors saved during
        #     the forward pass (via save_for_backward), but those intermediates
        #     might not currently be included among the forward graph’s outputs.
        #
        # Together, these issues mean that the bwd_graph input signature may be
        # inconsistent with what fwd_graph outputs, and we need to rewrite both.
        #
        # Lets look at an example to understand the transformation
        #
        # class Add(torch.autograd.Function):
        #     @staticmethod
        #     def forward(ctx, x, y):
        #         a = torch.sin(x)
        #         b = torch.cos(y)
        #         ctx.save_for_backward(a)
        #         return Foo(a, b), x * y

        #     @staticmethod
        #     def backward(ctx, grad_a, grad_b):
        #         (a,) = ctx.saved_tensors
        #         return grad_b * 2, a * grad_b * 3

        # Before
        # fwd_graph():
        #     %l_x_ : torch._subclasses.fake_tensor.FakeTensor [num_users=2] = placeholder[target=l_x_]
        #     %l_y_ : torch._subclasses.fake_tensor.FakeTensor [num_users=2] = placeholder[target=l_y_]
        #     ....
        #     return (a, b, out)
        #
        # bwd_graph():
        #     %grad_b : torch.Tensor [num_users=2] = placeholder[target=grad_b]
        #     %a : torch._subclasses.fake_tensor.FakeTensor [num_users=1] = placeholder[target=a]
        #     ....
        #     return (mul, mul_2)
        #
        # The problems here:
        #   (1) fwd_graph has 3 tensor outputs (a, b, out), but bwd_graph has
        #       only 1 gradient input - grad_b. We need 3.
        #
        #   (2) bwd_graph uses `a` (a saved tensor) as an input, but fwd_graph
        #       does not currently return `a`. To make `a` available to the
        #       backward graph, the forward graph must expose it as part of its
        #       output signature.
        #
        # After this transformation
        # fwd_graph():
        #     %l_x_ : torch._subclasses.fake_tensor.FakeTensor [num_users=2] = placeholder[target=l_x_]
        #     %l_y_ : torch._subclasses.fake_tensor.FakeTensor [num_users=2] = placeholder[target=l_y_]
        #     .....
        #     return ((a, b, out), (a,))
        # bwd_graph():
        #     %unused_0 : [num_users=0] = placeholder[target=unused_0]
        #     %unused_1 : [num_users=0] = placeholder[target=unused_1]
        #     %grad_b : [num_users=2] = placeholder[target=grad_b]
        #     %a : [num_users=1] = placeholder[target=a]
        #     .....
        #     return (mul, mul_2)
        #
        # Key changes:
        #
        #   1) The forward graph now returns:
        #           (existing_outputs), (saved_tensors)
        #      This exposes saved intermediates (`a`) as part of the fwd output
        #      structure, making them available to backward.
        #
        #   2) The backward graph input signature is rewritten to:
        #           (*grads_for_existing_outputs, *saved_tensors)
        #      This ensures the counts and ordering match the new fwd_graph
        #      output structure. Placeholders corresponding to tensors whose
        #      gradients are unused (e.g., `a`, `b`) appear as `%unused_*`.
        #
        # This alignment ensures that the synthesized autograd.Function follows
        # PyTorch’s forward/backward calling convention and that all required
        # saved tensors are available to the backward graph.
        # ---------------------------------------------------------------------

        # To address Problem (1), we must determine which backward-graph inputs
        # correspond to the forward-graph outputs.
        #
        # We use two facts:
        #   • `fwd_out` preserves the original forward output order.
        #   • Backward-graph inputs are also ordered according to the backward()
        #     method signature, thanks to automatic_with_forced_inputs.
        #
        # For any forward output that is *not* a tensor, there is no
        # corresponding tensor placeholder in the backward graph. During tracing,
        # we intentionally inserted a `None` VariableTracker for these positions,
        # so the backward graph contains no placeholder for them.
        bwd_input_nodes = list(bwd_graph.find_nodes(op="placeholder"))
        fwd_vt_to_bwd_node = {}
        bwd_idx = 0
        if isinstance(fwd_out, variables.BaseListVariable):
            for fwd_vt in fwd_out.items:
                if fwd_vt.is_tensor():
                    fwd_vt_to_bwd_node[fwd_vt] = bwd_input_nodes[bwd_idx]
                    bwd_idx += 1
        else:
            if fwd_out.is_tensor():
                fwd_vt_to_bwd_node[fwd_out] = bwd_input_nodes[bwd_idx]
                bwd_idx += 1

        rewired_bwd_graph_inputs = []
        for fwd_graph_vt in fwd_graph_body_outputs:
            # for tensor vts that were part of a user-defined object (like in
            # the above example), we just set None for now. Later, we will use
            # these None to insert a unused placeholder.
            rewired_bwd_graph_inputs.append(fwd_vt_to_bwd_node.get(fwd_graph_vt))

        # To address Problem (2), we must incorporate any tensors that were saved
        # (or otherwise smuggled) from the forward pass into the backward graph.
        #
        # Fortunately, these are easy to identify: they appear in `bwd_freevars`.
        # `bwd_freevars` maps outer-graph lifted proxies to inner-graph placeholder
        # proxies. Because the backward graph is traced using proxies originating
        # from `fwd_out`, any value lifted into the backward graph represents a
        # saved/smuggled tensor.
        #
        # Once we identify these saved tensors, we must also locate their
        # corresponding forward-graph proxies so that the forward graph can return
        # these tensors as part of its output signature.
        extra_fwd_output_nodes = []
        for fwd_proxy, bwd_inner_proxy in bwd_freevars.items():
            # For backward, its easy, just get the node from bwd_inner_proxy
            rewired_bwd_graph_inputs.append(bwd_inner_proxy.node)

            # For the fwd_proxy, it could be a proxy from the outer graph, or it
            # could be an intermediate.
            # First ensure that's its inner fwd proxy
            inner_fwd_proxy = fwd_freevars.get(fwd_proxy, fwd_proxy)
            extra_fwd_output_nodes.append(inner_fwd_proxy.node)

        # Mechanical steps from here on. We have the extra_fwd_outputs and rewired_bwd_inputs. Lets make the changes.
        # Lets change the fwd graph outputs.
        fwd_output_nodes = []
        for node in fwd_graph.find_nodes(op="output"):
            fwd_output_nodes = node.args[0]
            fwd_graph.erase_node(node)
            break

        # The signature is now ((*existing_outputs), (*extra_outputs)). Please
        # take a look at AutogradFunctionApply where we take the saved_tensors
        # out in the forward method to save for backward.
        new_fwd_graph_outputs = (fwd_output_nodes, tuple(extra_fwd_output_nodes))
        fwd_graph.output(new_fwd_graph_outputs)
        fwd_graph.lint()

        # Now lets change the bwd graph.
        new_graph = torch.fx.Graph()
        env = {}

<<<<<<< HEAD
        # The type of original args can be arbitrary, but we only support basic type in FX graph.
        # So the speculated subgraph input includes original tensor args and the lifted freevars.
        # We need to filter out the original tensor args and concat them with the lifted freevars
        # to generate the proxy args for the FX call_function node.
        filtered_args = []
        # A boolean list to mark if the type of corresponding argument is tensor.
        # This is used to determine if a FX node's argument should be an argument of
        # ApplyTemplate.forward and if we should skip the output from ApplyTemplate.backward
        # at torch._functorch.autograd_function.AutogradFunctionApply.
        args_tensor_mask = [False] * len(args)
        for i, arg in enumerate(args):
            # Use is_symnode_like() with maybe_fx_node() check instead of
            # isinstance(arg, SymNodeVariable) to handle LazyConstantVariable
            # that wraps SymNodeVariable after graph breaks. The maybe_fx_node()
            # check ensures we don't include plain constants (whose as_proxy()
            # returns the raw value, not an FX Proxy).
            if arg.is_tensor() or (
                arg.is_symnode_like() and arg.maybe_fx_node() is not None
            ):
                filtered_args.append(arg)
                args_tensor_mask[i] = True

        # Rewrite the output of bwd_graph to remove the grad output for the non-Tensor args.
        new_bwd_graph_outputs = None
        for node in bwd_graph.find_nodes(op="output"):
            bwd_graph.erase_node(node)
            break
=======
        count = itertools.count()
>>>>>>> 618efe83

        for node in rewired_bwd_graph_inputs:
            if node is None:
                new_node = new_graph.placeholder(f"unused_{next(count)}")
            else:
                new_node = new_graph.placeholder(node.name)
                new_node.meta = copy.copy(node.meta)
            env[node] = new_node

        for node in bwd_graph.nodes:
            if node.op == "placeholder":
                assert node in env
            else:
                env[node] = new_graph.node_copy(node, lambda x: env[x])
                env[node].meta = copy.copy(node.meta)

        new_graph.lint()
        return fwd_graph, new_graph

    def prepare_fn_vt(self, ctx, method_name, args):
        from . import UserDefinedClassVariable, UserFunctionVariable, UserMethodVariable

        source = None
        if self.parent_source:
            source = AttrSource(self.parent_source, member=method_name)

        if method_name == "forward":
            fn = self.fwd_fn
        else:
            fn = self.bwd_fn

        if isinstance(fn, types.FunctionType):
            fn_vt = UserFunctionVariable(fn, source=source)
            fn_args = [ctx, *args]
        elif isinstance(fn, types.MethodType):
            cls_vt = UserDefinedClassVariable(fn.__class__)
            fn_vt = UserMethodVariable(
                fn.__func__,
                cls_vt,
                source=source,
            )
            fn_args = [cls_vt, ctx, *args]
        else:
            unimplemented(
                gb_type="autograd.Function.apply: non-function or method forward",
                context=str(fn),
                explanation=f"Expected {method_name} to be a function or method.",
                hints=[],
            )
        return fn_vt, fn_args


def _get_fake_value(x):
    if isinstance(x, variables.VariableTracker):
        return x.as_proxy().node.meta["example_value"]
    elif isinstance(x, torch.fx.Proxy):
        return x.node.meta["example_value"]
    else:
        return x


def maybe_positional_arg_names(func):
    result = []
    if not hasattr(func, "get_function"):
        return None
    try:
        fn = func.get_function()
    except (Unsupported, NotImplementedError):
        return None
    try:
        sig = inspect.signature(fn)
    except ValueError:
        return None
    for name, param in sig.parameters.items():
        if param.kind is inspect.Parameter.VAR_POSITIONAL:
            return None
        if (
            param.kind is inspect.Parameter.POSITIONAL_ONLY
            or param.kind is inspect.Parameter.POSITIONAL_OR_KEYWORD
        ):
            if name == "self":
                # FX graphs can't have a placeholder named self
                result.append("self_")
            else:
                result.append(name)
    return result


class BaseHOPVariable(WrapHigherOrderVariable):
    # Generic fallback for BaseHOP instances not explicitly mapped
    # The actual HOP name comes from self.value._name at runtime
    _HOP_NAME = "base HOP (name not yet determined)"
    supports_input_mutation = False
    supports_aliasing = False

    def __init__(self, *args, **kwargs):
        super().__init__(*args, **kwargs)
        self._HOP_NAME = self.value._name

    def python_type(self):
        return type(self.value)

    def _call_function(
        self,
        tx: "InstructionTranslator",
        args: "list[VariableTracker]",
        kwargs: "dict[str, VariableTracker]",
    ) -> "VariableTracker":
        (
            p_args,
            p_kwargs,
            example_value,
            body_r,
            _,
            _,
            body_graph_output_vts,
        ) = self.create_wrapped_node(
            tx, args[0], args[1:], {}, self.value._name, subgraph_name="subgraph"
        )
        assert len(p_kwargs) == 0

        p_kwargs = {key: value.as_proxy() for key, value in kwargs.items()}
        return _call_function_with_auto_output_flattening(
            tx,
            self.value,
            p_args,
            p_kwargs,
            example_value,
            body_r,
            body_graph_output_vts,
        )


class InvokeSubgraphHigherOrderVariable(WrapHigherOrderVariable):
    _HOP_NAME = "torch.ops.higher_order.invoke_subgraph"
    _ALLOW_FALLBACK_TO_EAGER = False
    supports_input_mutation = True
    supports_aliasing = False
    allow_side_effects = True
    # invoke_subgraph is NOT desugared in AOTAutograd, so the HOP input/output
    # shouldn't alias. For checkpoint HOP, we inline it so we don't need
    # alias analysis as functionalization would just work on the flat graph.
    filter_aliased_intermediates = True

    def install_subgraph_in_output_graph(
        self, tx, fn_vt, fn_args_vt, kwargs, body_gmod, attr_name
    ):
        # Check if the subgraph from speculate_subgraph (body_gmod) and the fake
        # inputs have already been seen before. If yes, the subgraph is already
        # installed in the output graph and we can just access the subgraph
        # using the saved attr name.

        if not isinstance(fn_vt, (UnspecializedNNModuleVariable, UserFunctionVariable)):
            unimplemented(
                gb_type="Encountered non user function variable during invoke_subgraph HOP tracing",
                context=str(fn_vt),
                explanation="invoke_subgraph does not support non user function variable",
                hints=[*graph_break_hints.SUPPORTABLE],
            )

        invoke_subgraph_cache = (
            tx.output.tracing_context.hop_dispatch_set_cache.get_cache(
                torch._higher_order_ops.invoke_subgraph
            )
        )

        if isinstance(fn_vt, UserFunctionVariable):
            fn_id = id(fn_vt.get_function())
            fn_name = fn_vt.get_function().__name__
        else:
            assert isinstance(fn_vt, UnspecializedNNModuleVariable)
            fn_id = id(fn_vt.value.forward.__func__)
            fn_name = fn_vt.value.forward.__name__
        previously_installed_submodules = []
        if invoke_subgraph_cache:
            previously_installed_submodules = (
                invoke_subgraph_cache.get_dynamo_installed_submodules(fn_id)
            )
            current_mod = body_gmod
            # NB - reverse is more likely to cause a hit sooner because first
            # graph can have requires_grad=False for a few inputs
            for submodule_name in reversed(previously_installed_submodules):
                assert submodule_name in tx.output.nn_modules
                previous_mod = tx.output.nn_modules[submodule_name]
                if are_same_graph_modules(
                    fn_name, previous_mod, current_mod, tx.fake_mode
                ):
                    return submodule_name

        body_name = super().install_subgraph_in_output_graph(
            tx, fn_vt, fn_args_vt, kwargs, body_gmod, "subgraph"
        )
        hc_log.debug(
            "%s: Installing subgraph with identifier '%s', bringing total count for '%s' function to %s",
            fn_name,
            body_name,
            fn_name,
            len(previously_installed_submodules) + 1,
        )
        if invoke_subgraph_cache:
            invoke_subgraph_cache.add_dynamo_installed_submodule(fn_id, body_name)

        return body_name

    def _call_function(
        self,
        tx: "InstructionTranslator",
        args: "list[VariableTracker]",
        kwargs: "dict[str, VariableTracker]",
    ) -> "VariableTracker":
        # This flattens the kwargs into lifted args
        (
            p_args,
            p_kwargs,
            example_value,
            body_r,
            _,
            body_name,
            body_graph_output_vts,
        ) = self.create_wrapped_node(tx, args[0], args[1:], kwargs, self._HOP_NAME)

        if len(p_kwargs) > 0:
            unimplemented(
                gb_type="invoke_subgraph: kwargs unexpected",
                context=f"args: {args}, kwargs: {kwargs}",
                explanation="kwargs should have been flattened into lifted args.",
                hints=[
                    *graph_break_hints.DYNAMO_BUG,
                ],
            )

        p_args = (
            p_args[0],
            body_name,
            *p_args[1:],
        )
        return _call_function_with_auto_output_flattening(
            tx,
            torch._higher_order_ops.invoke_subgraph,
            tuple(p_args),
            p_kwargs,
            example_value,
            body_r,
            body_graph_output_vts,
        )


class LocalMapWrappedHigherOrderVariable(WrapHigherOrderVariable):
    _HOP_NAME = "torch.ops.higher_order.local_map_hop"
    supports_input_mutation = False
    supports_aliasing = False

    # Subclasses aren't supported by speculate_subgraph yet
    # So this HOP is only usable with plain tensors
    _enabled = False

    @classmethod
    @contextlib.contextmanager
    def enable(cls):
        """Context manager to temporarily enable local map wrapping.
        Will be removed when speculate_subgraph supports subclass inputs:
        https://github.com/pytorch/pytorch/issues/161456.

        Usage:
            with LocalMapWrappedHigherOrderVariable.enable_wrapping():
                # Code where should_wrap_in_hop will return True
                pass
        """
        old_value = cls._enabled
        cls._enabled = True
        try:
            yield
        finally:
            cls._enabled = old_value

    @classmethod
    def should_wrap_in_hop(cls, value):
        if not torch.distributed.is_available():
            return False

        from torch.distributed.tensor.experimental._func_map import _local_map_wrapped

        # check is important to avoid subclass dispatch
        if type(value) is not type(_local_map_wrapped):
            return False

        return value is _local_map_wrapped and cls._enabled

    @staticmethod
    def build(**options):
        return TorchHigherOrderOperatorVariable.make(
            torch._higher_order_ops.local_map_hop,
            **options,
        )

    def python_type(self):
        return type(self.value)

    def _call_function(
        self,
        tx: "InstructionTranslator",
        args: "list[VariableTracker]",
        kwargs: "dict[str, VariableTracker]",
    ) -> "VariableTracker":
        """
        Goal of this function is to rewrite local_map usage as a HOP:
            local_map(func, ...) -> local_map_hop(gm, ...)
        """

        (
            user_func,
            out_placements,
            in_placements,
            in_grad_placements,
            device_mesh,
            redistribute_inputs,
            *user_args,
        ) = args

        # None placements are used to pass non-Tensors into the local_map function.
        # Containers passed this way can not hold tensors. Thus, Dynamo would have inlined
        # into them, and we handle None placements by assuming they will be desugared away.
        # This will need to be adjusted for dynamic shapes support.
        def check_none_last(placements):
            seen_none = 0
            for p in placements:
                if p is None:
                    seen_none += 1
                else:
                    assert seen_none == 0, (
                        "Tracing local_map is only currently supported with None placements last."
                    )
            return seen_none

        inputs_none_placements = check_none_last(in_placements.value)
        output_none_placements = check_none_last(out_placements.value)

        local_map_kwargs = {
            "out_placements": out_placements.value,
            "in_placements": in_placements.value,
            "redistribute_inputs": redistribute_inputs.value,
            "in_grad_placements": in_grad_placements.value,
            "device_mesh": device_mesh.value,
        }
        assert local_map_kwargs["device_mesh"] is not None, (
            "Not yet implemented, please manually provide a device_mesh to local_map."
        )
        mesh = local_map_kwargs["device_mesh"]

        # For Autoparallel, the initial trace is done with global shapes, then we decide model weights sharding,
        # and reuse the graph. Since the sharding decision is after the initial trace, we can't trace with local shapes.
        # For local_map however, since we specify all placements, we can trace with local shapes.

        # Step 1: Validate the annotated function matches the input_placements (i.e. that it can run in eager)
        template = (
            "Expecting {expected} {inputs_or_outputs} to local_map function based on placements"
            ", but found {actual}. Please ensure the count matches for eager. "
        )
        assert len(in_placements.value) == len(user_args), template.format(
            expected=len(in_placements.value),
            inputs_or_outputs="inputs",
            actual=len(user_args),
        )

        from torch._higher_order_ops.local_map import (
            redistribute_fw_inputs,
            redistribute_fw_outputs,
        )

        # Step 2: Convert inputs to local shapes
        priors = {}
        for placements, vt in zip(in_placements.value, user_args):
            if isinstance(vt, variables.lazy.LazyVariableTracker):
                vt = variables.lazy.LazyVariableTracker.realize_all(vt)

            if not vt.is_tensor():
                assert placements is None
                continue

            global_tensor = vt.as_proxy().node.meta["example_value"]
            # NOTE: We don't support local_map region relying on exact grad_fn information
            # This is okay since accessing grad_fn is a graph break.
            local_tensor = redistribute_fw_inputs(
                (global_tensor,),
                (placements,),
                mesh,
            )
            local_tensor = local_tensor[0]

            priors[vt] = global_tensor
            vt.as_proxy().node.meta["example_value"] = local_tensor
            vt.synchronize_attributes(tx)

        # Step 3: Trace local_map subgraph with local tensors
        (
            p_args,
            p_kwargs,
            example_value,
            body_r,
            body_gmod,
            body_name,
            body_graph_output_vts,
        ) = self.create_wrapped_node(
            tx, user_func, user_args, kwargs, self.value._name, subgraph_name="subgraph"
        )

        # Step 4: Validate traced graph signature still matches placement information
        expected_num_inputs = len(in_placements.value) - inputs_none_placements
        actual_num_inputs = len(body_gmod.graph.find_nodes(op="placeholder"))
        expected_num_outputs = len(out_placements.value) - output_none_placements
        assert len(body_gmod.graph.find_nodes(op="output")) == 1
        actual_num_outputs = len(body_gmod.graph.find_nodes(op="output")[0].args[0])

        template = (
            "Expecting {expected} {inputs_or_outputs} to local_map function based on placements"
            ", but found {actual}. If the count matches for eager, "
            "Dynamo may have flattened {inputs_or_outputs} to the function or found additional "
            "tensors used via closures. "
            "Please adjust the input placements to match what the traced graph sees: \n{gm_str}."
        )

        def make_error_msg(*args):
            expected_num, actual_num, inputs_or_outputs = args
            gm_str = body_gmod.print_readable(print_output=False)
            return template.format(
                expected=expected_num,
                inputs_or_outputs=inputs_or_outputs,
                actual=actual_num,
                gm_str=gm_str,
            )

        if expected_num_inputs != actual_num_inputs:
            raise AssertionError(
                make_error_msg(expected_num_inputs, actual_num_inputs, "inputs")
            )
        if expected_num_outputs != actual_num_outputs:
            raise AssertionError(
                make_error_msg(expected_num_outputs, actual_num_outputs, "outputs")
            )

        if inputs_none_placements > 0:
            expected_input_nodes = [
                arg.as_proxy().node for arg in user_args[:-inputs_none_placements]
            ]
        else:
            expected_input_nodes = [arg.as_proxy().node for arg in user_args]
        actual_input_nodes = [proxy.node for proxy in p_args]
        assert actual_input_nodes[0].op == "get_attr"
        assert "subgraph" in actual_input_nodes[0].target
        assert len(expected_input_nodes) == len(actual_input_nodes) - 1
        for expected_order, actual_order in zip(
            expected_input_nodes, actual_input_nodes[1:]
        ):
            assert expected_order == actual_order, (
                "Dynamo changed the order of inputs to the local_map function, please adjust "
                f"the order of inputs and input_placements from {expected_input_nodes}, to: {actual_input_nodes[1:]}"
            )
        assert len(p_kwargs) == 0

        # Step 5: Install local_map subgraph
        p_kwargs = {key: value.as_proxy() for key, value in kwargs.items()}
        out = _call_function_with_auto_output_flattening(
            tx,
            self.value,
            p_args,
            p_kwargs,
            example_value,
            body_r,
            body_graph_output_vts,
        )

        # Step 6: Restore inputs and outputs to global shapes
        for vt, global_tensor in priors.items():
            vt.as_proxy().node.meta["example_value"] = global_tensor
            vt.synchronize_attributes(tx)

        outs = out.items if isinstance(out, TupleVariable) else [out]
        assert len(outs) == len(out_placements.value)
        for placements, vt in zip(out_placements.value, outs):
            if not vt.is_tensor():
                assert placements is None
                continue

            local_tensor = vt.as_proxy().node.meta["example_value"]

            # NOTE: We don't support code after the local_map region relying on exact grad_fn information
            # This is okay since accessing grad_fn is a graph break.
            global_tensor = redistribute_fw_outputs(
                (local_tensor,),
                (placements,),
                mesh,
                num_activations=0,  # this is not the joint
            )
            global_tensor = global_tensor[0]

            vt.as_proxy().node.meta["example_value"] = global_tensor
            vt.synchronize_attributes(tx)

        # TODO: Figure out how to handle output order diverging from eager

        # Treat as const, so we don't have to deal with Placement types in fx IR
        # Guarded with EQUALS_MATCH on local_map call's arguments
        body_gmod.meta["local_map_kwargs"] = {
            "out_placements": out_placements.value[:expected_num_outputs],
            "in_placements": in_placements.value[:expected_num_inputs],
            "redistribute_inputs": redistribute_inputs.value,
            "in_grad_placements": in_grad_placements.value,
            "device_mesh": device_mesh.value,
        }

        return out


# Map operator names to their corresponding variable for fast TorchHigherOrderOperatorVariable.make()
_hop_name_to_variable_class = {
    "cond": CondHigherOrderVariable,
    "while_loop": WhileLoopHigherOrderVariable,
    "while_loop_stack_output": WhileLoopStackOutputHigherOrderVariable,
    "map_impl": MapHigherOrderVariable,
    "executorch_call_delegate": ExecutorchCallDelegateHigherOrderVariable,
    "out_dtype": OutDtypeHigherOrderVariable,
    "wrap": WrapHigherOrderVariable,
    "hints_wrapper": HintsWrapperHigherOrderVariable,
    "flex_attention": FlexAttentionHigherOrderVariable,
    "flex_attention_backward": FlexAttentionBackwardHighOrderVariable,
    "wrap_activation_checkpoint": CheckpointHigherOrderVariable,
    "tag_activation_checkpoint": CheckpointHigherOrderVariable,
    "_export_tracepoint": ExportTracepointHigherOrderVariable,
    "trace_wrapped": TraceWrappedHigherOrderOperatorVariable,
    "strict_mode": StrictModeHigherOrderVariable,
    "run_with_rng_state": RunWithRNGStateHigherOrderVariable,
    "associative_scan": AssociativeScanHigherOrderVariable,
    "scan": ScanHigherOrderVariable,
    "call_torchbind": CallTorchbindHigherOrderVariable,
    "print": PrintHigherOrderVariable,
    "wrap_with_set_grad_enabled": WrapWithSetGradEnabledHigherOrderVariable,
    "wrap_with_autocast": WrapWithAutocastHigherOrderVariable,
    "dynamo_bypassing_wrapper": DynamoBypassingWrapperHigherOrderVariable,
    "auto_functionalized": AutoFunctionalizeHigherOrderVariable,
    "auto_functionalized_v2": AutoFunctionalizeHigherOrderVariable,
    "invoke_subgraph": InvokeSubgraphHigherOrderVariable,
    "custom_function_call": CustomFunctionHigherOrderOperatorVariable,
    "local_map_hop": LocalMapWrappedHigherOrderVariable,
}<|MERGE_RESOLUTION|>--- conflicted
+++ resolved
@@ -4711,37 +4711,7 @@
         new_graph = torch.fx.Graph()
         env = {}
 
-<<<<<<< HEAD
-        # The type of original args can be arbitrary, but we only support basic type in FX graph.
-        # So the speculated subgraph input includes original tensor args and the lifted freevars.
-        # We need to filter out the original tensor args and concat them with the lifted freevars
-        # to generate the proxy args for the FX call_function node.
-        filtered_args = []
-        # A boolean list to mark if the type of corresponding argument is tensor.
-        # This is used to determine if a FX node's argument should be an argument of
-        # ApplyTemplate.forward and if we should skip the output from ApplyTemplate.backward
-        # at torch._functorch.autograd_function.AutogradFunctionApply.
-        args_tensor_mask = [False] * len(args)
-        for i, arg in enumerate(args):
-            # Use is_symnode_like() with maybe_fx_node() check instead of
-            # isinstance(arg, SymNodeVariable) to handle LazyConstantVariable
-            # that wraps SymNodeVariable after graph breaks. The maybe_fx_node()
-            # check ensures we don't include plain constants (whose as_proxy()
-            # returns the raw value, not an FX Proxy).
-            if arg.is_tensor() or (
-                arg.is_symnode_like() and arg.maybe_fx_node() is not None
-            ):
-                filtered_args.append(arg)
-                args_tensor_mask[i] = True
-
-        # Rewrite the output of bwd_graph to remove the grad output for the non-Tensor args.
-        new_bwd_graph_outputs = None
-        for node in bwd_graph.find_nodes(op="output"):
-            bwd_graph.erase_node(node)
-            break
-=======
         count = itertools.count()
->>>>>>> 618efe83
 
         for node in rewired_bwd_graph_inputs:
             if node is None:
