--- conflicted
+++ resolved
@@ -1529,7 +1529,6 @@
                 f"Expected init to be a list/tuple with at least one element but got "
                 f"{init.python_type()}. It seems to be an "
                 f"internal error, please report an issue to PyTorch."
-<<<<<<< HEAD
             )
         init_len = len(init.items)
         if init_len == 0:
@@ -1568,46 +1567,6 @@
         additional_inputs_vars = additional_inputs.unpack_var_sequence(tx)
         _check_all_tensorvariable(additional_inputs_vars)
 
-=======
-            )
-        init_len = len(init.items)
-        if init_len == 0:
-            unimplemented(
-                "scan() operator requires init leaves.  It seems to be an "
-                "internal error, please report an issue to PyTorch."
-            )
-        init_vars = init.unpack_var_sequence(tx)
-        _check_all_tensorvariable(init_vars)
-
-        if args[0].python_type() is not functools.partial:
-            unimplemented(
-                f"Expected args[0], aka, inits to be a FunctoolsPartialVariable but got "
-                f"{args[0].python_type()}. It seems to be an "
-                f"internal error, please report an issue to PyTorch."
-            )
-        init_treespec = args[0].keywords["spec_init"]
-
-        # xs input check
-        if not isinstance(xs, (ListVariable, TupleVariable)):
-            unimplemented(
-                f"Expected xs to be a list/tuple but got "
-                f"{xs.python_type()}. It seems to be an "
-                f"internal error, please report an issue to PyTorch."
-            )
-        xs_vars = xs.unpack_var_sequence(tx)
-        _check_all_tensorvariable(xs_vars)
-
-        # additional_inputs input check
-        if not isinstance(additional_inputs, (ListVariable, TupleVariable)):
-            unimplemented(
-                f"Expected additional_inputs to be a list/tuple but got "
-                f"{additional_inputs.python_type()}. It seems to be an "
-                f"internal error, please report an issue to PyTorch."
-            )
-        additional_inputs_vars = additional_inputs.unpack_var_sequence(tx)
-        _check_all_tensorvariable(additional_inputs_vars)
-
->>>>>>> 79aa1748
         scan_length = get_fake_value(xs_vars[0].as_proxy().node, tx).size()[0]
         if scan_length == 0:
             unimplemented(
@@ -1642,19 +1601,11 @@
             set_subgraph_inputs="flatten_manual",
         )
         combine_freevars_proxy = list(combine_lifted_freevars.keys())
-<<<<<<< HEAD
 
         # Collect the results from the comnbine_fn
         results = combine_result.unpack_var_sequence(tx)
         _combine_treespec = _make_inlined(tx, pytree.tree_structure)(combine_result)
 
-=======
-
-        # Collect the results from the comnbine_fn
-        results = combine_result.unpack_var_sequence(tx)
-        _combine_treespec = _make_inlined(tx, pytree.tree_structure)(combine_result)
-
->>>>>>> 79aa1748
         # Check whether the combine_fn returns two child trees.
         # One for the carries and one for the outputs
         if len(results) != 2:
