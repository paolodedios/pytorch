# mypy: ignore-errors

"""
This module contains classes and utilities for handling higher-order operators in Dynamo.
It provides functionality for tracing and transforming control flow constructs like
conditions (torch.cond), loops (torch.while_loop), maps (torch.ops.higher_order.map),
and other higher-order operations.

The module includes specialized VariableTracker classes for different types of
higher-order operations, along with utilities for:
- Speculating and capturing subgraphs
- Managing control flow
- Handling autograd function applications
- Supporting function transformations
- Processing activation checkpoints

These classes work together to enable Dynamo to correctly trace and compile code
containing complex control flow patterns and higher-order functions while preserving
their semantic behavior.
"""

import contextlib
import copy
import functools
import inspect
import itertools
import logging
import types
import warnings
from collections.abc import Sequence
from dataclasses import dataclass
from typing import Any, Literal, Optional, TYPE_CHECKING

import torch._C
import torch.fx
import torch.nn
from torch._dispatch.python import enable_python_dispatcher
from torch._dynamo.utils import get_fake_value
from torch._dynamo.variables.builtin import BuiltinVariable
from torch._dynamo.variables.constant import ConstantVariable
from torch._dynamo.variables.ctx_manager import RepararametrizeModuleContextVariable
from torch._dynamo.variables.functions import UserFunctionVariable
from torch._dynamo.variables.nn_module import UnspecializedNNModuleVariable
from torch._dynamo.variables.tensor import SymNodeVariable
from torch._guards import Source
from torch._ops import HigherOrderOperator
from torch.fx.passes.shape_prop import _extract_tensor_metadata
from torch.utils import _pytree as pytree

from .. import graph_break_hints, variables
from ..exc import (
    ObservedException,
    UncapturedHigherOrderOpError,
    unimplemented,
    Unsupported,
)
from ..source import AttrSource, DictGetItemSource
from ..utils import proxy_args_kwargs, set_example_value
from .base import VariableTracker
from .dicts import ConstDictVariable
from .lazy import LazyVariableTracker
from .lists import ListVariable, TupleVariable


if TYPE_CHECKING:
    from torch._dynamo.symbolic_convert import InstructionTranslator


log = logging.getLogger(__name__)
hc_log = torch._logging.getArtifactLogger(__name__, "hierarchical_compile")


@dataclass
class OutputSpec:
    """
    Contains the treespec of the output of the speculated subgraph, and the
    information to mask out the constant values from the output during
    flattening and inserting them back during unflattening. Cleaning up
    constants from the graph makes the graph simpler for AOTDispatcher and
    Inductor.
    """

    treespec: pytree.TreeSpec
    # list of True/False to identify the locations of const values in the
    # subgraph output. True means that value at that index is a constant.
    masks_to_filter_const_values: Optional[list[bool]] = None
    # The actual constant values that were present in the subgraph output. Note
    # that this is the same length as the mask, we just look at the indices
    # where mask is True.
    const_values: Optional[list[Any]] = None
    # Number of intermediate nodes that are also made subgraph outputs.
    num_intermediate_nodes_as_outputs: int = 0

    def __post_init__(self):
        if (
            self.masks_to_filter_const_values is not None
            or self.const_values is not None
        ):
            assert len(self.masks_to_filter_const_values) == len(self.const_values)


def raise_hard_error_if_graph_break(reason):
    def deco(fn):
        @functools.wraps(fn)
        def graph_break_as_hard_error(*args, **kwargs):
            try:
                return fn(*args, **kwargs)
            except (Unsupported, ObservedException) as e:
                import sys

                if isinstance(e, Unsupported):
                    exc = UncapturedHigherOrderOpError(
                        f"{reason} Got {e.msg}", e.real_stack
                    )
                else:
                    msg = e.msg if hasattr(e, "msg") else type(e)
                    real_stack = e.real_stack if hasattr(e, "real_stack") else None
                    exc = UncapturedHigherOrderOpError(
                        f"{reason} Got {msg}", real_stack
                    )
                raise exc.with_traceback(sys.exc_info()[2]) from None

        return graph_break_as_hard_error

    return deco


# This function is a syntax sugar for creating a dummy new subtracer so that
# newly added nodes are added to a separate subgraph in this subtracer instead of affecting
# the main graph. This is useful for creating sample inputs for tracing the subgraph.
# For example, in FlexAttentionHigherOrderVariable, we want to create several scalars
# to trace the score_mod function but we don't want the operators that creates the scalar to
# show up in the graph, we could this function to discard the graph changes.
# Example usage:
# with discard_graph_changes():
#   sample_input= create_sample_inputs()
# speculate_subgraph(tx, f, sample_inputs, {})
@contextlib.contextmanager
def discard_graph_changes(tx):
    ctx = tx.output.subtracer("subgraph_wrapper", None)
    try:
        ctx.__enter__()
        yield
    finally:
        ctx.__exit__(None, None, None)


def check_meta_consistency_vt(
    vars1: list[VariableTracker],
    vars2: list[VariableTracker],
    lhs_name: str,
    rhs_name: str,
    include_contiguity: bool = True,
) -> None:
    from torch._higher_order_ops.utils import check_meta_consistency

    from . import TensorVariable

    def _unwrap_var(var):
        if isinstance(var, TensorVariable):
            return var.proxy.node.meta["example_value"]
        elif isinstance(var, SymNodeVariable):
            return var.sym_num
        elif isinstance(var, ConstantVariable):
            return var.as_python_constant()
        else:
            unimplemented(
                gb_type="cannot unwrap variable for check_meta_consistency",
                context=str(var),
                explanation=f"Expected {var} to be TensorVariable, SymNodeVariable, or ConstantVariable",
                hints=[],
            )

    unwrapped1 = [_unwrap_var(var) for var in vars1]
    unwrapped2 = [_unwrap_var(var) for var in vars2]

    return check_meta_consistency(
        unwrapped1,
        unwrapped2,
        lhs_name,
        rhs_name,
        include_contiguity=include_contiguity,
    )


@contextlib.contextmanager
def dynamo_enable_grad(tx: "InstructionTranslator", enable=True):
    from . import GradModeVariable

    org_value = torch.is_grad_enabled()
    try:
        GradModeVariable.create(tx, enable, initialized=True)
        yield
    finally:
        GradModeVariable.create(tx, org_value, initialized=True)


@contextlib.contextmanager
def dynamo_allow_side_effects_in_hop(tx: "InstructionTranslator"):
    orig_val = tx.output.current_tracer.allow_side_effects_in_hop
    try:
        tx.output.current_tracer.allow_side_effects_in_hop = True
        yield
    finally:
        tx.output.current_tracer.allow_side_effects_in_hop = orig_val


def find_mismatched_vars(var, types, allow_none=False):
    """
    Recursively finds variables whose type is not an instance of the specified types.
    Args:
        var: The variable to check.
        types: A tuple of allowed types.
        allow_none (bool): Whether to allow None values. Defaults to False.
    Returns:
        A set of variables whose type is not an instance of the specified types.
    """
    mismatched_vars = set()
    if isinstance(var, (list, tuple)):
        for item in var:
            mismatched_vars.update(find_mismatched_vars(item, types, allow_none))
    elif isinstance(var, (TupleVariable, ListVariable)):
        for item in var.items:
            mismatched_vars.update(find_mismatched_vars(item, types, allow_none))
    elif isinstance(var, ConstDictVariable):
        for value in var.items.values():
            mismatched_vars.update(find_mismatched_vars(value, types, allow_none))
    else:

        def _is_none(var):
            return var.is_python_constant() and var.as_python_constant() is None

        if not isinstance(var, types) and not (allow_none and _is_none(var)):
            mismatched_vars.add(var)
    return mismatched_vars


def only_consist_of(var, types, allow_none=False):
    mismatch_vars = find_mismatched_vars(var, types, allow_none=allow_none)
    return len(mismatch_vars) == 0


# A more read-able syntax sugar for creating a UserFunctionVariable for f
# and run call_function on it. Make it return a function to preserve the calling
# convention of the original f.
def _make_inlined(tx: "InstructionTranslator", f):
    assert callable(f), "Expect f to be a python callable."

    def inline_call(*args, **kwargs):
        return UserFunctionVariable(f).call_function(tx, args, kwargs)

    return inline_call


def add_call_function(
    tx: "InstructionTranslator",
    fn: Any,
    args: tuple[Any, ...],
    kwargs: dict[str, Any],
    flat_example_value: Any,
):
    from .builder import wrap_fx_proxy

    # Store the invocation as a call
    flat_variable = wrap_fx_proxy(
        tx=tx,
        proxy=tx.output.create_proxy(
            "call_function",
            fn,
            args=args,
            kwargs=kwargs,
        ),
        example_value=flat_example_value,
    )
    return flat_variable


def overwrite_tensor_vt_requires_grad(graph_output_vts, flat_variable):
    # this is required for faithfully representing the autograd.Function forward
    # outputs.
    for orig_vt, subgraph_vt in zip(graph_output_vts, flat_variable.items):
        if isinstance(orig_vt, variables.TensorVariable):
            assert isinstance(subgraph_vt, variables.TensorVariable)
            orig_vt.requires_grad = subgraph_vt.requires_grad
            if orig_vt.requires_grad:
                orig_vt.has_grad_fn = True


def overwrite_tensor_vt_proxy(graph_output_vts, flat_variable):
    # wrap_fx_proxy creates fresh variable trackers. However, the main program
    # after the speculate subgraph can still use the original tensor vts that
    # are still pointing to the nodes present in the subgraph. So, we reproxify
    # the original tensor vts with the subgraph outputs. This way, whenever the
    # outer graph uses an original vt, it uses the subgraph output.
    #
    # This is critical for maintaining the separation between:
    # - `body_r`: The output VT structure that Dynamo continues tracing (may
    #   contain non-proxyable objects, nested structures, etc.)
    # - `graph_output_vts`: Only the tensor/symint VTs that were actual graph
    #   outputs from speculate_subgraph
    #
    # By overwriting the proxies of VTs in `body_r` with the proxies from the
    # HOP call, we ensure the outer graph correctly references the HOP outputs
    # while still allowing `body_r` to contain arbitrary Python objects.
    for orig_vt, subgraph_vt in zip(graph_output_vts, flat_variable.items):
        if isinstance(orig_vt, (variables.SymNodeVariable, variables.TensorVariable)):
            assert isinstance(
                subgraph_vt, (variables.SymNodeVariable, variables.TensorVariable)
            )
            orig_vt.proxy = subgraph_vt.proxy


def _call_function_with_auto_output_flattening(
    tx: "InstructionTranslator",
    fn: Any,
    args: tuple[Any, ...],
    kwargs: dict[str, Any],
    flat_example_value: Any,
    body_r: Optional[VariableTracker],
    graph_output_vts: VariableTracker | tuple[VariableTracker, ...],
) -> Optional[VariableTracker]:
    """
    Create HOP call node and reproxify output VTs for HOPs with auto output semantics.

    This function is used by HOPs with auto output semantics (see speculate_subgraph_with_auto_output_flattening)
    to create the actual HOP call in the FX graph and properly handle the output variable trackers.

    The key operation is "reproxifying" - updating the proxies of the original tensor VTs
    (from body_r) to point to the HOP call outputs, ensuring the outer graph correctly
    references the HOP outputs while allowing body_r to contain arbitrary Python objects.

    Args:
        tx: The instruction translator
        fn: The HOP function to call
        args: Arguments for the HOP call (typically includes the subgraph node)
        kwargs: Keyword arguments for the HOP call
        flat_example_value: Example value for the HOP output
        body_r: The output VT structure that Dynamo continues tracing with (may be None)
        graph_output_vts: Tensor/symint VTs that were actual graph outputs

    Returns:
        The body_r VT (unchanged), which Dynamo will continue tracing with
    """

    flat_variable = add_call_function(tx, fn, args, kwargs, flat_example_value)
    if body_r is not None:
        overwrite_tensor_vt_proxy(graph_output_vts, flat_variable)
    return body_r


def _call_function_and_unflatten_output(
    tx, fn, args, kwargs, flat_example_value, ret_spec, body_r
):
    from .builder import wrap_fx_proxy

    # Store the invocation as a call
    flat_variable = wrap_fx_proxy(
        tx=tx,
        proxy=tx.output.create_proxy(
            "call_function",
            fn,
            args=args,
            kwargs=kwargs,
        ),
        example_value=flat_example_value,
    )

    # wrap_fx_proxy creates fresh variable trackers. However, the main program
    # after the speculate subgraph can still use the original tensor vts that
    # are still pointing to the nodes present in the subgraph. So, we reproxify
    # the original tensor vts with the subgraph outputs. This way, whenever the
    # outer graph uses an original vt, it uses the subgraph output.
    if body_r is not None:
        for orig_vt, subgraph_vt in zip(body_r.items, flat_variable.items):
            if isinstance(
                orig_vt, (variables.SymNodeVariable, variables.TensorVariable)
            ):
                assert isinstance(
                    subgraph_vt, (variables.SymNodeVariable, variables.TensorVariable)
                )
                orig_vt.proxy = subgraph_vt.proxy

    if ret_spec.num_intermediate_nodes_as_outputs:
        # The treespec was computed w/o any extra intermediate outputs. At this
        # point, it is safe to just get rid of the extra outputs
        flat_variable = TupleVariable(
            flat_variable.items[: -ret_spec.num_intermediate_nodes_as_outputs]
        )

    if ret_spec.masks_to_filter_const_values:
        from torch._dynamo.external_utils import insert_const_values_with_mask

        # During flattening, we removed the constant values. To ensure Dynamo
        # can trace correctly, insert back the constant values in the output.
        flat_variable = _make_inlined(tx, insert_const_values_with_mask)(
            flat_variable, ret_spec.masks_to_filter_const_values, ret_spec.const_values
        )

    # Transform variable back into a list (previously made into a tuple by
    # speculate_subgraph function) so as to respect the pytree API typing.
    flat_list_variable = BuiltinVariable(list).call_function(tx, [flat_variable], {})
    return (
        _make_inlined(tx, pytree.tree_unflatten)(flat_list_variable, ret_spec.treespec)
        if ret_spec.treespec
        else flat_variable
    )


def _assert_tensors_nonaliasing(inputs, outputs):
    input_tensor_ids = {
        id(t) for t in pytree.tree_leaves(inputs) if isinstance(t, torch.Tensor)
    }
    output_tensor_ids = {
        id(t) for t in pytree.tree_leaves(outputs) if isinstance(t, torch.Tensor)
    }
    assert input_tensor_ids.isdisjoint(output_tensor_ids), (
        "inputs to function body cannot alias outputs"
    )


def _collect_intermediate_outputs(tx, subtracer, graph_output_vts):
    """
    Collect intermediate outputs for side effects support.

    Returns all tracked tensor/symint variables that are not already in graph_output_vts.
    """
    extra_outputs = []
    existing_out_proxies = {vt.as_proxy() for vt in graph_output_vts}

    for out in subtracer.tracked_tensor_or_symint_vt:
        proxy = out.as_proxy()

        # Skip if already in output
        if proxy in existing_out_proxies:
            continue

        # TODO floats are not supported in HOP input/output
        if isinstance(out, SymNodeVariable) and out.python_type() is float:
            continue

        extra_outputs.append(out)

    return extra_outputs


def _check_all_tensorvariable(args):
    from . import TensorVariable

    if not all(type(a.realize()) is TensorVariable for a in args):
        unimplemented(
            gb_type="HOP: non torch.Tensor leaf",
            context=f"args types: {[type(a.realize()) for a in args]}",
            explanation="Expected all leaves to be of torch.Tensor type.",
            hints=[],
        )


def _check_supported_callable_arg(
    tx: "InstructionTranslator", func_var: VariableTracker, arg_name
):
    is_callable = (
        BuiltinVariable(callable).call_function(tx, [func_var], {}).as_python_constant()
    )
    if not is_callable:
        unimplemented(
            gb_type="HOP: non-callable variable",
            context=f"arg name: {arg_name}, func_var type: {str(func_var)}",
            explanation=f"{arg_name} should be a callable but is of type {str(func_var)}.",
            hints=[],
        )


def _call_while_loop(
    self: VariableTracker,
    tx: "InstructionTranslator",
    args: list[VariableTracker],
    kwargs: dict[str, VariableTracker],
    stack_output: bool,
) -> VariableTracker:
    from torch._higher_order_ops.while_loop import _create_unbacked_symint

    from . import TensorVariable

    args, kwargs = LazyVariableTracker.realize_all((args, kwargs))
    cond_fn, body_fn, operands, additional_inputs = args

    # Input checks
    for i, k in enumerate(["cond_fn", "body_fn", "operands"]):
        if v := kwargs.pop(k, None):
            assert i == len(args), (
                "did not provide the right number of non-keyword args"
            )
            args.append(v)

    if kwargs or len(args) != 4:
        unimplemented(
            gb_type="torch.while_loop: improper args/kwargs",
            context=f"args: {args}, kwargs: {kwargs}",
            explanation=f"torch.while_loop expects 4 positional arguments (got {len(args)}) "
            f"and no keyword arguments (got {len(kwargs)}) "
            "Usage: while_loop(cond_fn, body_fn, operands)",
            hints=[
                *graph_break_hints.USER_ERROR,
            ],
        )

    # cond_fn and body_fn input check
    _check_supported_callable_arg(tx, cond_fn, "cond_fn")
    _check_supported_callable_arg(tx, body_fn, "body_fn")

    # operands input check
    operands_seq = operands.unpack_var_sequence(tx)

    # additional_inputs input check
    if not isinstance(additional_inputs, (ListVariable, TupleVariable)):
        unimplemented(
            gb_type="torch.while_loop: improper additional_inputs",
            context=str(additional_inputs),
            explanation=f"Expected additional_inputs to be a list/tuple but got {additional_inputs.python_type()}",
            hints=[
                *graph_break_hints.DYNAMO_BUG,
            ],
        )
    additional_inputs_seq = additional_inputs.unpack_var_sequence(tx)

    with discard_graph_changes(tx):
        # Note: this must be run under discard graph changes.
        def unspecialize_carried_inputs(tx, carry) -> VariableTracker:
            # See NOTE [unspecialize int carry with unbacked symints]
            if (
                isinstance(carry, ConstantVariable) and carry.python_type() is int
            ) or isinstance(carry, SymNodeVariable):
                example_value = _create_unbacked_symint(
                    tx.output.fake_mode, ignore_fresh_unbacked_symbols=True
                )
                proxy = tx.output.current_tracer.create_graph_input(
                    "unbacked_symint", type(example_value), example_value
                )
                return SymNodeVariable.create(tx, proxy, example_value)
            else:
                # See NOTE [unspecialize constant tensor carry]
                assert isinstance(carry, TensorVariable)
                cloned_carry = carry.clone()
                cloned_carry.proxy.node.meta["example_value"].constant = None
                return cloned_carry

        # clone inputs across subgraphs, to avoid unbacked memoization in fake prop
        cond_operands_seq = [
            unspecialize_carried_inputs(
                tx,
                (
                    carry.call_method(tx, "clone", args=(), kwargs={})
                    if isinstance(carry, TensorVariable)
                    else carry
                ),
            )
            for carry in operands_seq
        ]
        body_operands_seq = [
            unspecialize_carried_inputs(
                tx,
                (
                    carry.call_method(tx, "clone", args=(), kwargs={})
                    if isinstance(carry, TensorVariable)
                    else carry
                ),
            )
            for carry in operands_seq
        ]

    # create cond subgrpahs
    (
        (cond_r, _cond_treespec),
        cond_graph,
        cond_lifted_freevars,
    ) = speculate_subgraph(
        tx,
        cond_fn,
        cond_operands_seq + additional_inputs_seq,
        {},
        "while_loop",
        source_target=self.value,
        # NOTE [why we cannot use "automatic" for while_loop]:
        # The reason is that we want to enforce
        # the ordering of inputs and outputs to be consistent and the ordering
        # of cond_fn and body_fn to the consistent.
        # e.g. suppose we use "automatic" and we have:
        #
        # def body_fn(ph1, ph2):
        #   new_a, new_b = ph2.cos(), ph1.sin()
        #   return new_a, new_b
        #
        # a, b = torch.randn(3), torch.randn(3)
        # new_a, new_b = body_fn(a, b)
        #
        # Using automatic, the ordering of arguments will be the order that they're
        # used. In this example, the capture graph looks like:
        #
        # def captured_body(ph1, ph2):
        #   new_a, new_b = ph1.cos(), ph2.add_(1)
        #   return new_a, new_b
        #
        # This is fine when we change the calling convention of captured_body to be
        # new_a, new_b = captured_body(b, a).
        # But for while_loop, the next iteration's input is previous iteration output
        # we'll end up feeding captured_body(new_a, new_b) instead.
        # So it's best we always enforce the ordering of carried_inputs the same as outputs
        # with "flatten_manual".
        set_subgraph_inputs="flatten_manual",
        supports_input_mutation=self.supports_input_mutation,
        supports_aliasing=self.supports_aliasing,
        remove_consts_from_outputs=False,
    )
    cond_nn_modules = dict(tx.output.nn_modules)
    validate_subgraph_output_types(cond_r)
    if isinstance(cond_r, TensorVariable):
        cond_r_meta = _extract_tensor_metadata(
            cond_r.proxy.node.meta["example_value"], include_contiguity=False
        )
        if cond_r_meta.dtype != torch.bool or cond_r_meta.shape != torch.Size([]):
            unimplemented(
                gb_type="torch.while_loop: unsupported cond_fn return type",
                context=str(cond_r),
                explanation=f"Expected cond_fn to return a scalar tensor or a bool but got {cond_r_meta.shape}.",
                hints=[
                    *graph_break_hints.USER_ERROR,
                ],
            )
    elif isinstance(cond_r, ConstantVariable):
        # short-circuiting while_loop when cond_fn returns a constant such as 0, 1 True or False
        pred = cond_r.as_python_constant()
        if pred:
            unimplemented(
                gb_type="torch.while_loop: infinite loop detected",
                context=str(cond_r),
                explanation=f"Infinite loop detected because while_loop's cond_fn always returns the same value {pred}.",
                hints=[
                    *graph_break_hints.USER_ERROR,
                ],
            )
        else:
            return operands

    # create body subgraph
    (
        (body_r, body_treespec),
        body_graph,
        body_lifted_freevars,
    ) = speculate_subgraph(
        tx,
        body_fn,
        body_operands_seq + additional_inputs_seq,
        {},
        "while_loop",
        source_target=self.value,
        set_subgraph_inputs="flatten_manual",
        should_flatten_outputs=True,
        supports_input_mutation=False,
        supports_aliasing=False,
        remove_consts_from_outputs=False,
    )
    validate_subgraph_output_types(body_r)

    # We set include contiguity=False because we have vmap x HOP tests, where if
    # include_contiguity=True will call t.is_contiguous inside of vmap and get an error
    # "querying is_contiguous inside of vmap for memory_format other than
    # torch.contiguous_format is not yet implemented". This is okay because stride
    # is still checked.
    check_meta_consistency_vt(
        body_r.unpack_var_sequence(tx),
        operands_seq,
        "body_fn_output",
        "carried_inputs",
        include_contiguity=False,
    )

    (
        cond_graph,
        body_graph,
        cond_shared,
        _body_shared,
        cond_unique,
        body_unique,
    ) = _merge_graph_inputs(
        cond_graph,
        cond_lifted_freevars,
        "cond_fn",
        body_graph,
        body_lifted_freevars,
        "body_fn",
    )

    # Note: cond_shared and body_shared refer to the same proxy in parent graph
    # so using either of them is OK. Use cond_shared as it doesn't matter.
    additional_lifted_inputs = cond_shared + cond_unique + body_unique

    body_nn_modules = dict(tx.output.nn_modules)

    cond_gm = torch.fx.GraphModule(cond_nn_modules, cond_graph)
    body_gm = torch.fx.GraphModule(body_nn_modules, body_graph)
    cond_name = tx.output.install_subgraph("cond_fn", cond_gm)
    body_name = tx.output.install_subgraph("body_fn", body_gm)

    cond_node = make_attr(tx, cond_name)
    body_node = make_attr(tx, body_name)

    operands_proxy = tuple(operand.as_proxy() for operand in operands_seq)
    additional_inputs_proxy = tuple(
        [inp.as_proxy() for inp in additional_inputs_seq] + additional_lifted_inputs
    )
    p_args = (
        cond_node,
        body_node,
        operands_proxy,
        additional_inputs_proxy,
    )
    return _call_function_and_unflatten_output(
        tx,
        self.value,
        p_args,
        {},
        None,
        body_treespec,
        body_r,
    )


def are_same_graph_modules(fn_name, a_mod, b_mod, fake_mode):
    from torch._subclasses._fake_tensor_utils import _CacheKeyState
    from torch._subclasses.fake_tensor import extract_tensor_metadata

    # Maps the equivalent nodes from a to b
    node_map = {}

    def check_all_args(a_nodes, b_nodes):
        for arg_a, arg_b in zip(a_nodes, b_nodes):
            if isinstance(arg_a, torch.fx.Node):
                if node_map[arg_a] != arg_b:
                    return False
            elif isinstance(arg_a, slice):
                if not isinstance(arg_b, slice):
                    return False
                if not check_all_args(
                    (arg_a.start, arg_a.stop, arg_a.step),
                    (arg_b.start, arg_b.stop, arg_b.step),
                ):
                    return False
            elif arg_a != arg_b:
                # This is a catch-all for everything else. `slice` was a
                # surprise but can there be other data structures that can
                # contain fx.Nodes in them?
                return False
        return True

    for a_node, b_node in zip(a_mod.graph.nodes, b_mod.graph.nodes):
        if a_node.op != b_node.op:
            return False

        if a_node.op == "placeholder":
            a_value = a_node.meta["example_value"]
            b_value = b_node.meta["example_value"]

            if isinstance(a_value, torch.Tensor):
                if not isinstance(b_value, torch.Tensor):
                    return False
                # Extract fake tensor metadata for a and b and then compare
                a_result = []
                state = _CacheKeyState(fake_mode.shape_env)
                a_metadata = extract_tensor_metadata(a_value)
                a_metadata._flatten_into(a_result, fake_mode, state)

                b_result = []
                state = _CacheKeyState(fake_mode.shape_env)
                b_metadata = extract_tensor_metadata(b_value)
                b_metadata._flatten_into(b_result, fake_mode, state)
                if a_result != b_result:
                    return False
            elif isinstance(a_value, torch.SymInt):
                if not isinstance(b_value, torch.SymInt):
                    return False
                if a_value is not b_value:
                    return False
        elif a_node.op == "call_function":
            if a_node.target is not b_node.target:
                return False
            a_flat, _ = pytree.tree_flatten((a_node.args, a_node.kwargs))
            b_flat, _ = pytree.tree_flatten((b_node.args, b_node.kwargs))
            if not check_all_args(a_flat, b_flat):
                hc_log.debug(
                    "%s: Graph comparison failed at node (call_function): %s",
                    fn_name,
                    a_node,
                )
                return False
        elif a_node.op == "call_method":
            if a_node.target != b_node.target:
                return False
            a_flat, _ = pytree.tree_flatten((a_node.args, a_node.kwargs))
            b_flat, _ = pytree.tree_flatten((b_node.args, b_node.kwargs))
            if not check_all_args(a_flat, b_flat):
                hc_log.debug(
                    "%s: Graph comparison failed at node (call_method) : %s",
                    fn_name,
                    a_node,
                )
                return False
        elif a_node.op == "output":
            a_flat, _ = pytree.tree_flatten((a_node.args, a_node.kwargs))
            b_flat, _ = pytree.tree_flatten((b_node.args, b_node.kwargs))
            if not check_all_args(a_flat, b_flat):
                hc_log.debug("%s: Graph comparison failed at the output node", fn_name)
                return False
        elif a_node.op == "get_attr":
            a_attr = getattr(a_mod, a_node.target)
            b_attr = getattr(b_mod, b_node.target)
            if isinstance(a_attr, torch.fx.GraphModule):
                if not isinstance(b_attr, torch.fx.GraphModule):
                    return False
                # This is an example of a HOP inside a HOP
                if not are_same_graph_modules(fn_name, a_attr, b_attr, fake_mode):
                    return False
            else:
                # TODO - write an example with tensor as a graph attribute in
                # the Fx graph
                raise NotImplementedError(f"get_attr with {type(a_attr)}")
        else:
            # TODO - call_module is not supported because Dynamo Fx graph does
            # not install a call_module
            raise NotImplementedError(f"Graph equivalence check saw a {a_node.op}")

        # Two nodes are equal - add them to them map
        node_map[a_node] = b_node

    return True


def validate_args_and_maybe_create_graph_inputs(
    sub_args,
    tracer,
    tx,
    set_subgraph_inputs,
    description,
    sub_args_names=None,
):
    from . import AutogradFunctionContextVariable
    from .builder import wrap_fx_proxy_cls

    assert tracer.parent is not None

    if set_subgraph_inputs == "flatten_manual":
        flat_args, tree_spec = _make_inlined(tx, pytree.tree_flatten)(
            ListVariable(sub_args)
        ).unpack_var_sequence(tx)

        flat_inputs = validate_args_and_maybe_create_graph_inputs(
            flat_args.unpack_var_sequence(tx),
            tracer,
            tx,
            set_subgraph_inputs="manual",
            description=description,
        )

        return _make_inlined(tx, pytree.tree_unflatten)(
            ListVariable(flat_inputs), tree_spec
        ).unpack_var_sequence(tx)
    else:
        if sub_args_names is not None:
            # Can be greater if user passes some args as kwargs
            assert len(sub_args_names) >= len(sub_args)
        args = []
        for idx, a in enumerate(sub_args):
            assert isinstance(a, VariableTracker)
            if set_subgraph_inputs == "automatic":
                args.append(a)
                continue
            elif set_subgraph_inputs == "automatic_with_forced_inputs":
                if isinstance(a, variables.TensorVariable):
<<<<<<< HEAD
=======
                    node = a.maybe_fx_node()
                    example_value = node.meta["example_value"]
                    arg_name = (
                        a.as_proxy().node.name
                        if sub_args_names is None
                        else sub_args_names[idx]
                    )
                    new_proxy = tracer.create_graph_input(
                        arg_name, a.python_type(), example_value
                    )
                    example_value = node.meta.get("example_value", None)
                    a = wrap_fx_proxy_cls(
                        target_cls=type(a),
                        tx=tx,
                        proxy=new_proxy,
                        example_value=example_value,
                    )
            elif set_subgraph_inputs == "semi_automatic":
                if isinstance(a, AutogradFunctionContextVariable):
                    example_value = a.as_proxy().node.meta["example_value"]
                    arg_name = (
                        a.as_proxy().node.name
                        if sub_args_names is None
                        else sub_args_names[idx]
                    )
                    tracer.create_graph_input(arg_name, a.python_type(), example_value)
                elif a.maybe_fx_node() is not None:
>>>>>>> 3ab4b9a9
                    node = a.maybe_fx_node()
                    example_value = node.meta["example_value"]
                    arg_name = (
                        a.as_proxy().node.name
                        if sub_args_names is None
                        else sub_args_names[idx]
                    )
                    new_proxy = tracer.create_graph_input(
                        arg_name, a.python_type(), example_value
                    )
                    example_value = node.meta.get("example_value", None)
                    a = wrap_fx_proxy_cls(
                        target_cls=type(a),
                        tx=tx,
                        proxy=new_proxy,
                        example_value=example_value,
                    )
                args.append(a)
                continue

            if a.is_python_constant():
                # This arg is not used in the body of the higher order op.
                # Currently, this new input is added to make the calls
                # happy, which expect a fixed number of arguments. In
                # future, we can clean this up.
                arg_name = (
                    "const_unused"
                    if sub_args_names is None
                    else f"const_unused_{sub_args_names[idx]}"
                )
                tracer.create_graph_input(
                    arg_name, a.python_type(), a.as_python_constant()
                )
                new_arg = a
            # Weird special case, we probably want to delete it or fold it
            # into the next case (of `a` being placeable into a graph)
            elif isinstance(a, AutogradFunctionContextVariable):
                example_value = a.as_proxy().node.meta["example_value"]
                arg_name = (
                    a.as_proxy().node.name
                    if sub_args_names is None
                    else sub_args_names[idx]
                )
                tracer.create_graph_input(arg_name, a.python_type(), example_value)
                new_arg = a
            # If `a` can be put into a graph
            elif a.maybe_fx_node() is not None:
                node = a.maybe_fx_node()
                example_value = node.meta.get("example_value", None)
                arg_name = node.name if sub_args_names is None else sub_args_names[idx]
                new_proxy = tracer.create_graph_input(
                    arg_name, a.python_type(), example_value
                )
                new_arg = wrap_fx_proxy_cls(
                    target_cls=type(a),
                    tx=tx,
                    proxy=new_proxy,
                    example_value=example_value,
                )
            # If `a` cannot be put into a graph
            else:
                # HOPs work much better if they use speculate_subgraph(set_subgraph_inputs="automatic").
                unimplemented(
                    gb_type="HOP body taking non-Tensor as input",
                    context=str(sub_args),
                    explanation=f"{description} with body that accepts non-Tensors as input. "
                    f"Got type {a.python_type()} at index {idx}.",
                    hints=[
                        *graph_break_hints.USER_ERROR,
                    ],
                )
            args.append(new_arg)
        return args


# This helper function is used to make sure two graphs share the same input signature. For example,
# in torch.cond, two branches might lift different set of tensors as inputs. This function helps to
# dedup the inputs and modify the graphs to take the same set of inputs.
def _merge_graph_inputs(
    l_graph, l_lifted_freevars, l_name, r_graph, r_lifted_freevars, r_name
):
    def dedup_and_sort_lifted_freevars(l_lifted_freevars, r_lifted_freevars):
        # The nn module attributes are guaranteed to be registered into the top-level graph module during
        # higher order op speculation. Therefore, get_attr nodes in two branches with the same
        # target refer to the same attribute and we can safely deduplicate them with their target.
        #
        # Note: ideally, dynamo should just create a single proxy for the same attribute of a nn module. But
        # true_branch and false_branch belong to two separate tracing contexts, they may register the same
        # attribute to top level separately. This creates two get_attr proxies for the same attribute
        # that have different meta data such as stack_trace (one stack trace for the true_branch,
        # and the other for false_branch). It seems better to discard the proxy explicitly in cond
        # than make dynamo create a single proxy for the same get_attr target.
        def shared_getattrs(l_lifted_proxies, r_lifted_proxies):
            true_targets = {
                proxy.node.target: proxy
                for proxy in l_lifted_proxies
                if proxy.node.op == "get_attr"
            }
            l_shared_getattrs = {}
            r_shared_getattrs = {}

            for false_proxy in r_lifted_proxies:
                if (
                    false_proxy.node.op == "get_attr"
                    and false_proxy.node.target in true_targets
                ):
                    true_proxy = true_targets[false_proxy.node.target]
                    l_shared_getattrs[true_proxy] = true_proxy
                    r_shared_getattrs[false_proxy] = true_proxy
            return l_shared_getattrs, r_shared_getattrs

        l_shared_getattrs, r_shared_getattrs = shared_getattrs(
            l_lifted_freevars.keys(), r_lifted_freevars.keys()
        )

        l_shared_freevars = (l_lifted_freevars.keys() & r_lifted_freevars.keys()).union(
            l_shared_getattrs.keys()
        )
        r_shared_freevars = (l_lifted_freevars.keys() & r_lifted_freevars.keys()).union(
            r_shared_getattrs.keys()
        )
        unique_l_freevars = l_lifted_freevars.keys() - l_shared_freevars
        unique_r_freevars = r_lifted_freevars.keys() - r_shared_freevars

        def _sort_by_name(vars):
            return sorted(vars, key=lambda var: var.node.name)

        return (
            list(_sort_by_name(list(l_shared_freevars))),
            list(_sort_by_name(list(r_shared_freevars))),
            list(_sort_by_name(list(unique_l_freevars))),
            list(_sort_by_name(list(unique_r_freevars))),
        )

    (l_shared, r_shared, unique_l, unique_r) = dedup_and_sort_lifted_freevars(
        l_lifted_freevars, r_lifted_freevars
    )

    # Let's say we capture cond(pred, true_fn, false_fn, (x,))
    # With set_graph_input set to automatic,
    # true_fn has lifted variables x, a, b, c
    # false_fn has lifted variables x, a, b, d
    # Then fixup_branch_inps make sure both branches have the same signature, i.e.:
    # - true_fn(x, a, b, c_true_branch, d_false_branch)
    # - false_fn(x, a, b, c_true_branch, d_false_branch)
    #
    # More formally, the signature has three parts in the following order:
    # 1. used in both branches: x, a, b
    # 2. only used in true branches: c, suffixed with _true_branch
    # 3. only used in false branches: d, suffixed with _false_branch
    # Within each part, we re-order the nodes by name to have a derterministic ordering for testing.
    def fixup_branch_inps(graph, lifted_freevars, shared, unique_l, unique_r):
        def _insert_or_replace_phs(new_args, name_suffix):
            for arg in new_args:
                new_ph = graph.placeholder(arg.node.name + name_suffix)
                new_ph.meta = arg.node.meta
                # Override with new_ph if there exists a old placeholder.
                if arg in lifted_freevars:
                    old_ph = lifted_freevars[arg].node
                    old_ph.replace_all_uses_with(new_ph)
                    # replace_all_uses_with doesn't clean users. Clean it manually so that we could erase it.
                    old_ph.users = {}
                    graph.erase_node(old_ph)

        first_not_ph_node = next(
            node for node in graph.nodes if node.op != "placeholder"
        )
        with graph.inserting_before(first_not_ph_node):
            _insert_or_replace_phs(shared, "")
            _insert_or_replace_phs(unique_l, "_" + l_name)
            _insert_or_replace_phs(unique_r, "_" + r_name)

    fixup_branch_inps(l_graph, l_lifted_freevars, l_shared, unique_l, unique_r)
    fixup_branch_inps(r_graph, r_lifted_freevars, r_shared, unique_l, unique_r)
    return l_graph, r_graph, l_shared, r_shared, unique_l, unique_r


# NOTE: [HigherOrderOperator subgraph input ordering]
# The input ordering of the higher order ops is determined by the order of
# the creation of the placeholder.
# Manually created inputs are created in validate_args_and_maybe_create_graph_inputs before
# speculating subgraph.
# During subgraph speculation, we may lift closured tensors and free symbols as inputs,
# their ordering is determined by the time they are lifted: earlier lifted ones precede later
# lifted ones.
#
# Suppose the placeholders are
# O1, O2, X1, O3, O4, X2, X3, O5 where Xs are lifted phs
# The following code re-order the placeholders to
# O1, O2, O3, O4, O5, X1, X2, X3
def move_lifted_freevars_phs_to_end(
    graph: torch.fx.Graph, lifted_freevars: tuple[torch.fx.Node]
):
    lifted_ph_set = {child_p.node for child_p in lifted_freevars.values()}

    prev_phs = [n for n in graph.nodes if n.op == "placeholder"]

    # No need to reorder when graph doesn't have args or doesn't
    # have lifted freevars or all inputs are lifted freevars.
    if (
        len(prev_phs) == 0
        or len(lifted_ph_set) == 0
        or len(prev_phs) == len(lifted_ph_set)
    ):
        return

    # Step 1: find first X1
    for x1 in prev_phs:
        if x1 in lifted_ph_set:
            break

    assert x1 is not None and x1.op == "placeholder"
    # Step 2: starting from the X1, skip Xs and prepend Os before X1.
    cand_x = x1.next
    while cand_x is not None and cand_x.op == "placeholder":
        if cand_x in lifted_ph_set:
            cand_x = cand_x.next
        else:
            nxt = cand_x.next
            cand_x._remove_from_list()
            x1.prepend(cand_x)
            cand_x = nxt

    # Step 3: assert that all placeholders are in the correct order as .
    # in lifted_freevars
    after_phs = [node for node in graph.nodes if node.op == "placeholder"][
        -len(lifted_freevars) :
    ]
    assert len(after_phs) == len(lifted_freevars)
    for child_proxy, ph in zip(lifted_freevars.values(), after_phs):
        assert child_proxy.node is ph, (
            "The order of placeholders is different from the order of lifted_freevars"
        )

    graph.lint()


def check_aliasing_and_input_mutation(
    subtracer, graph, supports_input_mutation, supports_aliasing, source_target
):
    if not supports_input_mutation:
        mutation_info = subtracer.has_input_mutation()
        if mutation_info.has_mutation:
            context = f"{mutation_info.msg} in\n {graph}"
            unimplemented(
                gb_type="Encountered input mutation during higher order op tracing",
                context=context,
                explanation=f"Higher order ops do not support input mutation. Found in {source_target.name}",
                hints=[
                    "Consider using the debug context to change user code to avoid mutation.",
                    "Please open an issue.",
                ],
            )

    if not supports_aliasing:
        aliasing_info = subtracer.has_aliasing()
        if aliasing_info.has_aliasing:
            context = f"{aliasing_info.msg} in\n {graph}"
            unimplemented(
                gb_type="Encountered aliasing during higher order op tracing",
                context=context,
                explanation=f"Higher order ops do not support aliasing. Found in {source_target.name}",
                hints=[
                    "Replace `return input` with `return input.clone()` to avoid aliasing.",
                    "Consider using the debug context to change user code to avoid aliasing.",
                    "Please open an issue.",
                ],
            )


def trace_hop_function(
    f,
    tx,
    subtracer,
    enable_grad,
    restore_side_effects,
    args,
    sub_kwargs,
):
    # For autograd.Function and other legacy HOPs, we do NOT couple
    # restore_side_effects with allow_side_effects_in_hop.
    # This preserves the old behavior where:
    # - restore_side_effects=False means ctx mutations persist
    # - But non-ctx side effects still cause graph breaks (under_activation_checkpoint was False)
    enable_side_effects_with_extra_outputs = False

    autograd_ctx = (
        dynamo_enable_grad(tx, enable_grad)
        if enable_grad is not None
        else contextlib.nullcontext()
    )
    side_effects_ctx = (
        dynamo_allow_side_effects_in_hop(tx)
        if enable_side_effects_with_extra_outputs
        else contextlib.nullcontext()
    )

    # For handling side effects, we can make an argument that we don't
    # have to do anything here. The side effects infra does a good job
    # of graph breaking if we mutate any nonlocal or global variable
    # while subtracing. As a result if tracing succeeds, side effects
    # data structure will only contain read-only data structures that
    # are put there for tracking purposes.
    # But on the other hand, there is an argument that if we ever write
    # a new side effect in Dynamo which does not go through the side
    # effect infra, we can end up in bad state.
    # Therefore we restore the side effects after tracing. The catch is
    # that we have to special handle tensor variables. If we have seen a
    # nonlocal variable tensor during subtracing, we want to keep a
    # track of that tensor, so that later subtracing or the root tracer
    # itself does not create a new proxy for the already observed tensor
    # variable.
    if restore_side_effects:
        prev_side_effects = tx.output.side_effects.clone()

    with autograd_ctx, side_effects_ctx:
        output = f.call_function(tx, args, sub_kwargs)

    if restore_side_effects:
        new_side_effects = tx.output.side_effects.clone()
        prev_side_effects.track_runahead_tensor_and_symvar_side_effects(
            new_side_effects
        )
        tx.output.side_effects = prev_side_effects
    return output


def trace_hop_function_with_auto_output_flattening(
    f,
    tx,
    subtracer,
    enable_grad,
    allow_side_effects,
    args,
    sub_kwargs,
):
    autograd_ctx = (
        dynamo_enable_grad(tx, enable_grad)
        if enable_grad is not None
        else contextlib.nullcontext()
    )
    side_effects_ctx = (
        dynamo_allow_side_effects_in_hop(tx)
        if allow_side_effects
        else contextlib.nullcontext()
    )

    with autograd_ctx, side_effects_ctx:
        output = f.call_function(tx, args, sub_kwargs)

    return output


def get_hop_args(
    tx, f, subtracer, sub_args, sub_kwargs, set_subgraph_inputs, description
):
    sub_args_names = maybe_positional_arg_names(f)
    # User mismatch in the number of args. Will eventually lead to an error.
    if sub_args_names is not None and len(sub_args_names) < len(sub_args):
        sub_args_names = None
    args = validate_args_and_maybe_create_graph_inputs(
        sub_args,
        subtracer,
        tx,
        set_subgraph_inputs,
        description,
        sub_args_names,
    )

    validate_args_and_maybe_create_graph_inputs(
        sub_kwargs.values(),
        subtracer,
        tx,
        set_subgraph_inputs="automatic",
        description=description,
    )
    return args


# TODO - The eventual goal is to replace
# speculate_subgraph_with_auto_output_flattening with speculate_subgraph or
# merge them two into one. We are following a staged approach because of
# existing implementation complexity for control flow ops.
def speculate_subgraph_with_auto_output_flattening(
    tx: "InstructionTranslator",
    f: VariableTracker,
    sub_args: Sequence[VariableTracker],
    sub_kwargs: Optional[dict[str, VariableTracker]],
    description: str,
    *,
    # source_target is the .value of HigherOrderOpVariable and is the
    # target of the proxy that we created for the higherOrderOperator.
    source_target: Optional[HigherOrderOperator] = None,
    enable_grad: Optional[bool] = None,
    # automatic: relies on Dynamo to find the used tensors and lift them as
    # inputs.
    #
    # automatic_with_forced_inputs: relies on the function arg names to create
    # a new proxy. Also, it will always INSERT a tensor placeholder as input,
    # even though it might not be used in the graph and they will also be in the
    # same order as the original function (as opposed to automatic which will
    # not insert the unused placeholder and can insert other placeholders in the
    # order they are see while tracing). This is useful for autograd.Function
    # backward where we do need to account for all the inputs of the backwards
    # to be lifted as inputs for making the fwd-bwd graph consistent.
    set_subgraph_inputs: Literal[
        "automatic", "automatic_with_forced_inputs", "flatten_manual", "manual"
    ] = "automatic",
    # If True, exposes intermediates to subgraph outputs to allow later tensor ops to
    # access intermediates from the subgraph, this is useful for mutation
    allow_side_effects: bool = False,
    # TODO - supports input_mutation and aliasing should be False by default for strictness
    supports_input_mutation: bool = True,
    supports_aliasing: bool = True,
    # Pass in an originating tracer - this is needed for preserving context
    # across fwd-bwd for autograd.Function
    tracer: Optional["torch._dynamo.output_graph.SubgraphTracer"] = None,
) -> tuple[
    VariableTracker,  # output: The VT that Dynamo continues tracing with
    torch.fx.Graph,  # graph: The FX graph representing the subgraph computation
    dict[
        torch.fx.Proxy, torch.fx.Proxy
    ],  # lifted_freevars: Free variables lifted as inputs
    VariableTracker
    | tuple[
        VariableTracker, ...
    ],  # graph_output_vts: Tensor/symint VTs that are actual FX graph outputs
]:
    """
    Speculate subgraph for Higher-Order Operators (HOPs) with automatic output flattening.

    ## Automatic output flattening

    For many HOPs, the representation exists only as a container for the
    subgraph. In later compiler stages or at runtime, the HOP is desugared and
    simply executes the subgraph directly, as if it were inlined. For such hops,
    we follow automatic output flattening.
    For example:
    - invoke_subgraph
    - activation checkpointing (torch.utils.checkpoint.checkpoint)
    - autograd.Function
    - nested_compile_region

    This is in contrast to control flow HOPs which do not follow this desugaring:
    - torch.cond (conditional execution based on predicate)
    - torch.while_loop (iterative execution)
    - torch.map (parallel execution over batch dimension)

    For control flow HOPs, the HOP behavior is fundamentally different from just
    running the body function once.

    ## Key Advantage: Disentangling VTs from Graph Outputs

    Desugaring simplify HOP processing by allowing us to disentangle the output
    variable trackers (VTs) from the HOP subgraph outputs. This mirrors typical
    Dynamo processing where:
    - VTs "run ahead" representing the program state for continued tracing
    - The graph is a side data structure tracking computation seen so far

    This separation is crucial for HOPs with non-proxyable outputs (e.g., custom
    user-defined objects containing tensors). The function may return complex Python
    objects for Dynamo to continue tracing, but only the tensor/symint VTs need to
    be registered as actual FX graph outputs.

    Example:
        class Foo:
            def __init__(self, a, b):
                self.a = a  # tensor
                self.b = b  # tensor

        def gn(x):
            return Foo(torch.sin(x), torch.cos(x))

        result = some_hop(gn, x)  # Returns Foo instance
        out = result.a + result.b  # Dynamo can continue tracing

    Here, `output` VT is a UserDefinedObjectVariable wrapping Foo, but
    `graph_output_vts` contains only the tensor VTs (a and b) that should be
    actual FX graph outputs. This allows Dynamo to continue tracing with the
    Foo object while the graph only needs to output the constituent tensors.

    ## Return Values

    Unlike `speculate_subgraph`, this function returns:
    - output: The VT that Dynamo continues tracing with (may be complex Python objects)
    - graph: The FX graph representing the subgraph computation
    - lifted_freevars: Free variables lifted as inputs to the subgraph
    - graph_output_vts: Only the tensor/symint VTs that are actual FX graph outputs

    The key difference is `graph_output_vts` instead of `treespec`, which gives more
    flexibility for handling non-proxyable outputs.
    """
    if sub_kwargs is None:
        sub_kwargs = {}

    assert set_subgraph_inputs in {
        "automatic",
        "automatic_with_forced_inputs",
        "flatten_manual",
        "manual",
    }, "Please use one of the supported set_subgraph_inputs options."

    # See NOTE [Temporary argument `set_subgraph_inputs`]
    if sub_kwargs and set_subgraph_inputs != "automatic":
        unimplemented(
            gb_type="invalid set_subgraph_inputs and sub_kwargs settings",
            context=f"set_subgraph_inputs: {set_subgraph_inputs}, sub_kwargs: {sub_kwargs}",
            explanation="`sub_kwargs` cannot be used when `set_subgraph_inputs` is not set to 'automatic'.",
            hints=[
                "Use `set_subgraph_inputs='automatic'` when passing `sub_kwargs`.",
                *graph_break_hints.USER_ERROR,
            ],
        )

    try:
        # ensure guards on args get installed in parent subgraph
        f, sub_args, sub_kwargs = LazyVariableTracker.realize_all(
            (f, sub_args, sub_kwargs),
        )

        with tx.output.subtracer(source_target, tracer, description) as subtracer:
            args = get_hop_args(
                tx, f, subtracer, sub_args, sub_kwargs, set_subgraph_inputs, description
            )

            # Special case - if users uses
            # `traced_with_externally_visible_side_effects`, we still need to
            # return the intermediates as outputs. However, this API gets
            # triggered during the hop tracing,  and we don't know at this point
            # of time, if the API will take into effect. To handle this, we have
            # a flag traced_with_externally_visible_side_effects (default=False)
            # that is set to True anytime
            # `traced_with_externally_visible_side_effects` is set. We reset it
            # with the old value after the hop is traced out.
            old_value = (
                tx.output.current_tracer.traced_with_externally_visible_side_effects
            )

            output = trace_hop_function_with_auto_output_flattening(
                f,
                tx,
                subtracer,
                enable_grad,
                allow_side_effects,
                args,
                sub_kwargs,
            )

            # NOTE: [Separation of graph outputs and output VTs]
            # In Dynamo (outside of speculate_subgraph), VTs and the graph are
            # separate concepts:
            # - VTs (VariableTrackers) can "run ahead" and continue Dynamo tracing
            # - The graph is just a side data structure tracking computation seen so far
            #
            # This separation is crucial for HOPs with non-proxyable outputs (e.g.,
            # custom user-defined objects containing tensors). The function may return
            # complex Python objects for Dynamo to continue tracing, but only the
            # tensor/symint VTs need to be registered as actual graph outputs.
            #
            # Example:
            #   class Foo:
            #       def __init__(self, a, b):
            #           self.a = a  # tensor
            #           self.b = b  # tensor
            #
            #   def gn(x):
            #       return Foo(torch.sin(x), torch.cos(x))
            #
            # Here, `output` VT is a UserDefinedObjectVariable wrapping Foo, but
            # `graph_output_vts` contains only the tensor VTs (a and b) that should
            # be actual FX graph outputs.
            # Collect only tensor and symint VTs that should be graph outputs.
            # We walk the output structure and extract proxyable VTs.
            graph_output_vts = []

            output_types = (variables.TensorVariable, variables.SymNodeVariable)

            def visit(vt):
                if isinstance(vt, output_types):
                    graph_output_vts.append(vt)

            VariableTracker.visit(visit, output)
            graph_output_vts = tuple(graph_output_vts)

            # NOTE - [Return subgraph intermediates as subgraph outputs]
            # This helps HOPs which allow side effects. Consider the
            # following example
            #
            # def gn(x, z):
            #     o = torch.matmul(x, x) @ x
            #     out = x.sin()
            #     z.append(out)
            #     return torch.cos(torch.sin(o))

            # def fn(x):
            #     z = []
            #     out1 = torch.utils.checkpoint.checkpoint(
            #         gn,
            #         x,
            #         z,
            #         use_reentrant=False,
            #     )
            #     return out1, z[0]
            #
            # In this example, list `z` is in outer scope and gets appended
            # in the subgraph with `out`. But `out` is not an output of the
            # subgraph. This can cause issue because later on when the outer
            # graph returns `z[0]` it needs to have access to the graph node
            # `out`. To solve this problem, we just return all intermediates
            # from the subgraph.

            # TODO - Today this is supported only for AC. AC HOP gets
            # desugared in AOTDispatcher so even though subgraph has extra
            # unused outputs in Dynamo, its ok even if we don't DCE them in
            # Dynamo. As AOTDispatcher desugars/inlines the subgraph, the
            # subgraph boundary disappears. And even for AC, today this only
            # works when the skip_fwd_side_effects_in_bwd_under_checkpoint
            # flag is True, i.e., only when we allow side-effects. But, we
            # want this to be supported for other Hops as well, specifically
            # nested_compile_region and autograd.Function. Today, its safe
            # because we error out on seeing a side-effect.

            allow_side_effects = (
                allow_side_effects
                or tx.output.current_tracer.traced_with_externally_visible_side_effects
            )
            if allow_side_effects:
                extra_outputs = _collect_intermediate_outputs(
                    tx, subtracer, graph_output_vts
                )
                graph_output_vts = graph_output_vts + tuple(extra_outputs)

            tx.output.current_tracer.traced_with_externally_visible_side_effects = (
                old_value
            )

            validate_subgraph_output_types(graph_output_vts)

            # The output proxies might not belong to this SubgraphTracer
            # (if they are free variables that were never lifted)
            # so lift them here.
            # output_proxies = output.as_proxy()
            if isinstance(graph_output_vts, tuple):
                output_proxies = [a.as_proxy() for a in graph_output_vts]
                output_proxies = pytree.tree_map(
                    subtracer.maybe_lift_tracked_freevar_to_input, output_proxies
                )
                output_proxies = tuple(output_proxies)
            else:
                output_proxies = output.as_proxy()
                output_proxies = pytree.tree_map(
                    subtracer.maybe_lift_tracked_freevar_to_input, output_proxies
                )

            tx.output.create_node(
                "output",
                "output",
                (subtracer.create_arg((output_proxies,))),
                {},
            )
            graph = tx.output.graph
            graph.lint()
            lifted_freevars = subtracer.lifted_freevars

            if len(lifted_freevars) > 0:
                move_lifted_freevars_phs_to_end(graph, lifted_freevars)

            check_aliasing_and_input_mutation(
                subtracer,
                graph,
                supports_input_mutation,
                supports_aliasing,
                source_target,
            )
            # Return both the output VT and the graph output VTs separately:
            # - `output`: The VT that Dynamo continues tracing with (may be
            #   complex Python objects, tuples, dicts, etc.)
            # - `graph`: The FX graph representing the subgraph computation
            # - `lifted_freevars`: Free variables lifted as inputs to the subgraph
            # - `graph_output_vts`: Only the tensor/symint VTs that are actual
            #   FX graph outputs (basically the vts associated with graph outputs)
            return (
                output,
                graph,
                lifted_freevars,
                graph_output_vts,
            )
    except Unsupported as ex:
        f_name = f"{type(f).__name__}"
        if isinstance(f, UserFunctionVariable):
            f_name = f.get_name()
        msg = (
            f"speculate_subgraph: while introspecting {description}, we were unable "
            f"to trace function `{f_name}` into a single graph. This means "
            f"that Dynamo was unable to prove safety for this API and will "
            f"fall back to eager-mode PyTorch, which could lead to a slowdown."
        )
        log.info(msg)
        log.info(ex)  # noqa: G200
        raise ex


# See NOTE [HigherOrderOperator tracing design] for details of the design
def speculate_subgraph(
    tx,
    f,
    sub_args,
    sub_kwargs,
    description,
    *,
    # source_target is the .value of HigherOrderOpVariable and is the
    # target of the proxy that we created for the higherOrderOperator.
    source_target=None,
    always_restore=False,
    enable_grad=None,
    # NOTE [argument `set_subgraph_inputs`]
    # set_subgraph_inputs controls what how to construct subgraphs' placeholders from sub_args.
    # 1. if your HOP supports arbitrary inputs, use set_subgraph_inputs="automatic" (most recommended).
    # 2. if your HOP supports only Tensor and symnode inputs, use set_subgraph_inputs="flatten_manual" (recommended).
    # If sub_args contain Pytree structure (e.g. dict/list/tuple/set), the sub_args will be flattened first.
    # Then the flattened args are manually set as subgraph's placeholders.
    # 3. if your HOP must preserve inputs that are not tensor or symnode as placeholders e.g. AutogradFunctionContextVariable
    # use set_subgraph_inputs="manual" (not recommended). We do not recommend it in general because it has the
    # restriction that user need to manually control how to create placeholders and VariableTrackers for the args.
    set_subgraph_inputs="automatic",
    restore_side_effects=True,
    should_flatten_outputs=False,
    # if should_flatten_outputs is True, `remove_consts_from_outputs` remove the
    # const outputs from the subgraph output.
    remove_consts_from_outputs=True,
    # TODO - supports input_mutation and aliasing should be False by default for strictness
    supports_input_mutation=True,
    supports_aliasing=True,
    # Pass in an originating tracer - this is needed for preserving context
    # across fwd-bwd for autograd.Function
    tracer=None,
):
    if sub_kwargs is None:
        sub_kwargs = {}

    assert set_subgraph_inputs in {
        "automatic",
        "automatic_with_forced_inputs",
        "flatten_manual",
        "manual",
    }, "Please use one of the supported set_subgraph_inputs options."

    # See NOTE [Temporary argument `set_subgraph_inputs`]
    if sub_kwargs and set_subgraph_inputs != "automatic":
        unimplemented(
            gb_type="invalid set_subgraph_inputs and sub_kwargs settings",
            context=f"set_subgraph_inputs: {set_subgraph_inputs}, sub_kwargs: {sub_kwargs}",
            explanation="`sub_kwargs` cannot be used when `set_subgraph_inputs` is not set to 'automatic'.",
            hints=[
                "Use `set_subgraph_inputs='automatic'` when passing `sub_kwargs`.",
                *graph_break_hints.USER_ERROR,
            ],
        )

    try:
        # ensure guards on args get installed in parent subgraph
        f, sub_args, sub_kwargs = LazyVariableTracker.realize_all(
            (f, sub_args, sub_kwargs),
        )

        with tx.output.subtracer(source_target, tracer, description) as subtracer:
            args = get_hop_args(
                tx, f, subtracer, sub_args, sub_kwargs, set_subgraph_inputs, description
            )

            output = trace_hop_function(
                f,
                tx,
                subtracer,
                enable_grad,
                restore_side_effects,
                args,
                sub_kwargs,
            )

            treespec = None
            masks_to_filter_const_values = None
            const_values = None
            if should_flatten_outputs:
                from torch._dynamo.external_utils import filter_out_const_values

                # Flatten the speculated subgraph output.
                output, treespec = _make_inlined(tx, pytree.tree_flatten)(
                    output
                ).unpack_var_sequence(tx)

                # Actually, transform the list (returned by flatten) into a tuple
                # for dynamo consistency.
                output = BuiltinVariable(tuple).call_function(tx, [output], {})

                if remove_consts_from_outputs:
                    # Filter out the constants and save them into a spec. Filtering
                    # out constants makes the graph simpler for the backends. We
                    # need to ensure that after unflattening the constants are
                    # inserted back at the right positions for the Dynamo tracing to
                    # continue. This is done by filter_const_spec
                    output_proxies = output.as_proxy()
                    masks_to_filter_const_values = pytree.tree_map(
                        lambda x: not isinstance(x, torch.fx.Proxy), output_proxies
                    )
                    const_values = pytree.tree_map(
                        lambda x: None if isinstance(x, torch.fx.Proxy) else x,
                        output_proxies,
                    )
                    output = _make_inlined(tx, filter_out_const_values)(
                        output, masks_to_filter_const_values
                    )

            # TODO - clean up num_intermediate_nodes_as_outputs - we do not need
            # after AC moved to auto_output_flattening
            num_intermediate_nodes_as_outputs = 0
            # Register output to graph
            # Modeled off of compile_and_call_fx_graph
            # TODO: support pytree output
            # We check always_restore because we dont use the output or side effects of always_restore code,
            # like bwd.
            if always_restore:
                # Nothing left to do here
                return (
                    (
                        output,
                        OutputSpec(
                            treespec,
                            masks_to_filter_const_values,
                            const_values,
                            num_intermediate_nodes_as_outputs,
                        ),
                    ),
                    tx.output.graph,
                    subtracer.lifted_freevars,
                )
            else:
                validate_subgraph_output_types(output)

                # The output proxies might not belong to this SubgraphTracer
                # (if they are free variables that were never lifted)
                # so lift them here.
                output_proxies = output.as_proxy()
                output_proxies = pytree.tree_map(
                    subtracer.maybe_lift_tracked_freevar_to_input, output_proxies
                )

                tx.output.create_node(
                    "output",
                    "output",
                    (subtracer.create_arg((output_proxies,))),
                    {},
                )
                graph = tx.output.graph
                graph.lint()
                lifted_freevars = subtracer.lifted_freevars

                if len(lifted_freevars) > 0:
                    move_lifted_freevars_phs_to_end(graph, lifted_freevars)

                check_aliasing_and_input_mutation(
                    subtracer,
                    graph,
                    supports_input_mutation,
                    supports_aliasing,
                    source_target,
                )

                return (
                    (
                        output,
                        OutputSpec(
                            treespec,
                            masks_to_filter_const_values,
                            const_values,
                            num_intermediate_nodes_as_outputs,
                        ),
                    ),
                    graph,
                    lifted_freevars,
                )

    except Unsupported as ex:
        f_name = f"{type(f).__name__}"
        if isinstance(f, UserFunctionVariable):
            f_name = f.get_name()
        msg = (
            f"speculate_subgraph: while introspecting {description}, we were unable "
            f"to trace function `{f_name}` into a single graph. This means "
            f"that Dynamo was unable to prove safety for this API and will "
            f"fall back to eager-mode PyTorch, which could lead to a slowdown."
        )
        log.info(msg)
        log.info(ex)  # noqa: G200
        raise ex


def make_attr(tx: "InstructionTranslator", name):
    node = tx.output.create_proxy(
        "get_attr",
        name,
        (),
        {},
    )
    return node


class TorchHigherOrderOperatorVariable(VariableTracker):
    def __init__(
        self, value: HigherOrderOperator, source: Optional[Source] = None, **kwargs
    ) -> None:
        super().__init__(**kwargs)
        self.value = value
        self.source = source

    @staticmethod
    def make(value, source=None, **kwargs):
        variable_class = _hop_name_to_variable_class.get(value.__name__)
        if variable_class is not None:
            return variable_class(value, source, **kwargs)

        from torch._higher_order_ops import BaseHOP

        if isinstance(value, BaseHOP):
            return BaseHOPVariable(value, source, **kwargs)
        unimplemented(
            gb_type="unsupported HigherOrderOperator",
            context=str(value),
            explanation=f"Unable to create higher order operator variable for {value.__name__}.",
            hints=[
                *graph_break_hints.DYNAMO_BUG,
            ],
        )

    def call_function(
        self,
        tx: "InstructionTranslator",
        args: Sequence[VariableTracker],
        kwargs: dict[str, VariableTracker],
    ) -> VariableTracker:
        from .torch_function import can_dispatch_torch_function, dispatch_torch_function

        if can_dispatch_torch_function(tx, args, kwargs):
            return dispatch_torch_function(tx, self, args, kwargs)

        return self._call_function(tx, args, kwargs)

    def _call_function(
        self,
        tx: "InstructionTranslator",
        args: Sequence[VariableTracker],
        kwargs: dict[str, VariableTracker],
    ) -> VariableTracker:
        unimplemented(
            gb_type="unsupported HigherOrderOperator function call",
            context=str(self.value),
            explanation=f"Unable to trace calling higher order operator variable for {self.value.__name__}.",
            hints=[
                *graph_break_hints.DYNAMO_BUG,
            ],
        )

    def as_python_constant(self):
        return self.value

    def is_python_hashable(self):
        return True

    def get_python_hash(self):
        return hash(self.as_python_constant())

    def is_python_equal(self, other):
        return self.as_python_constant() == other.as_python_constant()


class CustomFunctionHigherOrderOperatorVariable(TorchHigherOrderOperatorVariable):
    """
    Wraps torch._functorch.autograd_function.custom_function_call
    """

    def _call_function(
        self,
        tx: "InstructionTranslator",
        args: "list[VariableTracker]",
        kwargs: "dict[str, VariableTracker]",
    ) -> "VariableTracker":
        return torch._dynamo.variables.UserMethodVariable(
            self.value.__call__.__func__,
            torch._dynamo.variables.UserDefinedObjectVariable(
                self.value, source=self.source
            ),
            source=AttrSource(self.source, "__call__"),
        ).call_function(tx, args, kwargs)


class CondHigherOrderVariable(TorchHigherOrderOperatorVariable):
    supports_input_mutation = False
    supports_aliasing = False

    @raise_hard_error_if_graph_break(
        reason="Cond doesn't work unless it is captured completely with torch.compile."
    )
    def _call_function(
        self,
        tx: "InstructionTranslator",
        args: "list[VariableTracker]",
        kwargs: "dict[str, VariableTracker]",
    ) -> "VariableTracker":
        from . import ListVariable, TensorVariable

        args, kwargs = LazyVariableTracker.realize_all((args, kwargs))

        for i, k in enumerate(["pred", "true_fn", "false_fn", "operands"]):
            if v := kwargs.pop(k, None):
                assert i == len(args), (
                    "did not provide the right number of non-keyword args"
                )
                args.append(v)

        # TODO(voz): Support fake tensor dispatch for recursive
        # ops - see torch/dispatch/_dispatcher.py
        if len(args) != 4 or kwargs:
            unimplemented(
                gb_type="torch.cond: improper args/kwargs",
                context=f"args: {args}, kwargs: {kwargs}",
                explanation=f"torch.cond expects 4 positional arguments (got {len(args)}) "
                f"and no keyword arguments (got {len(kwargs)}) "
                "Usage: cond(pred, cond_fn, body_fn, operands)",
                hints=[
                    *graph_break_hints.USER_ERROR,
                ],
            )

        # Specialize into one of the branches since pred is constant
        pred, true_fn, false_fn, operands = args
        if type(args[0]) is ConstantVariable:
            warnings.warn(
                "Pred is a Python constant. When used with torch.cond, it specializes on one of the branches."
                " If you want torch.cond to preserve two branches, please make the predicate a boolean tensor or a SymBool.",
                UserWarning,
            )
            if pred.as_python_constant():
                return true_fn.call_function(tx, operands.unpack_var_sequence(tx), {})
            else:
                return false_fn.call_function(tx, operands.unpack_var_sequence(tx), {})

        # predicate
        if type(pred) not in (ConstantVariable, TensorVariable, SymNodeVariable):
            unimplemented(
                gb_type="torch.cond: improper predicate",
                context=str(pred),
                explanation="Expected `pred` to be a bool or a boolean tensor with a single item "
                f"but got {str(type(pred))} with original python type {str(pred.python_type())}.",
                hints=[
                    *graph_break_hints.USER_ERROR,
                ],
            )

        # operands
        if not isinstance(operands, (ListVariable, TupleVariable)):
            unimplemented(
                gb_type="torch.cond: improper operands",
                context=str(operands),
                explanation="Expected `operands` to be a list/tuple "
                f"but got {operands.python_type()}.",
                hints=[
                    *graph_break_hints.USER_ERROR,
                ],
            )

        operands_seq = operands.unpack_var_sequence(tx)
        if not only_consist_of(
            operands, (TensorVariable, ConstantVariable, SymNodeVariable)
        ):
            unimplemented(
                gb_type="torch.cond: improper operands contents",
                context=str(operands),
                explanation="Expected `operands` to be a list/tuple of pytrees that only consists of tensor leaves.",
                hints=[
                    *graph_break_hints.USER_ERROR,
                ],
            )

        # branches
        _check_supported_callable_arg(tx, true_fn, "true_fn")
        _check_supported_callable_arg(tx, false_fn, "false_fn")

        # Our strategy for tracing the true/false branches of cond
        # are to checkpoint our graphstate, run the true branch,
        # roll it back to the checkpoint, and run the false
        # branch, and then merge the graphstates.  Well, perhaps
        # "merge" is too strong a word: we mostly assert that
        # the resulting graphstates have to be the same.
        #
        # We only permit guards to diverge (we union the guards from
        # both branches).  In particular, this means that side
        # effects are NOT permitted inside true/false branches; this
        # would be difficult to implement, because of the path
        # explosion problem.

        def speculate_branch(branch):
            # NB: 0 is predicate
            ix = 1 if branch else 2
            # TODO: Support kwargs
            (
                (ret_val, ret_spec),
                ret_graph,
                ret_lifted_freevars,
            ) = speculate_subgraph(
                tx,
                args[ix],
                operands_seq,
                {},
                "cond",
                source_target=self.value,
                should_flatten_outputs=True,
                # TODO - removing consts from control flow ops need more work
                remove_consts_from_outputs=False,
                supports_input_mutation=self.supports_input_mutation,
                supports_aliasing=self.supports_aliasing,
            )

            # need to ensure we increase epoch so we don't memoize unbacked bindings
            # across different subgraphs which can interfere with runtime assertion
            # generation.
            tx.fake_mode.epoch += 1

            if not only_consist_of(ret_val, (TensorVariable, ConstantVariable)):
                unimplemented(
                    gb_type="torch.cond: unsupported branch return type",
                    context=str(ret_val),
                    explanation="Expected branches to return a possibly nested pytree of tensors or constant ints.",
                    hints=[
                        *graph_break_hints.USER_ERROR,
                    ],
                )
            for ret in ret_val.unpack_var_sequence(tx):
                if isinstance(ret, ConstantVariable) and ret.python_type() is not int:
                    unimplemented(
                        gb_type="torch.cond: unsupported branch return type (constant non-int)",
                        context=str(ret_val),
                        explanation="Constants returned from branches must be ints.",
                        hints=[
                            *graph_break_hints.USER_ERROR,
                        ],
                    )
            return ret_val, ret_spec, ret_graph, ret_lifted_freevars

        (true_r, true_spec, true_graph, true_lifted_freevars) = speculate_branch(True)
        true_nn_modules = dict(tx.output.nn_modules)

        (
            false_r,
            false_spec,
            false_graph,
            false_lifted_freevars,
        ) = speculate_branch(False)
        false_nn_modules = dict(tx.output.nn_modules)

        same_spec = _make_inlined(tx, pytree.TreeSpec.__eq__)(
            true_spec.treespec, false_spec.treespec
        ).as_python_constant()
        # 3.14: NotImplemented cannot be converted to bool
        if same_spec is not NotImplemented and not same_spec:
            unimplemented(
                gb_type="torch.cond: differing branch outputs",
                context=f"true_spec: {true_spec.treespec}, false_spec: {false_spec.treespec}, same_spec: {same_spec}",
                explanation="Expected branches to return the same pytree structure.",
                hints=[
                    *graph_break_hints.USER_ERROR,
                ],
            )

        (
            true_graph,
            false_graph,
            true_shared,
            _false_shared,
            unique_true,
            unique_false,
        ) = _merge_graph_inputs(
            true_graph,
            true_lifted_freevars,
            "true_branch",
            false_graph,
            false_lifted_freevars,
            "false_branch",
        )

        true_name = tx.output.install_subgraph(
            "cond_true",
            torch.fx.GraphModule(true_nn_modules, true_graph),
        )
        false_name = tx.output.install_subgraph(
            "cond_false",
            torch.fx.GraphModule(false_nn_modules, false_graph),
        )

        true_node = make_attr(tx, true_name)
        false_node = make_attr(tx, false_name)

        p_args = (
            pred.as_proxy(),
            true_node,
            false_node,
            # We pick true_shared but it shouldn't matter
            tuple(true_shared + unique_true + unique_false),
        )

        return _call_function_and_unflatten_output(
            tx,
            torch.ops.higher_order.cond,
            p_args,
            {},
            None,
            true_spec,
            true_r,
        )


class CallTorchbindHigherOrderVariable(TorchHigherOrderOperatorVariable):
    def __init__(self, hop, source, script_obj_var, method_name) -> None:
        super().__init__(hop, source)
        self.script_obj_var = script_obj_var
        self.method_name = method_name

    def _call_function(
        self,
        tx: "InstructionTranslator",
        args: list[VariableTracker],
        kwargs: dict[str, VariableTracker],
    ) -> VariableTracker:
        from .builder import wrap_fx_proxy

        args, kwargs = LazyVariableTracker.realize_all((args, kwargs))

        args_proxy = [arg.as_proxy() for arg in args]
        kwargs_proxy = {k: v.as_proxy() for k, v in kwargs.items()}
        return wrap_fx_proxy(
            tx=tx,
            proxy=tx.output.create_proxy(
                "call_function",
                self.value,
                args=tuple(
                    [self.script_obj_var.as_proxy(), self.method_name] + args_proxy
                ),
                kwargs=kwargs_proxy,
            ),
        )


def validate_subgraph_output_types(output: VariableTracker):
    """Verify that that the output of the subgraph is a tensor,
    int, bool, SymBool, or SymInt.
    """
    from . import TensorVariable

    if non_tensor_output := find_mismatched_vars(
        output, TensorVariable, allow_none=True
    ):
        for out in non_tensor_output:
            if (
                isinstance(out, SymNodeVariable) and out.python_type() in (int, bool)
            ) or (
                isinstance(out, ConstantVariable) and out.python_type() in (int, bool)
            ):
                continue
            unimplemented(
                gb_type="HOP body output unsupported",
                context=f"non-tensor outputs: {non_tensor_output}",
                explanation="HigherOrderOperator body's output must consist of tensors or ints/bools only "
                f"but got {out.python_type()}.",
                hints=[
                    *graph_break_hints.USER_ERROR,
                ],
            )


class WhileLoopHigherOrderVariable(TorchHigherOrderOperatorVariable):
    supports_input_mutation = False
    supports_aliasing = False

    @raise_hard_error_if_graph_break(
        reason="while_loop doesn't work unless it is captured completely with torch.compile."
    )
    def _call_function(
        self,
        tx: "InstructionTranslator",
        args: list[VariableTracker],
        kwargs: dict[str, VariableTracker],
    ) -> VariableTracker:
        return _call_while_loop(self, tx, args, kwargs, stack_output=False)


class WhileLoopStackOutputHigherOrderVariable(TorchHigherOrderOperatorVariable):
    supports_input_mutation = False
    supports_aliasing = False

    @raise_hard_error_if_graph_break(
        reason="while_loop_stack_output doesn't work unless it is captured completely with torch.compile."
    )
    def _call_function(
        self,
        tx: "InstructionTranslator",
        args: list[VariableTracker],
        kwargs: dict[str, VariableTracker],
    ) -> VariableTracker:
        return _call_while_loop(self, tx, args, kwargs, stack_output=True)


class AssociativeScanHigherOrderVariable(TorchHigherOrderOperatorVariable):
    supports_input_mutation = False
    supports_aliasing = False

    @raise_hard_error_if_graph_break(
        reason="associative_scan must be captured completely with torch.compile."
    )
    def _call_function(
        self,
        tx: "InstructionTranslator",
        args: list[VariableTracker],
        kwargs: dict[str, VariableTracker],
    ) -> VariableTracker:
        from torch._higher_order_ops.utils import first_slice_copy

        args, kwargs = LazyVariableTracker.realize_all((args, kwargs))

        def arg_extractor(combine_fn, xs, additional_inputs):
            return combine_fn, xs, additional_inputs

        combine_fn, xs, additional_inputs = arg_extractor(*args, **kwargs)

        if args[0].python_type() is functools.partial:
            # This is the standard case when the user calls the frontend
            # and the frontend invokes dynamo
            if len(args) != 2:
                unimplemented(
                    gb_type="torch.associative_scan: improper args",
                    context=f"args: {args}",
                    explanation=f"torch.associative_scan expects 2 positional arguments (got {len(args)}) "
                    "Usage: associative_scan(combine_fn, xs)",
                    hints=[
                        *graph_break_hints.USER_ERROR,
                    ],
                )

            xs_treespec = args[0].keywords["spec"]

            # combine_fn input check
            # We need to get the pure combine_fn from the functools.partial
            _check_supported_callable_arg(
                tx, combine_fn.keywords["combine_fn"], "combine_fn"
            )
        else:
            # This case is hit during re-tracing, for example in export tests
            # In this case, the combine_fn is a callable and not a functools.partial
            xs_treespec = _make_inlined(tx, pytree.tree_structure)(xs)

            _check_supported_callable_arg(tx, combine_fn, "combine_fn")

        # xs input check
        if not isinstance(xs, (ListVariable, TupleVariable)):
            unimplemented(
                gb_type="torch.associative_scan: improper xs",
                context=str(xs),
                explanation=f"Expected xs to be a list/tuple but got {xs.python_type()}",
                hints=[
                    *graph_break_hints.DYNAMO_BUG,
                ],
            )
        xs_vars = xs.unpack_var_sequence(tx)
        _check_all_tensorvariable(xs_vars)

        # additional_inputs input check
        if not isinstance(additional_inputs, (ListVariable, TupleVariable)):
            unimplemented(
                gb_type="torch.associative_scan: improper additional_inputs",
                context=str(additional_inputs),
                explanation=f"Expected additional_inputs to be a list/tuple but got {additional_inputs.python_type()}",
                hints=[
                    *graph_break_hints.DYNAMO_BUG,
                ],
            )
        additional_inputs_vars = additional_inputs.unpack_var_sequence(tx)
        _check_all_tensorvariable(additional_inputs_vars)

        scan_length = get_fake_value(xs_vars[0].as_proxy().node, tx).size()[0]
        if scan_length == 0:
            unimplemented(
                gb_type="torch.associative_scan: zero-sized tensor",
                context=str(xs_vars[0]),
                explanation="associative_scan() operator doesn't support zero-sized tensors during tracing.",
                hints=[
                    *graph_break_hints.USER_ERROR,
                ],
            )

        # Trace the subgraph
        # The sub_args is a slice of original input, e.g. if input.size is (3, 4), and scan dim=0
        # the sub_args shape will be (4, ).
        with discard_graph_changes(tx):
            sub_args = [
                _make_inlined(tx, first_slice_copy)(leaf)
                for leaf in itertools.chain(xs_vars, xs_vars)
            ]
            sub_args_additional_inputs = [
                t.call_method(tx, "clone", args=(), kwargs={})
                for t in additional_inputs_vars
            ]

        sub_args = sub_args + sub_args_additional_inputs
        (
            (combine_result, _combine_spec),
            combine_graph,
            combine_lifted_freevars,
        ) = speculate_subgraph(
            tx,
            combine_fn,
            sub_args,
            sub_kwargs={},
            description="associative_scan_combine_fn",
            source_target=self.value,
            set_subgraph_inputs="flatten_manual",
            supports_input_mutation=self.supports_input_mutation,
            supports_aliasing=self.supports_aliasing,
        )

        # Ensure that the output of scan is a flattened list of elements,
        # because downstream operations assume that the output of HOPs
        # is flattened
        output_node = combine_graph.find_nodes(op="output")[0]
        output_node.args = (pytree.tree_leaves(output_node.args),)
        combine_graph.lint()

        # Collect the results from the combine_fn
        results, _combine_treespec = _make_inlined(tx, pytree.tree_flatten)(
            combine_result
        ).unpack_var_sequence(tx)

        # Check whether the combine_fn returns one child tree for the output.
        if _combine_treespec.as_python_constant().num_leaves < 1:
            unimplemented(
                gb_type="torch.associative_scan: combine_fn improper number of leaves",
                context=str(_combine_treespec.as_python_constant()),
                explanation="combine_fn needs to produce one pytree for the output "
                f"but combine_fn produces the pytree {_combine_treespec.as_python_constant()}.",
                hints=[
                    *graph_break_hints.USER_ERROR,
                ],
            )

        # Check whether the outs produced by combine_fn has the same treespec as xs
        # We need to have this check this way, because in case init is a TreeSpec and carry
        # but carry is only a LeafSpec, these two cannot be compared correctly.
        if (
            xs_treespec.as_python_constant().is_leaf()
            != _combine_treespec.as_python_constant().is_leaf()
        ) or not _make_inlined(tx, pytree.TreeSpec.__eq__)(
            xs_treespec, _combine_treespec
        ).as_python_constant():
            unimplemented(
                gb_type="torch.associative_scan: mismatched input/output tree structure",
                context=f"xs: {xs_treespec.as_python_constant()}, output: {_combine_treespec.as_python_constant()}",
                explanation="The tree structure of the xs and the outs of the combine_fn are are expected to be identical, but got "
                f"xs: {xs_treespec.as_python_constant()} vs output: {_combine_treespec.as_python_constant()}.",
                hints=[
                    *graph_break_hints.USER_ERROR,
                ],
            )

        # We set include contiguity=False because we have vmap x HOP tests, where if
        # include_contiguity=True will call t.is_contiguous inside of vmap and get an error
        # "querying is_contiguous inside of vmap for memory_format other than
        # torch.contiguous_format is not yet implemented". This is okay because stride
        # is still checked.
        check_meta_consistency_vt(
            [_make_inlined(tx, first_slice_copy)(t) for t in xs_vars],
            results.items,
            "initial_xs",
            "combine_fn_output",
            include_contiguity=False,
        )

        combine_gm = torch.fx.GraphModule(dict(tx.output.nn_modules), combine_graph)
        combine_freevars_proxy = tuple(combine_lifted_freevars.keys())

        # Compute the proxies for the input check
        proxy_vars_inputcheck = (
            tuple(sarg.as_proxy() for sarg in sub_args) + combine_freevars_proxy
        )

        from torch._higher_order_ops.utils import _maybe_fake_tracing
        from torch._inductor.utils import is_pointwise_use

        with tx.fake_mode:
            sub_args_fake = [
                (
                    leaf.node.meta["example_value"].clone()
                    if hasattr(leaf.node.meta["example_value"], "clone")
                    else leaf.node.meta["example_value"]
                )
                for leaf in pytree.tree_leaves(proxy_vars_inputcheck)
            ]
            pre_dispatch = False

            fx = _maybe_fake_tracing(
                combine_gm, sub_args_fake, pre_dispatch=pre_dispatch
            )

            for node in fx.graph.nodes:
                # Check that the combine_fn is pointwise, if combine_mode='pointwise'
                if not all(
                    is_pointwise_use(use) or use.op == "output" for use in node.users
                ):
                    raise RuntimeError(
                        "For combine_mode='pointwise', the combine_fn needs to be pointwise"
                    )

        combine_fn_name = tx.output.install_subgraph(
            "associative_scan_combine_fn", combine_gm
        )

        # Compute the proxies
        xs_proxy = xs.as_proxy()
        combine_freevars_proxy = tuple(combine_lifted_freevars.keys())
        additional_inputs_proxy = additional_inputs.as_proxy() + combine_freevars_proxy

        p_args = (
            make_attr(tx, combine_fn_name),
            xs_proxy,
            additional_inputs_proxy,
        )

        return _call_function_and_unflatten_output(
            tx,
            torch.ops.higher_order.associative_scan,
            p_args,
            {},
            None,
            OutputSpec(xs_treespec),
            None,
        )


class ScanHigherOrderVariable(TorchHigherOrderOperatorVariable):
    supports_input_mutation = False
    supports_aliasing = False

    @raise_hard_error_if_graph_break(
        reason="scan must be captured completely with torch.compile."
    )
    def _call_function(
        self,
        tx: "InstructionTranslator",
        args: list[VariableTracker],
        kwargs: dict[str, VariableTracker],
    ) -> VariableTracker:
        from torch._higher_order_ops.scan import _extract_carry_and_out
        from torch._higher_order_ops.utils import first_slice_copy

        args, kwargs = LazyVariableTracker.realize_all((args, kwargs))

        # combine_fn input check
        def _check_combine_fn_is_normalized(combine_fn_var):
            if not isinstance(
                combine_fn_var,
                (
                    variables.nn_module.NNModuleVariable,
                    variables.nn_module.UnspecializedNNModuleVariable,
                    variables.FunctoolsPartialVariable,
                ),
            ):
                unimplemented(
                    gb_type="torch.scan: improper combine_fn",
                    context=str(combine_fn_var),
                    explanation="Expected combine_fn to be wrapped as functools.partial in scan user-facing api "
                    f"or a graph module if we're re-exporting but got {combine_fn_var.python_type()}.",
                    hints=[
                        *graph_break_hints.DIFFICULT,
                    ],
                )
            return isinstance(
                combine_fn_var,
                (
                    variables.nn_module.NNModuleVariable,
                    variables.nn_module.UnspecializedNNModuleVariable,
                ),
            )

        def arg_extractor(combine_fn, init, xs, additional_inputs):
            return combine_fn, init, xs, additional_inputs

        combine_fn, init, xs, additional_inputs = arg_extractor(*args, **kwargs)
        init_vars = init.unpack_var_sequence(tx)
        xs_vars = xs.unpack_var_sequence(tx)
        additional_inputs_vars = additional_inputs.unpack_var_sequence(tx)

        # combine_fn input check
        combine_fn_is_normalized = _check_combine_fn_is_normalized(combine_fn)
        if combine_fn_is_normalized:
            combine_gm = combine_fn.value
            assert isinstance(combine_gm, torch.fx.GraphModule), (
                combine_fn,
                combine_gm,
            )
        else:
            # combine_fn input check
            # We need to get the pure combine_fn from the functools.partial
            _check_supported_callable_arg(
                tx, combine_fn.keywords["combine_fn"], "combine_fn"
            )
        # xs input check
        if not isinstance(xs, (ListVariable, TupleVariable)):
            unimplemented(
                gb_type="torch.scan: improper xs",
                context=str(xs),
                explanation=f"Expected xs to be a list/tuple but got {xs.python_type()}",
                hints=[
                    *graph_break_hints.DYNAMO_BUG,
                ],
            )
        # init input check
        if not isinstance(init, (ListVariable, TupleVariable)):
            unimplemented(
                gb_type="torch.scan: improper init",
                context=str(init),
                explanation=f"Expected init to be a list/tuple with at least one element but got {init.python_type()}",
                hints=[
                    *graph_break_hints.DYNAMO_BUG,
                ],
            )

        if len(init_vars) == 0:
            unimplemented(
                gb_type="torch.scan: no init leaves",
                context="",
                explanation="Expected init leaves.",
                hints=[
                    *graph_break_hints.DYNAMO_BUG,
                ],
            )

        # additional_inputs input check
        if not isinstance(additional_inputs, (ListVariable, TupleVariable)):
            unimplemented(
                gb_type="torch.scan: improper additional_inputs",
                context=str(additional_inputs),
                explanation=f"Expected additional_inputs to be a list/tuple but got {additional_inputs.python_type()}",
                hints=[
                    *graph_break_hints.DYNAMO_BUG,
                ],
            )
        # scan_length check
        scan_length = get_fake_value(xs_vars[0].as_proxy().node, tx).size()[0]
        if scan_length == 0:
            unimplemented(
                gb_type="torch.scan: zero-sized tensor",
                context=str(xs_vars[0]),
                explanation="associative_scan() operator doesn't support zero-sized tensors during tracing.",
                hints=[
                    *graph_break_hints.USER_ERROR,
                    *graph_break_hints.SUPPORTABLE,
                ],
            )
        _check_all_tensorvariable(init_vars)
        _check_all_tensorvariable(xs_vars)
        _check_all_tensorvariable(additional_inputs_vars)

        with discard_graph_changes(tx):
            sub_args_init = [
                ini.call_method(tx, "clone", args=(), kwargs={}) for ini in init_vars
            ]
            # The sub_args_inp is a slice of original input, e.g. if input.size is (3, 4), and scan dim=0
            # the sub_args_inp shape will be (4, ).
            sub_args_inp = [_make_inlined(tx, first_slice_copy)(inp) for inp in xs_vars]
            sub_args_additional_inputs = [
                t.call_method(tx, "clone", args=(), kwargs={})
                for t in additional_inputs_vars
            ]

        sub_args = sub_args_init + sub_args_inp + sub_args_additional_inputs
        (
            (combine_result, _combine_spec),
            combine_graph,
            combine_lifted_freevars,
        ) = speculate_subgraph(
            tx,
            combine_fn,
            sub_args,
            sub_kwargs={},
            description="scan_combine_fn",
            source_target=self.value,
            set_subgraph_inputs="flatten_manual",
            supports_input_mutation=self.supports_input_mutation,
            supports_aliasing=self.supports_aliasing,
        )

        # Ensure that the output of scan is a flattened list of elements,
        # because downstream operations assume that the output of HOPs
        # is flattened
        output_node = combine_graph.find_nodes(op="output")[0]
        output_node.args = (pytree.tree_leaves(output_node.args),)
        combine_graph.lint()
        combine_freevars_proxy = list(combine_lifted_freevars.keys())
        combine_result_vars = combine_result.unpack_var_sequence(tx)

        if combine_fn_is_normalized:
            carry_vars, out_vars = _extract_carry_and_out(
                combine_result_vars, len(init_vars)
            )
        else:
            if len(combine_result_vars) != 2:
                unimplemented(
                    gb_type="torch.scan: improper combine_fn number of returns",
                    context=str(combine_result_vars),
                    explanation=f"Expect combine_fn to return a tuple (next_carry, y) but got {combine_result_vars}.",
                    hints=[
                        *graph_break_hints.USER_ERROR,
                    ],
                )
            carry_tree, out_vars = combine_result_vars
            carry_vars, _ = _make_inlined(tx, pytree.tree_flatten)(
                carry_tree
            ).unpack_var_sequence(tx)
            carry_vars = carry_vars.unpack_var_sequence(tx)
            out_vars = _make_inlined(tx, pytree.tree_leaves)(
                out_vars
            ).unpack_var_sequence(tx)

            # additional output checking
            _combine_spec = OutputSpec(
                _make_inlined(tx, pytree.tree_structure)(combine_result)
            )

            check_meta_consistency_vt(
                init_vars,
                carry_vars,
                "init",
                "carry",
            )

        # Check meta data of carries and inits. If we pass this stage, we are sure that the init and carries
        # have the same tree structure.
        # We set include contiguity=False because we have vmap x HOP tests, where if
        # include_contiguity=True will call t.is_contiguous inside of vmap and get an error
        # "querying is_contiguous inside of vmap for memory_format other than
        # torch.contiguous_format is not yet implemented". This is okay because stride
        # is still checked.
        check_meta_consistency_vt(
            init_vars,
            carry_vars,
            "init",
            "carry",
            include_contiguity=False,
        )

        xs_proxy = xs.as_proxy()
        init_proxy = init.as_proxy()
        additional_inputs_proxy = list(additional_inputs.as_proxy()) + list(
            combine_freevars_proxy
        )

        combine_gm = torch.fx.GraphModule(dict(tx.output.nn_modules), combine_graph)
        combine_fn_name = tx.output.install_subgraph("scan_combine_fn", combine_gm)

        p_args = (
            make_attr(tx, combine_fn_name),
            init_proxy,
            xs_proxy,
            additional_inputs_proxy,
        )

        return _call_function_and_unflatten_output(
            tx,
            torch.ops.higher_order.scan,
            p_args,
            {},
            None,
            _combine_spec,
            None,
        )


def non_single_tensor_return_unsupported(api, ret):
    from . import TensorVariable

    if not isinstance(ret, TensorVariable):
        unimplemented(
            gb_type="non-single Tensor return unsupported",
            context=f"api: {api}, ret: {ret}",
            explanation=f"{api} over function that returns something other than one Tensor.",
            hints=[],
        )


class MapHigherOrderVariable(TorchHigherOrderOperatorVariable):
    supports_input_mutation = False
    supports_aliasing = False

    @raise_hard_error_if_graph_break(
        reason="map doesn't work unless it is captured completely with torch.compile."
    )
    def _call_function(
        self,
        tx: "InstructionTranslator",
        args: list[VariableTracker],
        kwargs: dict[str, VariableTracker],
    ) -> VariableTracker:
        args, kwargs = LazyVariableTracker.realize_all((args, kwargs))

        if len(kwargs) > 0:
            unimplemented(
                gb_type="torch.map: kwargs not supported",
                context=f"args: {args}, kwargs: {kwargs}",
                explanation=f"torch.map expects no keyword arguments (got {len(kwargs)})",
                hints=[
                    *graph_break_hints.USER_ERROR,
                ],
            )

        _check_supported_callable_arg(tx, args[0], "map_fn")

        # args = f, flat_xs, flat_args
        assert isinstance(args[1], (ListVariable, TupleVariable)), args[1]
        assert isinstance(args[2], (ListVariable, TupleVariable)), args[2]
        unpacked_xs = args[1].unpack_var_sequence(tx)
        unpacked_args = args[2].unpack_var_sequence(tx)

        sample_shape = get_fake_value(unpacked_xs[0].as_proxy().node, tx).size()

        if len(sample_shape) < 1 or sample_shape[0] == 0:
            unimplemented(
                gb_type="torch.map: improper inputs",
                context=str(sample_shape),
                explanation="torch.map doesn't support scalar or non-zero sized tensors during tracing.",
                hints=[
                    *graph_break_hints.USER_ERROR,
                ],
            )

        # To get the example output from map() we will need to provide at least one sample to
        # the loop body. In our case we will always use xs[0], and our map() won't support zero
        # sized tensor during tracing.
        with discard_graph_changes(tx):
            sliced_xs = [
                xs.call_method(
                    tx,
                    "select",
                    args=(VariableTracker.build(tx, 0), VariableTracker.build(tx, 0)),
                    kwargs={},
                )
                for xs in unpacked_xs
            ]

        # TODO: Support kwargs
        (
            (body_r, body_spec),
            body_graph,
            body_lifted_freevars,
        ) = speculate_subgraph(
            tx,
            args[0],
            [
                *sliced_xs,
                *unpacked_args,
            ],
            {},
            "torch.ops.higher_order.map",
            source_target=self.value,
            set_subgraph_inputs="flatten_manual",
            should_flatten_outputs=True,
            # TODO - removing consts from control flow ops need more work
            remove_consts_from_outputs=False,
            supports_input_mutation=self.supports_input_mutation,
            supports_aliasing=self.supports_aliasing,
        )

        # Check all outputs of map are tensors.
        # For map, outputting None is OK, thus ignore None values in the check
        body_r_vars = body_r.unpack_var_sequence(tx)
        none_mask = [
            type(x.realize()) is ConstantVariable and x.as_python_constant() is None
            for x in body_r_vars
        ]
        _check_all_tensorvariable(
            [br for bm, br in zip(none_mask, body_r_vars) if not bm]
        )

        body_nn_modules = dict(tx.output.nn_modules)

        body_name = tx.output.install_subgraph(
            "map_body",
            torch.fx.GraphModule(body_nn_modules, body_graph),
        )

        body_node = make_attr(tx, body_name)

        p_args = (
            body_node,
            [xs.as_proxy() for xs in unpacked_xs],
            [arg.as_proxy() for arg in unpacked_args]
            + list(body_lifted_freevars.keys()),
        )

        return _call_function_and_unflatten_output(
            tx, torch.ops.higher_order.map_impl, p_args, {}, None, body_spec, body_r
        )


class PrintHigherOrderVariable(TorchHigherOrderOperatorVariable):
    def _call_function(
        self,
        tx: "InstructionTranslator",
        args: "list[VariableTracker]",
        kwargs: "dict[str, VariableTracker]",
    ) -> "VariableTracker":
        from .builder import wrap_fx_proxy

        args, kwargs = LazyVariableTracker.realize_all((args, kwargs))

        args_proxy = [arg.as_proxy() for arg in args]
        kwargs_proxy = {k: v.as_proxy() for k, v in kwargs.items()}
        return wrap_fx_proxy(
            tx=tx,
            proxy=tx.output.create_proxy(
                "call_function",
                self.value,
                args=tuple(args_proxy),
                kwargs=kwargs_proxy,
            ),
        )


class ExecutorchCallDelegateHigherOrderVariable(TorchHigherOrderOperatorVariable):
    def _call_function(
        self,
        tx: "InstructionTranslator",
        args: "list[VariableTracker]",
        kwargs: "dict[str, VariableTracker]",
    ) -> "VariableTracker":
        from .builder import wrap_fx_proxy

        # This is operator for delegation within Executorch which calls a
        # specific function in the given lowered module with the given
        # operators. The actual operator is defined in the Executorch codebase.
        # This is a bad hierarchical violation since
        # executorch_call_delegate sits at a higher level than dynamo, but
        # there's no real solution to this issue yet.
        if len(kwargs) > 0:
            unimplemented(
                gb_type="executorch_call_delegate: kwargs not supported",
                context=f"args: {args}, kwargs: {kwargs}",
                explanation=f"executorch_call_delegate expects no keyword arguments (got {len(kwargs)})",
                hints=[],
            )
        if isinstance(args[0], variables.NNModuleVariable):
            lowered_module = tx.output.get_submodule(args[0].module_key)
            lowered_node = make_attr(tx, args[0].module_key)
        elif isinstance(args[0], variables.UnspecializedNNModuleVariable):
            # This nn module is special sa delegated by executorch. Just
            # install it as a attr in the graph.
            lowered_module = args[0].value
            lowered_node = tx.output.register_static_attr_and_return_proxy(
                "delegate", lowered_module
            )

        p_args = tuple(arg.as_proxy() for arg in args[1:])
        real_sub_args = pytree.tree_map_only(
            torch.fx.Proxy, lambda a: get_fake_value(a.node, tx), p_args
        )

        with tx.fake_mode:
            example_value = lowered_module.original_module.module()(*real_sub_args)

        # NOTE [Guaranteeing the 1-1 correspondence of FakeTensors and real tensors]:
        # executorch modules promise not to alias inputs and outputs.
        # Thus, output FakeTensors will correctly not alias input FakeTensors.
        _assert_tensors_nonaliasing(real_sub_args, example_value)

        p_args = (lowered_node,) + p_args

        # Store the invocation as a call
        return wrap_fx_proxy(
            tx=tx,
            proxy=tx.output.create_proxy(
                "call_function",
                self.value,
                args=tuple(p_args),
                kwargs={},
            ),
            example_value=example_value,
        )


class FunctorchHigherOrderVariable(UserFunctionVariable):
    def call_function(
        self,
        tx: "InstructionTranslator",
        args: "list[VariableTracker]",
        kwargs: "dict[str, VariableTracker]",
    ) -> "VariableTracker":
        return super().call_function(tx, args, kwargs)

    def should_allow_nested_graph_breaks(self):
        return False


class FunctionalCallVariable(FunctorchHigherOrderVariable):
    def call_function(
        self, tx, args: list[VariableTracker], kwargs: dict[str, VariableTracker]
    ) -> VariableTracker:
        if not torch._dynamo.config.inline_inbuilt_nn_modules:
            unimplemented(
                gb_type="torch.func.functional_call capture is disabled",
                context="",
                explanation="torch.func.functional_call capture is disabled",
                hints=[
                    "Set `torch._dynamo.config.inline_inbuilt_nn_modules=True` to enable.",
                ],
            )
        return super().call_function(tx, args, kwargs)


class ReparametrizeModuleCallVariable(FunctorchHigherOrderVariable):
    def __init__(self, *args, **kwargs):
        super().__init__(*args, **kwargs)

    def call_function(
        self, tx, args: list[VariableTracker], kwargs: dict[str, VariableTracker]
    ) -> VariableTracker:
        ctx_manager_vt = super().call_function(tx, args, kwargs)
        return RepararametrizeModuleContextVariable(ctx_manager_vt, args[0])


class WrapHigherOrderVariable(TorchHigherOrderOperatorVariable):
    supports_input_mutation = True
    supports_aliasing = True
    allow_side_effects = False

    def install_subgraph_in_output_graph(
        self, tx, fn_vt, fn_args_vt, kwargs, body_gmod, attr_name="wrap_body"
    ):
        return tx.output.install_subgraph(
            f"{attr_name}",
            body_gmod,
        )

    def create_wrapped_node(
        self,
        tx: "InstructionTranslator",
        fn_vt,
        fn_args_vt,
        kwargs,
        description,
        *,
        subgraph_name="wrap_body",
    ):
        # See NOTE [HigherOrderOperator tracing design] for more details
        (
            body_r,
            body_graph,
            body_lifted_freevars,
            body_graph_output_vts,
        ) = speculate_subgraph_with_auto_output_flattening(
            tx,
            fn_vt,
            fn_args_vt,
            kwargs,
            description,
            source_target=self.value,
            allow_side_effects=self.allow_side_effects,
            supports_input_mutation=self.supports_input_mutation,
            supports_aliasing=self.supports_aliasing,
        )

        body_gmod = torch.fx.GraphModule(tx.output.nn_modules, body_graph)
        body_name = self.install_subgraph_in_output_graph(
            tx,
            fn_vt,
            fn_args_vt,
            kwargs,
            body_gmod,
            attr_name=subgraph_name,
        )
        body_node = make_attr(tx, body_name)

        # Since, we call `speculate_subgraph` with `set_subgraph_inputs="automatic`,
        # all the arguments are lifted.
        lifted_args = tuple(arg for arg in body_lifted_freevars)

        proxy_args = (body_node,) + lifted_args

        example_value = pytree.tree_map_only(
            torch.fx.Node,
            lambda a: a.meta["example_value"],
            body_graph.find_nodes(op="output")[0].args[0],
        )

        return (
            proxy_args,
            {},
            example_value,
            body_r,
            body_gmod,
            body_name,
            body_graph_output_vts,
        )

    def _call_function(
        self,
        tx: "InstructionTranslator",
        args: "list[VariableTracker]",
        kwargs: "dict[str, VariableTracker]",
    ) -> "VariableTracker":
        # This flattens the kwargs into lifted args
        (
            p_args,
            p_kwargs,
            _example_value,
            body_r,
            _,
            _,
            body_graph_output_vts,
        ) = self.create_wrapped_node(tx, args[0], args[1:], kwargs, "wrap")

        if len(p_kwargs) > 0:
            unimplemented(
                gb_type="WrapHigherOrderVariable: kwargs unexpected",
                context=f"args: {args}, kwargs: {kwargs}",
                explanation="kwargs should have been flattened into lifted args.",
                hints=[
                    *graph_break_hints.DYNAMO_BUG,
                ],
            )

        return _call_function_with_auto_output_flattening(
            tx,
            self.value,
            tuple(p_args),
            p_kwargs,
            _example_value,
            body_r,
            body_graph_output_vts,
        )


class WrapWithSetGradEnabledHigherOrderVariable(TorchHigherOrderOperatorVariable):
    """
    This hop is not exposed to users but is inserted into the graph
    after export as a post-processing step.
    """

    def call_function(
        self,
        tx: "InstructionTranslator",
        args: "list[VariableTracker]",
        kwargs: "dict[str, VariableTracker]",
    ) -> "VariableTracker":
        args, kwargs = LazyVariableTracker.realize_all((args, kwargs))

        if kwargs:
            unimplemented(
                gb_type="wrap_with_set_grad_enabled: unexpected kwargs",
                context=f"args: {args}, kwargs: {kwargs}",
                explanation=f"wrap_with_set_grad_enabled expects no keyword arguments (got {len(kwargs)}).",
                hints=[
                    *graph_break_hints.DYNAMO_BUG,
                ],
            )

        grad_enabled, fn_var, *rest_args = args

        if not isinstance(grad_enabled, ConstantVariable):
            unimplemented(
                gb_type="wrap_with_set_grad_enabled: non-constant grad_enabled",
                context=str(grad_enabled),
                explanation="wrap_with_set_grad_enabled expects grad_enabled argument to be a constant.",
                hints=[
                    *graph_break_hints.DYNAMO_BUG,
                ],
            )

        _check_supported_callable_arg(tx, fn_var, "enable_grad_fn")

        with torch.set_grad_enabled(grad_enabled.as_python_constant()):
            (
                (body_r, treespec),
                body_graph,
                body_lifted_freevars,
            ) = speculate_subgraph(
                tx,
                fn_var,
                [*rest_args],
                {},
                "torch.ops.higher_order.wrap_with_set_grad_enabled",
                source_target=self.value,
                set_subgraph_inputs="manual",
                should_flatten_outputs=True,
            )

        if len(body_lifted_freevars) > 0:
            unimplemented(
                gb_type="wrap_with_set_grad_enabled: unexpected freevars",
                context=str(body_lifted_freevars),
                explanation="wrap_with_set_grad_enabled expects no freevars.",
                hints=[],
            )

        body_gmod = torch.fx.GraphModule(tx.output.nn_modules, body_graph)
        body_name = tx.output.install_subgraph(
            "wrap_body",
            body_gmod,
        )

        body_node = make_attr(tx, body_name)

        proxy_args = tuple(
            [
                grad_enabled.as_python_constant(),
                body_node,
            ]
            + [operand.as_proxy() for operand in rest_args]
        )
        example_value = pytree.tree_map_only(
            torch.fx.Proxy,
            lambda a: a.node.meta["example_value"],
            body_r.as_proxy(),
        )
        return _call_function_and_unflatten_output(
            tx, self.value, proxy_args, {}, example_value, treespec, body_r
        )


class WrapWithAutocastHigherOrderVariable(TorchHigherOrderOperatorVariable):
    """
    This hop is not exposed to users but is inserted into the graph
    after export as a post-processing step.
    """

    def call_function(
        self,
        tx: "InstructionTranslator",
        args: "list[VariableTracker]",
        kwargs: "dict[str, VariableTracker]",
    ) -> "VariableTracker":
        args, kwargs = LazyVariableTracker.realize_all((args, kwargs))

        if kwargs:
            unimplemented(
                gb_type="wrap_with_autocast: unexpected kwargs",
                context=f"args: {args}, kwargs: {kwargs}",
                explanation=f"wrap_with_autocast expects no keyword arguments (got {len(kwargs)}).",
                hints=[
                    *graph_break_hints.DYNAMO_BUG,
                ],
            )

        device_type, dtype, enabled, cache_enabled, fn_var, *rest_args = args

        for arg in [device_type, dtype, enabled, cache_enabled]:
            if not isinstance(arg, ConstantVariable):
                unimplemented(
                    gb_type="wrap_with_autocast: expected constant arg",
                    context=str(args),
                    explanation="wrap_with_autocast expects device_type, dtype, enabled, "
                    "and cache_enabled arguments to be constants.",
                    hints=[
                        *graph_break_hints.DYNAMO_BUG,
                    ],
                )

        _check_supported_callable_arg(tx, fn_var, "autocast")

        python_constants = [
            arg.as_python_constant()
            for arg in [device_type, dtype, enabled, cache_enabled]
        ]

        with torch.autocast(*python_constants):
            (
                (body_r, treespec),
                body_graph,
                body_lifted_freevars,
            ) = speculate_subgraph(
                tx,
                fn_var,
                [*rest_args],
                {},
                "torch.ops.higher_order.wrap_with_autocast",
                source_target=self.value,
                set_subgraph_inputs="manual",
                should_flatten_outputs=True,
            )

        if len(body_lifted_freevars) > 0:
            unimplemented(
                gb_type="wrap_with_autocast: unexpected freevars",
                context=str(body_lifted_freevars),
                explanation="wrap_with_autocast expects no freevars.",
                hints=[],
            )

        body_gmod = torch.fx.GraphModule(tx.output.nn_modules, body_graph)
        body_name = tx.output.install_subgraph(
            "wrap_body",
            body_gmod,
        )

        body_node = make_attr(tx, body_name)

        proxy_args = tuple(
            [
                *python_constants,
                body_node,
            ]
            + [operand.as_proxy() for operand in rest_args]
        )
        example_value = pytree.tree_map_only(
            torch.fx.Proxy,
            lambda a: a.node.meta["example_value"],
            body_r.as_proxy(),
        )

        return _call_function_and_unflatten_output(
            tx, self.value, proxy_args, {}, example_value, treespec, body_r
        )


class HintsWrapperHigherOrderVariable(WrapHigherOrderVariable):
    def install_subgraph_in_output_graph(
        self, tx, fn_vt, fn_args_vt, kwargs, body_gmod, attr_name="wrap_body"
    ):
        return tx.output.install_subgraph(
            "hints_wrapper_body",
            body_gmod,
        )

    @raise_hard_error_if_graph_break(
        reason="hints_wrapper doesn't work unless it is captured completely with torch.compile."
    )
    def _call_function(
        self, tx, args: "list[VariableTracker]", kwargs: "dict[str, VariableTracker]"
    ) -> "VariableTracker":
        _check_supported_callable_arg(tx, args[0], "body_fn")

        # inputs
        if (
            len(args) != 3
            or not isinstance(args[1], (ListVariable, TupleVariable))
            or not isinstance(args[2], ConstDictVariable)
            or len(kwargs) != 1
            or "hints" not in kwargs
        ):
            unimplemented(
                gb_type="hints_wrapper: improper args/kwargs",
                context=f"args: {args}, kwargs: {kwargs}",
                explanation=f"hints_wrapper expects 3 positional arguments (got {len(args)}) "
                f"and 1 keyword argument (got {len(kwargs)}). "
                "Usage: hints_wrapper(body_fn, args, kwargs, hints=...). "
                "args is expected to be list/tuple and kwargs is expected to be a dict.",
                hints=[
                    *graph_break_hints.USER_ERROR,
                ],
            )

        operands = args[1].unpack_var_sequence(tx)
        fn_kwargs = args[2].as_python_constant()

        # Use create_wrapped_node from WrapHigherOrderVariable
        (
            p_args,
            _,
            example_value,
            body_r,
            body_gmod,
            _,
            body_graph_output_vts,
        ) = self.create_wrapped_node(
            tx,
            args[0],  # function
            operands,
            fn_kwargs,
            "hints_wrapper",
        )

        # hints_wrapper expects (body_node, args, kwargs) as positional args
        # So we need to restructure p_args from (body_node, *lifted_args)
        # to (body_node, lifted_args_tuple, {})
        body_node = p_args[0]
        lifted_args = p_args[1:]
        p_args = (body_node, tuple(lifted_args), {})

        # add hints into p_kwargs
        p_kwargs = {}
        p_kwargs["hints"] = kwargs["hints"].as_python_constant()

        return _call_function_with_auto_output_flattening(
            tx,
            self.value,
            p_args,
            p_kwargs,
            example_value,
            body_r,
            body_graph_output_vts,
        )


class OutDtypeHigherOrderVariable(TorchHigherOrderOperatorVariable):
    def _call_function(
        self,
        tx: "InstructionTranslator",
        args: "list[VariableTracker]",
        kwargs: "dict[str, VariableTracker]",
    ) -> "VariableTracker":
        from .builder import wrap_fx_proxy

        if len(kwargs) > 0:
            unimplemented(
                gb_type="out_dtype: unexpected kwargs",
                context=f"args: {args}, kwargs: {kwargs}",
                explanation=f"out_dtype expects no keyword arguments (got {len(kwargs)}).",
                hints=[
                    *graph_break_hints.USER_ERROR,
                ],
            )

        p_args = tuple(arg.as_proxy() for arg in args)
        op = p_args[0]
        output_dtype = p_args[1]
        fake_sub_args = pytree.tree_map_only(
            torch.fx.Proxy, lambda a: a.node.meta["example_value"], p_args[2:]
        )
        # This is a simplified implementation of this operator just for tracing.
        # Actual implementation may also first promote the arguments
        example_value = op(*fake_sub_args).to(dtype=output_dtype)

        # Store the invocation as a call
        return wrap_fx_proxy(
            tx=tx,
            proxy=tx.output.create_proxy(
                "call_function",
                self.value,
                args=tuple(p_args),
                kwargs={},
            ),
            example_value=example_value,
        )


class StrictModeHigherOrderVariable(TorchHigherOrderOperatorVariable):
    @raise_hard_error_if_graph_break(
        reason="strict_mode HOO doesn't work unless it is captured completely with torch.compile."
    )
    def _call_function(
        self,
        tx: "InstructionTranslator",
        args: "list[VariableTracker]",
        kwargs: "dict[str, VariableTracker]",
    ) -> "VariableTracker":
        unpacked_sequence = args[1].unpack_var_sequence(tx)
        # TODO (tmanlaibaatar) support pytree here
        for arg in unpacked_sequence:
            if isinstance(arg, (ListVariable, TupleVariable, ConstDictVariable)):
                unimplemented(
                    gb_type="strict_mode: improper args",
                    context=f"args: {args}, kwargs: {kwargs}",
                    explanation="strict_mode higher order op expects flat inputs (list/tuple/dict)",
                    hints=[
                        *graph_break_hints.USER_ERROR,
                    ],
                )

        if kwargs:
            unimplemented(
                gb_type="strict_mode: unexpected kwargs",
                context=f"args: {args}, kwargs: {kwargs}",
                explanation=f"strict_mode higher order op expects no keyword arguments (got {len(kwargs)}).",
                hints=[
                    *graph_break_hints.USER_ERROR,
                ],
            )

        (
            (ret_val, ret_spec),
            ret_graph,
            ret_lifted_freevars,
        ) = speculate_subgraph(
            tx,
            args[0],
            unpacked_sequence,
            {},
            "strict_mode",
            source_target=self.value,
            should_flatten_outputs=True,
        )

        strict_mode_nn_modules = dict(tx.output.nn_modules)

        strict_mode_name = tx.output.install_subgraph(
            "strict_mode_body",
            torch.fx.GraphModule(strict_mode_nn_modules, ret_graph),
        )

        strict_mode_node = make_attr(tx, strict_mode_name)
        p_args = (
            strict_mode_node,
            tuple(ret_lifted_freevars.keys()),
        )

        flat_example_value = pytree.tree_map_only(
            torch.fx.Proxy,
            lambda a: a.node.meta["example_value"],
            ret_val.as_proxy(),
        )

        return _call_function_and_unflatten_output(
            tx,
            torch.ops.higher_order.strict_mode,
            p_args,
            {},
            flat_example_value,
            ret_spec,
            ret_val,
        )


class CheckpointHigherOrderVariable(WrapHigherOrderVariable):
    def __init__(self, *args, **kwargs) -> None:
        super().__init__(*args, **kwargs)
        self.allow_side_effects = (
            torch._dynamo.config.skip_fwd_side_effects_in_bwd_under_checkpoint
        )

    def _call_function(
        self,
        tx: "InstructionTranslator",
        args: list[VariableTracker],
        kwargs: dict[str, VariableTracker],
    ) -> VariableTracker:
        from torch._higher_order_ops.wrap import TagActivationCheckpoint
        from torch.utils.checkpoint import noop_context_fn

        context_fn = None
        if "context_fn" in kwargs and kwargs["context_fn"] is not noop_context_fn:
            ctx = kwargs.pop("context_fn")
            if isinstance(ctx, torch._dynamo.variables.UserFunctionVariable):
                context_fn = ctx.fn
            elif isinstance(
                ctx, torch._dynamo.variables.functions.FunctoolsPartialVariable
            ):
                context_fn = ctx.guard_as_python_constant()
            else:
                raise NotImplementedError(
                    f"checkpoint not implemented for {type(ctx)} context_fn"
                )

        checkpoint_kwargs, gmod_kwargs = TagActivationCheckpoint.divide_kwargs(kwargs)

        # Here we use checkpoint_kwargs (and not gmod kwargs). gmod_kwargs are
        # already flattened above and managed inside the fx graph.
        (
            p_args,
            _,
            example_value,
            _body_r,
            checkpointed_gmod,
            _,
            body_graph_output_vts,
        ) = self.create_wrapped_node(
            tx,
            args[0],
            args[1:],
            gmod_kwargs,
            "torch.utils.checkpoint.checkpoint",
        )
        if context_fn is not None:
            checkpointed_gmod.meta["_checkpoint_context_fn"] = context_fn

        _, checkpoint_kwargs = proxy_args_kwargs([], checkpoint_kwargs)

        return _call_function_with_auto_output_flattening(
            tx,
            self.value,
            p_args,
            checkpoint_kwargs,
            example_value,
            _body_r,
            body_graph_output_vts,
        )


class DynamoBypassingWrapperHigherOrderVariable(WrapHigherOrderVariable):
    def __init__(self, hop, source) -> None:
        super().__init__(hop, source)

    def _call_function(
        self,
        tx: "InstructionTranslator",
        args: list[VariableTracker],
        kwargs: dict[str, VariableTracker],
    ) -> VariableTracker:
        func_var = args[0]

        if isinstance(func_var, torch._dynamo.variables.UserFunctionVariable):
            func = func_var.fn
        elif isinstance(
            func_var, torch._dynamo.variables.functions.FunctoolsPartialVariable
        ):
            func = func_var.as_python_constant()
        else:
            raise RuntimeError(
                f"DynamoBypassingWrapperHigherOrderVariable: Unsupported function {type(func_var)}"
            )
        (
            p_args,
            _,
            example_value,
            _body_r,
            gmod,
            _,
            body_graph_output_vts,
        ) = self.create_wrapped_node(
            tx,
            args[1],
            args[2:],
            kwargs,
            str(func),
        )

        # Alternatively, we could've stored only the function's fqn and
        # reconstructed, but that requires the function to be a global.
        gmod_meta_key = "_dynamo_bypassing_wrapper_fn"
        gmod.meta[gmod_meta_key] = func

        return _call_function_with_auto_output_flattening(
            tx,
            self.value,
            (gmod_meta_key,) + tuple(p_args),
            {},
            example_value,
            _body_r,
            body_graph_output_vts,
        )


class ExportTracepointHigherOrderVariable(TorchHigherOrderOperatorVariable):
    def call_function(
        self,
        tx: "InstructionTranslator",
        args: "list[VariableTracker]",
        kwargs: "dict[str, VariableTracker]",
    ) -> "VariableTracker":
        from .builder import wrap_fx_proxy

        p_args = tuple(arg.as_proxy() for arg in args)
        p_kwargs = {key: arg.as_proxy() for key, arg in kwargs.items()}
        return wrap_fx_proxy(
            tx=tx,
            proxy=tx.output.create_proxy(
                "call_function",
                self.value,
                args=p_args,
                kwargs=p_kwargs,
            ),
            example_value=None,
        )


class RunWithRNGStateHigherOrderVariable(TorchHigherOrderOperatorVariable):
    def _call_function(
        self,
        tx: "InstructionTranslator",
        args: "list[VariableTracker]",
        kwargs: "dict[str, VariableTracker]",
    ) -> "VariableTracker":
        from .builder import wrap_fx_proxy

        p_args = tuple(arg.as_proxy() for arg in args)
        p_kwargs = {key: arg.as_proxy() for key, arg in kwargs.items()}
        return wrap_fx_proxy(
            tx=tx,
            proxy=tx.output.create_proxy(
                "call_function",
                self.value,
                args=p_args,
                kwargs=p_kwargs,
            ),
            example_value=None,
        )


class AutoFunctionalizeHigherOrderVariable(TorchHigherOrderOperatorVariable):
    def _call_function(
        self, tx, args: "list[VariableTracker]", kwargs: "dict[str, VariableTracker]"
    ) -> "VariableTracker":
        from .builder import wrap_fx_proxy

        p_args = tuple(arg.as_proxy() for arg in args)
        p_kwargs = {key: arg.as_proxy() for key, arg in kwargs.items()}
        return wrap_fx_proxy(
            tx=tx,
            proxy=tx.output.create_proxy(
                "call_function",
                self.value,
                args=p_args,
                kwargs=p_kwargs,
            ),
            example_value=None,
        )


class FlexAttentionBackwardHighOrderVariable(TorchHigherOrderOperatorVariable):
    def proxy_submod(self, tx, arg):
        assert isinstance(arg.source.base, DictGetItemSource)
        submod_name = tx.output.install_subgraph(arg.source.base.index, arg.value)
        p_submod = make_attr(tx, submod_name)
        set_example_value(p_submod.node, arg.value)
        return p_submod

    def to_proxy(self, tx, arg):
        if isinstance(arg, UnspecializedNNModuleVariable):
            return self.proxy_submod(tx, arg)
        elif isinstance(arg, (ListVariable, TupleVariable)):
            return arg.python_type()(
                self.to_proxy(tx, nested_arg) for nested_arg in arg.items
            )
        else:
            return arg.as_proxy()

    def _call_function(
        self, tx, args: "list[VariableTracker]", kwargs: "dict[str, VariableTracker]"
    ) -> "VariableTracker":
        from .builder import wrap_fx_proxy

        try:
            p_args = tuple(self.to_proxy(tx, arg) for arg in args)
            p_kwargs = {key: self.to_proxy(tx, arg) for key, arg in kwargs.items()}
        except (NotImplementedError, Unsupported) as err:
            unimplemented(
                gb_type="failed to handle argument for FlexAttentionBackward HOP",
                context=f"args: {args}, kwargs: {kwargs}",
                explanation="Missing Dynamo support for FlexAttentionBackward HOP argument.",
                hints=[
                    *graph_break_hints.SUPPORTABLE,
                ],
                from_exc=err,
            )
        return wrap_fx_proxy(
            tx=tx,
            proxy=tx.output.create_proxy(
                "call_function",
                self.value,
                args=p_args,
                kwargs=p_kwargs,
            ),
            example_value=None,
        )


class TraceWrappedHigherOrderOperatorVariable(TorchHigherOrderOperatorVariable):
    """
    Handles torch._dynamo._trace_wrapped_higher_order_op.inner_trace
    by unwrapping the higher order op and inlining through it.  This op
    is created by dynamo to survive through AotAutograd, then unwrapped
    here in the call to dynamo from compiled autograd.
    """

    def _call_function(
        self,
        tx: "InstructionTranslator",
        args: "list[VariableTracker]",
        kwargs: "dict[str, VariableTracker]",
    ) -> "VariableTracker":
        kwargs = dict(kwargs)
        fn = kwargs.pop("fn")
        return fn.call_function(tx, args, kwargs)


class FlexAttentionHigherOrderVariable(TorchHigherOrderOperatorVariable):
    @staticmethod
    def normalize_to_args(args, kwargs):
        # input signature is (query, key, value, score_mod, block_mask, *other_buffers),
        # block_mask is a tuple, and we don't want to flatten it.
        # only flatten kwargs into lists
        flat_kwargs = pytree.tree_flatten(kwargs)[0]

        # Combine the flattened lists
        all_args = args + flat_kwargs
        return all_args

    def create_wrapped_node(
        self,
        tx: "InstructionTranslator",
        query: "VariableTracker",
        fn: "VariableTracker",
        fn_name: str,
    ):
        from .._trace_wrapped_higher_order_op import TransformGetItemToIndex

        def create_scalar():
            return query.call_method(
                tx,
                "new_empty",
                (VariableTracker.build(tx, []),),
                {
                    "dtype": VariableTracker.build(tx, torch.int32),
                },
            )

        with discard_graph_changes(tx):
            bhmn = [create_scalar() for _ in range(4)]
            if fn_name == "score_mod":
                scores_require_grad: bool = query.requires_grad
                score = query.call_method(
                    tx,
                    "new_empty",
                    (VariableTracker.build(tx, []),),
                    {"requires_grad": VariableTracker.build(tx, scores_require_grad)},
                )
                new_args = [score, *bhmn]
            else:
                assert fn_name == "mask_fn", "Illegal function name: " + fn_name
                new_args = [*bhmn]

        with TransformGetItemToIndex():
            (
                (_body_output, _body_spec),
                body_graph,
                body_lifted_freevars,
            ) = speculate_subgraph(
                tx,
                fn,
                new_args,
                {},  # expect only args no kwargs for now
                description=fn_name,
                source_target=self.value,
                set_subgraph_inputs="flatten_manual",
            )

        body_name = tx.output.install_subgraph(
            fn_name,
            torch.fx.GraphModule(tx.output.nn_modules, body_graph),
        )

        body_node = make_attr(tx, body_name)

        # It is possible that the score-mod function captures some free variables that are not
        # passed in as arguments. In this case, we need to lift them, which is handled by speculate_subgraph.
        # We then need to create proxies for this + the inputs.

        lifted_args = tuple(arg for arg in body_lifted_freevars)

        proxy_args = (body_node, lifted_args)

        return proxy_args

    def _call_function(
        self,
        tx: "InstructionTranslator",
        args: "list[VariableTracker]",
        kwargs: "dict[str, VariableTracker]",
    ) -> "VariableTracker":
        from .builder import wrap_fx_proxy

        (
            query,
            key,
            value,
            score_mod,
            block_mask,
            scale,
            kernel_options,
        ) = self.normalize_to_args(args, kwargs)

        score_mod_node, score_mod_lifted_args = self.create_wrapped_node(
            tx, query, score_mod, "score_mod"
        )
        mask_fn = block_mask.items[-1]
        if isinstance(mask_fn, ConstantVariable):
            mask_fn = UserFunctionVariable(torch.nn.attention._flex_attention._no_mask)
        mask_fn_node, mask_fn_lifted_args = self.create_wrapped_node(
            tx, query, mask_fn, "mask_fn"
        )

        proxied_args = [
            query,
            key,
            value,
            TupleVariable(block_mask.items[:-1], source=block_mask.source),
            scale,
            kernel_options,
        ]

        # Store the invocation as a call
        # Norm_kwargs contains the score_function and we dont want to proxy this because
        # Proxying user defined functions is not supported.
        inp_args, _ = proxy_args_kwargs(proxied_args, {})

        # Compose the ordered HOO args:
        # - inp_args: [query, key, value, block_mask, scale, kernel_options]
        # - subgraph node: [score_mod, mask_fn_node]
        # - lifted args from tracing subgraph: [score_mod_other_buffers, mask_fn_other_buffers]
        _, _, _, inp_arg_block_mask, inp_arg_scale, inp_arg_kernel_options = inp_args
        block_mask = tuple(inp_arg_block_mask + (mask_fn_node,))
        with torch.fx.experimental.proxy_tensor.set_original_aten_op(self.value):
            proxy = wrap_fx_proxy(
                tx=tx,
                proxy=tx.output.create_proxy(
                    "call_function",
                    self.value,
                    args=inp_args[:3]
                    + (
                        score_mod_node,
                        block_mask,
                        inp_arg_scale,
                        inp_arg_kernel_options,
                        score_mod_lifted_args,
                        mask_fn_lifted_args,
                    ),
                    kwargs={},
                ),
                example_value=None,
            )
        return proxy


class AutogradFunctionApplyVariable(VariableTracker):
    def __init__(self, fwd_fn, bwd_fn, parent_source, **kwargs) -> None:
        super().__init__(**kwargs)
        self.fwd_fn = fwd_fn
        self.bwd_fn = bwd_fn
        self.parent_source = parent_source

    def call_function(
        self,
        tx: "InstructionTranslator",
        args: "list[VariableTracker]",
        kwargs: "dict[str, VariableTracker]",
    ) -> "VariableTracker":
        """
        At the highest level, the goal of tracing an autograd.Function is to
        essentially emit a new autograd.Function object. To do this, Dynamo
        traces fwd and bwd graph and then inserts a AutogradFunctionApply HOP in
        the graph that call the traced fwd and bwd graph in the `forward` and
        `backward` methods respectively. AOTDispatcher desugars this HOP and
        just inlines the hop fwd and bwd into the main graph during its tracing.

        However, the traced forward and backward graphs cannot be directly
        placed in the new autograd.Function because autograd.Function has some
        requirements.

        a) # fwd graph inputs = # bwd graph outputs
        b) # fwd graph outputs = # bwd graph inputs
        c) Since the graphs do not have ctx variable, we have to manually return
        the saved_tensors from the forward and have additional inputs in the
        backward, and wire the connections.

        Unfortunately, reworking the initial traced fwd and bwd graphs to
        satisfy the above 3 conditions leads to a very tedious codebase.

        Lets look at an example

        class Foo:
            def __init__(self):
                self.a = 4

        class MySin(torch.autograd.Function):
            @staticmethod
            def forward(ctx, x, foo):
                ctx.save_for_backward(x)
                return x.sin() + foo.a

            @staticmethod
            def backward(ctx, grad):
                x, = ctx.saved_tensors
                return grad * x.cos()

        We want the resulting graphs to look like:

        # Note that Dynamo lifts the foo_a directly as an input.
        def fwd(ctx, x, foo_a):
            # (output, saved tensors / attrs)
            return (x.sin() + foo_a, (x))

        # Note that backward graph has None as the second output to match the
        # fwd requirements (even though the original backward function has just
        # output)
        def bwd(ctx, grad, x):
            return grad * x.cos(), None


        To accomplish this, we're going to:
        1. Construct a ctx object
        2. Speculate subgraph forward
        3. Speculate subgraph backward
        4. rewired_bwd_graph_inputs - Use the traced fwd graph as the anchor point, and rewire the backward graph outputs
        5. handle_saved_tensors_wiring - Hhandle the saved tensors, as mentioned in (c)
        """

        fwd_tracer = torch._dynamo.output_graph.SubgraphTracer(
            tx.output,
            parent=tx.output.current_tracer,
            source_target="autograd.Function",
        )

        ctx = self.prepare_ctx_vt(tx, args, kwargs)

        fwd_fn, fwd_out, fwd_graph, fwd_freevars, fwd_graph_output_vts = (
            self.trace_forward_graph(tx, ctx, fwd_tracer, args, kwargs)
        )

        bwd_args, bwd_out, bwd_graph, bwd_freevars, bwd_graph_output_vts = (
            self.trace_backward_graph(tx, ctx, fwd_tracer, fwd_out, fwd_fn)
        )

        self.rewire_bwd_graph_outputs(
            fwd_freevars, bwd_out, bwd_graph, bwd_freevars, args
        )

        fwd_graph, bwd_graph = self.handle_saved_tensors_wiring(
            fwd_out,
            fwd_graph,
            fwd_freevars,
            fwd_graph_output_vts,
            bwd_graph,
            bwd_freevars,
        )

        # If users call ctx.mark_non_differentiable, we should capture these output tensors who
        # are marked as non-differentiable and pass them to ApplyTemplate
        # at torch._functorch.autograd_function.AutogradFunctionApply for reconstruction.
        non_differentiable_idx = []
        if ctx.non_differentiable is not None:
            non_differentiable_set = set(ctx.non_differentiable)
            assert isinstance(fwd_out, variables.BaseListVariable)
            for i, x in enumerate(fwd_out.items):
                if (
                    isinstance(x, variables.TensorVariable)
                    and x.as_proxy() in non_differentiable_set
                ):
                    non_differentiable_idx.append(i)

        # Store fwd_body
        fwd_nn_modules = tx.output.tracing_context.module_context.copy_graphstate()
        fwd_name = tx.output.install_subgraph(
            "fwd_body",
            torch.fx.GraphModule(fwd_nn_modules.nn_modules, fwd_graph),
        )
        fwd_node = make_attr(tx, fwd_name)

        # Store bwd_body
        bwd_nn_modules = tx.output.tracing_context.module_context.copy_graphstate()
        bwd_name = tx.output.install_subgraph(
            "bwd_body",
            torch.fx.GraphModule(bwd_nn_modules.nn_modules, bwd_graph),
        )
        bwd_node = make_attr(tx, bwd_name)

        p_args = (
            fwd_node,
            bwd_node,
            *list(fwd_freevars.keys()),
        )
        kwargs = {
            "non_differentiable_idx": non_differentiable_idx,
        }

        # Store the invocation as a call
        from torch._functorch.autograd_function import autograd_function_apply

        # We use speculate_subgraph to get the fwd graph, but it's always under no grad mode like what eager mode does.
        # The fwd outputs (tensor's example_value) need to be inferred from fake tensor prop to get the correct attributes
        # (e.g, tensor.requires_grad), which would be used by downstream Dynamo tracing.
        # Since there can be other ops like Triton kernels, which depends on python dispatcher, we have to enable it.
        with enable_python_dispatcher():
            with tx.output.fake_mode:
                fwd_freevars_args = [_get_fake_value(arg) for arg in fwd_freevars]
                fake_args = (
                    tx.output.nn_modules[fwd_node.node.name],
                    tx.output.nn_modules[bwd_node.node.name],
                    *fwd_freevars_args,
                )
                example_value = autograd_function_apply(*fake_args, **kwargs)

        flat_variable = add_call_function(
            tx, autograd_function_apply, p_args, kwargs, example_value
        )
        overwrite_tensor_vt_proxy(fwd_graph_output_vts, flat_variable)
        overwrite_tensor_vt_requires_grad(fwd_graph_output_vts, flat_variable)
        return fwd_out

    def prepare_ctx_vt(self, tx, args, kwargs):
        from . import AutogradFunctionContextVariable

        ctx = AutogradFunctionContextVariable.create(tx, args, kwargs)
        with discard_graph_changes(tx):
            # A little hacky, but we need a dummy ctx proxy for speculate_subgraph.
            # We should clean this up at some point.
            proxy = tx.output.create_proxy(
                "call_function", torch.autograd.function.FunctionCtx, (), {}
            )
            set_example_value(proxy.node, ctx.value)
            ctx.proxy = proxy
        return ctx

    def trace_forward_graph(self, tx, ctx, fwd_tracer, args, kwargs):
        """
        Traces the forward method of the autograd.Function object.
        """
        from torch._functorch.autograd_function import DynamoAutogradFunctionTraceHelper

        fwd_fn, fwd_args = self.prepare_fn_vt(ctx, "forward", args)

        # autograd.Function forward does a few things like running in no_grad
        # mode and also applying view_as for input tensors that are returned as
        # outputs. Therefore, we wrap the original forward in a helper that have
        # those extra bits for Dynamo to trace.
        fwd_fn = _make_inlined(tx, DynamoAutogradFunctionTraceHelper.fwd_trace_helper)(
            fwd_fn
        )

        # Speculate subgraph on the fwd
        fwd_out, fwd_graph, fwd_freevars, fwd_graph_output_vts = (
            speculate_subgraph_with_auto_output_flattening(
                tx,
                fwd_fn,
                fwd_args,
                kwargs,
                "autograd.Function",
                enable_grad=None,
                set_subgraph_inputs="automatic",
                allow_side_effects=False,
                tracer=fwd_tracer,
            )
        )

        # There could be unused inputs in the forward, and Dynamo might not
        # capture them. We must lift them as inputs, because even though they
        # are not used in forward, we still need to account for their gradients
        # in the backward.
        for arg in args:
            if isinstance(arg, variables.TensorVariable):
                fwd_tracer.maybe_lift_tracked_freevar_to_input(arg.as_proxy())

        if ctx in tx.output.side_effects.store_attr_mutations:
            if (
                "_materialize_non_diff_grads"
                in tx.output.side_effects.store_attr_mutations[ctx]
            ):
                unimplemented(
                    gb_type="autograd.Function.apply: _materialize_non_diff_grads mutation",
                    context="",
                    explanation="Mutations to autograd.Function.ctx._materialize_non_diff_grads are not supported.",
                    hints=[
                        *graph_break_hints.SUPPORTABLE,
                    ],
                )

        return fwd_fn, fwd_out, fwd_graph, fwd_freevars, fwd_graph_output_vts

    def trace_backward_graph(self, tx, ctx, fwd_tracer, fwd_out, fwd_fn):
        """
        Traces the backward method of the autograd.Function object.
        """
        from . import UserDefinedClassVariable, UserFunctionVariable, UserMethodVariable

        # Note that for the forward, we do not restore side effects, because we
        # want the later tracing to see the side-effects. But for backward, we
        # are just trying to capture the graph, and therefore we must restore
        # the side effects.
        prev_side_effects = tx.output.side_effects

        # Speculate subgraph on the backward. We make the bwd tracer a child of
        # the fwd tracer, because backward may rely on tensors/attrs created in
        # the fwd tracer.
        bwd_tracer = torch._dynamo.output_graph.SubgraphTracer(
            tx.output,
            parent=fwd_tracer,
            source_target="autograd.Function",
        )

        bwd_args = []
        if isinstance(fwd_out, variables.TensorVariable):
            bwd_args.append(fwd_out)
        else:
            assert isinstance(fwd_out, variables.BaseListVariable)
            for i in fwd_out.items:
                if isinstance(i, variables.TensorVariable):
                    bwd_args.append(i)
                else:
                    bwd_args.append(ConstantVariable.create(None))

        bwd_fn, bwd_args = self.prepare_fn_vt(ctx, "backward", bwd_args)

        def is_strict_for(v: VariableTracker):
            if isinstance(v, variables.TensorVariable):
                # we can be more lax for stuff from forward
                return v.proxy.tracer is not fwd_tracer
            return True

        # automatic_with_forced_inputs relies on the function arg names to
        # create a new proxy. Also, it will always INSERT a tensor placeholder
        # as input, even though it might not be used in the graph. This allows
        # us to make a mapping for the backward graph.
        with (
            tx.output.subtracer(fwd_fn, fwd_tracer),
            tx.strict_translation_mode(is_strict_for),
        ):
            try:
                bwd_out, bwd_graph, bwd_freevars, bwd_graph_output_vts = (
                    speculate_subgraph_with_auto_output_flattening(
                        tx,
                        bwd_fn,
                        bwd_args,
                        {},
                        "autograd.Function",
                        enable_grad=False,
                        set_subgraph_inputs="automatic_with_forced_inputs",
                        allow_side_effects=False,
                        tracer=bwd_tracer,
                    )
                )
            except torch._dynamo.exc.Unsupported as e:
                if isinstance(
                    e, torch._dynamo.exc.UnknownPropertiesDuringBackwardTrace
                ):
                    # TODO - Do not support this path because of eager
                    # divergence forced by contiguous calls. Instead suggested
                    # nonstrict_trace.
                    from unittest import mock

                    bwd_tracer = torch._dynamo.output_graph.SubgraphTracer(
                        tx.output,
                        parent=fwd_tracer,
                        source_target="autograd.Function",
                    )
                    from .._trace_wrapped_higher_order_op import (
                        autograd_function_backward_rewritten,
                    )

                    if isinstance(self.bwd_fn, types.FunctionType):
                        bwd_fn = UserFunctionVariable(
                            autograd_function_backward_rewritten(self.bwd_fn)
                        )
                    elif isinstance(self.bwd_fn, types.MethodType):
                        bwd_fn = UserMethodVariable(
                            autograd_function_backward_rewritten(self.bwd_fn.__func__),
                            UserDefinedClassVariable(self.bwd_fn.__class__),
                        )
                    else:
                        unimplemented(
                            gb_type="autograd.Function.apply: non-function or method backward (2)",
                            context=str(self.bwd_graph),
                            explanation="Expected backward function to be a function or method.",
                            hints=[],
                        )

                    with mock.patch(
                        "torch._dynamo.config._autograd_backward_strict_mode_conditional_banned_ops",
                        [],
                    ):
                        bwd_out, bwd_graph, bwd_freevars, bwd_graph_output_vts = (
                            speculate_subgraph_with_auto_output_flattening(
                                tx,
                                bwd_fn,
                                bwd_args,
                                {},
                                "autograd.Function",
                                enable_grad=False,
                                set_subgraph_inputs="automatic_with_forced_inputs",
                                allow_side_effects=False,
                                tracer=bwd_tracer,
                            )
                        )
                else:
                    raise e

        # Restore the side effects
        tx.output.side_effects = prev_side_effects

        return bwd_args, bwd_out, bwd_graph, bwd_freevars, bwd_graph_output_vts

    def rewire_bwd_graph_outputs(
        self,
        fwd_freevars,
        bwd_out,
        bwd_graph,
        bwd_freevars,
        orig_fwd_args,
    ):
        # ---------------------------------------------------------------------
        # Forward–Backward Input/Output Alignment
        #
        # autograd.Function requires that the outputs of backward() correspond
        # exactly to the inputs of forward(). Normally this alignment is the
        # user’s responsibility. However, when Dynamo synthesizes a new
        # autograd.Function for a traced region, Dynamo must perform this
        # alignment automatically.
        #
        # To do this, Dynamo uses the *original* forward call site as the anchor
        # that defines how forward inputs map to backward outputs.
        #
        # ---------------------------------------------------------------------
        # Terminology
        #
        # fwd_freevars / bwd_freevars:
        #     Maps from *outer-graph proxies* to *inner-graph placeholder
        #     proxies*. Keys are always outer-graph proxies (these may be actual
        #     user inputs or intermediate values lifted into the subgraph).
        #
        # orig_fwd_args:
        #     VariableTrackers for the forward() inputs. Since these correspond
        #     to user-exposed arguments, each tracker points to an *outer-graph*
        #     proxy.
        #
        # bwd_outs:
        #     VariableTrackers for the backward() outputs. These usually point to
        #     *inner-graph* proxies, except for cases where a forward input is
        #     passed directly through to a backward output—in which case the
        #     tracker may still refer to an outer-graph proxy.
        #
        # ---------------------------------------------------------------------
        # Goal
        #
        # To ensure forward–backward consistency, we must rewire the backward
        # graph outputs so that they line up with the forward graph inputs.
        #
        # We build a mapping from outer-graph proxy → inner-graph proxy using
        # orig_fwd_args and bwd_outs, then iterate over the fwd_graph inputs to
        # determine which backward outputs must be generated (or padded with
        # None) to satisfy autograd’s calling convention.
        #
        # ---------------------------------------------------------------------
        # Example
        #
        # Suppose the forward receives a user-defined object:
        #
        # @dataclass
        # class Weird:
        #     x: int
        #     b: torch.Tensor
        #     c: torch.Tensor
        #
        # class Foo(torch.autograd.Function):
        #     @staticmethod
        #     def forward(ctx, x: torch.Tensor, weird: Weird, z: torch.Tensor):
        #         ctx.save_for_backward(weird.b, weird.c)
        #         return weird.b * weird.c * x.clone()
        #
        #     @staticmethod
        #     def backward(ctx, grad):
        #         b, c = ctx.saved_tensors
        #         return grad * b * c, None, grad * 2
        #
        # Dynamo lifts the tensor fields of the user-defined object for the trace:
        #
        # fwd_graph():
        #     %l_weird_b : FakeTensor = placeholder[target=l_weird_b]
        #     %l_weird_c : FakeTensor = placeholder[target=l_weird_c]
        #     %l_x_      : FakeTensor = placeholder[target=l_x_]
        #     %l_z_      : FakeTensor = placeholder[target=l_z_]
        #     ...
        #     return (outs,)
        #
        # The initial backward graph:
        #
        # bwd_graph():
        #     %grad       : Tensor    = placeholder[target=grad]
        #     %l_weird_b  : FakeTensor = placeholder[target=l_weird_b]
        #     %l_weird_c  : FakeTensor = placeholder[target=l_weird_c]
        #     ...
        #     return (mul_1, mul_2)
        #
        # The forward graph has 4 inputs, but the backward graph produces only 2
        # outputs, and their ordering does not match the forward argument order.
        #
        # So Dynamo rewires the backward graph outputs to align with the forward
        # inputs:
        #
        # bwd_graph():
        #     ...
        #     return (None, None, mul_1, mul_2)
        #
        # This ensures the synthesized autograd.Function conforms to PyTorch’s
        # forward/backward contract.
        # ---------------------------------------------------------------------

        def get_bwd_node(vt):
            # Backward tensor vt here can be - (1) an intermediate, or (2) input
            # to the backward graph. If it is an input to the backward graph, we have to lookup bwd_freevars to get the inner proxy.
            return bwd_freevars.get(vt.proxy, vt.proxy).node

        # Find the mapping between orig_fwd_args and bwd_out
        outer_fwd_proxy_to_bwd_node = {}
        if isinstance(bwd_out, variables.BaseListVariable):
            bwd_outs = bwd_out.items
            for idx, fwd_arg in enumerate(orig_fwd_args):
                # We care about tensor args. For non-tensor args, the bwd output returns None.
                if isinstance(fwd_arg, variables.TensorVariable):
                    bwd_out_at_idx = bwd_outs[idx]
                    if isinstance(bwd_out_at_idx, variables.TensorVariable):
                        outer_fwd_proxy_to_bwd_node[fwd_arg.proxy] = get_bwd_node(
                            bwd_out_at_idx
                        )
                    else:
                        # backward can return None at the output
                        assert (
                            isinstance(bwd_out_at_idx, variables.ConstantVariable)
                            and bwd_out_at_idx.value is None
                        )
                        outer_fwd_proxy_to_bwd_node[fwd_arg.proxy] = None

        elif isinstance(bwd_out, variables.TensorVariable):
            outer_fwd_proxy_to_bwd_node[orig_fwd_args[0].proxy] = get_bwd_node(bwd_out)

        # Ideally, we should have walked through the fwd placeholders. But we
        # can instead walk through the fwd_freevars, which is a insertion sorted
        # dictionary and therefore represents the outer_proxies for the
        # placeholder in the same order as that as placeholders.
        rewired_bwd_outputs = [
            outer_fwd_proxy_to_bwd_node.get(fwd_proxy) for fwd_proxy in fwd_freevars
        ]

        for node in bwd_graph.find_nodes(op="output"):
            bwd_graph.erase_node(node)
            break
        bwd_graph.output(tuple(rewired_bwd_outputs))
        bwd_graph.lint()

    def handle_saved_tensors_wiring(
        self,
        fwd_out,
        fwd_graph,
        fwd_freevars,
        fwd_graph_body_outputs,
        bwd_graph,
        bwd_freevars,
    ):
        # ---------------------------------------------------------------------
        # Rewiring Forward Outputs to Backward Inputs (and Handling Saved Tensors)
        #
        # In `rewire_bwd_graph_outputs`, we aligned the *forward inputs* with the
        # *backward outputs*. This method performs the complementary task:
        # aligning the *forward outputs* with the *backward inputs*, while also
        # incorporating all tensors saved via ctx.save_for_backward.
        #
        # There are two main issues we must resolve:
        #
        # (1) Forward outputs may contain non-tensor values.
        #     This means the number of tensors visible in fwd_out may not match
        #     the number of tensors produced by the traced forward graph. As a
        #     result, the backward graph’s placeholders may not line up with the
        #     actual tensor outputs.
        #
        # (2) The backward graph may require intermediate tensors saved during
        #     the forward pass (via save_for_backward), but those intermediates
        #     might not currently be included among the forward graph’s outputs.
        #
        # Together, these issues mean that the bwd_graph input signature may be
        # inconsistent with what fwd_graph outputs, and we need to rewrite both.
        #
        # Lets look at an example to understand the transformation
        #
        # class Add(torch.autograd.Function):
        #     @staticmethod
        #     def forward(ctx, x, y):
        #         a = torch.sin(x)
        #         b = torch.cos(y)
        #         ctx.save_for_backward(a)
        #         return Foo(a, b), x * y

        #     @staticmethod
        #     def backward(ctx, grad_a, grad_b):
        #         (a,) = ctx.saved_tensors
        #         return grad_b * 2, a * grad_b * 3

        # Before
        # fwd_graph():
        #     %l_x_ : torch._subclasses.fake_tensor.FakeTensor [num_users=2] = placeholder[target=l_x_]
        #     %l_y_ : torch._subclasses.fake_tensor.FakeTensor [num_users=2] = placeholder[target=l_y_]
        #     ....
        #     return (a, b, out)
        #
        # bwd_graph():
        #     %grad_b : torch.Tensor [num_users=2] = placeholder[target=grad_b]
        #     %a : torch._subclasses.fake_tensor.FakeTensor [num_users=1] = placeholder[target=a]
        #     ....
        #     return (mul, mul_2)
        #
        # The problems here:
        #   (1) fwd_graph has 3 tensor outputs (a, b, out), but bwd_graph has
        #       only 1 gradient input - grad_b. We need 3.
        #
        #   (2) bwd_graph uses `a` (a saved tensor) as an input, but fwd_graph
        #       does not currently return `a`. To make `a` available to the
        #       backward graph, the forward graph must expose it as part of its
        #       output signature.
        #
        # After this transformation
        # fwd_graph():
        #     %l_x_ : torch._subclasses.fake_tensor.FakeTensor [num_users=2] = placeholder[target=l_x_]
        #     %l_y_ : torch._subclasses.fake_tensor.FakeTensor [num_users=2] = placeholder[target=l_y_]
        #     .....
        #     return ((a, b, out), (a,))
        # bwd_graph():
        #     %unused_0 : [num_users=0] = placeholder[target=unused_0]
        #     %unused_1 : [num_users=0] = placeholder[target=unused_1]
        #     %grad_b : [num_users=2] = placeholder[target=grad_b]
        #     %a : [num_users=1] = placeholder[target=a]
        #     .....
        #     return (mul, mul_2)
        #
        # Key changes:
        #
        #   1) The forward graph now returns:
        #           (existing_outputs), (saved_tensors)
        #      This exposes saved intermediates (`a`) as part of the fwd output
        #      structure, making them available to backward.
        #
        #   2) The backward graph input signature is rewritten to:
        #           (*grads_for_existing_outputs, *saved_tensors)
        #      This ensures the counts and ordering match the new fwd_graph
        #      output structure. Placeholders corresponding to tensors whose
        #      gradients are unused (e.g., `a`, `b`) appear as `%unused_*`.
        #
        # This alignment ensures that the synthesized autograd.Function follows
        # PyTorch’s forward/backward calling convention and that all required
        # saved tensors are available to the backward graph.
        # ---------------------------------------------------------------------

        # To address Problem (1), we must determine which backward-graph inputs
        # correspond to the forward-graph outputs.
        #
        # We use two facts:
        #   • `fwd_out` preserves the original forward output order.
        #   • Backward-graph inputs are also ordered according to the backward()
        #     method signature, thanks to automatic_with_forced_inputs.
        #
        # For any forward output that is *not* a tensor, there is no
        # corresponding tensor placeholder in the backward graph. During tracing,
        # we intentionally inserted a `None` VariableTracker for these positions,
        # so the backward graph contains no placeholder for them.
        bwd_input_nodes = list(bwd_graph.find_nodes(op="placeholder"))
        fwd_vt_to_bwd_node = {}
        bwd_idx = 0
        if isinstance(fwd_out, variables.BaseListVariable):
            for fwd_vt in fwd_out.items:
                if isinstance(fwd_vt, variables.TensorVariable):
                    fwd_vt_to_bwd_node[fwd_vt] = bwd_input_nodes[bwd_idx]
                    bwd_idx += 1
        else:
            if isinstance(fwd_out, variables.TensorVariable):
                fwd_vt_to_bwd_node[fwd_out] = bwd_input_nodes[bwd_idx]
                bwd_idx += 1

        rewired_bwd_graph_inputs = []
        for fwd_graph_vt in fwd_graph_body_outputs:
            # for tensor vts that were part of a user-defined object (like in
            # the above example), we just set None for now. Later, we will use
            # these None to insert a unused placeholder.
            rewired_bwd_graph_inputs.append(fwd_vt_to_bwd_node.get(fwd_graph_vt))

        # To address Problem (2), we must incorporate any tensors that were saved
        # (or otherwise smuggled) from the forward pass into the backward graph.
        #
        # Fortunately, these are easy to identify: they appear in `bwd_freevars`.
        # `bwd_freevars` maps outer-graph lifted proxies to inner-graph placeholder
        # proxies. Because the backward graph is traced using proxies originating
        # from `fwd_out`, any value lifted into the backward graph represents a
        # saved/smuggled tensor.
        #
        # Once we identify these saved tensors, we must also locate their
        # corresponding forward-graph proxies so that the forward graph can return
        # these tensors as part of its output signature.
        extra_fwd_output_nodes = []
        for fwd_proxy, bwd_inner_proxy in bwd_freevars.items():
            # For backward, its easy, just get the node from bwd_inner_proxy
            rewired_bwd_graph_inputs.append(bwd_inner_proxy.node)

            # For the fwd_proxy, it could be a proxy from the outer graph, or it
            # could be an intermediate.
            # First ensure that's its inner fwd proxy
            inner_fwd_proxy = fwd_freevars.get(fwd_proxy, fwd_proxy)
            extra_fwd_output_nodes.append(inner_fwd_proxy.node)

        # Mechanical steps from here on. We have the extra_fwd_outputs and rewired_bwd_inputs. Lets make the changes.
        # Lets change the fwd graph outputs.
        fwd_output_nodes = []
        for node in fwd_graph.find_nodes(op="output"):
            fwd_output_nodes = node.args[0]
            fwd_graph.erase_node(node)
            break

        # The signature is now ((*existing_outputs), (*extra_outputs)). Please
        # take a look at AutogradFunctionApply where we take the saved_tensors
        # out in the forward method to save for backward.
        new_fwd_graph_outputs = (fwd_output_nodes, tuple(extra_fwd_output_nodes))
        fwd_graph.output(new_fwd_graph_outputs)
        fwd_graph.lint()

        # Now lets change the bwd graph.
        new_graph = torch.fx.Graph()
        env = {}

        count = itertools.count()

        for node in rewired_bwd_graph_inputs:
            if node is None:
                new_node = new_graph.placeholder(f"unused_{next(count)}")
            else:
                new_node = new_graph.placeholder(node.name)
                new_node.meta = copy.copy(node.meta)
            env[node] = new_node

        for node in bwd_graph.nodes:
            if node.op == "placeholder":
                assert node in env
            else:
                env[node] = new_graph.node_copy(node, lambda x: env[x])
                env[node].meta = copy.copy(node.meta)

        new_graph.lint()
        return fwd_graph, new_graph

    def prepare_fn_vt(self, ctx, method_name, args):
        from . import UserDefinedClassVariable, UserFunctionVariable, UserMethodVariable

        source = None
        if self.parent_source:
            source = AttrSource(self.parent_source, member=method_name)

        if method_name == "forward":
            fn = self.fwd_fn
        else:
            fn = self.bwd_fn

        if isinstance(fn, types.FunctionType):
            fn_vt = UserFunctionVariable(fn, source=source)
            fn_args = [ctx, *args]
        elif isinstance(fn, types.MethodType):
            cls_vt = UserDefinedClassVariable(fn.__class__)
            fn_vt = UserMethodVariable(
                fn.__func__,
                cls_vt,
                source=source,
            )
            fn_args = [cls_vt, ctx, *args]
        else:
            unimplemented(
                gb_type="autograd.Function.apply: non-function or method forward",
                context=str(fn),
                explanation=f"Expected {method_name} to be a function or method.",
                hints=[],
            )
        return fn_vt, fn_args


def _get_fake_value(x):
    if isinstance(x, variables.VariableTracker):
        return x.as_proxy().node.meta["example_value"]
    elif isinstance(x, torch.fx.Proxy):
        return x.node.meta["example_value"]
    else:
        return x


def maybe_positional_arg_names(func):
    result = []
    if not hasattr(func, "get_function"):
        return None
    try:
        fn = func.get_function()
    except (Unsupported, NotImplementedError):
        return None
    try:
        sig = inspect.signature(fn)
    except ValueError:
        return None
    for name, param in sig.parameters.items():
        if param.kind is inspect.Parameter.VAR_POSITIONAL:
            return None
        if (
            param.kind is inspect.Parameter.POSITIONAL_ONLY
            or param.kind is inspect.Parameter.POSITIONAL_OR_KEYWORD
        ):
            if name == "self":
                # FX graphs can't have a placeholder named self
                result.append("self_")
            else:
                result.append(name)
    return result


class BaseHOPVariable(WrapHigherOrderVariable):
    supports_input_mutation = False
    supports_aliasing = False

    def python_type(self):
        return type(self.value)

    def _call_function(
        self,
        tx: "InstructionTranslator",
        args: "list[VariableTracker]",
        kwargs: "dict[str, VariableTracker]",
    ) -> "VariableTracker":
        (
            p_args,
            p_kwargs,
            example_value,
            body_r,
            _,
            _,
            body_graph_output_vts,
        ) = self.create_wrapped_node(
            tx, args[0], args[1:], {}, self.value._name, subgraph_name="subgraph"
        )
        assert len(p_kwargs) == 0

        p_kwargs = {key: value.as_proxy() for key, value in kwargs.items()}
        return _call_function_with_auto_output_flattening(
            tx,
            self.value,
            p_args,
            p_kwargs,
            example_value,
            body_r,
            body_graph_output_vts,
        )


class InvokeSubgraphHigherOrderVariable(WrapHigherOrderVariable):
    supports_input_mutation = True
    supports_aliasing = False
    # TODO - make this true to support mutation
    allow_side_effects = False

    def install_subgraph_in_output_graph(
        self, tx, fn_vt, fn_args_vt, kwargs, body_gmod, attr_name
    ):
        # Check if the subgraph from speculate_subgraph (body_gmod) and the fake
        # inputs have already been seen before. If yes, the subgraph is already
        # installed in the output graph and we can just access the subgraph
        # using the saved attr name.

        if not isinstance(fn_vt, (UnspecializedNNModuleVariable, UserFunctionVariable)):
            unimplemented(
                gb_type="Encountered non user function variable during invoke_subgraph HOP tracing",
                context=str(fn_vt),
                explanation="invoke_subgraph does not support non user function variable",
                hints=[*graph_break_hints.SUPPORTABLE],
            )

        invoke_subgraph_cache = (
            tx.output.tracing_context.hop_dispatch_set_cache.get_cache(
                torch._higher_order_ops.invoke_subgraph
            )
        )

        if isinstance(fn_vt, UserFunctionVariable):
            fn_id = id(fn_vt.get_function())
            fn_name = fn_vt.get_function().__name__
        else:
            assert isinstance(fn_vt, UnspecializedNNModuleVariable)
            fn_id = id(fn_vt.value.forward.__func__)
            fn_name = fn_vt.value.forward.__name__
        previously_installed_submodules = []
        if invoke_subgraph_cache:
            previously_installed_submodules = (
                invoke_subgraph_cache.get_dynamo_installed_submodules(fn_id)
            )
            current_mod = body_gmod
            # NB - reverse is more likely to cause a hit sooner because first
            # graph can have requires_grad=False for a few inputs
            for submodule_name in reversed(previously_installed_submodules):
                assert submodule_name in tx.output.nn_modules
                previous_mod = tx.output.nn_modules[submodule_name]
                if are_same_graph_modules(
                    fn_name, previous_mod, current_mod, tx.fake_mode
                ):
                    return submodule_name

        body_name = super().install_subgraph_in_output_graph(
            tx, fn_vt, fn_args_vt, kwargs, body_gmod, "subgraph"
        )
        hc_log.debug(
            "%s: Installing subgraph with identifier '%s', bringing total count for '%s' function to %s",
            fn_name,
            body_name,
            fn_name,
            len(previously_installed_submodules) + 1,
        )
        if invoke_subgraph_cache:
            invoke_subgraph_cache.add_dynamo_installed_submodule(fn_id, body_name)

        return body_name

    @raise_hard_error_if_graph_break(
        reason="torch.compile requires the `nested_compile_region` decorated function to be capturable into a single graph",
    )
    def _call_function(
        self,
        tx: "InstructionTranslator",
        args: "list[VariableTracker]",
        kwargs: "dict[str, VariableTracker]",
    ) -> "VariableTracker":
        # This flattens the kwargs into lifted args
        (
            p_args,
            p_kwargs,
            example_value,
            body_r,
            _,
            body_name,
            body_graph_output_vts,
        ) = self.create_wrapped_node(tx, args[0], args[1:], kwargs, "invoke_subgraph")

        if len(p_kwargs) > 0:
            unimplemented(
                gb_type="invoke_subgraph: kwargs unexpected",
                context=f"args: {args}, kwargs: {kwargs}",
                explanation="kwargs should have been flattened into lifted args.",
                hints=[
                    *graph_break_hints.DYNAMO_BUG,
                ],
            )

        p_args = (
            p_args[0],
            body_name,
            *p_args[1:],
        )
        return _call_function_with_auto_output_flattening(
            tx,
            torch._higher_order_ops.invoke_subgraph,
            tuple(p_args),
            p_kwargs,
            example_value,
            body_r,
            body_graph_output_vts,
        )


class LocalMapWrappedHigherOrderVariable(WrapHigherOrderVariable):
    supports_input_mutation = False
    supports_aliasing = False

    # Subclasses aren't supported by speculate_subgraph yet
    # So this HOP is only usable with plain tensors
    _enabled = False

    @classmethod
    @contextlib.contextmanager
    def enable(cls):
        """Context manager to temporarily enable local map wrapping.
        Will be removed when speculate_subgraph supports subclass inputs:
        https://github.com/pytorch/pytorch/issues/161456.

        Usage:
            with LocalMapWrappedHigherOrderVariable.enable_wrapping():
                # Code where should_wrap_in_hop will return True
                pass
        """
        old_value = cls._enabled
        cls._enabled = True
        try:
            yield
        finally:
            cls._enabled = old_value

    @classmethod
    def should_wrap_in_hop(cls, value):
        if not torch.distributed.is_available():
            return False

        from torch.distributed.tensor.experimental._func_map import _local_map_wrapped

        # check is important to avoid subclass dispatch
        if type(value) is not type(_local_map_wrapped):
            return False

        return value is _local_map_wrapped and cls._enabled

    @staticmethod
    def build(**options):
        return TorchHigherOrderOperatorVariable.make(
            torch._higher_order_ops.local_map_hop,
            **options,
        )

    def python_type(self):
        return type(self.value)

    def _call_function(
        self,
        tx: "InstructionTranslator",
        args: "list[VariableTracker]",
        kwargs: "dict[str, VariableTracker]",
    ) -> "VariableTracker":
        """
        Goal of this function is to rewrite local_map usage as a HOP:
            local_map(func, ...) -> local_map_hop(gm, ...)
        """

        (
            user_func,
            out_placements,
            in_placements,
            in_grad_placements,
            device_mesh,
            redistribute_inputs,
            *user_args,
        ) = args

        # None placements are used to pass non-Tensors into the local_map function.
        # Containers passed this way can not hold tensors. Thus, Dynamo would have inlined
        # into them, and we handle None placements by assuming they will be desugared away.
        # This will need to be adjusted for dynamic shapes support.
        def check_none_last(placements):
            seen_none = 0
            for p in placements:
                if p is None:
                    seen_none += 1
                else:
                    assert seen_none == 0, (
                        "Tracing local_map is only currently supported with None placements last."
                    )
            return seen_none

        inputs_none_placements = check_none_last(in_placements.value)
        output_none_placements = check_none_last(out_placements.value)

        local_map_kwargs = {
            "out_placements": out_placements.value,
            "in_placements": in_placements.value,
            "redistribute_inputs": redistribute_inputs.value,
            "in_grad_placements": in_grad_placements.value,
            "device_mesh": device_mesh.value,
        }
        assert local_map_kwargs["device_mesh"] is not None, (
            "Not yet implemented, please manually provide a device_mesh to local_map."
        )
        mesh = local_map_kwargs["device_mesh"]

        # For Autoparallel, the initial trace is done with global shapes, then we decide model weights sharding,
        # and reuse the graph. Since the sharding decision is after the initial trace, we can't trace with local shapes.
        # For local_map however, since we specify all placements, we can trace with local shapes.

        # Step 1: Validate the annotated function matches the input_placements (i.e. that it can run in eager)
        template = (
            "Expecting {expected} {inputs_or_outputs} to local_map function based on placements"
            ", but found {actual}. Please ensure the count matches for eager. "
        )
        assert len(in_placements.value) == len(user_args), template.format(
            expected=len(in_placements.value),
            inputs_or_outputs="inputs",
            actual=len(user_args),
        )

        from torch._higher_order_ops.local_map import (
            redistribute_fw_inputs,
            redistribute_fw_outputs,
        )

        # Step 2: Convert inputs to local shapes
        priors = {}
        for placements, vt in zip(in_placements.value, user_args):
            if isinstance(vt, variables.lazy.LazyVariableTracker):
                vt = variables.lazy.LazyVariableTracker.realize_all(vt)

            if not isinstance(vt, variables.TensorVariable):
                assert placements is None
                continue

            global_tensor = vt.as_proxy().node.meta["example_value"]
            # NOTE: We don't support local_map region relying on exact grad_fn information
            # This is okay since accessing grad_fn is a graph break.
            local_tensor = redistribute_fw_inputs(
                (global_tensor,),
                (placements,),
                mesh,
            )
            local_tensor = local_tensor[0]

            priors[vt] = global_tensor
            vt.as_proxy().node.meta["example_value"] = local_tensor
            vt.synchronize_attributes(tx)

        # Step 3: Trace local_map subgraph with local tensors
        (
            p_args,
            p_kwargs,
            example_value,
            body_r,
            body_gmod,
            body_name,
            body_graph_output_vts,
        ) = self.create_wrapped_node(
            tx, user_func, user_args, kwargs, self.value._name, subgraph_name="subgraph"
        )

        # Step 4: Validate traced graph signature still matches placement information
        expected_num_inputs = len(in_placements.value) - inputs_none_placements
        actual_num_inputs = len(body_gmod.graph.find_nodes(op="placeholder"))
        expected_num_outputs = len(out_placements.value) - output_none_placements
        assert len(body_gmod.graph.find_nodes(op="output")) == 1
        actual_num_outputs = len(body_gmod.graph.find_nodes(op="output")[0].args[0])

        template = (
            "Expecting {expected} {inputs_or_outputs} to local_map function based on placements"
            ", but found {actual}. If the count matches for eager, "
            "Dynamo may have flattened {inputs_or_outputs} to the function or found additional "
            "tensors used via closures. "
            "Please adjust the input placements to match what the traced graph sees: \n{gm_str}."
        )

        def make_error_msg(*args):
            expected_num, actual_num, inputs_or_outputs = args
            gm_str = body_gmod.print_readable(print_output=False)
            return template.format(
                expected=expected_num,
                inputs_or_outputs=inputs_or_outputs,
                actual=actual_num,
                gm_str=gm_str,
            )

        if expected_num_inputs != actual_num_inputs:
            raise AssertionError(
                make_error_msg(expected_num_inputs, actual_num_inputs, "inputs")
            )
        if expected_num_outputs != actual_num_outputs:
            raise AssertionError(
                make_error_msg(expected_num_outputs, actual_num_outputs, "outputs")
            )

        if inputs_none_placements > 0:
            expected_input_nodes = [
                arg.as_proxy().node for arg in user_args[:-inputs_none_placements]
            ]
        else:
            expected_input_nodes = [arg.as_proxy().node for arg in user_args]
        actual_input_nodes = [proxy.node for proxy in p_args]
        assert actual_input_nodes[0].op == "get_attr"
        assert "subgraph" in actual_input_nodes[0].target
        assert len(expected_input_nodes) == len(actual_input_nodes) - 1
        for expected_order, actual_order in zip(
            expected_input_nodes, actual_input_nodes[1:]
        ):
            assert expected_order == actual_order, (
                "Dynamo changed the order of inputs to the local_map function, please adjust "
                f"the order of inputs and input_placements from {expected_input_nodes}, to: {actual_input_nodes[1:]}"
            )
        assert len(p_kwargs) == 0

        # Step 5: Install local_map subgraph
        p_kwargs = {key: value.as_proxy() for key, value in kwargs.items()}
        out = _call_function_with_auto_output_flattening(
            tx,
            self.value,
            p_args,
            p_kwargs,
            example_value,
            body_r,
            body_graph_output_vts,
        )

        # Step 6: Restore inputs and outputs to global shapes
        for vt, global_tensor in priors.items():
            vt.as_proxy().node.meta["example_value"] = global_tensor
            vt.synchronize_attributes(tx)

        outs = out.items if isinstance(out, TupleVariable) else [out]
        assert len(outs) == len(out_placements.value)
        for placements, vt in zip(out_placements.value, outs):
            if not isinstance(vt, variables.TensorVariable):
                assert placements is None
                continue

            local_tensor = vt.as_proxy().node.meta["example_value"]

            # NOTE: We don't support code after the local_map region relying on exact grad_fn information
            # This is okay since accessing grad_fn is a graph break.
            global_tensor = redistribute_fw_outputs(
                (local_tensor,),
                (placements,),
                mesh,
                num_activations=0,  # this is not the joint
            )
            global_tensor = global_tensor[0]

            vt.as_proxy().node.meta["example_value"] = global_tensor
            vt.synchronize_attributes(tx)

        # TODO: Figure out how to handle output order diverging from eager

        # Treat as const, so we don't have to deal with Placement types in fx IR
        # Guarded with EQUALS_MATCH on local_map call's arguments
        body_gmod.meta["local_map_kwargs"] = {
            "out_placements": out_placements.value[:expected_num_outputs],
            "in_placements": in_placements.value[:expected_num_inputs],
            "redistribute_inputs": redistribute_inputs.value,
            "in_grad_placements": in_grad_placements.value,
            "device_mesh": device_mesh.value,
        }

        return out


# Map operator names to their corresponding variable for fast TorchHigherOrderOperatorVariable.make()
_hop_name_to_variable_class = {
    "cond": CondHigherOrderVariable,
    "while_loop": WhileLoopHigherOrderVariable,
    "while_loop_stack_output": WhileLoopStackOutputHigherOrderVariable,
    "map_impl": MapHigherOrderVariable,
    "executorch_call_delegate": ExecutorchCallDelegateHigherOrderVariable,
    "out_dtype": OutDtypeHigherOrderVariable,
    "wrap": WrapHigherOrderVariable,
    "hints_wrapper": HintsWrapperHigherOrderVariable,
    "flex_attention": FlexAttentionHigherOrderVariable,
    "flex_attention_backward": FlexAttentionBackwardHighOrderVariable,
    "wrap_activation_checkpoint": CheckpointHigherOrderVariable,
    "tag_activation_checkpoint": CheckpointHigherOrderVariable,
    "_export_tracepoint": ExportTracepointHigherOrderVariable,
    "trace_wrapped": TraceWrappedHigherOrderOperatorVariable,
    "strict_mode": StrictModeHigherOrderVariable,
    "run_with_rng_state": RunWithRNGStateHigherOrderVariable,
    "associative_scan": AssociativeScanHigherOrderVariable,
    "scan": ScanHigherOrderVariable,
    "call_torchbind": CallTorchbindHigherOrderVariable,
    "print": PrintHigherOrderVariable,
    "wrap_with_set_grad_enabled": WrapWithSetGradEnabledHigherOrderVariable,
    "wrap_with_autocast": WrapWithAutocastHigherOrderVariable,
    "dynamo_bypassing_wrapper": DynamoBypassingWrapperHigherOrderVariable,
    "auto_functionalized": AutoFunctionalizeHigherOrderVariable,
    "auto_functionalized_v2": AutoFunctionalizeHigherOrderVariable,
    "invoke_subgraph": InvokeSubgraphHigherOrderVariable,
    "custom_function_call": CustomFunctionHigherOrderOperatorVariable,
    "local_map_hop": LocalMapWrappedHigherOrderVariable,
}<|MERGE_RESOLUTION|>--- conflicted
+++ resolved
@@ -276,8 +276,11 @@
 
 
 def overwrite_tensor_vt_requires_grad(graph_output_vts, flat_variable):
-    # this is required for faithfully representing the autograd.Function forward
-    # outputs.
+    # All outputs of autograd.Function have requires_grad=True. We turn off
+    # grad_mode in autograd.Function, so our outputs naively have
+    # requires_grad=False. So we hackily force them back on here. A better
+    # solution would be to write python code that Dynamo could trace but we
+    # decided that it wasn't worth it.
     for orig_vt, subgraph_vt in zip(graph_output_vts, flat_variable.items):
         if isinstance(orig_vt, variables.TensorVariable):
             assert isinstance(subgraph_vt, variables.TensorVariable)
@@ -875,36 +878,6 @@
                 continue
             elif set_subgraph_inputs == "automatic_with_forced_inputs":
                 if isinstance(a, variables.TensorVariable):
-<<<<<<< HEAD
-=======
-                    node = a.maybe_fx_node()
-                    example_value = node.meta["example_value"]
-                    arg_name = (
-                        a.as_proxy().node.name
-                        if sub_args_names is None
-                        else sub_args_names[idx]
-                    )
-                    new_proxy = tracer.create_graph_input(
-                        arg_name, a.python_type(), example_value
-                    )
-                    example_value = node.meta.get("example_value", None)
-                    a = wrap_fx_proxy_cls(
-                        target_cls=type(a),
-                        tx=tx,
-                        proxy=new_proxy,
-                        example_value=example_value,
-                    )
-            elif set_subgraph_inputs == "semi_automatic":
-                if isinstance(a, AutogradFunctionContextVariable):
-                    example_value = a.as_proxy().node.meta["example_value"]
-                    arg_name = (
-                        a.as_proxy().node.name
-                        if sub_args_names is None
-                        else sub_args_names[idx]
-                    )
-                    tracer.create_graph_input(arg_name, a.python_type(), example_value)
-                elif a.maybe_fx_node() is not None:
->>>>>>> 3ab4b9a9
                     node = a.maybe_fx_node()
                     example_value = node.meta["example_value"]
                     arg_name = (
@@ -3901,7 +3874,7 @@
         2. Speculate subgraph forward
         3. Speculate subgraph backward
         4. rewired_bwd_graph_inputs - Use the traced fwd graph as the anchor point, and rewire the backward graph outputs
-        5. handle_saved_tensors_wiring - Hhandle the saved tensors, as mentioned in (c)
+        5. handle_saved_tensors_wiring - Handle the saved tensors, as mentioned in (c)
         """
 
         fwd_tracer = torch._dynamo.output_graph.SubgraphTracer(
@@ -3979,6 +3952,7 @@
         # The fwd outputs (tensor's example_value) need to be inferred from fake tensor prop to get the correct attributes
         # (e.g, tensor.requires_grad), which would be used by downstream Dynamo tracing.
         # Since there can be other ops like Triton kernels, which depends on python dispatcher, we have to enable it.
+        # TODO - revisit if we need the python dispatcher
         with enable_python_dispatcher():
             with tx.output.fake_mode:
                 fwd_freevars_args = [_get_fake_value(arg) for arg in fwd_freevars]
@@ -4121,6 +4095,7 @@
                         bwd_args,
                         {},
                         "autograd.Function",
+                        # TODO - revisit if we need enable_grad
                         enable_grad=False,
                         set_subgraph_inputs="automatic_with_forced_inputs",
                         allow_side_effects=False,
