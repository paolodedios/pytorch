--- conflicted
+++ resolved
@@ -401,14 +401,8 @@
                 raise UncapturedHigherOrderOpError(str(e)) from e
 
             if not isinstance(ret_val, TensorVariable):
-<<<<<<< HEAD
-                raise UserError(
-                    UserErrorType.GRAPH_BREAK_IN_CONTROL_FLOW,
+                raise UncapturedHigherOrderOpError(
                     "Expected branch to return a single tensor",
-=======
-                raise UncapturedHigherOrderOpError(
-                    "Expected branch out type to be a single tensor",
->>>>>>> 84722b96
                 )
             return ret_val, ret_graph, ret_lifted_freevars
 
