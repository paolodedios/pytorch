--- conflicted
+++ resolved
@@ -1434,31 +1434,16 @@
             stack_y,
         )
 
-<<<<<<< HEAD
-=======
-        from . import TensorVariable
-        from .builder import wrap_fx_proxy
-
->>>>>>> 7def837a
         args, kwargs = LazyVariableTracker.realize_all((args, kwargs))
 
         def arg_extractor(combine_fn, init, xs, additional_inputs):
             return combine_fn, init, xs, additional_inputs
 
-<<<<<<< HEAD
         if len(args) != 3:
             unimplemented(
                 f"Expected 3 positional arguments but got {len(args)}.\n"
                 f"Usage: scan(combine_fn, init, xs)",
             )
-=======
-        combine_fn, init, xs, additional_inputs = arg_extractor(*args, **kwargs)
-        assert isinstance(additional_inputs, variables.TupleVariable)
-
-        # Ensure that all additional_inputs are TensorVariables and no
-        # ints or SymInts as this is not yet supported
-        assert all(isinstance(t, TensorVariable) for t in additional_inputs.items)
->>>>>>> 7def837a
 
         combine_fn, init, xs, additional_inputs = arg_extractor(*args, **kwargs)
         
@@ -1517,13 +1502,7 @@
             # The sub_args_inp is a slice of original input, e.g. if input.size is (3, 4), and scan dim=0
             # the sub_args_inp shape will be (4, ).
             sub_args_inp = [
-<<<<<<< HEAD
-                # _make_inlined(tx, first_slice_copy)(inp, dim) for inp in xs.items
-                _make_inlined(tx, first_slice_copy)(inp)
-                for inp in xs_vars
-=======
-                _make_inlined(tx, first_slice_copy)(inp) for inp in xs.items
->>>>>>> 7def837a
+                _make_inlined(tx, first_slice_copy)(inp) for inp in xs_vars
             ]
             sub_args_additional_inputs = [
                 t.call_method(tx, "clone", args=(), kwargs={})
@@ -1545,23 +1524,6 @@
             set_subgraph_inputs="flatten_manual",
             should_flatten_outputs=True
         )
-<<<<<<< HEAD
-
-        # key in the combine_lifted_freevars are proxies in the root tracer.
-        # We use root tracer's proxies to create scan op's inputs.
-        def _check_phs_position_match(
-            combine_graph: torch.fx.Graph, lifted_proxies: list[torch.fx.Proxy]
-        ):
-            lifted_phs = [
-                node for node in combine_graph.nodes if node.op == "placeholder"
-            ][-len(lifted_proxies) :]
-            for ph, lifted_proxy in zip(lifted_phs, lifted_proxies):
-                if ph is not lifted_proxy.node:
-                    unimplemented(
-                        "The postion lifted freevars doesn't match the order of placeholders in subgraph."
-                    )
-
-        _check_phs_position_match(combine_graph, list(combine_lifted_freevars.values()))
         combine_freevars_proxy = list(combine_lifted_freevars.keys())
         
         xs_proxy = tuple(x.as_proxy() for x in xs_vars)
@@ -1597,26 +1559,6 @@
         
         y_proxies = [out_var.as_proxy() for out_var in out_vars]
         
-=======
-        combine_freevars_proxy = tuple(combine_lifted_freevars.keys())
-
-        if combine_result.python_type() != list:
-            unimplemented(
-                f"Expected combine_fn to return a list if tensor but got {combine_result.python_type()}",
-            )
-
-        xs_proxy = xs.as_proxy()
-        init_proxy = init.as_proxy()
-        additional_inputs_proxy = additional_inputs.as_proxy() + combine_freevars_proxy
-        num_init_leaves = len(init_proxy)
-        # combine_result is a flatten list concated by carry + y, len(carry) is len(init) since they have
-        # same pytree structure.
-        carry_vars, y_vars = _extract_carry_and_out(
-            combine_result.items, num_init_leaves
-        )
-        y_proxies = [y_var.as_proxy() for y_var in y_vars]
-
->>>>>>> 7def837a
         check_meta_consistency_vt(
             init_vars,
             carry_vars,
