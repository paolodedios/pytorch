# mypy: ignore-errors

"""
This module contains classes and utilities for handling higher-order operators in Dynamo.
It provides functionality for tracing and transforming control flow constructs like
conditions (torch.cond), loops (torch.while_loop), maps (torch.ops.higher_order.map),
and other higher-order operations.

The module includes specialized VariableTracker classes for different types of
higher-order operations, along with utilities for:
- Speculating and capturing subgraphs
- Managing control flow
- Handling autograd function applications
- Supporting function transformations
- Processing activation checkpoints

These classes work together to enable Dynamo to correctly trace and compile code
containing complex control flow patterns and higher-order functions while preserving
their semantic behavior.
"""

import contextlib
import enum
import functools
import inspect
import itertools
import logging
import types
import warnings
from collections.abc import Sequence
from dataclasses import dataclass
from typing import Any, Literal, Optional, TYPE_CHECKING

import torch._C
import torch.fx
import torch.nn
from torch._dispatch.python import enable_python_dispatcher
from torch._dynamo.utils import get_fake_value
from torch._dynamo.variables.builtin import BuiltinVariable
from torch._dynamo.variables.constant import ConstantVariable
from torch._dynamo.variables.ctx_manager import RepararametrizeModuleContextVariable
from torch._dynamo.variables.functions import UserFunctionVariable
from torch._dynamo.variables.nn_module import UnspecializedNNModuleVariable
from torch._dynamo.variables.tensor import SymNodeVariable, TensorVariable
from torch._guards import Source
from torch._ops import HigherOrderOperator
from torch.fx.passes.shape_prop import _extract_tensor_metadata
from torch.multiprocessing.reductions import StorageWeakRef
from torch.utils import _pytree as pytree

from .. import graph_break_hints, variables
from ..exc import (
    ObservedException,
    UncapturedHigherOrderOpError,
    unimplemented,
    Unsupported,
)
from ..source import AttrSource, DictGetItemSource
from ..utils import proxy_args_kwargs, set_example_value
from .base import VariableTracker
from .dicts import ConstDictVariable
from .lazy import LazyVariableTracker
from .lists import ListVariable, TupleVariable


if TYPE_CHECKING:
    from torch._dynamo.symbolic_convert import InstructionTranslator


log = logging.getLogger(__name__)
hc_log = torch._logging.getArtifactLogger(__name__, "hierarchical_compile")


class PureOutputType(enum.Enum):
    TENSOR = 0
    TUPLE_OF_TENSORS = 1


@dataclass
class OutputSpec:
    """
    Contains the treespec of the output of the speculated subgraph, and the
    information to mask out the constant values from the output during
    flattening and inserting them back during unflattening. Cleaning up
    constants from the graph makes the graph simpler for AOTDispatcher and
    Inductor.
    """

    treespec: pytree.TreeSpec
    # list of True/False to identify the locations of const values in the
    # subgraph output. True means that value at that index is a constant.
    masks_to_filter_const_values: Optional[list[bool]] = None
    # The actual constant values that were present in the subgraph output. Note
    # that this is the same length as the mask, we just look at the indices
    # where mask is True.
    const_values: Optional[list[Any]] = None
    # Number of intermediate nodes that are also made subgraph outputs.
    num_intermediate_nodes_as_outputs: int = 0

    def __post_init__(self):
        if (
            self.masks_to_filter_const_values is not None
            or self.const_values is not None
        ):
            assert len(self.masks_to_filter_const_values) == len(self.const_values)


# This function is a syntax sugar for creating a dummy new subtracer so that
# newly added nodes are added to a separate subgraph in this subtracer instead of affecting
# the main graph. This is useful for creating sample inputs for tracing the subgraph.
# For example, in FlexAttentionHigherOrderVariable, we want to create several scalars
# to trace the score_mod function but we don't want the operators that creates the scalar to
# show up in the graph, we could this function to discard the graph changes.
# Example usage:
# with discard_graph_changes():
#   sample_input= create_sample_inputs()
# speculate_subgraph(tx, f, sample_inputs, {})
@contextlib.contextmanager
def discard_graph_changes(tx):
    ctx = tx.output.subtracer("subgraph_wrapper", None)
    try:
        ctx.__enter__()
        yield
    finally:
        ctx.__exit__(None, None, None)


def check_meta_consistency_vt(
    vars1: list[VariableTracker],
    vars2: list[VariableTracker],
    lhs_name: str,
    rhs_name: str,
    include_contiguity: bool = True,
) -> None:
    from torch._higher_order_ops.utils import check_meta_consistency

    def _unwrap_var(var):
        if var.is_tensor():
            return var.proxy.node.meta["example_value"]
        elif isinstance(var, SymNodeVariable):
            return var.sym_num
        elif var.is_python_constant():
            return var.as_python_constant()
        else:
            unimplemented(
                gb_type="cannot unwrap variable for check_meta_consistency",
                context=str(var),
                explanation=f"Expected {var} to be TensorVariable, SymNodeVariable, or ConstantVariable",
                hints=[],
            )

    unwrapped1 = [_unwrap_var(var) for var in vars1]
    unwrapped2 = [_unwrap_var(var) for var in vars2]

    return check_meta_consistency(
        unwrapped1,
        unwrapped2,
        lhs_name,
        rhs_name,
        include_contiguity=include_contiguity,
    )


@contextlib.contextmanager
def dynamo_enable_grad(tx: "InstructionTranslator", enable=True):
    from . import GradModeVariable

    org_value = torch.is_grad_enabled()
    try:
        GradModeVariable.create(tx, enable, initialized=True)
        yield
    finally:
        GradModeVariable.create(tx, org_value, initialized=True)


@contextlib.contextmanager
def dynamo_allow_side_effects_in_hop(tx: "InstructionTranslator"):
    orig_val = tx.output.current_tracer.allow_side_effects_in_hop
    try:
        tx.output.current_tracer.allow_side_effects_in_hop = True
        yield
    finally:
        tx.output.current_tracer.allow_side_effects_in_hop = orig_val


def find_mismatched_vars(var, types, allow_none=False):
    """
    Recursively finds variables whose type is not an instance of the specified types.
    Args:
        var: The variable to check.
        types: A tuple of allowed types.
        allow_none (bool): Whether to allow None values. Defaults to False.
    Returns:
        A set of variables whose type is not an instance of the specified types.
    """
    mismatched_vars = set()
    if isinstance(var, (list, tuple)):
        for item in var:
            mismatched_vars.update(find_mismatched_vars(item, types, allow_none))
    elif isinstance(var, (TupleVariable, ListVariable)):
        for item in var.items:
            mismatched_vars.update(find_mismatched_vars(item, types, allow_none))
    elif isinstance(var, ConstDictVariable):
        for value in var.items.values():
            mismatched_vars.update(find_mismatched_vars(value, types, allow_none))
    else:
        if not isinstance(var, types) and not (allow_none and var.is_constant_none()):
            mismatched_vars.add(var)
    return mismatched_vars


def only_consist_of(var, types, allow_none=False):
    mismatch_vars = find_mismatched_vars(var, types, allow_none=allow_none)
    return len(mismatch_vars) == 0


# A more read-able syntax sugar for creating a UserFunctionVariable for f
# and run call_function on it. Make it return a function to preserve the calling
# convention of the original f.
def _make_inlined(tx: "InstructionTranslator", f):
    assert callable(f), "Expect f to be a python callable."

    def inline_call(*args, **kwargs):
        return UserFunctionVariable(f).call_function(tx, args, kwargs)

    return inline_call


def _call_function_with_auto_output_flattening(
    tx: "InstructionTranslator",
    fn: Any,
    args: tuple[Any, ...],
    kwargs: dict[str, Any],
    flat_example_value: Any,
    body_r: Optional[VariableTracker],
    graph_output_vts: VariableTracker | tuple[VariableTracker, ...],
) -> Optional[VariableTracker]:
    """
    Create HOP call node and reproxify output VTs for HOPs with auto output semantics.

    This function is used by HOPs with auto output semantics (see speculate_subgraph_with_auto_output_flattening)
    to create the actual HOP call in the FX graph and properly handle the output variable trackers.

    The key operation is "reproxifying" - updating the proxies of the original tensor VTs
    (from body_r) to point to the HOP call outputs, ensuring the outer graph correctly
    references the HOP outputs while allowing body_r to contain arbitrary Python objects.

    Args:
        tx: The instruction translator
        fn: The HOP function to call
        args: Arguments for the HOP call (typically includes the subgraph node)
        kwargs: Keyword arguments for the HOP call
        flat_example_value: Example value for the HOP output
        body_r: The output VT structure that Dynamo continues tracing with (may be None)
        graph_output_vts: Tensor/symint VTs that were actual graph outputs

    Returns:
        The body_r VT (unchanged), which Dynamo will continue tracing with
    """
    from .builder import wrap_fx_proxy

    # Store the invocation as a call
    flat_variable = wrap_fx_proxy(
        tx=tx,
        proxy=tx.output.create_proxy(
            "call_function",
            fn,
            args=args,
            kwargs=kwargs,
        ),
        example_value=flat_example_value,
    )

    # wrap_fx_proxy creates fresh variable trackers. However, the main program
    # after the speculate subgraph can still use the original tensor vts that
    # are still pointing to the nodes present in the subgraph. So, we reproxify
    # the original tensor vts with the subgraph outputs. This way, whenever the
    # outer graph uses an original vt, it uses the subgraph output.
    #
    # This is critical for maintaining the separation between:
    # - `body_r`: The output VT structure that Dynamo continues tracing (may
    #   contain non-proxyable objects, nested structures, etc.)
    # - `graph_output_vts`: Only the tensor/symint VTs that were actual graph
    #   outputs from speculate_subgraph
    #
    # By overwriting the proxies of VTs in `body_r` with the proxies from the
    # HOP call, we ensure the outer graph correctly references the HOP outputs
    # while still allowing `body_r` to contain arbitrary Python objects.
    if body_r is not None:
        for orig_vt, subgraph_vt in zip(graph_output_vts, flat_variable.items):
            if orig_vt.is_tensor() or isinstance(orig_vt, SymNodeVariable):
                assert subgraph_vt.is_tensor() or isinstance(
                    subgraph_vt, SymNodeVariable
                )
                orig_vt.proxy = subgraph_vt.proxy
    return body_r


def _call_function_and_unflatten_output(
    tx, fn, args, kwargs, flat_example_value, ret_spec, body_r
):
    from .builder import wrap_fx_proxy

    # Store the invocation as a call
    flat_variable = wrap_fx_proxy(
        tx=tx,
        proxy=tx.output.create_proxy(
            "call_function",
            fn,
            args=args,
            kwargs=kwargs,
        ),
        example_value=flat_example_value,
    )

    # wrap_fx_proxy creates fresh variable trackers. However, the main program
    # after the speculate subgraph can still use the original tensor vts that
    # are still pointing to the nodes present in the subgraph. So, we reproxify
    # the original tensor vts with the subgraph outputs. This way, whenever the
    # outer graph uses an original vt, it uses the subgraph output.
    if body_r is not None:
        for orig_vt, subgraph_vt in zip(body_r.items, flat_variable.items):
            if orig_vt.is_tensor() or isinstance(orig_vt, SymNodeVariable):
                assert subgraph_vt.is_tensor() or isinstance(
                    subgraph_vt, SymNodeVariable
                )
                orig_vt.proxy = subgraph_vt.proxy

    if ret_spec.num_intermediate_nodes_as_outputs:
        # The treespec was computed w/o any extra intermediate outputs. At this
        # point, it is safe to just get rid of the extra outputs
        flat_variable = TupleVariable(
            flat_variable.items[: -ret_spec.num_intermediate_nodes_as_outputs]
        )

    if ret_spec.masks_to_filter_const_values:
        from torch._dynamo.external_utils import insert_const_values_with_mask

        # During flattening, we removed the constant values. To ensure Dynamo
        # can trace correctly, insert back the constant values in the output.
        flat_variable = _make_inlined(tx, insert_const_values_with_mask)(
            flat_variable, ret_spec.masks_to_filter_const_values, ret_spec.const_values
        )

    # Transform variable back into a list (previously made into a tuple by
    # speculate_subgraph function) so as to respect the pytree API typing.
    flat_list_variable = BuiltinVariable(list).call_function(tx, [flat_variable], {})
    return (
        _make_inlined(tx, pytree.tree_unflatten)(flat_list_variable, ret_spec.treespec)
        if ret_spec.treespec
        else flat_variable
    )


def _assert_tensors_nonaliasing(inputs, outputs):
    input_tensor_ids = {
        id(t) for t in pytree.tree_leaves(inputs) if isinstance(t, torch.Tensor)
    }
    output_tensor_ids = {
        id(t) for t in pytree.tree_leaves(outputs) if isinstance(t, torch.Tensor)
    }
    assert input_tensor_ids.isdisjoint(output_tensor_ids), (
        "inputs to function body cannot alias outputs"
    )


def get_tensor_storages(tensor: torch.Tensor) -> set[StorageWeakRef]:
    """
    Get storage references from a tensor.

    Handles regular tensors. Raises NotImplementedError for sparse tensors
    and traceable wrapper subclasses.

    Args:
        tensor: The tensor to extract storages from

    Returns:
        Set of StorageWeakRef objects for the tensor's storage(s)
    """
    from torch.multiprocessing.reductions import StorageWeakRef
    from torch.utils._python_dispatch import is_traceable_wrapper_subclass

    storages: set[StorageWeakRef] = set()

    if not isinstance(tensor, torch.Tensor):
        return storages

    if tensor.is_sparse or tensor.is_sparse_csr:
        raise NotImplementedError("get_tensor_storages does not support sparse tensors")

    if is_traceable_wrapper_subclass(tensor):
        raise NotImplementedError(
            "get_tensor_storages does not support traceable wrapper subclasses"
        )
    else:
        storages.add(StorageWeakRef(tensor._typed_storage()))

    return storages


class StorageAliasingTracker:
    """
    Tracks storage references to detect aliasing between tensors.

    This class encapsulates the logic for collecting storages from tensors
    and checking for aliasing conflicts. Used to filter intermediate outputs
    that would create input-output or output-output aliasing.
    """

    def __init__(self):
        self.excluded_storages: set = set()

    def _collect_storages_from_tensor(self, example_value):
        self.excluded_storages.update(get_tensor_storages(example_value))

    def collect_from_inputs(self, tx):
        """Collect storages from graph input placeholders."""
        from torch._higher_order_ops.utils import _collect_fake_inputs

        for node in tx.output.graph.nodes:
            if node.op == "placeholder":
                example_value = _collect_fake_inputs([node])[0]
                if isinstance(example_value, torch.Tensor):
                    self._collect_storages_from_tensor(example_value)
            else:
                break

    def collect_from_outputs(self, graph_output_vts):
        """Collect storages from existing graph outputs."""
        from torch._higher_order_ops.utils import _collect_fake_inputs

        for vt in graph_output_vts:
            proxy = vt.as_proxy()
            example_value = _collect_fake_inputs([proxy.node])[0]
            if isinstance(example_value, torch.Tensor):
                self._collect_storages_from_tensor(example_value)

    def check_and_track(self, proxy_node) -> bool:
        """
        Check if a tensor can be added as a subgraph output without causing aliasing issues.

        Given a proxy node, extracts its example tensor value and checks if its storage
        aliases with any previously tracked storages (from inputs or other outputs).
        If there's no aliasing conflict, the tensor's storage is added to the tracked set.

        Args:
            proxy_node: An FX proxy node whose example_value is the tensor to check.

        Returns:
            True if the tensor doesn't alias with tracked storages (safe to add as output),
            False if it aliases (should be filtered out).
        """
        from torch._higher_order_ops.utils import _collect_fake_inputs
        from torch.multiprocessing.reductions import StorageWeakRef
        from torch.utils._python_dispatch import is_traceable_wrapper_subclass

        example_value = _collect_fake_inputs([proxy_node])[0]

        # Non-tensor outputs (e.g., symints) don't have aliasing concerns
        if not isinstance(example_value, torch.Tensor):
            return True

        # Check if any storage aliases with existing inputs/outputs
        tensor_storages = get_tensor_storages(example_value)
        if tensor_storages & self.excluded_storages:
            return False

        # Track this tensor's storage (for wrapper subclasses, inner storages were already checked)
        if not is_traceable_wrapper_subclass(example_value):
            if not (example_value.is_sparse or example_value.is_sparse_csr):
                self.excluded_storages.add(
                    StorageWeakRef(example_value._typed_storage())
                )

        return True


def collect_intermediate_outputs(
    tx, subtracer, graph_output_vts, filter_aliased_intermediates=False
):
    extra_outputs = []
    existing_out_proxies = {vt.as_proxy() for vt in graph_output_vts}

    # Build the aliasing tracker if we're filtering
    tracker = None
    if filter_aliased_intermediates:
        tracker = StorageAliasingTracker()
        tracker.collect_from_inputs(tx)
        tracker.collect_from_outputs(graph_output_vts)

    for out in subtracer.tracked_tensor_or_symint_vt:
        proxy = out.as_proxy()

        # Skip if already in output
        if proxy in existing_out_proxies:
            continue

        # TODO floats are not supported in HOP input/output
        if isinstance(out, SymNodeVariable) and out.python_type() is float:
            continue

        if not filter_aliased_intermediates:
            extra_outputs.append(out)
        else:
            # Filter out intermediates that alias with inputs or outputs.
            # This is needed for HOPs like invoke_subgraph that don't support aliasing.
            # TODO: If a filtered intermediate is captured by side effects (e.g., appended
            # to a list), it will fail later with "does not belong to this Graph" error
            # when the outer graph tries to use it. See test_side_effect_with_aliased_intermediate.
            if tracker.check_and_track(proxy.node):
                extra_outputs.append(out)

    return extra_outputs


def _check_all_tensorvariable(args):
    if not all(type(a.realize()) is TensorVariable for a in args):
        unimplemented(
            gb_type="HOP: non torch.Tensor leaf",
            context=f"args types: {[type(a.realize()) for a in args]}",
            explanation="Expected all leaves to be of torch.Tensor type.",
            hints=[],
        )


def _check_supported_callable_arg(
    tx: "InstructionTranslator", func_var: VariableTracker, arg_name
):
    is_callable = (
        BuiltinVariable(callable).call_function(tx, [func_var], {}).as_python_constant()
    )
    if not is_callable:
        unimplemented(
            gb_type="HOP: non-callable variable",
            context=f"arg name: {arg_name}, func_var type: {str(func_var)}",
            explanation=f"{arg_name} should be a callable but is of type {str(func_var)}.",
            hints=[],
        )


def _call_while_loop(
    self: VariableTracker,
    tx: "InstructionTranslator",
    args: list[VariableTracker],
    kwargs: dict[str, VariableTracker],
    stack_output: bool,
    hop_name: str,
) -> VariableTracker:
    from torch._higher_order_ops.while_loop import _create_unbacked_symint

    args, kwargs = LazyVariableTracker.realize_all((args, kwargs))
    cond_fn, body_fn, operands, additional_inputs = args

    # Input checks
    for i, k in enumerate(["cond_fn", "body_fn", "operands"]):
        if v := kwargs.pop(k, None):
            assert i == len(args), (
                "did not provide the right number of non-keyword args"
            )
            args.append(v)

    if kwargs or len(args) != 4:
        unimplemented(
            gb_type="torch.while_loop: improper args/kwargs",
            context=f"args: {args}, kwargs: {kwargs}",
            explanation=f"torch.while_loop expects 4 positional arguments (got {len(args)}) "
            f"and no keyword arguments (got {len(kwargs)}) "
            "Usage: while_loop(cond_fn, body_fn, operands)",
            hints=[
                *graph_break_hints.USER_ERROR,
            ],
        )

    # cond_fn and body_fn input check
    _check_supported_callable_arg(tx, cond_fn, "cond_fn")
    _check_supported_callable_arg(tx, body_fn, "body_fn")

    # operands input check
    operands_seq = operands.unpack_var_sequence(tx)

    # additional_inputs input check
    if not isinstance(additional_inputs, (ListVariable, TupleVariable)):
        unimplemented(
            gb_type="torch.while_loop: improper additional_inputs",
            context=str(additional_inputs),
            explanation=f"Expected additional_inputs to be a list/tuple but got {additional_inputs.python_type()}",
            hints=[
                *graph_break_hints.DYNAMO_BUG,
            ],
        )
    additional_inputs_seq = additional_inputs.unpack_var_sequence(tx)

    with discard_graph_changes(tx):
        # Note: this must be run under discard graph changes.
        def unspecialize_carried_inputs(tx, carry) -> VariableTracker:
            # See NOTE [unspecialize int carry with unbacked symints]
            if (
                carry.is_python_constant()
                and isinstance(carry.as_python_constant(), int)
            ) or isinstance(carry, SymNodeVariable):
                example_value = _create_unbacked_symint(
                    tx.output.fake_mode, ignore_fresh_unbacked_symbols=True
                )
                proxy = tx.output.current_tracer.create_graph_input(
                    "unbacked_symint", type(example_value), example_value
                )
                return SymNodeVariable.create(tx, proxy, example_value)
            else:
                # See NOTE [unspecialize constant tensor carry]
                assert carry.is_tensor()
                cloned_carry = carry.clone()
                cloned_carry.proxy.node.meta["example_value"].constant = None
                return cloned_carry

        # clone inputs across subgraphs, to avoid unbacked memoization in fake prop
        cond_operands_seq = [
            unspecialize_carried_inputs(
                tx,
                (
                    carry.call_method(tx, "clone", args=(), kwargs={})
                    if carry.is_tensor()
                    else carry
                ),
            )
            for carry in operands_seq
        ]
        body_operands_seq = [
            unspecialize_carried_inputs(
                tx,
                (
                    carry.call_method(tx, "clone", args=(), kwargs={})
                    if carry.is_tensor()
                    else carry
                ),
            )
            for carry in operands_seq
        ]

    # create cond subgrpahs
    (
        (cond_r, _cond_treespec),
        cond_graph,
        cond_lifted_freevars,
    ) = speculate_subgraph(
        tx,
        cond_fn,
        cond_operands_seq + additional_inputs_seq,
        {},
        hop_name,
        source_target=self.value,
        # NOTE [why we cannot use "automatic" for while_loop]:
        # The reason is that we want to enforce
        # the ordering of inputs and outputs to be consistent and the ordering
        # of cond_fn and body_fn to the consistent.
        # e.g. suppose we use "automatic" and we have:
        #
        # def body_fn(ph1, ph2):
        #   new_a, new_b = ph2.cos(), ph1.sin()
        #   return new_a, new_b
        #
        # a, b = torch.randn(3), torch.randn(3)
        # new_a, new_b = body_fn(a, b)
        #
        # Using automatic, the ordering of arguments will be the order that they're
        # used. In this example, the capture graph looks like:
        #
        # def captured_body(ph1, ph2):
        #   new_a, new_b = ph1.cos(), ph2.add_(1)
        #   return new_a, new_b
        #
        # This is fine when we change the calling convention of captured_body to be
        # new_a, new_b = captured_body(b, a).
        # But for while_loop, the next iteration's input is previous iteration output
        # we'll end up feeding captured_body(new_a, new_b) instead.
        # So it's best we always enforce the ordering of carried_inputs the same as outputs
        # with "flatten_manual".
        set_subgraph_inputs="flatten_manual",
        supports_input_mutation=self.supports_input_mutation,
        supports_aliasing=self.supports_aliasing,
        remove_consts_from_outputs=False,
    )
    cond_nn_modules = dict(tx.output.nn_modules)
    validate_subgraph_output_types(cond_r)
    if cond_r.is_tensor():
        cond_r_meta = _extract_tensor_metadata(
            cond_r.proxy.node.meta["example_value"], include_contiguity=False
        )
        if cond_r_meta.dtype != torch.bool or cond_r_meta.shape != torch.Size([]):
            unimplemented(
                gb_type="torch.while_loop: unsupported cond_fn return type",
                context=str(cond_r),
                explanation=f"Expected cond_fn to return a scalar tensor or a bool but got {cond_r_meta.shape}.",
                hints=[
                    *graph_break_hints.USER_ERROR,
                ],
            )
    elif cond_r.is_python_constant():
        # short-circuiting while_loop when cond_fn returns a constant such as 0, 1 True or False
        pred = cond_r.as_python_constant()
        if pred:
            unimplemented(
                gb_type="torch.while_loop: infinite loop detected",
                context=str(cond_r),
                explanation=f"Infinite loop detected because while_loop's cond_fn always returns the same value {pred}.",
                hints=[
                    *graph_break_hints.USER_ERROR,
                ],
            )
        else:
            return operands

    # create body subgraph
    (
        (body_r, body_treespec),
        body_graph,
        body_lifted_freevars,
    ) = speculate_subgraph(
        tx,
        body_fn,
        body_operands_seq + additional_inputs_seq,
        {},
        hop_name,
        source_target=self.value,
        set_subgraph_inputs="flatten_manual",
        should_flatten_outputs=True,
        supports_input_mutation=False,
        supports_aliasing=False,
        remove_consts_from_outputs=False,
    )
    validate_subgraph_output_types(body_r)

    # We set include contiguity=False because we have vmap x HOP tests, where if
    # include_contiguity=True will call t.is_contiguous inside of vmap and get an error
    # "querying is_contiguous inside of vmap for memory_format other than
    # torch.contiguous_format is not yet implemented". This is okay because stride
    # is still checked.
    check_meta_consistency_vt(
        body_r.unpack_var_sequence(tx),
        operands_seq,
        "body_fn_output",
        "carried_inputs",
        include_contiguity=False,
    )

    (
        cond_graph,
        body_graph,
        cond_shared,
        _body_shared,
        cond_unique,
        body_unique,
    ) = _merge_graph_inputs(
        cond_graph,
        cond_lifted_freevars,
        "cond_fn",
        body_graph,
        body_lifted_freevars,
        "body_fn",
    )

    # Note: cond_shared and body_shared refer to the same proxy in parent graph
    # so using either of them is OK. Use cond_shared as it doesn't matter.
    additional_lifted_inputs = cond_shared + cond_unique + body_unique

    body_nn_modules = dict(tx.output.nn_modules)

    cond_gm = torch.fx.GraphModule(cond_nn_modules, cond_graph)
    body_gm = torch.fx.GraphModule(body_nn_modules, body_graph)
    cond_name = tx.output.install_subgraph("cond_fn", cond_gm)
    body_name = tx.output.install_subgraph("body_fn", body_gm)

    cond_node = make_attr(tx, cond_name)
    body_node = make_attr(tx, body_name)

    operands_proxy = tuple(operand.as_proxy() for operand in operands_seq)
    additional_inputs_proxy = tuple(
        [inp.as_proxy() for inp in additional_inputs_seq] + additional_lifted_inputs
    )
    p_args = (
        cond_node,
        body_node,
        operands_proxy,
        additional_inputs_proxy,
    )
    return _call_function_and_unflatten_output(
        tx,
        self.value,
        p_args,
        {},
        None,
        body_treespec,
        body_r,
    )


def are_same_graph_modules(fn_name, a_mod, b_mod, fake_mode):
    from torch._subclasses._fake_tensor_utils import _CacheKeyState
    from torch._subclasses.fake_tensor import extract_tensor_metadata

    # Maps the equivalent nodes from a to b
    node_map = {}

    def check_all_args(a_nodes, b_nodes):
        for arg_a, arg_b in zip(a_nodes, b_nodes):
            if isinstance(arg_a, torch.fx.Node):
                if node_map[arg_a] != arg_b:
                    return False
            elif isinstance(arg_a, slice):
                if not isinstance(arg_b, slice):
                    return False
                if not check_all_args(
                    (arg_a.start, arg_a.stop, arg_a.step),
                    (arg_b.start, arg_b.stop, arg_b.step),
                ):
                    return False
            elif arg_a != arg_b:
                # This is a catch-all for everything else. `slice` was a
                # surprise but can there be other data structures that can
                # contain fx.Nodes in them?
                return False
        return True

    for a_node, b_node in zip(a_mod.graph.nodes, b_mod.graph.nodes):
        if a_node.op != b_node.op:
            return False

        if a_node.op == "placeholder":
            a_value = a_node.meta["example_value"]
            b_value = b_node.meta["example_value"]

            if isinstance(a_value, torch.Tensor):
                if not isinstance(b_value, torch.Tensor):
                    return False
                # Extract fake tensor metadata for a and b and then compare
                a_result = []
                state = _CacheKeyState(fake_mode.shape_env)
                a_metadata = extract_tensor_metadata(a_value)
                a_metadata._flatten_into(a_result, fake_mode, state)

                b_result = []
                state = _CacheKeyState(fake_mode.shape_env)
                b_metadata = extract_tensor_metadata(b_value)
                b_metadata._flatten_into(b_result, fake_mode, state)
                if a_result != b_result:
                    return False
            elif isinstance(a_value, torch.SymInt):
                if not isinstance(b_value, torch.SymInt):
                    return False
                if a_value is not b_value:
                    return False
        elif a_node.op == "call_function":
            if a_node.target is not b_node.target:
                return False
            a_flat, _ = pytree.tree_flatten((a_node.args, a_node.kwargs))
            b_flat, _ = pytree.tree_flatten((b_node.args, b_node.kwargs))
            if not check_all_args(a_flat, b_flat):
                hc_log.debug(
                    "%s: Graph comparison failed at node (call_function): %s",
                    fn_name,
                    a_node,
                )
                return False
        elif a_node.op == "call_method":
            if a_node.target != b_node.target:
                return False
            a_flat, _ = pytree.tree_flatten((a_node.args, a_node.kwargs))
            b_flat, _ = pytree.tree_flatten((b_node.args, b_node.kwargs))
            if not check_all_args(a_flat, b_flat):
                hc_log.debug(
                    "%s: Graph comparison failed at node (call_method) : %s",
                    fn_name,
                    a_node,
                )
                return False
        elif a_node.op == "output":
            a_flat, _ = pytree.tree_flatten((a_node.args, a_node.kwargs))
            b_flat, _ = pytree.tree_flatten((b_node.args, b_node.kwargs))
            if not check_all_args(a_flat, b_flat):
                hc_log.debug("%s: Graph comparison failed at the output node", fn_name)
                return False
        elif a_node.op == "get_attr":
            a_attr = getattr(a_mod, a_node.target)
            b_attr = getattr(b_mod, b_node.target)
            if isinstance(a_attr, torch.fx.GraphModule):
                if not isinstance(b_attr, torch.fx.GraphModule):
                    return False
                # This is an example of a HOP inside a HOP
                if not are_same_graph_modules(fn_name, a_attr, b_attr, fake_mode):
                    return False
            else:
                # TODO - write an example with tensor as a graph attribute in
                # the Fx graph
                raise NotImplementedError(f"get_attr with {type(a_attr)}")
        else:
            # TODO - call_module is not supported because Dynamo Fx graph does
            # not install a call_module
            raise NotImplementedError(f"Graph equivalence check saw a {a_node.op}")

        # Two nodes are equal - add them to them map
        node_map[a_node] = b_node

    return True


def validate_args_and_maybe_create_graph_inputs(
    sub_args,
    tracer,
    tx,
    set_subgraph_inputs,
    description,
    sub_args_names=None,
):
    from . import AutogradFunctionContextVariable
    from .builder import wrap_fx_proxy_cls

    assert tracer.parent is not None

    if set_subgraph_inputs == "flatten_manual":
        flat_args, tree_spec = _make_inlined(tx, pytree.tree_flatten)(
            ListVariable(sub_args)
        ).unpack_var_sequence(tx)

        flat_inputs = validate_args_and_maybe_create_graph_inputs(
            flat_args.unpack_var_sequence(tx),
            tracer,
            tx,
            set_subgraph_inputs="manual",
            description=description,
        )

        return _make_inlined(tx, pytree.tree_unflatten)(
            ListVariable(flat_inputs), tree_spec
        ).unpack_var_sequence(tx)
    elif set_subgraph_inputs == "flatten_automatic":
<<<<<<< HEAD
=======
        # The goal of flatten_automatic is to extract all tensor variables from the
        # inputs, in the order of *args and **kwargs, and immediately lift them as
        # subgraph inputs. It's possible that a subgraph input might not actually be
        # used in the subgraph, but that's acceptable.
        #
        # This behavior is beneficial for:
        #   - local_map (TODO), which wants the same ordering as the original function args
        #   - invoke_subgraph's upcoming `is_pure` logic, which needs a stable, guaranteed
        #     ordering of subgraph inputs for a simpler implementation.
>>>>>>> 7c08b239
        flat_args, tree_spec = _make_inlined(tx, pytree.tree_flatten)(
            ListVariable(sub_args)
        ).unpack_var_sequence(tx)

<<<<<<< HEAD
=======
        # lift the tensor variables as subgraph inputs right away.
>>>>>>> 7c08b239
        for arg in flat_args.unpack_var_sequence(tx):
            if isinstance(arg, variables.TensorVariable):
                tracer.maybe_lift_tracked_freevar_to_input(arg.proxy)

        return _make_inlined(tx, pytree.tree_unflatten)(
            flat_args, tree_spec
        ).unpack_var_sequence(tx)
    else:
        if sub_args_names is not None:
            # Can be greater if user passes some args as kwargs
            assert len(sub_args_names) >= len(sub_args)
        args = []
        for idx, a in enumerate(sub_args):
            assert isinstance(a, VariableTracker)
            if set_subgraph_inputs == "automatic":
                args.append(a)
                continue
            elif set_subgraph_inputs == "automatic_with_forced_inputs":
                if isinstance(a, variables.TensorVariable):
                    node = a.maybe_fx_node()
                    example_value = node.meta["example_value"]
                    arg_name = (
                        a.as_proxy().node.name
                        if sub_args_names is None
                        else sub_args_names[idx]
                    )
                    new_proxy = tracer.create_graph_input(
                        arg_name, a.python_type(), example_value
                    )
                    example_value = node.meta.get("example_value", None)
                    a = wrap_fx_proxy_cls(
                        target_cls=type(a),
                        tx=tx,
                        proxy=new_proxy,
                        example_value=example_value,
                    )
            elif set_subgraph_inputs == "semi_automatic":
                if isinstance(a, AutogradFunctionContextVariable):
                    example_value = a.as_proxy().node.meta["example_value"]
                    arg_name = (
                        a.as_proxy().node.name
                        if sub_args_names is None
                        else sub_args_names[idx]
                    )
                    tracer.create_graph_input(arg_name, a.python_type(), example_value)
                elif a.maybe_fx_node() is not None:
                    node = a.maybe_fx_node()
                    example_value = node.meta["example_value"]
                    arg_name = (
                        a.as_proxy().node.name
                        if sub_args_names is None
                        else sub_args_names[idx]
                    )
                    new_proxy = tracer.create_graph_input(
                        arg_name, a.python_type(), example_value
                    )
                    example_value = node.meta.get("example_value", None)
                    a = wrap_fx_proxy_cls(
                        target_cls=type(a),
                        tx=tx,
                        proxy=new_proxy,
                        example_value=example_value,
                    )
                args.append(a)
                continue

            if a.is_python_constant():
                # This arg is not used in the body of the higher order op.
                # Currently, this new input is added to make the calls
                # happy, which expect a fixed number of arguments. In
                # future, we can clean this up.
                arg_name = (
                    "const_unused"
                    if sub_args_names is None
                    else f"const_unused_{sub_args_names[idx]}"
                )
                tracer.create_graph_input(
                    arg_name, a.python_type(), a.as_python_constant()
                )
                new_arg = a
            # Weird special case, we probably want to delete it or fold it
            # into the next case (of `a` being placeable into a graph)
            elif isinstance(a, AutogradFunctionContextVariable):
                example_value = a.as_proxy().node.meta["example_value"]
                arg_name = (
                    a.as_proxy().node.name
                    if sub_args_names is None
                    else sub_args_names[idx]
                )
                tracer.create_graph_input(arg_name, a.python_type(), example_value)
                new_arg = a
            # If `a` can be put into a graph
            elif a.maybe_fx_node() is not None:
                node = a.maybe_fx_node()
                example_value = node.meta.get("example_value", None)
                arg_name = node.name if sub_args_names is None else sub_args_names[idx]
                new_proxy = tracer.create_graph_input(
                    arg_name, a.python_type(), example_value
                )
                new_arg = wrap_fx_proxy_cls(
                    target_cls=type(a),
                    tx=tx,
                    proxy=new_proxy,
                    example_value=example_value,
                )
            # If `a` cannot be put into a graph
            else:
                # HOPs work much better if they use speculate_subgraph(set_subgraph_inputs="automatic").
                unimplemented(
                    gb_type="HOP body taking non-Tensor as input",
                    context=str(sub_args),
                    explanation=f"{description} with body that accepts non-Tensors as input. "
                    f"Got type {a.python_type()} at index {idx}.",
                    hints=[
                        *graph_break_hints.USER_ERROR,
                    ],
                )
            args.append(new_arg)
        return args


# This helper function is used to make sure two graphs share the same input signature. For example,
# in torch.cond, two branches might lift different set of tensors as inputs. This function helps to
# dedup the inputs and modify the graphs to take the same set of inputs.
def _merge_graph_inputs(
    l_graph, l_lifted_freevars, l_name, r_graph, r_lifted_freevars, r_name
):
    def dedup_and_sort_lifted_freevars(l_lifted_freevars, r_lifted_freevars):
        # The nn module attributes are guaranteed to be registered into the top-level graph module during
        # higher order op speculation. Therefore, get_attr nodes in two branches with the same
        # target refer to the same attribute and we can safely deduplicate them with their target.
        #
        # Note: ideally, dynamo should just create a single proxy for the same attribute of a nn module. But
        # true_branch and false_branch belong to two separate tracing contexts, they may register the same
        # attribute to top level separately. This creates two get_attr proxies for the same attribute
        # that have different meta data such as stack_trace (one stack trace for the true_branch,
        # and the other for false_branch). It seems better to discard the proxy explicitly in cond
        # than make dynamo create a single proxy for the same get_attr target.
        def shared_getattrs(l_lifted_proxies, r_lifted_proxies):
            true_targets = {
                proxy.node.target: proxy
                for proxy in l_lifted_proxies
                if proxy.node.op == "get_attr"
            }
            l_shared_getattrs = {}
            r_shared_getattrs = {}

            for false_proxy in r_lifted_proxies:
                if (
                    false_proxy.node.op == "get_attr"
                    and false_proxy.node.target in true_targets
                ):
                    true_proxy = true_targets[false_proxy.node.target]
                    l_shared_getattrs[true_proxy] = true_proxy
                    r_shared_getattrs[false_proxy] = true_proxy
            return l_shared_getattrs, r_shared_getattrs

        l_shared_getattrs, r_shared_getattrs = shared_getattrs(
            l_lifted_freevars.keys(), r_lifted_freevars.keys()
        )

        l_shared_freevars = (l_lifted_freevars.keys() & r_lifted_freevars.keys()).union(
            l_shared_getattrs.keys()
        )
        r_shared_freevars = (l_lifted_freevars.keys() & r_lifted_freevars.keys()).union(
            r_shared_getattrs.keys()
        )
        unique_l_freevars = l_lifted_freevars.keys() - l_shared_freevars
        unique_r_freevars = r_lifted_freevars.keys() - r_shared_freevars

        def _sort_by_name(vars):
            return sorted(vars, key=lambda var: var.node.name)

        return (
            list(_sort_by_name(list(l_shared_freevars))),
            list(_sort_by_name(list(r_shared_freevars))),
            list(_sort_by_name(list(unique_l_freevars))),
            list(_sort_by_name(list(unique_r_freevars))),
        )

    (l_shared, r_shared, unique_l, unique_r) = dedup_and_sort_lifted_freevars(
        l_lifted_freevars, r_lifted_freevars
    )

    # Let's say we capture cond(pred, true_fn, false_fn, (x,))
    # With set_graph_input set to automatic,
    # true_fn has lifted variables x, a, b, c
    # false_fn has lifted variables x, a, b, d
    # Then fixup_branch_inps make sure both branches have the same signature, i.e.:
    # - true_fn(x, a, b, c_true_branch, d_false_branch)
    # - false_fn(x, a, b, c_true_branch, d_false_branch)
    #
    # More formally, the signature has three parts in the following order:
    # 1. used in both branches: x, a, b
    # 2. only used in true branches: c, suffixed with _true_branch
    # 3. only used in false branches: d, suffixed with _false_branch
    # Within each part, we re-order the nodes by name to have a derterministic ordering for testing.
    def fixup_branch_inps(graph, lifted_freevars, shared, unique_l, unique_r):
        def _insert_or_replace_phs(new_args, name_suffix):
            for arg in new_args:
                new_ph = graph.placeholder(arg.node.name + name_suffix)
                new_ph.meta = arg.node.meta
                # Override with new_ph if there exists a old placeholder.
                if arg in lifted_freevars:
                    old_ph = lifted_freevars[arg].node
                    old_ph.replace_all_uses_with(new_ph)
                    # replace_all_uses_with doesn't clean users. Clean it manually so that we could erase it.
                    old_ph.users = {}
                    graph.erase_node(old_ph)

        first_not_ph_node = next(
            node for node in graph.nodes if node.op != "placeholder"
        )
        with graph.inserting_before(first_not_ph_node):
            _insert_or_replace_phs(shared, "")
            _insert_or_replace_phs(unique_l, "_" + l_name)
            _insert_or_replace_phs(unique_r, "_" + r_name)

    fixup_branch_inps(l_graph, l_lifted_freevars, l_shared, unique_l, unique_r)
    fixup_branch_inps(r_graph, r_lifted_freevars, r_shared, unique_l, unique_r)
    return l_graph, r_graph, l_shared, r_shared, unique_l, unique_r


# NOTE: [HigherOrderOperator subgraph input ordering]
# The input ordering of the higher order ops is determined by the order of
# the creation of the placeholder.
# Manually created inputs are created in validate_args_and_maybe_create_graph_inputs before
# speculating subgraph.
# During subgraph speculation, we may lift closured tensors and free symbols as inputs,
# their ordering is determined by the time they are lifted: earlier lifted ones precede later
# lifted ones.
#
# Suppose the placeholders are
# O1, O2, X1, O3, O4, X2, X3, O5 where Xs are lifted phs
# The following code re-order the placeholders to
# O1, O2, O3, O4, O5, X1, X2, X3
def move_lifted_freevars_phs_to_end(
    graph: torch.fx.Graph, lifted_freevars: dict[Any, torch.fx.Node]
):
    lifted_ph_set = {child_p.node for child_p in lifted_freevars.values()}

    prev_phs = [n for n in graph.nodes if n.op == "placeholder"]

    # No need to reorder when graph doesn't have args or doesn't
    # have lifted freevars or all inputs are lifted freevars.
    if (
        len(prev_phs) == 0
        or len(lifted_ph_set) == 0
        or len(prev_phs) == len(lifted_ph_set)
    ):
        return

    # Step 1: find first X1
    for x1 in prev_phs:
        if x1 in lifted_ph_set:
            break

    assert x1 is not None and x1.op == "placeholder"
    # Step 2: starting from the X1, skip Xs and prepend Os before X1.
    cand_x = x1.next
    while cand_x is not None and cand_x.op == "placeholder":
        if cand_x in lifted_ph_set:
            cand_x = cand_x.next
        else:
            nxt = cand_x.next
            cand_x._remove_from_list()
            x1.prepend(cand_x)
            cand_x = nxt

    # Step 3: assert that all placeholders are in the correct order as .
    # in lifted_freevars
    after_phs = [node for node in graph.nodes if node.op == "placeholder"][
        -len(lifted_freevars) :
    ]
    assert len(after_phs) == len(lifted_freevars)
    for child_proxy, ph in zip(lifted_freevars.values(), after_phs):
        assert child_proxy.node is ph, (
            "The order of placeholders is different from the order of lifted_freevars"
        )

    graph.lint()


def check_aliasing_and_input_mutation(
    subtracer, graph, supports_input_mutation, supports_aliasing, source_target
):
    if not supports_input_mutation:
        mutation_info = subtracer.has_input_mutation()
        if mutation_info.has_mutation:
            context = f"{mutation_info.msg} in\n {graph}"
            unimplemented(
                gb_type="Encountered input mutation during higher order op tracing",
                context=context,
                explanation=f"Higher order ops do not support input mutation. Found in {source_target.name}",
                hints=[
                    "Consider using the debug context to change user code to avoid mutation.",
                    "Please open an issue.",
                ],
            )

    if not supports_aliasing:
        aliasing_info = subtracer.has_aliasing()
        if aliasing_info.has_aliasing:
            context = f"{aliasing_info.msg} in\n {graph}"
            unimplemented(
                gb_type="Encountered aliasing during higher order op tracing",
                context=context,
                explanation=f"Higher order ops do not support aliasing. Found in {source_target.name}",
                hints=[
                    "Replace `return input` with `return input.clone()` to avoid aliasing.",
                    "Consider using the debug context to change user code to avoid aliasing.",
                    "Please open an issue.",
                ],
            )


def trace_hop_function(
    f,
    tx,
    subtracer,
    enable_grad,
    restore_side_effects,
    args,
    sub_kwargs,
):
    # For autograd.Function and other legacy HOPs, we do NOT couple
    # restore_side_effects with allow_side_effects_in_hop.
    # This preserves the old behavior where:
    # - restore_side_effects=False means ctx mutations persist
    # - But non-ctx side effects still cause graph breaks (under_activation_checkpoint was False)
    enable_side_effects_with_extra_outputs = False

    autograd_ctx = (
        dynamo_enable_grad(tx, enable_grad)
        if enable_grad is not None
        else contextlib.nullcontext()
    )
    side_effects_ctx = (
        dynamo_allow_side_effects_in_hop(tx)
        if enable_side_effects_with_extra_outputs
        else contextlib.nullcontext()
    )

    # For handling side effects, we can make an argument that we don't
    # have to do anything here. The side effects infra does a good job
    # of graph breaking if we mutate any nonlocal or global variable
    # while subtracing. As a result if tracing succeeds, side effects
    # data structure will only contain read-only data structures that
    # are put there for tracking purposes.
    # But on the other hand, there is an argument that if we ever write
    # a new side effect in Dynamo which does not go through the side
    # effect infra, we can end up in bad state.
    # Therefore we restore the side effects after tracing. The catch is
    # that we have to special handle tensor variables. If we have seen a
    # nonlocal variable tensor during subtracing, we want to keep a
    # track of that tensor, so that later subtracing or the root tracer
    # itself does not create a new proxy for the already observed tensor
    # variable.
    if restore_side_effects:
        prev_side_effects = tx.output.side_effects.clone()

    with autograd_ctx, side_effects_ctx:
        output = f.call_function(tx, args, sub_kwargs)

    if restore_side_effects:
        new_side_effects = tx.output.side_effects.clone()
        prev_side_effects.track_runahead_tensor_and_symvar_side_effects(
            new_side_effects
        )
        tx.output.side_effects = prev_side_effects
    return output


def trace_hop_function_with_auto_output_flattening(
    f,
    tx,
    subtracer,
    enable_grad,
    allow_side_effects,
    args,
    sub_kwargs,
):
    autograd_ctx = (
        dynamo_enable_grad(tx, enable_grad)
        if enable_grad is not None
        else contextlib.nullcontext()
    )
    side_effects_ctx = (
        dynamo_allow_side_effects_in_hop(tx)
        if allow_side_effects
        else contextlib.nullcontext()
    )

    with autograd_ctx, side_effects_ctx:
        output = f.call_function(tx, args, sub_kwargs)

    return output


def get_hop_args(
    tx, f, subtracer, sub_args, sub_kwargs, set_subgraph_inputs, description
):
    sub_args_names = maybe_positional_arg_names(f)
    # User mismatch in the number of args. Will eventually lead to an error.
    if sub_args_names is not None and len(sub_args_names) < len(sub_args):
        sub_args_names = None
    args = validate_args_and_maybe_create_graph_inputs(
        sub_args,
        subtracer,
        tx,
        set_subgraph_inputs,
        description,
        sub_args_names,
    )

    if sub_kwargs:
        validate_args_and_maybe_create_graph_inputs(
            sub_kwargs.values(),
            subtracer,
            tx,
            set_subgraph_inputs=set_subgraph_inputs,
            description=description,
        )
    return args


# TODO - The eventual goal is to replace
# speculate_subgraph_with_auto_output_flattening with speculate_subgraph or
# merge them two into one. We are following a staged approach because of
# existing implementation complexity for control flow ops.
def speculate_subgraph_with_auto_output_flattening(
    tx: "InstructionTranslator",
    f: VariableTracker,
    sub_args: Sequence[VariableTracker],
    sub_kwargs: Optional[dict[str, VariableTracker]],
    description: str,
    *,
    # source_target is the .value of HigherOrderOpVariable and is the
    # target of the proxy that we created for the higherOrderOperator.
    source_target: Optional[HigherOrderOperator] = None,
    enable_grad: Optional[bool] = None,
    # TODO - We can probably just make everyone use automatic for wrap_semantics
    set_subgraph_inputs: Literal[
<<<<<<< HEAD
        "automatic",
        "semi_automatic",
        "flatten_manual",
        "manual",
=======
        "automatic", "semi_automatic", "flatten_manual", "manual", "flatten_automatic"
>>>>>>> 7c08b239
    ] = "automatic",
    # If True, exposes intermediates to subgraph outputs to allow later tensor ops to
    # access intermediates from the subgraph, this is useful for mutation
    allow_side_effects: bool = False,
    # Controls whether to filter aliased intermediates when collecting extra outputs.
    # This is only relevant when allow_side_effects=True.
    # - True: Filter out intermediates that alias with inputs or outputs (strict, for invoke_subgraph)
    # - False: Allow aliased intermediates (for checkpoint/autograd.Function which get desugared/inlined)
    #
    # Example where filtering is needed:
    #
    #   @invoke_subgraph
    #   def gn(x):
    #       view = x.view(2, 4)  # intermediate that aliases input x
    #       y = torch.sin(view)
    #       return torch.cos(view)
    #
    #   def fn(x):
    #       res = gn(x)
    #       return res + 4
    #
    # In this case, if we don't filter `view`, we would later error because some HOPs
    # have strict aliasing checks on inputs/outputs.
    #
    # This does however introduce a subtle issue when we do something like:
    #
    #   captured = []
    #
    #   @invoke_subgraph
    #   def gn(x):
    #       view = x.view(2, 4)  # intermediate that aliases input x
    #       y = torch.sin(view)
    #       captured.append(view)
    #       return torch.cos(view)
    #
    #   def fn(x):
    #       res = gn(x)
    #       return res + captured[0]
    #
    # In this case, we will not replay the side effect on `captured` in the graph,
    # which fails with a not-so-nice error. We will address this in a follow-up PR
    # because this case is rare. This is not a regression because side effects were
    # never supported for invoke_subgraph anyway.
    filter_aliased_intermediates: bool = False,
    # TODO - supports input_mutation and aliasing should be False by default for strictness
    supports_input_mutation: bool = True,
    supports_aliasing: bool = True,
    # Pass in an originating tracer - this is needed for preserving context
    # across fwd-bwd for autograd.Function
    tracer: Optional["torch._dynamo.output_graph.SubgraphTracer"] = None,
) -> tuple[
    VariableTracker,  # output: The VT that Dynamo continues tracing with
    torch.fx.Graph,  # graph: The FX graph representing the subgraph computation
    dict[
        torch.fx.Proxy, torch.fx.Proxy
    ],  # lifted_freevars: Free variables lifted as inputs
    VariableTracker
    | tuple[
        VariableTracker, ...
    ],  # graph_output_vts: Tensor/symint VTs that are actual FX graph outputs
]:
    """
    Speculate subgraph for Higher-Order Operators (HOPs) with automatic output flattening.

    ## Automatic output flattening

    For many HOPs, the representation exists only as a container for the
    subgraph. In later compiler stages or at runtime, the HOP is desugared and
    simply executes the subgraph directly, as if it were inlined. For such hops,
    we follow automatic output flattening.
    For example:
    - invoke_subgraph
    - activation checkpointing (torch.utils.checkpoint.checkpoint)
    - autograd.Function
    - nested_compile_region

    This is in contrast to control flow HOPs which do not follow this desugaring:
    - torch.cond (conditional execution based on predicate)
    - torch.while_loop (iterative execution)
    - torch.map (parallel execution over batch dimension)

    For control flow HOPs, the HOP behavior is fundamentally different from just
    running the body function once.

    ## Key Advantage: Disentangling VTs from Graph Outputs

    Desugaring simplify HOP processing by allowing us to disentangle the output
    variable trackers (VTs) from the HOP subgraph outputs. This mirrors typical
    Dynamo processing where:
    - VTs "run ahead" representing the program state for continued tracing
    - The graph is a side data structure tracking computation seen so far

    This separation is crucial for HOPs with non-proxyable outputs (e.g., custom
    user-defined objects containing tensors). The function may return complex Python
    objects for Dynamo to continue tracing, but only the tensor/symint VTs need to
    be registered as actual FX graph outputs.

    Example:
        class Foo:
            def __init__(self, a, b):
                self.a = a  # tensor
                self.b = b  # tensor

        def gn(x):
            return Foo(torch.sin(x), torch.cos(x))

        result = some_hop(gn, x)  # Returns Foo instance
        out = result.a + result.b  # Dynamo can continue tracing

    Here, `output` VT is a UserDefinedObjectVariable wrapping Foo, but
    `graph_output_vts` contains only the tensor VTs (a and b) that should be
    actual FX graph outputs. This allows Dynamo to continue tracing with the
    Foo object while the graph only needs to output the constituent tensors.

    ## Return Values

    Unlike `speculate_subgraph`, this function returns:
    - output: The VT that Dynamo continues tracing with (may be complex Python objects)
    - graph: The FX graph representing the subgraph computation
    - lifted_freevars: Free variables lifted as inputs to the subgraph
    - graph_output_vts: Only the tensor/symint VTs that are actual FX graph outputs

    The key difference is `graph_output_vts` instead of `treespec`, which gives more
    flexibility for handling non-proxyable outputs.
    """
    if sub_kwargs is None:
        sub_kwargs = {}

    assert set_subgraph_inputs in {
        "automatic",
        "semi_automatic",
        "flatten_manual",
        "flatten_automatic",
        "manual",
        "flatten_automatic",
    }, "Please use one of the supported set_subgraph_inputs options."

    # See NOTE [Temporary argument `set_subgraph_inputs`]
    if sub_kwargs and "automatic" not in set_subgraph_inputs:
        unimplemented(
            gb_type="invalid set_subgraph_inputs and sub_kwargs settings",
            context=f"set_subgraph_inputs: {set_subgraph_inputs}, sub_kwargs: {sub_kwargs}",
            explanation="`sub_kwargs` cannot be used when `set_subgraph_inputs` is not set to 'automatic'.",
            hints=[
                "Use `set_subgraph_inputs='automatic'` when passing `sub_kwargs`.",
                *graph_break_hints.USER_ERROR,
            ],
        )

    try:
        # ensure guards on args get installed in parent subgraph
        f, sub_args, sub_kwargs = LazyVariableTracker.realize_all(
            (f, sub_args, sub_kwargs),
        )

        with tx.output.subtracer(source_target, tracer, description) as subtracer:
            args = get_hop_args(
                tx, f, subtracer, sub_args, sub_kwargs, set_subgraph_inputs, description
            )

            # Special case - if users uses
            # `traced_with_externally_visible_side_effects`, we still need to
            # return the intermediates as outputs. However, this API gets
            # triggered during the hop tracing,  and we don't know at this point
            # of time, if the API will take into effect. To handle this, we have
            # a flag traced_with_externally_visible_side_effects (default=False)
            # that is set to True anytime
            # `traced_with_externally_visible_side_effects` is set. We reset it
            # with the old value after the hop is traced out.
            old_value = (
                tx.output.current_tracer.traced_with_externally_visible_side_effects
            )

            output = trace_hop_function_with_auto_output_flattening(
                f,
                tx,
                subtracer,
                enable_grad,
                allow_side_effects,
                args,
                sub_kwargs,
            )

            # NOTE: [Separation of graph outputs and output VTs]
            # In Dynamo (outside of speculate_subgraph), VTs and the graph are
            # separate concepts:
            # - VTs (VariableTrackers) can "run ahead" and continue Dynamo tracing
            # - The graph is just a side data structure tracking computation seen so far
            #
            # This separation is crucial for HOPs with non-proxyable outputs (e.g.,
            # custom user-defined objects containing tensors). The function may return
            # complex Python objects for Dynamo to continue tracing, but only the
            # tensor/symint VTs need to be registered as actual graph outputs.
            #
            # Example:
            #   class Foo:
            #       def __init__(self, a, b):
            #           self.a = a  # tensor
            #           self.b = b  # tensor
            #
            #   def gn(x):
            #       return Foo(torch.sin(x), torch.cos(x))
            #
            # Here, `output` VT is a UserDefinedObjectVariable wrapping Foo, but
            # `graph_output_vts` contains only the tensor VTs (a and b) that should
            # be actual FX graph outputs.
            # Collect only tensor and symint VTs that should be graph outputs.
            # We walk the output structure and extract proxyable VTs.
            graph_output_vts = []

            def visit(vt):
                if vt.is_tensor() or isinstance(vt, SymNodeVariable):
                    graph_output_vts.append(vt)

            VariableTracker.visit(visit, output)
            graph_output_vts = tuple(graph_output_vts)

            # NOTE - [Return subgraph intermediates as subgraph outputs]
            # This helps HOPs which allow side effects. Consider the
            # following example
            #
            # def gn(x, z):
            #     o = torch.matmul(x, x) @ x
            #     out = x.sin()
            #     z.append(out)
            #     return torch.cos(torch.sin(o))

            # def fn(x):
            #     z = []
            #     out1 = torch.utils.checkpoint.checkpoint(
            #         gn,
            #         x,
            #         z,
            #         use_reentrant=False,
            #     )
            #     return out1, z[0]
            #
            # In this example, list `z` is in outer scope and gets appended
            # in the subgraph with `out`. But `out` is not an output of the
            # subgraph. This can cause issue because later on when the outer
            # graph returns `z[0]` it needs to have access to the graph node
            # `out`. To solve this problem, we just return all intermediates
            # from the subgraph.

            # TODO - Today this is supported only for AC. AC HOP gets
            # desugared in AOTDispatcher so even though subgraph has extra
            # unused outputs in Dynamo, its ok even if we don't DCE them in
            # Dynamo. As AOTDispatcher desugars/inlines the subgraph, the
            # subgraph boundary disappears. And even for AC, today this only
            # works when the skip_fwd_side_effects_in_bwd_under_checkpoint
            # flag is True, i.e., only when we allow side-effects. But, we
            # want this to be supported for other Hops as well, specifically
            # nested_compile_region and autograd.Function. Today, its safe
            # because we error out on seeing a side-effect.

            allow_side_effects = (
                allow_side_effects
                or tx.output.current_tracer.traced_with_externally_visible_side_effects
            )
            if allow_side_effects:
                extra_outputs = collect_intermediate_outputs(
                    tx, subtracer, graph_output_vts, filter_aliased_intermediates
                )
                graph_output_vts = graph_output_vts + tuple(extra_outputs)

            tx.output.current_tracer.traced_with_externally_visible_side_effects = (
                old_value
            )

            validate_subgraph_output_types(graph_output_vts)

            # The output proxies might not belong to this SubgraphTracer
            # (if they are free variables that were never lifted)
            # so lift them here.
            # output_proxies = output.as_proxy()
            if isinstance(graph_output_vts, tuple):
                output_proxies = [a.as_proxy() for a in graph_output_vts]
                output_proxies = pytree.tree_map(
                    subtracer.maybe_lift_tracked_freevar_to_input, output_proxies
                )
                output_proxies = tuple(output_proxies)
            else:
                output_proxies = output.as_proxy()
                output_proxies = pytree.tree_map(
                    subtracer.maybe_lift_tracked_freevar_to_input, output_proxies
                )

            tx.output.create_node(
                "output",
                "output",
                (subtracer.create_arg((output_proxies,))),
                {},
            )
            graph = tx.output.graph
            graph.lint()
            lifted_freevars = subtracer.lifted_freevars

            if len(lifted_freevars) > 0:
                move_lifted_freevars_phs_to_end(graph, lifted_freevars)

            check_aliasing_and_input_mutation(
                subtracer,
                graph,
                supports_input_mutation,
                supports_aliasing,
                source_target,
            )
            # Return both the output VT and the graph output VTs separately:
            # - `output`: The VT that Dynamo continues tracing with (may be
            #   complex Python objects, tuples, dicts, etc.)
            # - `graph`: The FX graph representing the subgraph computation
            # - `lifted_freevars`: Free variables lifted as inputs to the subgraph
            # - `graph_output_vts`: Only the tensor/symint VTs that are actual
            #   FX graph outputs (basically the vts associated with graph outputs)
            return (
                output,
                graph,
                lifted_freevars,
                graph_output_vts,
            )
    except Unsupported as ex:
        f_name = f"{type(f).__name__}"
        if isinstance(f, UserFunctionVariable):
            f_name = f.get_name()
        msg = (
            f"speculate_subgraph: while introspecting {description}, we were unable "
            f"to trace function `{f_name}` into a single graph. This means "
            f"that Dynamo was unable to prove safety for this API and will "
            f"fall back to eager-mode PyTorch, which could lead to a slowdown."
        )
        log.info(msg)
        log.info(ex)  # noqa: G200
        raise ex


# See NOTE [HigherOrderOperator tracing design] for details of the design
def speculate_subgraph(
    tx,
    f,
    sub_args,
    sub_kwargs,
    description,
    *,
    # source_target is the .value of HigherOrderOpVariable and is the
    # target of the proxy that we created for the higherOrderOperator.
    source_target=None,
    always_restore=False,
    enable_grad=None,
    # NOTE [argument `set_subgraph_inputs`]
    # set_subgraph_inputs controls what how to construct subgraphs' placeholders from sub_args.
    # 1. if your HOP supports arbitrary inputs, use set_subgraph_inputs="automatic" (most recommended).
    # 2. if your HOP supports only Tensor and symnode inputs, use set_subgraph_inputs="flatten_manual" (recommended).
    # If sub_args contain Pytree structure (e.g. dict/list/tuple/set), the sub_args will be flattened first.
    # Then the flattened args are manually set as subgraph's placeholders.
    # 3. if your HOP must preserve inputs that are not tensor or symnode as placeholders e.g. AutogradFunctionContextVariable
    # use set_subgraph_inputs="manual" (not recommended). We do not recommend it in general because it has the
    # restriction that user need to manually control how to create placeholders and VariableTrackers for the args.
    set_subgraph_inputs="automatic",
    restore_side_effects=True,
    should_flatten_outputs=False,
    # if should_flatten_outputs is True, `remove_consts_from_outputs` remove the
    # const outputs from the subgraph output.
    remove_consts_from_outputs=True,
    # TODO - supports input_mutation and aliasing should be False by default for strictness
    supports_input_mutation=True,
    supports_aliasing=True,
    # Pass in an originating tracer - this is needed for preserving context
    # across fwd-bwd for autograd.Function
    tracer=None,
):
    if sub_kwargs is None:
        sub_kwargs = {}

    assert set_subgraph_inputs in {
        "automatic",
        "semi_automatic",
        "flatten_manual",
        "manual",
    }, "Please use one of the supported set_subgraph_inputs options."

    # See NOTE [Temporary argument `set_subgraph_inputs`]
    if sub_kwargs and set_subgraph_inputs != "automatic":
        unimplemented(
            gb_type="invalid set_subgraph_inputs and sub_kwargs settings",
            context=f"set_subgraph_inputs: {set_subgraph_inputs}, sub_kwargs: {sub_kwargs}",
            explanation="`sub_kwargs` cannot be used when `set_subgraph_inputs` is not set to 'automatic'.",
            hints=[
                "Use `set_subgraph_inputs='automatic'` when passing `sub_kwargs`.",
                *graph_break_hints.USER_ERROR,
            ],
        )

    try:
        # ensure guards on args get installed in parent subgraph
        f, sub_args, sub_kwargs = LazyVariableTracker.realize_all(
            (f, sub_args, sub_kwargs),
        )

        with tx.output.subtracer(source_target, tracer, description) as subtracer:
            args = get_hop_args(
                tx, f, subtracer, sub_args, sub_kwargs, set_subgraph_inputs, description
            )

            output = trace_hop_function(
                f,
                tx,
                subtracer,
                enable_grad,
                restore_side_effects,
                args,
                sub_kwargs,
            )

            treespec = None
            masks_to_filter_const_values = None
            const_values = None
            if should_flatten_outputs:
                from torch._dynamo.external_utils import filter_out_const_values

                # Flatten the speculated subgraph output.
                output, treespec = _make_inlined(tx, pytree.tree_flatten)(
                    output
                ).unpack_var_sequence(tx)

                # Actually, transform the list (returned by flatten) into a tuple
                # for dynamo consistency.
                output = BuiltinVariable(tuple).call_function(tx, [output], {})

                if remove_consts_from_outputs:
                    # Filter out the constants and save them into a spec. Filtering
                    # out constants makes the graph simpler for the backends. We
                    # need to ensure that after unflattening the constants are
                    # inserted back at the right positions for the Dynamo tracing to
                    # continue. This is done by filter_const_spec
                    output_proxies = output.as_proxy()
                    masks_to_filter_const_values = pytree.tree_map(
                        lambda x: not isinstance(x, torch.fx.Proxy), output_proxies
                    )
                    const_values = pytree.tree_map(
                        lambda x: None if isinstance(x, torch.fx.Proxy) else x,
                        output_proxies,
                    )
                    output = _make_inlined(tx, filter_out_const_values)(
                        output, masks_to_filter_const_values
                    )

            # TODO - clean up num_intermediate_nodes_as_outputs - we do not need
            # after AC moved to auto_output_flattening
            num_intermediate_nodes_as_outputs = 0
            # Register output to graph
            # Modeled off of compile_and_call_fx_graph
            # TODO: support pytree output
            # We check always_restore because we dont use the output or side effects of always_restore code,
            # like bwd.
            if always_restore:
                # Nothing left to do here
                return (
                    (
                        output,
                        OutputSpec(
                            treespec,
                            masks_to_filter_const_values,
                            const_values,
                            num_intermediate_nodes_as_outputs,
                        ),
                    ),
                    tx.output.graph,
                    subtracer.lifted_freevars,
                )
            else:
                validate_subgraph_output_types(output)

                # The output proxies might not belong to this SubgraphTracer
                # (if they are free variables that were never lifted)
                # so lift them here.
                output_proxies = output.as_proxy()
                output_proxies = pytree.tree_map(
                    subtracer.maybe_lift_tracked_freevar_to_input, output_proxies
                )

                tx.output.create_node(
                    "output",
                    "output",
                    (subtracer.create_arg((output_proxies,))),
                    {},
                )
                graph = tx.output.graph
                graph.lint()
                lifted_freevars = subtracer.lifted_freevars

                if len(lifted_freevars) > 0:
                    move_lifted_freevars_phs_to_end(graph, lifted_freevars)

                check_aliasing_and_input_mutation(
                    subtracer,
                    graph,
                    supports_input_mutation,
                    supports_aliasing,
                    source_target,
                )

                return (
                    (
                        output,
                        OutputSpec(
                            treespec,
                            masks_to_filter_const_values,
                            const_values,
                            num_intermediate_nodes_as_outputs,
                        ),
                    ),
                    graph,
                    lifted_freevars,
                )

    except Unsupported as ex:
        f_name = f"{type(f).__name__}"
        if isinstance(f, UserFunctionVariable):
            f_name = f.get_name()
        msg = (
            f"speculate_subgraph: while introspecting {description}, we were unable "
            f"to trace function `{f_name}` into a single graph. This means "
            f"that Dynamo was unable to prove safety for this API and will "
            f"fall back to eager-mode PyTorch, which could lead to a slowdown."
        )
        log.info(msg)
        log.info(ex)  # noqa: G200
        raise ex


def make_attr(tx: "InstructionTranslator", name):
    node = tx.output.create_proxy(
        "get_attr",
        name,
        (),
        {},
    )
    return node


def add_hop_context(cls):
    """
    Class decorator that adds HOP context to exceptions raised in call_function.

    Requires the class to have _HOP_NAME and _ALLOW_FALLBACK_TO_EAGER set.
    """

    if hasattr(cls.call_method, "_hop_wrapped"):
        return cls

    if cls._HOP_NAME is None:
        raise TypeError(f"{cls.__name__} must define _HOP_NAME class attribute.")
    if cls._ALLOW_FALLBACK_TO_EAGER is None:
        raise TypeError(
            f"{cls.__name__} must define _ALLOW_FALLBACK_TO_EAGER class attribute."
        )

    original_call_function = cls.call_function

    @functools.wraps(original_call_function)
    def wrapped_call_function(self, *args, **kwargs):
        try:
            return original_call_function(self, *args, **kwargs)
        except (Unsupported, ObservedException) as e:
            # Only tag if not already tagged (reports deepest HOP only)
            if hasattr(e, "_hop_name"):
                raise

            if self._ALLOW_FALLBACK_TO_EAGER:
                # Tag the exception with HOP name for later formatting in exc.py
                # NOTE: because nested graph breaks are NOT supported on HOPs, we will
                # NEVER log a HOP graph break before running this
                e._hop_name = self._HOP_NAME

                raise
            else:
                msg = e.msg if hasattr(e, "msg") else str(type(e))
                real_stack = e.real_stack if hasattr(e, "real_stack") else None
                full_msg = (
                    "This higher order operator doesn't work unless it is "
                    f"captured completely with torch.compile. Got:\n{msg}"
                )
                exc = UncapturedHigherOrderOpError(full_msg, real_stack)
                exc._hop_name = self._HOP_NAME
                raise exc.with_traceback(e.__traceback__) from None

    wrapped_call_function._hop_wrapped = True
    cls.call_function = wrapped_call_function
    return cls


class TorchHigherOrderOperatorVariable(VariableTracker):
    # Subclasses should set _HOP_NAME to enable automatic HOP context in error messages
    _HOP_NAME: Optional[str] = None
    # Set to False for HOPs that hard error on graph break (e.g., cond, map, scan); otherwise
    # HOPs will fall back to eager.
    _ALLOW_FALLBACK_TO_EAGER: bool = True

    def __init_subclass__(cls, **kwargs):
        super().__init_subclass__(**kwargs)
        add_hop_context(cls)

    def __init__(
        self, value: HigherOrderOperator, source: Optional[Source] = None, **kwargs
    ) -> None:
        super().__init__(**kwargs)
        self.value = value
        self.source = source

    @staticmethod
    def make(value, source=None, **kwargs):
        variable_class = _hop_name_to_variable_class.get(value.__name__)
        if variable_class is not None:
            return variable_class(value, source, **kwargs)

        from torch._higher_order_ops import BaseHOP

        if isinstance(value, BaseHOP):
            return BaseHOPVariable(value, source, **kwargs)
        unimplemented(
            gb_type="unsupported HigherOrderOperator",
            context=str(value),
            explanation=f"Unable to create higher order operator variable for {value.__name__}.",
            hints=[
                *graph_break_hints.DYNAMO_BUG,
            ],
        )

    def call_function(
        self,
        tx: "InstructionTranslator",
        args: Sequence[VariableTracker],
        kwargs: dict[str, VariableTracker],
    ) -> VariableTracker:
        from .torch_function import can_dispatch_torch_function, dispatch_torch_function

        if can_dispatch_torch_function(tx, args, kwargs):
            return dispatch_torch_function(tx, self, args, kwargs)

        return self._call_function(tx, args, kwargs)

    def _call_function(
        self,
        tx: "InstructionTranslator",
        args: Sequence[VariableTracker],
        kwargs: dict[str, VariableTracker],
    ) -> VariableTracker:
        unimplemented(
            gb_type="unsupported HigherOrderOperator function call",
            context=str(self.value),
            explanation=f"Unable to trace calling higher order operator variable for {self.value.__name__}.",
            hints=[
                *graph_break_hints.DYNAMO_BUG,
            ],
        )

    def as_python_constant(self):
        return self.value

    def is_python_hashable(self):
        return True

    def get_python_hash(self):
        return hash(self.as_python_constant())

    def is_python_equal(self, other):
        return self.as_python_constant() == other.as_python_constant()


class CustomFunctionHigherOrderOperatorVariable(TorchHigherOrderOperatorVariable):
    """
    Wraps torch._functorch.autograd_function.custom_function_call
    """

    _HOP_NAME = "torch.ops.higher_order.custom_function_call"

    def _call_function(
        self,
        tx: "InstructionTranslator",
        args: "list[VariableTracker]",
        kwargs: "dict[str, VariableTracker]",
    ) -> "VariableTracker":
        return torch._dynamo.variables.UserMethodVariable(
            self.value.__call__.__func__,
            torch._dynamo.variables.UserDefinedObjectVariable(
                self.value, source=self.source
            ),
            source=AttrSource(self.source, "__call__"),
        ).call_function(tx, args, kwargs)


class CondHigherOrderVariable(TorchHigherOrderOperatorVariable):
    _HOP_NAME = "torch.cond"
    _ALLOW_FALLBACK_TO_EAGER = False
    supports_input_mutation = False
    supports_aliasing = False

    def _call_function(
        self,
        tx: "InstructionTranslator",
        args: "list[VariableTracker]",
        kwargs: "dict[str, VariableTracker]",
    ) -> "VariableTracker":
        from . import ListVariable

        args, kwargs = LazyVariableTracker.realize_all((args, kwargs))

        for i, k in enumerate(["pred", "true_fn", "false_fn", "operands"]):
            if v := kwargs.pop(k, None):
                assert i == len(args), (
                    "did not provide the right number of non-keyword args"
                )
                args.append(v)

        # TODO(voz): Support fake tensor dispatch for recursive
        # ops - see torch/dispatch/_dispatcher.py
        if len(args) != 4 or kwargs:
            unimplemented(
                gb_type="torch.cond: improper args/kwargs",
                context=f"args: {args}, kwargs: {kwargs}",
                explanation=f"torch.cond expects 4 positional arguments (got {len(args)}) "
                f"and no keyword arguments (got {len(kwargs)}) "
                "Usage: cond(pred, cond_fn, body_fn, operands)",
                hints=[
                    *graph_break_hints.USER_ERROR,
                ],
            )

        # Specialize into one of the branches since pred is constant
        pred, true_fn, false_fn, operands = args
        if type(args[0]) is ConstantVariable:
            warnings.warn(
                "Pred is a Python constant. When used with torch.cond, it specializes on one of the branches."
                " If you want torch.cond to preserve two branches, please make the predicate a boolean tensor or a SymBool.",
                UserWarning,
            )
            if pred.as_python_constant():
                return true_fn.call_function(tx, operands.unpack_var_sequence(tx), {})
            else:
                return false_fn.call_function(tx, operands.unpack_var_sequence(tx), {})

        # predicate
        if type(pred.realize()) not in (
            ConstantVariable,
            TensorVariable,
            SymNodeVariable,
        ):
            unimplemented(
                gb_type="torch.cond: improper predicate",
                context=str(pred),
                explanation="Expected `pred` to be a bool or a boolean tensor with a single item "
                f"but got {str(type(pred))} with original python type {str(pred.python_type())}.",
                hints=[
                    *graph_break_hints.USER_ERROR,
                ],
            )

        # operands
        if not isinstance(operands, (ListVariable, TupleVariable)):
            unimplemented(
                gb_type="torch.cond: improper operands",
                context=str(operands),
                explanation="Expected `operands` to be a list/tuple "
                f"but got {operands.python_type()}.",
                hints=[
                    *graph_break_hints.USER_ERROR,
                ],
            )

        operands_seq = operands.unpack_var_sequence(tx)
        if not only_consist_of(
            operands, (TensorVariable, ConstantVariable, SymNodeVariable)
        ):
            unimplemented(
                gb_type="torch.cond: improper operands contents",
                context=str(operands),
                explanation="Expected `operands` to be a list/tuple of pytrees that only consists of tensor leaves.",
                hints=[
                    *graph_break_hints.USER_ERROR,
                ],
            )

        # branches
        _check_supported_callable_arg(tx, true_fn, "true_fn")
        _check_supported_callable_arg(tx, false_fn, "false_fn")

        # Our strategy for tracing the true/false branches of cond
        # are to checkpoint our graphstate, run the true branch,
        # roll it back to the checkpoint, and run the false
        # branch, and then merge the graphstates.  Well, perhaps
        # "merge" is too strong a word: we mostly assert that
        # the resulting graphstates have to be the same.
        #
        # We only permit guards to diverge (we union the guards from
        # both branches).  In particular, this means that side
        # effects are NOT permitted inside true/false branches; this
        # would be difficult to implement, because of the path
        # explosion problem.

        def speculate_branch(branch):
            # NB: 0 is predicate
            ix = 1 if branch else 2
            # TODO: Support kwargs
            (
                (ret_val, ret_spec),
                ret_graph,
                ret_lifted_freevars,
            ) = speculate_subgraph(
                tx,
                args[ix],
                operands_seq,
                {},
                self._HOP_NAME,
                source_target=self.value,
                should_flatten_outputs=True,
                # TODO - removing consts from control flow ops need more work
                remove_consts_from_outputs=False,
                supports_input_mutation=self.supports_input_mutation,
                supports_aliasing=self.supports_aliasing,
            )

            # need to ensure we increase epoch so we don't memoize unbacked bindings
            # across different subgraphs which can interfere with runtime assertion
            # generation.
            tx.fake_mode.epoch += 1

            if not only_consist_of(ret_val, (TensorVariable, ConstantVariable)):
                unimplemented(
                    gb_type="torch.cond: unsupported branch return type",
                    context=str(ret_val),
                    explanation="Expected branches to return a possibly nested pytree of tensors or constant ints.",
                    hints=[
                        *graph_break_hints.USER_ERROR,
                    ],
                )
            for ret in ret_val.unpack_var_sequence(tx):
                if ret.is_python_constant() and not isinstance(
                    ret.as_python_constant(), int
                ):
                    unimplemented(
                        gb_type="torch.cond: unsupported branch return type (constant non-int)",
                        context=str(ret_val),
                        explanation="Constants returned from branches must be ints.",
                        hints=[
                            *graph_break_hints.USER_ERROR,
                        ],
                    )
            return ret_val, ret_spec, ret_graph, ret_lifted_freevars

        (true_r, true_spec, true_graph, true_lifted_freevars) = speculate_branch(True)
        true_nn_modules = dict(tx.output.nn_modules)

        (
            false_r,
            false_spec,
            false_graph,
            false_lifted_freevars,
        ) = speculate_branch(False)
        false_nn_modules = dict(tx.output.nn_modules)

        same_spec = _make_inlined(tx, pytree.TreeSpec.__eq__)(
            true_spec.treespec, false_spec.treespec
        ).as_python_constant()
        # 3.14: NotImplemented cannot be converted to bool
        if same_spec is not NotImplemented and not same_spec:
            unimplemented(
                gb_type="torch.cond: differing branch outputs",
                context=f"true_spec: {true_spec.treespec}, false_spec: {false_spec.treespec}, same_spec: {same_spec}",
                explanation="Expected branches to return the same pytree structure.",
                hints=[
                    *graph_break_hints.USER_ERROR,
                ],
            )

        (
            true_graph,
            false_graph,
            true_shared,
            _false_shared,
            unique_true,
            unique_false,
        ) = _merge_graph_inputs(
            true_graph,
            true_lifted_freevars,
            "true_branch",
            false_graph,
            false_lifted_freevars,
            "false_branch",
        )

        true_name = tx.output.install_subgraph(
            "cond_true",
            torch.fx.GraphModule(true_nn_modules, true_graph),
        )
        false_name = tx.output.install_subgraph(
            "cond_false",
            torch.fx.GraphModule(false_nn_modules, false_graph),
        )

        true_node = make_attr(tx, true_name)
        false_node = make_attr(tx, false_name)

        p_args = (
            pred.as_proxy(),
            true_node,
            false_node,
            # We pick true_shared but it shouldn't matter
            tuple(true_shared + unique_true + unique_false),
        )

        return _call_function_and_unflatten_output(
            tx,
            torch.ops.higher_order.cond,
            p_args,
            {},
            None,
            true_spec,
            true_r,
        )


class CallTorchbindHigherOrderVariable(TorchHigherOrderOperatorVariable):
    _HOP_NAME = "torch.ops.higher_order.call_torchbind"

    def __init__(self, hop, source, script_obj_var, method_name) -> None:
        super().__init__(hop, source)
        self.script_obj_var = script_obj_var
        self.method_name = method_name

    def _call_function(
        self,
        tx: "InstructionTranslator",
        args: list[VariableTracker],
        kwargs: dict[str, VariableTracker],
    ) -> VariableTracker:
        from .builder import wrap_fx_proxy

        args, kwargs = LazyVariableTracker.realize_all((args, kwargs))

        args_proxy = [arg.as_proxy() for arg in args]
        kwargs_proxy = {k: v.as_proxy() for k, v in kwargs.items()}
        return wrap_fx_proxy(
            tx=tx,
            proxy=tx.output.create_proxy(
                "call_function",
                self.value,
                args=tuple(
                    [self.script_obj_var.as_proxy(), self.method_name] + args_proxy
                ),
                kwargs=kwargs_proxy,
            ),
        )


def validate_subgraph_output_types(output: VariableTracker):
    """Verify that that the output of the subgraph is a tensor,
    int, bool, SymBool, or SymInt.
    """
    from . import TensorVariable

    if non_tensor_output := find_mismatched_vars(
        output, TensorVariable, allow_none=True
    ):
        for out in non_tensor_output:
            if (
                isinstance(out, SymNodeVariable) and out.python_type() in (int, bool)
            ) or (
                out.is_python_constant()
                and isinstance(out.as_python_constant(), (int, bool))
            ):
                continue
            unimplemented(
                gb_type="HOP body output unsupported",
                context=f"non-tensor outputs: {non_tensor_output}",
                explanation="HigherOrderOperator body's output must consist of tensors or ints/bools only "
                f"but got {out.python_type()}.",
                hints=[
                    *graph_break_hints.USER_ERROR,
                ],
            )


class WhileLoopHigherOrderVariable(TorchHigherOrderOperatorVariable):
    _HOP_NAME = "torch.while_loop"
    _ALLOW_FALLBACK_TO_EAGER = False
    supports_input_mutation = False
    supports_aliasing = False

    def _call_function(
        self,
        tx: "InstructionTranslator",
        args: list[VariableTracker],
        kwargs: dict[str, VariableTracker],
    ) -> VariableTracker:
        return _call_while_loop(
            self, tx, args, kwargs, stack_output=False, hop_name=self._HOP_NAME
        )


class WhileLoopStackOutputHigherOrderVariable(TorchHigherOrderOperatorVariable):
    _HOP_NAME = "torch.while_loop"
    _ALLOW_FALLBACK_TO_EAGER = False
    supports_input_mutation = False
    supports_aliasing = False

    def _call_function(
        self,
        tx: "InstructionTranslator",
        args: list[VariableTracker],
        kwargs: dict[str, VariableTracker],
    ) -> VariableTracker:
        return _call_while_loop(
            self, tx, args, kwargs, stack_output=True, hop_name=self._HOP_NAME
        )


class AssociativeScanHigherOrderVariable(TorchHigherOrderOperatorVariable):
    _HOP_NAME = "torch.ops.higher_order.associative_scan"
    _ALLOW_FALLBACK_TO_EAGER = False
    supports_input_mutation = False
    supports_aliasing = False

    def _call_function(
        self,
        tx: "InstructionTranslator",
        args: list[VariableTracker],
        kwargs: dict[str, VariableTracker],
    ) -> VariableTracker:
        from torch._higher_order_ops.utils import first_slice_copy

        args, kwargs = LazyVariableTracker.realize_all((args, kwargs))

        def arg_extractor(combine_fn, xs, additional_inputs):
            return combine_fn, xs, additional_inputs

        combine_fn, xs, additional_inputs = arg_extractor(*args, **kwargs)

        if args[0].python_type() is functools.partial:
            # This is the standard case when the user calls the frontend
            # and the frontend invokes dynamo
            if len(args) != 2:
                unimplemented(
                    gb_type="torch.associative_scan: improper args",
                    context=f"args: {args}",
                    explanation=f"torch.associative_scan expects 2 positional arguments (got {len(args)}) "
                    "Usage: associative_scan(combine_fn, xs)",
                    hints=[
                        *graph_break_hints.USER_ERROR,
                    ],
                )

            xs_treespec = args[0].keywords["spec"]

            # combine_fn input check
            # We need to get the pure combine_fn from the functools.partial
            _check_supported_callable_arg(
                tx, combine_fn.keywords["combine_fn"], "combine_fn"
            )
        else:
            # This case is hit during re-tracing, for example in export tests
            # In this case, the combine_fn is a callable and not a functools.partial
            xs_treespec = _make_inlined(tx, pytree.tree_structure)(xs)

            _check_supported_callable_arg(tx, combine_fn, "combine_fn")

        # xs input check
        if not isinstance(xs, (ListVariable, TupleVariable)):
            unimplemented(
                gb_type="torch.associative_scan: improper xs",
                context=str(xs),
                explanation=f"Expected xs to be a list/tuple but got {xs.python_type()}",
                hints=[
                    *graph_break_hints.DYNAMO_BUG,
                ],
            )
        xs_vars = xs.unpack_var_sequence(tx)
        _check_all_tensorvariable(xs_vars)

        # additional_inputs input check
        if not isinstance(additional_inputs, (ListVariable, TupleVariable)):
            unimplemented(
                gb_type="torch.associative_scan: improper additional_inputs",
                context=str(additional_inputs),
                explanation=f"Expected additional_inputs to be a list/tuple but got {additional_inputs.python_type()}",
                hints=[
                    *graph_break_hints.DYNAMO_BUG,
                ],
            )
        additional_inputs_vars = additional_inputs.unpack_var_sequence(tx)
        _check_all_tensorvariable(additional_inputs_vars)

        scan_length = get_fake_value(xs_vars[0].as_proxy().node, tx).size()[0]
        if scan_length == 0:
            unimplemented(
                gb_type="torch.associative_scan: zero-sized tensor",
                context=str(xs_vars[0]),
                explanation="associative_scan() operator doesn't support zero-sized tensors during tracing.",
                hints=[
                    *graph_break_hints.USER_ERROR,
                ],
            )

        # Trace the subgraph
        # The sub_args is a slice of original input, e.g. if input.size is (3, 4), and scan dim=0
        # the sub_args shape will be (4, ).
        with discard_graph_changes(tx):
            sub_args = [
                _make_inlined(tx, first_slice_copy)(leaf)
                for leaf in itertools.chain(xs_vars, xs_vars)
            ]
            sub_args_additional_inputs = [
                t.call_method(tx, "clone", args=(), kwargs={})
                for t in additional_inputs_vars
            ]

        sub_args = sub_args + sub_args_additional_inputs
        (
            (combine_result, _combine_spec),
            combine_graph,
            combine_lifted_freevars,
        ) = speculate_subgraph(
            tx,
            combine_fn,
            sub_args,
            sub_kwargs={},
            description=self._HOP_NAME,
            source_target=self.value,
            set_subgraph_inputs="flatten_manual",
            supports_input_mutation=self.supports_input_mutation,
            supports_aliasing=self.supports_aliasing,
        )

        # Ensure that the output of scan is a flattened list of elements,
        # because downstream operations assume that the output of HOPs
        # is flattened
        output_node = combine_graph.find_nodes(op="output")[0]
        output_node.args = (pytree.tree_leaves(output_node.args),)
        combine_graph.lint()

        # Collect the results from the combine_fn
        results, _combine_treespec = _make_inlined(tx, pytree.tree_flatten)(
            combine_result
        ).unpack_var_sequence(tx)

        # Check whether the combine_fn returns one child tree for the output.
        if _combine_treespec.as_python_constant().num_leaves < 1:
            unimplemented(
                gb_type="torch.associative_scan: combine_fn improper number of leaves",
                context=str(_combine_treespec.as_python_constant()),
                explanation="combine_fn needs to produce one pytree for the output "
                f"but combine_fn produces the pytree {_combine_treespec.as_python_constant()}.",
                hints=[
                    *graph_break_hints.USER_ERROR,
                ],
            )

        # Check whether the outs produced by combine_fn has the same treespec as xs
        # We need to have this check this way, because in case init is a TreeSpec and carry
        # but carry is only a LeafSpec, these two cannot be compared correctly.
        if (
            xs_treespec.as_python_constant().is_leaf()
            != _combine_treespec.as_python_constant().is_leaf()
        ) or not _make_inlined(tx, pytree.TreeSpec.__eq__)(
            xs_treespec, _combine_treespec
        ).as_python_constant():
            unimplemented(
                gb_type="torch.associative_scan: mismatched input/output tree structure",
                context=f"xs: {xs_treespec.as_python_constant()}, output: {_combine_treespec.as_python_constant()}",
                explanation="The tree structure of the xs and the outs of the combine_fn are are expected to be identical, but got "
                f"xs: {xs_treespec.as_python_constant()} vs output: {_combine_treespec.as_python_constant()}.",
                hints=[
                    *graph_break_hints.USER_ERROR,
                ],
            )

        # We set include contiguity=False because we have vmap x HOP tests, where if
        # include_contiguity=True will call t.is_contiguous inside of vmap and get an error
        # "querying is_contiguous inside of vmap for memory_format other than
        # torch.contiguous_format is not yet implemented". This is okay because stride
        # is still checked.
        check_meta_consistency_vt(
            [_make_inlined(tx, first_slice_copy)(t) for t in xs_vars],
            results.items,
            "initial_xs",
            "combine_fn_output",
            include_contiguity=False,
        )

        combine_gm = torch.fx.GraphModule(dict(tx.output.nn_modules), combine_graph)
        combine_freevars_proxy = tuple(combine_lifted_freevars.keys())

        # Compute the proxies for the input check
        proxy_vars_inputcheck = (
            tuple(sarg.as_proxy() for sarg in sub_args) + combine_freevars_proxy
        )

        from torch._higher_order_ops.utils import _maybe_fake_tracing
        from torch._inductor.utils import is_pointwise_use

        with tx.fake_mode:
            sub_args_fake = [
                (
                    leaf.node.meta["example_value"].clone()
                    if hasattr(leaf.node.meta["example_value"], "clone")
                    else leaf.node.meta["example_value"]
                )
                for leaf in pytree.tree_leaves(proxy_vars_inputcheck)
            ]
            pre_dispatch = False

            fx = _maybe_fake_tracing(
                combine_gm, sub_args_fake, pre_dispatch=pre_dispatch
            )

            for node in fx.graph.nodes:
                # Check that the combine_fn is pointwise, if combine_mode='pointwise'
                if not all(
                    is_pointwise_use(use) or use.op == "output" for use in node.users
                ):
                    raise RuntimeError(
                        "For combine_mode='pointwise', the combine_fn needs to be pointwise"
                    )

        combine_fn_name = tx.output.install_subgraph(
            "associative_scan_combine_fn", combine_gm
        )

        # Compute the proxies
        xs_proxy = xs.as_proxy()
        combine_freevars_proxy = tuple(combine_lifted_freevars.keys())
        additional_inputs_proxy = additional_inputs.as_proxy() + combine_freevars_proxy

        p_args = (
            make_attr(tx, combine_fn_name),
            xs_proxy,
            additional_inputs_proxy,
        )

        return _call_function_and_unflatten_output(
            tx,
            torch.ops.higher_order.associative_scan,
            p_args,
            {},
            None,
            OutputSpec(xs_treespec),
            None,
        )


class ScanHigherOrderVariable(TorchHigherOrderOperatorVariable):
    _HOP_NAME = "torch.ops.higher_order.scan"
    _ALLOW_FALLBACK_TO_EAGER = False
    supports_input_mutation = False
    supports_aliasing = False

    def _call_function(
        self,
        tx: "InstructionTranslator",
        args: list[VariableTracker],
        kwargs: dict[str, VariableTracker],
    ) -> VariableTracker:
        from torch._higher_order_ops.scan import _extract_carry_and_out
        from torch._higher_order_ops.utils import first_slice_copy

        args, kwargs = LazyVariableTracker.realize_all((args, kwargs))

        # combine_fn input check
        def _check_combine_fn_is_normalized(combine_fn_var):
            if not isinstance(
                combine_fn_var,
                (
                    variables.nn_module.NNModuleVariable,
                    variables.nn_module.UnspecializedNNModuleVariable,
                    variables.FunctoolsPartialVariable,
                ),
            ):
                unimplemented(
                    gb_type="torch.scan: improper combine_fn",
                    context=str(combine_fn_var),
                    explanation="Expected combine_fn to be wrapped as functools.partial in scan user-facing api "
                    f"or a graph module if we're re-exporting but got {combine_fn_var.python_type()}.",
                    hints=[
                        *graph_break_hints.DIFFICULT,
                    ],
                )
            return isinstance(
                combine_fn_var,
                (
                    variables.nn_module.NNModuleVariable,
                    variables.nn_module.UnspecializedNNModuleVariable,
                ),
            )

        def arg_extractor(combine_fn, init, xs, additional_inputs):
            return combine_fn, init, xs, additional_inputs

        combine_fn, init, xs, additional_inputs = arg_extractor(*args, **kwargs)
        init_vars = init.unpack_var_sequence(tx)
        xs_vars = xs.unpack_var_sequence(tx)
        additional_inputs_vars = additional_inputs.unpack_var_sequence(tx)

        # combine_fn input check
        combine_fn_is_normalized = _check_combine_fn_is_normalized(combine_fn)
        if combine_fn_is_normalized:
            combine_gm = combine_fn.value
            assert isinstance(combine_gm, torch.fx.GraphModule), (
                combine_fn,
                combine_gm,
            )
        else:
            # combine_fn input check
            # We need to get the pure combine_fn from the functools.partial
            _check_supported_callable_arg(
                tx, combine_fn.keywords["combine_fn"], "combine_fn"
            )
        # xs input check
        if not isinstance(xs, (ListVariable, TupleVariable)):
            unimplemented(
                gb_type="torch.scan: improper xs",
                context=str(xs),
                explanation=f"Expected xs to be a list/tuple but got {xs.python_type()}",
                hints=[
                    *graph_break_hints.DYNAMO_BUG,
                ],
            )
        # init input check
        if not isinstance(init, (ListVariable, TupleVariable)):
            unimplemented(
                gb_type="torch.scan: improper init",
                context=str(init),
                explanation=f"Expected init to be a list/tuple with at least one element but got {init.python_type()}",
                hints=[
                    *graph_break_hints.DYNAMO_BUG,
                ],
            )

        if len(init_vars) == 0:
            unimplemented(
                gb_type="torch.scan: no init leaves",
                context="",
                explanation="Expected init leaves.",
                hints=[
                    *graph_break_hints.DYNAMO_BUG,
                ],
            )

        # additional_inputs input check
        if not isinstance(additional_inputs, (ListVariable, TupleVariable)):
            unimplemented(
                gb_type="torch.scan: improper additional_inputs",
                context=str(additional_inputs),
                explanation=f"Expected additional_inputs to be a list/tuple but got {additional_inputs.python_type()}",
                hints=[
                    *graph_break_hints.DYNAMO_BUG,
                ],
            )
        # scan_length check
        scan_length = get_fake_value(xs_vars[0].as_proxy().node, tx).size()[0]
        if scan_length == 0:
            unimplemented(
                gb_type="torch.scan: zero-sized tensor",
                context=str(xs_vars[0]),
                explanation="associative_scan() operator doesn't support zero-sized tensors during tracing.",
                hints=[
                    *graph_break_hints.USER_ERROR,
                    *graph_break_hints.SUPPORTABLE,
                ],
            )
        _check_all_tensorvariable(init_vars)
        _check_all_tensorvariable(xs_vars)
        _check_all_tensorvariable(additional_inputs_vars)

        with discard_graph_changes(tx):
            sub_args_init = [
                ini.call_method(tx, "clone", args=(), kwargs={}) for ini in init_vars
            ]
            # The sub_args_inp is a slice of original input, e.g. if input.size is (3, 4), and scan dim=0
            # the sub_args_inp shape will be (4, ).
            sub_args_inp = [_make_inlined(tx, first_slice_copy)(inp) for inp in xs_vars]
            sub_args_additional_inputs = [
                t.call_method(tx, "clone", args=(), kwargs={})
                for t in additional_inputs_vars
            ]

        sub_args = sub_args_init + sub_args_inp + sub_args_additional_inputs
        (
            (combine_result, _combine_spec),
            combine_graph,
            combine_lifted_freevars,
        ) = speculate_subgraph(
            tx,
            combine_fn,
            sub_args,
            sub_kwargs={},
            description=self._HOP_NAME,
            source_target=self.value,
            set_subgraph_inputs="flatten_manual",
            supports_input_mutation=self.supports_input_mutation,
            supports_aliasing=self.supports_aliasing,
        )

        # Ensure that the output of scan is a flattened list of elements,
        # because downstream operations assume that the output of HOPs
        # is flattened
        output_node = combine_graph.find_nodes(op="output")[0]
        output_node.args = (pytree.tree_leaves(output_node.args),)
        combine_graph.lint()
        combine_freevars_proxy = list(combine_lifted_freevars.keys())
        combine_result_vars = combine_result.unpack_var_sequence(tx)

        if combine_fn_is_normalized:
            carry_vars, out_vars = _extract_carry_and_out(
                combine_result_vars, len(init_vars)
            )
        else:
            if len(combine_result_vars) != 2:
                unimplemented(
                    gb_type="torch.scan: improper combine_fn number of returns",
                    context=str(combine_result_vars),
                    explanation=f"Expect combine_fn to return a tuple (next_carry, y) but got {combine_result_vars}.",
                    hints=[
                        *graph_break_hints.USER_ERROR,
                    ],
                )
            carry_tree, out_vars = combine_result_vars
            carry_vars, _ = _make_inlined(tx, pytree.tree_flatten)(
                carry_tree
            ).unpack_var_sequence(tx)
            carry_vars = carry_vars.unpack_var_sequence(tx)
            out_vars = _make_inlined(tx, pytree.tree_leaves)(
                out_vars
            ).unpack_var_sequence(tx)

            # additional output checking
            _combine_spec = OutputSpec(
                _make_inlined(tx, pytree.tree_structure)(combine_result)
            )

            check_meta_consistency_vt(
                init_vars,
                carry_vars,
                "init",
                "carry",
            )

        # Check meta data of carries and inits. If we pass this stage, we are sure that the init and carries
        # have the same tree structure.
        # We set include contiguity=False because we have vmap x HOP tests, where if
        # include_contiguity=True will call t.is_contiguous inside of vmap and get an error
        # "querying is_contiguous inside of vmap for memory_format other than
        # torch.contiguous_format is not yet implemented". This is okay because stride
        # is still checked.
        check_meta_consistency_vt(
            init_vars,
            carry_vars,
            "init",
            "carry",
            include_contiguity=False,
        )

        xs_proxy = xs.as_proxy()
        init_proxy = init.as_proxy()
        additional_inputs_proxy = list(additional_inputs.as_proxy()) + list(
            combine_freevars_proxy
        )

        combine_gm = torch.fx.GraphModule(dict(tx.output.nn_modules), combine_graph)
        combine_fn_name = tx.output.install_subgraph("scan_combine_fn", combine_gm)

        p_args = (
            make_attr(tx, combine_fn_name),
            init_proxy,
            xs_proxy,
            additional_inputs_proxy,
        )

        return _call_function_and_unflatten_output(
            tx,
            torch.ops.higher_order.scan,
            p_args,
            {},
            None,
            _combine_spec,
            None,
        )


def non_single_tensor_return_unsupported(api, ret):
    if not ret.is_tensor():
        unimplemented(
            gb_type="non-single Tensor return unsupported",
            context=f"api: {api}, ret: {ret}",
            explanation=f"{api} over function that returns something other than one Tensor.",
            hints=[],
        )


class MapHigherOrderVariable(TorchHigherOrderOperatorVariable):
    _HOP_NAME = "torch.ops.higher_order.map_impl"
    _ALLOW_FALLBACK_TO_EAGER = False
    supports_input_mutation = False
    supports_aliasing = False

    def _call_function(
        self,
        tx: "InstructionTranslator",
        args: list[VariableTracker],
        kwargs: dict[str, VariableTracker],
    ) -> VariableTracker:
        args, kwargs = LazyVariableTracker.realize_all((args, kwargs))

        if len(kwargs) > 0:
            unimplemented(
                gb_type="torch.map: kwargs not supported",
                context=f"args: {args}, kwargs: {kwargs}",
                explanation=f"torch.map expects no keyword arguments (got {len(kwargs)})",
                hints=[
                    *graph_break_hints.USER_ERROR,
                ],
            )

        _check_supported_callable_arg(tx, args[0], "map_fn")

        # args = f, flat_xs, flat_args
        assert isinstance(args[1], (ListVariable, TupleVariable)), args[1]
        assert isinstance(args[2], (ListVariable, TupleVariable)), args[2]
        unpacked_xs = args[1].unpack_var_sequence(tx)
        unpacked_args = args[2].unpack_var_sequence(tx)

        sample_shape = get_fake_value(unpacked_xs[0].as_proxy().node, tx).size()

        if len(sample_shape) < 1 or sample_shape[0] == 0:
            unimplemented(
                gb_type="torch.map: improper inputs",
                context=str(sample_shape),
                explanation="torch.map doesn't support scalar or non-zero sized tensors during tracing.",
                hints=[
                    *graph_break_hints.USER_ERROR,
                ],
            )

        # To get the example output from map() we will need to provide at least one sample to
        # the loop body. In our case we will always use xs[0], and our map() won't support zero
        # sized tensor during tracing.
        with discard_graph_changes(tx):
            sliced_xs = [
                xs.call_method(
                    tx,
                    "select",
                    args=(VariableTracker.build(tx, 0), VariableTracker.build(tx, 0)),
                    kwargs={},
                )
                for xs in unpacked_xs
            ]

        # TODO: Support kwargs
        (
            (body_r, body_spec),
            body_graph,
            body_lifted_freevars,
        ) = speculate_subgraph(
            tx,
            args[0],
            [
                *sliced_xs,
                *unpacked_args,
            ],
            {},
            self._HOP_NAME,
            source_target=self.value,
            set_subgraph_inputs="flatten_manual",
            should_flatten_outputs=True,
            # TODO - removing consts from control flow ops need more work
            remove_consts_from_outputs=False,
            supports_input_mutation=self.supports_input_mutation,
            supports_aliasing=self.supports_aliasing,
        )

        # Check all outputs of map are tensors.
        # For map, outputting None is OK, thus ignore None values in the check
        body_r_vars = body_r.unpack_var_sequence(tx)
        none_mask = [x.is_constant_none() for x in body_r_vars]
        _check_all_tensorvariable(
            [br for bm, br in zip(none_mask, body_r_vars) if not bm]
        )

        body_nn_modules = dict(tx.output.nn_modules)

        body_name = tx.output.install_subgraph(
            "map_body",
            torch.fx.GraphModule(body_nn_modules, body_graph),
        )

        body_node = make_attr(tx, body_name)

        p_args = (
            body_node,
            [xs.as_proxy() for xs in unpacked_xs],
            [arg.as_proxy() for arg in unpacked_args]
            + list(body_lifted_freevars.keys()),
        )

        return _call_function_and_unflatten_output(
            tx, torch.ops.higher_order.map_impl, p_args, {}, None, body_spec, body_r
        )


class PrintHigherOrderVariable(TorchHigherOrderOperatorVariable):
    _HOP_NAME = "torch.ops.higher_order.print"

    def _call_function(
        self,
        tx: "InstructionTranslator",
        args: "list[VariableTracker]",
        kwargs: "dict[str, VariableTracker]",
    ) -> "VariableTracker":
        from .builder import wrap_fx_proxy

        args, kwargs = LazyVariableTracker.realize_all((args, kwargs))

        args_proxy = [arg.as_proxy() for arg in args]
        kwargs_proxy = {k: v.as_proxy() for k, v in kwargs.items()}
        return wrap_fx_proxy(
            tx=tx,
            proxy=tx.output.create_proxy(
                "call_function",
                self.value,
                args=tuple(args_proxy),
                kwargs=kwargs_proxy,
            ),
        )


class ExecutorchCallDelegateHigherOrderVariable(TorchHigherOrderOperatorVariable):
    _HOP_NAME = "torch.ops.higher_order.executorch_call_delegate"

    def _call_function(
        self,
        tx: "InstructionTranslator",
        args: "list[VariableTracker]",
        kwargs: "dict[str, VariableTracker]",
    ) -> "VariableTracker":
        from .builder import wrap_fx_proxy

        # This is operator for delegation within Executorch which calls a
        # specific function in the given lowered module with the given
        # operators. The actual operator is defined in the Executorch codebase.
        # This is a bad hierarchical violation since
        # executorch_call_delegate sits at a higher level than dynamo, but
        # there's no real solution to this issue yet.
        if len(kwargs) > 0:
            unimplemented(
                gb_type="executorch_call_delegate: kwargs not supported",
                context=f"args: {args}, kwargs: {kwargs}",
                explanation=f"executorch_call_delegate expects no keyword arguments (got {len(kwargs)})",
                hints=[],
            )
        if isinstance(args[0], variables.NNModuleVariable):
            lowered_module = tx.output.get_submodule(args[0].module_key)
            lowered_node = make_attr(tx, args[0].module_key)
        elif isinstance(args[0], variables.UnspecializedNNModuleVariable):
            # This nn module is special sa delegated by executorch. Just
            # install it as a attr in the graph.
            lowered_module = args[0].value
            lowered_node = tx.output.register_static_attr_and_return_proxy(
                "delegate", lowered_module
            )

        p_args = tuple(arg.as_proxy() for arg in args[1:])
        real_sub_args = pytree.tree_map_only(
            torch.fx.Proxy, lambda a: get_fake_value(a.node, tx), p_args
        )

        with tx.fake_mode:
            example_value = lowered_module.original_module.module()(*real_sub_args)

        # NOTE [Guaranteeing the 1-1 correspondence of FakeTensors and real tensors]:
        # executorch modules promise not to alias inputs and outputs.
        # Thus, output FakeTensors will correctly not alias input FakeTensors.
        _assert_tensors_nonaliasing(real_sub_args, example_value)

        p_args = (lowered_node,) + p_args

        # Store the invocation as a call
        return wrap_fx_proxy(
            tx=tx,
            proxy=tx.output.create_proxy(
                "call_function",
                self.value,
                args=tuple(p_args),
                kwargs={},
            ),
            example_value=example_value,
        )


class FunctorchHigherOrderVariable(UserFunctionVariable):
    def call_function(
        self,
        tx: "InstructionTranslator",
        args: "list[VariableTracker]",
        kwargs: "dict[str, VariableTracker]",
    ) -> "VariableTracker":
        return super().call_function(tx, args, kwargs)

    def should_allow_nested_graph_breaks(self):
        return False


class FunctionalCallVariable(FunctorchHigherOrderVariable):
    def call_function(
        self, tx, args: list[VariableTracker], kwargs: dict[str, VariableTracker]
    ) -> VariableTracker:
        if not torch._dynamo.config.inline_inbuilt_nn_modules:
            unimplemented(
                gb_type="torch.func.functional_call capture is disabled",
                context="",
                explanation="torch.func.functional_call capture is disabled",
                hints=[
                    "Set `torch._dynamo.config.inline_inbuilt_nn_modules=True` to enable.",
                ],
            )
        return super().call_function(tx, args, kwargs)


class ReparametrizeModuleCallVariable(FunctorchHigherOrderVariable):
    def __init__(self, *args, **kwargs):
        super().__init__(*args, **kwargs)

    def call_function(
        self, tx, args: list[VariableTracker], kwargs: dict[str, VariableTracker]
    ) -> VariableTracker:
        ctx_manager_vt = super().call_function(tx, args, kwargs)
        return RepararametrizeModuleContextVariable(ctx_manager_vt, args[0])


class WrapHigherOrderVariable(TorchHigherOrderOperatorVariable):
    _HOP_NAME = "torch.ops.higher_order.wrap"
    supports_input_mutation = True
    supports_aliasing = True
    allow_side_effects = False

    def install_subgraph_in_output_graph(
        self, tx, fn_vt, fn_args_vt, kwargs, body_gmod, attr_name="wrap_body"
    ):
        return tx.output.install_subgraph(
            f"{attr_name}",
            body_gmod,
        )

    def create_wrapped_node(
        self,
        tx: "InstructionTranslator",
        fn_vt,
        fn_args_vt,
        kwargs,
        description,
        *,
        subgraph_name="wrap_body",
        set_subgraph_inputs="automatic",
    ):
        # See NOTE [HigherOrderOperator tracing design] for more details
        (
            body_r,
            body_graph,
            body_lifted_freevars,
            body_graph_output_vts,
        ) = speculate_subgraph_with_auto_output_flattening(
            tx,
            fn_vt,
            fn_args_vt,
            kwargs,
            description,
            source_target=self.value,
            allow_side_effects=self.allow_side_effects,
            filter_aliased_intermediates=getattr(
                self, "filter_aliased_intermediates", False
            ),
            supports_input_mutation=self.supports_input_mutation,
            supports_aliasing=self.supports_aliasing,
            set_subgraph_inputs=set_subgraph_inputs,
        )

        body_gmod = torch.fx.GraphModule(tx.output.nn_modules, body_graph)
        body_name = self.install_subgraph_in_output_graph(
            tx,
            fn_vt,
            fn_args_vt,
            kwargs,
            body_gmod,
            attr_name=subgraph_name,
        )
        body_node = make_attr(tx, body_name)

        # Since, we call `speculate_subgraph` with `set_subgraph_inputs="automatic`,
        # all the arguments are lifted.
        lifted_args = tuple(arg for arg in body_lifted_freevars)

        proxy_args = (body_node,) + lifted_args

        example_value = pytree.tree_map_only(
            torch.fx.Node,
            lambda a: a.meta["example_value"],
            body_graph.find_nodes(op="output")[0].args[0],
        )

        return (
            proxy_args,
            {},
            example_value,
            body_r,
            body_gmod,
            body_name,
            body_graph_output_vts,
        )

    def _call_function(
        self,
        tx: "InstructionTranslator",
        args: "list[VariableTracker]",
        kwargs: "dict[str, VariableTracker]",
    ) -> "VariableTracker":
        # This flattens the kwargs into lifted args
        (
            p_args,
            p_kwargs,
            _example_value,
            body_r,
            _,
            _,
            body_graph_output_vts,
        ) = self.create_wrapped_node(tx, args[0], args[1:], kwargs, "wrap")

        if len(p_kwargs) > 0:
            unimplemented(
                gb_type="WrapHigherOrderVariable: kwargs unexpected",
                context=f"args: {args}, kwargs: {kwargs}",
                explanation="kwargs should have been flattened into lifted args.",
                hints=[
                    *graph_break_hints.DYNAMO_BUG,
                ],
            )

        return _call_function_with_auto_output_flattening(
            tx,
            self.value,
            tuple(p_args),
            p_kwargs,
            _example_value,
            body_r,
            body_graph_output_vts,
        )


class WrapWithSetGradEnabledHigherOrderVariable(TorchHigherOrderOperatorVariable):
    """
    This hop is not exposed to users but is inserted into the graph
    after export as a post-processing step.
    """

    _HOP_NAME = "torch.ops.higher_order.wrap_with_set_grad_enabled"

    def call_function(
        self,
        tx: "InstructionTranslator",
        args: "list[VariableTracker]",
        kwargs: "dict[str, VariableTracker]",
    ) -> "VariableTracker":
        args, kwargs = LazyVariableTracker.realize_all((args, kwargs))

        if kwargs:
            unimplemented(
                gb_type="wrap_with_set_grad_enabled: unexpected kwargs",
                context=f"args: {args}, kwargs: {kwargs}",
                explanation=f"wrap_with_set_grad_enabled expects no keyword arguments (got {len(kwargs)}).",
                hints=[
                    *graph_break_hints.DYNAMO_BUG,
                ],
            )

        grad_enabled, fn_var, *rest_args = args

        if not grad_enabled.is_python_constant():
            unimplemented(
                gb_type="wrap_with_set_grad_enabled: non-constant grad_enabled",
                context=str(grad_enabled),
                explanation="wrap_with_set_grad_enabled expects grad_enabled argument to be a constant.",
                hints=[
                    *graph_break_hints.DYNAMO_BUG,
                ],
            )

        _check_supported_callable_arg(tx, fn_var, "enable_grad_fn")

        with torch.set_grad_enabled(grad_enabled.as_python_constant()):
            (
                (body_r, treespec),
                body_graph,
                body_lifted_freevars,
            ) = speculate_subgraph(
                tx,
                fn_var,
                [*rest_args],
                {},
                self._HOP_NAME,
                source_target=self.value,
                set_subgraph_inputs="manual",
                should_flatten_outputs=True,
            )

        if len(body_lifted_freevars) > 0:
            unimplemented(
                gb_type="wrap_with_set_grad_enabled: unexpected freevars",
                context=str(body_lifted_freevars),
                explanation="wrap_with_set_grad_enabled expects no freevars.",
                hints=[],
            )

        body_gmod = torch.fx.GraphModule(tx.output.nn_modules, body_graph)
        body_name = tx.output.install_subgraph(
            "wrap_body",
            body_gmod,
        )

        body_node = make_attr(tx, body_name)

        proxy_args = tuple(
            [
                grad_enabled.as_python_constant(),
                body_node,
            ]
            + [operand.as_proxy() for operand in rest_args]
        )
        example_value = pytree.tree_map_only(
            torch.fx.Proxy,
            lambda a: a.node.meta["example_value"],
            body_r.as_proxy(),
        )
        return _call_function_and_unflatten_output(
            tx, self.value, proxy_args, {}, example_value, treespec, body_r
        )


class WrapWithAutocastHigherOrderVariable(TorchHigherOrderOperatorVariable):
    """
    This hop is not exposed to users but is inserted into the graph
    after export as a post-processing step.
    """

    _HOP_NAME = "torch.ops.higher_order.wrap_with_autocast"

    def call_function(
        self,
        tx: "InstructionTranslator",
        args: "list[VariableTracker]",
        kwargs: "dict[str, VariableTracker]",
    ) -> "VariableTracker":
        args, kwargs = LazyVariableTracker.realize_all((args, kwargs))

        if kwargs:
            unimplemented(
                gb_type="wrap_with_autocast: unexpected kwargs",
                context=f"args: {args}, kwargs: {kwargs}",
                explanation=f"wrap_with_autocast expects no keyword arguments (got {len(kwargs)}).",
                hints=[
                    *graph_break_hints.DYNAMO_BUG,
                ],
            )

        device_type, dtype, enabled, cache_enabled, fn_var, *rest_args = args

        for arg in [device_type, dtype, enabled, cache_enabled]:
            if not arg.is_python_constant():
                unimplemented(
                    gb_type="wrap_with_autocast: expected constant arg",
                    context=str(args),
                    explanation="wrap_with_autocast expects device_type, dtype, enabled, "
                    "and cache_enabled arguments to be constants.",
                    hints=[
                        *graph_break_hints.DYNAMO_BUG,
                    ],
                )

        _check_supported_callable_arg(tx, fn_var, "autocast")

        python_constants = [
            arg.as_python_constant()
            for arg in [device_type, dtype, enabled, cache_enabled]
        ]

        with torch.autocast(*python_constants):
            (
                (body_r, treespec),
                body_graph,
                body_lifted_freevars,
            ) = speculate_subgraph(
                tx,
                fn_var,
                [*rest_args],
                {},
                self._HOP_NAME,
                source_target=self.value,
                set_subgraph_inputs="manual",
                should_flatten_outputs=True,
            )

        if len(body_lifted_freevars) > 0:
            unimplemented(
                gb_type="wrap_with_autocast: unexpected freevars",
                context=str(body_lifted_freevars),
                explanation="wrap_with_autocast expects no freevars.",
                hints=[],
            )

        body_gmod = torch.fx.GraphModule(tx.output.nn_modules, body_graph)
        body_name = tx.output.install_subgraph(
            "wrap_body",
            body_gmod,
        )

        body_node = make_attr(tx, body_name)

        proxy_args = tuple(
            [
                *python_constants,
                body_node,
            ]
            + [operand.as_proxy() for operand in rest_args]
        )
        example_value = pytree.tree_map_only(
            torch.fx.Proxy,
            lambda a: a.node.meta["example_value"],
            body_r.as_proxy(),
        )

        return _call_function_and_unflatten_output(
            tx, self.value, proxy_args, {}, example_value, treespec, body_r
        )


class HintsWrapperHigherOrderVariable(WrapHigherOrderVariable):
    _HOP_NAME = "torch.ops.higher_order.hints_wrapper"
    _ALLOW_FALLBACK_TO_EAGER = False

    def install_subgraph_in_output_graph(
        self, tx, fn_vt, fn_args_vt, kwargs, body_gmod, attr_name="wrap_body"
    ):
        return tx.output.install_subgraph(
            "hints_wrapper_body",
            body_gmod,
        )

    def _call_function(
        self, tx, args: "list[VariableTracker]", kwargs: "dict[str, VariableTracker]"
    ) -> "VariableTracker":
        _check_supported_callable_arg(tx, args[0], "body_fn")

        # inputs
        if (
            len(args) != 3
            or not isinstance(args[1], (ListVariable, TupleVariable))
            or not isinstance(args[2], ConstDictVariable)
            or len(kwargs) != 1
            or "hints" not in kwargs
        ):
            unimplemented(
                gb_type="hints_wrapper: improper args/kwargs",
                context=f"args: {args}, kwargs: {kwargs}",
                explanation=f"hints_wrapper expects 3 positional arguments (got {len(args)}) "
                f"and 1 keyword argument (got {len(kwargs)}). "
                "Usage: hints_wrapper(body_fn, args, kwargs, hints=...). "
                "args is expected to be list/tuple and kwargs is expected to be a dict.",
                hints=[
                    *graph_break_hints.USER_ERROR,
                ],
            )

        operands = args[1].unpack_var_sequence(tx)
        fn_kwargs = args[2].as_python_constant()

        # Use create_wrapped_node from WrapHigherOrderVariable
        (
            p_args,
            _,
            example_value,
            body_r,
            body_gmod,
            _,
            body_graph_output_vts,
        ) = self.create_wrapped_node(
            tx,
            args[0],  # function
            operands,
            fn_kwargs,
            self._HOP_NAME,
        )

        # hints_wrapper expects (body_node, args, kwargs) as positional args
        # So we need to restructure p_args from (body_node, *lifted_args)
        # to (body_node, lifted_args_tuple, {})
        body_node = p_args[0]
        lifted_args = p_args[1:]
        p_args = (body_node, tuple(lifted_args), {})

        # add hints into p_kwargs
        p_kwargs = {}
        p_kwargs["hints"] = kwargs["hints"].as_python_constant()

        return _call_function_with_auto_output_flattening(
            tx,
            self.value,
            p_args,
            p_kwargs,
            example_value,
            body_r,
            body_graph_output_vts,
        )


class OutDtypeHigherOrderVariable(TorchHigherOrderOperatorVariable):
    _HOP_NAME = "torch.ops.higher_order.out_dtype"

    def _call_function(
        self,
        tx: "InstructionTranslator",
        args: "list[VariableTracker]",
        kwargs: "dict[str, VariableTracker]",
    ) -> "VariableTracker":
        from .builder import wrap_fx_proxy

        if len(kwargs) > 0:
            unimplemented(
                gb_type="out_dtype: unexpected kwargs",
                context=f"args: {args}, kwargs: {kwargs}",
                explanation=f"out_dtype expects no keyword arguments (got {len(kwargs)}).",
                hints=[
                    *graph_break_hints.USER_ERROR,
                ],
            )

        p_args = tuple(arg.as_proxy() for arg in args)
        op = p_args[0]
        output_dtype = p_args[1]
        fake_sub_args = pytree.tree_map_only(
            torch.fx.Proxy, lambda a: a.node.meta["example_value"], p_args[2:]
        )
        # This is a simplified implementation of this operator just for tracing.
        # Actual implementation may also first promote the arguments
        example_value = op(*fake_sub_args).to(dtype=output_dtype)

        # Store the invocation as a call
        return wrap_fx_proxy(
            tx=tx,
            proxy=tx.output.create_proxy(
                "call_function",
                self.value,
                args=tuple(p_args),
                kwargs={},
            ),
            example_value=example_value,
        )


class StrictModeHigherOrderVariable(TorchHigherOrderOperatorVariable):
    _HOP_NAME = "torch.ops.higher_order.strict_mode"
    _ALLOW_FALLBACK_TO_EAGER = False

    def _call_function(
        self,
        tx: "InstructionTranslator",
        args: "list[VariableTracker]",
        kwargs: "dict[str, VariableTracker]",
    ) -> "VariableTracker":
        unpacked_sequence = args[1].unpack_var_sequence(tx)
        # TODO (tmanlaibaatar) support pytree here
        for arg in unpacked_sequence:
            if isinstance(arg, (ListVariable, TupleVariable, ConstDictVariable)):
                unimplemented(
                    gb_type="strict_mode: improper args",
                    context=f"args: {args}, kwargs: {kwargs}",
                    explanation="strict_mode higher order op expects flat inputs (list/tuple/dict)",
                    hints=[
                        *graph_break_hints.USER_ERROR,
                    ],
                )

        if kwargs:
            unimplemented(
                gb_type="strict_mode: unexpected kwargs",
                context=f"args: {args}, kwargs: {kwargs}",
                explanation=f"strict_mode higher order op expects no keyword arguments (got {len(kwargs)}).",
                hints=[
                    *graph_break_hints.USER_ERROR,
                ],
            )

        (
            (ret_val, ret_spec),
            ret_graph,
            ret_lifted_freevars,
        ) = speculate_subgraph(
            tx,
            args[0],
            unpacked_sequence,
            {},
            self._HOP_NAME,
            source_target=self.value,
            should_flatten_outputs=True,
        )

        strict_mode_nn_modules = dict(tx.output.nn_modules)

        strict_mode_name = tx.output.install_subgraph(
            "strict_mode_body",
            torch.fx.GraphModule(strict_mode_nn_modules, ret_graph),
        )

        strict_mode_node = make_attr(tx, strict_mode_name)
        p_args = (
            strict_mode_node,
            tuple(ret_lifted_freevars.keys()),
        )

        flat_example_value = pytree.tree_map_only(
            torch.fx.Proxy,
            lambda a: a.node.meta["example_value"],
            ret_val.as_proxy(),
        )

        return _call_function_and_unflatten_output(
            tx,
            torch.ops.higher_order.strict_mode,
            p_args,
            {},
            flat_example_value,
            ret_spec,
            ret_val,
        )


class CheckpointHigherOrderVariable(WrapHigherOrderVariable):
    _HOP_NAME = "torch.utils.checkpoint.checkpoint"

    def __init__(self, *args, **kwargs) -> None:
        super().__init__(*args, **kwargs)
        self.allow_side_effects = (
            torch._dynamo.config.skip_fwd_side_effects_in_bwd_under_checkpoint
        )

    def _call_function(
        self,
        tx: "InstructionTranslator",
        args: list[VariableTracker],
        kwargs: dict[str, VariableTracker],
    ) -> VariableTracker:
        from torch._higher_order_ops.wrap import TagActivationCheckpoint
        from torch.utils.checkpoint import noop_context_fn

        context_fn = None
        if "context_fn" in kwargs and kwargs["context_fn"] is not noop_context_fn:
            ctx = kwargs.pop("context_fn")
            if isinstance(ctx, torch._dynamo.variables.UserFunctionVariable):
                context_fn = ctx.fn
            elif isinstance(
                ctx, torch._dynamo.variables.functions.FunctoolsPartialVariable
            ):
                context_fn = ctx.guard_as_python_constant()
            else:
                raise NotImplementedError(
                    f"checkpoint not implemented for {type(ctx)} context_fn"
                )

        checkpoint_kwargs, gmod_kwargs = TagActivationCheckpoint.divide_kwargs(kwargs)

        # Here we use checkpoint_kwargs (and not gmod kwargs). gmod_kwargs are
        # already flattened above and managed inside the fx graph.
        (
            p_args,
            _,
            example_value,
            _body_r,
            checkpointed_gmod,
            _,
            body_graph_output_vts,
        ) = self.create_wrapped_node(
            tx,
            args[0],
            args[1:],
            gmod_kwargs,
            "torch.utils.checkpoint.checkpoint",
        )
        if context_fn is not None:
            checkpointed_gmod.meta["_checkpoint_context_fn"] = context_fn

        _, checkpoint_kwargs = proxy_args_kwargs([], checkpoint_kwargs)

        return _call_function_with_auto_output_flattening(
            tx,
            self.value,
            p_args,
            checkpoint_kwargs,
            example_value,
            _body_r,
            body_graph_output_vts,
        )


class DynamoBypassingWrapperHigherOrderVariable(WrapHigherOrderVariable):
    _HOP_NAME = "torch.ops.higher_order.dynamo_bypassing_wrapper"

    def __init__(self, hop, source) -> None:
        super().__init__(hop, source)

    def _call_function(
        self,
        tx: "InstructionTranslator",
        args: list[VariableTracker],
        kwargs: dict[str, VariableTracker],
    ) -> VariableTracker:
        func_var = args[0]

        if isinstance(func_var, torch._dynamo.variables.UserFunctionVariable):
            func = func_var.fn
        elif isinstance(
            func_var, torch._dynamo.variables.functions.FunctoolsPartialVariable
        ):
            func = func_var.as_python_constant()
        else:
            raise RuntimeError(
                f"DynamoBypassingWrapperHigherOrderVariable: Unsupported function {type(func_var)}"
            )
        (
            p_args,
            _,
            example_value,
            _body_r,
            gmod,
            _,
            body_graph_output_vts,
        ) = self.create_wrapped_node(
            tx,
            args[1],
            args[2:],
            kwargs,
            str(func),
        )

        # Alternatively, we could've stored only the function's fqn and
        # reconstructed, but that requires the function to be a global.
        gmod_meta_key = "_dynamo_bypassing_wrapper_fn"
        gmod.meta[gmod_meta_key] = func

        return _call_function_with_auto_output_flattening(
            tx,
            self.value,
            (gmod_meta_key,) + tuple(p_args),
            {},
            example_value,
            _body_r,
            body_graph_output_vts,
        )


class ExportTracepointHigherOrderVariable(TorchHigherOrderOperatorVariable):
    _HOP_NAME = "torch.ops.higher_order._export_tracepoint"

    def call_function(
        self,
        tx: "InstructionTranslator",
        args: "list[VariableTracker]",
        kwargs: "dict[str, VariableTracker]",
    ) -> "VariableTracker":
        from .builder import wrap_fx_proxy

        p_args = tuple(arg.as_proxy() for arg in args)
        p_kwargs = {key: arg.as_proxy() for key, arg in kwargs.items()}
        return wrap_fx_proxy(
            tx=tx,
            proxy=tx.output.create_proxy(
                "call_function",
                self.value,
                args=p_args,
                kwargs=p_kwargs,
            ),
            example_value=None,
        )


class RunWithRNGStateHigherOrderVariable(TorchHigherOrderOperatorVariable):
    _HOP_NAME = "torch.ops.higher_order.run_with_rng_state"

    def _call_function(
        self,
        tx: "InstructionTranslator",
        args: "list[VariableTracker]",
        kwargs: "dict[str, VariableTracker]",
    ) -> "VariableTracker":
        from .builder import wrap_fx_proxy

        p_args = tuple(arg.as_proxy() for arg in args)
        p_kwargs = {key: arg.as_proxy() for key, arg in kwargs.items()}
        return wrap_fx_proxy(
            tx=tx,
            proxy=tx.output.create_proxy(
                "call_function",
                self.value,
                args=p_args,
                kwargs=p_kwargs,
            ),
            example_value=None,
        )


class AutoFunctionalizeHigherOrderVariable(TorchHigherOrderOperatorVariable):
    _HOP_NAME = "torch.ops.higher_order.auto_functionalized"

    def _call_function(
        self, tx, args: "list[VariableTracker]", kwargs: "dict[str, VariableTracker]"
    ) -> "VariableTracker":
        from .builder import wrap_fx_proxy

        p_args = tuple(arg.as_proxy() for arg in args)
        p_kwargs = {key: arg.as_proxy() for key, arg in kwargs.items()}
        return wrap_fx_proxy(
            tx=tx,
            proxy=tx.output.create_proxy(
                "call_function",
                self.value,
                args=p_args,
                kwargs=p_kwargs,
            ),
            example_value=None,
        )


class FlexAttentionBackwardHighOrderVariable(TorchHigherOrderOperatorVariable):
    _HOP_NAME = "torch.ops.higher_order.flex_attention_backward"

    def proxy_submod(self, tx, arg):
        assert isinstance(arg.source.base, DictGetItemSource)
        submod_name = tx.output.install_subgraph(arg.source.base.index, arg.value)
        p_submod = make_attr(tx, submod_name)
        set_example_value(p_submod.node, arg.value)
        return p_submod

    def to_proxy(self, tx, arg):
        if isinstance(arg, UnspecializedNNModuleVariable):
            return self.proxy_submod(tx, arg)
        elif isinstance(arg, (ListVariable, TupleVariable)):
            return arg.python_type()(
                self.to_proxy(tx, nested_arg) for nested_arg in arg.items
            )
        else:
            return arg.as_proxy()

    def _call_function(
        self, tx, args: "list[VariableTracker]", kwargs: "dict[str, VariableTracker]"
    ) -> "VariableTracker":
        from .builder import wrap_fx_proxy

        try:
            p_args = tuple(self.to_proxy(tx, arg) for arg in args)
            p_kwargs = {key: self.to_proxy(tx, arg) for key, arg in kwargs.items()}
        except (NotImplementedError, Unsupported) as err:
            unimplemented(
                gb_type="failed to handle argument for FlexAttentionBackward HOP",
                context=f"args: {args}, kwargs: {kwargs}",
                explanation="Missing Dynamo support for FlexAttentionBackward HOP argument.",
                hints=[
                    *graph_break_hints.SUPPORTABLE,
                ],
                from_exc=err,
            )
        return wrap_fx_proxy(
            tx=tx,
            proxy=tx.output.create_proxy(
                "call_function",
                self.value,
                args=p_args,
                kwargs=p_kwargs,
            ),
            example_value=None,
        )


class TraceWrappedHigherOrderOperatorVariable(TorchHigherOrderOperatorVariable):
    """
    Handles torch._dynamo._trace_wrapped_higher_order_op.inner_trace
    by unwrapping the higher order op and inlining through it.  This op
    is created by dynamo to survive through AotAutograd, then unwrapped
    here in the call to dynamo from compiled autograd.
    """

    _HOP_NAME = "torch._dynamo._trace_wrapped_higher_order_op.inner_trace"

    def _call_function(
        self,
        tx: "InstructionTranslator",
        args: "list[VariableTracker]",
        kwargs: "dict[str, VariableTracker]",
    ) -> "VariableTracker":
        kwargs = dict(kwargs)
        fn = kwargs.pop("fn")
        return fn.call_function(tx, args, kwargs)


class FlexAttentionHigherOrderVariable(TorchHigherOrderOperatorVariable):
    _HOP_NAME = "torch.ops.higher_order.flex_attention"

    @staticmethod
    def normalize_to_args(args, kwargs):
        # input signature is (query, key, value, score_mod, block_mask, *other_buffers),
        # block_mask is a tuple, and we don't want to flatten it.
        # only flatten kwargs into lists
        flat_kwargs = pytree.tree_flatten(kwargs)[0]

        # Combine the flattened lists
        all_args = args + flat_kwargs
        return all_args

    def create_wrapped_node(
        self,
        tx: "InstructionTranslator",
        query: "VariableTracker",
        fn: "VariableTracker",
        fn_name: str,
    ):
        from .._trace_wrapped_higher_order_op import TransformGetItemToIndex

        def create_scalar():
            return query.call_method(
                tx,
                "new_empty",
                (VariableTracker.build(tx, []),),
                {
                    "dtype": VariableTracker.build(tx, torch.int32),
                },
            )

        with discard_graph_changes(tx):
            bhmn = [create_scalar() for _ in range(4)]
            if fn_name == "score_mod":
                scores_require_grad: bool = query.requires_grad
                score = query.call_method(
                    tx,
                    "new_empty",
                    (VariableTracker.build(tx, []),),
                    {"requires_grad": VariableTracker.build(tx, scores_require_grad)},
                )
                new_args = [score, *bhmn]
            else:
                assert fn_name == "mask_fn", "Illegal function name: " + fn_name
                new_args = [*bhmn]

        with TransformGetItemToIndex():
            (
                (_body_output, _body_spec),
                body_graph,
                body_lifted_freevars,
            ) = speculate_subgraph(
                tx,
                fn,
                new_args,
                {},  # expect only args no kwargs for now
                description=f"{self._HOP_NAME}: {fn_name}",
                source_target=self.value,
                set_subgraph_inputs="flatten_manual",
            )

        body_name = tx.output.install_subgraph(
            fn_name,
            torch.fx.GraphModule(tx.output.nn_modules, body_graph),
        )

        body_node = make_attr(tx, body_name)

        # It is possible that the score-mod function captures some free variables that are not
        # passed in as arguments. In this case, we need to lift them, which is handled by speculate_subgraph.
        # We then need to create proxies for this + the inputs.

        lifted_args = tuple(arg for arg in body_lifted_freevars)

        proxy_args = (body_node, lifted_args)

        return proxy_args

    def _call_function(
        self,
        tx: "InstructionTranslator",
        args: "list[VariableTracker]",
        kwargs: "dict[str, VariableTracker]",
    ) -> "VariableTracker":
        from .builder import wrap_fx_proxy

        (
            query,
            key,
            value,
            score_mod,
            block_mask,
            scale,
            kernel_options,
        ) = self.normalize_to_args(args, kwargs)

        score_mod_node, score_mod_lifted_args = self.create_wrapped_node(
            tx, query, score_mod, "score_mod"
        )
        mask_fn = block_mask.items[-1]
        if mask_fn.is_python_constant():
            mask_callable = mask_fn.as_python_constant()
            if mask_callable is None:
                mask_callable = torch.nn.attention.flex_attention.noop_mask
            mask_fn = UserFunctionVariable(
                mask_callable,
                source=mask_fn.source,
            )
        mask_fn_node, mask_fn_lifted_args = self.create_wrapped_node(
            tx, query, mask_fn, "mask_fn"
        )

        proxied_args = [
            query,
            key,
            value,
            TupleVariable(block_mask.items[:-1], source=block_mask.source),
            scale,
            kernel_options,
        ]

        # Store the invocation as a call
        # Norm_kwargs contains the score_function and we dont want to proxy this because
        # Proxying user defined functions is not supported.
        inp_args, _ = proxy_args_kwargs(proxied_args, {})

        # Compose the ordered HOO args:
        # - inp_args: [query, key, value, block_mask, scale, kernel_options]
        # - subgraph node: [score_mod, mask_fn_node]
        # - lifted args from tracing subgraph: [score_mod_other_buffers, mask_fn_other_buffers]
        _, _, _, inp_arg_block_mask, inp_arg_scale, inp_arg_kernel_options = inp_args
        block_mask = tuple(inp_arg_block_mask + (mask_fn_node,))
        with torch.fx.experimental.proxy_tensor.set_original_aten_op(self.value):
            proxy = wrap_fx_proxy(
                tx=tx,
                proxy=tx.output.create_proxy(
                    "call_function",
                    self.value,
                    args=inp_args[:3]
                    + (
                        score_mod_node,
                        block_mask,
                        inp_arg_scale,
                        inp_arg_kernel_options,
                        score_mod_lifted_args,
                        mask_fn_lifted_args,
                    ),
                    kwargs={},
                ),
                example_value=None,
            )
        return proxy


@add_hop_context
class AutogradFunctionApplyVariable(VariableTracker):
    _HOP_NAME: str = "autograd.Function"
    _ALLOW_FALLBACK_TO_EAGER = True

    def __init__(self, fwd_graph, bwd_graph, parent_source, **kwargs) -> None:
        super().__init__(**kwargs)
        self.fwd_graph = fwd_graph
        self.bwd_graph = bwd_graph
        self.parent_source = parent_source

    def call_function(
        self,
        tx: "InstructionTranslator",
        args: "list[VariableTracker]",
        kwargs: "dict[str, VariableTracker]",
    ) -> "VariableTracker":
        from . import (
            AutogradFunctionContextVariable,
            UserDefinedClassVariable,
            UserFunctionVariable,
            UserMethodVariable,
        )
        from .builder import wrap_fx_proxy

        """
        Consider the following:
        class MySin(torch.autograd.Function):
            @staticmethod
            def forward(ctx, x):
                ctx.save_for_backward(x)
                return x.sin()
            @staticmethod
            def backward(ctx, grad):
                x, = ctx.saved_tensors
                return grad * x.cos()
        We want the resulting graphs to look like:
        def fwd(ctx, x):
            # (output, saved tensors / attrs)
            return (x.sin(), [x])
        # bwd(ctx, grad0, grad1, ..., gradn, *saved_tensors_or_attrs)
        def bwd(ctx, grad, x):
            return grad * x.cos()
        To accomplish this, we're going to:
        1. Construct a ctx object
        2. (fwd_out, _), fwd_graph, fwd_freevars = speculate_subgraph on MySin.forward (manually_set_inputs=True)
        3. (bwd_out, _), bwd_graph, bwd_freevars = speculate_subgraph on MySin.backward, while manually setting
        the ctx and grad inputs.
        4. Manually rewriting the fwd graph's output to be (output, stuff_that_gets_used in bwd_graph)
        Getting from 3 to 4 is pretty elegant: stuff_that_gets_used in bwd graph is
        just the bwd_freevars returned from speculate_subgraph, assuming MySin.backward
        doesn't capture any arguments.
        All these steps work if MySin.backward doesn't capture any values. This is a
        limitation in general that we should check for.
        """

        prev_side_effects = tx.output.side_effects.clone()
        fwd_tracer = torch._dynamo.output_graph.SubgraphTracer(
            tx.output,
            parent=tx.output.current_tracer,
            source_target=self._HOP_NAME,
        )

        ctx = AutogradFunctionContextVariable.create(tx, args, kwargs)
        with discard_graph_changes(tx):
            # A little hacky, but we need a dummy ctx proxy for speculate_subgraph.
            # We should clean this up at some point.
            proxy = tx.output.create_proxy(
                "call_function", torch.autograd.function.FunctionCtx, (), {}
            )
            set_example_value(proxy.node, ctx.value)
            ctx.proxy = proxy

        if isinstance(self.fwd_graph, types.FunctionType):
            fwd_fn = UserFunctionVariable(self.fwd_graph)
            fwd_args = [ctx, *args]
        elif isinstance(self.fwd_graph, types.MethodType):
            fwd_fn = UserMethodVariable(
                self.fwd_graph.__func__,
                UserDefinedClassVariable(self.fwd_graph.__class__),
            )
            fwd_args = [fwd_fn.obj, ctx, *args]
        else:
            unimplemented(
                gb_type="autograd.Function.apply: non-function or method forward",
                context=str(self.fwd_graph),
                explanation="Expected forward function to be a function or method.",
                hints=[],
            )

        # Speculate subgraph on the fwd
        (fwd_out, _), fwd_graph, fwd_freevars = speculate_subgraph(
            tx,
            fwd_fn,
            fwd_args,
            kwargs,
            self._HOP_NAME,
            enable_grad=False,
            set_subgraph_inputs="semi_automatic",
            restore_side_effects=False,
            tracer=fwd_tracer,
        )

        if ctx in tx.output.side_effects.store_attr_mutations:
            if (
                "_materialize_non_diff_grads"
                in tx.output.side_effects.store_attr_mutations[ctx]
            ):
                unimplemented(
                    gb_type="autograd.Function.apply: _materialize_non_diff_grads mutation",
                    context="",
                    explanation="Mutations to autograd.Function.ctx._materialize_non_diff_grads are not supported.",
                    hints=[
                        *graph_break_hints.SUPPORTABLE,
                    ],
                )

        bwd_tracer = torch._dynamo.output_graph.SubgraphTracer(
            tx.output,
            parent=fwd_tracer,
            source_target=self._HOP_NAME,
        )

        # Speculate subgraph on the backward. We make the
        # bwd tracer a child of the fwd tracer, because backward may rely on
        # tensors/attrs created in the fwd tracer.

        if isinstance(fwd_out, variables.BaseListVariable):
            bwd_args = [ctx, *fwd_out.items]
        else:
            bwd_args = [ctx, fwd_out]

        bwd_src = AttrSource(self.parent_source, member="backward")
        if isinstance(self.bwd_graph, types.FunctionType):
            bwd_fn = UserFunctionVariable(self.bwd_graph, source=bwd_src)
        elif isinstance(self.bwd_graph, types.MethodType):
            bwd_fn = UserMethodVariable(
                self.bwd_graph.__func__,
                UserDefinedClassVariable(self.bwd_graph.__class__),
                source=bwd_src,
            )
            bwd_args = [bwd_fn.obj, *bwd_args]
        else:
            unimplemented(
                gb_type="autograd.Function.apply: non-function or method backward",
                context=str(self.bwd_graph),
                explanation="Expected backward function to be a function or method.",
                hints=[],
            )

        def is_strict_for(v: VariableTracker):
            if v.is_tensor():
                # we can be more lax for stuff from forward
                return v.proxy.tracer is not fwd_tracer
            return True

        with (
            tx.output.subtracer(fwd_fn, fwd_tracer),
            tx.strict_translation_mode(is_strict_for),
        ):
            try:
                (bwd_out, _), bwd_graph, bwd_freevars = speculate_subgraph(
                    tx,
                    bwd_fn,
                    bwd_args,
                    kwargs,
                    self._HOP_NAME,
                    enable_grad=False,
                    set_subgraph_inputs="manual",
                    restore_side_effects=False,
                    tracer=bwd_tracer,
                )
            except torch._dynamo.exc.Unsupported as e:
                if isinstance(
                    e, torch._dynamo.exc.UnknownPropertiesDuringBackwardTrace
                ):
                    from unittest import mock

                    bwd_tracer = torch._dynamo.output_graph.SubgraphTracer(
                        tx.output,
                        parent=fwd_tracer,
                        source_target=self._HOP_NAME,
                    )
                    from .._trace_wrapped_higher_order_op import (
                        autograd_function_backward_rewritten,
                    )

                    if isinstance(self.bwd_graph, types.FunctionType):
                        bwd_fn = UserFunctionVariable(
                            autograd_function_backward_rewritten(self.bwd_graph)
                        )
                    elif isinstance(self.bwd_graph, types.MethodType):
                        bwd_fn = UserMethodVariable(
                            autograd_function_backward_rewritten(
                                self.bwd_graph.__func__
                            ),
                            UserDefinedClassVariable(self.bwd_graph.__class__),
                        )
                    else:
                        unimplemented(
                            gb_type="autograd.Function.apply: non-function or method backward (2)",
                            context=str(self.bwd_graph),
                            explanation="Expected backward function to be a function or method.",
                            hints=[],
                        )

                    with mock.patch(
                        "torch._dynamo.config._autograd_backward_strict_mode_conditional_banned_ops",
                        [],
                    ):
                        (bwd_out, _), bwd_graph, bwd_freevars = speculate_subgraph(
                            tx,
                            bwd_fn,
                            bwd_args,
                            kwargs,
                            self._HOP_NAME,
                            enable_grad=False,
                            set_subgraph_inputs="manual",
                            restore_side_effects=False,
                            tracer=bwd_tracer,
                        )
                else:
                    raise e

        # TODO: assert that bwd_graph didn't capture values that were
        # not created inside fwd_graph.

        # TODO(oulgen): Ideally, we would not do a linear search for output
        # node but as things currently are there could be nodes after the
        # output node
        # This is bug prone as if there's code after the output node, then
        # graph.output will append the output at the very end
        # This might be a behavior difference

        # If users call ctx.mark_non_differentiable, we should capture these output tensors who
        # are marked as non-differentiable and pass them to ApplyTemplate
        # at torch._functorch.autograd_function.AutogradFunctionApply for reconstruction.
        non_differentiable_idx = []
        if ctx.non_differentiable is not None:
            non_differentiable_set = set(ctx.non_differentiable)
            assert isinstance(fwd_out, variables.BaseListVariable)
            for i, x in enumerate(fwd_out.items):
                if x.is_tensor() and x.as_proxy() in non_differentiable_set:
                    non_differentiable_idx.append(i)

        # Rewrite the output of fwd_graph to (output, stuff_necessary_for_bwd)
        for node in fwd_graph.find_nodes(op="output"):
            fwd_graph.erase_node(node)
            break

        # Because we lift the bwd_freevars as inputs of the bwd_graph,
        # we have to manually add the bwd_freevars as output of fwd_graph.
        # However, the bwd_freevars got from speculate_subgraph use the Proxies in the bwd_graph,
        # we need to convert them to Proxies in the fwd_graph and then generate new fwd_graph output.
        fwd_proxy_of_bwd_freevars = []
        for k in bwd_freevars:
            if k in fwd_freevars:
                fwd_proxy_of_bwd_freevars.append(fwd_freevars[k])
            else:
                fwd_proxy_of_bwd_freevars.append(k)

        def unwrap_proxy(x):
            if isinstance(x, torch.fx.Proxy):
                return x.node
            else:
                assert variables.ConstantVariable.is_literal(x), (
                    f"Only constant is allowed. Got {x}"
                )
                return x

        new_fwd_graph_outputs = (fwd_out.as_proxy(), fwd_proxy_of_bwd_freevars)
        new_fwd_graph_outputs = pytree.tree_map(unwrap_proxy, new_fwd_graph_outputs)
        fwd_graph.output(new_fwd_graph_outputs)
        fwd_graph.lint()

        # Store fwd_body
        fwd_nn_modules = tx.output.tracing_context.module_context.copy_graphstate()
        fwd_name = tx.output.install_subgraph(
            "fwd_body",
            torch.fx.GraphModule(fwd_nn_modules.nn_modules, fwd_graph),
        )

        fwd_node = make_attr(tx, fwd_name)

        # The type of original args can be arbitrary, but we only support basic type in FX graph.
        # So the speculated subgraph input includes original tensor args and the lifted freevars.
        # We need to filter out the original tensor args and concat them with the lifted freevars
        # to generate the proxy args for the FX call_function node.
        filtered_args = []
        # A boolean list to mark if the type of corresponding argument is tensor.
        # This is used to determine if a FX node's argument should be an argument of
        # ApplyTemplate.forward and if we should skip the output from ApplyTemplate.backward
        # at torch._functorch.autograd_function.AutogradFunctionApply.
        args_tensor_mask = [False] * len(args)
        for i, arg in enumerate(args):
            if arg.is_tensor() or isinstance(arg, SymNodeVariable):
                filtered_args.append(arg)
                args_tensor_mask[i] = True

        # Rewrite the output of bwd_graph to remove the grad output for the non-Tensor args.
        new_bwd_graph_outputs = None
        for node in bwd_graph.find_nodes(op="output"):
            bwd_graph.erase_node(node)
            break

        # The same as the above fwd proxies, we need to use the bwd proxies in the bwd_graph
        # if some of the output is from fwd_freevars.
        bwd_out_proxy = bwd_out.as_proxy()
        bwd_proxy_of_fwd_freevars = []
        if isinstance(bwd_out_proxy, (tuple, list)):
            for k in bwd_out_proxy:
                if k in bwd_freevars:
                    bwd_proxy_of_fwd_freevars.append(bwd_freevars[k])
                else:
                    bwd_proxy_of_fwd_freevars.append(k)
        else:
            if bwd_out_proxy in bwd_freevars:
                bwd_proxy_of_fwd_freevars = bwd_freevars[bwd_out_proxy]
            else:
                bwd_proxy_of_fwd_freevars = bwd_out_proxy

        # Remove bwd output for non-Tensor args.
        output_proxy = bwd_proxy_of_fwd_freevars
        if isinstance(output_proxy, (tuple, list)):
            new_bwd_graph_outputs = ()
            for x, mask in zip(output_proxy, args_tensor_mask):
                if mask:
                    new_bwd_graph_outputs = new_bwd_graph_outputs + (x,)
                else:
                    assert x is None, f"Grad of non-Tensor arg {x} is not None."
        else:
            new_bwd_graph_outputs = output_proxy

        # Update the bwd graph output.
        new_bwd_graph_outputs = pytree.tree_map(
            lambda x: None if x is None else x.node, new_bwd_graph_outputs
        )
        bwd_graph.output(new_bwd_graph_outputs)
        bwd_graph.lint()

        # Store bwd_body
        bwd_nn_modules = tx.output.tracing_context.module_context.copy_graphstate()
        bwd_name = tx.output.install_subgraph(
            "bwd_body",
            torch.fx.GraphModule(bwd_nn_modules.nn_modules, bwd_graph),
        )

        bwd_node = make_attr(tx, bwd_name)

        tx.output.side_effects = prev_side_effects

        p_args = (
            fwd_node,
            bwd_node,
            *([arg.as_proxy() for arg in filtered_args] + list(fwd_freevars.keys())),
        )
        kwargs = {
            "args_tensor_mask": args_tensor_mask,
            "non_differentiable_idx": non_differentiable_idx,
        }

        # Store the invocation as a call
        from torch._functorch.autograd_function import autograd_function_apply

        # We use speculate_subgraph to get the fwd graph, but it's always under no grad mode like what eager mode does.
        # The fwd outputs (tensor's example_value) need to be inferred from fake tensor prop to get the correct attributes
        # (e.g, tensor.requires_grad), which would be used by downstream Dynamo tracing.
        # Since there can be other ops like Triton kernels, which depends on python dispatcher, we have to enable it.
        with enable_python_dispatcher(), tx.output.fake_mode:
            fake_args = (
                tx.output.nn_modules[fwd_node.node.name],
                tx.output.nn_modules[bwd_node.node.name],
                *(
                    [
                        _get_fake_value(arg)
                        for arg in filtered_args + list(fwd_freevars.keys())
                    ]
                ),
            )
            example_value = autograd_function_apply(*fake_args, **kwargs)

        return wrap_fx_proxy(
            tx=tx,
            proxy=tx.output.create_proxy(
                "call_function",
                autograd_function_apply,
                args=p_args,
                kwargs=kwargs,
            ),
            example_value=example_value,
        )


def _get_fake_value(x):
    if isinstance(x, variables.VariableTracker):
        return x.as_proxy().node.meta["example_value"]
    elif isinstance(x, torch.fx.Proxy):
        return x.node.meta["example_value"]
    else:
        return x


def maybe_positional_arg_names(func):
    result = []
    if not hasattr(func, "get_function"):
        return None
    try:
        fn = func.get_function()
    except (Unsupported, NotImplementedError):
        return None
    try:
        sig = inspect.signature(fn)
    except ValueError:
        return None
    for name, param in sig.parameters.items():
        if param.kind is inspect.Parameter.VAR_POSITIONAL:
            return None
        if (
            param.kind is inspect.Parameter.POSITIONAL_ONLY
            or param.kind is inspect.Parameter.POSITIONAL_OR_KEYWORD
        ):
            if name == "self":
                # FX graphs can't have a placeholder named self
                result.append("self_")
            else:
                result.append(name)
    return result


class BaseHOPVariable(WrapHigherOrderVariable):
    # Generic fallback for BaseHOP instances not explicitly mapped
    # The actual HOP name comes from self.value._name at runtime
    _HOP_NAME = "base HOP (name not yet determined)"
    supports_input_mutation = False
    supports_aliasing = False

    def __init__(self, *args, **kwargs):
        super().__init__(*args, **kwargs)
        self._HOP_NAME = self.value._name

    def python_type(self):
        return type(self.value)

    def _call_function(
        self,
        tx: "InstructionTranslator",
        args: "list[VariableTracker]",
        kwargs: "dict[str, VariableTracker]",
    ) -> "VariableTracker":
        (
            p_args,
            p_kwargs,
            example_value,
            body_r,
            _,
            _,
            body_graph_output_vts,
        ) = self.create_wrapped_node(
            tx, args[0], args[1:], {}, self.value._name, subgraph_name="subgraph"
        )
        assert len(p_kwargs) == 0

        p_kwargs = {key: value.as_proxy() for key, value in kwargs.items()}
        return _call_function_with_auto_output_flattening(
            tx,
            self.value,
            p_args,
            p_kwargs,
            example_value,
            body_r,
            body_graph_output_vts,
        )


class InvokeSubgraphHigherOrderVariable(WrapHigherOrderVariable):
    _HOP_NAME = "torch.ops.higher_order.invoke_subgraph"
    _ALLOW_FALLBACK_TO_EAGER = False
    supports_input_mutation = True
    supports_aliasing = False
    allow_side_effects = True
    # invoke_subgraph is NOT desugared in AOTAutograd, so the HOP input/output
    # shouldn't alias. For checkpoint HOP, we inline it so we don't need
    # alias analysis as functionalization would just work on the flat graph.
    filter_aliased_intermediates = True

    def install_subgraph_in_output_graph(
        self, tx, fn_vt, fn_args_vt, kwargs, body_gmod, attr_name
    ):
        # Check if the subgraph from speculate_subgraph (body_gmod) and the fake
        # inputs have already been seen before. If yes, the subgraph is already
        # installed in the output graph and we can just access the subgraph
        # using the saved attr name.

        if not isinstance(fn_vt, (UnspecializedNNModuleVariable, UserFunctionVariable)):
            unimplemented(
                gb_type="Encountered non user function variable during invoke_subgraph HOP tracing",
                context=str(fn_vt),
                explanation="invoke_subgraph does not support non user function variable",
                hints=[*graph_break_hints.SUPPORTABLE],
            )

        invoke_subgraph_cache = (
            tx.output.tracing_context.hop_dispatch_set_cache.get_cache(
                torch._higher_order_ops.invoke_subgraph
            )
        )

        if isinstance(fn_vt, UserFunctionVariable):
            fn_id = id(fn_vt.get_function())
            fn_name = fn_vt.get_function().__name__
        else:
            assert isinstance(fn_vt, UnspecializedNNModuleVariable)
            fn_id = id(fn_vt.value.forward.__func__)
            fn_name = fn_vt.value.forward.__name__
        previously_installed_submodules = []
        if invoke_subgraph_cache:
            previously_installed_submodules = (
                invoke_subgraph_cache.get_dynamo_installed_submodules(fn_id)
            )
            current_mod = body_gmod
            # NB - reverse is more likely to cause a hit sooner because first
            # graph can have requires_grad=False for a few inputs
            for submodule_name in reversed(previously_installed_submodules):
                assert submodule_name in tx.output.nn_modules
                previous_mod = tx.output.nn_modules[submodule_name]
                if are_same_graph_modules(
                    fn_name, previous_mod, current_mod, tx.fake_mode
                ):
                    return submodule_name

        body_name = super().install_subgraph_in_output_graph(
            tx, fn_vt, fn_args_vt, kwargs, body_gmod, "subgraph"
        )
        hc_log.debug(
            "%s: Installing subgraph with identifier '%s', bringing total count for '%s' function to %s",
            fn_name,
            body_name,
            fn_name,
            len(previously_installed_submodules) + 1,
        )
        if invoke_subgraph_cache:
            invoke_subgraph_cache.add_dynamo_installed_submodule(fn_id, body_name)

        return body_name

    def get_inputs_for_subgraph_assuming_pure(self, tx, args):
        flat_args, tree_spec = _make_inlined(tx, pytree.tree_flatten)(
            ListVariable(args)
        ).unpack_var_sequence(tx)

        lifted_tensor_args = []
        for x in flat_args.unpack_var_sequence(tx):
            if isinstance(x, variables.TensorVariable):
                lifted_tensor_args.append(x)
        return lifted_tensor_args

    def get_fake_outputs_for_subgraph_assuming_pure(self, tx, mod):
        # args, body_graph_output_vts):
        old_fake_outputs = [
            x.meta["example_value"]
            for x in mod.graph.find_nodes(op="output")[0].args[0]
        ]
        new_fake_outputs = []
        for old_fake in old_fake_outputs:
            # Create new fake tensors for subgraph outputs
            from torch._subclasses.fake_tensor import FakeTensor

            empty = torch.empty_strided(
                old_fake.shape,
                old_fake.stride(),
                dtype=old_fake.dtype,
                layout=old_fake.layout,
                device="meta",
                requires_grad=old_fake.requires_grad,
            )

            new_fake_outputs.append(
                FakeTensor(tx.output.fake_mode, empty, old_fake.device)
            )
        flat_example_value = tuple(new_fake_outputs)
        return flat_example_value

    def validate_output_requirements_assuming_pure(self, tx, out_vt):
        if isinstance(out_vt, variables.TensorVariable):
            return PureOutputType.TENSOR

        has_unsupported_signature = False
        if not isinstance(out_vt, variables.BaseListVariable):
            has_unsupported_signature = True
        else:
            for x in out_vt.unpack_var_sequence(tx):
                if not isinstance(x, variables.TensorVariable):
                    has_unsupported_signature = True
            return PureOutputType.TUPLE_OF_TENSORS

        if has_unsupported_signature:
            unimplemented(
                gb_type="invoke_subgraph: unsupported output type with is_pure=True",
                context=f"out_vt: {out_vt}",
                explanation="invoke_subgraph(is_pure=True) requires the output to be Union[Tensor|tuple[Tensor]]",
                hints=[
                    "Change the output signature to be a tensor or a tuple of tensors",
                ],
            )

    @raise_hard_error_if_graph_break(
        reason="torch.compile requires the `nested_compile_region` decorated function to be capturable into a single graph",
    )
    def _call_function(
        self,
        tx: "InstructionTranslator",
        args: "list[VariableTracker]",
        kwargs: "dict[str, VariableTracker]",
    ) -> "VariableTracker":
        fn_vt = args[0]
        is_pure = args[1].as_python_constant()

        invoke_subgraph_cache = (
            tx.output.tracing_context.hop_dispatch_set_cache.get_cache(
                torch._higher_order_ops.invoke_subgraph
            )
        )

        set_subgraph_inputs = "automatic"
        if is_pure:
            set_subgraph_inputs = "flatten_automatic"

        if isinstance(fn_vt, UserFunctionVariable):
            fn_id = id(fn_vt.get_function())
        else:
            assert isinstance(fn_vt, UnspecializedNNModuleVariable)
            fn_id = id(fn_vt.value.forward.__func__)
        previously_installed_submodules = []
        if is_pure and invoke_subgraph_cache:
            """
            Remaining items
            1) Figure out how to switch off side effects - while allowing reparameterize side effects
            2) Write the input and output contract.
            3) Investigate the complexity of supporting pytree-able outputs
            4) Write lots of nn.Module functional tests.
            """

            previously_installed_submodules = (
                invoke_subgraph_cache.get_dynamo_installed_submodules(fn_id)
            )
            if previously_installed_submodules:
                submodule_name = previously_installed_submodules[0]
                mod = tx.output.nn_modules[submodule_name]
                flat_example_value = self.get_fake_outputs_for_subgraph_assuming_pure(
                    tx, mod
                )

                subgraph_args = self.get_inputs_for_subgraph_assuming_pure(tx, args)
                proxy_tensor_args = [x.as_proxy() for x in subgraph_args]
                body_node = make_attr(tx, submodule_name)
                p_args = (
                    body_node,
                    submodule_name,
                    *proxy_tensor_args,
                )

                from .builder import wrap_fx_proxy

                # Store the invocation as a call
                flat_variable = wrap_fx_proxy(
                    tx=tx,
                    proxy=tx.output.create_proxy(
                        "call_function",
                        torch._higher_order_ops.invoke_subgraph,
                        args=p_args,
                        kwargs={},
                    ),
                    example_value=flat_example_value,
                )

                # For is_pure, we will have to assume that flat_variable is same as body_r.
                out_type = (
                    invoke_subgraph_cache.get_dynamo_installed_submodule_out_type(fn_id)
                )
                assert out_type is not None
                if out_type == PureOutputType.TENSOR:
                    return flat_variable.items[0]
                elif out_type == PureOutputType.TUPLE_OF_TENSORS:
                    return flat_variable
                else:
                    raise NotImplementedError(f"Unknown output type {out_type}")

        # This flattens the kwargs into lifted args
        (
            p_args,
            p_kwargs,
            example_value,
            body_r,
            _,
            body_name,
            body_graph_output_vts,
        ) = self.create_wrapped_node(
            tx,
            args[0],
            args[2:],
            kwargs,
            self._HOP_NAME,
            set_subgraph_inputs=set_subgraph_inputs,
        )

        if len(p_kwargs) > 0:
            unimplemented(
                gb_type="invoke_subgraph: kwargs unexpected",
                context=f"args: {args}, kwargs: {kwargs}",
                explanation="kwargs should have been flattened into lifted args.",
                hints=[
                    *graph_break_hints.DYNAMO_BUG,
                ],
            )

        if is_pure:
            out_type = self.validate_output_requirements_assuming_pure(tx, body_r)
            if invoke_subgraph_cache:
                invoke_subgraph_cache.add_dynamo_installed_submodule_out_type(
                    fn_id, out_type
                )

        p_args = (
            p_args[0],
            body_name,
            *p_args[1:],
        )
        return _call_function_with_auto_output_flattening(
            tx,
            torch._higher_order_ops.invoke_subgraph,
            tuple(p_args),
            p_kwargs,
            example_value,
            body_r,
            body_graph_output_vts,
        )


class LocalMapWrappedHigherOrderVariable(WrapHigherOrderVariable):
    _HOP_NAME = "torch.ops.higher_order.local_map_hop"
    supports_input_mutation = False
    supports_aliasing = False

    # Subclasses aren't supported by speculate_subgraph yet
    # So this HOP is only usable with plain tensors
    _enabled = False

    @classmethod
    @contextlib.contextmanager
    def enable(cls):
        """Context manager to temporarily enable local map wrapping.
        Will be removed when speculate_subgraph supports subclass inputs:
        https://github.com/pytorch/pytorch/issues/161456.

        Usage:
            with LocalMapWrappedHigherOrderVariable.enable_wrapping():
                # Code where should_wrap_in_hop will return True
                pass
        """
        old_value = cls._enabled
        cls._enabled = True
        try:
            yield
        finally:
            cls._enabled = old_value

    @classmethod
    def should_wrap_in_hop(cls, value):
        if not torch.distributed.is_available():
            return False

        from torch.distributed.tensor.experimental._func_map import _local_map_wrapped

        # check is important to avoid subclass dispatch
        if type(value) is not type(_local_map_wrapped):
            return False

        return value is _local_map_wrapped and cls._enabled

    @staticmethod
    def build(**options):
        return TorchHigherOrderOperatorVariable.make(
            torch._higher_order_ops.local_map_hop,
            **options,
        )

    def python_type(self):
        return type(self.value)

    def _call_function(
        self,
        tx: "InstructionTranslator",
        args: "list[VariableTracker]",
        kwargs: "dict[str, VariableTracker]",
    ) -> "VariableTracker":
        """
        Goal of this function is to rewrite local_map usage as a HOP:
            local_map(func, ...) -> local_map_hop(gm, ...)
        """

        (
            user_func,
            out_placements,
            in_placements,
            in_grad_placements,
            device_mesh,
            redistribute_inputs,
            *user_args,
        ) = args

        # None placements are used to pass non-Tensors into the local_map function.
        # Containers passed this way can not hold tensors. Thus, Dynamo would have inlined
        # into them, and we handle None placements by assuming they will be desugared away.
        # This will need to be adjusted for dynamic shapes support.
        def check_none_last(placements):
            seen_none = 0
            for p in placements:
                if p is None:
                    seen_none += 1
                else:
                    assert seen_none == 0, (
                        "Tracing local_map is only currently supported with None placements last."
                    )
            return seen_none

        inputs_none_placements = check_none_last(in_placements.value)
        output_none_placements = check_none_last(out_placements.value)

        local_map_kwargs = {
            "out_placements": out_placements.value,
            "in_placements": in_placements.value,
            "redistribute_inputs": redistribute_inputs.value,
            "in_grad_placements": in_grad_placements.value,
            "device_mesh": device_mesh.value,
        }
        assert local_map_kwargs["device_mesh"] is not None, (
            "Not yet implemented, please manually provide a device_mesh to local_map."
        )
        mesh = local_map_kwargs["device_mesh"]

        # For Autoparallel, the initial trace is done with global shapes, then we decide model weights sharding,
        # and reuse the graph. Since the sharding decision is after the initial trace, we can't trace with local shapes.
        # For local_map however, since we specify all placements, we can trace with local shapes.

        # Step 1: Validate the annotated function matches the input_placements (i.e. that it can run in eager)
        template = (
            "Expecting {expected} {inputs_or_outputs} to local_map function based on placements"
            ", but found {actual}. Please ensure the count matches for eager. "
        )
        assert len(in_placements.value) == len(user_args), template.format(
            expected=len(in_placements.value),
            inputs_or_outputs="inputs",
            actual=len(user_args),
        )

        from torch._higher_order_ops.local_map import (
            redistribute_fw_inputs,
            redistribute_fw_outputs,
        )

        # Step 2: Convert inputs to local shapes
        priors = {}
        for placements, vt in zip(in_placements.value, user_args):
            if isinstance(vt, variables.lazy.LazyVariableTracker):
                vt = variables.lazy.LazyVariableTracker.realize_all(vt)

            if not vt.is_tensor():
                assert placements is None
                continue

            global_tensor = vt.as_proxy().node.meta["example_value"]
            # NOTE: We don't support local_map region relying on exact grad_fn information
            # This is okay since accessing grad_fn is a graph break.
            local_tensor = redistribute_fw_inputs(
                (global_tensor,),
                (placements,),
                mesh,
            )
            local_tensor = local_tensor[0]

            priors[vt] = global_tensor
            vt.as_proxy().node.meta["example_value"] = local_tensor
            vt.synchronize_attributes(tx)

        # Step 3: Trace local_map subgraph with local tensors
        (
            p_args,
            p_kwargs,
            example_value,
            body_r,
            body_gmod,
            body_name,
            body_graph_output_vts,
        ) = self.create_wrapped_node(
            tx, user_func, user_args, kwargs, self.value._name, subgraph_name="subgraph"
        )

        # Step 4: Validate traced graph signature still matches placement information
        expected_num_inputs = len(in_placements.value) - inputs_none_placements
        actual_num_inputs = len(body_gmod.graph.find_nodes(op="placeholder"))
        expected_num_outputs = len(out_placements.value) - output_none_placements
        assert len(body_gmod.graph.find_nodes(op="output")) == 1
        actual_num_outputs = len(body_gmod.graph.find_nodes(op="output")[0].args[0])

        template = (
            "Expecting {expected} {inputs_or_outputs} to local_map function based on placements"
            ", but found {actual}. If the count matches for eager, "
            "Dynamo may have flattened {inputs_or_outputs} to the function or found additional "
            "tensors used via closures. "
            "Please adjust the input placements to match what the traced graph sees: \n{gm_str}."
        )

        def make_error_msg(*args):
            expected_num, actual_num, inputs_or_outputs = args
            gm_str = body_gmod.print_readable(print_output=False)
            return template.format(
                expected=expected_num,
                inputs_or_outputs=inputs_or_outputs,
                actual=actual_num,
                gm_str=gm_str,
            )

        if expected_num_inputs != actual_num_inputs:
            raise AssertionError(
                make_error_msg(expected_num_inputs, actual_num_inputs, "inputs")
            )
        if expected_num_outputs != actual_num_outputs:
            raise AssertionError(
                make_error_msg(expected_num_outputs, actual_num_outputs, "outputs")
            )

        if inputs_none_placements > 0:
            expected_input_nodes = [
                arg.as_proxy().node for arg in user_args[:-inputs_none_placements]
            ]
        else:
            expected_input_nodes = [arg.as_proxy().node for arg in user_args]
        actual_input_nodes = [proxy.node for proxy in p_args]
        assert actual_input_nodes[0].op == "get_attr"
        assert "subgraph" in actual_input_nodes[0].target
        assert len(expected_input_nodes) == len(actual_input_nodes) - 1
        for expected_order, actual_order in zip(
            expected_input_nodes, actual_input_nodes[1:]
        ):
            assert expected_order == actual_order, (
                "Dynamo changed the order of inputs to the local_map function, please adjust "
                f"the order of inputs and input_placements from {expected_input_nodes}, to: {actual_input_nodes[1:]}"
            )
        assert len(p_kwargs) == 0

        # Step 5: Install local_map subgraph
        p_kwargs = {key: value.as_proxy() for key, value in kwargs.items()}
        out = _call_function_with_auto_output_flattening(
            tx,
            self.value,
            p_args,
            p_kwargs,
            example_value,
            body_r,
            body_graph_output_vts,
        )

        # Step 6: Restore inputs and outputs to global shapes
        for vt, global_tensor in priors.items():
            vt.as_proxy().node.meta["example_value"] = global_tensor
            vt.synchronize_attributes(tx)

        outs = out.items if isinstance(out, TupleVariable) else [out]
        assert len(outs) == len(out_placements.value)
        for placements, vt in zip(out_placements.value, outs):
            if not vt.is_tensor():
                assert placements is None
                continue

            local_tensor = vt.as_proxy().node.meta["example_value"]

            # NOTE: We don't support code after the local_map region relying on exact grad_fn information
            # This is okay since accessing grad_fn is a graph break.
            global_tensor = redistribute_fw_outputs(
                (local_tensor,),
                (placements,),
                mesh,
                num_activations=0,  # this is not the joint
            )
            global_tensor = global_tensor[0]

            vt.as_proxy().node.meta["example_value"] = global_tensor
            vt.synchronize_attributes(tx)

        # TODO: Figure out how to handle output order diverging from eager

        # Treat as const, so we don't have to deal with Placement types in fx IR
        # Guarded with EQUALS_MATCH on local_map call's arguments
        body_gmod.meta["local_map_kwargs"] = {
            "out_placements": out_placements.value[:expected_num_outputs],
            "in_placements": in_placements.value[:expected_num_inputs],
            "redistribute_inputs": redistribute_inputs.value,
            "in_grad_placements": in_grad_placements.value,
            "device_mesh": device_mesh.value,
        }

        return out


# Map operator names to their corresponding variable for fast TorchHigherOrderOperatorVariable.make()
_hop_name_to_variable_class = {
    "cond": CondHigherOrderVariable,
    "while_loop": WhileLoopHigherOrderVariable,
    "while_loop_stack_output": WhileLoopStackOutputHigherOrderVariable,
    "map_impl": MapHigherOrderVariable,
    "executorch_call_delegate": ExecutorchCallDelegateHigherOrderVariable,
    "out_dtype": OutDtypeHigherOrderVariable,
    "wrap": WrapHigherOrderVariable,
    "hints_wrapper": HintsWrapperHigherOrderVariable,
    "flex_attention": FlexAttentionHigherOrderVariable,
    "flex_attention_backward": FlexAttentionBackwardHighOrderVariable,
    "wrap_activation_checkpoint": CheckpointHigherOrderVariable,
    "tag_activation_checkpoint": CheckpointHigherOrderVariable,
    "_export_tracepoint": ExportTracepointHigherOrderVariable,
    "trace_wrapped": TraceWrappedHigherOrderOperatorVariable,
    "strict_mode": StrictModeHigherOrderVariable,
    "run_with_rng_state": RunWithRNGStateHigherOrderVariable,
    "associative_scan": AssociativeScanHigherOrderVariable,
    "scan": ScanHigherOrderVariable,
    "call_torchbind": CallTorchbindHigherOrderVariable,
    "print": PrintHigherOrderVariable,
    "wrap_with_set_grad_enabled": WrapWithSetGradEnabledHigherOrderVariable,
    "wrap_with_autocast": WrapWithAutocastHigherOrderVariable,
    "dynamo_bypassing_wrapper": DynamoBypassingWrapperHigherOrderVariable,
    "auto_functionalized": AutoFunctionalizeHigherOrderVariable,
    "auto_functionalized_v2": AutoFunctionalizeHigherOrderVariable,
    "invoke_subgraph": InvokeSubgraphHigherOrderVariable,
    "custom_function_call": CustomFunctionHigherOrderOperatorVariable,
    "local_map_hop": LocalMapWrappedHigherOrderVariable,
}<|MERGE_RESOLUTION|>--- conflicted
+++ resolved
@@ -932,8 +932,6 @@
             ListVariable(flat_inputs), tree_spec
         ).unpack_var_sequence(tx)
     elif set_subgraph_inputs == "flatten_automatic":
-<<<<<<< HEAD
-=======
         # The goal of flatten_automatic is to extract all tensor variables from the
         # inputs, in the order of *args and **kwargs, and immediately lift them as
         # subgraph inputs. It's possible that a subgraph input might not actually be
@@ -943,15 +941,11 @@
         #   - local_map (TODO), which wants the same ordering as the original function args
         #   - invoke_subgraph's upcoming `is_pure` logic, which needs a stable, guaranteed
         #     ordering of subgraph inputs for a simpler implementation.
->>>>>>> 7c08b239
         flat_args, tree_spec = _make_inlined(tx, pytree.tree_flatten)(
             ListVariable(sub_args)
         ).unpack_var_sequence(tx)
 
-<<<<<<< HEAD
-=======
         # lift the tensor variables as subgraph inputs right away.
->>>>>>> 7c08b239
         for arg in flat_args.unpack_var_sequence(tx):
             if isinstance(arg, variables.TensorVariable):
                 tracer.maybe_lift_tracked_freevar_to_input(arg.proxy)
@@ -1395,14 +1389,7 @@
     enable_grad: Optional[bool] = None,
     # TODO - We can probably just make everyone use automatic for wrap_semantics
     set_subgraph_inputs: Literal[
-<<<<<<< HEAD
-        "automatic",
-        "semi_automatic",
-        "flatten_manual",
-        "manual",
-=======
         "automatic", "semi_automatic", "flatten_manual", "manual", "flatten_automatic"
->>>>>>> 7c08b239
     ] = "automatic",
     # If True, exposes intermediates to subgraph outputs to allow later tensor ops to
     # access intermediates from the subgraph, this is useful for mutation
@@ -1537,7 +1524,6 @@
         "flatten_manual",
         "flatten_automatic",
         "manual",
-        "flatten_automatic",
     }, "Please use one of the supported set_subgraph_inputs options."
 
     # See NOTE [Temporary argument `set_subgraph_inputs`]
