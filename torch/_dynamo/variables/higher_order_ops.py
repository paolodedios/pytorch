# mypy: ignore-errors

import contextlib
import copy
import functools
import inspect
import itertools
import logging
import types
import warnings
from typing import Dict, List, Optional, Tuple, TYPE_CHECKING

import torch._C
import torch.fx
import torch.nn
from torch._dispatch.python import enable_python_dispatcher
from torch._dynamo.utils import get_fake_value
from torch._dynamo.variables import ConstantVariable
from torch._dynamo.variables.builtin import BuiltinVariable
from torch._dynamo.variables.functions import UserFunctionVariable
from torch._dynamo.variables.tensor import SymNodeVariable
from torch._guards import Source
from torch._ops import HigherOrderOperator
from torch.fx.node import map_arg
from torch.fx.passes.shape_prop import _extract_tensor_metadata
from torch.utils import _pytree as pytree

from .. import variables
from ..exc import (
    IncorrectUsage,
    UncapturedHigherOrderOpError,
    unimplemented,
    Unsupported,
)
from ..source import AttrSource
from ..utils import proxy_args_kwargs
from .base import VariableTracker
from .dicts import ConstDictVariable
from .lazy import LazyVariableTracker
from .lists import ListVariable, TupleVariable


if TYPE_CHECKING:
    from torch._dynamo.symbolic_convert import InstructionTranslator


log = logging.getLogger(__name__)


def raise_hard_error_if_graph_break(reason):
    def deco(fn):
        @functools.wraps(fn)
        def graph_break_as_hard_error(*args, **kwargs):
            try:
                return fn(*args, **kwargs)
            except Unsupported as e:
                msg = " Scroll up to find out what causes the graph break."
                raise UncapturedHigherOrderOpError(reason + msg) from e

        return graph_break_as_hard_error

    return deco


# This function is a syntax sugar for creating a dummy new subtracer so that
# newly added nodes are added to a separate subgraph in this subtracer instead of affecting
# the main graph. This is useful for creating sample inputs for tracing the subgraph.
# For example, in FlexAttentionHigherOrderVariable, we want to create several scalars
# to trace the score_mod function but we don't want the operators that creates the scalar to
# show up in the graph, we could this function to discard the graph changes.
# Example usage:
# with discard_graph_changes():
#   sample_input= create_sample_inputs()
# speculate_subgraph(tx, f, sample_inputs, {})
@contextlib.contextmanager
def discard_graph_changes(tx):
    ctx = tx.output.subtracer("subgraph_wrapper", None)
    try:
        ctx.__enter__()
        yield
    finally:
        ctx.__exit__(None, None, None)


@contextlib.contextmanager
def dynamo_enable_grad(tx: "InstructionTranslator", enable=True):
    from . import GradModeVariable

    org_value = torch.is_grad_enabled()
    try:
        GradModeVariable.create(tx, enable, initialized=True)
        yield
    finally:
        GradModeVariable.create(tx, org_value, initialized=True)


@contextlib.contextmanager
def dynamo_under_activation_checkpoint(tx: "InstructionTranslator"):
    orig_val = tx.output.current_tracer.under_activation_checkpoint
    try:
        tx.output.current_tracer.under_activation_checkpoint = True
        yield
    finally:
        tx.output.current_tracer.under_activation_checkpoint = orig_val


def find_mismatched_vars(var, types, allow_none=False):
    """
    Recursively finds variables whose type is not an instance of the specified types.
    Args:
        var: The variable to check.
        types: A tuple of allowed types.
        allow_none (bool): Whether to allow None values. Defaults to False.
    Returns:
        A set of variables whose type is not an instance of the specified types.
    """
    mismatched_vars = set()
    if isinstance(var, (TupleVariable, ListVariable)):
        for item in var.items:
            mismatched_vars.update(find_mismatched_vars(item, types, allow_none))
    elif isinstance(var, ConstDictVariable):
        for value in var.items.values():
            mismatched_vars.update(find_mismatched_vars(value, types, allow_none))
    else:

        def _is_none(var):
            return var.is_python_constant() and var.as_python_constant() is None

        if not isinstance(var, types) and not (allow_none and _is_none(var)):
            mismatched_vars.add(var)
    return mismatched_vars


def only_consist_of(var, types, allow_none=False):
    mismatch_vars = find_mismatched_vars(var, types, allow_none=allow_none)
    return len(mismatch_vars) == 0


# A more read-able syntax sugar for creating a UserFunctionVariable for f
# and run call_function on it. Make it return a function to preserve the calling
# convention of the original f.
def _make_inlined(tx: "InstructionTranslator", f):
    assert callable(f), "Expect f to be a python callable."

    def inline_call(*args, **kwargs):
        return UserFunctionVariable(f).call_function(tx, args, kwargs)

    return inline_call


def _call_function_and_unflatten_output(
    tx, fn, args, kwargs, flat_example_value, ret_treespec
):
    from .builder import wrap_fx_proxy

    # Store the invocation as a call
    flat_variable = wrap_fx_proxy(
        tx=tx,
        proxy=tx.output.create_proxy(
            "call_function",
            fn,
            args=args,
            kwargs=kwargs,
        ),
        example_value=flat_example_value,
    )

    # Transform variable back into a list (previously made into a tuple by
    # speculate_subgraph function) so as to respect the pytree API typing.
    flat_list_variable = BuiltinVariable(list).call_function(tx, [flat_variable], {})
    return (
        _make_inlined(tx, pytree.tree_unflatten)(flat_list_variable, ret_treespec)
        if ret_treespec
        else flat_variable
    )


def _assert_tensors_nonaliasing(inputs, outputs):
    input_tensor_ids = {
        id(t) for t in pytree.tree_leaves(inputs) if isinstance(t, torch.Tensor)
    }
    output_tensor_ids = {
        id(t) for t in pytree.tree_leaves(outputs) if isinstance(t, torch.Tensor)
    }
    assert input_tensor_ids.isdisjoint(
        output_tensor_ids
    ), "inputs to function body cannot alias outputs"


def _check_supported_callable_arg(
    tx: "InstructionTranslator", func_var: VariableTracker, arg_name
):
    is_callable = (
        BuiltinVariable(callable).call_function(tx, [func_var], {}).as_python_constant()
    )
    if not is_callable:
        unimplemented(f"{arg_name} is of unsupported callable type {str(func_var)}.")


def validate_args_and_maybe_create_graph_inputs(
    sub_args,
    tracer,
    tx,
    set_subgraph_inputs,
    description,
    sub_args_names=None,
):
    from . import AutogradFunctionContextVariable
    from .builder import wrap_fx_proxy_cls

    assert tracer.parent is not None

    if set_subgraph_inputs == "flatten_manual":
        flat_args, tree_spec = _make_inlined(tx, pytree.tree_flatten)(
            ListVariable(sub_args)
        ).unpack_var_sequence(tx)

        flat_inputs = validate_args_and_maybe_create_graph_inputs(
            flat_args.unpack_var_sequence(tx),
            tracer,
            tx,
            set_subgraph_inputs="manual",
            description=description,
        )

        return _make_inlined(tx, pytree.tree_unflatten)(
            ListVariable(flat_inputs), tree_spec
        ).unpack_var_sequence(tx)
    else:
        if sub_args_names is not None:
            # Can be greater if user passes some args as kwargs
            assert len(sub_args_names) >= len(sub_args)
        args = []
        for idx, a in enumerate(sub_args):
            assert isinstance(a, VariableTracker)
            if set_subgraph_inputs == "automatic":
                args.append(a)
                continue
            elif set_subgraph_inputs == "semi_automatic":
                if isinstance(a, AutogradFunctionContextVariable):
                    example_value = a.as_proxy().node.meta["example_value"]
                    arg_name = (
                        a.as_proxy().node.name
                        if sub_args_names is None
                        else sub_args_names[idx]
                    )
                    tracer.create_graph_input(arg_name, a.python_type(), example_value)
                elif a.maybe_fx_node() is not None:
                    node = a.maybe_fx_node()
                    example_value = node.meta["example_value"]
                    arg_name = (
                        a.as_proxy().node.name
                        if sub_args_names is None
                        else sub_args_names[idx]
                    )
                    new_proxy = tracer.create_graph_input(
                        arg_name, a.python_type(), example_value
                    )
                    example_value = (
                        node.meta["example_value"]
                        if "example_value" in node.meta
                        else None
                    )
                    a = wrap_fx_proxy_cls(
                        target_cls=type(a),
                        tx=tx,
                        proxy=new_proxy,
                        example_value=example_value,
                    )
                args.append(a)
                continue

            if a.is_python_constant():
                # This arg is not used in the body of the higher order op.
                # Currently, this new input is added to make the calls
                # happy, which expect a fixed number of arguments. In
                # future, we can clean this up.
                arg_name = (
                    "const_unused"
                    if sub_args_names is None
                    else f"const_unused_{sub_args_names[idx]}"
                )
                tracer.create_graph_input(
                    arg_name, a.python_type(), a.as_python_constant()
                )
                new_arg = a
            # Weird special case, we probably want to delete it or fold it
            # into the next case (of `a` being placeable into a graph)
            elif isinstance(a, AutogradFunctionContextVariable):
                example_value = a.as_proxy().node.meta["example_value"]
                arg_name = (
                    a.as_proxy().node.name
                    if sub_args_names is None
                    else sub_args_names[idx]
                )
                tracer.create_graph_input(arg_name, a.python_type(), example_value)
                new_arg = a
            # If `a` can be put into a graph
            elif a.maybe_fx_node() is not None:
                node = a.maybe_fx_node()
                example_value = (
                    node.meta["example_value"] if "example_value" in node.meta else None
                )
                arg_name = node.name if sub_args_names is None else sub_args_names[idx]
                new_proxy = tracer.create_graph_input(
                    arg_name, a.python_type(), example_value
                )
                new_arg = wrap_fx_proxy_cls(
                    target_cls=type(a),
                    tx=tx,
                    proxy=new_proxy,
                    example_value=example_value,
                )
            elif (
                isinstance(a, variables.UserDefinedObjectVariable)
                and a.python_type() is torch.SymInt
            ):
                new_proxy = tracer.create_graph_input(
                    "symint", a.python_type(), a.value
                )
                new_arg = wrap_fx_proxy_cls(
                    target_cls=type(a), tx=tx, proxy=new_proxy, example_value=a.value
                )
            # If `a` cannot be put into a graph
            else:
                breakpoint()
                # HOPs work much better if they use speculate_subgraph(set_subgraph_inputs="automatic").
                unimplemented(
                    f"{description} with body that accepts non-Tensors as input. "
                    f"Got: {a.python_type()}"
                )
            args.append(new_arg)
        return args


# This helper function is used to make sure two graphs share the same input signature. For example,
# in torch.cond, two branches might lift different set of tensors as inputs. This function helps to
# dedup the inputs and modify the graphs to take the same set of inputs.
def _merge_graph_inputs(
    l_graph, l_lifted_freevars, l_name, r_graph, r_lifted_freevars, r_name
):
    def dedup_and_sort_lifted_freevars(l_lifted_freevars, r_lifted_freevars):
        # The nn module attributes are guaranteed to be registered into the top-level graph module during
        # higher order op speculation. Therefore, get_attr nodes in two branches with the same
        # target refer to the same attribute and we can safely deduplicate them with their target.
        #
        # Note: ideally, dynamo should just create a single proxy for the same attribute of a nn module. But
        # true_branch and false_branch belong to two separate tracing contexts, they may register the same
        # attribute to top level seperately. This creates two get_attr proxies for the same attribute
        # that have different meta data such as stack_trace (one stack trace for the true_branch,
        # and the other for false_branch). It seems better to discard the proxy explicitly in cond
        # than make dynamo create a single proxy for the same get_attr target.
        def shared_getattrs(l_lifted_proxies, r_lifted_proxies):
            true_targets = {
                proxy.node.target: proxy
                for proxy in l_lifted_proxies
                if proxy.node.op == "get_attr"
            }
            l_shared_getattrs = {}
            r_shared_getattrs = {}

            for false_proxy in r_lifted_proxies:
                if (
                    false_proxy.node.op == "get_attr"
                    and false_proxy.node.target in true_targets
                ):
                    true_proxy = true_targets[false_proxy.node.target]
                    l_shared_getattrs[true_proxy] = true_proxy
                    r_shared_getattrs[false_proxy] = true_proxy
            return l_shared_getattrs, r_shared_getattrs

        l_shared_getattrs, r_shared_getattrs = shared_getattrs(
            l_lifted_freevars.keys(), r_lifted_freevars.keys()
        )

        l_shared_freevars = (l_lifted_freevars.keys() & r_lifted_freevars.keys()).union(
            l_shared_getattrs.keys()
        )
        r_shared_freevars = (l_lifted_freevars.keys() & r_lifted_freevars.keys()).union(
            r_shared_getattrs.keys()
        )
        unique_l_freevars = l_lifted_freevars.keys() - l_shared_freevars
        unique_r_freevars = r_lifted_freevars.keys() - r_shared_freevars

        def _sort_by_name(vars):
            return sorted(vars, key=lambda var: var.node.name)

        return (
            list(_sort_by_name(list(l_shared_freevars))),
            list(_sort_by_name(list(r_shared_freevars))),
            list(_sort_by_name(list(unique_l_freevars))),
            list(_sort_by_name(list(unique_r_freevars))),
        )

    (l_shared, r_shared, unique_l, unique_r) = dedup_and_sort_lifted_freevars(
        l_lifted_freevars, r_lifted_freevars
    )

    # Let's say we capture cond(pred, true_fn, false_fn, (x,))
    # With set_graph_input set to automatic,
    # true_fn has lifted variables x, a, b, c
    # false_fn has lifted variables x, a, b, d
    # Then fixup_branch_inps make sure both branches have the same signature, i.e.:
    # - true_fn(x, a, b, c_true_branch, d_false_branch)
    # - false_fn(x, a, b, c_true_branch, d_false_branch)
    #
    # More formally, the signature has three parts in the following order:
    # 1. used in both branches: x, a, b
    # 2. only used in true branches: c, suffixed with _true_branch
    # 3. only used in false branches: d, suffixed with _false_branch
    # Within each part, we re-order the nodes by name to have a derterministic ordering for testing.
    def fixup_branch_inps(graph, lifted_freevars, shared, unique_l, unique_r):
        def _insert_or_replace_phs(new_args, name_suffix):
            for arg in new_args:
                new_ph = graph.placeholder(arg.node.name + name_suffix)
                # Override with new_ph if there exists a old placeholder.
                if arg in lifted_freevars:
                    old_ph = lifted_freevars[arg].node
                    old_ph.replace_all_uses_with(new_ph)
                    # replace_all_uses_with doesn't clean users. Clean it mannually so that we could erase it.
                    old_ph.users = {}
                    graph.erase_node(old_ph)

        first_not_ph_node = next(
            node for node in graph.nodes if node.op != "placeholder"
        )
        with graph.inserting_before(first_not_ph_node):
            _insert_or_replace_phs(shared, "")
            _insert_or_replace_phs(unique_l, "_" + l_name)
            _insert_or_replace_phs(unique_r, "_" + r_name)

    fixup_branch_inps(l_graph, l_lifted_freevars, l_shared, unique_l, unique_r)
    fixup_branch_inps(r_graph, r_lifted_freevars, r_shared, unique_l, unique_r)
    return l_graph, r_graph, l_shared, r_shared, unique_l, unique_r


# See NOTE [HigherOrderOperator tracing design] for details of the design
def speculate_subgraph(
    tx,
    f,
    sub_args,
    sub_kwargs,
    description,
    *,
    # source_target is the .value of HigherOrderOpVariable and is the
    # target of the proxy that we created for the higherOrderOperator.
    source_target=None,
    always_restore=False,
    enable_grad=None,
    # NOTE [argument `set_subgraph_inputs`]
    # set_subgraph_inputs controls what how to construct subgraphs' placeholders from sub_args.
    # 1. if your HOP supports arbitrary inputs, use set_subgraph_inputs="automatic" (most recommended).
    # 2. if your HOP supports only Tensor and symnode inputs, use set_subgraph_inputs="flatten_manual" (recommended).
    # If sub_args contain Pytree structure (e.g. dict/list/tuple/set), the sub_args will be flattened first.
    # Then the flattened args are manually set as subgraph's placeholders.
    # 3. if your HOP must preserve inputs that are not tensor or symnode as placeholders e.g. AutogradFunctionContextVariable
    # use set_subgraph_inputs="manual" (not recommended). We do not recommend it in general because it has the
    # restriction that user need to manually control how to create placeholders and VariableTrackers for the args.
    set_subgraph_inputs="automatic",
    restore_side_effects=True,
    should_flatten_outputs=False,
    under_activation_checkpoint=False,
    # Pass in an originating tracer - this is needed for preserving context
    # across fwd-bwd for autograd.Function
    tracer=None,
):
    if sub_kwargs is None:
        sub_kwargs = {}

    assert set_subgraph_inputs in {
        "automatic",
        "semi_automatic",
        "flatten_manual",
        "manual",
    }, "Please use one of the supported set_subgraph_inputs options."

    # See NOTE [Temporary argument `set_subgraph_inputs`]
    if sub_kwargs and set_subgraph_inputs != "automatic":
        unimplemented("Use `set_subgraph_inputs=automatic` when passing `sub_kwargs`.")

    try:
        # ensure guards on args get installed in parent subgraph
        f, sub_args, sub_kwargs = LazyVariableTracker.realize_all(
            (f, sub_args, sub_kwargs),
        )

        with tx.output.subtracer(source_target, tracer) as subtracer:
            sub_args_names = maybe_positional_arg_names(f)
            # User mismatch in the number of args. Will eventually lead to an error.
            if sub_args_names is not None and len(sub_args_names) < len(sub_args):
                sub_args_names = None
            args = validate_args_and_maybe_create_graph_inputs(
                sub_args,
                subtracer,
                tx,
                set_subgraph_inputs,
                description,
                sub_args_names,
            )

            validate_args_and_maybe_create_graph_inputs(
                sub_kwargs.values(),
                subtracer,
                tx,
                set_subgraph_inputs="automatic",
                description=description,
            )

            autograd_ctx = (
                dynamo_enable_grad(tx, enable_grad)
                if enable_grad is not None
                else contextlib.nullcontext()
            )
            checkpoint_ctx = (
                dynamo_under_activation_checkpoint(tx)
                if under_activation_checkpoint
                else contextlib.nullcontext()
            )

            # For handling side effects, we can make an argument that we don't
            # have to do anything here. The side effects infra does a good job
            # of graph breaking if we mutate any nonlocal or global variable
            # while subtracing. As a result if tracing succeeds, side effects
            # data structure will only contain read-only data structures that
            # are put there for tracking purposes.
            # But on the other hand, there is an argument that if we ever write
            # a new side effect in Dynamo which does not go through the side
            # effect infra, we can end up in bad state.
            # Therefore we restore the side effects after tracing. The catch is
            # that we have to special handle tensor variables. If we have seen a
            # nonlocal variable tensor during subtracing, we want to keep a
            # track of that tensor, so that later subtracing or the root tracer
            # itself does not create a new proxy for the already observed tensor
            # variable.
            if restore_side_effects:
                prev_side_effects = tx.output.side_effects.clone()

            with autograd_ctx, checkpoint_ctx:
                output = f.call_function(tx, args, sub_kwargs)

            if restore_side_effects:
                new_side_effects = tx.output.side_effects.clone()
                prev_side_effects.track_tensor_variables_from_runahead_side_effects(
                    new_side_effects
                )
                tx.output.side_effects = prev_side_effects

            treespec = None
            if should_flatten_outputs:
                # Flatten the speculated subgraph output.
                output, treespec = _make_inlined(tx, pytree.tree_flatten)(
                    output
                ).unpack_var_sequence(tx)
                # Actually, transform the list (returned by flatten) into a tuple
                # for dynamo consistency.
                output = BuiltinVariable(tuple).call_function(tx, [output], {})

            # Register output to graph
            # Modeled off of compile_and_call_fx_graph
            # TODO: support pytree output
            # We check always_restore because we dont use the output or side effects of always_restore code,
            # like bwd.
            if always_restore:
                # Nothing left to do here
                return (output, treespec), tx.output.graph, subtracer.lifted_freevars
            else:
                from . import TensorVariable

                hop_allowed_output_types = (TensorVariable, SymNodeVariable)
                if not only_consist_of(
                    output, hop_allowed_output_types, allow_none=True
                ):
                    unimplemented(
                        f"HigherOrderOperator body's output must consist of {hop_allowed_output_types} only."
                    )

                # The output proxies might not belong to this SubgraphTracer
                # (if they are free variables that were never lifted)
                # so lift them here.
                output_proxies = output.as_proxy()
                output_proxies = pytree.tree_map(
                    subtracer.maybe_lift_tracked_freevar_to_input, output_proxies
                )

                tx.output.create_node(
                    "output",
                    "output",
                    (subtracer.create_arg((output_proxies,))),
                    {},
                )
                graph = tx.output.graph
                graph.lint()
                lifted_freevars = subtracer.lifted_freevars

                # NOTE: [HigherOrderOperator subgraph input ordering]
                # The input ordering of the higher order ops is determined by the order of
                # the creatation of the placehoder.
                # Mannually created inputs are created in validate_args_and_maybe_create_graph_inputs before
                # speculating subgraph.
                # During subgraph speculation, we may lift closured tensors and free symbols as inputs,
                # their ordering is determined by the time they are lifted: earlier lifted ones precede later
                # lifted ones.
                #
                # Suppose the placeholders are
                # O1, O2, X1, O3, O4, X2, X3, O5 where Xs are lifted phs
                # The following code re-order the placeholders to
                # O1, O2, O3, O4, O5, X1, X2, X3
                def move_lifted_freevars_phs_to_end(
                    graph: torch.fx.Graph, lifted_freevars: Tuple[torch.fx.Node]
                ):
                    lifted_ph_set = {
                        child_p.node for child_p in lifted_freevars.values()
                    }

                    prev_phs = [n for n in graph.nodes if n.op == "placeholder"]

                    # No need to reorder when graph doesn't have args or doesn't
                    # have lifted freevars or all inputs are lifted freevars.
                    if (
                        len(prev_phs) == 0
                        or len(lifted_ph_set) == 0
                        or len(prev_phs) == len(lifted_ph_set)
                    ):
                        return

                    # Step 1: find first X1
                    for x1 in prev_phs:
                        if x1 in lifted_ph_set:
                            break

                    assert x1 is not None and x1.op == "placeholder"
                    # Step 2: starting from the X1, skip Xs and prepend Os before X1.
                    cand_x = x1.next
                    while cand_x is not None and cand_x.op == "placeholder":
                        if cand_x in lifted_ph_set:
                            cand_x = cand_x.next
                        else:
                            nxt = cand_x.next
                            cand_x._remove_from_list()
                            x1.prepend(cand_x)
                            cand_x = nxt

                    # Step 3: assert that all placeholders are in the correct order as .
                    # in lifted_freevars
                    after_phs = [
                        node for node in graph.nodes if node.op == "placeholder"
                    ][-len(lifted_freevars) :]
                    assert len(after_phs) == len(lifted_freevars)
                    for child_proxy, ph in zip(lifted_freevars.values(), after_phs):
                        assert (
                            child_proxy.node is ph
                        ), "The order of placeholders is different from the order of lifted_freevars"

                    graph.lint()

                if len(lifted_freevars) > 0:
                    move_lifted_freevars_phs_to_end(graph, lifted_freevars)

                return (
                    (output, treespec),
                    graph,
                    lifted_freevars,
                )

    except Unsupported as ex:
        f_name = f"{type(f).__name__}"
        if isinstance(f, UserFunctionVariable):
            f_name = f.get_name()
        msg = (
            f"speculate_subgraph: while introspecting {description}, we were unable "
            f"to trace function `{f_name}` into a single graph. This means "
            f"that Dynamo was unable to prove safety for this API and will "
            f"fall back to eager-mode PyTorch, which could lead to a slowdown."
        )
        log.info(msg)
        log.info(ex)
        raise ex


def make_attr(tx: "InstructionTranslator", name):
    node = tx.output.create_proxy(
        "get_attr",
        name,
        (),
        {},
    )
    return node


def add_subgraph(tx: "InstructionTranslator", name, gm):
    next_name = None
    i = 0
    while not next_name:
        candidate = f"{name}_{i}"
        if candidate in tx.output.nn_modules:
            i += 1
        else:
            next_name = candidate

    gm.__name__ = next_name
    gm.torchdynamo_force_dynamic = False
    # This graph module is not present in the user space, so it can't be
    # accessed by a source. Set source=None.
    tx.output.register_attr_or_module(gm, next_name, source=None)
    return next_name


class TorchHigherOrderOperatorVariable(VariableTracker):
    def __init__(
        self, value: HigherOrderOperator, source: Optional[Source] = None, **kwargs
    ) -> None:
        super().__init__(**kwargs)
        self.value = value
        self.source = source

    @staticmethod
    def make(value, source=None, **kwargs):
        from torch._higher_order_ops import PrimHOPBase

        if value.__name__ == "cond":
            return CondHigherOrderVariable(value, source, **kwargs)
        elif value.__name__ == "while_loop":
            return WhileLoopHigherOrderVariable(value, source, **kwargs)
        elif value.__name__ in ("map", "map_impl"):
            return MapHigherOrderVariable(value, source, **kwargs)
        elif value.__name__ == "executorch_call_delegate":
            return ExecutorchCallDelegateHigherOrderVariable(value, source, **kwargs)
        elif value.__name__ == "out_dtype":
            return OutDtypeHigherOrderVariable(value, source, **kwargs)
        elif value.__name__ == "wrap":
            return WrapHigherOrderVariable(value, source, **kwargs)
        elif value.__name__ == "hints_wrapper":
            return HintsWrapperHigherOrderVariable(value, source, **kwargs)
        elif value.__name__ == "flex_attention":
            return FlexAttentionHigherOrderVariable(value, source, **kwargs)
        elif value.__name__ in (
            "wrap_activation_checkpoint",
            "tag_activation_checkpoint",
        ):
            return CheckpointHigherOrderVariable(value, source, **kwargs)
        elif value.__name__ == "_export_tracepoint":
            return ExportTracepointHigherOrderVariable(value, source, **kwargs)
        elif value.__name__ == "trace_wrapped":
            return TraceWrappedHigherOrderOperatorVariable(value, source, **kwargs)
        elif value.__name__ == "strict_mode":
            return StrictModeHigherOrderVariable(value, source, **kwargs)
        elif value.__name__ == "run_with_rng_state":
            return RunWithRNGStateHigherOrderVariable(value, source, **kwargs)
        elif value.__name__ == "associative_scan":
            return AssociativeScanHigherOrderVariable(value, source, **kwargs)
        elif value.__name__ == "scan":
            return ScanHigherOrderVariable(value, source, **kwargs)
        elif value.__name__ == "call_torchbind":
            return CallTorchbindHigherOrderVariable(value, source, **kwargs)
        elif value.__name__ == "wrap_with_set_grad_enabled":
            return WrapWithSetGradEnabledHigherOrderVariable(value, source, **kwargs)
        elif value.__name__ == "wrap_with_autocast":
            return WrapWithAutocastHigherOrderVariable(value, source, **kwargs)
        elif (
            value.__name__ == "auto_functionalized"
            or value.__name__ == "auto_functionalized_v2"
        ):
            return AutoFunctionalizeHigherOrderVariable(value, source, **kwargs)
        elif value.__name__ == "invoke_subgraph":
            return InvokeSubgraphHigherOrderVariable(value, source, **kwargs)
        elif isinstance(value, PrimHOPBase):
            return PrimHOPBaseVariable(value, source, **kwargs)
        else:
            unimplemented(f"HigherOrderOperator {value.__name__}")

    def call_function(
        self,
        tx: "InstructionTranslator",
        args: List[VariableTracker],
        kwargs: Dict[str, VariableTracker],
    ) -> VariableTracker:
        unimplemented(f"HigherOrderOperator {self.value.__name__}")


class CondHigherOrderVariable(TorchHigherOrderOperatorVariable):
    @raise_hard_error_if_graph_break(
        reason="Cond doesn't work unless it is captured completely with torch.compile."
    )
    def call_function(
        self,
        tx: "InstructionTranslator",
        args: "List[VariableTracker]",
        kwargs: "Dict[str, VariableTracker]",
    ) -> "VariableTracker":
        from . import ListVariable, TensorVariable

        args, kwargs = LazyVariableTracker.realize_all((args, kwargs))

        for i, k in enumerate(["pred", "true_fn", "false_fn", "operands"]):
            if v := kwargs.pop(k, None):
                assert i == len(
                    args
                ), "did not provide the right number of non-keyword args"
                args.append(v)

        if kwargs:
            unimplemented(f"torch.cond: Got unexpected kwargs: {list(kwargs.keys())}")

        # TODO(voz): Support fake tensor dispatch for recursive
        # ops - see torch/dispatch/_dispatcher.py
        if len(args) != 4:
            unimplemented(
                f"Expected 4 arguments but got {len(args)}.\n"
                f"Usage: cond(pred, true_fn, false_fn, operands)",
            )

        # Specialize into one of the branches since pred is constant
        pred, true_fn, false_fn, operands = args
        if type(args[0]) is ConstantVariable:
            warnings.warn(
                "Pred is a Python constant. When used with torch.cond, it specializes on one of the branches."
                " If you want torch.cond to preserve two branches, please make the predicate a boolean tensor or a SymBool.",
                UserWarning,
            )
            if pred.as_python_constant():
                return true_fn.call_function(tx, operands.unpack_var_sequence(tx), {})
            else:
                return false_fn.call_function(tx, operands.unpack_var_sequence(tx), {})

        # predicate
        if type(pred) not in (ConstantVariable, TensorVariable, SymNodeVariable):
            unimplemented(
                f"Expected pred to be bool or a boolean tensor with single "
                f"item but got {str(type(pred))} "
                f"with original python type {str(pred.python_type())}.",
            )

        # operands
        if not isinstance(operands, (ListVariable, TupleVariable)):
            unimplemented(
                f"Expected operands to be a list/tuple but got "
                f"{operands.python_type()}",
            )
        operands_seq = operands.unpack_var_sequence(tx)
        if not only_consist_of(operands, (TensorVariable, ConstantVariable)):
            unimplemented(
                "Expect operands to be a tuple of pytrees that only consists of tensor leaves."
            )

        # branches
        _check_supported_callable_arg(tx, true_fn, "true_fn")
        _check_supported_callable_arg(tx, false_fn, "false_fn")

        # Our strategy for tracing the true/false branches of cond
        # are to checkpoint our graphstate, run the true branch,
        # roll it back to the checkpoint, and run the false
        # branch, and then merge the graphstates.  Well, perhaps
        # "merge" is too strong a word: we mostly assert that
        # the resulting graphstates have to be the same.
        #
        # We only permit guards to diverge (we union the guards from
        # both branches).  In particular, this means that side
        # effects are NOT permitted inside true/false branches; this
        # would be difficult to implement, because of the path
        # explosion problem.

        def speculate_branch(branch):
            # NB: 0 is predicate
            ix = 1 if branch else 2
            # TODO: Support kwargs
            (
                (ret_val, ret_treespec),
                ret_graph,
                ret_lifted_freevars,
            ) = speculate_subgraph(
                tx,
                args[ix],
                operands_seq,
                {},
                "cond",
                source_target=self.value,
                should_flatten_outputs=True,
            )

            if not only_consist_of(ret_val, (TensorVariable,)):
                unimplemented(
                    "Expected branches to return a possibly nested list/tuple/dict of tensors but it consists of non tensors.",
                )
            return ret_val, ret_treespec, ret_graph, ret_lifted_freevars

        (true_r, true_treespec, true_graph, true_lifted_freevars) = speculate_branch(
            True
        )
        true_nn_modules = dict(tx.output.nn_modules)

        (
            false_r,
            false_treespec,
            false_graph,
            false_lifted_freevars,
        ) = speculate_branch(False)
        false_nn_modules = dict(tx.output.nn_modules)

        same_treespec = _make_inlined(tx, pytree.TreeSpec.__eq__)(
            true_treespec, false_treespec
        )
        if not same_treespec.as_python_constant():
            unimplemented("Expected branches to return the same pytree structure.")

        def diff_meta(tensor_vars1, tensor_vars2):
            assert all(
                isinstance(var, TensorVariable) for var in tensor_vars1 + tensor_vars2
            )
            all_diffs = []
            for i, (var1, var2) in enumerate(zip(tensor_vars1, tensor_vars2)):
                # We check the meta data associated with meta["example_value"]
                meta1 = _extract_tensor_metadata(
                    var1.proxy.node.meta["example_value"], include_contiguity=False
                )
                meta2 = _extract_tensor_metadata(
                    var2.proxy.node.meta["example_value"], include_contiguity=False
                )
                if meta1 != meta2:
                    all_diffs.append((f"pair{i}:", meta1, meta2))
            return all_diffs

        if diffs := diff_meta(
            true_r.unpack_var_sequence(tx), false_r.unpack_var_sequence(tx)
        ):
            unimplemented(
                f"Expected branches to return tensors with same metadata. [(tensor_pair, difference)...]:{diffs}"
            )

        (
            true_graph,
            false_graph,
            true_shared,
            false_shared,
            unique_true,
            unique_false,
        ) = _merge_graph_inputs(
            true_graph,
            true_lifted_freevars,
            "true_branch",
            false_graph,
            false_lifted_freevars,
            "false_branch",
        )

        true_name = add_subgraph(
            tx,
            "cond_true",
            torch.fx.GraphModule(true_nn_modules, true_graph),
        )
        false_name = add_subgraph(
            tx,
            "cond_false",
            torch.fx.GraphModule(false_nn_modules, false_graph),
        )

        true_node = make_attr(tx, true_name)
        false_node = make_attr(tx, false_name)

        p_args = (
            pred.as_proxy(),
            true_node,
            false_node,
            # We pick true_shared but it shouldn't matter
            true_shared + unique_true + unique_false,
        )

        flat_example_value = pytree.tree_map_only(
            torch.fx.Proxy,
            lambda a: a.node.meta["example_value"],
            true_r.as_proxy(),
        )

        return _call_function_and_unflatten_output(
            tx,
            torch.ops.higher_order.cond,
            p_args,
            {},
            flat_example_value,
            true_treespec,
        )


class CallTorchbindHigherOrderVariable(TorchHigherOrderOperatorVariable):
    def __init__(self, hop, source, script_obj_var, method_name) -> None:
        super().__init__(hop, source)
        self.script_obj_var = script_obj_var
        self.method_name = method_name

    def call_function(
        self,
        tx: "InstructionTranslator",
        args: List[VariableTracker],
        kwargs: Dict[str, VariableTracker],
    ) -> VariableTracker:
        from .builder import wrap_fx_proxy

        args, kwargs = LazyVariableTracker.realize_all((args, kwargs))

        args_proxy = [arg.as_proxy() for arg in args]
        kwargs_proxy = {k: v.as_proxy() for k, v in kwargs.items()}
        return wrap_fx_proxy(
            tx=tx,
            proxy=tx.output.create_proxy(
                "call_function",
                self.value,
                args=tuple(
                    [self.script_obj_var.as_proxy(), self.method_name] + args_proxy
                ),
                kwargs=kwargs_proxy,
            ),
        )


class WhileLoopHigherOrderVariable(TorchHigherOrderOperatorVariable):
    def _unspecialize_int_carry(self, tx, args: List[VariableTracker]):
        def _to_unbacked_symint_var(arg):
            if arg.python_type() is not int:
                unimplemented(
                    f"Cannot handle non int constant args in carry_inputs of while_loop got {arg.as_python_constant()}."
                )

            fake_mode = tx.fake_mode

            # This unbacked symint is created purely for tracing the subgraph.
            unbacked_idx = fake_mode.shape_env.create_unbacked_symint()
            # We remove unbacked_idx from pending_fresh_unbacked_symbols.
            _ = torch.fx.experimental.symbolic_shapes.compute_unbacked_bindings(
                fake_mode.shape_env, unbacked_idx
            )
            return VariableTracker.build(tx, unbacked_idx)

        return [
            _to_unbacked_symint_var(arg) if isinstance(arg, ConstantVariable) else arg
            for arg in args
        ]

    @raise_hard_error_if_graph_break(
        reason="while_loop doesn't work unless it is captured completely with torch.compile."
    )
    def call_function(
        self,
        tx: "InstructionTranslator",
        args: List[VariableTracker],
        kwargs: Dict[str, VariableTracker],
    ) -> VariableTracker:
        from . import TensorVariable

        args, kwargs = LazyVariableTracker.realize_all((args, kwargs))
        cond_fn, body_fn, operands, additional_inputs = args

        # Input checks
        for i, k in enumerate(["cond_fn", "body_fn", "operands"]):
            if v := kwargs.pop(k, None):
                assert i == len(
                    args
                ), "did not provide the right number of non-keyword args"
                args.append(v)

        if kwargs:
            unimplemented(
                f"torch.while_loop: Got unexpected kwargs: {list(kwargs.keys())}"
            )

        if len(args) != 4:
            unimplemented(
                f"Expected 4 arguments but got {len(args)}.\n"
                f"Usage: while_loop(cond_fn, body_fn, operands)",
            )

        # cond_fn and body_fn input check
        _check_supported_callable_arg(tx, cond_fn, "cond_fn")
        _check_supported_callable_arg(tx, body_fn, "body_fn")

        # operands input check
        operands_seq = operands.unpack_var_sequence(tx)
<<<<<<< HEAD
        subgraph_carries = self._unspecialize_int_carry(tx, operands_seq)
        if mismatched_vars := find_mismatched_vars(
            operands, (TensorVariable, ConstantVariable)
        ):
            unimplemented(
                f"Expect operands to be a tuple of pytrees that only consists of tensor leaves. "
                f"Got {[var.python_type() for var in mismatched_vars]}"
            )
=======
>>>>>>> 5f997149

        # additional_inputs input check
        if not isinstance(additional_inputs, (ListVariable, TupleVariable)):
            unimplemented(
                f"Expected additional_inputs to be a list/tuple but got "
                f"{additional_inputs.python_type()}. It seems to be an "
                f"internal error, please report an issue to PyTorch."
            )
        additional_inputs_seq = additional_inputs.unpack_var_sequence(tx)

        # create cond subgrpahs
        (
            (cond_r, cond_treespec),
            cond_graph,
            cond_lifted_freevars,
        ) = speculate_subgraph(
            tx,
            cond_fn,
            subgraph_carries + additional_inputs_seq,
            {},
            "while_loop",
            source_target=self.value,
            # NOTE [why we cannot use "automatic" for while_loop]:
            # The reason is that we want to enforce
            # the ordering of inputs and outputs to be consistent and the the ordering
            # of cond_fn and body_fn to the consistent.
            # e.g. suppose we use "automatic" and we have:
            #
            # def body_fn(ph1, ph2):
            #   new_a, new_b = ph2.cos(), ph1.sin()
            #   return new_a, new_b
            #
            # a, b = torch.randn(3), torch.randn(3)
            # new_a, new_b = body_fn(a, b)
            #
            # Using automatic, the ordering of arguments will be the order that they're
            # used. In this example, the capture graph looks like:
            #
            # def captured_body(ph1, ph2):
            #   new_a, new_b = ph1.cos(), ph2.add_(1)
            #   return new_a, new_b
            #
            # This is fine when we change the calling convention of captured_body to be
            # new_a, new_b = captured_body(b, a).
            # But for while_loop, the next iteration's input is previous iteration output
            # we'll end up feeding captured_body(new_a, new_b) instead.
            # So it's best we always enforce the ordering of carried_inputs the same as outputs
            # with "flatten_manual".
            set_subgraph_inputs="flatten_manual",
        )
        cond_nn_modules = dict(tx.output.nn_modules)
        if not isinstance(cond_r, (TensorVariable, SymNodeVariable)):
            unimplemented(
                f"Expected cond_fn to return a tensor or a symbol but got {cond_r.python_type()}",
            )

<<<<<<< HEAD
        # check output shape is if cond_r is a tensor other wise.
        if isinstance(cond_r, TensorVariable):
            cond_r_meta = _extract_tensor_metadata(
                cond_r.proxy.node.meta["example_value"], include_contiguity=False
=======
        # cond output checks
        cond_r_meta = _extract_tensor_metadata(
            cond_r.proxy.node.meta["example_value"], include_contiguity=False
        )
        if not cond_r_meta.dtype == torch.bool or not cond_r_meta.shape == torch.Size(
            []
        ):
            unimplemented(
                f"Expected cond_fn to return a tensor with shape (,) but got {cond_r_meta.shape}"
>>>>>>> 5f997149
            )
            if (
                not cond_r_meta.dtype == torch.bool
                or not cond_r_meta.shape == torch.Size([])
            ):
                unimplemented(
                    f"Expected cond_fn to return a tensor with shape (,) but got {cond_r_meta.shape}"
                )

        # create body subgraph
        (
            (body_r, body_treespec),
            body_graph,
            body_lifted_freevars,
        ) = speculate_subgraph(
            tx,
            body_fn,
            subgraph_carries + additional_inputs_seq,
            {},
            "while_loop",
            source_target=self.value,
            set_subgraph_inputs="flatten_manual",
            should_flatten_outputs=True,
        )
        (
            cond_graph,
            body_graph,
            cond_shared,
            body_shared,
            cond_unique,
            body_unique,
        ) = _merge_graph_inputs(
            cond_graph,
            cond_lifted_freevars,
            "cond_fn",
            body_graph,
            body_lifted_freevars,
            "body_fn",
        )

        # Note: cond_shared and body_shared refer to the same proxy in parent graph
        # so using either of them is OK. Use cond_shared as it doesnt matter.
        additional_lifted_inputs = cond_shared + cond_unique + body_unique

        body_nn_modules = dict(tx.output.nn_modules)

        cond_name = add_subgraph(
            tx,
            "cond_fn",
            torch.fx.GraphModule(cond_nn_modules, cond_graph),
        )
        body_name = add_subgraph(
            tx,
            "body_fn",
            torch.fx.GraphModule(body_nn_modules, body_graph),
        )

        cond_node = make_attr(tx, cond_name)
        body_node = make_attr(tx, body_name)

        p_args = (
            cond_node,
            body_node,
            tuple([operand.as_proxy() for operand in operands_seq]),
            tuple(
                [inp.as_proxy() for inp in additional_inputs_seq]
                + additional_lifted_inputs
            ),
        )

        flat_example_value = pytree.tree_map_only(
            torch.fx.Proxy,
            lambda a: a.node.meta["example_value"],
            body_r.as_proxy(),
        )

        return _call_function_and_unflatten_output(
            tx,
            torch.ops.higher_order.while_loop,
            p_args,
            {},
            flat_example_value,
            body_treespec,
        )


class AssociativeScanHigherOrderVariable(TorchHigherOrderOperatorVariable):
    @raise_hard_error_if_graph_break(
        reason="associative_scan must be captured completely with torch.compile."
    )
    def call_function(
        self,
        tx: "InstructionTranslator",
        args: List[VariableTracker],
        kwargs: Dict[str, VariableTracker],
    ) -> VariableTracker:
        from torch._higher_order_ops.utils import first_slice_copy

        from .builder import wrap_fx_proxy

        args, kwargs = LazyVariableTracker.realize_all((args, kwargs))

        def arg_extractor(combine_fn, xs, dim):
            return combine_fn, xs, dim

        combine_fn, xs, dim = arg_extractor(*args, **kwargs)

        if xs.python_type() != list:
            unimplemented(
                f"Expected xs to be a list of tensors but got {xs.python_type()}",
            )
        assert isinstance(xs, torch._dynamo.variables.lists.BaseListVariable)

        # Trace the subgraph
        # The sub_args is a slice of original input, e.g. if input.size is (3, 4), and scan dim=0
        # the sub_args shape will be (4, ).
        with discard_graph_changes(tx):
            sub_args = [
                _make_inlined(tx, first_slice_copy)(leaf, dim)
                for leaf in itertools.chain(xs.items, xs.items)
            ]
        (
            (combine_result, combine_treespec),
            combine_graph,
            combine_lifted_freevars,
        ) = speculate_subgraph(
            tx,
            combine_fn,
            sub_args,
            sub_kwargs={},
            description="associative_scan_combine_fn",
            source_target=self.value,
            set_subgraph_inputs="flatten_manual",
        )

        if combine_lifted_freevars:
            unimplemented(
                f"Combine fn had unexpected freevars: {combine_lifted_freevars}"
            )

        if combine_result.python_type() != list:
            unimplemented(
                f"Expected combine_fn to return a list if tensor but got {combine_result.python_type()}",
            )

        xs_proxy = xs.as_proxy()
        combine_result_proxy = combine_result.as_proxy()
        for result, inp_proxy in zip(combine_result_proxy, xs_proxy):
            inp_meta = inp_proxy.node.meta["example_value"]
            combine_result_meta = result.node.meta["example_value"]
            if combine_result_meta.device != inp_meta.device:
                unimplemented(
                    f"Expected combine_fn to return a tensor on device {inp_meta.device} but "
                    + f"got {combine_result_meta.device}"
                )
            if combine_result_meta.dtype != inp_meta.dtype:
                unimplemented(
                    f"Expected combine_fn to return a tensor of {inp_meta.dtype} but "
                    + f"got {combine_result_meta.dtype}"
                )

        combine_gm = torch.fx.GraphModule(dict(tx.output.nn_modules), combine_graph)
        combine_fn_name = add_subgraph(tx, "associative_scan_combine_fn", combine_gm)

        p_args = (
            make_attr(tx, combine_fn_name),
            xs_proxy,
            dim.as_proxy(),
        )

        with tx.fake_mode:
            out_meta = tuple(
                inp_proxy.node.meta["example_value"].clone() for inp_proxy in xs_proxy
            )
        return wrap_fx_proxy(
            tx=tx,
            proxy=tx.output.create_proxy(
                "call_function", torch.ops.higher_order.associative_scan, p_args, {}
            ),
            example_value=out_meta,
        )


class ScanHigherOrderVariable(TorchHigherOrderOperatorVariable):
    @raise_hard_error_if_graph_break(
        reason="scan must be captured completely with torch.compile."
    )
    def call_function(
        self,
        tx: "InstructionTranslator",
        args: List[VariableTracker],
        kwargs: Dict[str, VariableTracker],
    ) -> VariableTracker:
        from torch._higher_order_ops.scan import (
            _extract_carry_and_out,
            first_slice_copy,
            stack_y,
        )

        from .builder import wrap_fx_proxy

        args, kwargs = LazyVariableTracker.realize_all((args, kwargs))

        def arg_extractor(combine_fn, init, xs, dim, reverse, additional_inputs):
            return combine_fn, init, xs, dim, reverse, additional_inputs

        combine_fn, init, xs, dim, reverse, additional_inputs = arg_extractor(
            *args, **kwargs
        )
        assert isinstance(additional_inputs, variables.BaseListVariable)

        if xs.python_type() != list:
            unimplemented(
                f"Expected xs to be a list of tensors but got {xs.python_type()}",
            )
        assert isinstance(xs, variables.BaseListVariable)
        if init.python_type() != list:
            unimplemented(
                f"Expected init to be a list of tensors but got {init.python_type()}",
            )
        assert isinstance(init, variables.BaseListVariable)

        dim_fake = (
            dim.as_proxy()
            if type(dim.as_proxy()) == int
            else get_fake_value(dim.as_proxy().node, tx)
        )
        scan_length = get_fake_value(xs.items[0].as_proxy().node, tx).size()[dim_fake]
        if scan_length == 0:
            unimplemented(
                "scan() operator doesn't support zero-sized tensors during tracing."
            )

        init_len = len(init.items)
        if init_len == 0:
            unimplemented("scan() operator requires init leaves.")

        # Trace the subgraph
        with discard_graph_changes(tx):
            sub_args_init = [
                ini.call_method(tx, "clone", args=(), kwargs={}) for ini in init.items
            ]
            # The sub_args_inp is a slice of original input, e.g. if input.size is (3, 4), and scan dim=0
            # the sub_args_inp shape will be (4, ).
            sub_args_inp = [
                _make_inlined(tx, first_slice_copy)(inp, dim) for inp in xs.items
            ]
            sub_args_additional_inputs = [
                t.call_method(tx, "clone", args=(), kwargs={})
                for t in additional_inputs.items
            ]
        sub_args = sub_args_init + sub_args_inp + sub_args_additional_inputs
        (
            (combine_result, combine_treespec),
            combine_graph,
            combine_lifted_freevars,
        ) = speculate_subgraph(
            tx,
            combine_fn,
            sub_args,
            sub_kwargs={},
            description="scan_combine_fn",
            source_target=self.value,
            set_subgraph_inputs="flatten_manual",
        )

        # key in the combine_lifted_freevars are proxies in the root tracer.
        # We use root tracer's proxies to create scan op's inputs.
        def _check_phs_position_match(
            combine_graph: torch.fx.Graph, lifted_proxies: list[torch.fx.Proxy]
        ):
            lifted_phs = [
                node for node in combine_graph.nodes if node.op == "placeholder"
            ][-len(lifted_proxies) :]
            for ph, lifted_proxy in zip(lifted_phs, lifted_proxies):
                if ph is not lifted_proxy.node:
                    unimplemented(
                        "The postion lifted freevars doesn't match the order of placeholders in subgraph."
                    )

        _check_phs_position_match(combine_graph, list(combine_lifted_freevars.values()))
        combine_freevars_proxy = list(combine_lifted_freevars.keys())

        if combine_result.python_type() != list:
            unimplemented(
                f"Expected combine_fn to return a list if tensor but got {combine_result.python_type()}",
            )

        xs_proxy = xs.as_proxy()
        init_proxy = init.as_proxy()
        additional_inputs_proxy = additional_inputs.as_proxy() + combine_freevars_proxy
        num_init_leaves = len(init_proxy)
        # combine_result is a flatten list concated by carry + y, len(carry) is len(init) since they have
        # same pytree structure.
        carry_vars, y_vars = _extract_carry_and_out(
            combine_result.items, num_init_leaves
        )
        carry_proxies = [carry_var.as_proxy() for carry_var in carry_vars]
        y_proxies = [y_var.as_proxy() for y_var in y_vars]

        # Checks for carry and init
        for ini_proxy, carry in zip(init_proxy, carry_proxies):
            ini_meta = ini_proxy.node.meta["example_value"]
            carry_meta = carry.node.meta["example_value"]
            if (
                carry_meta.device != ini_meta.device
                or carry_meta.dtype != ini_meta.dtype
                or carry_meta.shape != ini_meta.shape
            ):
                unimplemented(
                    f"Expected metadata of the combine_fn result {carry_meta} to be the same as "
                    + f"the metadata of init with {ini_meta}"
                )

        combine_gm = torch.fx.GraphModule(dict(tx.output.nn_modules), combine_graph)
        combine_fn_name = add_subgraph(tx, "scan_combine_fn", combine_gm)

        p_args = (
            make_attr(tx, combine_fn_name),
            init_proxy,
            xs_proxy,
            dim.as_proxy(),
            reverse.as_proxy(),
            additional_inputs_proxy,
        )

        with tx.fake_mode:
            example_carry = [
                init_p.node.meta["example_value"].clone() for init_p in init_proxy
            ]
            # For the fake mode, we need to duplicate the init tensor along the dim
            # to have the same size as the xs arguments
            example_stacked_out = [
                stack_y(y.node.meta["example_value"], scan_length) for y in y_proxies
            ]
            out_meta = [*example_carry, *example_stacked_out]

        return wrap_fx_proxy(
            tx=tx,
            proxy=tx.output.create_proxy(
                "call_function", torch.ops.higher_order.scan, p_args, {}
            ),
            example_value=out_meta,
        )


def non_single_tensor_return_unsupported(api, ret):
    from . import TensorVariable

    if not isinstance(ret, TensorVariable):
        raise Unsupported(
            f"{api} over function that returns something " f"other than one Tensor"
        )


class MapHigherOrderVariable(TorchHigherOrderOperatorVariable):
    def call_function(
        self,
        tx: "InstructionTranslator",
        args: List[VariableTracker],
        kwargs: Dict[str, VariableTracker],
    ) -> VariableTracker:
        from . import TensorVariable
        from .builder import wrap_fx_proxy_cls

        if len(kwargs) > 0:
            unimplemented(
                "torch.ops.higher_order.map: kwargs are not supported in the map operator."
            )

        _check_supported_callable_arg(tx, args[0].realize(), "map_fn")

        assert type(args[1].realize()) is TensorVariable

        sample_shape = get_fake_value(args[1].as_proxy().node, tx).size()

        if len(sample_shape) < 1 or sample_shape[0] == 0:
            unimplemented(
                "map() operator doesn't support scalar or zero-sized tensors during tracing."
            )

        # To get the example output from map() we will need to provide at least one sample to
        # the loop body. In our case we will always use xs[0], and our map() won't support zero
        # sized tensor during tracing.
        with discard_graph_changes(tx):
            first_dim = wrap_fx_proxy_cls(
                target_cls=TensorVariable, tx=tx, proxy=args[1].as_proxy()[0]
            )

        # TODO: Support kwargs
        (
            (body_r, body_spec),
            body_graph,
            body_lifted_freevars,
        ) = speculate_subgraph(
            tx,
            args[0],
            [
                first_dim,
                *args[2:],
            ],
            {},
            "torch.ops.higher_order.map",
            source_target=self.value,
            set_subgraph_inputs="flatten_manual",
            should_flatten_outputs=True,
        )

        subgraph_example_value = [
            proxy.node.meta["example_value"] for proxy in body_r.as_proxy()
        ]

        with tx.output.fake_mode:
            # We need to expand the example output from map() so that it has
            # the same first dimension as the mapped input.
            # We also do a clone with contiguous_format. This is to be consistent with
            # eager semantic of map, which stacks the outputs. The result is contiguous
            # as a result of the stack operation.
            map_example_out = [
                t.expand(sample_shape[0], *t.size()).clone(
                    memory_format=torch.contiguous_format
                )
                for t in subgraph_example_value
            ]

        body_nn_modules = dict(tx.output.nn_modules)

        body_name = add_subgraph(
            tx,
            "map_body",
            torch.fx.GraphModule(body_nn_modules, body_graph),
        )

        body_node = make_attr(tx, body_name)

        p_args = (
            body_node,
            [args[1].as_proxy()],
            [arg.as_proxy() for arg in args[2:]] + list(body_lifted_freevars.keys()),
        )

        return _call_function_and_unflatten_output(
            tx, torch.ops.higher_order.map_impl, p_args, {}, map_example_out, body_spec
        )


class ExecutorchCallDelegateHigherOrderVariable(TorchHigherOrderOperatorVariable):
    def call_function(
        self,
        tx: "InstructionTranslator",
        args: "List[VariableTracker]",
        kwargs: "Dict[str, VariableTracker]",
    ) -> "VariableTracker":
        from .builder import wrap_fx_proxy

        # This is operator for delegation within Executorch which calls a
        # specific function in the given lowered module with the given
        # operators. The actual operator is defined in the Executorch codebase.
        # This is a bad hierarchical violation since
        # executorch_call_delegate sits at a higher level than dynamo, but
        # there's no real solution to this issue yet.
        if len(kwargs) > 0:
            unimplemented(
                "executorch_call_delegate: kwargs arguments were not enabled."
            )
        lowered_module = tx.output.get_submodule(args[0].module_key)

        lowered_node = make_attr(tx, args[0].module_key)

        p_args = tuple(arg.as_proxy() for arg in args[1:])
        real_sub_args = pytree.tree_map_only(
            torch.fx.Proxy, lambda a: get_fake_value(a.node, tx), p_args
        )

        with tx.fake_mode:
            example_value = lowered_module.original_module.module()(*real_sub_args)

        # NOTE [Guaranteeing the 1-1 correspondence of FakeTensors and real tensors]:
        # executorch modules promise not to alias inputs and outputs.
        # Thus, output FakeTensors will correctly not alias input FakeTensors.
        _assert_tensors_nonaliasing(real_sub_args, example_value)

        p_args = (lowered_node,) + p_args

        # Store the invocation as a call
        return wrap_fx_proxy(
            tx=tx,
            proxy=tx.output.create_proxy(
                "call_function",
                self.value,
                args=tuple(p_args),
                kwargs={},
            ),
            example_value=example_value,
        )


class FunctorchHigherOrderVariable(UserFunctionVariable):
    def call_function(
        self,
        tx: "InstructionTranslator",
        args: "List[VariableTracker]",
        kwargs: "Dict[str, VariableTracker]",
    ) -> "VariableTracker":
        return super().call_function(tx, args, kwargs)


class FunctionalCallVariable(FunctorchHigherOrderVariable):
    def call_function(
        self, tx, args: List[VariableTracker], kwargs: Dict[str, VariableTracker]
    ) -> VariableTracker:
        if not torch._dynamo.config.inline_inbuilt_nn_modules:
            unimplemented(
                "torch.func.functional_call capture is disabled, "
                "it can be turned on by setting "
                "`torch._dynamo.config.inline_inbuilt_nn_modules=True`"
            )
        return super().call_function(tx, args, kwargs)


class WrapHigherOrderVariable(TorchHigherOrderOperatorVariable):
    def install_subgraph_in_output_graph(
        self, tx, fn_vt, fn_args_vt, kwargs, body_gmod, attr_name="wrap_body"
    ):
        return add_subgraph(
            tx,
            f"{attr_name}",
            body_gmod,
        )

    def create_wrapped_node(
        self,
        tx: "InstructionTranslator",
        fn_vt,
        fn_args_vt,
        kwargs,
        description,
        under_activation_checkpoint=False,
        *,
        subgraph_name="wrap_body",
    ):
        # See NOTE [HigherOrderOperator tracing design] for more details

        (
            (body_r, treespec),
            body_graph,
            body_lifted_freevars,
        ) = speculate_subgraph(
            tx,
            fn_vt,
            fn_args_vt,
            kwargs,
            description,
            source_target=self.value,
            should_flatten_outputs=True,
            under_activation_checkpoint=under_activation_checkpoint,
        )

        body_gmod = torch.fx.GraphModule(tx.output.nn_modules, body_graph)
        body_name = self.install_subgraph_in_output_graph(
            tx,
            fn_vt,
            fn_args_vt,
            kwargs,
            body_gmod,
            attr_name=subgraph_name,
        )
        body_node = make_attr(tx, body_name)

        # Since, we call `speculate_subgraph` with `set_subgraph_inputs="automatic`,
        # all the arguments are lifted.
        lifted_args = tuple(arg for arg in body_lifted_freevars.keys())

        proxy_args = (body_node,) + lifted_args
        example_value = pytree.tree_map_only(
            torch.fx.Proxy,
            lambda a: a.node.meta["example_value"],
            body_r.as_proxy(),
        )

        return proxy_args, {}, example_value, body_r, treespec, body_gmod, body_name

    def call_function(
        self,
        tx: "InstructionTranslator",
        args: "List[VariableTracker]",
        kwargs: "Dict[str, VariableTracker]",
    ) -> "VariableTracker":
        # This flattens the kwargs into lifted args
        (
            p_args,
            p_kwargs,
            example_value,
            body_r,
            treespec,
            _,
            _,
        ) = self.create_wrapped_node(tx, args[0], args[1:], kwargs, "wrap")

        if len(p_kwargs) > 0:
            unimplemented("kwargs should have been flattened into lifted args")

        flat_example_value = pytree.tree_map_only(
            torch.fx.Proxy,
            lambda a: a.node.meta["example_value"],
            body_r.as_proxy(),
        )

        return _call_function_and_unflatten_output(
            tx, self.value, tuple(p_args), p_kwargs, flat_example_value, treespec
        )


class WrapWithSetGradEnabledHigherOrderVariable(TorchHigherOrderOperatorVariable):
    """
    This hop is not exposed to users but is inserted into the graph
    after export as a post-processing step.
    """

    def call_function(
        self,
        tx: "InstructionTranslator",
        args: "List[VariableTracker]",
        kwargs: "Dict[str, VariableTracker]",
    ) -> "VariableTracker":
        args, kwargs = LazyVariableTracker.realize_all((args, kwargs))

        if kwargs:
            unimplemented(
                f"wrap_with_set_grad_enabled: Got unexpected kwargs: {list(kwargs.keys())}"
            )

        grad_enabled, fn_var, *rest_args = args

        if not isinstance(grad_enabled, ConstantVariable):
            unimplemented("grad_enabled must be a constant")

        _check_supported_callable_arg(tx, fn_var, "enable_grad_fn")

        with torch.set_grad_enabled(grad_enabled.as_python_constant()):
            (
                (body_r, treespec),
                body_graph,
                body_lifted_freevars,
            ) = speculate_subgraph(
                tx,
                fn_var,
                [*rest_args],
                {},
                "torch.ops.higher_order.wrap_with_set_grad_enabled",
                source_target=self.value,
                set_subgraph_inputs="manual",
                should_flatten_outputs=True,
            )

        if len(body_lifted_freevars) > 0:
            unimplemented(
                f"wrap_with_set_grad_enabled: Got unexpected freevars {body_lifted_freevars}"
            )

        body_gmod = torch.fx.GraphModule(tx.output.nn_modules, body_graph)
        body_name = add_subgraph(
            tx,
            "wrap_body",
            body_gmod,
        )

        body_node = make_attr(tx, body_name)

        proxy_args = tuple(
            [
                grad_enabled.as_python_constant(),
                body_node,
            ]
            + [operand.as_proxy() for operand in rest_args]
        )
        example_value = pytree.tree_map_only(
            torch.fx.Proxy,
            lambda a: a.node.meta["example_value"],
            body_r.as_proxy(),
        )
        return _call_function_and_unflatten_output(
            tx, self.value, proxy_args, {}, example_value, treespec
        )


class WrapWithAutocastHigherOrderVariable(TorchHigherOrderOperatorVariable):
    """
    This hop is not exposed to users but is inserted into the graph
    after export as a post-processing step.
    """

    def call_function(
        self,
        tx: "InstructionTranslator",
        args: "List[VariableTracker]",
        kwargs: "Dict[str, VariableTracker]",
    ) -> "VariableTracker":
        args, kwargs = LazyVariableTracker.realize_all((args, kwargs))

        if kwargs:
            unimplemented(
                f"wrap_with_autocast: Got unexpected kwargs: {list(kwargs.keys())}"
            )

        device_type, dtype, enabled, cache_enabled, fn_var, *rest_args = args

        for arg in [device_type, dtype, enabled, cache_enabled]:
            if not isinstance(arg, ConstantVariable):
                unimplemented(
                    "device_type, dtype, enabled, cache_enabled must be constants"
                )

        _check_supported_callable_arg(tx, fn_var, "autocast")

        python_constants = [
            arg.as_python_constant()
            for arg in [device_type, dtype, enabled, cache_enabled]
        ]

        with torch.autocast(*python_constants):
            (
                (body_r, treespec),
                body_graph,
                body_lifted_freevars,
            ) = speculate_subgraph(
                tx,
                fn_var,
                [*rest_args],
                {},
                "torch.ops.higher_order.wrap_with_autocast",
                source_target=self.value,
                set_subgraph_inputs="manual",
                should_flatten_outputs=True,
            )

        if len(body_lifted_freevars) > 0:
            unimplemented(
                f"wrap_with_autocast: Got unexpected freevars {body_lifted_freevars}"
            )

        body_gmod = torch.fx.GraphModule(tx.output.nn_modules, body_graph)
        body_name = add_subgraph(
            tx,
            "wrap_body",
            body_gmod,
        )

        body_node = make_attr(tx, body_name)

        proxy_args = tuple(
            [
                *python_constants,
                body_node,
            ]
            + [operand.as_proxy() for operand in rest_args]
        )
        example_value = pytree.tree_map_only(
            torch.fx.Proxy,
            lambda a: a.node.meta["example_value"],
            body_r.as_proxy(),
        )

        return _call_function_and_unflatten_output(
            tx, self.value, proxy_args, {}, example_value, treespec
        )


class HintsWrapperHigherOrderVariable(TorchHigherOrderOperatorVariable):
    @raise_hard_error_if_graph_break(
        reason="Hints_wrapper doesn't work unless it is captured completely with torch.compile."
    )
    def call_function(
        self, tx, args: "List[VariableTracker]", kwargs: "Dict[str, VariableTracker]"
    ) -> "VariableTracker":
        _check_supported_callable_arg(tx, args[0], "body_fn")

        # inputs
        if len(args) != 3:
            unimplemented(
                f"Expected 3 arguments but got {len(args)}.\n"
                f"Usage: hints_wrapper(body_fn, args, kwargs, hints).\n"
                f"kwargs required to be provided explicitly."
            )

        if not isinstance(args[1], (ListVariable, TupleVariable)):
            unimplemented(
                f"Expected a tuple but got {args[1].python_type()}",
            )
        operands = args[1].unpack_var_sequence(tx)

        if not isinstance(args[2], ConstDictVariable):
            unimplemented(
                f"Expected a dict but got {args[2].python_type()}",
            )

        if "hints" not in kwargs:
            raise IncorrectUsage("hints_wrapper - key hints not provided")

        (
            (body_r, treespec),
            body_graph,
            body_lifted_freevars,
        ) = speculate_subgraph(
            tx,
            args[0],  # function
            operands,
            args[2].as_python_constant(),
            "hints_wrapper",
            source_target=self.value,
            should_flatten_outputs=True,
        )

        body_gmod = torch.fx.GraphModule(tx.output.nn_modules, body_graph)
        body_name = add_subgraph(
            tx,
            "hints_wrapper_body",
            body_gmod,
        )

        body_node = make_attr(tx, body_name)

        # Since, we call `speculate_subgraph` with `set_subgraph_inputs="automatic`,
        # all the arguments are lifted.
        lifted_args = tuple(arg for arg in body_lifted_freevars.keys())
        p_args = (body_node, lifted_args, {})

        p_kwargs = {}
        # add hints into p_kwargs
        p_kwargs["hints"] = kwargs["hints"].as_python_constant()

        flat_example_value = pytree.tree_map_only(
            torch.fx.Proxy,
            lambda a: a.node.meta["example_value"],
            body_r.as_proxy(),
        )

        return _call_function_and_unflatten_output(
            tx, self.value, p_args, p_kwargs, flat_example_value, treespec
        )


class OutDtypeHigherOrderVariable(TorchHigherOrderOperatorVariable):
    def call_function(
        self,
        tx: "InstructionTranslator",
        args: "List[VariableTracker]",
        kwargs: "Dict[str, VariableTracker]",
    ) -> "VariableTracker":
        from .builder import wrap_fx_proxy

        if len(kwargs) > 0:
            unimplemented("out_dtype does not handle kwargs")

        p_args = tuple(arg.as_proxy() for arg in args)
        op = p_args[0]
        output_dtype = p_args[1]
        fake_sub_args = pytree.tree_map_only(
            torch.fx.Proxy, lambda a: a.node.meta["example_value"], p_args[2:]
        )
        # This is a simplified implementation of this operator just for tracing.
        # Actual implementation may also first promote the arguments
        example_value = op(*fake_sub_args).to(dtype=output_dtype)

        # Store the invocation as a call
        return wrap_fx_proxy(
            tx=tx,
            proxy=tx.output.create_proxy(
                "call_function",
                self.value,
                args=tuple(p_args),
                kwargs={},
            ),
            example_value=example_value,
        )


class StrictModeHigherOrderVariable(TorchHigherOrderOperatorVariable):
    @raise_hard_error_if_graph_break(
        reason="strict_mode HOO doesn't work unless it is captured completely with torch.compile."
    )
    def call_function(
        self,
        tx: "InstructionTranslator",
        args: "List[VariableTracker]",
        kwargs: "Dict[str, VariableTracker]",
    ) -> "VariableTracker":
        callable = args[0]

        unpacked_sequence = args[1].unpack_var_sequence(tx)
        # TODO (tmanlaibaatar) support pytree here
        for arg in unpacked_sequence:
            if isinstance(arg, (ListVariable, TupleVariable, ConstDictVariable)):
                unimplemented("strict_mode HOO only works for flat inputs for now")

        if kwargs:
            unimplemented(
                f"strict_mode HOO received unexpected kwargs: {list(kwargs.keys())}"
            )

        (
            (ret_val, ret_treespec),
            ret_graph,
            ret_lifted_freevars,
        ) = speculate_subgraph(
            tx,
            args[0],
            unpacked_sequence,
            {},
            "strict_mode",
            source_target=self.value,
            should_flatten_outputs=True,
        )

        strict_mode_nn_modules = dict(tx.output.nn_modules)

        strict_mode_name = add_subgraph(
            tx,
            "strict_mode_body",
            torch.fx.GraphModule(strict_mode_nn_modules, ret_graph),
        )

        strict_mode_node = make_attr(tx, strict_mode_name)
        p_args = (
            strict_mode_node,
            tuple(arg for arg in ret_lifted_freevars.keys()),
        )

        flat_example_value = pytree.tree_map_only(
            torch.fx.Proxy,
            lambda a: a.node.meta["example_value"],
            ret_val.as_proxy(),
        )

        return _call_function_and_unflatten_output(
            tx,
            torch.ops.higher_order.strict_mode,
            p_args,
            {},
            flat_example_value,
            ret_treespec,
        )


class CheckpointHigherOrderVariable(WrapHigherOrderVariable):
    def call_function(
        self,
        tx: "InstructionTranslator",
        args: List[VariableTracker],
        kwargs: Dict[str, VariableTracker],
    ) -> VariableTracker:
        from torch._higher_order_ops.wrap import TagActivationCheckpoint
        from torch.utils.checkpoint import noop_context_fn

        from .builder import wrap_fx_proxy

        context_fn = None
        if "context_fn" in kwargs and kwargs["context_fn"] != noop_context_fn:
            ctx = kwargs.pop("context_fn")
            if isinstance(ctx, torch._dynamo.variables.UserFunctionVariable):
                context_fn = ctx.fn
            elif isinstance(
                ctx, torch._dynamo.variables.functions.FunctoolsPartialVariable
            ):
                context_fn = ctx.as_python_constant()
            else:
                raise NotImplementedError(
                    f"checkpoint not implemented for {type(ctx)} context_fn"
                )

        checkpoint_kwargs, gmod_kwargs = TagActivationCheckpoint.divide_kwargs(kwargs)

        # Here we use checkpoint_kwargs (and not gmod kwargs). gmod_kwargs are
        # already flattened above and managed inside the fx graph.
        (
            p_args,
            _,
            example_value,
            body_r,
            treespec,
            checkpointed_gmod,
            _,
        ) = self.create_wrapped_node(
            tx,
            args[0],
            args[1:],
            gmod_kwargs,
            "torch.utils.checkpoint.checkpoint",
            under_activation_checkpoint=True,
        )
        if context_fn is not None:
            checkpointed_gmod.meta["_checkpoint_context_fn"] = context_fn

        _, checkpoint_kwargs = proxy_args_kwargs([], checkpoint_kwargs)

        # Store the invocation as a call
        variable = wrap_fx_proxy(
            tx=tx,
            proxy=tx.output.create_proxy(
                "call_function",
                self.value,
                args=tuple(p_args),
                kwargs=checkpoint_kwargs,
            ),
            example_value=example_value,
        )

        if treespec is None:
            return variable

        # Transform variable back into a list (previously made into a tuple by
        # speculate_subgraph function) so as to respect the pytree API typing.
        variable = BuiltinVariable(list).call_function(tx, [variable], {})

        return _make_inlined(tx, pytree.tree_unflatten)(variable, treespec)


class ExportTracepointHigherOrderVariable(TorchHigherOrderOperatorVariable):
    def call_function(
        self,
        tx: "InstructionTranslator",
        args: "List[VariableTracker]",
        kwargs: "Dict[str, VariableTracker]",
    ) -> "VariableTracker":
        from .builder import wrap_fx_proxy

        p_args = tuple(arg.as_proxy() for arg in args)
        p_kwargs = {key: arg.as_proxy() for key, arg in kwargs.items()}
        return wrap_fx_proxy(
            tx=tx,
            proxy=tx.output.create_proxy(
                "call_function",
                self.value,
                args=p_args,
                kwargs=p_kwargs,
            ),
            example_value=None,
        )


class RunWithRNGStateHigherOrderVariable(TorchHigherOrderOperatorVariable):
    def call_function(
        self,
        tx: "InstructionTranslator",
        args: "List[VariableTracker]",
        kwargs: "Dict[str, VariableTracker]",
    ) -> "VariableTracker":
        from .builder import wrap_fx_proxy

        p_args = tuple(arg.as_proxy() for arg in args)
        p_kwargs = {key: arg.as_proxy() for key, arg in kwargs.items()}
        return wrap_fx_proxy(
            tx=tx,
            proxy=tx.output.create_proxy(
                "call_function",
                self.value,
                args=p_args,
                kwargs=p_kwargs,
            ),
            example_value=None,
        )


class AutoFunctionalizeHigherOrderVariable(TorchHigherOrderOperatorVariable):
    def call_function(
        self, tx, args: "List[VariableTracker]", kwargs: "Dict[str, VariableTracker]"
    ) -> "VariableTracker":
        from .builder import wrap_fx_proxy

        p_args = tuple(arg.as_proxy() for arg in args)
        p_kwargs = {key: arg.as_proxy() for key, arg in kwargs.items()}
        return wrap_fx_proxy(
            tx=tx,
            proxy=tx.output.create_proxy(
                "call_function",
                self.value,
                args=p_args,
                kwargs=p_kwargs,
            ),
            example_value=None,
        )


class TraceWrappedHigherOrderOperatorVariable(TorchHigherOrderOperatorVariable):
    """
    Handles torch._dynamo._trace_wrapped_higher_order_op.inner_trace
    by unwrapping the higher order op and inlining through it.  This op
    is created by dynamo to survive through AotAutograd, then unwrapped
    here in the call to dynamo from compiled autograd.
    """

    def call_function(
        self,
        tx: "InstructionTranslator",
        args: "List[VariableTracker]",
        kwargs: "Dict[str, VariableTracker]",
    ) -> "VariableTracker":
        kwargs = dict(kwargs)
        fn = kwargs.pop("fn")
        return fn.call_function(tx, args, kwargs)


class FlexAttentionHigherOrderVariable(TorchHigherOrderOperatorVariable):
    @staticmethod
    def normalize_to_args(args, kwargs):
        # input signature is (query, key, value, score_mod, block_mask, *other_buffers),
        # block_mask is a tuple, and we don't want to flatten it.
        # only flatten kwargs into lists
        flat_kwargs = pytree.tree_flatten(kwargs)[0]

        # Combine the flattened lists
        all_args = args + flat_kwargs
        return all_args

    def create_wrapped_node(
        self,
        tx: "InstructionTranslator",
        query: "VariableTracker",
        fn: "VariableTracker",
        fn_name: str,
    ):
        from .._trace_wrapped_higher_order_op import TransformGetItemToIndex

        tx: InstructionTranslator = tx

        def create_scalar():
            return query.call_method(
                tx,
                "new_empty",
                (VariableTracker.build(tx, []),),
                {
                    "dtype": VariableTracker.build(tx, torch.int32),
                },
            )

        with discard_graph_changes(tx):
            bhmn = [create_scalar() for _ in range(4)]
            if fn_name == "score_mod":
                scores_require_grad: bool = query.requires_grad
                score = query.call_method(
                    tx,
                    "new_empty",
                    (VariableTracker.build(tx, []),),
                    {"requires_grad": VariableTracker.build(tx, scores_require_grad)},
                )
                new_args = [score, *bhmn]
            else:
                assert fn_name == "mask_fn", "Illegal function name: " + fn_name
                new_args = [*bhmn]

        with TransformGetItemToIndex():
            (
                (body_output, body_treespec),
                body_graph,
                body_lifted_freevars,
            ) = speculate_subgraph(
                tx,
                fn,
                new_args,
                {},  # expect only args no kwargs for now
                description=fn_name,
                source_target=self.value,
                set_subgraph_inputs="flatten_manual",
            )

        body_name = add_subgraph(
            tx,
            fn_name,
            torch.fx.GraphModule(tx.output.nn_modules, body_graph),
        )

        body_node = make_attr(tx, body_name)

        # It is possible that the score-mod function captures some free variables that are not
        # passed in as arguments. In this case, we need to lift them, which is handled by speculate_subgraph.
        # We then need to create proxies for this + the inputs.

        lifted_args = tuple(arg for arg in body_lifted_freevars.keys())

        proxy_args = (body_node, lifted_args)

        return proxy_args

    def call_function(
        self,
        tx: "InstructionTranslator",
        args: "List[VariableTracker]",
        kwargs: "Dict[str, VariableTracker]",
    ) -> "VariableTracker":
        from .builder import wrap_fx_proxy

        (
            query,
            key,
            value,
            score_mod,
            block_mask,
            scale,
            kernel_options,
        ) = self.normalize_to_args(args, kwargs)

        score_mod_node, score_mod_lifted_args = self.create_wrapped_node(
            tx, query, score_mod, "score_mod"
        )
        mask_fn = block_mask.items[-1]
        if isinstance(mask_fn, ConstantVariable):
            mask_fn = UserFunctionVariable(torch.nn.attention._flex_attention._no_mask)
        mask_fn_node, mask_fn_lifted_args = self.create_wrapped_node(
            tx, query, mask_fn, "mask_fn"
        )

        proxied_args = [
            query,
            key,
            value,
            TupleVariable(block_mask.items[:-1], source=block_mask.source),
            scale,
            kernel_options,
        ]

        # Store the invocation as a call
        # Norm_kwargs contains the score_function and we dont want to proxy this because
        # Proxying user defined functions is not supported.
        inp_args, _ = proxy_args_kwargs(proxied_args, {})

        query_meta = query.as_proxy().node.meta["example_value"]
        logsumexp_shape = query_meta.size()[:-1]  # [B, H, M]
        with torch._guards.TracingContext.try_get().fake_mode:
            out_meta = torch.empty_like(
                query_meta, memory_format=torch.contiguous_format
            )
            # TODO: Figure out a better way to handle this for NJT than using sum()
            lse_meta = torch.empty_like(query_meta, dtype=torch.float32).sum(dim=-1)
        example_value = (out_meta, lse_meta)

        # Compose the ordered HOO args:
        # - inp_args: [query, key, value, block_mask, scale, kernel_options]
        # - subgraph node: [score_mod, mask_fn_node]
        # - lifted args from tracing subgraph: [score_mod_other_buffers, mask_fn_other_buffers]
        _, _, _, inp_arg_block_mask, inp_arg_scale, inp_arg_kernel_options = inp_args
        block_mask = tuple(inp_arg_block_mask + (mask_fn_node,))
        return wrap_fx_proxy(
            tx=tx,
            proxy=tx.output.create_proxy(
                "call_function",
                self.value,
                args=inp_args[:3]
                + (
                    score_mod_node,
                    block_mask,
                    inp_arg_scale,
                    inp_arg_kernel_options,
                    score_mod_lifted_args,
                    mask_fn_lifted_args,
                ),
                kwargs={},
            ),
            example_value=example_value,
        )


class AutogradFunctionApplyVariable(VariableTracker):
    def __init__(self, fwd_graph, bwd_graph, parent_source, **kwargs) -> None:
        super().__init__(**kwargs)
        self.fwd_graph = fwd_graph
        self.bwd_graph = bwd_graph
        self.parent_source = parent_source

    def call_function(
        self,
        tx: "InstructionTranslator",
        args: "List[VariableTracker]",
        kwargs: "Dict[str, VariableTracker]",
    ) -> "VariableTracker":
        from . import (
            AutogradFunctionContextVariable,
            UserDefinedClassVariable,
            UserFunctionVariable,
            UserMethodVariable,
        )
        from .builder import wrap_fx_proxy

        """
        Consider the following:
        class MySin(torch.autograd.Function):
            @staticmethod
            def forward(ctx, x):
                ctx.save_for_backward(x)
                return x.sin()
            @staticmethod
            def backward(ctx, grad):
                x, = ctx.saved_tensors
                return grad * x.cos()
        We want the resulting graphs to look like:
        def fwd(ctx, x):
            # (output, saved tensors / attrs)
            return (x.sin(), [x])
        # bwd(ctx, grad0, grad1, ..., gradn, *saved_tensors_or_attrs)
        def bwd(ctx, grad, x):
            return grad * x.cos()
        To accomplish this, we're going to:
        1. Construct a ctx object
        2. (fwd_out, _), fwd_graph, fwd_freevars = speculate_subgraph on MySin.forward (manually_set_inputs=True)
        3. (bwd_out, _), bwd_graph, bwd_freevars = speculate_subgraph on MySin.backward, while manually setting
        the ctx and grad inputs.
        4. Manually rewriting the fwd graph's output to be (output, stuff_that_gets_used in bwd_graph)
        Getting from 3 to 4 is pretty elegant: stuff_that_gets_used in bwd graph is
        just the bwd_freevars returned from speculate_subgraph, assuming MySin.backward
        doesn't capture any arguments.
        All these steps work if MySin.backward doesn't capture any values. This is a
        limitation in general that we should check for.
        """

        prev_side_effects = tx.output.side_effects.clone()
        fwd_tracer = torch._dynamo.output_graph.SubgraphTracer(
            tx.output,
            parent=tx.output.current_tracer,
            source_target="autograd.Function",
        )

        ctx = AutogradFunctionContextVariable.create(tx, args, kwargs)
        if isinstance(self.fwd_graph, types.FunctionType):
            fwd_fn = UserFunctionVariable(self.fwd_graph)
            fwd_args = [ctx, *args]
        elif isinstance(self.fwd_graph, types.MethodType):
            fwd_fn = UserMethodVariable(
                self.fwd_graph.__func__,
                UserDefinedClassVariable(self.fwd_graph.__class__),
            )
            fwd_args = [fwd_fn.obj, ctx, *args]
        else:
            unimplemented("non-function or method")

        # Speculate subgraph on the fwd
        (fwd_out, _), fwd_graph, fwd_freevars = speculate_subgraph(
            tx,
            fwd_fn,
            fwd_args,
            kwargs,
            "autograd.Function",
            enable_grad=False,
            set_subgraph_inputs="semi_automatic",
            restore_side_effects=False,
            tracer=fwd_tracer,
        )

        if ctx in tx.output.side_effects.store_attr_mutations:
            if (
                "_materialize_non_diff_grads"
                in tx.output.side_effects.store_attr_mutations[ctx]
            ):
                unimplemented("NYI")

        bwd_tracer = torch._dynamo.output_graph.SubgraphTracer(
            tx.output,
            parent=fwd_tracer,
            source_target="autograd.Function",
        )

        # Speculate subgraph on the backward. We make the
        # bwd tracer a child of the fwd tracer, because backward may rely on
        # tensors/attrs created in the fwd tracer.

        if isinstance(fwd_out, variables.BaseListVariable):
            bwd_args = [ctx, *fwd_out.items]
        else:
            bwd_args = [ctx, fwd_out]

        bwd_src = AttrSource(self.parent_source, member="backward")
        if isinstance(self.bwd_graph, types.FunctionType):
            bwd_fn = UserFunctionVariable(self.bwd_graph, source=bwd_src)
        elif isinstance(self.bwd_graph, types.MethodType):
            bwd_fn = UserMethodVariable(
                self.bwd_graph.__func__,
                UserDefinedClassVariable(self.bwd_graph.__class__),
                source=bwd_src,
            )
            bwd_args = [bwd_fn.obj, *bwd_args]
        else:
            unimplemented("non-function or method")

        def is_strict_for(v: VariableTracker):
            if isinstance(v, variables.TensorVariable):
                # we can be more lax for stuff from forward
                return v.proxy.tracer is not fwd_tracer
            return True

        with tx.output.subtracer(fwd_fn, fwd_tracer), tx.strict_translation_mode(
            is_strict_for
        ):
            (bwd_out, _), bwd_graph, bwd_freevars = speculate_subgraph(
                tx,
                bwd_fn,
                bwd_args,
                kwargs,
                "autograd.Function",
                enable_grad=False,
                set_subgraph_inputs="manual",
                restore_side_effects=False,
                tracer=bwd_tracer,
            )

        # TODO: assert that bwd_graph didn't capture values that were
        # not created inside fwd_graph.

        # TODO(oulgen): Ideally, we would not do a linear search for output
        # node but as things currently are there could be nodes after the
        # output node
        # This is bug prone as if there's code after the output node, then
        # graph.output will append the output at the very end
        # This might be a behavior difference

        # If users call ctx.mark_non_differentiable, we should capture these output tensors who
        # are marked as non-differentiable and pass them to ApplyTemplate
        # at torch._functorch.autograd_function.AutogradFunctionApply for reconstruction.
        non_differentiable_idx = []
        if ctx.non_differentiable is not None:
            non_differentiable_set = set(ctx.non_differentiable)
            assert isinstance(fwd_out, variables.BaseListVariable)
            for i, x in enumerate(fwd_out.items):
                if (
                    isinstance(x, variables.TensorVariable)
                    and x.as_proxy() in non_differentiable_set
                ):
                    non_differentiable_idx.append(i)

        # Rewrite the output of fwd_graph to (output, stuff_necessary_for_bwd)
        for node in fwd_graph.find_nodes(op="output"):
            fwd_graph.erase_node(node)
            break

        # Because we lift the bwd_freevars as inputs of the bwd_graph,
        # we have to manually add the bwd_freevars as output of fwd_graph.
        # However, the bwd_freevars got from speculate_subgraph use the Proxies in the bwd_graph,
        # we need to convert them to Proxies in the fwd_graph and then generate new fwd_graph output.
        fwd_proxy_of_bwd_freevars = []
        for k in bwd_freevars.keys():
            if k in fwd_freevars:
                fwd_proxy_of_bwd_freevars.append(fwd_freevars[k])
            else:
                fwd_proxy_of_bwd_freevars.append(k)

        new_fwd_graph_outputs = (fwd_out.as_proxy(), fwd_proxy_of_bwd_freevars)
        new_fwd_graph_outputs = pytree.tree_map(lambda x: x.node, new_fwd_graph_outputs)
        fwd_graph.output(new_fwd_graph_outputs)
        fwd_graph.lint()

        # Store fwd_body
        fwd_nn_modules = tx.output.tracing_context.module_context.copy_graphstate()
        fwd_name = add_subgraph(
            tx,
            "fwd_body",
            torch.fx.GraphModule(fwd_nn_modules.nn_modules, fwd_graph),
        )

        fwd_node = make_attr(tx, fwd_name)

        # The type of original args can be arbitrary, but we only support basic type in FX graph.
        # So the speculated subgraph input includes original tensor args and the lifted freevars.
        # We need to filter out the original tensor args and concat them with the lifted freevars
        # to generate the proxy args for the FX call_function node.
        filtered_args = []
        # A boolean list to mark if the type of corresponding argument is tensor.
        # This is used to determine if a FX node's argument should be an argument of
        # ApplyTemplate.forward and if we should skip the output from ApplyTemplate.backward
        # at torch._functorch.autograd_function.AutogradFunctionApply.
        args_tensor_mask = [False] * len(args)
        for i, arg in enumerate(args):
            if isinstance(arg, (variables.TensorVariable, variables.SymNodeVariable)):
                filtered_args.append(arg)
                args_tensor_mask[i] = True

        # Rewrite the output of bwd_graph to remove the grad output for the non-Tensor args.
        new_bwd_graph_outputs = None
        for node in bwd_graph.find_nodes(op="output"):
            bwd_graph.erase_node(node)
            break

        # The same as the above fwd proxies, we need to use the bwd proxies in the bwd_graph
        # if some of the output is from fwd_freevars.
        bwd_out_proxy = bwd_out.as_proxy()
        bwd_proxy_of_fwd_freevars = []
        if isinstance(bwd_out_proxy, (tuple, list)):
            for k in bwd_out_proxy:
                if k in bwd_freevars:
                    bwd_proxy_of_fwd_freevars.append(bwd_freevars[k])
                else:
                    bwd_proxy_of_fwd_freevars.append(k)
        else:
            if bwd_out_proxy in bwd_freevars:
                bwd_proxy_of_fwd_freevars = bwd_freevars[bwd_out_proxy]
            else:
                bwd_proxy_of_fwd_freevars = bwd_out_proxy

        # Remove bwd output for non-Tensor args.
        output_proxy = bwd_proxy_of_fwd_freevars
        if isinstance(output_proxy, (tuple, list)):
            new_bwd_graph_outputs = ()
            for x, mask in zip(output_proxy, args_tensor_mask):
                if mask:
                    new_bwd_graph_outputs = new_bwd_graph_outputs + (x,)
                else:
                    assert x is None, f"Grad of non-Tensor arg {x} is not None."
        else:
            new_bwd_graph_outputs = output_proxy

        # Update the bwd graph output.
        new_bwd_graph_outputs = pytree.tree_map(
            lambda x: None if x is None else x.node, new_bwd_graph_outputs
        )
        bwd_graph.output(new_bwd_graph_outputs)
        bwd_graph.lint()

        # Store bwd_body
        bwd_nn_modules = tx.output.tracing_context.module_context.copy_graphstate()
        bwd_name = add_subgraph(
            tx,
            "bwd_body",
            torch.fx.GraphModule(bwd_nn_modules.nn_modules, bwd_graph),
        )

        bwd_node = make_attr(tx, bwd_name)

        tx.output.side_effects = prev_side_effects

        p_args = (
            fwd_node,
            bwd_node,
            *([arg.as_proxy() for arg in filtered_args] + list(fwd_freevars.keys())),
        )
        kwargs = {
            "args_tensor_mask": args_tensor_mask,
            "non_differentiable_idx": non_differentiable_idx,
        }

        # Store the invocation as a call
        from torch._functorch.autograd_function import autograd_function_apply

        # We use speculate_subgraph to get the fwd graph, but it's alway under no grad mode like what eager mode does.
        # The fwd outputs (tensor's example_value) need to be inferred from fake tensor prop to get the correct attributes
        # (e.g, tensor.requires_grad), which would be used by downstream Dynamo tracing.
        # Since there can be other ops like Triton kernels, which depends on python dispatcher, we have to enable it.
        with enable_python_dispatcher():
            with tx.output.fake_mode:
                fake_args = (
                    tx.output.nn_modules[fwd_node.node.name],
                    tx.output.nn_modules[bwd_node.node.name],
                    *(
                        [
                            _get_fake_value(arg)
                            for arg in filtered_args + list(fwd_freevars.keys())
                        ]
                    ),
                )
                example_value = autograd_function_apply(*fake_args, **kwargs)

        return wrap_fx_proxy(
            tx=tx,
            proxy=tx.output.create_proxy(
                "call_function",
                autograd_function_apply,
                args=p_args,
                kwargs=kwargs,
            ),
            example_value=example_value,
        )


def _get_fake_value(x):
    if isinstance(x, variables.VariableTracker):
        return x.as_proxy().node.meta["example_value"]
    elif isinstance(x, torch.fx.Proxy):
        return x.node.meta["example_value"]
    else:
        return x


def maybe_positional_arg_names(func):
    result = []
    if not hasattr(func, "get_function"):
        return None
    try:
        fn = func.get_function()
    except (Unsupported, NotImplementedError):
        return None
    try:
        sig = inspect.signature(func.get_function())
    except ValueError:
        return None
    for name, param in sig.parameters.items():
        if param.kind is inspect.Parameter.VAR_POSITIONAL:
            return None
        if (
            param.kind is inspect.Parameter.POSITIONAL_ONLY
            or param.kind is inspect.Parameter.POSITIONAL_OR_KEYWORD
        ):
            if name == "self":
                # FX graphs can't have a placeholder named self
                result.append("self_")
            else:
                result.append(name)
    return result


def canonicalize(gmod, root_gmod):
    # autograd_cache_key is sensitive to the name of the placeholder and intermediate nodes.
    # So, we first canonicalize it.
    new_graph = torch.fx.Graph()
    env = {}

    placeholder_counter = itertools.count(0)

    def next_placeholder_name():
        nonlocal placeholder_counter
        return f"placeholder_{next(placeholder_counter)}"

    node_counter = itertools.count(0)

    def next_node_name():
        nonlocal node_counter
        return f"node_{next(node_counter)}"

    for node in gmod.graph.nodes:
        if node.op == "placeholder":
            env[node] = new_graph.placeholder(next_placeholder_name())
        else:
            # Can't use node_copy because node.name will not be unique.
            args = map_arg(node.args, lambda x: env[x])
            kwargs = map_arg(node.kwargs, lambda x: env[x])
            env[node] = new_graph.create_node(
                node.op, node.target, args, kwargs, next_node_name(), node.type
            )
        env[node].meta = copy.copy(node.meta)

    new_graph.lint()
    new_gmod = torch.fx.GraphModule(root_gmod, new_graph)
    return new_gmod


@functools.lru_cache(None)
def get_dummy_aot_autograd_config():
    from torch._functorch._aot_autograd.schemas import AOTConfig

    return AOTConfig(
        fw_compiler=None,
        bw_compiler=None,
        inference_compiler=None,
        partition_fn=None,
        decompositions={},
        num_params_buffers=0,
        aot_id=0,
        keep_inference_input_mutations=False,
        dynamic_shapes=True,
        aot_autograd_arg_pos_to_source=None,
        is_export=False,
        no_tangents=False,
        enable_log=False,
    )


def hash_graph_and_inputs(tx, gmod, fake_inputs):
    # Here, we use the existing autograd_cache_key infrastructure to hash the
    # graph and fake inputs.

    # TODO(anijain2305) - Consider reorganizing autograd_cache_key such that the
    # namespaces seem more intuitive. It seems somewhat confusing that we are
    # calling an API from aot_autograd here.
    from torch._functorch._aot_autograd.autograd_cache import autograd_cache_key

    # autograd_cache_key is sensitive to the name of the placeholder nodes.
    # So, we first canonicalize it.
    canonicalized_gmod = canonicalize(gmod, tx.output.nn_modules)
    config = get_dummy_aot_autograd_config()

    key, _ = autograd_cache_key(canonicalized_gmod, fake_inputs, config, {})
    return key


class PrimHOPBaseVariable(WrapHigherOrderVariable):
    def call_function(
        self,
        tx: "InstructionTranslator",
        args: "List[VariableTracker]",
        kwargs: "Dict[str, VariableTracker]",
    ) -> "VariableTracker":
        (
            p_args,
            p_kwargs,
            example_value,
            body_r,
            treespec,
            body_gmod,
            body_name,
        ) = self.create_wrapped_node(
            tx, args[0], args[1].items, {}, self.value._name, subgraph_name="subgraph"
        )
        assert len(p_kwargs) == 0

        from torch._higher_order_ops.utils import has_potential_input_alias_or_mutation

        fake_inputs = [
            node.meta["example_value"]
            for node in body_gmod.graph.nodes
            if node.op == "placeholder"
        ]
        if has_potential_input_alias_or_mutation(body_gmod, fake_inputs):
            raise RuntimeError(
                f"{self.value._name} where the inputs are mutated or the "
                f"outputs are aliases of the inputs. Please ensure that this doesn't happen."
            )

        flat_example_value = pytree.tree_map_only(
            torch.fx.Proxy,
            lambda a: a.node.meta["example_value"],
            body_r.as_proxy(),
        )
        p_args = (
            p_args[0],
            p_args[1:],
        )
        p_kwargs = {key: value.as_proxy() for key, value in kwargs.items()}
        return _call_function_and_unflatten_output(
            tx, self.value, p_args, p_kwargs, flat_example_value, treespec
        )


class InvokeSubgraphHigherOrderVariable(WrapHigherOrderVariable):
    def install_subgraph_in_output_graph(
        self, tx, fn_vt, fn_args_vt, kwargs, body_gmod, attr_name
    ):
        # Check if the subgraph from speculate_subgraph (body_gmod) and the fake
        # inputs have already been seen before. If yes, the subgraph is already
        # installed in the output graph and we can just access the subgraph
        # using the saved attr name.
        from torch._higher_order_ops.utils import has_potential_input_alias_or_mutation

        fake_inputs = [
            node.meta["example_value"]
            for node in body_gmod.graph.nodes
            if node.op == "placeholder"
        ]

        # TODO(anijain2305) - This might be too big of a limitation. Consider
        # supporting mutation/aliasing in HOP itself to remove this restriction.
        if has_potential_input_alias_or_mutation(body_gmod, fake_inputs):
            unimplemented("NYI: invoke_subgraph with aliasing/mutation")

        key = hash_graph_and_inputs(tx, body_gmod, fake_inputs)

        invoke_subgraph_cache = (
            tx.output.tracing_context.hop_dispatch_set_cache.get_cache(
                torch._higher_order_ops.invoke_subgraph
            )
        )

        if invoke_subgraph_cache:
            if identifier := invoke_subgraph_cache.get_dynamo_identifier(key):
                return identifier

        body_name = super().install_subgraph_in_output_graph(
            tx, fn_vt, fn_args_vt, kwargs, body_gmod, "invoke_subgraph"
        )
        if invoke_subgraph_cache:
            invoke_subgraph_cache.add_dynamo_identifier(key, body_name)

        return body_name

    def call_function(
        self,
        tx: "InstructionTranslator",
        args: "List[VariableTracker]",
        kwargs: "Dict[str, VariableTracker]",
    ) -> "VariableTracker":
        # This flattens the kwargs into lifted args
        (
            p_args,
            p_kwargs,
            example_value,
            body_r,
            treespec,
            body_gmod,
            body_name,
        ) = self.create_wrapped_node(tx, args[0], args[1:], kwargs, "invoke_subgraph")

        if len(p_kwargs) > 0:
            unimplemented("kwargs should have been flattened into lifted args")

        flat_example_value = pytree.tree_map_only(
            torch.fx.Proxy,
            lambda a: a.node.meta["example_value"],
            body_r.as_proxy(),
        )

        p_args = (
            p_args[0],
            body_name,
            p_args[1:],
        )
        return _call_function_and_unflatten_output(
            tx,
            torch._higher_order_ops.invoke_subgraph,
            tuple(p_args),
            p_kwargs,
            flat_example_value,
            treespec,
        )<|MERGE_RESOLUTION|>--- conflicted
+++ resolved
@@ -323,7 +323,6 @@
                 )
             # If `a` cannot be put into a graph
             else:
-                breakpoint()
                 # HOPs work much better if they use speculate_subgraph(set_subgraph_inputs="automatic").
                 unimplemented(
                     f"{description} with body that accepts non-Tensors as input. "
@@ -1073,7 +1072,6 @@
 
         # operands input check
         operands_seq = operands.unpack_var_sequence(tx)
-<<<<<<< HEAD
         subgraph_carries = self._unspecialize_int_carry(tx, operands_seq)
         if mismatched_vars := find_mismatched_vars(
             operands, (TensorVariable, ConstantVariable)
@@ -1082,8 +1080,6 @@
                 f"Expect operands to be a tuple of pytrees that only consists of tensor leaves. "
                 f"Got {[var.python_type() for var in mismatched_vars]}"
             )
-=======
->>>>>>> 5f997149
 
         # additional_inputs input check
         if not isinstance(additional_inputs, (ListVariable, TupleVariable)):
@@ -1140,22 +1136,10 @@
                 f"Expected cond_fn to return a tensor or a symbol but got {cond_r.python_type()}",
             )
 
-<<<<<<< HEAD
         # check output shape is if cond_r is a tensor other wise.
         if isinstance(cond_r, TensorVariable):
             cond_r_meta = _extract_tensor_metadata(
                 cond_r.proxy.node.meta["example_value"], include_contiguity=False
-=======
-        # cond output checks
-        cond_r_meta = _extract_tensor_metadata(
-            cond_r.proxy.node.meta["example_value"], include_contiguity=False
-        )
-        if not cond_r_meta.dtype == torch.bool or not cond_r_meta.shape == torch.Size(
-            []
-        ):
-            unimplemented(
-                f"Expected cond_fn to return a tensor with shape (,) but got {cond_r_meta.shape}"
->>>>>>> 5f997149
             )
             if (
                 not cond_r_meta.dtype == torch.bool
