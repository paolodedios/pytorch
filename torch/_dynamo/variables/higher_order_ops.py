# mypy: ignore-errors

"""
This module contains classes and utilities for handling higher-order operators in Dynamo.
It provides functionality for tracing and transforming control flow constructs like
conditions (torch.cond), loops (torch.while_loop), maps (torch.ops.higher_order.map),
and other higher-order operations.

The module includes specialized VariableTracker classes for different types of
higher-order operations, along with utilities for:
- Speculating and capturing subgraphs
- Managing control flow
- Handling autograd function applications
- Supporting function transformations
- Processing activation checkpoints

These classes work together to enable Dynamo to correctly trace and compile code
containing complex control flow patterns and higher-order functions while preserving
their semantic behavior.
"""

import contextlib
import functools
import inspect
import itertools
import logging
import types
import warnings
from collections.abc import Sequence
from dataclasses import dataclass
from typing import Any, Literal, Optional, TYPE_CHECKING

import torch._C
import torch.fx
import torch.nn
from torch._dispatch.python import enable_python_dispatcher
from torch._dynamo.utils import get_fake_value
from torch._dynamo.variables.builtin import BuiltinVariable
from torch._dynamo.variables.constant import ConstantVariable
from torch._dynamo.variables.ctx_manager import RepararametrizeModuleContextVariable
from torch._dynamo.variables.functions import UserFunctionVariable
from torch._dynamo.variables.nn_module import UnspecializedNNModuleVariable
from torch._dynamo.variables.tensor import SymNodeVariable
from torch._guards import Source
from torch._ops import HigherOrderOperator
from torch.fx.passes.shape_prop import _extract_tensor_metadata
from torch.utils import _pytree as pytree

from .. import graph_break_hints, variables
from ..exc import (
    ObservedException,
    UncapturedHigherOrderOpError,
    unimplemented,
    Unsupported,
)
from ..source import AttrSource, DictGetItemSource
from ..utils import proxy_args_kwargs, set_example_value
from .base import VariableTracker
from .dicts import ConstDictVariable
from .lazy import LazyVariableTracker
from .lists import ListVariable, TupleVariable


if TYPE_CHECKING:
    from torch._dynamo.symbolic_convert import InstructionTranslator


log = logging.getLogger(__name__)
hc_log = torch._logging.getArtifactLogger(__name__, "hierarchical_compile")


@dataclass
class OutputSpec:
    """
    Contains the treespec of the output of the speculated subgraph, and the
    information to mask out the constant values from the output during
    flattening and inserting them back during unflattening. Cleaning up
    constants from the graph makes the graph simpler for AOTDispatcher and
    Inductor.
    """

    treespec: pytree.TreeSpec
    # list of True/False to identify the locations of const values in the
    # subgraph output. True means that value at that index is a constant.
    masks_to_filter_const_values: Optional[list[bool]] = None
    # The actual constant values that were present in the subgraph output. Note
    # that this is the same length as the mask, we just look at the indices
    # where mask is True.
    const_values: Optional[list[Any]] = None
    # Number of intermediate nodes that are also made subgraph outputs.
    num_intermediate_nodes_as_outputs: int = 0

    def __post_init__(self):
        if (
            self.masks_to_filter_const_values is not None
            or self.const_values is not None
        ):
            assert len(self.masks_to_filter_const_values) == len(self.const_values)


def raise_hard_error_if_graph_break(reason):
    def deco(fn):
        @functools.wraps(fn)
        def graph_break_as_hard_error(*args, **kwargs):
            try:
                return fn(*args, **kwargs)
            except (Unsupported, ObservedException) as e:
                import sys

                if isinstance(e, Unsupported):
                    exc = UncapturedHigherOrderOpError(
                        f"{reason} Got {e.msg}", e.real_stack
                    )
                else:
                    msg = e.msg if hasattr(e, "msg") else type(e)
                    real_stack = e.real_stack if hasattr(e, "real_stack") else None
                    exc = UncapturedHigherOrderOpError(
                        f"{reason} Got {msg}", real_stack
                    )
                raise exc.with_traceback(sys.exc_info()[2]) from None

        return graph_break_as_hard_error

    return deco


# This function is a syntax sugar for creating a dummy new subtracer so that
# newly added nodes are added to a separate subgraph in this subtracer instead of affecting
# the main graph. This is useful for creating sample inputs for tracing the subgraph.
# For example, in FlexAttentionHigherOrderVariable, we want to create several scalars
# to trace the score_mod function but we don't want the operators that creates the scalar to
# show up in the graph, we could this function to discard the graph changes.
# Example usage:
# with discard_graph_changes():
#   sample_input= create_sample_inputs()
# speculate_subgraph(tx, f, sample_inputs, {})
@contextlib.contextmanager
def discard_graph_changes(tx):
    ctx = tx.output.subtracer("subgraph_wrapper", None)
    try:
        ctx.__enter__()
        yield
    finally:
        ctx.__exit__(None, None, None)


def check_meta_consistency_vt(
    vars1: list[VariableTracker],
    vars2: list[VariableTracker],
    lhs_name: str,
    rhs_name: str,
    include_contiguity: bool = True,
) -> None:
    from torch._higher_order_ops.utils import check_meta_consistency

    from . import TensorVariable

    def _unwrap_var(var):
        if isinstance(var, TensorVariable):
            return var.proxy.node.meta["example_value"]
        elif isinstance(var, SymNodeVariable):
            return var.sym_num
        elif isinstance(var, ConstantVariable):
            return var.as_python_constant()
        else:
            unimplemented(
                gb_type="cannot unwrap variable for check_meta_consistency",
                context=str(var),
                explanation=f"Expected {var} to be TensorVariable, SymNodeVariable, or ConstantVariable",
                hints=[],
            )

    unwrapped1 = [_unwrap_var(var) for var in vars1]
    unwrapped2 = [_unwrap_var(var) for var in vars2]

    return check_meta_consistency(
        unwrapped1,
        unwrapped2,
        lhs_name,
        rhs_name,
        include_contiguity=include_contiguity,
    )


@contextlib.contextmanager
def dynamo_enable_grad(tx: "InstructionTranslator", enable=True):
    from . import GradModeVariable

    org_value = torch.is_grad_enabled()
    try:
        GradModeVariable.create(tx, enable, initialized=True)
        yield
    finally:
        GradModeVariable.create(tx, org_value, initialized=True)


@contextlib.contextmanager
def dynamo_allow_side_effects_in_hop(tx: "InstructionTranslator"):
    orig_val = tx.output.current_tracer.allow_side_effects_in_hop
    try:
        tx.output.current_tracer.allow_side_effects_in_hop = True
        yield
    finally:
        tx.output.current_tracer.allow_side_effects_in_hop = orig_val


def find_mismatched_vars(var, types, allow_none=False):
    """
    Recursively finds variables whose type is not an instance of the specified types.
    Args:
        var: The variable to check.
        types: A tuple of allowed types.
        allow_none (bool): Whether to allow None values. Defaults to False.
    Returns:
        A set of variables whose type is not an instance of the specified types.
    """
    mismatched_vars = set()
    if isinstance(var, (list, tuple)):
        for item in var:
            mismatched_vars.update(find_mismatched_vars(item, types, allow_none))
    elif isinstance(var, (TupleVariable, ListVariable)):
        for item in var.items:
            mismatched_vars.update(find_mismatched_vars(item, types, allow_none))
    elif isinstance(var, ConstDictVariable):
        for value in var.items.values():
            mismatched_vars.update(find_mismatched_vars(value, types, allow_none))
    else:

        def _is_none(var):
            return var.is_python_constant() and var.as_python_constant() is None

        if not isinstance(var, types) and not (allow_none and _is_none(var)):
            mismatched_vars.add(var)
    return mismatched_vars


def only_consist_of(var, types, allow_none=False):
    mismatch_vars = find_mismatched_vars(var, types, allow_none=allow_none)
    return len(mismatch_vars) == 0


# A more read-able syntax sugar for creating a UserFunctionVariable for f
# and run call_function on it. Make it return a function to preserve the calling
# convention of the original f.
def _make_inlined(tx: "InstructionTranslator", f):
    assert callable(f), "Expect f to be a python callable."

    def inline_call(*args, **kwargs):
        return UserFunctionVariable(f).call_function(tx, args, kwargs)

    return inline_call


def _call_function_with_auto_output_flattening(
    tx: "InstructionTranslator",
    fn: Any,
    args: tuple[Any, ...],
    kwargs: dict[str, Any],
    flat_example_value: Any,
    body_r: Optional[VariableTracker],
    graph_output_vts: VariableTracker | tuple[VariableTracker, ...],
) -> Optional[VariableTracker]:
    """
    Create HOP call node and reproxify output VTs for HOPs with auto output semantics.

    This function is used by HOPs with auto output semantics (see speculate_subgraph_with_auto_output_flattening)
    to create the actual HOP call in the FX graph and properly handle the output variable trackers.

    The key operation is "reproxifying" - updating the proxies of the original tensor VTs
    (from body_r) to point to the HOP call outputs, ensuring the outer graph correctly
    references the HOP outputs while allowing body_r to contain arbitrary Python objects.

    Args:
        tx: The instruction translator
        fn: The HOP function to call
        args: Arguments for the HOP call (typically includes the subgraph node)
        kwargs: Keyword arguments for the HOP call
        flat_example_value: Example value for the HOP output
        body_r: The output VT structure that Dynamo continues tracing with (may be None)
        graph_output_vts: Tensor/symint VTs that were actual graph outputs

    Returns:
        The body_r VT (unchanged), which Dynamo will continue tracing with
    """
    from .builder import wrap_fx_proxy

    # Store the invocation as a call
    flat_variable = wrap_fx_proxy(
        tx=tx,
        proxy=tx.output.create_proxy(
            "call_function",
            fn,
            args=args,
            kwargs=kwargs,
        ),
        example_value=flat_example_value,
    )

    # wrap_fx_proxy creates fresh variable trackers. However, the main program
    # after the speculate subgraph can still use the original tensor vts that
    # are still pointing to the nodes present in the subgraph. So, we reproxify
    # the original tensor vts with the subgraph outputs. This way, whenever the
    # outer graph uses an original vt, it uses the subgraph output.
    #
    # This is critical for maintaining the separation between:
    # - `body_r`: The output VT structure that Dynamo continues tracing (may
    #   contain non-proxyable objects, nested structures, etc.)
    # - `graph_output_vts`: Only the tensor/symint VTs that were actual graph
    #   outputs from speculate_subgraph
    #
    # By overwriting the proxies of VTs in `body_r` with the proxies from the
    # HOP call, we ensure the outer graph correctly references the HOP outputs
    # while still allowing `body_r` to contain arbitrary Python objects.
    if body_r is not None:
        for orig_vt, subgraph_vt in zip(graph_output_vts, flat_variable.items):
            if isinstance(
                orig_vt, (variables.SymNodeVariable, variables.TensorVariable)
            ):
                assert isinstance(
                    subgraph_vt, (variables.SymNodeVariable, variables.TensorVariable)
                )
                orig_vt.proxy = subgraph_vt.proxy
    return body_r


def _call_function_and_unflatten_output(
    tx, fn, args, kwargs, flat_example_value, ret_spec, body_r
):
    from .builder import wrap_fx_proxy

    # Store the invocation as a call
    flat_variable = wrap_fx_proxy(
        tx=tx,
        proxy=tx.output.create_proxy(
            "call_function",
            fn,
            args=args,
            kwargs=kwargs,
        ),
        example_value=flat_example_value,
    )

    # wrap_fx_proxy creates fresh variable trackers. However, the main program
    # after the speculate subgraph can still use the original tensor vts that
    # are still pointing to the nodes present in the subgraph. So, we reproxify
    # the original tensor vts with the subgraph outputs. This way, whenever the
    # outer graph uses an original vt, it uses the subgraph output.
    if body_r is not None:
        for orig_vt, subgraph_vt in zip(body_r.items, flat_variable.items):
            if isinstance(
                orig_vt, (variables.SymNodeVariable, variables.TensorVariable)
            ):
                assert isinstance(
                    subgraph_vt, (variables.SymNodeVariable, variables.TensorVariable)
                )
                orig_vt.proxy = subgraph_vt.proxy

    if ret_spec.num_intermediate_nodes_as_outputs:
        # The treespec was computed w/o any extra intermediate outputs. At this
        # point, it is safe to just get rid of the extra outputs
        flat_variable = TupleVariable(
            flat_variable.items[: -ret_spec.num_intermediate_nodes_as_outputs]
        )

    if ret_spec.masks_to_filter_const_values:
        from torch._dynamo.external_utils import insert_const_values_with_mask

        # During flattening, we removed the constant values. To ensure Dynamo
        # can trace correctly, insert back the constant values in the output.
        flat_variable = _make_inlined(tx, insert_const_values_with_mask)(
            flat_variable, ret_spec.masks_to_filter_const_values, ret_spec.const_values
        )

    # Transform variable back into a list (previously made into a tuple by
    # speculate_subgraph function) so as to respect the pytree API typing.
    flat_list_variable = BuiltinVariable(list).call_function(tx, [flat_variable], {})
    return (
        _make_inlined(tx, pytree.tree_unflatten)(flat_list_variable, ret_spec.treespec)
        if ret_spec.treespec
        else flat_variable
    )


def _assert_tensors_nonaliasing(inputs, outputs):
    input_tensor_ids = {
        id(t) for t in pytree.tree_leaves(inputs) if isinstance(t, torch.Tensor)
    }
    output_tensor_ids = {
        id(t) for t in pytree.tree_leaves(outputs) if isinstance(t, torch.Tensor)
    }
    assert input_tensor_ids.isdisjoint(output_tensor_ids), (
        "inputs to function body cannot alias outputs"
    )


def _collect_storages_from_tensor(example_value, excluded_storages):
    """
    Collect storage references from a tensor and add them to excluded_storages.

    Handles both regular tensors and traceable wrapper subclasses.

    Args:
        example_value: The tensor to extract storages from
        excluded_storages: Set to add storage references to
    """
    from torch._subclasses.fake_tensor import get_plain_tensors
    from torch.multiprocessing.reductions import StorageWeakRef
    from torch.utils._python_dispatch import is_traceable_wrapper_subclass

    if not isinstance(example_value, torch.Tensor):
        return

    if is_traceable_wrapper_subclass(example_value):
        inner_tensors = []
        get_plain_tensors(example_value, inner_tensors)
        for inner in inner_tensors:
            if isinstance(inner, torch.Tensor):
                storage = StorageWeakRef(inner._typed_storage())
                excluded_storages.add(storage)
    else:
        storage = StorageWeakRef(example_value._typed_storage())
        excluded_storages.add(storage)


def _build_excluded_storages(tx, graph_output_vts):
    from torch._higher_order_ops.utils import _collect_fake_inputs

    excluded_storages = set()

    # Collect input storages to avoid input-output aliasing
    for node in tx.output.graph.nodes:
        if node.op == "placeholder":
            example_value = _collect_fake_inputs([node])[0]
            # Skip non-tensor inputs (e.g., symints, None, etc.)
            if isinstance(example_value, torch.Tensor):
                _collect_storages_from_tensor(example_value, excluded_storages)
        else:
            break

    # Collect existing output storages to avoid output-output aliasing
    for vt in graph_output_vts:
        proxy = vt.as_proxy()
        example_value = _collect_fake_inputs([proxy.node])[0]
        # Skip non-tensor outputs (e.g., symints)
        if isinstance(example_value, torch.Tensor):
            _collect_storages_from_tensor(example_value, excluded_storages)

    return excluded_storages


def _check_intermediate_aliasing(proxy_node, excluded_storages):
    """
    Check if an intermediate output would create aliasing.

    Args:
        proxy_node: The proxy node to check
        excluded_storages: Set of storages to check against

    Returns:
        Tuple of (should_add: bool, new_storage: StorageWeakRef | None)
        - should_add: Whether the intermediate can be safely added
        - new_storage: Storage reference to add to excluded set if added
    """
    from torch._higher_order_ops.utils import _collect_fake_inputs
    from torch.multiprocessing.reductions import StorageWeakRef
    from torch.utils._python_dispatch import is_traceable_wrapper_subclass

    example_value = _collect_fake_inputs([proxy_node])[0]

    # Non-tensor outputs (e.g., symints) don't have aliasing concerns
    if not isinstance(example_value, torch.Tensor):
        return True, None

    # Collect all storages from this tensor
    temp_storages = set()
    _collect_storages_from_tensor(example_value, temp_storages)

    # Check if any storage aliases with existing inputs/outputs
    if temp_storages & excluded_storages:
        return False, None

    # For wrapper subclasses, we checked inner storages but don't track the wrapper itself
    if is_traceable_wrapper_subclass(example_value):
        return True, None
    else:
        return True, StorageWeakRef(example_value._typed_storage())


def _collect_intermediate_outputs(
    tx, subtracer, graph_output_vts, filter_aliased_intermediates=True
):
    extra_outputs = []
    existing_out_proxies = {vt.as_proxy() for vt in graph_output_vts}

    # Only build excluded storages if we're filtering aliased intermediates
    excluded_storages = (
        _build_excluded_storages(tx, graph_output_vts)
        if filter_aliased_intermediates
        else None
    )

    for out in subtracer.tracked_tensor_or_symint_vt:
        proxy = out.as_proxy()

        # Skip if already in output
        if proxy in existing_out_proxies:
            continue

        # TODO floats are not supported in HOP input/output
        if isinstance(out, SymNodeVariable) and out.python_type() is float:
            continue

        if not filter_aliased_intermediates:
            extra_outputs.append(out)

        else:
            try:
                should_add, new_storage = _check_intermediate_aliasing(
                    proxy.node, excluded_storages
                )
            except (KeyError, NotImplementedError):
                # - KeyError: missing example_value metadata
                # - NotImplementedError: sparse tensors without dense storage
                continue

            # TODO: We should detect when a filtered aliased intermediate is captured
            # by side effects and raise a better error. Currently this will fail later
            # with "does not belong to this Graph" error during compilation.
            # See test_side_effect_with_aliased_intermediate for an example.

            if should_add:
                extra_outputs.append(out)
                if new_storage is not None:
                    excluded_storages.add(new_storage)
    return extra_outputs


def _check_all_tensorvariable(args):
    from . import TensorVariable

    if not all(type(a.realize()) is TensorVariable for a in args):
        unimplemented(
            gb_type="HOP: non torch.Tensor leaf",
            context=f"args types: {[type(a.realize()) for a in args]}",
            explanation="Expected all leaves to be of torch.Tensor type.",
            hints=[],
        )


def _check_supported_callable_arg(
    tx: "InstructionTranslator", func_var: VariableTracker, arg_name
):
    is_callable = (
        BuiltinVariable(callable).call_function(tx, [func_var], {}).as_python_constant()
    )
    if not is_callable:
        unimplemented(
            gb_type="HOP: non-callable variable",
            context=f"arg name: {arg_name}, func_var type: {str(func_var)}",
            explanation=f"{arg_name} should be a callable but is of type {str(func_var)}.",
            hints=[],
        )


def _call_while_loop(
    self: VariableTracker,
    tx: "InstructionTranslator",
    args: list[VariableTracker],
    kwargs: dict[str, VariableTracker],
    stack_output: bool,
) -> VariableTracker:
    from torch._higher_order_ops.while_loop import _create_unbacked_symint

    from . import TensorVariable

    args, kwargs = LazyVariableTracker.realize_all((args, kwargs))
    cond_fn, body_fn, operands, additional_inputs = args

    # Input checks
    for i, k in enumerate(["cond_fn", "body_fn", "operands"]):
        if v := kwargs.pop(k, None):
            assert i == len(args), (
                "did not provide the right number of non-keyword args"
            )
            args.append(v)

    if kwargs or len(args) != 4:
        unimplemented(
            gb_type="torch.while_loop: improper args/kwargs",
            context=f"args: {args}, kwargs: {kwargs}",
            explanation=f"torch.while_loop expects 4 positional arguments (got {len(args)}) "
            f"and no keyword arguments (got {len(kwargs)}) "
            "Usage: while_loop(cond_fn, body_fn, operands)",
            hints=[
                *graph_break_hints.USER_ERROR,
            ],
        )

    # cond_fn and body_fn input check
    _check_supported_callable_arg(tx, cond_fn, "cond_fn")
    _check_supported_callable_arg(tx, body_fn, "body_fn")

    # operands input check
    operands_seq = operands.unpack_var_sequence(tx)

    # additional_inputs input check
    if not isinstance(additional_inputs, (ListVariable, TupleVariable)):
        unimplemented(
            gb_type="torch.while_loop: improper additional_inputs",
            context=str(additional_inputs),
            explanation=f"Expected additional_inputs to be a list/tuple but got {additional_inputs.python_type()}",
            hints=[
                *graph_break_hints.DYNAMO_BUG,
            ],
        )
    additional_inputs_seq = additional_inputs.unpack_var_sequence(tx)

    with discard_graph_changes(tx):
        # Note: this must be run under discard graph changes.
        def unspecialize_carried_inputs(tx, carry) -> VariableTracker:
            # See NOTE [unspecialize int carry with unbacked symints]
            if (
                isinstance(carry, ConstantVariable) and carry.python_type() is int
            ) or isinstance(carry, SymNodeVariable):
                example_value = _create_unbacked_symint(
                    tx.output.fake_mode, ignore_fresh_unbacked_symbols=True
                )
                proxy = tx.output.current_tracer.create_graph_input(
                    "unbacked_symint", type(example_value), example_value
                )
                return SymNodeVariable.create(tx, proxy, example_value)
            else:
                # See NOTE [unspecialize constant tensor carry]
                assert isinstance(carry, TensorVariable)
                cloned_carry = carry.clone()
                cloned_carry.proxy.node.meta["example_value"].constant = None
                return cloned_carry

        # clone inputs across subgraphs, to avoid unbacked memoization in fake prop
        cond_operands_seq = [
            unspecialize_carried_inputs(
                tx,
                (
                    carry.call_method(tx, "clone", args=(), kwargs={})
                    if isinstance(carry, TensorVariable)
                    else carry
                ),
            )
            for carry in operands_seq
        ]
        body_operands_seq = [
            unspecialize_carried_inputs(
                tx,
                (
                    carry.call_method(tx, "clone", args=(), kwargs={})
                    if isinstance(carry, TensorVariable)
                    else carry
                ),
            )
            for carry in operands_seq
        ]

    # create cond subgrpahs
    (
        (cond_r, _cond_treespec),
        cond_graph,
        cond_lifted_freevars,
    ) = speculate_subgraph(
        tx,
        cond_fn,
        cond_operands_seq + additional_inputs_seq,
        {},
        "while_loop",
        source_target=self.value,
        # NOTE [why we cannot use "automatic" for while_loop]:
        # The reason is that we want to enforce
        # the ordering of inputs and outputs to be consistent and the ordering
        # of cond_fn and body_fn to the consistent.
        # e.g. suppose we use "automatic" and we have:
        #
        # def body_fn(ph1, ph2):
        #   new_a, new_b = ph2.cos(), ph1.sin()
        #   return new_a, new_b
        #
        # a, b = torch.randn(3), torch.randn(3)
        # new_a, new_b = body_fn(a, b)
        #
        # Using automatic, the ordering of arguments will be the order that they're
        # used. In this example, the capture graph looks like:
        #
        # def captured_body(ph1, ph2):
        #   new_a, new_b = ph1.cos(), ph2.add_(1)
        #   return new_a, new_b
        #
        # This is fine when we change the calling convention of captured_body to be
        # new_a, new_b = captured_body(b, a).
        # But for while_loop, the next iteration's input is previous iteration output
        # we'll end up feeding captured_body(new_a, new_b) instead.
        # So it's best we always enforce the ordering of carried_inputs the same as outputs
        # with "flatten_manual".
        set_subgraph_inputs="flatten_manual",
        supports_input_mutation=self.supports_input_mutation,
        supports_aliasing=self.supports_aliasing,
        remove_consts_from_outputs=False,
    )
    cond_nn_modules = dict(tx.output.nn_modules)
    validate_subgraph_output_types(cond_r)
    if isinstance(cond_r, TensorVariable):
        cond_r_meta = _extract_tensor_metadata(
            cond_r.proxy.node.meta["example_value"], include_contiguity=False
        )
        if cond_r_meta.dtype != torch.bool or cond_r_meta.shape != torch.Size([]):
            unimplemented(
                gb_type="torch.while_loop: unsupported cond_fn return type",
                context=str(cond_r),
                explanation=f"Expected cond_fn to return a scalar tensor or a bool but got {cond_r_meta.shape}.",
                hints=[
                    *graph_break_hints.USER_ERROR,
                ],
            )
    elif isinstance(cond_r, ConstantVariable):
        # short-circuiting while_loop when cond_fn returns a constant such as 0, 1 True or False
        pred = cond_r.as_python_constant()
        if pred:
            unimplemented(
                gb_type="torch.while_loop: infinite loop detected",
                context=str(cond_r),
                explanation=f"Infinite loop detected because while_loop's cond_fn always returns the same value {pred}.",
                hints=[
                    *graph_break_hints.USER_ERROR,
                ],
            )
        else:
            return operands

    # create body subgraph
    (
        (body_r, body_treespec),
        body_graph,
        body_lifted_freevars,
    ) = speculate_subgraph(
        tx,
        body_fn,
        body_operands_seq + additional_inputs_seq,
        {},
        "while_loop",
        source_target=self.value,
        set_subgraph_inputs="flatten_manual",
        should_flatten_outputs=True,
        supports_input_mutation=False,
        supports_aliasing=False,
        remove_consts_from_outputs=False,
    )
    validate_subgraph_output_types(body_r)

    # We set include contiguity=False because we have vmap x HOP tests, where if
    # include_contiguity=True will call t.is_contiguous inside of vmap and get an error
    # "querying is_contiguous inside of vmap for memory_format other than
    # torch.contiguous_format is not yet implemented". This is okay because stride
    # is still checked.
    check_meta_consistency_vt(
        body_r.unpack_var_sequence(tx),
        operands_seq,
        "body_fn_output",
        "carried_inputs",
        include_contiguity=False,
    )

    (
        cond_graph,
        body_graph,
        cond_shared,
        _body_shared,
        cond_unique,
        body_unique,
    ) = _merge_graph_inputs(
        cond_graph,
        cond_lifted_freevars,
        "cond_fn",
        body_graph,
        body_lifted_freevars,
        "body_fn",
    )

    # Note: cond_shared and body_shared refer to the same proxy in parent graph
    # so using either of them is OK. Use cond_shared as it doesn't matter.
    additional_lifted_inputs = cond_shared + cond_unique + body_unique

    body_nn_modules = dict(tx.output.nn_modules)

    cond_gm = torch.fx.GraphModule(cond_nn_modules, cond_graph)
    body_gm = torch.fx.GraphModule(body_nn_modules, body_graph)
    cond_name = tx.output.install_subgraph("cond_fn", cond_gm)
    body_name = tx.output.install_subgraph("body_fn", body_gm)

    cond_node = make_attr(tx, cond_name)
    body_node = make_attr(tx, body_name)

    operands_proxy = tuple(operand.as_proxy() for operand in operands_seq)
    additional_inputs_proxy = tuple(
        [inp.as_proxy() for inp in additional_inputs_seq] + additional_lifted_inputs
    )
    p_args = (
        cond_node,
        body_node,
        operands_proxy,
        additional_inputs_proxy,
    )
    return _call_function_and_unflatten_output(
        tx,
        self.value,
        p_args,
        {},
        None,
        body_treespec,
        body_r,
    )


def are_same_graph_modules(fn_name, a_mod, b_mod, fake_mode):
    from torch._subclasses._fake_tensor_utils import _CacheKeyState
    from torch._subclasses.fake_tensor import extract_tensor_metadata

    # Maps the equivalent nodes from a to b
    node_map = {}

    def check_all_args(a_nodes, b_nodes):
        for arg_a, arg_b in zip(a_nodes, b_nodes):
            if isinstance(arg_a, torch.fx.Node):
                if node_map[arg_a] != arg_b:
                    return False
            elif isinstance(arg_a, slice):
                if not isinstance(arg_b, slice):
                    return False
                if not check_all_args(
                    (arg_a.start, arg_a.stop, arg_a.step),
                    (arg_b.start, arg_b.stop, arg_b.step),
                ):
                    return False
            elif arg_a != arg_b:
                # This is a catch-all for everything else. `slice` was a
                # surprise but can there be other data structures that can
                # contain fx.Nodes in them?
                return False
        return True

    for a_node, b_node in zip(a_mod.graph.nodes, b_mod.graph.nodes):
        if a_node.op != b_node.op:
            return False

        if a_node.op == "placeholder":
            a_value = a_node.meta["example_value"]
            b_value = b_node.meta["example_value"]

            if isinstance(a_value, torch.Tensor):
                if not isinstance(b_value, torch.Tensor):
                    return False
                # Extract fake tensor metadata for a and b and then compare
                a_result = []
                state = _CacheKeyState(fake_mode.shape_env)
                a_metadata = extract_tensor_metadata(a_value)
                a_metadata._flatten_into(a_result, fake_mode, state)

                b_result = []
                state = _CacheKeyState(fake_mode.shape_env)
                b_metadata = extract_tensor_metadata(b_value)
                b_metadata._flatten_into(b_result, fake_mode, state)
                if a_result != b_result:
                    return False
            elif isinstance(a_value, torch.SymInt):
                if not isinstance(b_value, torch.SymInt):
                    return False
                if a_value is not b_value:
                    return False
        elif a_node.op == "call_function":
            if a_node.target is not b_node.target:
                return False
            a_flat, _ = pytree.tree_flatten((a_node.args, a_node.kwargs))
            b_flat, _ = pytree.tree_flatten((b_node.args, b_node.kwargs))
            if not check_all_args(a_flat, b_flat):
                hc_log.debug(
                    "%s: Graph comparison failed at node (call_function): %s",
                    fn_name,
                    a_node,
                )
                return False
        elif a_node.op == "call_method":
            if a_node.target != b_node.target:
                return False
            a_flat, _ = pytree.tree_flatten((a_node.args, a_node.kwargs))
            b_flat, _ = pytree.tree_flatten((b_node.args, b_node.kwargs))
            if not check_all_args(a_flat, b_flat):
                hc_log.debug(
                    "%s: Graph comparison failed at node (call_method) : %s",
                    fn_name,
                    a_node,
                )
                return False
        elif a_node.op == "output":
            a_flat, _ = pytree.tree_flatten((a_node.args, a_node.kwargs))
            b_flat, _ = pytree.tree_flatten((b_node.args, b_node.kwargs))
            if not check_all_args(a_flat, b_flat):
                hc_log.debug("%s: Graph comparison failed at the output node", fn_name)
                return False
        elif a_node.op == "get_attr":
            a_attr = getattr(a_mod, a_node.target)
            b_attr = getattr(b_mod, b_node.target)
            if isinstance(a_attr, torch.fx.GraphModule):
                if not isinstance(b_attr, torch.fx.GraphModule):
                    return False
                # This is an example of a HOP inside a HOP
                if not are_same_graph_modules(fn_name, a_attr, b_attr, fake_mode):
                    return False
            else:
                # TODO - write an example with tensor as a graph attribute in
                # the Fx graph
                raise NotImplementedError(f"get_attr with {type(a_attr)}")
        else:
            # TODO - call_module is not supported because Dynamo Fx graph does
            # not install a call_module
            raise NotImplementedError(f"Graph equivalence check saw a {a_node.op}")

        # Two nodes are equal - add them to them map
        node_map[a_node] = b_node

    return True


def validate_args_and_maybe_create_graph_inputs(
    sub_args,
    tracer,
    tx,
    set_subgraph_inputs,
    description,
    sub_args_names=None,
):
    from . import AutogradFunctionContextVariable
    from .builder import wrap_fx_proxy_cls

    assert tracer.parent is not None

    if set_subgraph_inputs == "flatten_manual":
        flat_args, tree_spec = _make_inlined(tx, pytree.tree_flatten)(
            ListVariable(sub_args)
        ).unpack_var_sequence(tx)

        flat_inputs = validate_args_and_maybe_create_graph_inputs(
            flat_args.unpack_var_sequence(tx),
            tracer,
            tx,
            set_subgraph_inputs="manual",
            description=description,
        )

        return _make_inlined(tx, pytree.tree_unflatten)(
            ListVariable(flat_inputs), tree_spec
        ).unpack_var_sequence(tx)
    else:
        if sub_args_names is not None:
            # Can be greater if user passes some args as kwargs
            assert len(sub_args_names) >= len(sub_args)
        args = []
        for idx, a in enumerate(sub_args):
            assert isinstance(a, VariableTracker)
            if set_subgraph_inputs == "automatic":
                args.append(a)
                continue
            elif set_subgraph_inputs == "semi_automatic":
                if isinstance(a, AutogradFunctionContextVariable):
                    example_value = a.as_proxy().node.meta["example_value"]
                    arg_name = (
                        a.as_proxy().node.name
                        if sub_args_names is None
                        else sub_args_names[idx]
                    )
                    tracer.create_graph_input(arg_name, a.python_type(), example_value)
                elif a.maybe_fx_node() is not None:
                    node = a.maybe_fx_node()
                    example_value = node.meta["example_value"]
                    arg_name = (
                        a.as_proxy().node.name
                        if sub_args_names is None
                        else sub_args_names[idx]
                    )
                    new_proxy = tracer.create_graph_input(
                        arg_name, a.python_type(), example_value
                    )
                    example_value = node.meta.get("example_value", None)
                    a = wrap_fx_proxy_cls(
                        target_cls=type(a),
                        tx=tx,
                        proxy=new_proxy,
                        example_value=example_value,
                    )
                args.append(a)
                continue

            if a.is_python_constant():
                # This arg is not used in the body of the higher order op.
                # Currently, this new input is added to make the calls
                # happy, which expect a fixed number of arguments. In
                # future, we can clean this up.
                arg_name = (
                    "const_unused"
                    if sub_args_names is None
                    else f"const_unused_{sub_args_names[idx]}"
                )
                tracer.create_graph_input(
                    arg_name, a.python_type(), a.as_python_constant()
                )
                new_arg = a
            # Weird special case, we probably want to delete it or fold it
            # into the next case (of `a` being placeable into a graph)
            elif isinstance(a, AutogradFunctionContextVariable):
                example_value = a.as_proxy().node.meta["example_value"]
                arg_name = (
                    a.as_proxy().node.name
                    if sub_args_names is None
                    else sub_args_names[idx]
                )
                tracer.create_graph_input(arg_name, a.python_type(), example_value)
                new_arg = a
            # If `a` can be put into a graph
            elif a.maybe_fx_node() is not None:
                node = a.maybe_fx_node()
                example_value = node.meta.get("example_value", None)
                arg_name = node.name if sub_args_names is None else sub_args_names[idx]
                new_proxy = tracer.create_graph_input(
                    arg_name, a.python_type(), example_value
                )
                new_arg = wrap_fx_proxy_cls(
                    target_cls=type(a),
                    tx=tx,
                    proxy=new_proxy,
                    example_value=example_value,
                )
            # If `a` cannot be put into a graph
            else:
                # HOPs work much better if they use speculate_subgraph(set_subgraph_inputs="automatic").
                unimplemented(
                    gb_type="HOP body taking non-Tensor as input",
                    context=str(sub_args),
                    explanation=f"{description} with body that accepts non-Tensors as input. "
                    f"Got type {a.python_type()} at index {idx}.",
                    hints=[
                        *graph_break_hints.USER_ERROR,
                    ],
                )
            args.append(new_arg)
        return args


# This helper function is used to make sure two graphs share the same input signature. For example,
# in torch.cond, two branches might lift different set of tensors as inputs. This function helps to
# dedup the inputs and modify the graphs to take the same set of inputs.
def _merge_graph_inputs(
    l_graph, l_lifted_freevars, l_name, r_graph, r_lifted_freevars, r_name
):
    def dedup_and_sort_lifted_freevars(l_lifted_freevars, r_lifted_freevars):
        # The nn module attributes are guaranteed to be registered into the top-level graph module during
        # higher order op speculation. Therefore, get_attr nodes in two branches with the same
        # target refer to the same attribute and we can safely deduplicate them with their target.
        #
        # Note: ideally, dynamo should just create a single proxy for the same attribute of a nn module. But
        # true_branch and false_branch belong to two separate tracing contexts, they may register the same
        # attribute to top level separately. This creates two get_attr proxies for the same attribute
        # that have different meta data such as stack_trace (one stack trace for the true_branch,
        # and the other for false_branch). It seems better to discard the proxy explicitly in cond
        # than make dynamo create a single proxy for the same get_attr target.
        def shared_getattrs(l_lifted_proxies, r_lifted_proxies):
            true_targets = {
                proxy.node.target: proxy
                for proxy in l_lifted_proxies
                if proxy.node.op == "get_attr"
            }
            l_shared_getattrs = {}
            r_shared_getattrs = {}

            for false_proxy in r_lifted_proxies:
                if (
                    false_proxy.node.op == "get_attr"
                    and false_proxy.node.target in true_targets
                ):
                    true_proxy = true_targets[false_proxy.node.target]
                    l_shared_getattrs[true_proxy] = true_proxy
                    r_shared_getattrs[false_proxy] = true_proxy
            return l_shared_getattrs, r_shared_getattrs

        l_shared_getattrs, r_shared_getattrs = shared_getattrs(
            l_lifted_freevars.keys(), r_lifted_freevars.keys()
        )

        l_shared_freevars = (l_lifted_freevars.keys() & r_lifted_freevars.keys()).union(
            l_shared_getattrs.keys()
        )
        r_shared_freevars = (l_lifted_freevars.keys() & r_lifted_freevars.keys()).union(
            r_shared_getattrs.keys()
        )
        unique_l_freevars = l_lifted_freevars.keys() - l_shared_freevars
        unique_r_freevars = r_lifted_freevars.keys() - r_shared_freevars

        def _sort_by_name(vars):
            return sorted(vars, key=lambda var: var.node.name)

        return (
            list(_sort_by_name(list(l_shared_freevars))),
            list(_sort_by_name(list(r_shared_freevars))),
            list(_sort_by_name(list(unique_l_freevars))),
            list(_sort_by_name(list(unique_r_freevars))),
        )

    (l_shared, r_shared, unique_l, unique_r) = dedup_and_sort_lifted_freevars(
        l_lifted_freevars, r_lifted_freevars
    )

    # Let's say we capture cond(pred, true_fn, false_fn, (x,))
    # With set_graph_input set to automatic,
    # true_fn has lifted variables x, a, b, c
    # false_fn has lifted variables x, a, b, d
    # Then fixup_branch_inps make sure both branches have the same signature, i.e.:
    # - true_fn(x, a, b, c_true_branch, d_false_branch)
    # - false_fn(x, a, b, c_true_branch, d_false_branch)
    #
    # More formally, the signature has three parts in the following order:
    # 1. used in both branches: x, a, b
    # 2. only used in true branches: c, suffixed with _true_branch
    # 3. only used in false branches: d, suffixed with _false_branch
    # Within each part, we re-order the nodes by name to have a derterministic ordering for testing.
    def fixup_branch_inps(graph, lifted_freevars, shared, unique_l, unique_r):
        def _insert_or_replace_phs(new_args, name_suffix):
            for arg in new_args:
                new_ph = graph.placeholder(arg.node.name + name_suffix)
                new_ph.meta = arg.node.meta
                # Override with new_ph if there exists a old placeholder.
                if arg in lifted_freevars:
                    old_ph = lifted_freevars[arg].node
                    old_ph.replace_all_uses_with(new_ph)
                    # replace_all_uses_with doesn't clean users. Clean it manually so that we could erase it.
                    old_ph.users = {}
                    graph.erase_node(old_ph)

        first_not_ph_node = next(
            node for node in graph.nodes if node.op != "placeholder"
        )
        with graph.inserting_before(first_not_ph_node):
            _insert_or_replace_phs(shared, "")
            _insert_or_replace_phs(unique_l, "_" + l_name)
            _insert_or_replace_phs(unique_r, "_" + r_name)

    fixup_branch_inps(l_graph, l_lifted_freevars, l_shared, unique_l, unique_r)
    fixup_branch_inps(r_graph, r_lifted_freevars, r_shared, unique_l, unique_r)
    return l_graph, r_graph, l_shared, r_shared, unique_l, unique_r


# NOTE: [HigherOrderOperator subgraph input ordering]
# The input ordering of the higher order ops is determined by the order of
# the creation of the placeholder.
# Manually created inputs are created in validate_args_and_maybe_create_graph_inputs before
# speculating subgraph.
# During subgraph speculation, we may lift closured tensors and free symbols as inputs,
# their ordering is determined by the time they are lifted: earlier lifted ones precede later
# lifted ones.
#
# Suppose the placeholders are
# O1, O2, X1, O3, O4, X2, X3, O5 where Xs are lifted phs
# The following code re-order the placeholders to
# O1, O2, O3, O4, O5, X1, X2, X3
def move_lifted_freevars_phs_to_end(
    graph: torch.fx.Graph, lifted_freevars: tuple[torch.fx.Node]
):
    lifted_ph_set = {child_p.node for child_p in lifted_freevars.values()}

    prev_phs = [n for n in graph.nodes if n.op == "placeholder"]

    # No need to reorder when graph doesn't have args or doesn't
    # have lifted freevars or all inputs are lifted freevars.
    if (
        len(prev_phs) == 0
        or len(lifted_ph_set) == 0
        or len(prev_phs) == len(lifted_ph_set)
    ):
        return

    # Step 1: find first X1
    for x1 in prev_phs:
        if x1 in lifted_ph_set:
            break

    assert x1 is not None and x1.op == "placeholder"
    # Step 2: starting from the X1, skip Xs and prepend Os before X1.
    cand_x = x1.next
    while cand_x is not None and cand_x.op == "placeholder":
        if cand_x in lifted_ph_set:
            cand_x = cand_x.next
        else:
            nxt = cand_x.next
            cand_x._remove_from_list()
            x1.prepend(cand_x)
            cand_x = nxt

    # Step 3: assert that all placeholders are in the correct order as .
    # in lifted_freevars
    after_phs = [node for node in graph.nodes if node.op == "placeholder"][
        -len(lifted_freevars) :
    ]
    assert len(after_phs) == len(lifted_freevars)
    for child_proxy, ph in zip(lifted_freevars.values(), after_phs):
        assert child_proxy.node is ph, (
            "The order of placeholders is different from the order of lifted_freevars"
        )

    graph.lint()


def check_aliasing_and_input_mutation(
    subtracer, graph, supports_input_mutation, supports_aliasing, source_target
):
    if not supports_input_mutation:
        mutation_info = subtracer.has_input_mutation()
        if mutation_info.has_mutation:
            context = f"{mutation_info.msg} in\n {graph}"
            unimplemented(
                gb_type="Encountered input mutation during higher order op tracing",
                context=context,
                explanation=f"Higher order ops do not support input mutation. Found in {source_target.name()}",
                hints=[
                    "Consider using the debug context to change user code to avoid mutation.",
                    "Please open an issue.",
                ],
            )

    if not supports_aliasing:
        aliasing_info = subtracer.has_aliasing()
        if aliasing_info.has_aliasing:
            context = f"{aliasing_info.msg} in\n {graph}"
            unimplemented(
                gb_type="Encountered aliasing during higher order op tracing",
                context=context,
                explanation=f"Higher order ops do not support aliasing. Found in {source_target.name()}",
                hints=[
                    "Replace `return input` with `return input.clone()` to avoid aliasing.",
                    "Consider using the debug context to change user code to avoid aliasing.",
                    "Please open an issue.",
                ],
            )


def trace_hop_function(
    f,
    tx,
    subtracer,
    enable_grad,
    restore_side_effects,
    args,
    sub_kwargs,
):
    enable_side_effects_with_extra_outputs = not restore_side_effects
<<<<<<< HEAD

=======
>>>>>>> 52912cf5680 (Add alias filtering to invoke subgraph)
    autograd_ctx = (
        dynamo_enable_grad(tx, enable_grad)
        if enable_grad is not None
        else contextlib.nullcontext()
    )
    side_effects_ctx = (
        dynamo_allow_side_effects_in_hop(tx)
        if enable_side_effects_with_extra_outputs
        else contextlib.nullcontext()
    )

    # For handling side effects, we can make an argument that we don't
    # have to do anything here. The side effects infra does a good job
    # of graph breaking if we mutate any nonlocal or global variable
    # while subtracing. As a result if tracing succeeds, side effects
    # data structure will only contain read-only data structures that
    # are put there for tracking purposes.
    # But on the other hand, there is an argument that if we ever write
    # a new side effect in Dynamo which does not go through the side
    # effect infra, we can end up in bad state.
    # Therefore we restore the side effects after tracing. The catch is
    # that we have to special handle tensor variables. If we have seen a
    # nonlocal variable tensor during subtracing, we want to keep a
    # track of that tensor, so that later subtracing or the root tracer
    # itself does not create a new proxy for the already observed tensor
    # variable.
    if restore_side_effects:
        prev_side_effects = tx.output.side_effects.clone()

    with autograd_ctx, side_effects_ctx:
        output = f.call_function(tx, args, sub_kwargs)

    if restore_side_effects:
        new_side_effects = tx.output.side_effects.clone()
        prev_side_effects.track_runahead_tensor_and_symvar_side_effects(
            new_side_effects
        )
        tx.output.side_effects = prev_side_effects
    return output


def get_hop_args(
    tx, f, subtracer, sub_args, sub_kwargs, set_subgraph_inputs, description
):
    sub_args_names = maybe_positional_arg_names(f)
    # User mismatch in the number of args. Will eventually lead to an error.
    if sub_args_names is not None and len(sub_args_names) < len(sub_args):
        sub_args_names = None
    args = validate_args_and_maybe_create_graph_inputs(
        sub_args,
        subtracer,
        tx,
        set_subgraph_inputs,
        description,
        sub_args_names,
    )

    validate_args_and_maybe_create_graph_inputs(
        sub_kwargs.values(),
        subtracer,
        tx,
        set_subgraph_inputs="automatic",
        description=description,
    )
    return args


# TODO - The eventual goal is to replace
# speculate_subgraph_with_auto_output_flattening with speculate_subgraph or
# merge them two into one. We are following a staged approach because of
# existing implementation complexity for control flow ops.
def speculate_subgraph_with_auto_output_flattening(
    tx: "InstructionTranslator",
    f: VariableTracker,
    sub_args: Sequence[VariableTracker],
    sub_kwargs: Optional[dict[str, VariableTracker]],
    description: str,
    *,
    # source_target is the .value of HigherOrderOpVariable and is the
    # target of the proxy that we created for the higherOrderOperator.
    source_target: Optional[HigherOrderOperator] = None,
    enable_grad: Optional[bool] = None,
    # TODO - We can probably just make everyone use automatic for wrap_semantics
    set_subgraph_inputs: Literal[
        "automatic", "semi_automatic", "flatten_manual", "manual"
    ] = "automatic",
    restore_side_effects: bool = True,
<<<<<<< HEAD
=======
    # Controls whether to filter aliased intermediates when collecting extra outputs.
    # - True: Filter out intermediates that alias with inputs or outputs (strict, for invoke_subgraph)
    # - False: Allow aliased intermediates (for checkpoint/autograd.Function which get desugared/inlined)
    filter_aliased_intermediates: bool = True,
>>>>>>> 52912cf5680 (Add alias filtering to invoke subgraph)
    # TODO - supports input_mutation and aliasing should be False by default for strictness
    supports_input_mutation: bool = True,
    supports_aliasing: bool = True,
    # Pass in an originating tracer - this is needed for preserving context
    # across fwd-bwd for autograd.Function
    tracer: Optional["torch._dynamo.output_graph.SubgraphTracer"] = None,
) -> tuple[
    VariableTracker,  # output: The VT that Dynamo continues tracing with
    torch.fx.Graph,  # graph: The FX graph representing the subgraph computation
    dict[
        torch.fx.Proxy, torch.fx.Proxy
    ],  # lifted_freevars: Free variables lifted as inputs
    VariableTracker
    | tuple[
        VariableTracker, ...
    ],  # graph_output_vts: Tensor/symint VTs that are actual FX graph outputs
]:
    """
    Speculate subgraph for Higher-Order Operators (HOPs) with automatic output flattening.

    ## Automatic output flattening

    For many HOPs, the representation exists only as a container for the
    subgraph. In later compiler stages or at runtime, the HOP is desugared and
    simply executes the subgraph directly, as if it were inlined. For such hops,
    we follow automatic output flattening.
    For example:
    - invoke_subgraph
    - activation checkpointing (torch.utils.checkpoint.checkpoint)
    - autograd.Function
    - nested_compile_region

    This is in contrast to control flow HOPs which do not follow this desugaring:
    - torch.cond (conditional execution based on predicate)
    - torch.while_loop (iterative execution)
    - torch.map (parallel execution over batch dimension)

    For control flow HOPs, the HOP behavior is fundamentally different from just
    running the body function once.

    ## Key Advantage: Disentangling VTs from Graph Outputs

    Desugaring simplify HOP processing by allowing us to disentangle the output
    variable trackers (VTs) from the HOP subgraph outputs. This mirrors typical
    Dynamo processing where:
    - VTs "run ahead" representing the program state for continued tracing
    - The graph is a side data structure tracking computation seen so far

    This separation is crucial for HOPs with non-proxyable outputs (e.g., custom
    user-defined objects containing tensors). The function may return complex Python
    objects for Dynamo to continue tracing, but only the tensor/symint VTs need to
    be registered as actual FX graph outputs.

    Example:
        class Foo:
            def __init__(self, a, b):
                self.a = a  # tensor
                self.b = b  # tensor

        def gn(x):
            return Foo(torch.sin(x), torch.cos(x))

        result = some_hop(gn, x)  # Returns Foo instance
        out = result.a + result.b  # Dynamo can continue tracing

    Here, `output` VT is a UserDefinedObjectVariable wrapping Foo, but
    `graph_output_vts` contains only the tensor VTs (a and b) that should be
    actual FX graph outputs. This allows Dynamo to continue tracing with the
    Foo object while the graph only needs to output the constituent tensors.

    ## Return Values

    Unlike `speculate_subgraph`, this function returns:
    - output: The VT that Dynamo continues tracing with (may be complex Python objects)
    - graph: The FX graph representing the subgraph computation
    - lifted_freevars: Free variables lifted as inputs to the subgraph
    - graph_output_vts: Only the tensor/symint VTs that are actual FX graph outputs

    The key difference is `graph_output_vts` instead of `treespec`, which gives more
    flexibility for handling non-proxyable outputs.
    """
    if sub_kwargs is None:
        sub_kwargs = {}

<<<<<<< HEAD
    # Compute enable_side_effects_with_extra_outputs from restore_side_effects.
    # When restore_side_effects is False, we allow side effects by returning extra outputs.
    enable_side_effects_with_extra_outputs = not restore_side_effects

=======
>>>>>>> f45792f3
    assert set_subgraph_inputs in {
        "automatic",
        "semi_automatic",
        "flatten_manual",
        "manual",
    }, "Please use one of the supported set_subgraph_inputs options."

    # See NOTE [Temporary argument `set_subgraph_inputs`]
    if sub_kwargs and set_subgraph_inputs != "automatic":
        unimplemented(
            gb_type="invalid set_subgraph_inputs and sub_kwargs settings",
            context=f"set_subgraph_inputs: {set_subgraph_inputs}, sub_kwargs: {sub_kwargs}",
            explanation="`sub_kwargs` cannot be used when `set_subgraph_inputs` is not set to 'automatic'.",
            hints=[
                "Use `set_subgraph_inputs='automatic'` when passing `sub_kwargs`.",
                *graph_break_hints.USER_ERROR,
            ],
        )

    try:
        # ensure guards on args get installed in parent subgraph
        f, sub_args, sub_kwargs = LazyVariableTracker.realize_all(
            (f, sub_args, sub_kwargs),
        )

        with tx.output.subtracer(source_target, tracer, description) as subtracer:
            args = get_hop_args(
                tx, f, subtracer, sub_args, sub_kwargs, set_subgraph_inputs, description
            )

            output = trace_hop_function(
                f,
                tx,
                subtracer,
                enable_grad,
                restore_side_effects,
                args,
                sub_kwargs,
            )

            # NOTE: [Separation of graph outputs and output VTs]
            # In Dynamo (outside of speculate_subgraph), VTs and the graph are
            # separate concepts:
            # - VTs (VariableTrackers) can "run ahead" and continue Dynamo tracing
            # - The graph is just a side data structure tracking computation seen so far
            #
            # This separation is crucial for HOPs with non-proxyable outputs (e.g.,
            # custom user-defined objects containing tensors). The function may return
            # complex Python objects for Dynamo to continue tracing, but only the
            # tensor/symint VTs need to be registered as actual graph outputs.
            #
            # Example:
            #   class Foo:
            #       def __init__(self, a, b):
            #           self.a = a  # tensor
            #           self.b = b  # tensor
            #
            #   def gn(x):
            #       return Foo(torch.sin(x), torch.cos(x))
            #
            # Here, `output` VT is a UserDefinedObjectVariable wrapping Foo, but
            # `graph_output_vts` contains only the tensor VTs (a and b) that should
            # be actual FX graph outputs.
            # Collect only tensor and symint VTs that should be graph outputs.
            # We walk the output structure and extract proxyable VTs.
            graph_output_vts = []

            output_types = (variables.TensorVariable, variables.SymNodeVariable)

            def visit(vt):
                if isinstance(vt, output_types):
                    graph_output_vts.append(vt)

            VariableTracker.visit(visit, output)
            graph_output_vts = tuple(graph_output_vts)

            # NOTE - [Return subgraph intermediates as subgraph outputs]
            # This helps HOPs which allow side effects. Consider the
            # following example
            #
            # def gn(x, z):
            #     o = torch.matmul(x, x) @ x
            #     out = x.sin()
            #     z.append(out)
            #     return torch.cos(torch.sin(o))

            # def fn(x):
            #     z = []
            #     out1 = torch.utils.checkpoint.checkpoint(
            #         gn,
            #         x,
            #         z,
            #         use_reentrant=False,
            #     )
            #     return out1, z[0]
            #
            # In this example, list `z` is in outer scope and gets appended
            # in the subgraph with `out`. But `out` is not an output of the
            # subgraph. This can cause issue because later on when the outer
            # graph returns `z[0]` it needs to have access to the graph node
            # `out`. To solve this problem, we just return all intermediates
            # from the subgraph.

            # TODO - Today this is supported only for AC. AC HOP gets
            # desugared in AOTDispatcher so even though subgraph has extra
            # unused outputs in Dynamo, its ok even if we don't DCE them in
            # Dynamo. As AOTDispatcher desugars/inlines the subgraph, the
            # subgraph boundary disappears. And even for AC, today this only
            # works when the skip_fwd_side_effects_in_bwd_under_checkpoint
            # flag is True, i.e., only when we allow side-effects. But, we
            # want this to be supported for other Hops as well, specifically
            # nested_compile_region and autograd.Function. Today, its safe
            # because we error out on seeing a side-effect.
<<<<<<< HEAD
            enable_side_effects_with_extra_outputs = not restore_side_effects
=======
>>>>>>> 52912cf5680 (Add alias filtering to invoke subgraph)
            if enable_side_effects_with_extra_outputs:
                extra_outputs = _collect_intermediate_outputs(
                    tx, subtracer, graph_output_vts, filter_aliased_intermediates
                )
                graph_output_vts = graph_output_vts + tuple(extra_outputs)

            validate_subgraph_output_types(graph_output_vts)

            # The output proxies might not belong to this SubgraphTracer
            # (if they are free variables that were never lifted)
            # so lift them here.
            # output_proxies = output.as_proxy()
            if isinstance(graph_output_vts, tuple):
                output_proxies = [a.as_proxy() for a in graph_output_vts]
                output_proxies = pytree.tree_map(
                    subtracer.maybe_lift_tracked_freevar_to_input, output_proxies
                )
                output_proxies = tuple(output_proxies)
            else:
                output_proxies = output.as_proxy()
                output_proxies = pytree.tree_map(
                    subtracer.maybe_lift_tracked_freevar_to_input, output_proxies
                )

            tx.output.create_node(
                "output",
                "output",
                (subtracer.create_arg((output_proxies,))),
                {},
            )
            graph = tx.output.graph
            graph.lint()
            lifted_freevars = subtracer.lifted_freevars

            if len(lifted_freevars) > 0:
                move_lifted_freevars_phs_to_end(graph, lifted_freevars)

            check_aliasing_and_input_mutation(
                subtracer,
                graph,
                supports_input_mutation,
                supports_aliasing,
                source_target,
            )
            # Return both the output VT and the graph output VTs separately:
            # - `output`: The VT that Dynamo continues tracing with (may be
            #   complex Python objects, tuples, dicts, etc.)
            # - `graph`: The FX graph representing the subgraph computation
            # - `lifted_freevars`: Free variables lifted as inputs to the subgraph
            # - `graph_output_vts`: Only the tensor/symint VTs that are actual
            #   FX graph outputs (basically the vts associated with graph outputs)
            return (
                output,
                graph,
                lifted_freevars,
                graph_output_vts,
            )
    except Unsupported as ex:
        f_name = f"{type(f).__name__}"
        if isinstance(f, UserFunctionVariable):
            f_name = f.get_name()
        msg = (
            f"speculate_subgraph: while introspecting {description}, we were unable "
            f"to trace function `{f_name}` into a single graph. This means "
            f"that Dynamo was unable to prove safety for this API and will "
            f"fall back to eager-mode PyTorch, which could lead to a slowdown."
        )
        log.info(msg)
        log.info(ex)  # noqa: G200
        raise ex


# See NOTE [HigherOrderOperator tracing design] for details of the design
def speculate_subgraph(
    tx,
    f,
    sub_args,
    sub_kwargs,
    description,
    *,
    # source_target is the .value of HigherOrderOpVariable and is the
    # target of the proxy that we created for the higherOrderOperator.
    source_target=None,
    always_restore=False,
    enable_grad=None,
    # NOTE [argument `set_subgraph_inputs`]
    # set_subgraph_inputs controls what how to construct subgraphs' placeholders from sub_args.
    # 1. if your HOP supports arbitrary inputs, use set_subgraph_inputs="automatic" (most recommended).
    # 2. if your HOP supports only Tensor and symnode inputs, use set_subgraph_inputs="flatten_manual" (recommended).
    # If sub_args contain Pytree structure (e.g. dict/list/tuple/set), the sub_args will be flattened first.
    # Then the flattened args are manually set as subgraph's placeholders.
    # 3. if your HOP must preserve inputs that are not tensor or symnode as placeholders e.g. AutogradFunctionContextVariable
    # use set_subgraph_inputs="manual" (not recommended). We do not recommend it in general because it has the
    # restriction that user need to manually control how to create placeholders and VariableTrackers for the args.
    set_subgraph_inputs="automatic",
    restore_side_effects=True,
    filter_aliased_intermediates=False,
    should_flatten_outputs=False,
    # if should_flatten_outputs is True, `remove_consts_from_outputs` remove the
    # const outputs from the subgraph output.
    remove_consts_from_outputs=True,
    # TODO - supports input_mutation and aliasing should be False by default for strictness
    supports_input_mutation=True,
    supports_aliasing=True,
    # Pass in an originating tracer - this is needed for preserving context
    # across fwd-bwd for autograd.Function
    tracer=None,
):
    if sub_kwargs is None:
        sub_kwargs = {}

    assert set_subgraph_inputs in {
        "automatic",
        "semi_automatic",
        "flatten_manual",
        "manual",
    }, "Please use one of the supported set_subgraph_inputs options."

    # See NOTE [Temporary argument `set_subgraph_inputs`]
    if sub_kwargs and set_subgraph_inputs != "automatic":
        unimplemented(
            gb_type="invalid set_subgraph_inputs and sub_kwargs settings",
            context=f"set_subgraph_inputs: {set_subgraph_inputs}, sub_kwargs: {sub_kwargs}",
            explanation="`sub_kwargs` cannot be used when `set_subgraph_inputs` is not set to 'automatic'.",
            hints=[
                "Use `set_subgraph_inputs='automatic'` when passing `sub_kwargs`.",
                *graph_break_hints.USER_ERROR,
            ],
        )

    try:
        # ensure guards on args get installed in parent subgraph
        f, sub_args, sub_kwargs = LazyVariableTracker.realize_all(
            (f, sub_args, sub_kwargs),
        )

        with tx.output.subtracer(source_target, tracer, description) as subtracer:
            args = get_hop_args(
                tx, f, subtracer, sub_args, sub_kwargs, set_subgraph_inputs, description
            )

            output = trace_hop_function(
                f,
                tx,
                subtracer,
                enable_grad,
                restore_side_effects,
                args,
                sub_kwargs,
            )

            treespec = None
            masks_to_filter_const_values = None
            const_values = None
            if should_flatten_outputs:
                from torch._dynamo.external_utils import filter_out_const_values

                # Flatten the speculated subgraph output.
                output, treespec = _make_inlined(tx, pytree.tree_flatten)(
                    output
                ).unpack_var_sequence(tx)

                # Actually, transform the list (returned by flatten) into a tuple
                # for dynamo consistency.
                output = BuiltinVariable(tuple).call_function(tx, [output], {})

                if remove_consts_from_outputs:
                    # Filter out the constants and save them into a spec. Filtering
                    # out constants makes the graph simpler for the backends. We
                    # need to ensure that after unflattening the constants are
                    # inserted back at the right positions for the Dynamo tracing to
                    # continue. This is done by filter_const_spec
                    output_proxies = output.as_proxy()
                    masks_to_filter_const_values = pytree.tree_map(
                        lambda x: not isinstance(x, torch.fx.Proxy), output_proxies
                    )
                    const_values = pytree.tree_map(
                        lambda x: None if isinstance(x, torch.fx.Proxy) else x,
                        output_proxies,
                    )
                    output = _make_inlined(tx, filter_out_const_values)(
                        output, masks_to_filter_const_values
                    )

            # TODO - clean up num_intermediate_nodes_as_outputs - we do not need
            # after AC moved to auto_output_flattening
            num_intermediate_nodes_as_outputs = 0
            # Register output to graph
            # Modeled off of compile_and_call_fx_graph
            # TODO: support pytree output
            # We check always_restore because we dont use the output or side effects of always_restore code,
            # like bwd.
            if always_restore:
                # Nothing left to do here
                return (
                    (
                        output,
                        OutputSpec(
                            treespec,
                            masks_to_filter_const_values,
                            const_values,
                            num_intermediate_nodes_as_outputs,
                        ),
                    ),
                    tx.output.graph,
                    subtracer.lifted_freevars,
                )
            else:
                validate_subgraph_output_types(output)

                # The output proxies might not belong to this SubgraphTracer
                # (if they are free variables that were never lifted)
                # so lift them here.
                output_proxies = output.as_proxy()
                output_proxies = pytree.tree_map(
                    subtracer.maybe_lift_tracked_freevar_to_input, output_proxies
                )

                tx.output.create_node(
                    "output",
                    "output",
                    (subtracer.create_arg((output_proxies,))),
                    {},
                )
                graph = tx.output.graph
                graph.lint()
                lifted_freevars = subtracer.lifted_freevars

                if len(lifted_freevars) > 0:
                    move_lifted_freevars_phs_to_end(graph, lifted_freevars)

                check_aliasing_and_input_mutation(
                    subtracer,
                    graph,
                    supports_input_mutation,
                    supports_aliasing,
                    source_target,
                )

                return (
                    (
                        output,
                        OutputSpec(
                            treespec,
                            masks_to_filter_const_values,
                            const_values,
                            num_intermediate_nodes_as_outputs,
                        ),
                    ),
                    graph,
                    lifted_freevars,
                )

    except Unsupported as ex:
        f_name = f"{type(f).__name__}"
        if isinstance(f, UserFunctionVariable):
            f_name = f.get_name()
        msg = (
            f"speculate_subgraph: while introspecting {description}, we were unable "
            f"to trace function `{f_name}` into a single graph. This means "
            f"that Dynamo was unable to prove safety for this API and will "
            f"fall back to eager-mode PyTorch, which could lead to a slowdown."
        )
        log.info(msg)
        log.info(ex)  # noqa: G200
        raise ex


def make_attr(tx: "InstructionTranslator", name):
    node = tx.output.create_proxy(
        "get_attr",
        name,
        (),
        {},
    )
    return node


class TorchHigherOrderOperatorVariable(VariableTracker):
    def __init__(
        self, value: HigherOrderOperator, source: Optional[Source] = None, **kwargs
    ) -> None:
        super().__init__(**kwargs)
        self.value = value
        self.source = source

    @staticmethod
    def make(value, source=None, **kwargs):
        variable_class = _hop_name_to_variable_class.get(value.__name__)
        if variable_class is not None:
            return variable_class(value, source, **kwargs)

        from torch._higher_order_ops import BaseHOP

        if isinstance(value, BaseHOP):
            return BaseHOPVariable(value, source, **kwargs)
        unimplemented(
            gb_type="unsupported HigherOrderOperator",
            context=str(value),
            explanation=f"Unable to create higher order operator variable for {value.__name__}.",
            hints=[
                *graph_break_hints.DYNAMO_BUG,
            ],
        )

    def call_function(
        self,
        tx: "InstructionTranslator",
        args: Sequence[VariableTracker],
        kwargs: dict[str, VariableTracker],
    ) -> VariableTracker:
        from .torch_function import can_dispatch_torch_function, dispatch_torch_function

        if can_dispatch_torch_function(tx, args, kwargs):
            return dispatch_torch_function(tx, self, args, kwargs)

        return self._call_function(tx, args, kwargs)

    def _call_function(
        self,
        tx: "InstructionTranslator",
        args: Sequence[VariableTracker],
        kwargs: dict[str, VariableTracker],
    ) -> VariableTracker:
        unimplemented(
            gb_type="unsupported HigherOrderOperator function call",
            context=str(self.value),
            explanation=f"Unable to trace calling higher order operator variable for {self.value.__name__}.",
            hints=[
                *graph_break_hints.DYNAMO_BUG,
            ],
        )

    def as_python_constant(self):
        return self.value


class CustomFunctionHigherOrderOperatorVariable(TorchHigherOrderOperatorVariable):
    """
    Wraps torch._functorch.autograd_function.custom_function_call
    """

    def _call_function(
        self,
        tx: "InstructionTranslator",
        args: "list[VariableTracker]",
        kwargs: "dict[str, VariableTracker]",
    ) -> "VariableTracker":
        return torch._dynamo.variables.UserMethodVariable(
            self.value.__call__.__func__,
            torch._dynamo.variables.UserDefinedObjectVariable(
                self.value, source=self.source
            ),
            source=AttrSource(self.source, "__call__"),
        ).call_function(tx, args, kwargs)


class CondHigherOrderVariable(TorchHigherOrderOperatorVariable):
    supports_input_mutation = False
    supports_aliasing = False

    @raise_hard_error_if_graph_break(
        reason="Cond doesn't work unless it is captured completely with torch.compile."
    )
    def _call_function(
        self,
        tx: "InstructionTranslator",
        args: "list[VariableTracker]",
        kwargs: "dict[str, VariableTracker]",
    ) -> "VariableTracker":
        from . import ListVariable, TensorVariable

        args, kwargs = LazyVariableTracker.realize_all((args, kwargs))

        for i, k in enumerate(["pred", "true_fn", "false_fn", "operands"]):
            if v := kwargs.pop(k, None):
                assert i == len(args), (
                    "did not provide the right number of non-keyword args"
                )
                args.append(v)

        # TODO(voz): Support fake tensor dispatch for recursive
        # ops - see torch/dispatch/_dispatcher.py
        if len(args) != 4 or kwargs:
            unimplemented(
                gb_type="torch.cond: improper args/kwargs",
                context=f"args: {args}, kwargs: {kwargs}",
                explanation=f"torch.cond expects 4 positional arguments (got {len(args)}) "
                f"and no keyword arguments (got {len(kwargs)}) "
                "Usage: cond(pred, cond_fn, body_fn, operands)",
                hints=[
                    *graph_break_hints.USER_ERROR,
                ],
            )

        # Specialize into one of the branches since pred is constant
        pred, true_fn, false_fn, operands = args
        if type(args[0]) is ConstantVariable:
            warnings.warn(
                "Pred is a Python constant. When used with torch.cond, it specializes on one of the branches."
                " If you want torch.cond to preserve two branches, please make the predicate a boolean tensor or a SymBool.",
                UserWarning,
            )
            if pred.as_python_constant():
                return true_fn.call_function(tx, operands.unpack_var_sequence(tx), {})
            else:
                return false_fn.call_function(tx, operands.unpack_var_sequence(tx), {})

        # predicate
        if type(pred) not in (ConstantVariable, TensorVariable, SymNodeVariable):
            unimplemented(
                gb_type="torch.cond: improper predicate",
                context=str(pred),
                explanation="Expected `pred` to be a bool or a boolean tensor with a single item "
                f"but got {str(type(pred))} with original python type {str(pred.python_type())}.",
                hints=[
                    *graph_break_hints.USER_ERROR,
                ],
            )

        # operands
        if not isinstance(operands, (ListVariable, TupleVariable)):
            unimplemented(
                gb_type="torch.cond: improper operands",
                context=str(operands),
                explanation="Expected `operands` to be a list/tuple "
                f"but got {operands.python_type()}.",
                hints=[
                    *graph_break_hints.USER_ERROR,
                ],
            )

        operands_seq = operands.unpack_var_sequence(tx)
        if not only_consist_of(
            operands, (TensorVariable, ConstantVariable, SymNodeVariable)
        ):
            unimplemented(
                gb_type="torch.cond: improper operands contents",
                context=str(operands),
                explanation="Expected `operands` to be a list/tuple of pytrees that only consists of tensor leaves.",
                hints=[
                    *graph_break_hints.USER_ERROR,
                ],
            )

        # branches
        _check_supported_callable_arg(tx, true_fn, "true_fn")
        _check_supported_callable_arg(tx, false_fn, "false_fn")

        # Our strategy for tracing the true/false branches of cond
        # are to checkpoint our graphstate, run the true branch,
        # roll it back to the checkpoint, and run the false
        # branch, and then merge the graphstates.  Well, perhaps
        # "merge" is too strong a word: we mostly assert that
        # the resulting graphstates have to be the same.
        #
        # We only permit guards to diverge (we union the guards from
        # both branches).  In particular, this means that side
        # effects are NOT permitted inside true/false branches; this
        # would be difficult to implement, because of the path
        # explosion problem.

        def speculate_branch(branch):
            # NB: 0 is predicate
            ix = 1 if branch else 2
            # TODO: Support kwargs
            (
                (ret_val, ret_spec),
                ret_graph,
                ret_lifted_freevars,
            ) = speculate_subgraph(
                tx,
                args[ix],
                operands_seq,
                {},
                "cond",
                source_target=self.value,
                should_flatten_outputs=True,
                # TODO - removing consts from control flow ops need more work
                remove_consts_from_outputs=False,
                supports_input_mutation=self.supports_input_mutation,
                supports_aliasing=self.supports_aliasing,
            )

            # need to ensure we increase epoch so we don't memoize unbacked bindings
            # across different subgraphs which can interfere with runtime assertion
            # generation.
            tx.fake_mode.epoch += 1

            if not only_consist_of(ret_val, (TensorVariable, ConstantVariable)):
                unimplemented(
                    gb_type="torch.cond: unsupported branch return type",
                    context=str(ret_val),
                    explanation="Expected branches to return a possibly nested pytree of tensors or constant ints.",
                    hints=[
                        *graph_break_hints.USER_ERROR,
                    ],
                )
            for ret in ret_val.unpack_var_sequence(tx):
                if isinstance(ret, ConstantVariable) and ret.python_type() is not int:
                    unimplemented(
                        gb_type="torch.cond: unsupported branch return type (constant non-int)",
                        context=str(ret_val),
                        explanation="Constants returned from branches must be ints.",
                        hints=[
                            *graph_break_hints.USER_ERROR,
                        ],
                    )
            return ret_val, ret_spec, ret_graph, ret_lifted_freevars

        (true_r, true_spec, true_graph, true_lifted_freevars) = speculate_branch(True)
        true_nn_modules = dict(tx.output.nn_modules)

        (
            false_r,
            false_spec,
            false_graph,
            false_lifted_freevars,
        ) = speculate_branch(False)
        false_nn_modules = dict(tx.output.nn_modules)

        same_spec = _make_inlined(tx, pytree.TreeSpec.__eq__)(
            true_spec.treespec, false_spec.treespec
        ).as_python_constant()
        # 3.14: NotImplemented cannot be converted to bool
        if same_spec is not NotImplemented and not same_spec:
            unimplemented(
                gb_type="torch.cond: differing branch outputs",
                context=f"true_spec: {true_spec.treespec}, false_spec: {false_spec.treespec}, same_spec: {same_spec}",
                explanation="Expected branches to return the same pytree structure.",
                hints=[
                    *graph_break_hints.USER_ERROR,
                ],
            )

        (
            true_graph,
            false_graph,
            true_shared,
            _false_shared,
            unique_true,
            unique_false,
        ) = _merge_graph_inputs(
            true_graph,
            true_lifted_freevars,
            "true_branch",
            false_graph,
            false_lifted_freevars,
            "false_branch",
        )

        true_name = tx.output.install_subgraph(
            "cond_true",
            torch.fx.GraphModule(true_nn_modules, true_graph),
        )
        false_name = tx.output.install_subgraph(
            "cond_false",
            torch.fx.GraphModule(false_nn_modules, false_graph),
        )

        true_node = make_attr(tx, true_name)
        false_node = make_attr(tx, false_name)

        p_args = (
            pred.as_proxy(),
            true_node,
            false_node,
            # We pick true_shared but it shouldn't matter
            tuple(true_shared + unique_true + unique_false),
        )

        return _call_function_and_unflatten_output(
            tx,
            torch.ops.higher_order.cond,
            p_args,
            {},
            None,
            true_spec,
            true_r,
        )


class CallTorchbindHigherOrderVariable(TorchHigherOrderOperatorVariable):
    def __init__(self, hop, source, script_obj_var, method_name) -> None:
        super().__init__(hop, source)
        self.script_obj_var = script_obj_var
        self.method_name = method_name

    def _call_function(
        self,
        tx: "InstructionTranslator",
        args: list[VariableTracker],
        kwargs: dict[str, VariableTracker],
    ) -> VariableTracker:
        from .builder import wrap_fx_proxy

        args, kwargs = LazyVariableTracker.realize_all((args, kwargs))

        args_proxy = [arg.as_proxy() for arg in args]
        kwargs_proxy = {k: v.as_proxy() for k, v in kwargs.items()}
        return wrap_fx_proxy(
            tx=tx,
            proxy=tx.output.create_proxy(
                "call_function",
                self.value,
                args=tuple(
                    [self.script_obj_var.as_proxy(), self.method_name] + args_proxy
                ),
                kwargs=kwargs_proxy,
            ),
        )


def validate_subgraph_output_types(output: VariableTracker):
    """Verify that that the output of the subgraph is a tensor,
    int, bool, SymBool, or SymInt.
    """
    from . import TensorVariable

    if non_tensor_output := find_mismatched_vars(
        output, TensorVariable, allow_none=True
    ):
        for out in non_tensor_output:
            if (
                isinstance(out, SymNodeVariable) and out.python_type() in (int, bool)
            ) or (
                isinstance(out, ConstantVariable) and out.python_type() in (int, bool)
            ):
                continue
            unimplemented(
                gb_type="HOP body output unsupported",
                context=f"non-tensor outputs: {non_tensor_output}",
                explanation="HigherOrderOperator body's output must consist of tensors or ints/bools only "
                f"but got {out.python_type()}.",
                hints=[
                    *graph_break_hints.USER_ERROR,
                ],
            )


class WhileLoopHigherOrderVariable(TorchHigherOrderOperatorVariable):
    supports_input_mutation = False
    supports_aliasing = False

    @raise_hard_error_if_graph_break(
        reason="while_loop doesn't work unless it is captured completely with torch.compile."
    )
    def _call_function(
        self,
        tx: "InstructionTranslator",
        args: list[VariableTracker],
        kwargs: dict[str, VariableTracker],
    ) -> VariableTracker:
        return _call_while_loop(self, tx, args, kwargs, stack_output=False)


class WhileLoopStackOutputHigherOrderVariable(TorchHigherOrderOperatorVariable):
    supports_input_mutation = False
    supports_aliasing = False

    @raise_hard_error_if_graph_break(
        reason="while_loop_stack_output doesn't work unless it is captured completely with torch.compile."
    )
    def _call_function(
        self,
        tx: "InstructionTranslator",
        args: list[VariableTracker],
        kwargs: dict[str, VariableTracker],
    ) -> VariableTracker:
        return _call_while_loop(self, tx, args, kwargs, stack_output=True)


class AssociativeScanHigherOrderVariable(TorchHigherOrderOperatorVariable):
    supports_input_mutation = False
    supports_aliasing = False

    @raise_hard_error_if_graph_break(
        reason="associative_scan must be captured completely with torch.compile."
    )
    def _call_function(
        self,
        tx: "InstructionTranslator",
        args: list[VariableTracker],
        kwargs: dict[str, VariableTracker],
    ) -> VariableTracker:
        from torch._higher_order_ops.utils import first_slice_copy

        args, kwargs = LazyVariableTracker.realize_all((args, kwargs))

        def arg_extractor(combine_fn, xs, additional_inputs):
            return combine_fn, xs, additional_inputs

        combine_fn, xs, additional_inputs = arg_extractor(*args, **kwargs)

        if args[0].python_type() is functools.partial:
            # This is the standard case when the user calls the frontend
            # and the frontend invokes dynamo
            if len(args) != 2:
                unimplemented(
                    gb_type="torch.associative_scan: improper args",
                    context=f"args: {args}",
                    explanation=f"torch.associative_scan expects 2 positional arguments (got {len(args)}) "
                    "Usage: associative_scan(combine_fn, xs)",
                    hints=[
                        *graph_break_hints.USER_ERROR,
                    ],
                )

            xs_treespec = args[0].keywords["spec"]

            # combine_fn input check
            # We need to get the pure combine_fn from the functools.partial
            _check_supported_callable_arg(
                tx, combine_fn.keywords["combine_fn"], "combine_fn"
            )
        else:
            # This case is hit during re-tracing, for example in export tests
            # In this case, the combine_fn is a callable and not a functools.partial
            xs_treespec = _make_inlined(tx, pytree.tree_structure)(xs)

            _check_supported_callable_arg(tx, combine_fn, "combine_fn")

        # xs input check
        if not isinstance(xs, (ListVariable, TupleVariable)):
            unimplemented(
                gb_type="torch.associative_scan: improper xs",
                context=str(xs),
                explanation=f"Expected xs to be a list/tuple but got {xs.python_type()}",
                hints=[
                    *graph_break_hints.DYNAMO_BUG,
                ],
            )
        xs_vars = xs.unpack_var_sequence(tx)
        _check_all_tensorvariable(xs_vars)

        # additional_inputs input check
        if not isinstance(additional_inputs, (ListVariable, TupleVariable)):
            unimplemented(
                gb_type="torch.associative_scan: improper additional_inputs",
                context=str(additional_inputs),
                explanation=f"Expected additional_inputs to be a list/tuple but got {additional_inputs.python_type()}",
                hints=[
                    *graph_break_hints.DYNAMO_BUG,
                ],
            )
        additional_inputs_vars = additional_inputs.unpack_var_sequence(tx)
        _check_all_tensorvariable(additional_inputs_vars)

        scan_length = get_fake_value(xs_vars[0].as_proxy().node, tx).size()[0]
        if scan_length == 0:
            unimplemented(
                gb_type="torch.associative_scan: zero-sized tensor",
                context=str(xs_vars[0]),
                explanation="associative_scan() operator doesn't support zero-sized tensors during tracing.",
                hints=[
                    *graph_break_hints.USER_ERROR,
                ],
            )

        # Trace the subgraph
        # The sub_args is a slice of original input, e.g. if input.size is (3, 4), and scan dim=0
        # the sub_args shape will be (4, ).
        with discard_graph_changes(tx):
            sub_args = [
                _make_inlined(tx, first_slice_copy)(leaf)
                for leaf in itertools.chain(xs_vars, xs_vars)
            ]
            sub_args_additional_inputs = [
                t.call_method(tx, "clone", args=(), kwargs={})
                for t in additional_inputs_vars
            ]

        sub_args = sub_args + sub_args_additional_inputs
        (
            (combine_result, _combine_spec),
            combine_graph,
            combine_lifted_freevars,
        ) = speculate_subgraph(
            tx,
            combine_fn,
            sub_args,
            sub_kwargs={},
            description="associative_scan_combine_fn",
            source_target=self.value,
            set_subgraph_inputs="flatten_manual",
            supports_input_mutation=self.supports_input_mutation,
            supports_aliasing=self.supports_aliasing,
        )

        # Ensure that the output of scan is a flattened list of elements,
        # because downstream operations assume that the output of HOPs
        # is flattened
        output_node = combine_graph.find_nodes(op="output")[0]
        output_node.args = (pytree.tree_leaves(output_node.args),)
        combine_graph.lint()

        # Collect the results from the combine_fn
        results, _combine_treespec = _make_inlined(tx, pytree.tree_flatten)(
            combine_result
        ).unpack_var_sequence(tx)

        # Check whether the combine_fn returns one child tree for the output.
        if _combine_treespec.as_python_constant().num_leaves < 1:
            unimplemented(
                gb_type="torch.associative_scan: combine_fn improper number of leaves",
                context=str(_combine_treespec.as_python_constant()),
                explanation="combine_fn needs to produce one pytree for the output "
                f"but combine_fn produces the pytree {_combine_treespec.as_python_constant()}.",
                hints=[
                    *graph_break_hints.USER_ERROR,
                ],
            )

        # Check whether the outs produced by combine_fn has the same treespec as xs
        # We need to have this check this way, because in case init is a TreeSpec and carry
        # but carry is only a LeafSpec, these two cannot be compared correctly.
        if (
            xs_treespec.as_python_constant().is_leaf()
            != _combine_treespec.as_python_constant().is_leaf()
        ) or not _make_inlined(tx, pytree.TreeSpec.__eq__)(
            xs_treespec, _combine_treespec
        ).as_python_constant():
            unimplemented(
                gb_type="torch.associative_scan: mismatched input/output tree structure",
                context=f"xs: {xs_treespec.as_python_constant()}, output: {_combine_treespec.as_python_constant()}",
                explanation="The tree structure of the xs and the outs of the combine_fn are are expected to be identical, but got "
                f"xs: {xs_treespec.as_python_constant()} vs output: {_combine_treespec.as_python_constant()}.",
                hints=[
                    *graph_break_hints.USER_ERROR,
                ],
            )

        # We set include contiguity=False because we have vmap x HOP tests, where if
        # include_contiguity=True will call t.is_contiguous inside of vmap and get an error
        # "querying is_contiguous inside of vmap for memory_format other than
        # torch.contiguous_format is not yet implemented". This is okay because stride
        # is still checked.
        check_meta_consistency_vt(
            [_make_inlined(tx, first_slice_copy)(t) for t in xs_vars],
            results.items,
            "initial_xs",
            "combine_fn_output",
            include_contiguity=False,
        )

        combine_gm = torch.fx.GraphModule(dict(tx.output.nn_modules), combine_graph)
        combine_freevars_proxy = tuple(combine_lifted_freevars.keys())

        # Compute the proxies for the input check
        proxy_vars_inputcheck = (
            tuple(sarg.as_proxy() for sarg in sub_args) + combine_freevars_proxy
        )

        from torch._higher_order_ops.utils import _maybe_fake_tracing
        from torch._inductor.utils import is_pointwise_use

        with tx.fake_mode:
            sub_args_fake = [
                (
                    leaf.node.meta["example_value"].clone()
                    if hasattr(leaf.node.meta["example_value"], "clone")
                    else leaf.node.meta["example_value"]
                )
                for leaf in pytree.tree_leaves(proxy_vars_inputcheck)
            ]
            pre_dispatch = False

            fx = _maybe_fake_tracing(
                combine_gm, sub_args_fake, pre_dispatch=pre_dispatch
            )

            for node in fx.graph.nodes:
                # Check that the combine_fn is pointwise, if combine_mode='pointwise'
                if not all(
                    is_pointwise_use(use) or use.op == "output" for use in node.users
                ):
                    raise RuntimeError(
                        "For combine_mode='pointwise', the combine_fn needs to be pointwise"
                    )

        combine_fn_name = tx.output.install_subgraph(
            "associative_scan_combine_fn", combine_gm
        )

        # Compute the proxies
        xs_proxy = xs.as_proxy()
        combine_freevars_proxy = tuple(combine_lifted_freevars.keys())
        additional_inputs_proxy = additional_inputs.as_proxy() + combine_freevars_proxy

        p_args = (
            make_attr(tx, combine_fn_name),
            xs_proxy,
            additional_inputs_proxy,
        )

        return _call_function_and_unflatten_output(
            tx,
            torch.ops.higher_order.associative_scan,
            p_args,
            {},
            None,
            OutputSpec(xs_treespec),
            None,
        )


class ScanHigherOrderVariable(TorchHigherOrderOperatorVariable):
    supports_input_mutation = False
    supports_aliasing = False

    @raise_hard_error_if_graph_break(
        reason="scan must be captured completely with torch.compile."
    )
    def _call_function(
        self,
        tx: "InstructionTranslator",
        args: list[VariableTracker],
        kwargs: dict[str, VariableTracker],
    ) -> VariableTracker:
        from torch._higher_order_ops.scan import _extract_carry_and_out
        from torch._higher_order_ops.utils import first_slice_copy

        args, kwargs = LazyVariableTracker.realize_all((args, kwargs))

        # combine_fn input check
        def _check_combine_fn_is_normalized(combine_fn_var):
            if not isinstance(
                combine_fn_var,
                (
                    variables.nn_module.NNModuleVariable,
                    variables.nn_module.UnspecializedNNModuleVariable,
                    variables.FunctoolsPartialVariable,
                ),
            ):
                unimplemented(
                    gb_type="torch.scan: improper combine_fn",
                    context=str(combine_fn_var),
                    explanation="Expected combine_fn to be wrapped as functools.partial in scan user-facing api "
                    f"or a graph module if we're re-exporting but got {combine_fn_var.python_type()}.",
                    hints=[
                        *graph_break_hints.DIFFICULT,
                    ],
                )
            return isinstance(
                combine_fn_var,
                (
                    variables.nn_module.NNModuleVariable,
                    variables.nn_module.UnspecializedNNModuleVariable,
                ),
            )

        def arg_extractor(combine_fn, init, xs, additional_inputs):
            return combine_fn, init, xs, additional_inputs

        combine_fn, init, xs, additional_inputs = arg_extractor(*args, **kwargs)
        init_vars = init.unpack_var_sequence(tx)
        xs_vars = xs.unpack_var_sequence(tx)
        additional_inputs_vars = additional_inputs.unpack_var_sequence(tx)

        # combine_fn input check
        combine_fn_is_normalized = _check_combine_fn_is_normalized(combine_fn)
        if combine_fn_is_normalized:
            combine_gm = combine_fn.value
            assert isinstance(combine_gm, torch.fx.GraphModule), (
                combine_fn,
                combine_gm,
            )
        else:
            # combine_fn input check
            # We need to get the pure combine_fn from the functools.partial
            _check_supported_callable_arg(
                tx, combine_fn.keywords["combine_fn"], "combine_fn"
            )
        # xs input check
        if not isinstance(xs, (ListVariable, TupleVariable)):
            unimplemented(
                gb_type="torch.scan: improper xs",
                context=str(xs),
                explanation=f"Expected xs to be a list/tuple but got {xs.python_type()}",
                hints=[
                    *graph_break_hints.DYNAMO_BUG,
                ],
            )
        # init input check
        if not isinstance(init, (ListVariable, TupleVariable)):
            unimplemented(
                gb_type="torch.scan: improper init",
                context=str(init),
                explanation=f"Expected init to be a list/tuple with at least one element but got {init.python_type()}",
                hints=[
                    *graph_break_hints.DYNAMO_BUG,
                ],
            )

        if len(init_vars) == 0:
            unimplemented(
                gb_type="torch.scan: no init leaves",
                context="",
                explanation="Expected init leaves.",
                hints=[
                    *graph_break_hints.DYNAMO_BUG,
                ],
            )

        # additional_inputs input check
        if not isinstance(additional_inputs, (ListVariable, TupleVariable)):
            unimplemented(
                gb_type="torch.scan: improper additional_inputs",
                context=str(additional_inputs),
                explanation=f"Expected additional_inputs to be a list/tuple but got {additional_inputs.python_type()}",
                hints=[
                    *graph_break_hints.DYNAMO_BUG,
                ],
            )
        # scan_length check
        scan_length = get_fake_value(xs_vars[0].as_proxy().node, tx).size()[0]
        if scan_length == 0:
            unimplemented(
                gb_type="torch.scan: zero-sized tensor",
                context=str(xs_vars[0]),
                explanation="associative_scan() operator doesn't support zero-sized tensors during tracing.",
                hints=[
                    *graph_break_hints.USER_ERROR,
                    *graph_break_hints.SUPPORTABLE,
                ],
            )
        _check_all_tensorvariable(init_vars)
        _check_all_tensorvariable(xs_vars)
        _check_all_tensorvariable(additional_inputs_vars)

        with discard_graph_changes(tx):
            sub_args_init = [
                ini.call_method(tx, "clone", args=(), kwargs={}) for ini in init_vars
            ]
            # The sub_args_inp is a slice of original input, e.g. if input.size is (3, 4), and scan dim=0
            # the sub_args_inp shape will be (4, ).
            sub_args_inp = [_make_inlined(tx, first_slice_copy)(inp) for inp in xs_vars]
            sub_args_additional_inputs = [
                t.call_method(tx, "clone", args=(), kwargs={})
                for t in additional_inputs_vars
            ]

        sub_args = sub_args_init + sub_args_inp + sub_args_additional_inputs
        (
            (combine_result, _combine_spec),
            combine_graph,
            combine_lifted_freevars,
        ) = speculate_subgraph(
            tx,
            combine_fn,
            sub_args,
            sub_kwargs={},
            description="scan_combine_fn",
            source_target=self.value,
            set_subgraph_inputs="flatten_manual",
            supports_input_mutation=self.supports_input_mutation,
            supports_aliasing=self.supports_aliasing,
        )

        # Ensure that the output of scan is a flattened list of elements,
        # because downstream operations assume that the output of HOPs
        # is flattened
        output_node = combine_graph.find_nodes(op="output")[0]
        output_node.args = (pytree.tree_leaves(output_node.args),)
        combine_graph.lint()
        combine_freevars_proxy = list(combine_lifted_freevars.keys())
        combine_result_vars = combine_result.unpack_var_sequence(tx)

        if combine_fn_is_normalized:
            carry_vars, out_vars = _extract_carry_and_out(
                combine_result_vars, len(init_vars)
            )
        else:
            if len(combine_result_vars) != 2:
                unimplemented(
                    gb_type="torch.scan: improper combine_fn number of returns",
                    context=str(combine_result_vars),
                    explanation=f"Expect combine_fn to return a tuple (next_carry, y) but got {combine_result_vars}.",
                    hints=[
                        *graph_break_hints.USER_ERROR,
                    ],
                )
            carry_tree, out_vars = combine_result_vars
            carry_vars, _ = _make_inlined(tx, pytree.tree_flatten)(
                carry_tree
            ).unpack_var_sequence(tx)
            carry_vars = carry_vars.unpack_var_sequence(tx)
            out_vars = _make_inlined(tx, pytree.tree_leaves)(
                out_vars
            ).unpack_var_sequence(tx)

            # additional output checking
            _combine_spec = OutputSpec(
                _make_inlined(tx, pytree.tree_structure)(combine_result)
            )

            check_meta_consistency_vt(
                init_vars,
                carry_vars,
                "init",
                "carry",
            )

        # Check meta data of carries and inits. If we pass this stage, we are sure that the init and carries
        # have the same tree structure.
        # We set include contiguity=False because we have vmap x HOP tests, where if
        # include_contiguity=True will call t.is_contiguous inside of vmap and get an error
        # "querying is_contiguous inside of vmap for memory_format other than
        # torch.contiguous_format is not yet implemented". This is okay because stride
        # is still checked.
        check_meta_consistency_vt(
            init_vars,
            carry_vars,
            "init",
            "carry",
            include_contiguity=False,
        )

        xs_proxy = xs.as_proxy()
        init_proxy = init.as_proxy()
        additional_inputs_proxy = list(additional_inputs.as_proxy()) + list(
            combine_freevars_proxy
        )

        combine_gm = torch.fx.GraphModule(dict(tx.output.nn_modules), combine_graph)
        combine_fn_name = tx.output.install_subgraph("scan_combine_fn", combine_gm)

        p_args = (
            make_attr(tx, combine_fn_name),
            init_proxy,
            xs_proxy,
            additional_inputs_proxy,
        )

        return _call_function_and_unflatten_output(
            tx,
            torch.ops.higher_order.scan,
            p_args,
            {},
            None,
            _combine_spec,
            None,
        )


def non_single_tensor_return_unsupported(api, ret):
    from . import TensorVariable

    if not isinstance(ret, TensorVariable):
        unimplemented(
            gb_type="non-single Tensor return unsupported",
            context=f"api: {api}, ret: {ret}",
            explanation=f"{api} over function that returns something other than one Tensor.",
            hints=[],
        )


class MapHigherOrderVariable(TorchHigherOrderOperatorVariable):
    supports_input_mutation = False
    supports_aliasing = False

    @raise_hard_error_if_graph_break(
        reason="map doesn't work unless it is captured completely with torch.compile."
    )
    def _call_function(
        self,
        tx: "InstructionTranslator",
        args: list[VariableTracker],
        kwargs: dict[str, VariableTracker],
    ) -> VariableTracker:
        args, kwargs = LazyVariableTracker.realize_all((args, kwargs))

        if len(kwargs) > 0:
            unimplemented(
                gb_type="torch.map: kwargs not supported",
                context=f"args: {args}, kwargs: {kwargs}",
                explanation=f"torch.map expects no keyword arguments (got {len(kwargs)})",
                hints=[
                    *graph_break_hints.USER_ERROR,
                ],
            )

        _check_supported_callable_arg(tx, args[0], "map_fn")

        # args = f, flat_xs, flat_args
        assert isinstance(args[1], (ListVariable, TupleVariable)), args[1]
        assert isinstance(args[2], (ListVariable, TupleVariable)), args[2]
        unpacked_xs = args[1].unpack_var_sequence(tx)
        unpacked_args = args[2].unpack_var_sequence(tx)

        sample_shape = get_fake_value(unpacked_xs[0].as_proxy().node, tx).size()

        if len(sample_shape) < 1 or sample_shape[0] == 0:
            unimplemented(
                gb_type="torch.map: improper inputs",
                context=str(sample_shape),
                explanation="torch.map doesn't support scalar or non-zero sized tensors during tracing.",
                hints=[
                    *graph_break_hints.USER_ERROR,
                ],
            )

        # To get the example output from map() we will need to provide at least one sample to
        # the loop body. In our case we will always use xs[0], and our map() won't support zero
        # sized tensor during tracing.
        with discard_graph_changes(tx):
            sliced_xs = [
                xs.call_method(
                    tx,
                    "select",
                    args=(VariableTracker.build(tx, 0), VariableTracker.build(tx, 0)),
                    kwargs={},
                )
                for xs in unpacked_xs
            ]

        # TODO: Support kwargs
        (
            (body_r, body_spec),
            body_graph,
            body_lifted_freevars,
        ) = speculate_subgraph(
            tx,
            args[0],
            [
                *sliced_xs,
                *unpacked_args,
            ],
            {},
            "torch.ops.higher_order.map",
            source_target=self.value,
            set_subgraph_inputs="flatten_manual",
            should_flatten_outputs=True,
            # TODO - removing consts from control flow ops need more work
            remove_consts_from_outputs=False,
            supports_input_mutation=self.supports_input_mutation,
            supports_aliasing=self.supports_aliasing,
        )

        # Check all outputs of map are tensors.
        # For map, outputting None is OK, thus ignore None values in the check
        body_r_vars = body_r.unpack_var_sequence(tx)
        none_mask = [
            type(x.realize()) is ConstantVariable and x.as_python_constant() is None
            for x in body_r_vars
        ]
        _check_all_tensorvariable(
            [br for bm, br in zip(none_mask, body_r_vars) if not bm]
        )

        body_nn_modules = dict(tx.output.nn_modules)

        body_name = tx.output.install_subgraph(
            "map_body",
            torch.fx.GraphModule(body_nn_modules, body_graph),
        )

        body_node = make_attr(tx, body_name)

        p_args = (
            body_node,
            [xs.as_proxy() for xs in unpacked_xs],
            [arg.as_proxy() for arg in unpacked_args]
            + list(body_lifted_freevars.keys()),
        )

        return _call_function_and_unflatten_output(
            tx, torch.ops.higher_order.map_impl, p_args, {}, None, body_spec, body_r
        )


class PrintHigherOrderVariable(TorchHigherOrderOperatorVariable):
    def _call_function(
        self,
        tx: "InstructionTranslator",
        args: "list[VariableTracker]",
        kwargs: "dict[str, VariableTracker]",
    ) -> "VariableTracker":
        from .builder import wrap_fx_proxy

        args, kwargs = LazyVariableTracker.realize_all((args, kwargs))

        args_proxy = [arg.as_proxy() for arg in args]
        kwargs_proxy = {k: v.as_proxy() for k, v in kwargs.items()}
        return wrap_fx_proxy(
            tx=tx,
            proxy=tx.output.create_proxy(
                "call_function",
                self.value,
                args=tuple(args_proxy),
                kwargs=kwargs_proxy,
            ),
        )


class ExecutorchCallDelegateHigherOrderVariable(TorchHigherOrderOperatorVariable):
    def _call_function(
        self,
        tx: "InstructionTranslator",
        args: "list[VariableTracker]",
        kwargs: "dict[str, VariableTracker]",
    ) -> "VariableTracker":
        from .builder import wrap_fx_proxy

        # This is operator for delegation within Executorch which calls a
        # specific function in the given lowered module with the given
        # operators. The actual operator is defined in the Executorch codebase.
        # This is a bad hierarchical violation since
        # executorch_call_delegate sits at a higher level than dynamo, but
        # there's no real solution to this issue yet.
        if len(kwargs) > 0:
            unimplemented(
                gb_type="executorch_call_delegate: kwargs not supported",
                context=f"args: {args}, kwargs: {kwargs}",
                explanation=f"executorch_call_delegate expects no keyword arguments (got {len(kwargs)})",
                hints=[],
            )
        if isinstance(args[0], variables.NNModuleVariable):
            lowered_module = tx.output.get_submodule(args[0].module_key)
            lowered_node = make_attr(tx, args[0].module_key)
        elif isinstance(args[0], variables.UnspecializedNNModuleVariable):
            # This nn module is special sa delegated by executorch. Just
            # install it as a attr in the graph.
            lowered_module = args[0].value
            lowered_node = tx.output.register_static_attr_and_return_proxy(
                "delegate", lowered_module
            )

        p_args = tuple(arg.as_proxy() for arg in args[1:])
        real_sub_args = pytree.tree_map_only(
            torch.fx.Proxy, lambda a: get_fake_value(a.node, tx), p_args
        )

        with tx.fake_mode:
            example_value = lowered_module.original_module.module()(*real_sub_args)

        # NOTE [Guaranteeing the 1-1 correspondence of FakeTensors and real tensors]:
        # executorch modules promise not to alias inputs and outputs.
        # Thus, output FakeTensors will correctly not alias input FakeTensors.
        _assert_tensors_nonaliasing(real_sub_args, example_value)

        p_args = (lowered_node,) + p_args

        # Store the invocation as a call
        return wrap_fx_proxy(
            tx=tx,
            proxy=tx.output.create_proxy(
                "call_function",
                self.value,
                args=tuple(p_args),
                kwargs={},
            ),
            example_value=example_value,
        )


class FunctorchHigherOrderVariable(UserFunctionVariable):
    def call_function(
        self,
        tx: "InstructionTranslator",
        args: "list[VariableTracker]",
        kwargs: "dict[str, VariableTracker]",
    ) -> "VariableTracker":
        return super().call_function(tx, args, kwargs)

    def should_allow_nested_graph_breaks(self):
        return False


class FunctionalCallVariable(FunctorchHigherOrderVariable):
    def call_function(
        self, tx, args: list[VariableTracker], kwargs: dict[str, VariableTracker]
    ) -> VariableTracker:
        if not torch._dynamo.config.inline_inbuilt_nn_modules:
            unimplemented(
                gb_type="torch.func.functional_call capture is disabled",
                context="",
                explanation="torch.func.functional_call capture is disabled",
                hints=[
                    "Set `torch._dynamo.config.inline_inbuilt_nn_modules=True` to enable.",
                ],
            )
        return super().call_function(tx, args, kwargs)


class ReparametrizeModuleCallVariable(FunctorchHigherOrderVariable):
    def __init__(self, *args, **kwargs):
        super().__init__(*args, **kwargs)

    def call_function(
        self, tx, args: list[VariableTracker], kwargs: dict[str, VariableTracker]
    ) -> VariableTracker:
        ctx_manager_vt = super().call_function(tx, args, kwargs)
        return RepararametrizeModuleContextVariable(ctx_manager_vt, args[0])


class WrapHigherOrderVariable(TorchHigherOrderOperatorVariable):
    supports_input_mutation = True
    supports_aliasing = True
    # TODO - Go through all subclasses of WrapHigherOrderVariable to see if
    # restore_side_effects can be ignored. For now, this is conservative.
    restore_side_effects = True

    def install_subgraph_in_output_graph(
        self, tx, fn_vt, fn_args_vt, kwargs, body_gmod, attr_name="wrap_body"
    ):
        return tx.output.install_subgraph(
            f"{attr_name}",
            body_gmod,
        )

    def create_wrapped_node(
        self,
        tx: "InstructionTranslator",
        fn_vt,
        fn_args_vt,
        kwargs,
        description,
        *,
        subgraph_name="wrap_body",
    ):
        # See NOTE [HigherOrderOperator tracing design] for more details

        (
            body_r,
            body_graph,
            body_lifted_freevars,
            body_graph_output_vts,
        ) = speculate_subgraph_with_auto_output_flattening(
            tx,
            fn_vt,
            fn_args_vt,
            kwargs,
            description,
            source_target=self.value,
            restore_side_effects=self.restore_side_effects,
<<<<<<< HEAD
=======
            filter_aliased_intermediates=getattr(
                self, "filter_aliased_intermediates", True
            ),
>>>>>>> 52912cf5680 (Add alias filtering to invoke subgraph)
            supports_input_mutation=self.supports_input_mutation,
            supports_aliasing=self.supports_aliasing,
        )

        body_gmod = torch.fx.GraphModule(tx.output.nn_modules, body_graph)
        body_name = self.install_subgraph_in_output_graph(
            tx,
            fn_vt,
            fn_args_vt,
            kwargs,
            body_gmod,
            attr_name=subgraph_name,
        )
        body_node = make_attr(tx, body_name)

        # Since, we call `speculate_subgraph` with `set_subgraph_inputs="automatic`,
        # all the arguments are lifted.
        lifted_args = tuple(arg for arg in body_lifted_freevars)

        proxy_args = (body_node,) + lifted_args

        example_value = pytree.tree_map_only(
            torch.fx.Node,
            lambda a: a.meta["example_value"],
            body_graph.find_nodes(op="output")[0].args[0],
        )

        return (
            proxy_args,
            {},
            example_value,
            body_r,
            body_gmod,
            body_name,
            body_graph_output_vts,
        )

    def _call_function(
        self,
        tx: "InstructionTranslator",
        args: "list[VariableTracker]",
        kwargs: "dict[str, VariableTracker]",
    ) -> "VariableTracker":
        # This flattens the kwargs into lifted args
        (
            p_args,
            p_kwargs,
            _example_value,
            body_r,
            _,
            _,
            body_graph_output_vts,
        ) = self.create_wrapped_node(tx, args[0], args[1:], kwargs, "wrap")

        if len(p_kwargs) > 0:
            unimplemented(
                gb_type="WrapHigherOrderVariable: kwargs unexpected",
                context=f"args: {args}, kwargs: {kwargs}",
                explanation="kwargs should have been flattened into lifted args.",
                hints=[
                    *graph_break_hints.DYNAMO_BUG,
                ],
            )

        return _call_function_with_auto_output_flattening(
            tx,
            self.value,
            tuple(p_args),
            p_kwargs,
            _example_value,
            body_r,
            body_graph_output_vts,
        )


class WrapWithSetGradEnabledHigherOrderVariable(TorchHigherOrderOperatorVariable):
    """
    This hop is not exposed to users but is inserted into the graph
    after export as a post-processing step.
    """

    def call_function(
        self,
        tx: "InstructionTranslator",
        args: "list[VariableTracker]",
        kwargs: "dict[str, VariableTracker]",
    ) -> "VariableTracker":
        args, kwargs = LazyVariableTracker.realize_all((args, kwargs))

        if kwargs:
            unimplemented(
                gb_type="wrap_with_set_grad_enabled: unexpected kwargs",
                context=f"args: {args}, kwargs: {kwargs}",
                explanation=f"wrap_with_set_grad_enabled expects no keyword arguments (got {len(kwargs)}).",
                hints=[
                    *graph_break_hints.DYNAMO_BUG,
                ],
            )

        grad_enabled, fn_var, *rest_args = args

        if not isinstance(grad_enabled, ConstantVariable):
            unimplemented(
                gb_type="wrap_with_set_grad_enabled: non-constant grad_enabled",
                context=str(grad_enabled),
                explanation="wrap_with_set_grad_enabled expects grad_enabled argument to be a constant.",
                hints=[
                    *graph_break_hints.DYNAMO_BUG,
                ],
            )

        _check_supported_callable_arg(tx, fn_var, "enable_grad_fn")

        with torch.set_grad_enabled(grad_enabled.as_python_constant()):
            (
                (body_r, treespec),
                body_graph,
                body_lifted_freevars,
            ) = speculate_subgraph(
                tx,
                fn_var,
                [*rest_args],
                {},
                "torch.ops.higher_order.wrap_with_set_grad_enabled",
                source_target=self.value,
                set_subgraph_inputs="manual",
                should_flatten_outputs=True,
            )

        if len(body_lifted_freevars) > 0:
            unimplemented(
                gb_type="wrap_with_set_grad_enabled: unexpected freevars",
                context=str(body_lifted_freevars),
                explanation="wrap_with_set_grad_enabled expects no freevars.",
                hints=[],
            )

        body_gmod = torch.fx.GraphModule(tx.output.nn_modules, body_graph)
        body_name = tx.output.install_subgraph(
            "wrap_body",
            body_gmod,
        )

        body_node = make_attr(tx, body_name)

        proxy_args = tuple(
            [
                grad_enabled.as_python_constant(),
                body_node,
            ]
            + [operand.as_proxy() for operand in rest_args]
        )
        example_value = pytree.tree_map_only(
            torch.fx.Proxy,
            lambda a: a.node.meta["example_value"],
            body_r.as_proxy(),
        )
        return _call_function_and_unflatten_output(
            tx, self.value, proxy_args, {}, example_value, treespec, body_r
        )


class WrapWithAutocastHigherOrderVariable(TorchHigherOrderOperatorVariable):
    """
    This hop is not exposed to users but is inserted into the graph
    after export as a post-processing step.
    """

    def call_function(
        self,
        tx: "InstructionTranslator",
        args: "list[VariableTracker]",
        kwargs: "dict[str, VariableTracker]",
    ) -> "VariableTracker":
        args, kwargs = LazyVariableTracker.realize_all((args, kwargs))

        if kwargs:
            unimplemented(
                gb_type="wrap_with_autocast: unexpected kwargs",
                context=f"args: {args}, kwargs: {kwargs}",
                explanation=f"wrap_with_autocast expects no keyword arguments (got {len(kwargs)}).",
                hints=[
                    *graph_break_hints.DYNAMO_BUG,
                ],
            )

        device_type, dtype, enabled, cache_enabled, fn_var, *rest_args = args

        for arg in [device_type, dtype, enabled, cache_enabled]:
            if not isinstance(arg, ConstantVariable):
                unimplemented(
                    gb_type="wrap_with_autocast: expected constant arg",
                    context=str(args),
                    explanation="wrap_with_autocast expects device_type, dtype, enabled, "
                    "and cache_enabled arguments to be constants.",
                    hints=[
                        *graph_break_hints.DYNAMO_BUG,
                    ],
                )

        _check_supported_callable_arg(tx, fn_var, "autocast")

        python_constants = [
            arg.as_python_constant()
            for arg in [device_type, dtype, enabled, cache_enabled]
        ]

        with torch.autocast(*python_constants):
            (
                (body_r, treespec),
                body_graph,
                body_lifted_freevars,
            ) = speculate_subgraph(
                tx,
                fn_var,
                [*rest_args],
                {},
                "torch.ops.higher_order.wrap_with_autocast",
                source_target=self.value,
                set_subgraph_inputs="manual",
                should_flatten_outputs=True,
            )

        if len(body_lifted_freevars) > 0:
            unimplemented(
                gb_type="wrap_with_autocast: unexpected freevars",
                context=str(body_lifted_freevars),
                explanation="wrap_with_autocast expects no freevars.",
                hints=[],
            )

        body_gmod = torch.fx.GraphModule(tx.output.nn_modules, body_graph)
        body_name = tx.output.install_subgraph(
            "wrap_body",
            body_gmod,
        )

        body_node = make_attr(tx, body_name)

        proxy_args = tuple(
            [
                *python_constants,
                body_node,
            ]
            + [operand.as_proxy() for operand in rest_args]
        )
        example_value = pytree.tree_map_only(
            torch.fx.Proxy,
            lambda a: a.node.meta["example_value"],
            body_r.as_proxy(),
        )

        return _call_function_and_unflatten_output(
            tx, self.value, proxy_args, {}, example_value, treespec, body_r
        )


class HintsWrapperHigherOrderVariable(WrapHigherOrderVariable):
    def install_subgraph_in_output_graph(
        self, tx, fn_vt, fn_args_vt, kwargs, body_gmod, attr_name="wrap_body"
    ):
        return tx.output.install_subgraph(
            "hints_wrapper_body",
            body_gmod,
        )

    @raise_hard_error_if_graph_break(
        reason="hints_wrapper doesn't work unless it is captured completely with torch.compile."
    )
    def _call_function(
        self, tx, args: "list[VariableTracker]", kwargs: "dict[str, VariableTracker]"
    ) -> "VariableTracker":
        _check_supported_callable_arg(tx, args[0], "body_fn")

        # inputs
        if (
            len(args) != 3
            or not isinstance(args[1], (ListVariable, TupleVariable))
            or not isinstance(args[2], ConstDictVariable)
            or len(kwargs) != 1
            or "hints" not in kwargs
        ):
            unimplemented(
                gb_type="hints_wrapper: improper args/kwargs",
                context=f"args: {args}, kwargs: {kwargs}",
                explanation=f"hints_wrapper expects 3 positional arguments (got {len(args)}) "
                f"and 1 keyword argument (got {len(kwargs)}). "
                "Usage: hints_wrapper(body_fn, args, kwargs, hints=...). "
                "args is expected to be list/tuple and kwargs is expected to be a dict.",
                hints=[
                    *graph_break_hints.USER_ERROR,
                ],
            )

        operands = args[1].unpack_var_sequence(tx)
        fn_kwargs = args[2].as_python_constant()

        # Use create_wrapped_node from WrapHigherOrderVariable
        (
            p_args,
            _,
            example_value,
            body_r,
            body_gmod,
            _,
            body_graph_output_vts,
        ) = self.create_wrapped_node(
            tx,
            args[0],  # function
            operands,
            fn_kwargs,
            "hints_wrapper",
        )

        # hints_wrapper expects (body_node, args, kwargs) as positional args
        # So we need to restructure p_args from (body_node, *lifted_args)
        # to (body_node, lifted_args_tuple, {})
        body_node = p_args[0]
        lifted_args = p_args[1:]
        p_args = (body_node, tuple(lifted_args), {})

        # add hints into p_kwargs
        p_kwargs = {}
        p_kwargs["hints"] = kwargs["hints"].as_python_constant()

        return _call_function_with_auto_output_flattening(
            tx,
            self.value,
            p_args,
            p_kwargs,
            example_value,
            body_r,
            body_graph_output_vts,
        )


class OutDtypeHigherOrderVariable(TorchHigherOrderOperatorVariable):
    def _call_function(
        self,
        tx: "InstructionTranslator",
        args: "list[VariableTracker]",
        kwargs: "dict[str, VariableTracker]",
    ) -> "VariableTracker":
        from .builder import wrap_fx_proxy

        if len(kwargs) > 0:
            unimplemented(
                gb_type="out_dtype: unexpected kwargs",
                context=f"args: {args}, kwargs: {kwargs}",
                explanation=f"out_dtype expects no keyword arguments (got {len(kwargs)}).",
                hints=[
                    *graph_break_hints.USER_ERROR,
                ],
            )

        p_args = tuple(arg.as_proxy() for arg in args)
        op = p_args[0]
        output_dtype = p_args[1]
        fake_sub_args = pytree.tree_map_only(
            torch.fx.Proxy, lambda a: a.node.meta["example_value"], p_args[2:]
        )
        # This is a simplified implementation of this operator just for tracing.
        # Actual implementation may also first promote the arguments
        example_value = op(*fake_sub_args).to(dtype=output_dtype)

        # Store the invocation as a call
        return wrap_fx_proxy(
            tx=tx,
            proxy=tx.output.create_proxy(
                "call_function",
                self.value,
                args=tuple(p_args),
                kwargs={},
            ),
            example_value=example_value,
        )


class StrictModeHigherOrderVariable(TorchHigherOrderOperatorVariable):
    @raise_hard_error_if_graph_break(
        reason="strict_mode HOO doesn't work unless it is captured completely with torch.compile."
    )
    def _call_function(
        self,
        tx: "InstructionTranslator",
        args: "list[VariableTracker]",
        kwargs: "dict[str, VariableTracker]",
    ) -> "VariableTracker":
        unpacked_sequence = args[1].unpack_var_sequence(tx)
        # TODO (tmanlaibaatar) support pytree here
        for arg in unpacked_sequence:
            if isinstance(arg, (ListVariable, TupleVariable, ConstDictVariable)):
                unimplemented(
                    gb_type="strict_mode: improper args",
                    context=f"args: {args}, kwargs: {kwargs}",
                    explanation="strict_mode higher order op expects flat inputs (list/tuple/dict)",
                    hints=[
                        *graph_break_hints.USER_ERROR,
                    ],
                )

        if kwargs:
            unimplemented(
                gb_type="strict_mode: unexpected kwargs",
                context=f"args: {args}, kwargs: {kwargs}",
                explanation=f"strict_mode higher order op expects no keyword arguments (got {len(kwargs)}).",
                hints=[
                    *graph_break_hints.USER_ERROR,
                ],
            )

        (
            (ret_val, ret_spec),
            ret_graph,
            ret_lifted_freevars,
        ) = speculate_subgraph(
            tx,
            args[0],
            unpacked_sequence,
            {},
            "strict_mode",
            source_target=self.value,
            should_flatten_outputs=True,
        )

        strict_mode_nn_modules = dict(tx.output.nn_modules)

        strict_mode_name = tx.output.install_subgraph(
            "strict_mode_body",
            torch.fx.GraphModule(strict_mode_nn_modules, ret_graph),
        )

        strict_mode_node = make_attr(tx, strict_mode_name)
        p_args = (
            strict_mode_node,
            tuple(ret_lifted_freevars.keys()),
        )

        flat_example_value = pytree.tree_map_only(
            torch.fx.Proxy,
            lambda a: a.node.meta["example_value"],
            ret_val.as_proxy(),
        )

        return _call_function_and_unflatten_output(
            tx,
            torch.ops.higher_order.strict_mode,
            p_args,
            {},
            flat_example_value,
            ret_spec,
            ret_val,
        )


class CheckpointHigherOrderVariable(WrapHigherOrderVariable):
    def __init__(self, *args, **kwargs) -> None:
        super().__init__(*args, **kwargs)
        # When skip_fwd_side_effects_in_bwd is True, we allow side effects by NOT restoring them.
        # This enables collecting intermediate outputs for side effects.
        self.restore_side_effects = (
            not torch._dynamo.config.skip_fwd_side_effects_in_bwd_under_checkpoint
        )
        # Checkpoint gets desugared/inlined in AOTDispatcher, so aliasing is OK
        self.filter_aliased_intermediates = False

    def _call_function(
        self,
        tx: "InstructionTranslator",
        args: list[VariableTracker],
        kwargs: dict[str, VariableTracker],
    ) -> VariableTracker:
        from torch._higher_order_ops.wrap import TagActivationCheckpoint
        from torch.utils.checkpoint import noop_context_fn

        context_fn = None
        if "context_fn" in kwargs and kwargs["context_fn"] is not noop_context_fn:
            ctx = kwargs.pop("context_fn")
            if isinstance(ctx, torch._dynamo.variables.UserFunctionVariable):
                context_fn = ctx.fn
            elif isinstance(
                ctx, torch._dynamo.variables.functions.FunctoolsPartialVariable
            ):
                context_fn = ctx.guard_as_python_constant()
            else:
                raise NotImplementedError(
                    f"checkpoint not implemented for {type(ctx)} context_fn"
                )

        checkpoint_kwargs, gmod_kwargs = TagActivationCheckpoint.divide_kwargs(kwargs)

        # Here we use checkpoint_kwargs (and not gmod kwargs). gmod_kwargs are
        # already flattened above and managed inside the fx graph.
        (
            p_args,
            _,
            example_value,
            _body_r,
            checkpointed_gmod,
            _,
            body_graph_output_vts,
        ) = self.create_wrapped_node(
            tx,
            args[0],
            args[1:],
            gmod_kwargs,
            "torch.utils.checkpoint.checkpoint",
        )
        if context_fn is not None:
            checkpointed_gmod.meta["_checkpoint_context_fn"] = context_fn

        _, checkpoint_kwargs = proxy_args_kwargs([], checkpoint_kwargs)

        return _call_function_with_auto_output_flattening(
            tx,
            self.value,
            p_args,
            checkpoint_kwargs,
            example_value,
            _body_r,
            body_graph_output_vts,
        )


class DynamoBypassingWrapperHigherOrderVariable(WrapHigherOrderVariable):
    def __init__(self, hop, source) -> None:
        super().__init__(hop, source)

    def _call_function(
        self,
        tx: "InstructionTranslator",
        args: list[VariableTracker],
        kwargs: dict[str, VariableTracker],
    ) -> VariableTracker:
        func_var = args[0]

        if isinstance(func_var, torch._dynamo.variables.UserFunctionVariable):
            func = func_var.fn
        elif isinstance(
            func_var, torch._dynamo.variables.functions.FunctoolsPartialVariable
        ):
            func = func_var.as_python_constant()
        else:
            raise RuntimeError(
                f"DynamoBypassingWrapperHigherOrderVariable: Unsupported function {type(func_var)}"
            )
        (
            p_args,
            _,
            example_value,
            _body_r,
            gmod,
            _,
            body_graph_output_vts,
        ) = self.create_wrapped_node(
            tx,
            args[1],
            args[2:],
            kwargs,
            str(func),
        )

        # Alternatively, we could've stored only the function's fqn and
        # reconstructed, but that requires the function to be a global.
        gmod_meta_key = "_dynamo_bypassing_wrapper_fn"
        gmod.meta[gmod_meta_key] = func

        return _call_function_with_auto_output_flattening(
            tx,
            self.value,
            (gmod_meta_key,) + tuple(p_args),
            {},
            example_value,
            _body_r,
            body_graph_output_vts,
        )


class ExportTracepointHigherOrderVariable(TorchHigherOrderOperatorVariable):
    def call_function(
        self,
        tx: "InstructionTranslator",
        args: "list[VariableTracker]",
        kwargs: "dict[str, VariableTracker]",
    ) -> "VariableTracker":
        from .builder import wrap_fx_proxy

        p_args = tuple(arg.as_proxy() for arg in args)
        p_kwargs = {key: arg.as_proxy() for key, arg in kwargs.items()}
        return wrap_fx_proxy(
            tx=tx,
            proxy=tx.output.create_proxy(
                "call_function",
                self.value,
                args=p_args,
                kwargs=p_kwargs,
            ),
            example_value=None,
        )


class RunWithRNGStateHigherOrderVariable(TorchHigherOrderOperatorVariable):
    def _call_function(
        self,
        tx: "InstructionTranslator",
        args: "list[VariableTracker]",
        kwargs: "dict[str, VariableTracker]",
    ) -> "VariableTracker":
        from .builder import wrap_fx_proxy

        p_args = tuple(arg.as_proxy() for arg in args)
        p_kwargs = {key: arg.as_proxy() for key, arg in kwargs.items()}
        return wrap_fx_proxy(
            tx=tx,
            proxy=tx.output.create_proxy(
                "call_function",
                self.value,
                args=p_args,
                kwargs=p_kwargs,
            ),
            example_value=None,
        )


class AutoFunctionalizeHigherOrderVariable(TorchHigherOrderOperatorVariable):
    def _call_function(
        self, tx, args: "list[VariableTracker]", kwargs: "dict[str, VariableTracker]"
    ) -> "VariableTracker":
        from .builder import wrap_fx_proxy

        p_args = tuple(arg.as_proxy() for arg in args)
        p_kwargs = {key: arg.as_proxy() for key, arg in kwargs.items()}
        return wrap_fx_proxy(
            tx=tx,
            proxy=tx.output.create_proxy(
                "call_function",
                self.value,
                args=p_args,
                kwargs=p_kwargs,
            ),
            example_value=None,
        )


class FlexAttentionBackwardHighOrderVariable(TorchHigherOrderOperatorVariable):
    def proxy_submod(self, tx, arg):
        assert isinstance(arg.source.base, DictGetItemSource)
        submod_name = tx.output.install_subgraph(arg.source.base.index, arg.value)
        p_submod = make_attr(tx, submod_name)
        set_example_value(p_submod.node, arg.value)
        return p_submod

    def to_proxy(self, tx, arg):
        if isinstance(arg, UnspecializedNNModuleVariable):
            return self.proxy_submod(tx, arg)
        elif isinstance(arg, (ListVariable, TupleVariable)):
            return arg.python_type()(
                self.to_proxy(tx, nested_arg) for nested_arg in arg.items
            )
        else:
            return arg.as_proxy()

    def _call_function(
        self, tx, args: "list[VariableTracker]", kwargs: "dict[str, VariableTracker]"
    ) -> "VariableTracker":
        from .builder import wrap_fx_proxy

        try:
            p_args = tuple(self.to_proxy(tx, arg) for arg in args)
            p_kwargs = {key: self.to_proxy(tx, arg) for key, arg in kwargs.items()}
        except (NotImplementedError, Unsupported) as err:
            unimplemented(
                gb_type="failed to handle argument for FlexAttentionBackward HOP",
                context=f"args: {args}, kwargs: {kwargs}",
                explanation="Missing Dynamo support for FlexAttentionBackward HOP argument.",
                hints=[
                    *graph_break_hints.SUPPORTABLE,
                ],
                from_exc=err,
            )
        return wrap_fx_proxy(
            tx=tx,
            proxy=tx.output.create_proxy(
                "call_function",
                self.value,
                args=p_args,
                kwargs=p_kwargs,
            ),
            example_value=None,
        )


class TraceWrappedHigherOrderOperatorVariable(TorchHigherOrderOperatorVariable):
    """
    Handles torch._dynamo._trace_wrapped_higher_order_op.inner_trace
    by unwrapping the higher order op and inlining through it.  This op
    is created by dynamo to survive through AotAutograd, then unwrapped
    here in the call to dynamo from compiled autograd.
    """

    def _call_function(
        self,
        tx: "InstructionTranslator",
        args: "list[VariableTracker]",
        kwargs: "dict[str, VariableTracker]",
    ) -> "VariableTracker":
        kwargs = dict(kwargs)
        fn = kwargs.pop("fn")
        return fn.call_function(tx, args, kwargs)


class FlexAttentionHigherOrderVariable(TorchHigherOrderOperatorVariable):
    @staticmethod
    def normalize_to_args(args, kwargs):
        # input signature is (query, key, value, score_mod, block_mask, *other_buffers),
        # block_mask is a tuple, and we don't want to flatten it.
        # only flatten kwargs into lists
        flat_kwargs = pytree.tree_flatten(kwargs)[0]

        # Combine the flattened lists
        all_args = args + flat_kwargs
        return all_args

    def create_wrapped_node(
        self,
        tx: "InstructionTranslator",
        query: "VariableTracker",
        fn: "VariableTracker",
        fn_name: str,
    ):
        from .._trace_wrapped_higher_order_op import TransformGetItemToIndex

        def create_scalar():
            return query.call_method(
                tx,
                "new_empty",
                (VariableTracker.build(tx, []),),
                {
                    "dtype": VariableTracker.build(tx, torch.int32),
                },
            )

        with discard_graph_changes(tx):
            bhmn = [create_scalar() for _ in range(4)]
            if fn_name == "score_mod":
                scores_require_grad: bool = query.requires_grad
                score = query.call_method(
                    tx,
                    "new_empty",
                    (VariableTracker.build(tx, []),),
                    {"requires_grad": VariableTracker.build(tx, scores_require_grad)},
                )
                new_args = [score, *bhmn]
            else:
                assert fn_name == "mask_fn", "Illegal function name: " + fn_name
                new_args = [*bhmn]

        with TransformGetItemToIndex():
            (
                (_body_output, _body_spec),
                body_graph,
                body_lifted_freevars,
            ) = speculate_subgraph(
                tx,
                fn,
                new_args,
                {},  # expect only args no kwargs for now
                description=fn_name,
                source_target=self.value,
                set_subgraph_inputs="flatten_manual",
            )

        body_name = tx.output.install_subgraph(
            fn_name,
            torch.fx.GraphModule(tx.output.nn_modules, body_graph),
        )

        body_node = make_attr(tx, body_name)

        # It is possible that the score-mod function captures some free variables that are not
        # passed in as arguments. In this case, we need to lift them, which is handled by speculate_subgraph.
        # We then need to create proxies for this + the inputs.

        lifted_args = tuple(arg for arg in body_lifted_freevars)

        proxy_args = (body_node, lifted_args)

        return proxy_args

    def _call_function(
        self,
        tx: "InstructionTranslator",
        args: "list[VariableTracker]",
        kwargs: "dict[str, VariableTracker]",
    ) -> "VariableTracker":
        from .builder import wrap_fx_proxy

        (
            query,
            key,
            value,
            score_mod,
            block_mask,
            scale,
            kernel_options,
        ) = self.normalize_to_args(args, kwargs)

        score_mod_node, score_mod_lifted_args = self.create_wrapped_node(
            tx, query, score_mod, "score_mod"
        )
        mask_fn = block_mask.items[-1]
        if isinstance(mask_fn, ConstantVariable):
            mask_fn = UserFunctionVariable(torch.nn.attention._flex_attention._no_mask)
        mask_fn_node, mask_fn_lifted_args = self.create_wrapped_node(
            tx, query, mask_fn, "mask_fn"
        )

        proxied_args = [
            query,
            key,
            value,
            TupleVariable(block_mask.items[:-1], source=block_mask.source),
            scale,
            kernel_options,
        ]

        # Store the invocation as a call
        # Norm_kwargs contains the score_function and we dont want to proxy this because
        # Proxying user defined functions is not supported.
        inp_args, _ = proxy_args_kwargs(proxied_args, {})

        # Compose the ordered HOO args:
        # - inp_args: [query, key, value, block_mask, scale, kernel_options]
        # - subgraph node: [score_mod, mask_fn_node]
        # - lifted args from tracing subgraph: [score_mod_other_buffers, mask_fn_other_buffers]
        _, _, _, inp_arg_block_mask, inp_arg_scale, inp_arg_kernel_options = inp_args
        block_mask = tuple(inp_arg_block_mask + (mask_fn_node,))
        with torch.fx.experimental.proxy_tensor.set_original_aten_op(self.value):
            proxy = wrap_fx_proxy(
                tx=tx,
                proxy=tx.output.create_proxy(
                    "call_function",
                    self.value,
                    args=inp_args[:3]
                    + (
                        score_mod_node,
                        block_mask,
                        inp_arg_scale,
                        inp_arg_kernel_options,
                        score_mod_lifted_args,
                        mask_fn_lifted_args,
                    ),
                    kwargs={},
                ),
                example_value=None,
            )
        return proxy


class AutogradFunctionApplyVariable(VariableTracker):
    def __init__(self, fwd_graph, bwd_graph, parent_source, **kwargs) -> None:
        super().__init__(**kwargs)
        self.fwd_graph = fwd_graph
        self.bwd_graph = bwd_graph
        self.parent_source = parent_source

    def call_function(
        self,
        tx: "InstructionTranslator",
        args: "list[VariableTracker]",
        kwargs: "dict[str, VariableTracker]",
    ) -> "VariableTracker":
        from . import (
            AutogradFunctionContextVariable,
            UserDefinedClassVariable,
            UserFunctionVariable,
            UserMethodVariable,
        )
        from .builder import wrap_fx_proxy

        """
        Consider the following:
        class MySin(torch.autograd.Function):
            @staticmethod
            def forward(ctx, x):
                ctx.save_for_backward(x)
                return x.sin()
            @staticmethod
            def backward(ctx, grad):
                x, = ctx.saved_tensors
                return grad * x.cos()
        We want the resulting graphs to look like:
        def fwd(ctx, x):
            # (output, saved tensors / attrs)
            return (x.sin(), [x])
        # bwd(ctx, grad0, grad1, ..., gradn, *saved_tensors_or_attrs)
        def bwd(ctx, grad, x):
            return grad * x.cos()
        To accomplish this, we're going to:
        1. Construct a ctx object
        2. (fwd_out, _), fwd_graph, fwd_freevars = speculate_subgraph on MySin.forward (manually_set_inputs=True)
        3. (bwd_out, _), bwd_graph, bwd_freevars = speculate_subgraph on MySin.backward, while manually setting
        the ctx and grad inputs.
        4. Manually rewriting the fwd graph's output to be (output, stuff_that_gets_used in bwd_graph)
        Getting from 3 to 4 is pretty elegant: stuff_that_gets_used in bwd graph is
        just the bwd_freevars returned from speculate_subgraph, assuming MySin.backward
        doesn't capture any arguments.
        All these steps work if MySin.backward doesn't capture any values. This is a
        limitation in general that we should check for.
        """

        prev_side_effects = tx.output.side_effects.clone()
        fwd_tracer = torch._dynamo.output_graph.SubgraphTracer(
            tx.output,
            parent=tx.output.current_tracer,
            source_target="autograd.Function",
        )

        ctx = AutogradFunctionContextVariable.create(tx, args, kwargs)
        with discard_graph_changes(tx):
            # A little hacky, but we need a dummy ctx proxy for speculate_subgraph.
            # We should clean this up at some point.
            proxy = tx.output.create_proxy(
                "call_function", torch.autograd.function.FunctionCtx, (), {}
            )
            set_example_value(proxy.node, ctx.value)
            ctx.proxy = proxy

        if isinstance(self.fwd_graph, types.FunctionType):
            fwd_fn = UserFunctionVariable(self.fwd_graph)
            fwd_args = [ctx, *args]
        elif isinstance(self.fwd_graph, types.MethodType):
            fwd_fn = UserMethodVariable(
                self.fwd_graph.__func__,
                UserDefinedClassVariable(self.fwd_graph.__class__),
            )
            fwd_args = [fwd_fn.obj, ctx, *args]
        else:
            unimplemented(
                gb_type="autograd.Function.apply: non-function or method forward",
                context=str(self.fwd_graph),
                explanation="Expected forward function to be a function or method.",
                hints=[],
            )

        # Speculate subgraph on the fwd
        (fwd_out, _), fwd_graph, fwd_freevars = speculate_subgraph(
            tx,
            fwd_fn,
            fwd_args,
            kwargs,
            "autograd.Function",
            enable_grad=False,
            set_subgraph_inputs="semi_automatic",
            restore_side_effects=False,
            tracer=fwd_tracer,
        )

        if ctx in tx.output.side_effects.store_attr_mutations:
            if (
                "_materialize_non_diff_grads"
                in tx.output.side_effects.store_attr_mutations[ctx]
            ):
                unimplemented(
                    gb_type="autograd.Function.apply: _materialize_non_diff_grads mutation",
                    context="",
                    explanation="Mutations to autograd.Function.ctx._materialize_non_diff_grads are not supported.",
                    hints=[
                        *graph_break_hints.SUPPORTABLE,
                    ],
                )

        bwd_tracer = torch._dynamo.output_graph.SubgraphTracer(
            tx.output,
            parent=fwd_tracer,
            source_target="autograd.Function",
        )

        # Speculate subgraph on the backward. We make the
        # bwd tracer a child of the fwd tracer, because backward may rely on
        # tensors/attrs created in the fwd tracer.

        if isinstance(fwd_out, variables.BaseListVariable):
            bwd_args = [ctx, *fwd_out.items]
        else:
            bwd_args = [ctx, fwd_out]

        bwd_src = AttrSource(self.parent_source, member="backward")
        if isinstance(self.bwd_graph, types.FunctionType):
            bwd_fn = UserFunctionVariable(self.bwd_graph, source=bwd_src)
        elif isinstance(self.bwd_graph, types.MethodType):
            bwd_fn = UserMethodVariable(
                self.bwd_graph.__func__,
                UserDefinedClassVariable(self.bwd_graph.__class__),
                source=bwd_src,
            )
            bwd_args = [bwd_fn.obj, *bwd_args]
        else:
            unimplemented(
                gb_type="autograd.Function.apply: non-function or method backward",
                context=str(self.bwd_graph),
                explanation="Expected backward function to be a function or method.",
                hints=[],
            )

        def is_strict_for(v: VariableTracker):
            if isinstance(v, variables.TensorVariable):
                # we can be more lax for stuff from forward
                return v.proxy.tracer is not fwd_tracer
            return True

        with (
            tx.output.subtracer(fwd_fn, fwd_tracer),
            tx.strict_translation_mode(is_strict_for),
        ):
            try:
                (bwd_out, _), bwd_graph, bwd_freevars = speculate_subgraph(
                    tx,
                    bwd_fn,
                    bwd_args,
                    kwargs,
                    "autograd.Function",
                    enable_grad=False,
                    set_subgraph_inputs="manual",
                    restore_side_effects=False,
                    tracer=bwd_tracer,
                )
            except torch._dynamo.exc.Unsupported as e:
                if isinstance(
                    e, torch._dynamo.exc.UnknownPropertiesDuringBackwardTrace
                ):
                    from unittest import mock

                    bwd_tracer = torch._dynamo.output_graph.SubgraphTracer(
                        tx.output,
                        parent=fwd_tracer,
                        source_target="autograd.Function",
                    )
                    from .._trace_wrapped_higher_order_op import (
                        autograd_function_backward_rewritten,
                    )

                    if isinstance(self.bwd_graph, types.FunctionType):
                        bwd_fn = UserFunctionVariable(
                            autograd_function_backward_rewritten(self.bwd_graph)
                        )
                    elif isinstance(self.bwd_graph, types.MethodType):
                        bwd_fn = UserMethodVariable(
                            autograd_function_backward_rewritten(
                                self.bwd_graph.__func__
                            ),
                            UserDefinedClassVariable(self.bwd_graph.__class__),
                        )
                    else:
                        unimplemented(
                            gb_type="autograd.Function.apply: non-function or method backward (2)",
                            context=str(self.bwd_graph),
                            explanation="Expected backward function to be a function or method.",
                            hints=[],
                        )

                    with mock.patch(
                        "torch._dynamo.config._autograd_backward_strict_mode_conditional_banned_ops",
                        [],
                    ):
                        (bwd_out, _), bwd_graph, bwd_freevars = speculate_subgraph(
                            tx,
                            bwd_fn,
                            bwd_args,
                            kwargs,
                            "autograd.Function",
                            enable_grad=False,
                            set_subgraph_inputs="manual",
                            restore_side_effects=False,
                            tracer=bwd_tracer,
                        )
                else:
                    raise e

        # TODO: assert that bwd_graph didn't capture values that were
        # not created inside fwd_graph.

        # TODO(oulgen): Ideally, we would not do a linear search for output
        # node but as things currently are there could be nodes after the
        # output node
        # This is bug prone as if there's code after the output node, then
        # graph.output will append the output at the very end
        # This might be a behavior difference

        # If users call ctx.mark_non_differentiable, we should capture these output tensors who
        # are marked as non-differentiable and pass them to ApplyTemplate
        # at torch._functorch.autograd_function.AutogradFunctionApply for reconstruction.
        non_differentiable_idx = []
        if ctx.non_differentiable is not None:
            non_differentiable_set = set(ctx.non_differentiable)
            assert isinstance(fwd_out, variables.BaseListVariable)
            for i, x in enumerate(fwd_out.items):
                if (
                    isinstance(x, variables.TensorVariable)
                    and x.as_proxy() in non_differentiable_set
                ):
                    non_differentiable_idx.append(i)

        # Rewrite the output of fwd_graph to (output, stuff_necessary_for_bwd)
        for node in fwd_graph.find_nodes(op="output"):
            fwd_graph.erase_node(node)
            break

        # Because we lift the bwd_freevars as inputs of the bwd_graph,
        # we have to manually add the bwd_freevars as output of fwd_graph.
        # However, the bwd_freevars got from speculate_subgraph use the Proxies in the bwd_graph,
        # we need to convert them to Proxies in the fwd_graph and then generate new fwd_graph output.
        fwd_proxy_of_bwd_freevars = []
        for k in bwd_freevars:
            if k in fwd_freevars:
                fwd_proxy_of_bwd_freevars.append(fwd_freevars[k])
            else:
                fwd_proxy_of_bwd_freevars.append(k)

        def unwrap_proxy(x):
            if isinstance(x, torch.fx.Proxy):
                return x.node
            else:
                assert variables.ConstantVariable.is_literal(x), (
                    f"Only constant is allowed. Got {x}"
                )
                return x

        new_fwd_graph_outputs = (fwd_out.as_proxy(), fwd_proxy_of_bwd_freevars)
        new_fwd_graph_outputs = pytree.tree_map(unwrap_proxy, new_fwd_graph_outputs)
        fwd_graph.output(new_fwd_graph_outputs)
        fwd_graph.lint()

        # Store fwd_body
        fwd_nn_modules = tx.output.tracing_context.module_context.copy_graphstate()
        fwd_name = tx.output.install_subgraph(
            "fwd_body",
            torch.fx.GraphModule(fwd_nn_modules.nn_modules, fwd_graph),
        )

        fwd_node = make_attr(tx, fwd_name)

        # The type of original args can be arbitrary, but we only support basic type in FX graph.
        # So the speculated subgraph input includes original tensor args and the lifted freevars.
        # We need to filter out the original tensor args and concat them with the lifted freevars
        # to generate the proxy args for the FX call_function node.
        filtered_args = []
        # A boolean list to mark if the type of corresponding argument is tensor.
        # This is used to determine if a FX node's argument should be an argument of
        # ApplyTemplate.forward and if we should skip the output from ApplyTemplate.backward
        # at torch._functorch.autograd_function.AutogradFunctionApply.
        args_tensor_mask = [False] * len(args)
        for i, arg in enumerate(args):
            if isinstance(arg, (variables.TensorVariable, variables.SymNodeVariable)):
                filtered_args.append(arg)
                args_tensor_mask[i] = True

        # Rewrite the output of bwd_graph to remove the grad output for the non-Tensor args.
        new_bwd_graph_outputs = None
        for node in bwd_graph.find_nodes(op="output"):
            bwd_graph.erase_node(node)
            break

        # The same as the above fwd proxies, we need to use the bwd proxies in the bwd_graph
        # if some of the output is from fwd_freevars.
        bwd_out_proxy = bwd_out.as_proxy()
        bwd_proxy_of_fwd_freevars = []
        if isinstance(bwd_out_proxy, (tuple, list)):
            for k in bwd_out_proxy:
                if k in bwd_freevars:
                    bwd_proxy_of_fwd_freevars.append(bwd_freevars[k])
                else:
                    bwd_proxy_of_fwd_freevars.append(k)
        else:
            if bwd_out_proxy in bwd_freevars:
                bwd_proxy_of_fwd_freevars = bwd_freevars[bwd_out_proxy]
            else:
                bwd_proxy_of_fwd_freevars = bwd_out_proxy

        # Remove bwd output for non-Tensor args.
        output_proxy = bwd_proxy_of_fwd_freevars
        if isinstance(output_proxy, (tuple, list)):
            new_bwd_graph_outputs = ()
            for x, mask in zip(output_proxy, args_tensor_mask):
                if mask:
                    new_bwd_graph_outputs = new_bwd_graph_outputs + (x,)
                else:
                    assert x is None, f"Grad of non-Tensor arg {x} is not None."
        else:
            new_bwd_graph_outputs = output_proxy

        # Update the bwd graph output.
        new_bwd_graph_outputs = pytree.tree_map(
            lambda x: None if x is None else x.node, new_bwd_graph_outputs
        )
        bwd_graph.output(new_bwd_graph_outputs)
        bwd_graph.lint()

        # Store bwd_body
        bwd_nn_modules = tx.output.tracing_context.module_context.copy_graphstate()
        bwd_name = tx.output.install_subgraph(
            "bwd_body",
            torch.fx.GraphModule(bwd_nn_modules.nn_modules, bwd_graph),
        )

        bwd_node = make_attr(tx, bwd_name)

        tx.output.side_effects = prev_side_effects

        p_args = (
            fwd_node,
            bwd_node,
            *([arg.as_proxy() for arg in filtered_args] + list(fwd_freevars.keys())),
        )
        kwargs = {
            "args_tensor_mask": args_tensor_mask,
            "non_differentiable_idx": non_differentiable_idx,
        }

        # Store the invocation as a call
        from torch._functorch.autograd_function import autograd_function_apply

        # We use speculate_subgraph to get the fwd graph, but it's always under no grad mode like what eager mode does.
        # The fwd outputs (tensor's example_value) need to be inferred from fake tensor prop to get the correct attributes
        # (e.g, tensor.requires_grad), which would be used by downstream Dynamo tracing.
        # Since there can be other ops like Triton kernels, which depends on python dispatcher, we have to enable it.
        with enable_python_dispatcher(), tx.output.fake_mode:
            fake_args = (
                tx.output.nn_modules[fwd_node.node.name],
                tx.output.nn_modules[bwd_node.node.name],
                *(
                    [
                        _get_fake_value(arg)
                        for arg in filtered_args + list(fwd_freevars.keys())
                    ]
                ),
            )
            example_value = autograd_function_apply(*fake_args, **kwargs)

        return wrap_fx_proxy(
            tx=tx,
            proxy=tx.output.create_proxy(
                "call_function",
                autograd_function_apply,
                args=p_args,
                kwargs=kwargs,
            ),
            example_value=example_value,
        )


def _get_fake_value(x):
    if isinstance(x, variables.VariableTracker):
        return x.as_proxy().node.meta["example_value"]
    elif isinstance(x, torch.fx.Proxy):
        return x.node.meta["example_value"]
    else:
        return x


def maybe_positional_arg_names(func):
    result = []
    if not hasattr(func, "get_function"):
        return None
    try:
        fn = func.get_function()
    except (Unsupported, NotImplementedError):
        return None
    try:
        sig = inspect.signature(fn)
    except ValueError:
        return None
    for name, param in sig.parameters.items():
        if param.kind is inspect.Parameter.VAR_POSITIONAL:
            return None
        if (
            param.kind is inspect.Parameter.POSITIONAL_ONLY
            or param.kind is inspect.Parameter.POSITIONAL_OR_KEYWORD
        ):
            if name == "self":
                # FX graphs can't have a placeholder named self
                result.append("self_")
            else:
                result.append(name)
    return result


class BaseHOPVariable(WrapHigherOrderVariable):
    supports_input_mutation = False
    supports_aliasing = False

    def python_type(self):
        return type(self.value)

    def _call_function(
        self,
        tx: "InstructionTranslator",
        args: "list[VariableTracker]",
        kwargs: "dict[str, VariableTracker]",
    ) -> "VariableTracker":
        (
            p_args,
            p_kwargs,
            example_value,
            body_r,
            _,
            _,
            body_graph_output_vts,
        ) = self.create_wrapped_node(
            tx, args[0], args[1:], {}, self.value._name, subgraph_name="subgraph"
        )
        assert len(p_kwargs) == 0

        p_kwargs = {key: value.as_proxy() for key, value in kwargs.items()}
        return _call_function_with_auto_output_flattening(
            tx,
            self.value,
            p_args,
            p_kwargs,
            example_value,
            body_r,
            body_graph_output_vts,
        )


class InvokeSubgraphHigherOrderVariable(WrapHigherOrderVariable):
    supports_input_mutation = True
    supports_aliasing = False
<<<<<<< HEAD
<<<<<<< HEAD
=======
    # TODO (tmanlaibaatar) This is in preparation for supporting side effects in invoke_subgraph.
>>>>>>> f45792f3
    # invoke_subgraph does not support side effects, so we restore them (default behavior).
    # This means enable_side_effects_with_extra_outputs will be False.
    restore_side_effects = True
=======
    # invoke_subgraph allows side effects by returning extra outputs, so don't restore
    restore_side_effects = False
    # invoke_subgraph is NOT desugared, so we need strict aliasing filtering
    filter_aliased_intermediates = True
>>>>>>> 52912cf5680 (Add alias filtering to invoke subgraph)

    def install_subgraph_in_output_graph(
        self, tx, fn_vt, fn_args_vt, kwargs, body_gmod, attr_name
    ):
        # Check if the subgraph from speculate_subgraph (body_gmod) and the fake
        # inputs have already been seen before. If yes, the subgraph is already
        # installed in the output graph and we can just access the subgraph
        # using the saved attr name.

        if not isinstance(fn_vt, (UnspecializedNNModuleVariable, UserFunctionVariable)):
            unimplemented(
                gb_type="Encountered non user function variable during invoke_subgraph HOP tracing",
                context=str(fn_vt),
                explanation="invoke_subgraph does not support non user function variable",
                hints=[*graph_break_hints.SUPPORTABLE],
            )

        invoke_subgraph_cache = (
            tx.output.tracing_context.hop_dispatch_set_cache.get_cache(
                torch._higher_order_ops.invoke_subgraph
            )
        )

        if isinstance(fn_vt, UserFunctionVariable):
            fn_id = id(fn_vt.get_function())
            fn_name = fn_vt.get_function().__name__
        else:
            assert isinstance(fn_vt, UnspecializedNNModuleVariable)
            fn_id = id(fn_vt.value.forward.__func__)
            fn_name = fn_vt.value.forward.__name__
        previously_installed_submodules = []
        if invoke_subgraph_cache:
            previously_installed_submodules = (
                invoke_subgraph_cache.get_dynamo_installed_submodules(fn_id)
            )
            current_mod = body_gmod
            # NB - reverse is more likely to cause a hit sooner because first
            # graph can have requires_grad=False for a few inputs
            for submodule_name in reversed(previously_installed_submodules):
                assert submodule_name in tx.output.nn_modules
                previous_mod = tx.output.nn_modules[submodule_name]
                if are_same_graph_modules(
                    fn_name, previous_mod, current_mod, tx.fake_mode
                ):
                    return submodule_name

        body_name = super().install_subgraph_in_output_graph(
            tx, fn_vt, fn_args_vt, kwargs, body_gmod, "subgraph"
        )
        hc_log.debug(
            "%s: Installing subgraph with identifier '%s', bringing total count for '%s' function to %s",
            fn_name,
            body_name,
            fn_name,
            len(previously_installed_submodules) + 1,
        )
        if invoke_subgraph_cache:
            invoke_subgraph_cache.add_dynamo_installed_submodule(fn_id, body_name)

        return body_name

    @raise_hard_error_if_graph_break(
        reason="torch.compile requires the `nested_compile_region` decorated function to be capturable into a single graph",
    )
    def _call_function(
        self,
        tx: "InstructionTranslator",
        args: "list[VariableTracker]",
        kwargs: "dict[str, VariableTracker]",
    ) -> "VariableTracker":
        # This flattens the kwargs into lifted args
        (
            p_args,
            p_kwargs,
            example_value,
            body_r,
            _,
            body_name,
            body_graph_output_vts,
        ) = self.create_wrapped_node(tx, args[0], args[1:], kwargs, "invoke_subgraph")

        if len(p_kwargs) > 0:
            unimplemented(
                gb_type="invoke_subgraph: kwargs unexpected",
                context=f"args: {args}, kwargs: {kwargs}",
                explanation="kwargs should have been flattened into lifted args.",
                hints=[
                    *graph_break_hints.DYNAMO_BUG,
                ],
            )

        p_args = (
            p_args[0],
            body_name,
            *p_args[1:],
        )
        return _call_function_with_auto_output_flattening(
            tx,
            torch._higher_order_ops.invoke_subgraph,
            tuple(p_args),
            p_kwargs,
            example_value,
            body_r,
            body_graph_output_vts,
        )


class LocalMapWrappedHigherOrderVariable(WrapHigherOrderVariable):
    supports_input_mutation = False
    supports_aliasing = False

    # Subclasses aren't supported by speculate_subgraph yet
    # So this HOP is only usable with plain tensors
    _enabled = False

    @classmethod
    @contextlib.contextmanager
    def enable(cls):
        """Context manager to temporarily enable local map wrapping.
        Will be removed when speculate_subgraph supports subclass inputs:
        https://github.com/pytorch/pytorch/issues/161456.

        Usage:
            with LocalMapWrappedHigherOrderVariable.enable_wrapping():
                # Code where should_wrap_in_hop will return True
                pass
        """
        old_value = cls._enabled
        cls._enabled = True
        try:
            yield
        finally:
            cls._enabled = old_value

    @classmethod
    def should_wrap_in_hop(cls, value):
        if not torch.distributed.is_available():
            return False

        from torch.distributed.tensor.experimental._func_map import _local_map_wrapped

        # check is important to avoid subclass dispatch
        if type(value) is not type(_local_map_wrapped):
            return False

        return value is _local_map_wrapped and cls._enabled

    @staticmethod
    def build(**options):
        return TorchHigherOrderOperatorVariable.make(
            torch._higher_order_ops.local_map_hop,
            **options,
        )

    def python_type(self):
        return type(self.value)

    def _call_function(
        self,
        tx: "InstructionTranslator",
        args: "list[VariableTracker]",
        kwargs: "dict[str, VariableTracker]",
    ) -> "VariableTracker":
        """
        Goal of this function is to rewrite local_map usage as a HOP:
            local_map(func, ...) -> local_map_hop(gm, ...)
        """

        (
            user_func,
            out_placements,
            in_placements,
            in_grad_placements,
            device_mesh,
            redistribute_inputs,
            *user_args,
        ) = args

        # None placements are used to pass non-Tensors into the local_map function.
        # Containers passed this way can not hold tensors. Thus, Dynamo would have inlined
        # into them, and we handle None placements by assuming they will be desugared away.
        # This will need to be adjusted for dynamic shapes support.
        def check_none_last(placements):
            seen_none = 0
            for p in placements:
                if p is None:
                    seen_none += 1
                else:
                    assert seen_none == 0, (
                        "Tracing local_map is only currently supported with None placements last."
                    )
            return seen_none

        inputs_none_placements = check_none_last(in_placements.value)
        output_none_placements = check_none_last(out_placements.value)

        local_map_kwargs = {
            "out_placements": out_placements.value,
            "in_placements": in_placements.value,
            "redistribute_inputs": redistribute_inputs.value,
            "in_grad_placements": in_grad_placements.value,
            "device_mesh": device_mesh.value,
        }
        assert local_map_kwargs["device_mesh"] is not None, (
            "Not yet implemented, please manually provide a device_mesh to local_map."
        )
        mesh = local_map_kwargs["device_mesh"]

        # For Autoparallel, the initial trace is done with global shapes, then we decide model weights sharding,
        # and reuse the graph. Since the sharding decision is after the initial trace, we can't trace with local shapes.
        # For local_map however, since we specify all placements, we can trace with local shapes.

        # Step 1: Validate the annotated function matches the input_placements (i.e. that it can run in eager)
        template = (
            "Expecting {expected} {inputs_or_outputs} to local_map function based on placements"
            ", but found {actual}. Please ensure the count matches for eager. "
        )
        assert len(in_placements.value) == len(user_args), template.format(
            expected=len(in_placements.value),
            inputs_or_outputs="inputs",
            actual=len(user_args),
        )

        from torch._higher_order_ops.local_map import (
            redistribute_fw_inputs,
            redistribute_fw_outputs,
        )

        # Step 2: Convert inputs to local shapes
        priors = {}
        for placements, vt in zip(in_placements.value, user_args):
            if isinstance(vt, variables.lazy.LazyVariableTracker):
                vt = variables.lazy.LazyVariableTracker.realize_all(vt)

            if not isinstance(vt, variables.TensorVariable):
                assert placements is None
                continue

            global_tensor = vt.as_proxy().node.meta["example_value"]
            # NOTE: We don't support local_map region relying on exact grad_fn information
            # This is okay since accessing grad_fn is a graph break.
            local_tensor = redistribute_fw_inputs(
                (global_tensor,),
                (placements,),
                mesh,
            )
            local_tensor = local_tensor[0]

            priors[vt] = global_tensor
            vt.as_proxy().node.meta["example_value"] = local_tensor
            vt.synchronize_attributes(tx)

        # Step 3: Trace local_map subgraph with local tensors
        (
            p_args,
            p_kwargs,
            example_value,
            body_r,
            body_gmod,
            body_name,
            body_graph_output_vts,
        ) = self.create_wrapped_node(
            tx, user_func, user_args, kwargs, self.value._name, subgraph_name="subgraph"
        )

        # Step 4: Validate traced graph signature still matches placement information
        expected_num_inputs = len(in_placements.value) - inputs_none_placements
        actual_num_inputs = len(body_gmod.graph.find_nodes(op="placeholder"))
        expected_num_outputs = len(out_placements.value) - output_none_placements
        assert len(body_gmod.graph.find_nodes(op="output")) == 1
        actual_num_outputs = len(body_gmod.graph.find_nodes(op="output")[0].args[0])

        template = (
            "Expecting {expected} {inputs_or_outputs} to local_map function based on placements"
            ", but found {actual}. If the count matches for eager, "
            "Dynamo may have flattened {inputs_or_outputs} to the function or found additional "
            "tensors used via closures. "
            "Please adjust the input placements to match what the traced graph sees: \n{gm_str}."
        )

        def make_error_msg(*args):
            expected_num, actual_num, inputs_or_outputs = args
            gm_str = body_gmod.print_readable(print_output=False)
            return template.format(
                expected=expected_num,
                inputs_or_outputs=inputs_or_outputs,
                actual=actual_num,
                gm_str=gm_str,
            )

        if expected_num_inputs != actual_num_inputs:
            raise AssertionError(
                make_error_msg(expected_num_inputs, actual_num_inputs, "inputs")
            )
        if expected_num_outputs != actual_num_outputs:
            raise AssertionError(
                make_error_msg(expected_num_outputs, actual_num_outputs, "outputs")
            )

        if inputs_none_placements > 0:
            expected_input_nodes = [
                arg.as_proxy().node for arg in user_args[:-inputs_none_placements]
            ]
        else:
            expected_input_nodes = [arg.as_proxy().node for arg in user_args]
        actual_input_nodes = [proxy.node for proxy in p_args]
        assert actual_input_nodes[0].op == "get_attr"
        assert "subgraph" in actual_input_nodes[0].target
        assert len(expected_input_nodes) == len(actual_input_nodes) - 1
        for expected_order, actual_order in zip(
            expected_input_nodes, actual_input_nodes[1:]
        ):
            assert expected_order == actual_order, (
                "Dynamo changed the order of inputs to the local_map function, please adjust "
                f"the order of inputs and input_placements from {expected_input_nodes}, to: {actual_input_nodes[1:]}"
            )
        assert len(p_kwargs) == 0

        # Step 5: Install local_map subgraph
        p_kwargs = {key: value.as_proxy() for key, value in kwargs.items()}
        out = _call_function_with_auto_output_flattening(
            tx,
            self.value,
            p_args,
            p_kwargs,
            example_value,
            body_r,
            body_graph_output_vts,
        )

        # Step 6: Restore inputs and outputs to global shapes
        for vt, global_tensor in priors.items():
            vt.as_proxy().node.meta["example_value"] = global_tensor
            vt.synchronize_attributes(tx)

        outs = out.items if isinstance(out, TupleVariable) else [out]
        assert len(outs) == len(out_placements.value)
        for placements, vt in zip(out_placements.value, outs):
            if not isinstance(vt, variables.TensorVariable):
                assert placements is None
                continue

            local_tensor = vt.as_proxy().node.meta["example_value"]

            # NOTE: We don't support code after the local_map region relying on exact grad_fn information
            # This is okay since accessing grad_fn is a graph break.
            global_tensor = redistribute_fw_outputs(
                (local_tensor,),
                (placements,),
                mesh,
                num_activations=0,  # this is not the joint
            )
            global_tensor = global_tensor[0]

            vt.as_proxy().node.meta["example_value"] = global_tensor
            vt.synchronize_attributes(tx)

        # TODO: Figure out how to handle output order diverging from eager

        # Treat as const, so we don't have to deal with Placement types in fx IR
        # Guarded with EQUALS_MATCH on local_map call's arguments
        body_gmod.meta["local_map_kwargs"] = {
            "out_placements": out_placements.value[:expected_num_outputs],
            "in_placements": in_placements.value[:expected_num_inputs],
            "redistribute_inputs": redistribute_inputs.value,
            "in_grad_placements": in_grad_placements.value,
            "device_mesh": device_mesh.value,
        }

        return out


# Map operator names to their corresponding variable for fast TorchHigherOrderOperatorVariable.make()
_hop_name_to_variable_class = {
    "cond": CondHigherOrderVariable,
    "while_loop": WhileLoopHigherOrderVariable,
    "while_loop_stack_output": WhileLoopStackOutputHigherOrderVariable,
    "map_impl": MapHigherOrderVariable,
    "executorch_call_delegate": ExecutorchCallDelegateHigherOrderVariable,
    "out_dtype": OutDtypeHigherOrderVariable,
    "wrap": WrapHigherOrderVariable,
    "hints_wrapper": HintsWrapperHigherOrderVariable,
    "flex_attention": FlexAttentionHigherOrderVariable,
    "flex_attention_backward": FlexAttentionBackwardHighOrderVariable,
    "wrap_activation_checkpoint": CheckpointHigherOrderVariable,
    "tag_activation_checkpoint": CheckpointHigherOrderVariable,
    "_export_tracepoint": ExportTracepointHigherOrderVariable,
    "trace_wrapped": TraceWrappedHigherOrderOperatorVariable,
    "strict_mode": StrictModeHigherOrderVariable,
    "run_with_rng_state": RunWithRNGStateHigherOrderVariable,
    "associative_scan": AssociativeScanHigherOrderVariable,
    "scan": ScanHigherOrderVariable,
    "call_torchbind": CallTorchbindHigherOrderVariable,
    "print": PrintHigherOrderVariable,
    "wrap_with_set_grad_enabled": WrapWithSetGradEnabledHigherOrderVariable,
    "wrap_with_autocast": WrapWithAutocastHigherOrderVariable,
    "dynamo_bypassing_wrapper": DynamoBypassingWrapperHigherOrderVariable,
    "auto_functionalized": AutoFunctionalizeHigherOrderVariable,
    "auto_functionalized_v2": AutoFunctionalizeHigherOrderVariable,
    "invoke_subgraph": InvokeSubgraphHigherOrderVariable,
    "custom_function_call": CustomFunctionHigherOrderOperatorVariable,
    "local_map_hop": LocalMapWrappedHigherOrderVariable,
}<|MERGE_RESOLUTION|>--- conflicted
+++ resolved
@@ -1255,10 +1255,6 @@
     sub_kwargs,
 ):
     enable_side_effects_with_extra_outputs = not restore_side_effects
-<<<<<<< HEAD
-
-=======
->>>>>>> 52912cf5680 (Add alias filtering to invoke subgraph)
     autograd_ctx = (
         dynamo_enable_grad(tx, enable_grad)
         if enable_grad is not None
@@ -1346,13 +1342,10 @@
         "automatic", "semi_automatic", "flatten_manual", "manual"
     ] = "automatic",
     restore_side_effects: bool = True,
-<<<<<<< HEAD
-=======
     # Controls whether to filter aliased intermediates when collecting extra outputs.
     # - True: Filter out intermediates that alias with inputs or outputs (strict, for invoke_subgraph)
     # - False: Allow aliased intermediates (for checkpoint/autograd.Function which get desugared/inlined)
     filter_aliased_intermediates: bool = True,
->>>>>>> 52912cf5680 (Add alias filtering to invoke subgraph)
     # TODO - supports input_mutation and aliasing should be False by default for strictness
     supports_input_mutation: bool = True,
     supports_aliasing: bool = True,
@@ -1437,13 +1430,10 @@
     if sub_kwargs is None:
         sub_kwargs = {}
 
-<<<<<<< HEAD
     # Compute enable_side_effects_with_extra_outputs from restore_side_effects.
     # When restore_side_effects is False, we allow side effects by returning extra outputs.
     enable_side_effects_with_extra_outputs = not restore_side_effects
 
-=======
->>>>>>> f45792f3
     assert set_subgraph_inputs in {
         "automatic",
         "semi_automatic",
@@ -1557,10 +1547,7 @@
             # want this to be supported for other Hops as well, specifically
             # nested_compile_region and autograd.Function. Today, its safe
             # because we error out on seeing a side-effect.
-<<<<<<< HEAD
             enable_side_effects_with_extra_outputs = not restore_side_effects
-=======
->>>>>>> 52912cf5680 (Add alias filtering to invoke subgraph)
             if enable_side_effects_with_extra_outputs:
                 extra_outputs = _collect_intermediate_outputs(
                     tx, subtracer, graph_output_vts, filter_aliased_intermediates
@@ -2997,12 +2984,9 @@
             description,
             source_target=self.value,
             restore_side_effects=self.restore_side_effects,
-<<<<<<< HEAD
-=======
             filter_aliased_intermediates=getattr(
                 self, "filter_aliased_intermediates", True
             ),
->>>>>>> 52912cf5680 (Add alias filtering to invoke subgraph)
             supports_input_mutation=self.supports_input_mutation,
             supports_aliasing=self.supports_aliasing,
         )
@@ -4331,20 +4315,10 @@
 class InvokeSubgraphHigherOrderVariable(WrapHigherOrderVariable):
     supports_input_mutation = True
     supports_aliasing = False
-<<<<<<< HEAD
-<<<<<<< HEAD
-=======
-    # TODO (tmanlaibaatar) This is in preparation for supporting side effects in invoke_subgraph.
->>>>>>> f45792f3
-    # invoke_subgraph does not support side effects, so we restore them (default behavior).
-    # This means enable_side_effects_with_extra_outputs will be False.
-    restore_side_effects = True
-=======
     # invoke_subgraph allows side effects by returning extra outputs, so don't restore
     restore_side_effects = False
     # invoke_subgraph is NOT desugared, so we need strict aliasing filtering
     filter_aliased_intermediates = True
->>>>>>> 52912cf5680 (Add alias filtering to invoke subgraph)
 
     def install_subgraph_in_output_graph(
         self, tx, fn_vt, fn_args_vt, kwargs, body_gmod, attr_name
