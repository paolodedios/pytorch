# mypy: ignore-errors

"""
This module contains classes and utilities for handling higher-order operators in Dynamo.
It provides functionality for tracing and transforming control flow constructs like
conditions (torch.cond), loops (torch.while_loop), maps (torch.ops.higher_order.map),
and other higher-order operations.

The module includes specialized VariableTracker classes for different types of
higher-order operations, along with utilities for:
- Speculating and capturing subgraphs
- Managing control flow
- Handling autograd function applications
- Supporting function transformations
- Processing activation checkpoints

These classes work together to enable Dynamo to correctly trace and compile code
containing complex control flow patterns and higher-order functions while preserving
their semantic behavior.
"""

import contextlib
import copy
import functools
import inspect
import itertools
import logging
import types
import warnings
from collections.abc import Sequence
from dataclasses import dataclass
from typing import Any, Literal, Optional, TYPE_CHECKING

import torch._C
import torch.fx
import torch.nn
from torch._dispatch.python import enable_python_dispatcher
from torch._dynamo.utils import get_fake_value
from torch._dynamo.variables.builtin import BuiltinVariable
from torch._dynamo.variables.constant import ConstantVariable
from torch._dynamo.variables.ctx_manager import RepararametrizeModuleContextVariable
from torch._dynamo.variables.functions import UserFunctionVariable
from torch._dynamo.variables.nn_module import UnspecializedNNModuleVariable
from torch._dynamo.variables.tensor import SymNodeVariable
from torch._guards import Source
from torch._ops import HigherOrderOperator
from torch.fx.passes.shape_prop import _extract_tensor_metadata
from torch.utils import _pytree as pytree

from .. import graph_break_hints, variables
from ..exc import (
    ObservedException,
    UncapturedHigherOrderOpError,
    unimplemented,
    Unsupported,
)
from ..source import AttrSource, DictGetItemSource
from ..utils import proxy_args_kwargs, set_example_value
from .base import VariableTracker
from .dicts import ConstDictVariable
from .lazy import LazyVariableTracker
from .lists import ListVariable, TupleVariable


if TYPE_CHECKING:
    from torch._dynamo.symbolic_convert import InstructionTranslator


log = logging.getLogger(__name__)
hc_log = torch._logging.getArtifactLogger(__name__, "hierarchical_compile")


@dataclass
class OutputSpec:
    """
    Contains the treespec of the output of the speculated subgraph, and the
    information to mask out the constant values from the output during
    flattening and inserting them back during unflattening. Cleaning up
    constants from the graph makes the graph simpler for AOTDispatcher and
    Inductor.
    """

    treespec: pytree.TreeSpec
    # list of True/False to identify the locations of const values in the
    # subgraph output. True means that value at that index is a constant.
    masks_to_filter_const_values: Optional[list[bool]] = None
    # The actual constant values that were present in the subgraph output. Note
    # that this is the same length as the mask, we just look at the indices
    # where mask is True.
    const_values: Optional[list[Any]] = None
    # Number of intermediate nodes that are also made subgraph outputs.
    num_intermediate_nodes_as_outputs: int = 0

    def __post_init__(self):
        if (
            self.masks_to_filter_const_values is not None
            or self.const_values is not None
        ):
            assert len(self.masks_to_filter_const_values) == len(self.const_values)


def raise_hard_error_if_graph_break(reason):
    def deco(fn):
        @functools.wraps(fn)
        def graph_break_as_hard_error(*args, **kwargs):
            try:
                return fn(*args, **kwargs)
            except (Unsupported, ObservedException) as e:
                import sys

                if isinstance(e, Unsupported):
                    exc = UncapturedHigherOrderOpError(
                        f"{reason} Got {e.msg}", e.real_stack
                    )
                else:
                    msg = e.msg if hasattr(e, "msg") else type(e)
                    real_stack = e.real_stack if hasattr(e, "real_stack") else None
                    exc = UncapturedHigherOrderOpError(
                        f"{reason} Got {msg}", real_stack
                    )
                raise exc.with_traceback(sys.exc_info()[2]) from None

        return graph_break_as_hard_error

    return deco


# This function is a syntax sugar for creating a dummy new subtracer so that
# newly added nodes are added to a separate subgraph in this subtracer instead of affecting
# the main graph. This is useful for creating sample inputs for tracing the subgraph.
# For example, in FlexAttentionHigherOrderVariable, we want to create several scalars
# to trace the score_mod function but we don't want the operators that creates the scalar to
# show up in the graph, we could this function to discard the graph changes.
# Example usage:
# with discard_graph_changes():
#   sample_input= create_sample_inputs()
# speculate_subgraph(tx, f, sample_inputs, {})
@contextlib.contextmanager
def discard_graph_changes(tx):
    ctx = tx.output.subtracer("subgraph_wrapper", None)
    try:
        ctx.__enter__()
        yield
    finally:
        ctx.__exit__(None, None, None)


def check_meta_consistency_vt(
    vars1: list[VariableTracker],
    vars2: list[VariableTracker],
    lhs_name: str,
    rhs_name: str,
    include_contiguity: bool = True,
) -> None:
    from torch._higher_order_ops.utils import check_meta_consistency

    from . import TensorVariable

    def _unwrap_var(var):
        if isinstance(var, TensorVariable):
            return var.proxy.node.meta["example_value"]
        elif isinstance(var, SymNodeVariable):
            return var.sym_num
        elif isinstance(var, ConstantVariable):
            return var.as_python_constant()
        else:
            unimplemented(
                gb_type="cannot unwrap variable for check_meta_consistency",
                context=str(var),
                explanation=f"Expected {var} to be TensorVariable, SymNodeVariable, or ConstantVariable",
                hints=[],
            )

    unwrapped1 = [_unwrap_var(var) for var in vars1]
    unwrapped2 = [_unwrap_var(var) for var in vars2]

    return check_meta_consistency(
        unwrapped1,
        unwrapped2,
        lhs_name,
        rhs_name,
        include_contiguity=include_contiguity,
    )


@contextlib.contextmanager
def dynamo_enable_grad(tx: "InstructionTranslator", enable=True):
    from . import GradModeVariable

    org_value = torch.is_grad_enabled()
    try:
        GradModeVariable.create(tx, enable, initialized=True)
        yield
    finally:
        GradModeVariable.create(tx, org_value, initialized=True)


@contextlib.contextmanager
def dynamo_allow_side_effects_in_hop(tx: "InstructionTranslator"):
    orig_val = tx.output.current_tracer.allow_side_effects_in_hop
    try:
        tx.output.current_tracer.allow_side_effects_in_hop = True
        yield
    finally:
        tx.output.current_tracer.allow_side_effects_in_hop = orig_val


def find_mismatched_vars(var, types, allow_none=False):
    """
    Recursively finds variables whose type is not an instance of the specified types.
    Args:
        var: The variable to check.
        types: A tuple of allowed types.
        allow_none (bool): Whether to allow None values. Defaults to False.
    Returns:
        A set of variables whose type is not an instance of the specified types.
    """
    mismatched_vars = set()
    if isinstance(var, (list, tuple)):
        for item in var:
            mismatched_vars.update(find_mismatched_vars(item, types, allow_none))
    elif isinstance(var, (TupleVariable, ListVariable)):
        for item in var.items:
            mismatched_vars.update(find_mismatched_vars(item, types, allow_none))
    elif isinstance(var, ConstDictVariable):
        for value in var.items.values():
            mismatched_vars.update(find_mismatched_vars(value, types, allow_none))
    else:

        def _is_none(var):
            return var.is_python_constant() and var.as_python_constant() is None

        if not isinstance(var, types) and not (allow_none and _is_none(var)):
            mismatched_vars.add(var)
    return mismatched_vars


def only_consist_of(var, types, allow_none=False):
    mismatch_vars = find_mismatched_vars(var, types, allow_none=allow_none)
    return len(mismatch_vars) == 0


# A more read-able syntax sugar for creating a UserFunctionVariable for f
# and run call_function on it. Make it return a function to preserve the calling
# convention of the original f.
def _make_inlined(tx: "InstructionTranslator", f):
    assert callable(f), "Expect f to be a python callable."

    def inline_call(*args, **kwargs):
        return UserFunctionVariable(f).call_function(tx, args, kwargs)

    return inline_call


def add_call_function(
    tx: "InstructionTranslator",
    fn: Any,
    args: tuple[Any, ...],
    kwargs: dict[str, Any],
    flat_example_value: Any,
):
    from .builder import wrap_fx_proxy

    # Store the invocation as a call
    flat_variable = wrap_fx_proxy(
        tx=tx,
        proxy=tx.output.create_proxy(
            "call_function",
            fn,
            args=args,
            kwargs=kwargs,
        ),
        example_value=flat_example_value,
    )
    return flat_variable


def overwrite_tensor_vt_requires_grad(graph_output_vts, flat_variable):
    # All outputs of autograd.Function have requires_grad=True. We turn off
    # grad_mode in autograd.Function, so our outputs naively have
    # requires_grad=False. So we hackily force them back on here. A better
    # solution would be to write python code that Dynamo could trace but we
    # decided that it wasn't worth it.
    for orig_vt, subgraph_vt in zip(graph_output_vts, flat_variable.items):
        if isinstance(orig_vt, variables.TensorVariable):
            assert isinstance(subgraph_vt, variables.TensorVariable)
            orig_vt.requires_grad = subgraph_vt.requires_grad
            if orig_vt.requires_grad:
                orig_vt.has_grad_fn = True


def overwrite_tensor_vt_proxy(graph_output_vts, flat_variable):
    # wrap_fx_proxy creates fresh variable trackers. However, the main program
    # after the speculate subgraph can still use the original tensor vts that
    # are still pointing to the nodes present in the subgraph. So, we reproxify
    # the original tensor vts with the subgraph outputs. This way, whenever the
    # outer graph uses an original vt, it uses the subgraph output.
    #
    # This is critical for maintaining the separation between:
    # - `body_r`: The output VT structure that Dynamo continues tracing (may
    #   contain non-proxyable objects, nested structures, etc.)
    # - `graph_output_vts`: Only the tensor/symint VTs that were actual graph
    #   outputs from speculate_subgraph
    #
    # By overwriting the proxies of VTs in `body_r` with the proxies from the
    # HOP call, we ensure the outer graph correctly references the HOP outputs
    # while still allowing `body_r` to contain arbitrary Python objects.
    for orig_vt, subgraph_vt in zip(graph_output_vts, flat_variable.items):
        if isinstance(orig_vt, (variables.SymNodeVariable, variables.TensorVariable)):
            assert isinstance(
                subgraph_vt, (variables.SymNodeVariable, variables.TensorVariable)
            )
            orig_vt.proxy = subgraph_vt.proxy


def _call_function_with_auto_output_flattening(
    tx: "InstructionTranslator",
    fn: Any,
    args: tuple[Any, ...],
    kwargs: dict[str, Any],
    flat_example_value: Any,
    body_r: Optional[VariableTracker],
    graph_output_vts: VariableTracker | tuple[VariableTracker, ...],
) -> Optional[VariableTracker]:
    """
    Create HOP call node and reproxify output VTs for HOPs with auto output semantics.

    This function is used by HOPs with auto output semantics (see speculate_subgraph_with_auto_output_flattening)
    to create the actual HOP call in the FX graph and properly handle the output variable trackers.

    The key operation is "reproxifying" - updating the proxies of the original tensor VTs
    (from body_r) to point to the HOP call outputs, ensuring the outer graph correctly
    references the HOP outputs while allowing body_r to contain arbitrary Python objects.

    Args:
        tx: The instruction translator
        fn: The HOP function to call
        args: Arguments for the HOP call (typically includes the subgraph node)
        kwargs: Keyword arguments for the HOP call
        flat_example_value: Example value for the HOP output
        body_r: The output VT structure that Dynamo continues tracing with (may be None)
        graph_output_vts: Tensor/symint VTs that were actual graph outputs

    Returns:
        The body_r VT (unchanged), which Dynamo will continue tracing with
    """

    flat_variable = add_call_function(tx, fn, args, kwargs, flat_example_value)
    if body_r is not None:
        overwrite_tensor_vt_proxy(graph_output_vts, flat_variable)
    return body_r


def _call_function_and_unflatten_output(
    tx, fn, args, kwargs, flat_example_value, ret_spec, body_r
):
    from .builder import wrap_fx_proxy

    # Store the invocation as a call
    flat_variable = wrap_fx_proxy(
        tx=tx,
        proxy=tx.output.create_proxy(
            "call_function",
            fn,
            args=args,
            kwargs=kwargs,
        ),
        example_value=flat_example_value,
    )

    # wrap_fx_proxy creates fresh variable trackers. However, the main program
    # after the speculate subgraph can still use the original tensor vts that
    # are still pointing to the nodes present in the subgraph. So, we reproxify
    # the original tensor vts with the subgraph outputs. This way, whenever the
    # outer graph uses an original vt, it uses the subgraph output.
    if body_r is not None:
        for orig_vt, subgraph_vt in zip(body_r.items, flat_variable.items):
            if isinstance(
                orig_vt, (variables.SymNodeVariable, variables.TensorVariable)
            ):
                assert isinstance(
                    subgraph_vt, (variables.SymNodeVariable, variables.TensorVariable)
                )
                orig_vt.proxy = subgraph_vt.proxy

    if ret_spec.num_intermediate_nodes_as_outputs:
        # The treespec was computed w/o any extra intermediate outputs. At this
        # point, it is safe to just get rid of the extra outputs
        flat_variable = TupleVariable(
            flat_variable.items[: -ret_spec.num_intermediate_nodes_as_outputs]
        )

    if ret_spec.masks_to_filter_const_values:
        from torch._dynamo.external_utils import insert_const_values_with_mask

        # During flattening, we removed the constant values. To ensure Dynamo
        # can trace correctly, insert back the constant values in the output.
        flat_variable = _make_inlined(tx, insert_const_values_with_mask)(
            flat_variable, ret_spec.masks_to_filter_const_values, ret_spec.const_values
        )

    # Transform variable back into a list (previously made into a tuple by
    # speculate_subgraph function) so as to respect the pytree API typing.
    flat_list_variable = BuiltinVariable(list).call_function(tx, [flat_variable], {})
    return (
        _make_inlined(tx, pytree.tree_unflatten)(flat_list_variable, ret_spec.treespec)
        if ret_spec.treespec
        else flat_variable
    )


def _assert_tensors_nonaliasing(inputs, outputs):
    input_tensor_ids = {
        id(t) for t in pytree.tree_leaves(inputs) if isinstance(t, torch.Tensor)
    }
    output_tensor_ids = {
        id(t) for t in pytree.tree_leaves(outputs) if isinstance(t, torch.Tensor)
    }
    assert input_tensor_ids.isdisjoint(output_tensor_ids), (
        "inputs to function body cannot alias outputs"
    )


def _collect_storages_from_tensor(example_value, excluded_storages):
    """
    Collect storage references from a tensor and add them to excluded_storages.

    Handles both regular tensors and traceable wrapper subclasses.

    Args:
        example_value: The tensor to extract storages from
        excluded_storages: Set to add storage references to
    """
    from torch._subclasses.fake_tensor import get_plain_tensors
    from torch.multiprocessing.reductions import StorageWeakRef
    from torch.utils._python_dispatch import is_traceable_wrapper_subclass

    if not isinstance(example_value, torch.Tensor):
        return

    if is_traceable_wrapper_subclass(example_value):
        inner_tensors = []
        get_plain_tensors(example_value, inner_tensors)
        for inner in inner_tensors:
            if isinstance(inner, torch.Tensor):
                storage = StorageWeakRef(inner._typed_storage())
                excluded_storages.add(storage)
    else:
        storage = StorageWeakRef(example_value._typed_storage())
        excluded_storages.add(storage)


def _build_excluded_storages(tx, graph_output_vts):
    from torch._higher_order_ops.utils import _collect_fake_inputs

    excluded_storages = set()

    # Collect input storages to avoid input-output aliasing
    for node in tx.output.graph.nodes:
        if node.op == "placeholder":
            example_value = _collect_fake_inputs([node])[0]
            # Skip non-tensor inputs (e.g., symints, None, etc.)
            if isinstance(example_value, torch.Tensor):
                _collect_storages_from_tensor(example_value, excluded_storages)
        else:
            break

    # Collect existing output storages to avoid output-output aliasing
    for vt in graph_output_vts:
        proxy = vt.as_proxy()
        example_value = _collect_fake_inputs([proxy.node])[0]
        # Skip non-tensor outputs (e.g., symints)
        if isinstance(example_value, torch.Tensor):
            _collect_storages_from_tensor(example_value, excluded_storages)

    return excluded_storages


def _check_intermediate_aliasing(proxy_node, excluded_storages):
    """
    Check if an intermediate output would create aliasing.

    Args:
        proxy_node: The proxy node to check
        excluded_storages: Set of storages to check against

    Returns:
        Tuple of (should_add: bool, new_storage: StorageWeakRef | None)
        - should_add: Whether the intermediate can be safely added
        - new_storage: Storage reference to add to excluded set if added
    """
    from torch._higher_order_ops.utils import _collect_fake_inputs
    from torch.multiprocessing.reductions import StorageWeakRef
    from torch.utils._python_dispatch import is_traceable_wrapper_subclass

    example_value = _collect_fake_inputs([proxy_node])[0]

    # Non-tensor outputs (e.g., symints) don't have aliasing concerns
    if not isinstance(example_value, torch.Tensor):
        return True, None

    # Collect all storages from this tensor
    temp_storages = set()
    _collect_storages_from_tensor(example_value, temp_storages)

    # Check if any storage aliases with existing inputs/outputs
    if temp_storages & excluded_storages:
        return False, None

    # For wrapper subclasses, we checked inner storages but don't track the wrapper itself
    if is_traceable_wrapper_subclass(example_value):
        return True, None
    else:
        return True, StorageWeakRef(example_value._typed_storage())


def _collect_intermediate_outputs(
    tx, subtracer, graph_output_vts, filter_aliased_intermediates=True
):
    extra_outputs = []
    existing_out_proxies = {vt.as_proxy() for vt in graph_output_vts}

    # Only build excluded storages if we're filtering aliased intermediates
    excluded_storages = (
        _build_excluded_storages(tx, graph_output_vts)
        if filter_aliased_intermediates
        else None
    )

    for out in subtracer.tracked_tensor_or_symint_vt:
        proxy = out.as_proxy()

        # Skip if already in output
        if proxy in existing_out_proxies:
            continue

        # TODO floats are not supported in HOP input/output
        if isinstance(out, SymNodeVariable) and out.python_type() is float:
            continue

        if not filter_aliased_intermediates:
            extra_outputs.append(out)

        else:
            try:
                should_add, new_storage = _check_intermediate_aliasing(
                    proxy.node, excluded_storages
                )
            except (KeyError, NotImplementedError):
                # - KeyError: missing example_value metadata
                # - NotImplementedError: sparse tensors without dense storage
                continue

            # TODO: We should detect when a filtered aliased intermediate is captured
            # by side effects and raise a better error. Currently this will fail later
            # with "does not belong to this Graph" error during compilation.
            # See test_side_effect_with_aliased_intermediate for an example.

            if should_add:
                extra_outputs.append(out)
                if new_storage is not None:
                    excluded_storages.add(new_storage)
    return extra_outputs


def _check_all_tensorvariable(args):
    from . import TensorVariable

    if not all(type(a.realize()) is TensorVariable for a in args):
        unimplemented(
            gb_type="HOP: non torch.Tensor leaf",
            context=f"args types: {[type(a.realize()) for a in args]}",
            explanation="Expected all leaves to be of torch.Tensor type.",
            hints=[],
        )


def _check_supported_callable_arg(
    tx: "InstructionTranslator", func_var: VariableTracker, arg_name
):
    is_callable = (
        BuiltinVariable(callable).call_function(tx, [func_var], {}).as_python_constant()
    )
    if not is_callable:
        unimplemented(
            gb_type="HOP: non-callable variable",
            context=f"arg name: {arg_name}, func_var type: {str(func_var)}",
            explanation=f"{arg_name} should be a callable but is of type {str(func_var)}.",
            hints=[],
        )


def _call_while_loop(
    self: VariableTracker,
    tx: "InstructionTranslator",
    args: list[VariableTracker],
    kwargs: dict[str, VariableTracker],
    stack_output: bool,
) -> VariableTracker:
    from torch._higher_order_ops.while_loop import _create_unbacked_symint

    from . import TensorVariable

    args, kwargs = LazyVariableTracker.realize_all((args, kwargs))
    cond_fn, body_fn, operands, additional_inputs = args

    # Input checks
    for i, k in enumerate(["cond_fn", "body_fn", "operands"]):
        if v := kwargs.pop(k, None):
            assert i == len(args), (
                "did not provide the right number of non-keyword args"
            )
            args.append(v)

    if kwargs or len(args) != 4:
        unimplemented(
            gb_type="torch.while_loop: improper args/kwargs",
            context=f"args: {args}, kwargs: {kwargs}",
            explanation=f"torch.while_loop expects 4 positional arguments (got {len(args)}) "
            f"and no keyword arguments (got {len(kwargs)}) "
            "Usage: while_loop(cond_fn, body_fn, operands)",
            hints=[
                *graph_break_hints.USER_ERROR,
            ],
        )

    # cond_fn and body_fn input check
    _check_supported_callable_arg(tx, cond_fn, "cond_fn")
    _check_supported_callable_arg(tx, body_fn, "body_fn")

    # operands input check
    operands_seq = operands.unpack_var_sequence(tx)

    # additional_inputs input check
    if not isinstance(additional_inputs, (ListVariable, TupleVariable)):
        unimplemented(
            gb_type="torch.while_loop: improper additional_inputs",
            context=str(additional_inputs),
            explanation=f"Expected additional_inputs to be a list/tuple but got {additional_inputs.python_type()}",
            hints=[
                *graph_break_hints.DYNAMO_BUG,
            ],
        )
    additional_inputs_seq = additional_inputs.unpack_var_sequence(tx)

    with discard_graph_changes(tx):
        # Note: this must be run under discard graph changes.
        def unspecialize_carried_inputs(tx, carry) -> VariableTracker:
            # See NOTE [unspecialize int carry with unbacked symints]
            if (
                isinstance(carry, ConstantVariable) and carry.python_type() is int
            ) or isinstance(carry, SymNodeVariable):
                example_value = _create_unbacked_symint(
                    tx.output.fake_mode, ignore_fresh_unbacked_symbols=True
                )
                proxy = tx.output.current_tracer.create_graph_input(
                    "unbacked_symint", type(example_value), example_value
                )
                return SymNodeVariable.create(tx, proxy, example_value)
            else:
                # See NOTE [unspecialize constant tensor carry]
                assert isinstance(carry, TensorVariable)
                cloned_carry = carry.clone()
                cloned_carry.proxy.node.meta["example_value"].constant = None
                return cloned_carry

        # clone inputs across subgraphs, to avoid unbacked memoization in fake prop
        cond_operands_seq = [
            unspecialize_carried_inputs(
                tx,
                (
                    carry.call_method(tx, "clone", args=(), kwargs={})
                    if isinstance(carry, TensorVariable)
                    else carry
                ),
            )
            for carry in operands_seq
        ]
        body_operands_seq = [
            unspecialize_carried_inputs(
                tx,
                (
                    carry.call_method(tx, "clone", args=(), kwargs={})
                    if isinstance(carry, TensorVariable)
                    else carry
                ),
            )
            for carry in operands_seq
        ]

    # create cond subgrpahs
    (
        (cond_r, _cond_treespec),
        cond_graph,
        cond_lifted_freevars,
    ) = speculate_subgraph(
        tx,
        cond_fn,
        cond_operands_seq + additional_inputs_seq,
        {},
        "while_loop",
        source_target=self.value,
        # NOTE [why we cannot use "automatic" for while_loop]:
        # The reason is that we want to enforce
        # the ordering of inputs and outputs to be consistent and the ordering
        # of cond_fn and body_fn to the consistent.
        # e.g. suppose we use "automatic" and we have:
        #
        # def body_fn(ph1, ph2):
        #   new_a, new_b = ph2.cos(), ph1.sin()
        #   return new_a, new_b
        #
        # a, b = torch.randn(3), torch.randn(3)
        # new_a, new_b = body_fn(a, b)
        #
        # Using automatic, the ordering of arguments will be the order that they're
        # used. In this example, the capture graph looks like:
        #
        # def captured_body(ph1, ph2):
        #   new_a, new_b = ph1.cos(), ph2.add_(1)
        #   return new_a, new_b
        #
        # This is fine when we change the calling convention of captured_body to be
        # new_a, new_b = captured_body(b, a).
        # But for while_loop, the next iteration's input is previous iteration output
        # we'll end up feeding captured_body(new_a, new_b) instead.
        # So it's best we always enforce the ordering of carried_inputs the same as outputs
        # with "flatten_manual".
        set_subgraph_inputs="flatten_manual",
        supports_input_mutation=self.supports_input_mutation,
        supports_aliasing=self.supports_aliasing,
        remove_consts_from_outputs=False,
    )
    cond_nn_modules = dict(tx.output.nn_modules)
    validate_subgraph_output_types(cond_r)
    if isinstance(cond_r, TensorVariable):
        cond_r_meta = _extract_tensor_metadata(
            cond_r.proxy.node.meta["example_value"], include_contiguity=False
        )
        if cond_r_meta.dtype != torch.bool or cond_r_meta.shape != torch.Size([]):
            unimplemented(
                gb_type="torch.while_loop: unsupported cond_fn return type",
                context=str(cond_r),
                explanation=f"Expected cond_fn to return a scalar tensor or a bool but got {cond_r_meta.shape}.",
                hints=[
                    *graph_break_hints.USER_ERROR,
                ],
            )
    elif isinstance(cond_r, ConstantVariable):
        # short-circuiting while_loop when cond_fn returns a constant such as 0, 1 True or False
        pred = cond_r.as_python_constant()
        if pred:
            unimplemented(
                gb_type="torch.while_loop: infinite loop detected",
                context=str(cond_r),
                explanation=f"Infinite loop detected because while_loop's cond_fn always returns the same value {pred}.",
                hints=[
                    *graph_break_hints.USER_ERROR,
                ],
            )
        else:
            return operands

    # create body subgraph
    (
        (body_r, body_treespec),
        body_graph,
        body_lifted_freevars,
    ) = speculate_subgraph(
        tx,
        body_fn,
        body_operands_seq + additional_inputs_seq,
        {},
        "while_loop",
        source_target=self.value,
        set_subgraph_inputs="flatten_manual",
        should_flatten_outputs=True,
        supports_input_mutation=False,
        supports_aliasing=False,
        remove_consts_from_outputs=False,
    )
    validate_subgraph_output_types(body_r)

    # We set include contiguity=False because we have vmap x HOP tests, where if
    # include_contiguity=True will call t.is_contiguous inside of vmap and get an error
    # "querying is_contiguous inside of vmap for memory_format other than
    # torch.contiguous_format is not yet implemented". This is okay because stride
    # is still checked.
    check_meta_consistency_vt(
        body_r.unpack_var_sequence(tx),
        operands_seq,
        "body_fn_output",
        "carried_inputs",
        include_contiguity=False,
    )

    (
        cond_graph,
        body_graph,
        cond_shared,
        _body_shared,
        cond_unique,
        body_unique,
    ) = _merge_graph_inputs(
        cond_graph,
        cond_lifted_freevars,
        "cond_fn",
        body_graph,
        body_lifted_freevars,
        "body_fn",
    )

    # Note: cond_shared and body_shared refer to the same proxy in parent graph
    # so using either of them is OK. Use cond_shared as it doesn't matter.
    additional_lifted_inputs = cond_shared + cond_unique + body_unique

    body_nn_modules = dict(tx.output.nn_modules)

    cond_gm = torch.fx.GraphModule(cond_nn_modules, cond_graph)
    body_gm = torch.fx.GraphModule(body_nn_modules, body_graph)
    cond_name = tx.output.install_subgraph("cond_fn", cond_gm)
    body_name = tx.output.install_subgraph("body_fn", body_gm)

    cond_node = make_attr(tx, cond_name)
    body_node = make_attr(tx, body_name)

    operands_proxy = tuple(operand.as_proxy() for operand in operands_seq)
    additional_inputs_proxy = tuple(
        [inp.as_proxy() for inp in additional_inputs_seq] + additional_lifted_inputs
    )
    p_args = (
        cond_node,
        body_node,
        operands_proxy,
        additional_inputs_proxy,
    )
    return _call_function_and_unflatten_output(
        tx,
        self.value,
        p_args,
        {},
        None,
        body_treespec,
        body_r,
    )


def are_same_graph_modules(fn_name, a_mod, b_mod, fake_mode):
    from torch._subclasses._fake_tensor_utils import _CacheKeyState
    from torch._subclasses.fake_tensor import extract_tensor_metadata

    # Maps the equivalent nodes from a to b
    node_map = {}

    def check_all_args(a_nodes, b_nodes):
        for arg_a, arg_b in zip(a_nodes, b_nodes):
            if isinstance(arg_a, torch.fx.Node):
                if node_map[arg_a] != arg_b:
                    return False
            elif isinstance(arg_a, slice):
                if not isinstance(arg_b, slice):
                    return False
                if not check_all_args(
                    (arg_a.start, arg_a.stop, arg_a.step),
                    (arg_b.start, arg_b.stop, arg_b.step),
                ):
                    return False
            elif arg_a != arg_b:
                # This is a catch-all for everything else. `slice` was a
                # surprise but can there be other data structures that can
                # contain fx.Nodes in them?
                return False
        return True

    for a_node, b_node in zip(a_mod.graph.nodes, b_mod.graph.nodes):
        if a_node.op != b_node.op:
            return False

        if a_node.op == "placeholder":
            a_value = a_node.meta["example_value"]
            b_value = b_node.meta["example_value"]

            if isinstance(a_value, torch.Tensor):
                if not isinstance(b_value, torch.Tensor):
                    return False
                # Extract fake tensor metadata for a and b and then compare
                a_result = []
                state = _CacheKeyState(fake_mode.shape_env)
                a_metadata = extract_tensor_metadata(a_value)
                a_metadata._flatten_into(a_result, fake_mode, state)

                b_result = []
                state = _CacheKeyState(fake_mode.shape_env)
                b_metadata = extract_tensor_metadata(b_value)
                b_metadata._flatten_into(b_result, fake_mode, state)
                if a_result != b_result:
                    return False
            elif isinstance(a_value, torch.SymInt):
                if not isinstance(b_value, torch.SymInt):
                    return False
                if a_value is not b_value:
                    return False
        elif a_node.op == "call_function":
            if a_node.target is not b_node.target:
                return False
            a_flat, _ = pytree.tree_flatten((a_node.args, a_node.kwargs))
            b_flat, _ = pytree.tree_flatten((b_node.args, b_node.kwargs))
            if not check_all_args(a_flat, b_flat):
                hc_log.debug(
                    "%s: Graph comparison failed at node (call_function): %s",
                    fn_name,
                    a_node,
                )
                return False
        elif a_node.op == "call_method":
            if a_node.target != b_node.target:
                return False
            a_flat, _ = pytree.tree_flatten((a_node.args, a_node.kwargs))
            b_flat, _ = pytree.tree_flatten((b_node.args, b_node.kwargs))
            if not check_all_args(a_flat, b_flat):
                hc_log.debug(
                    "%s: Graph comparison failed at node (call_method) : %s",
                    fn_name,
                    a_node,
                )
                return False
        elif a_node.op == "output":
            a_flat, _ = pytree.tree_flatten((a_node.args, a_node.kwargs))
            b_flat, _ = pytree.tree_flatten((b_node.args, b_node.kwargs))
            if not check_all_args(a_flat, b_flat):
                hc_log.debug("%s: Graph comparison failed at the output node", fn_name)
                return False
        elif a_node.op == "get_attr":
            a_attr = getattr(a_mod, a_node.target)
            b_attr = getattr(b_mod, b_node.target)
            if isinstance(a_attr, torch.fx.GraphModule):
                if not isinstance(b_attr, torch.fx.GraphModule):
                    return False
                # This is an example of a HOP inside a HOP
                if not are_same_graph_modules(fn_name, a_attr, b_attr, fake_mode):
                    return False
            else:
                # TODO - write an example with tensor as a graph attribute in
                # the Fx graph
                raise NotImplementedError(f"get_attr with {type(a_attr)}")
        else:
            # TODO - call_module is not supported because Dynamo Fx graph does
            # not install a call_module
            raise NotImplementedError(f"Graph equivalence check saw a {a_node.op}")

        # Two nodes are equal - add them to them map
        node_map[a_node] = b_node

    return True


def validate_args_and_maybe_create_graph_inputs(
    sub_args,
    tracer,
    tx,
    set_subgraph_inputs,
    description,
    sub_args_names=None,
):
    from . import AutogradFunctionContextVariable
    from .builder import wrap_fx_proxy_cls

    assert tracer.parent is not None

    if set_subgraph_inputs == "flatten_manual":
        flat_args, tree_spec = _make_inlined(tx, pytree.tree_flatten)(
            ListVariable(sub_args)
        ).unpack_var_sequence(tx)

        flat_inputs = validate_args_and_maybe_create_graph_inputs(
            flat_args.unpack_var_sequence(tx),
            tracer,
            tx,
            set_subgraph_inputs="manual",
            description=description,
        )

        return _make_inlined(tx, pytree.tree_unflatten)(
            ListVariable(flat_inputs), tree_spec
        ).unpack_var_sequence(tx)
    else:
        if sub_args_names is not None:
            # Can be greater if user passes some args as kwargs
            assert len(sub_args_names) >= len(sub_args)
        args = []
        for idx, a in enumerate(sub_args):
            assert isinstance(a, VariableTracker)
            if set_subgraph_inputs == "automatic":
                args.append(a)
                continue
            elif set_subgraph_inputs == "automatic_with_forced_inputs":
                if isinstance(a, variables.TensorVariable):
                    node = a.maybe_fx_node()
                    example_value = node.meta["example_value"]
                    arg_name = (
                        a.as_proxy().node.name
                        if sub_args_names is None
                        else sub_args_names[idx]
                    )
                    new_proxy = tracer.create_graph_input(
                        arg_name, a.python_type(), example_value
                    )
                    example_value = node.meta.get("example_value", None)
                    a = wrap_fx_proxy_cls(
                        target_cls=type(a),
                        tx=tx,
                        proxy=new_proxy,
                        example_value=example_value,
                    )
                args.append(a)
                continue

            if a.is_python_constant():
                # This arg is not used in the body of the higher order op.
                # Currently, this new input is added to make the calls
                # happy, which expect a fixed number of arguments. In
                # future, we can clean this up.
                arg_name = (
                    "const_unused"
                    if sub_args_names is None
                    else f"const_unused_{sub_args_names[idx]}"
                )
                tracer.create_graph_input(
                    arg_name, a.python_type(), a.as_python_constant()
                )
                new_arg = a
            # Weird special case, we probably want to delete it or fold it
            # into the next case (of `a` being placeable into a graph)
            elif isinstance(a, AutogradFunctionContextVariable):
                example_value = a.as_proxy().node.meta["example_value"]
                arg_name = (
                    a.as_proxy().node.name
                    if sub_args_names is None
                    else sub_args_names[idx]
                )
                tracer.create_graph_input(arg_name, a.python_type(), example_value)
                new_arg = a
            # If `a` can be put into a graph
            elif a.maybe_fx_node() is not None:
                node = a.maybe_fx_node()
                example_value = node.meta.get("example_value", None)
                arg_name = node.name if sub_args_names is None else sub_args_names[idx]
                new_proxy = tracer.create_graph_input(
                    arg_name, a.python_type(), example_value
                )
                new_arg = wrap_fx_proxy_cls(
                    target_cls=type(a),
                    tx=tx,
                    proxy=new_proxy,
                    example_value=example_value,
                )
            # If `a` cannot be put into a graph
            else:
                # HOPs work much better if they use speculate_subgraph(set_subgraph_inputs="automatic").
                unimplemented(
                    gb_type="HOP body taking non-Tensor as input",
                    context=str(sub_args),
                    explanation=f"{description} with body that accepts non-Tensors as input. "
                    f"Got type {a.python_type()} at index {idx}.",
                    hints=[
                        *graph_break_hints.USER_ERROR,
                    ],
                )
            args.append(new_arg)
        return args


# This helper function is used to make sure two graphs share the same input signature. For example,
# in torch.cond, two branches might lift different set of tensors as inputs. This function helps to
# dedup the inputs and modify the graphs to take the same set of inputs.
def _merge_graph_inputs(
    l_graph, l_lifted_freevars, l_name, r_graph, r_lifted_freevars, r_name
):
    def dedup_and_sort_lifted_freevars(l_lifted_freevars, r_lifted_freevars):
        # The nn module attributes are guaranteed to be registered into the top-level graph module during
        # higher order op speculation. Therefore, get_attr nodes in two branches with the same
        # target refer to the same attribute and we can safely deduplicate them with their target.
        #
        # Note: ideally, dynamo should just create a single proxy for the same attribute of a nn module. But
        # true_branch and false_branch belong to two separate tracing contexts, they may register the same
        # attribute to top level separately. This creates two get_attr proxies for the same attribute
        # that have different meta data such as stack_trace (one stack trace for the true_branch,
        # and the other for false_branch). It seems better to discard the proxy explicitly in cond
        # than make dynamo create a single proxy for the same get_attr target.
        def shared_getattrs(l_lifted_proxies, r_lifted_proxies):
            true_targets = {
                proxy.node.target: proxy
                for proxy in l_lifted_proxies
                if proxy.node.op == "get_attr"
            }
            l_shared_getattrs = {}
            r_shared_getattrs = {}

            for false_proxy in r_lifted_proxies:
                if (
                    false_proxy.node.op == "get_attr"
                    and false_proxy.node.target in true_targets
                ):
                    true_proxy = true_targets[false_proxy.node.target]
                    l_shared_getattrs[true_proxy] = true_proxy
                    r_shared_getattrs[false_proxy] = true_proxy
            return l_shared_getattrs, r_shared_getattrs

        l_shared_getattrs, r_shared_getattrs = shared_getattrs(
            l_lifted_freevars.keys(), r_lifted_freevars.keys()
        )

        l_shared_freevars = (l_lifted_freevars.keys() & r_lifted_freevars.keys()).union(
            l_shared_getattrs.keys()
        )
        r_shared_freevars = (l_lifted_freevars.keys() & r_lifted_freevars.keys()).union(
            r_shared_getattrs.keys()
        )
        unique_l_freevars = l_lifted_freevars.keys() - l_shared_freevars
        unique_r_freevars = r_lifted_freevars.keys() - r_shared_freevars

        def _sort_by_name(vars):
            return sorted(vars, key=lambda var: var.node.name)

        return (
            list(_sort_by_name(list(l_shared_freevars))),
            list(_sort_by_name(list(r_shared_freevars))),
            list(_sort_by_name(list(unique_l_freevars))),
            list(_sort_by_name(list(unique_r_freevars))),
        )

    (l_shared, r_shared, unique_l, unique_r) = dedup_and_sort_lifted_freevars(
        l_lifted_freevars, r_lifted_freevars
    )

    # Let's say we capture cond(pred, true_fn, false_fn, (x,))
    # With set_graph_input set to automatic,
    # true_fn has lifted variables x, a, b, c
    # false_fn has lifted variables x, a, b, d
    # Then fixup_branch_inps make sure both branches have the same signature, i.e.:
    # - true_fn(x, a, b, c_true_branch, d_false_branch)
    # - false_fn(x, a, b, c_true_branch, d_false_branch)
    #
    # More formally, the signature has three parts in the following order:
    # 1. used in both branches: x, a, b
    # 2. only used in true branches: c, suffixed with _true_branch
    # 3. only used in false branches: d, suffixed with _false_branch
    # Within each part, we re-order the nodes by name to have a derterministic ordering for testing.
    def fixup_branch_inps(graph, lifted_freevars, shared, unique_l, unique_r):
        def _insert_or_replace_phs(new_args, name_suffix):
            for arg in new_args:
                new_ph = graph.placeholder(arg.node.name + name_suffix)
                new_ph.meta = arg.node.meta
                # Override with new_ph if there exists a old placeholder.
                if arg in lifted_freevars:
                    old_ph = lifted_freevars[arg].node
                    old_ph.replace_all_uses_with(new_ph)
                    # replace_all_uses_with doesn't clean users. Clean it manually so that we could erase it.
                    old_ph.users = {}
                    graph.erase_node(old_ph)

        first_not_ph_node = next(
            node for node in graph.nodes if node.op != "placeholder"
        )
        with graph.inserting_before(first_not_ph_node):
            _insert_or_replace_phs(shared, "")
            _insert_or_replace_phs(unique_l, "_" + l_name)
            _insert_or_replace_phs(unique_r, "_" + r_name)

    fixup_branch_inps(l_graph, l_lifted_freevars, l_shared, unique_l, unique_r)
    fixup_branch_inps(r_graph, r_lifted_freevars, r_shared, unique_l, unique_r)
    return l_graph, r_graph, l_shared, r_shared, unique_l, unique_r


# NOTE: [HigherOrderOperator subgraph input ordering]
# The input ordering of the higher order ops is determined by the order of
# the creation of the placeholder.
# Manually created inputs are created in validate_args_and_maybe_create_graph_inputs before
# speculating subgraph.
# During subgraph speculation, we may lift closured tensors and free symbols as inputs,
# their ordering is determined by the time they are lifted: earlier lifted ones precede later
# lifted ones.
#
# Suppose the placeholders are
# O1, O2, X1, O3, O4, X2, X3, O5 where Xs are lifted phs
# The following code re-order the placeholders to
# O1, O2, O3, O4, O5, X1, X2, X3
def move_lifted_freevars_phs_to_end(
    graph: torch.fx.Graph, lifted_freevars: tuple[torch.fx.Node]
):
    lifted_ph_set = {child_p.node for child_p in lifted_freevars.values()}

    prev_phs = [n for n in graph.nodes if n.op == "placeholder"]

    # No need to reorder when graph doesn't have args or doesn't
    # have lifted freevars or all inputs are lifted freevars.
    if (
        len(prev_phs) == 0
        or len(lifted_ph_set) == 0
        or len(prev_phs) == len(lifted_ph_set)
    ):
        return

    # Step 1: find first X1
    for x1 in prev_phs:
        if x1 in lifted_ph_set:
            break

    assert x1 is not None and x1.op == "placeholder"
    # Step 2: starting from the X1, skip Xs and prepend Os before X1.
    cand_x = x1.next
    while cand_x is not None and cand_x.op == "placeholder":
        if cand_x in lifted_ph_set:
            cand_x = cand_x.next
        else:
            nxt = cand_x.next
            cand_x._remove_from_list()
            x1.prepend(cand_x)
            cand_x = nxt

    # Step 3: assert that all placeholders are in the correct order as .
    # in lifted_freevars
    after_phs = [node for node in graph.nodes if node.op == "placeholder"][
        -len(lifted_freevars) :
    ]
    assert len(after_phs) == len(lifted_freevars)
    for child_proxy, ph in zip(lifted_freevars.values(), after_phs):
        assert child_proxy.node is ph, (
            "The order of placeholders is different from the order of lifted_freevars"
        )

    graph.lint()


def check_aliasing_and_input_mutation(
    subtracer, graph, supports_input_mutation, supports_aliasing, source_target
):
    if not supports_input_mutation:
        mutation_info = subtracer.has_input_mutation()
        if mutation_info.has_mutation:
            context = f"{mutation_info.msg} in\n {graph}"
            unimplemented(
                gb_type="Encountered input mutation during higher order op tracing",
                context=context,
                explanation=f"Higher order ops do not support input mutation. Found in {source_target.name}",
                hints=[
                    "Consider using the debug context to change user code to avoid mutation.",
                    "Please open an issue.",
                ],
            )

    if not supports_aliasing:
        aliasing_info = subtracer.has_aliasing()
        if aliasing_info.has_aliasing:
            context = f"{aliasing_info.msg} in\n {graph}"
            unimplemented(
                gb_type="Encountered aliasing during higher order op tracing",
                context=context,
                explanation=f"Higher order ops do not support aliasing. Found in {source_target.name}",
                hints=[
                    "Replace `return input` with `return input.clone()` to avoid aliasing.",
                    "Consider using the debug context to change user code to avoid aliasing.",
                    "Please open an issue.",
                ],
            )


def trace_hop_function(
    f,
    tx,
    subtracer,
    enable_grad,
    restore_side_effects,
    args,
    sub_kwargs,
):
    # For autograd.Function and other legacy HOPs, we do NOT couple
    # restore_side_effects with allow_side_effects_in_hop.
    # This preserves the old behavior where:
    # - restore_side_effects=False means ctx mutations persist
    # - But non-ctx side effects still cause graph breaks (under_activation_checkpoint was False)
    enable_side_effects_with_extra_outputs = False

    autograd_ctx = (
        dynamo_enable_grad(tx, enable_grad)
        if enable_grad is not None
        else contextlib.nullcontext()
    )
    side_effects_ctx = (
        dynamo_allow_side_effects_in_hop(tx)
        if not restore_side_effects
        else contextlib.nullcontext()
    )

    # For handling side effects, we can make an argument that we don't
    # have to do anything here. The side effects infra does a good job
    # of graph breaking if we mutate any nonlocal or global variable
    # while subtracing. As a result if tracing succeeds, side effects
    # data structure will only contain read-only data structures that
    # are put there for tracking purposes.
    # But on the other hand, there is an argument that if we ever write
    # a new side effect in Dynamo which does not go through the side
    # effect infra, we can end up in bad state.
    # Therefore we restore the side effects after tracing. The catch is
    # that we have to special handle tensor variables. If we have seen a
    # nonlocal variable tensor during subtracing, we want to keep a
    # track of that tensor, so that later subtracing or the root tracer
    # itself does not create a new proxy for the already observed tensor
    # variable.
    if restore_side_effects:
        prev_side_effects = tx.output.side_effects.clone()

    with autograd_ctx, side_effects_ctx:
        output = f.call_function(tx, args, sub_kwargs)

    if restore_side_effects:
        new_side_effects = tx.output.side_effects.clone()
        prev_side_effects.track_runahead_tensor_and_symvar_side_effects(
            new_side_effects
        )
        tx.output.side_effects = prev_side_effects
    return output


def trace_hop_function_with_auto_output_flattening(
    f,
    tx,
    subtracer,
    enable_grad,
    allow_side_effects,
    args,
    sub_kwargs,
):
    autograd_ctx = (
        dynamo_enable_grad(tx, enable_grad)
        if enable_grad is not None
        else contextlib.nullcontext()
    )
    side_effects_ctx = (
        dynamo_allow_side_effects_in_hop(tx)
        if allow_side_effects
        else contextlib.nullcontext()
    )

    with autograd_ctx, side_effects_ctx:
        output = f.call_function(tx, args, sub_kwargs)

    return output


def get_hop_args(
    tx, f, subtracer, sub_args, sub_kwargs, set_subgraph_inputs, description
):
    sub_args_names = maybe_positional_arg_names(f)
    # User mismatch in the number of args. Will eventually lead to an error.
    if sub_args_names is not None and len(sub_args_names) < len(sub_args):
        sub_args_names = None
    args = validate_args_and_maybe_create_graph_inputs(
        sub_args,
        subtracer,
        tx,
        set_subgraph_inputs,
        description,
        sub_args_names,
    )

    validate_args_and_maybe_create_graph_inputs(
        sub_kwargs.values(),
        subtracer,
        tx,
        set_subgraph_inputs="automatic",
        description=description,
    )
    return args


# TODO - The eventual goal is to replace
# speculate_subgraph_with_auto_output_flattening with speculate_subgraph or
# merge them two into one. We are following a staged approach because of
# existing implementation complexity for control flow ops.
def speculate_subgraph_with_auto_output_flattening(
    tx: "InstructionTranslator",
    f: VariableTracker,
    sub_args: Sequence[VariableTracker],
    sub_kwargs: Optional[dict[str, VariableTracker]],
    description: str,
    *,
    # source_target is the .value of HigherOrderOpVariable and is the
    # target of the proxy that we created for the higherOrderOperator.
    source_target: Optional[HigherOrderOperator] = None,
    enable_grad: Optional[bool] = None,
    # automatic: relies on Dynamo to find the used tensors and lift them as
    # inputs.
    #
    # automatic_with_forced_inputs: relies on the function arg names to create
    # a new proxy. Also, it will always INSERT a tensor placeholder as input,
    # even though it might not be used in the graph and they will also be in the
    # same order as the original function (as opposed to automatic which will
    # not insert the unused placeholder and can insert other placeholders in the
    # order they are see while tracing). This is useful for autograd.Function
    # backward where we do need to account for all the inputs of the backwards
    # to be lifted as inputs for making the fwd-bwd graph consistent.
    set_subgraph_inputs: Literal[
        "automatic", "automatic_with_forced_inputs", "flatten_manual", "manual"
    ] = "automatic",
<<<<<<< HEAD
    restore_side_effects: bool = True,
    # Controls whether to filter aliased intermediates when collecting extra outputs.
    # - True: Filter out intermediates that alias with inputs or outputs (strict, for invoke_subgraph)
    # - False: Allow aliased intermediates (for checkpoint/autograd.Function which get desugared/inlined)
    filter_aliased_intermediates: bool = True,
=======
    # If True, exposes intermediates to subgraph outputs to allow later tensor ops to
    # access intermediates from the subgraph, this is useful for mutation
    allow_side_effects: bool = False,
>>>>>>> 9958ea7e
    # TODO - supports input_mutation and aliasing should be False by default for strictness
    supports_input_mutation: bool = True,
    supports_aliasing: bool = True,
    # Pass in an originating tracer - this is needed for preserving context
    # across fwd-bwd for autograd.Function
    tracer: Optional["torch._dynamo.output_graph.SubgraphTracer"] = None,
) -> tuple[
    VariableTracker,  # output: The VT that Dynamo continues tracing with
    torch.fx.Graph,  # graph: The FX graph representing the subgraph computation
    dict[
        torch.fx.Proxy, torch.fx.Proxy
    ],  # lifted_freevars: Free variables lifted as inputs
    VariableTracker
    | tuple[
        VariableTracker, ...
    ],  # graph_output_vts: Tensor/symint VTs that are actual FX graph outputs
]:
    """
    Speculate subgraph for Higher-Order Operators (HOPs) with automatic output flattening.

    ## Automatic output flattening

    For many HOPs, the representation exists only as a container for the
    subgraph. In later compiler stages or at runtime, the HOP is desugared and
    simply executes the subgraph directly, as if it were inlined. For such hops,
    we follow automatic output flattening.
    For example:
    - invoke_subgraph
    - activation checkpointing (torch.utils.checkpoint.checkpoint)
    - autograd.Function
    - nested_compile_region

    This is in contrast to control flow HOPs which do not follow this desugaring:
    - torch.cond (conditional execution based on predicate)
    - torch.while_loop (iterative execution)
    - torch.map (parallel execution over batch dimension)

    For control flow HOPs, the HOP behavior is fundamentally different from just
    running the body function once.

    ## Key Advantage: Disentangling VTs from Graph Outputs

    Desugaring simplify HOP processing by allowing us to disentangle the output
    variable trackers (VTs) from the HOP subgraph outputs. This mirrors typical
    Dynamo processing where:
    - VTs "run ahead" representing the program state for continued tracing
    - The graph is a side data structure tracking computation seen so far

    This separation is crucial for HOPs with non-proxyable outputs (e.g., custom
    user-defined objects containing tensors). The function may return complex Python
    objects for Dynamo to continue tracing, but only the tensor/symint VTs need to
    be registered as actual FX graph outputs.

    Example:
        class Foo:
            def __init__(self, a, b):
                self.a = a  # tensor
                self.b = b  # tensor

        def gn(x):
            return Foo(torch.sin(x), torch.cos(x))

        result = some_hop(gn, x)  # Returns Foo instance
        out = result.a + result.b  # Dynamo can continue tracing

    Here, `output` VT is a UserDefinedObjectVariable wrapping Foo, but
    `graph_output_vts` contains only the tensor VTs (a and b) that should be
    actual FX graph outputs. This allows Dynamo to continue tracing with the
    Foo object while the graph only needs to output the constituent tensors.

    ## Return Values

    Unlike `speculate_subgraph`, this function returns:
    - output: The VT that Dynamo continues tracing with (may be complex Python objects)
    - graph: The FX graph representing the subgraph computation
    - lifted_freevars: Free variables lifted as inputs to the subgraph
    - graph_output_vts: Only the tensor/symint VTs that are actual FX graph outputs

    The key difference is `graph_output_vts` instead of `treespec`, which gives more
    flexibility for handling non-proxyable outputs.
    """
    if sub_kwargs is None:
        sub_kwargs = {}

    assert set_subgraph_inputs in {
        "automatic",
        "automatic_with_forced_inputs",
        "flatten_manual",
        "manual",
    }, "Please use one of the supported set_subgraph_inputs options."

    # See NOTE [Temporary argument `set_subgraph_inputs`]
    if sub_kwargs and set_subgraph_inputs != "automatic":
        unimplemented(
            gb_type="invalid set_subgraph_inputs and sub_kwargs settings",
            context=f"set_subgraph_inputs: {set_subgraph_inputs}, sub_kwargs: {sub_kwargs}",
            explanation="`sub_kwargs` cannot be used when `set_subgraph_inputs` is not set to 'automatic'.",
            hints=[
                "Use `set_subgraph_inputs='automatic'` when passing `sub_kwargs`.",
                *graph_break_hints.USER_ERROR,
            ],
        )

    try:
        # ensure guards on args get installed in parent subgraph
        f, sub_args, sub_kwargs = LazyVariableTracker.realize_all(
            (f, sub_args, sub_kwargs),
        )

        with tx.output.subtracer(source_target, tracer, description) as subtracer:
            args = get_hop_args(
                tx, f, subtracer, sub_args, sub_kwargs, set_subgraph_inputs, description
            )

            # Special case - if users uses
            # `traced_with_externally_visible_side_effects`, we still need to
            # return the intermediates as outputs. However, this API gets
            # triggered during the hop tracing,  and we don't know at this point
            # of time, if the API will take into effect. To handle this, we have
            # a flag traced_with_externally_visible_side_effects (default=False)
            # that is set to True anytime
            # `traced_with_externally_visible_side_effects` is set. We reset it
            # with the old value after the hop is traced out.
            old_value = (
                tx.output.current_tracer.traced_with_externally_visible_side_effects
            )

            output = trace_hop_function_with_auto_output_flattening(
                f,
                tx,
                subtracer,
                enable_grad,
                allow_side_effects,
                args,
                sub_kwargs,
            )

            # NOTE: [Separation of graph outputs and output VTs]
            # In Dynamo (outside of speculate_subgraph), VTs and the graph are
            # separate concepts:
            # - VTs (VariableTrackers) can "run ahead" and continue Dynamo tracing
            # - The graph is just a side data structure tracking computation seen so far
            #
            # This separation is crucial for HOPs with non-proxyable outputs (e.g.,
            # custom user-defined objects containing tensors). The function may return
            # complex Python objects for Dynamo to continue tracing, but only the
            # tensor/symint VTs need to be registered as actual graph outputs.
            #
            # Example:
            #   class Foo:
            #       def __init__(self, a, b):
            #           self.a = a  # tensor
            #           self.b = b  # tensor
            #
            #   def gn(x):
            #       return Foo(torch.sin(x), torch.cos(x))
            #
            # Here, `output` VT is a UserDefinedObjectVariable wrapping Foo, but
            # `graph_output_vts` contains only the tensor VTs (a and b) that should
            # be actual FX graph outputs.
            # Collect only tensor and symint VTs that should be graph outputs.
            # We walk the output structure and extract proxyable VTs.
            graph_output_vts = []

            output_types = (variables.TensorVariable, variables.SymNodeVariable)

            def visit(vt):
                if isinstance(vt, output_types):
                    graph_output_vts.append(vt)

            VariableTracker.visit(visit, output)
            graph_output_vts = tuple(graph_output_vts)

            # NOTE - [Return subgraph intermediates as subgraph outputs]
            # This helps HOPs which allow side effects. Consider the
            # following example
            #
            # def gn(x, z):
            #     o = torch.matmul(x, x) @ x
            #     out = x.sin()
            #     z.append(out)
            #     return torch.cos(torch.sin(o))

            # def fn(x):
            #     z = []
            #     out1 = torch.utils.checkpoint.checkpoint(
            #         gn,
            #         x,
            #         z,
            #         use_reentrant=False,
            #     )
            #     return out1, z[0]
            #
            # In this example, list `z` is in outer scope and gets appended
            # in the subgraph with `out`. But `out` is not an output of the
            # subgraph. This can cause issue because later on when the outer
            # graph returns `z[0]` it needs to have access to the graph node
            # `out`. To solve this problem, we just return all intermediates
            # from the subgraph.

            # TODO - Today this is supported only for AC. AC HOP gets
            # desugared in AOTDispatcher so even though subgraph has extra
            # unused outputs in Dynamo, its ok even if we don't DCE them in
            # Dynamo. As AOTDispatcher desugars/inlines the subgraph, the
            # subgraph boundary disappears. And even for AC, today this only
            # works when the skip_fwd_side_effects_in_bwd_under_checkpoint
            # flag is True, i.e., only when we allow side-effects. But, we
            # want this to be supported for other Hops as well, specifically
            # nested_compile_region and autograd.Function. Today, its safe
            # because we error out on seeing a side-effect.
<<<<<<< HEAD
            if not restore_side_effects:
=======

            allow_side_effects = (
                allow_side_effects
                or tx.output.current_tracer.traced_with_externally_visible_side_effects
            )
            if allow_side_effects:
>>>>>>> 9958ea7e
                extra_outputs = _collect_intermediate_outputs(
                    tx, subtracer, graph_output_vts, filter_aliased_intermediates
                )
                graph_output_vts = graph_output_vts + tuple(extra_outputs)

            tx.output.current_tracer.traced_with_externally_visible_side_effects = (
                old_value
            )

            validate_subgraph_output_types(graph_output_vts)

            # The output proxies might not belong to this SubgraphTracer
            # (if they are free variables that were never lifted)
            # so lift them here.
            # output_proxies = output.as_proxy()
            if isinstance(graph_output_vts, tuple):
                output_proxies = [a.as_proxy() for a in graph_output_vts]
                output_proxies = pytree.tree_map(
                    subtracer.maybe_lift_tracked_freevar_to_input, output_proxies
                )
                output_proxies = tuple(output_proxies)
            else:
                output_proxies = output.as_proxy()
                output_proxies = pytree.tree_map(
                    subtracer.maybe_lift_tracked_freevar_to_input, output_proxies
                )

            tx.output.create_node(
                "output",
                "output",
                (subtracer.create_arg((output_proxies,))),
                {},
            )
            graph = tx.output.graph
            graph.lint()
            lifted_freevars = subtracer.lifted_freevars

            if len(lifted_freevars) > 0:
                move_lifted_freevars_phs_to_end(graph, lifted_freevars)

            check_aliasing_and_input_mutation(
                subtracer,
                graph,
                supports_input_mutation,
                supports_aliasing,
                source_target,
            )
            # Return both the output VT and the graph output VTs separately:
            # - `output`: The VT that Dynamo continues tracing with (may be
            #   complex Python objects, tuples, dicts, etc.)
            # - `graph`: The FX graph representing the subgraph computation
            # - `lifted_freevars`: Free variables lifted as inputs to the subgraph
            # - `graph_output_vts`: Only the tensor/symint VTs that are actual
            #   FX graph outputs (basically the vts associated with graph outputs)
            return (
                output,
                graph,
                lifted_freevars,
                graph_output_vts,
            )
    except Unsupported as ex:
        f_name = f"{type(f).__name__}"
        if isinstance(f, UserFunctionVariable):
            f_name = f.get_name()
        msg = (
            f"speculate_subgraph: while introspecting {description}, we were unable "
            f"to trace function `{f_name}` into a single graph. This means "
            f"that Dynamo was unable to prove safety for this API and will "
            f"fall back to eager-mode PyTorch, which could lead to a slowdown."
        )
        log.info(msg)
        log.info(ex)  # noqa: G200
        raise ex


# See NOTE [HigherOrderOperator tracing design] for details of the design
def speculate_subgraph(
    tx,
    f,
    sub_args,
    sub_kwargs,
    description,
    *,
    # source_target is the .value of HigherOrderOpVariable and is the
    # target of the proxy that we created for the higherOrderOperator.
    source_target=None,
    always_restore=False,
    enable_grad=None,
    # NOTE [argument `set_subgraph_inputs`]
    # set_subgraph_inputs controls what how to construct subgraphs' placeholders from sub_args.
    # 1. if your HOP supports arbitrary inputs, use set_subgraph_inputs="automatic" (most recommended).
    # 2. if your HOP supports only Tensor and symnode inputs, use set_subgraph_inputs="flatten_manual" (recommended).
    # If sub_args contain Pytree structure (e.g. dict/list/tuple/set), the sub_args will be flattened first.
    # Then the flattened args are manually set as subgraph's placeholders.
    # 3. if your HOP must preserve inputs that are not tensor or symnode as placeholders e.g. AutogradFunctionContextVariable
    # use set_subgraph_inputs="manual" (not recommended). We do not recommend it in general because it has the
    # restriction that user need to manually control how to create placeholders and VariableTrackers for the args.
    set_subgraph_inputs="automatic",
    restore_side_effects=True,
    filter_aliased_intermediates=False,
    should_flatten_outputs=False,
    # if should_flatten_outputs is True, `remove_consts_from_outputs` remove the
    # const outputs from the subgraph output.
    remove_consts_from_outputs=True,
    # TODO - supports input_mutation and aliasing should be False by default for strictness
    supports_input_mutation=True,
    supports_aliasing=True,
    # Pass in an originating tracer - this is needed for preserving context
    # across fwd-bwd for autograd.Function
    tracer=None,
):
    if sub_kwargs is None:
        sub_kwargs = {}

    assert set_subgraph_inputs in {
        "automatic",
        "automatic_with_forced_inputs",
        "flatten_manual",
        "manual",
    }, "Please use one of the supported set_subgraph_inputs options."

    # See NOTE [Temporary argument `set_subgraph_inputs`]
    if sub_kwargs and set_subgraph_inputs != "automatic":
        unimplemented(
            gb_type="invalid set_subgraph_inputs and sub_kwargs settings",
            context=f"set_subgraph_inputs: {set_subgraph_inputs}, sub_kwargs: {sub_kwargs}",
            explanation="`sub_kwargs` cannot be used when `set_subgraph_inputs` is not set to 'automatic'.",
            hints=[
                "Use `set_subgraph_inputs='automatic'` when passing `sub_kwargs`.",
                *graph_break_hints.USER_ERROR,
            ],
        )

    try:
        # ensure guards on args get installed in parent subgraph
        f, sub_args, sub_kwargs = LazyVariableTracker.realize_all(
            (f, sub_args, sub_kwargs),
        )

        with tx.output.subtracer(source_target, tracer, description) as subtracer:
            args = get_hop_args(
                tx, f, subtracer, sub_args, sub_kwargs, set_subgraph_inputs, description
            )

            output = trace_hop_function(
                f,
                tx,
                subtracer,
                enable_grad,
                restore_side_effects,
                args,
                sub_kwargs,
            )

            treespec = None
            masks_to_filter_const_values = None
            const_values = None
            if should_flatten_outputs:
                from torch._dynamo.external_utils import filter_out_const_values

                # Flatten the speculated subgraph output.
                output, treespec = _make_inlined(tx, pytree.tree_flatten)(
                    output
                ).unpack_var_sequence(tx)

                # Actually, transform the list (returned by flatten) into a tuple
                # for dynamo consistency.
                output = BuiltinVariable(tuple).call_function(tx, [output], {})

                if remove_consts_from_outputs:
                    # Filter out the constants and save them into a spec. Filtering
                    # out constants makes the graph simpler for the backends. We
                    # need to ensure that after unflattening the constants are
                    # inserted back at the right positions for the Dynamo tracing to
                    # continue. This is done by filter_const_spec
                    output_proxies = output.as_proxy()
                    masks_to_filter_const_values = pytree.tree_map(
                        lambda x: not isinstance(x, torch.fx.Proxy), output_proxies
                    )
                    const_values = pytree.tree_map(
                        lambda x: None if isinstance(x, torch.fx.Proxy) else x,
                        output_proxies,
                    )
                    output = _make_inlined(tx, filter_out_const_values)(
                        output, masks_to_filter_const_values
                    )

            # TODO - clean up num_intermediate_nodes_as_outputs - we do not need
            # after AC moved to auto_output_flattening
            num_intermediate_nodes_as_outputs = 0
            # Register output to graph
            # Modeled off of compile_and_call_fx_graph
            # TODO: support pytree output
            # We check always_restore because we dont use the output or side effects of always_restore code,
            # like bwd.
            if always_restore:
                # Nothing left to do here
                return (
                    (
                        output,
                        OutputSpec(
                            treespec,
                            masks_to_filter_const_values,
                            const_values,
                            num_intermediate_nodes_as_outputs,
                        ),
                    ),
                    tx.output.graph,
                    subtracer.lifted_freevars,
                )
            else:
                validate_subgraph_output_types(output)

                # The output proxies might not belong to this SubgraphTracer
                # (if they are free variables that were never lifted)
                # so lift them here.
                output_proxies = output.as_proxy()
                output_proxies = pytree.tree_map(
                    subtracer.maybe_lift_tracked_freevar_to_input, output_proxies
                )

                tx.output.create_node(
                    "output",
                    "output",
                    (subtracer.create_arg((output_proxies,))),
                    {},
                )
                graph = tx.output.graph
                graph.lint()
                lifted_freevars = subtracer.lifted_freevars

                if len(lifted_freevars) > 0:
                    move_lifted_freevars_phs_to_end(graph, lifted_freevars)

                check_aliasing_and_input_mutation(
                    subtracer,
                    graph,
                    supports_input_mutation,
                    supports_aliasing,
                    source_target,
                )

                return (
                    (
                        output,
                        OutputSpec(
                            treespec,
                            masks_to_filter_const_values,
                            const_values,
                            num_intermediate_nodes_as_outputs,
                        ),
                    ),
                    graph,
                    lifted_freevars,
                )

    except Unsupported as ex:
        f_name = f"{type(f).__name__}"
        if isinstance(f, UserFunctionVariable):
            f_name = f.get_name()
        msg = (
            f"speculate_subgraph: while introspecting {description}, we were unable "
            f"to trace function `{f_name}` into a single graph. This means "
            f"that Dynamo was unable to prove safety for this API and will "
            f"fall back to eager-mode PyTorch, which could lead to a slowdown."
        )
        log.info(msg)
        log.info(ex)  # noqa: G200
        raise ex


def make_attr(tx: "InstructionTranslator", name):
    node = tx.output.create_proxy(
        "get_attr",
        name,
        (),
        {},
    )
    return node


class TorchHigherOrderOperatorVariable(VariableTracker):
    def __init__(
        self, value: HigherOrderOperator, source: Optional[Source] = None, **kwargs
    ) -> None:
        super().__init__(**kwargs)
        self.value = value
        self.source = source

    @staticmethod
    def make(value, source=None, **kwargs):
        variable_class = _hop_name_to_variable_class.get(value.__name__)
        if variable_class is not None:
            return variable_class(value, source, **kwargs)

        from torch._higher_order_ops import BaseHOP

        if isinstance(value, BaseHOP):
            return BaseHOPVariable(value, source, **kwargs)
        unimplemented(
            gb_type="unsupported HigherOrderOperator",
            context=str(value),
            explanation=f"Unable to create higher order operator variable for {value.__name__}.",
            hints=[
                *graph_break_hints.DYNAMO_BUG,
            ],
        )

    def call_function(
        self,
        tx: "InstructionTranslator",
        args: Sequence[VariableTracker],
        kwargs: dict[str, VariableTracker],
    ) -> VariableTracker:
        from .torch_function import can_dispatch_torch_function, dispatch_torch_function

        if can_dispatch_torch_function(tx, args, kwargs):
            return dispatch_torch_function(tx, self, args, kwargs)

        return self._call_function(tx, args, kwargs)

    def _call_function(
        self,
        tx: "InstructionTranslator",
        args: Sequence[VariableTracker],
        kwargs: dict[str, VariableTracker],
    ) -> VariableTracker:
        unimplemented(
            gb_type="unsupported HigherOrderOperator function call",
            context=str(self.value),
            explanation=f"Unable to trace calling higher order operator variable for {self.value.__name__}.",
            hints=[
                *graph_break_hints.DYNAMO_BUG,
            ],
        )

    def as_python_constant(self):
        return self.value

    def is_python_hashable(self):
        return True

    def get_python_hash(self):
        return hash(self.as_python_constant())

    def is_python_equal(self, other):
        return self.as_python_constant() == other.as_python_constant()


class CustomFunctionHigherOrderOperatorVariable(TorchHigherOrderOperatorVariable):
    """
    Wraps torch._functorch.autograd_function.custom_function_call
    """

    def _call_function(
        self,
        tx: "InstructionTranslator",
        args: "list[VariableTracker]",
        kwargs: "dict[str, VariableTracker]",
    ) -> "VariableTracker":
        return torch._dynamo.variables.UserMethodVariable(
            self.value.__call__.__func__,
            torch._dynamo.variables.UserDefinedObjectVariable(
                self.value, source=self.source
            ),
            source=AttrSource(self.source, "__call__"),
        ).call_function(tx, args, kwargs)


class CondHigherOrderVariable(TorchHigherOrderOperatorVariable):
    supports_input_mutation = False
    supports_aliasing = False

    @raise_hard_error_if_graph_break(
        reason="Cond doesn't work unless it is captured completely with torch.compile."
    )
    def _call_function(
        self,
        tx: "InstructionTranslator",
        args: "list[VariableTracker]",
        kwargs: "dict[str, VariableTracker]",
    ) -> "VariableTracker":
        from . import ListVariable, TensorVariable

        args, kwargs = LazyVariableTracker.realize_all((args, kwargs))

        for i, k in enumerate(["pred", "true_fn", "false_fn", "operands"]):
            if v := kwargs.pop(k, None):
                assert i == len(args), (
                    "did not provide the right number of non-keyword args"
                )
                args.append(v)

        # TODO(voz): Support fake tensor dispatch for recursive
        # ops - see torch/dispatch/_dispatcher.py
        if len(args) != 4 or kwargs:
            unimplemented(
                gb_type="torch.cond: improper args/kwargs",
                context=f"args: {args}, kwargs: {kwargs}",
                explanation=f"torch.cond expects 4 positional arguments (got {len(args)}) "
                f"and no keyword arguments (got {len(kwargs)}) "
                "Usage: cond(pred, cond_fn, body_fn, operands)",
                hints=[
                    *graph_break_hints.USER_ERROR,
                ],
            )

        # Specialize into one of the branches since pred is constant
        pred, true_fn, false_fn, operands = args
        if type(args[0]) is ConstantVariable:
            warnings.warn(
                "Pred is a Python constant. When used with torch.cond, it specializes on one of the branches."
                " If you want torch.cond to preserve two branches, please make the predicate a boolean tensor or a SymBool.",
                UserWarning,
            )
            if pred.as_python_constant():
                return true_fn.call_function(tx, operands.unpack_var_sequence(tx), {})
            else:
                return false_fn.call_function(tx, operands.unpack_var_sequence(tx), {})

        # predicate
        if type(pred) not in (ConstantVariable, TensorVariable, SymNodeVariable):
            unimplemented(
                gb_type="torch.cond: improper predicate",
                context=str(pred),
                explanation="Expected `pred` to be a bool or a boolean tensor with a single item "
                f"but got {str(type(pred))} with original python type {str(pred.python_type())}.",
                hints=[
                    *graph_break_hints.USER_ERROR,
                ],
            )

        # operands
        if not isinstance(operands, (ListVariable, TupleVariable)):
            unimplemented(
                gb_type="torch.cond: improper operands",
                context=str(operands),
                explanation="Expected `operands` to be a list/tuple "
                f"but got {operands.python_type()}.",
                hints=[
                    *graph_break_hints.USER_ERROR,
                ],
            )

        operands_seq = operands.unpack_var_sequence(tx)
        if not only_consist_of(
            operands, (TensorVariable, ConstantVariable, SymNodeVariable)
        ):
            unimplemented(
                gb_type="torch.cond: improper operands contents",
                context=str(operands),
                explanation="Expected `operands` to be a list/tuple of pytrees that only consists of tensor leaves.",
                hints=[
                    *graph_break_hints.USER_ERROR,
                ],
            )

        # branches
        _check_supported_callable_arg(tx, true_fn, "true_fn")
        _check_supported_callable_arg(tx, false_fn, "false_fn")

        # Our strategy for tracing the true/false branches of cond
        # are to checkpoint our graphstate, run the true branch,
        # roll it back to the checkpoint, and run the false
        # branch, and then merge the graphstates.  Well, perhaps
        # "merge" is too strong a word: we mostly assert that
        # the resulting graphstates have to be the same.
        #
        # We only permit guards to diverge (we union the guards from
        # both branches).  In particular, this means that side
        # effects are NOT permitted inside true/false branches; this
        # would be difficult to implement, because of the path
        # explosion problem.

        def speculate_branch(branch):
            # NB: 0 is predicate
            ix = 1 if branch else 2
            # TODO: Support kwargs
            (
                (ret_val, ret_spec),
                ret_graph,
                ret_lifted_freevars,
            ) = speculate_subgraph(
                tx,
                args[ix],
                operands_seq,
                {},
                "cond",
                source_target=self.value,
                should_flatten_outputs=True,
                # TODO - removing consts from control flow ops need more work
                remove_consts_from_outputs=False,
                supports_input_mutation=self.supports_input_mutation,
                supports_aliasing=self.supports_aliasing,
            )

            # need to ensure we increase epoch so we don't memoize unbacked bindings
            # across different subgraphs which can interfere with runtime assertion
            # generation.
            tx.fake_mode.epoch += 1

            if not only_consist_of(ret_val, (TensorVariable, ConstantVariable)):
                unimplemented(
                    gb_type="torch.cond: unsupported branch return type",
                    context=str(ret_val),
                    explanation="Expected branches to return a possibly nested pytree of tensors or constant ints.",
                    hints=[
                        *graph_break_hints.USER_ERROR,
                    ],
                )
            for ret in ret_val.unpack_var_sequence(tx):
                if isinstance(ret, ConstantVariable) and ret.python_type() is not int:
                    unimplemented(
                        gb_type="torch.cond: unsupported branch return type (constant non-int)",
                        context=str(ret_val),
                        explanation="Constants returned from branches must be ints.",
                        hints=[
                            *graph_break_hints.USER_ERROR,
                        ],
                    )
            return ret_val, ret_spec, ret_graph, ret_lifted_freevars

        (true_r, true_spec, true_graph, true_lifted_freevars) = speculate_branch(True)
        true_nn_modules = dict(tx.output.nn_modules)

        (
            false_r,
            false_spec,
            false_graph,
            false_lifted_freevars,
        ) = speculate_branch(False)
        false_nn_modules = dict(tx.output.nn_modules)

        same_spec = _make_inlined(tx, pytree.TreeSpec.__eq__)(
            true_spec.treespec, false_spec.treespec
        ).as_python_constant()
        # 3.14: NotImplemented cannot be converted to bool
        if same_spec is not NotImplemented and not same_spec:
            unimplemented(
                gb_type="torch.cond: differing branch outputs",
                context=f"true_spec: {true_spec.treespec}, false_spec: {false_spec.treespec}, same_spec: {same_spec}",
                explanation="Expected branches to return the same pytree structure.",
                hints=[
                    *graph_break_hints.USER_ERROR,
                ],
            )

        (
            true_graph,
            false_graph,
            true_shared,
            _false_shared,
            unique_true,
            unique_false,
        ) = _merge_graph_inputs(
            true_graph,
            true_lifted_freevars,
            "true_branch",
            false_graph,
            false_lifted_freevars,
            "false_branch",
        )

        true_name = tx.output.install_subgraph(
            "cond_true",
            torch.fx.GraphModule(true_nn_modules, true_graph),
        )
        false_name = tx.output.install_subgraph(
            "cond_false",
            torch.fx.GraphModule(false_nn_modules, false_graph),
        )

        true_node = make_attr(tx, true_name)
        false_node = make_attr(tx, false_name)

        p_args = (
            pred.as_proxy(),
            true_node,
            false_node,
            # We pick true_shared but it shouldn't matter
            tuple(true_shared + unique_true + unique_false),
        )

        return _call_function_and_unflatten_output(
            tx,
            torch.ops.higher_order.cond,
            p_args,
            {},
            None,
            true_spec,
            true_r,
        )


class CallTorchbindHigherOrderVariable(TorchHigherOrderOperatorVariable):
    def __init__(self, hop, source, script_obj_var, method_name) -> None:
        super().__init__(hop, source)
        self.script_obj_var = script_obj_var
        self.method_name = method_name

    def _call_function(
        self,
        tx: "InstructionTranslator",
        args: list[VariableTracker],
        kwargs: dict[str, VariableTracker],
    ) -> VariableTracker:
        from .builder import wrap_fx_proxy

        args, kwargs = LazyVariableTracker.realize_all((args, kwargs))

        args_proxy = [arg.as_proxy() for arg in args]
        kwargs_proxy = {k: v.as_proxy() for k, v in kwargs.items()}
        return wrap_fx_proxy(
            tx=tx,
            proxy=tx.output.create_proxy(
                "call_function",
                self.value,
                args=tuple(
                    [self.script_obj_var.as_proxy(), self.method_name] + args_proxy
                ),
                kwargs=kwargs_proxy,
            ),
        )


def validate_subgraph_output_types(output: VariableTracker):
    """Verify that that the output of the subgraph is a tensor,
    int, bool, SymBool, or SymInt.
    """
    from . import TensorVariable

    if non_tensor_output := find_mismatched_vars(
        output, TensorVariable, allow_none=True
    ):
        for out in non_tensor_output:
            if (
                isinstance(out, SymNodeVariable) and out.python_type() in (int, bool)
            ) or (
                isinstance(out, ConstantVariable) and out.python_type() in (int, bool)
            ):
                continue
            unimplemented(
                gb_type="HOP body output unsupported",
                context=f"non-tensor outputs: {non_tensor_output}",
                explanation="HigherOrderOperator body's output must consist of tensors or ints/bools only "
                f"but got {out.python_type()}.",
                hints=[
                    *graph_break_hints.USER_ERROR,
                ],
            )


class WhileLoopHigherOrderVariable(TorchHigherOrderOperatorVariable):
    supports_input_mutation = False
    supports_aliasing = False

    @raise_hard_error_if_graph_break(
        reason="while_loop doesn't work unless it is captured completely with torch.compile."
    )
    def _call_function(
        self,
        tx: "InstructionTranslator",
        args: list[VariableTracker],
        kwargs: dict[str, VariableTracker],
    ) -> VariableTracker:
        return _call_while_loop(self, tx, args, kwargs, stack_output=False)


class WhileLoopStackOutputHigherOrderVariable(TorchHigherOrderOperatorVariable):
    supports_input_mutation = False
    supports_aliasing = False

    @raise_hard_error_if_graph_break(
        reason="while_loop_stack_output doesn't work unless it is captured completely with torch.compile."
    )
    def _call_function(
        self,
        tx: "InstructionTranslator",
        args: list[VariableTracker],
        kwargs: dict[str, VariableTracker],
    ) -> VariableTracker:
        return _call_while_loop(self, tx, args, kwargs, stack_output=True)


class AssociativeScanHigherOrderVariable(TorchHigherOrderOperatorVariable):
    supports_input_mutation = False
    supports_aliasing = False

    @raise_hard_error_if_graph_break(
        reason="associative_scan must be captured completely with torch.compile."
    )
    def _call_function(
        self,
        tx: "InstructionTranslator",
        args: list[VariableTracker],
        kwargs: dict[str, VariableTracker],
    ) -> VariableTracker:
        from torch._higher_order_ops.utils import first_slice_copy

        args, kwargs = LazyVariableTracker.realize_all((args, kwargs))

        def arg_extractor(combine_fn, xs, additional_inputs):
            return combine_fn, xs, additional_inputs

        combine_fn, xs, additional_inputs = arg_extractor(*args, **kwargs)

        if args[0].python_type() is functools.partial:
            # This is the standard case when the user calls the frontend
            # and the frontend invokes dynamo
            if len(args) != 2:
                unimplemented(
                    gb_type="torch.associative_scan: improper args",
                    context=f"args: {args}",
                    explanation=f"torch.associative_scan expects 2 positional arguments (got {len(args)}) "
                    "Usage: associative_scan(combine_fn, xs)",
                    hints=[
                        *graph_break_hints.USER_ERROR,
                    ],
                )

            xs_treespec = args[0].keywords["spec"]

            # combine_fn input check
            # We need to get the pure combine_fn from the functools.partial
            _check_supported_callable_arg(
                tx, combine_fn.keywords["combine_fn"], "combine_fn"
            )
        else:
            # This case is hit during re-tracing, for example in export tests
            # In this case, the combine_fn is a callable and not a functools.partial
            xs_treespec = _make_inlined(tx, pytree.tree_structure)(xs)

            _check_supported_callable_arg(tx, combine_fn, "combine_fn")

        # xs input check
        if not isinstance(xs, (ListVariable, TupleVariable)):
            unimplemented(
                gb_type="torch.associative_scan: improper xs",
                context=str(xs),
                explanation=f"Expected xs to be a list/tuple but got {xs.python_type()}",
                hints=[
                    *graph_break_hints.DYNAMO_BUG,
                ],
            )
        xs_vars = xs.unpack_var_sequence(tx)
        _check_all_tensorvariable(xs_vars)

        # additional_inputs input check
        if not isinstance(additional_inputs, (ListVariable, TupleVariable)):
            unimplemented(
                gb_type="torch.associative_scan: improper additional_inputs",
                context=str(additional_inputs),
                explanation=f"Expected additional_inputs to be a list/tuple but got {additional_inputs.python_type()}",
                hints=[
                    *graph_break_hints.DYNAMO_BUG,
                ],
            )
        additional_inputs_vars = additional_inputs.unpack_var_sequence(tx)
        _check_all_tensorvariable(additional_inputs_vars)

        scan_length = get_fake_value(xs_vars[0].as_proxy().node, tx).size()[0]
        if scan_length == 0:
            unimplemented(
                gb_type="torch.associative_scan: zero-sized tensor",
                context=str(xs_vars[0]),
                explanation="associative_scan() operator doesn't support zero-sized tensors during tracing.",
                hints=[
                    *graph_break_hints.USER_ERROR,
                ],
            )

        # Trace the subgraph
        # The sub_args is a slice of original input, e.g. if input.size is (3, 4), and scan dim=0
        # the sub_args shape will be (4, ).
        with discard_graph_changes(tx):
            sub_args = [
                _make_inlined(tx, first_slice_copy)(leaf)
                for leaf in itertools.chain(xs_vars, xs_vars)
            ]
            sub_args_additional_inputs = [
                t.call_method(tx, "clone", args=(), kwargs={})
                for t in additional_inputs_vars
            ]

        sub_args = sub_args + sub_args_additional_inputs
        (
            (combine_result, _combine_spec),
            combine_graph,
            combine_lifted_freevars,
        ) = speculate_subgraph(
            tx,
            combine_fn,
            sub_args,
            sub_kwargs={},
            description="associative_scan_combine_fn",
            source_target=self.value,
            set_subgraph_inputs="flatten_manual",
            supports_input_mutation=self.supports_input_mutation,
            supports_aliasing=self.supports_aliasing,
        )

        # Ensure that the output of scan is a flattened list of elements,
        # because downstream operations assume that the output of HOPs
        # is flattened
        output_node = combine_graph.find_nodes(op="output")[0]
        output_node.args = (pytree.tree_leaves(output_node.args),)
        combine_graph.lint()

        # Collect the results from the combine_fn
        results, _combine_treespec = _make_inlined(tx, pytree.tree_flatten)(
            combine_result
        ).unpack_var_sequence(tx)

        # Check whether the combine_fn returns one child tree for the output.
        if _combine_treespec.as_python_constant().num_leaves < 1:
            unimplemented(
                gb_type="torch.associative_scan: combine_fn improper number of leaves",
                context=str(_combine_treespec.as_python_constant()),
                explanation="combine_fn needs to produce one pytree for the output "
                f"but combine_fn produces the pytree {_combine_treespec.as_python_constant()}.",
                hints=[
                    *graph_break_hints.USER_ERROR,
                ],
            )

        # Check whether the outs produced by combine_fn has the same treespec as xs
        # We need to have this check this way, because in case init is a TreeSpec and carry
        # but carry is only a LeafSpec, these two cannot be compared correctly.
        if (
            xs_treespec.as_python_constant().is_leaf()
            != _combine_treespec.as_python_constant().is_leaf()
        ) or not _make_inlined(tx, pytree.TreeSpec.__eq__)(
            xs_treespec, _combine_treespec
        ).as_python_constant():
            unimplemented(
                gb_type="torch.associative_scan: mismatched input/output tree structure",
                context=f"xs: {xs_treespec.as_python_constant()}, output: {_combine_treespec.as_python_constant()}",
                explanation="The tree structure of the xs and the outs of the combine_fn are are expected to be identical, but got "
                f"xs: {xs_treespec.as_python_constant()} vs output: {_combine_treespec.as_python_constant()}.",
                hints=[
                    *graph_break_hints.USER_ERROR,
                ],
            )

        # We set include contiguity=False because we have vmap x HOP tests, where if
        # include_contiguity=True will call t.is_contiguous inside of vmap and get an error
        # "querying is_contiguous inside of vmap for memory_format other than
        # torch.contiguous_format is not yet implemented". This is okay because stride
        # is still checked.
        check_meta_consistency_vt(
            [_make_inlined(tx, first_slice_copy)(t) for t in xs_vars],
            results.items,
            "initial_xs",
            "combine_fn_output",
            include_contiguity=False,
        )

        combine_gm = torch.fx.GraphModule(dict(tx.output.nn_modules), combine_graph)
        combine_freevars_proxy = tuple(combine_lifted_freevars.keys())

        # Compute the proxies for the input check
        proxy_vars_inputcheck = (
            tuple(sarg.as_proxy() for sarg in sub_args) + combine_freevars_proxy
        )

        from torch._higher_order_ops.utils import _maybe_fake_tracing
        from torch._inductor.utils import is_pointwise_use

        with tx.fake_mode:
            sub_args_fake = [
                (
                    leaf.node.meta["example_value"].clone()
                    if hasattr(leaf.node.meta["example_value"], "clone")
                    else leaf.node.meta["example_value"]
                )
                for leaf in pytree.tree_leaves(proxy_vars_inputcheck)
            ]
            pre_dispatch = False

            fx = _maybe_fake_tracing(
                combine_gm, sub_args_fake, pre_dispatch=pre_dispatch
            )

            for node in fx.graph.nodes:
                # Check that the combine_fn is pointwise, if combine_mode='pointwise'
                if not all(
                    is_pointwise_use(use) or use.op == "output" for use in node.users
                ):
                    raise RuntimeError(
                        "For combine_mode='pointwise', the combine_fn needs to be pointwise"
                    )

        combine_fn_name = tx.output.install_subgraph(
            "associative_scan_combine_fn", combine_gm
        )

        # Compute the proxies
        xs_proxy = xs.as_proxy()
        combine_freevars_proxy = tuple(combine_lifted_freevars.keys())
        additional_inputs_proxy = additional_inputs.as_proxy() + combine_freevars_proxy

        p_args = (
            make_attr(tx, combine_fn_name),
            xs_proxy,
            additional_inputs_proxy,
        )

        return _call_function_and_unflatten_output(
            tx,
            torch.ops.higher_order.associative_scan,
            p_args,
            {},
            None,
            OutputSpec(xs_treespec),
            None,
        )


class ScanHigherOrderVariable(TorchHigherOrderOperatorVariable):
    supports_input_mutation = False
    supports_aliasing = False

    @raise_hard_error_if_graph_break(
        reason="scan must be captured completely with torch.compile."
    )
    def _call_function(
        self,
        tx: "InstructionTranslator",
        args: list[VariableTracker],
        kwargs: dict[str, VariableTracker],
    ) -> VariableTracker:
        from torch._higher_order_ops.scan import _extract_carry_and_out
        from torch._higher_order_ops.utils import first_slice_copy

        args, kwargs = LazyVariableTracker.realize_all((args, kwargs))

        # combine_fn input check
        def _check_combine_fn_is_normalized(combine_fn_var):
            if not isinstance(
                combine_fn_var,
                (
                    variables.nn_module.NNModuleVariable,
                    variables.nn_module.UnspecializedNNModuleVariable,
                    variables.FunctoolsPartialVariable,
                ),
            ):
                unimplemented(
                    gb_type="torch.scan: improper combine_fn",
                    context=str(combine_fn_var),
                    explanation="Expected combine_fn to be wrapped as functools.partial in scan user-facing api "
                    f"or a graph module if we're re-exporting but got {combine_fn_var.python_type()}.",
                    hints=[
                        *graph_break_hints.DIFFICULT,
                    ],
                )
            return isinstance(
                combine_fn_var,
                (
                    variables.nn_module.NNModuleVariable,
                    variables.nn_module.UnspecializedNNModuleVariable,
                ),
            )

        def arg_extractor(combine_fn, init, xs, additional_inputs):
            return combine_fn, init, xs, additional_inputs

        combine_fn, init, xs, additional_inputs = arg_extractor(*args, **kwargs)
        init_vars = init.unpack_var_sequence(tx)
        xs_vars = xs.unpack_var_sequence(tx)
        additional_inputs_vars = additional_inputs.unpack_var_sequence(tx)

        # combine_fn input check
        combine_fn_is_normalized = _check_combine_fn_is_normalized(combine_fn)
        if combine_fn_is_normalized:
            combine_gm = combine_fn.value
            assert isinstance(combine_gm, torch.fx.GraphModule), (
                combine_fn,
                combine_gm,
            )
        else:
            # combine_fn input check
            # We need to get the pure combine_fn from the functools.partial
            _check_supported_callable_arg(
                tx, combine_fn.keywords["combine_fn"], "combine_fn"
            )
        # xs input check
        if not isinstance(xs, (ListVariable, TupleVariable)):
            unimplemented(
                gb_type="torch.scan: improper xs",
                context=str(xs),
                explanation=f"Expected xs to be a list/tuple but got {xs.python_type()}",
                hints=[
                    *graph_break_hints.DYNAMO_BUG,
                ],
            )
        # init input check
        if not isinstance(init, (ListVariable, TupleVariable)):
            unimplemented(
                gb_type="torch.scan: improper init",
                context=str(init),
                explanation=f"Expected init to be a list/tuple with at least one element but got {init.python_type()}",
                hints=[
                    *graph_break_hints.DYNAMO_BUG,
                ],
            )

        if len(init_vars) == 0:
            unimplemented(
                gb_type="torch.scan: no init leaves",
                context="",
                explanation="Expected init leaves.",
                hints=[
                    *graph_break_hints.DYNAMO_BUG,
                ],
            )

        # additional_inputs input check
        if not isinstance(additional_inputs, (ListVariable, TupleVariable)):
            unimplemented(
                gb_type="torch.scan: improper additional_inputs",
                context=str(additional_inputs),
                explanation=f"Expected additional_inputs to be a list/tuple but got {additional_inputs.python_type()}",
                hints=[
                    *graph_break_hints.DYNAMO_BUG,
                ],
            )
        # scan_length check
        scan_length = get_fake_value(xs_vars[0].as_proxy().node, tx).size()[0]
        if scan_length == 0:
            unimplemented(
                gb_type="torch.scan: zero-sized tensor",
                context=str(xs_vars[0]),
                explanation="associative_scan() operator doesn't support zero-sized tensors during tracing.",
                hints=[
                    *graph_break_hints.USER_ERROR,
                    *graph_break_hints.SUPPORTABLE,
                ],
            )
        _check_all_tensorvariable(init_vars)
        _check_all_tensorvariable(xs_vars)
        _check_all_tensorvariable(additional_inputs_vars)

        with discard_graph_changes(tx):
            sub_args_init = [
                ini.call_method(tx, "clone", args=(), kwargs={}) for ini in init_vars
            ]
            # The sub_args_inp is a slice of original input, e.g. if input.size is (3, 4), and scan dim=0
            # the sub_args_inp shape will be (4, ).
            sub_args_inp = [_make_inlined(tx, first_slice_copy)(inp) for inp in xs_vars]
            sub_args_additional_inputs = [
                t.call_method(tx, "clone", args=(), kwargs={})
                for t in additional_inputs_vars
            ]

        sub_args = sub_args_init + sub_args_inp + sub_args_additional_inputs
        (
            (combine_result, _combine_spec),
            combine_graph,
            combine_lifted_freevars,
        ) = speculate_subgraph(
            tx,
            combine_fn,
            sub_args,
            sub_kwargs={},
            description="scan_combine_fn",
            source_target=self.value,
            set_subgraph_inputs="flatten_manual",
            supports_input_mutation=self.supports_input_mutation,
            supports_aliasing=self.supports_aliasing,
        )

        # Ensure that the output of scan is a flattened list of elements,
        # because downstream operations assume that the output of HOPs
        # is flattened
        output_node = combine_graph.find_nodes(op="output")[0]
        output_node.args = (pytree.tree_leaves(output_node.args),)
        combine_graph.lint()
        combine_freevars_proxy = list(combine_lifted_freevars.keys())
        combine_result_vars = combine_result.unpack_var_sequence(tx)

        if combine_fn_is_normalized:
            carry_vars, out_vars = _extract_carry_and_out(
                combine_result_vars, len(init_vars)
            )
        else:
            if len(combine_result_vars) != 2:
                unimplemented(
                    gb_type="torch.scan: improper combine_fn number of returns",
                    context=str(combine_result_vars),
                    explanation=f"Expect combine_fn to return a tuple (next_carry, y) but got {combine_result_vars}.",
                    hints=[
                        *graph_break_hints.USER_ERROR,
                    ],
                )
            carry_tree, out_vars = combine_result_vars
            carry_vars, _ = _make_inlined(tx, pytree.tree_flatten)(
                carry_tree
            ).unpack_var_sequence(tx)
            carry_vars = carry_vars.unpack_var_sequence(tx)
            out_vars = _make_inlined(tx, pytree.tree_leaves)(
                out_vars
            ).unpack_var_sequence(tx)

            # additional output checking
            _combine_spec = OutputSpec(
                _make_inlined(tx, pytree.tree_structure)(combine_result)
            )

            check_meta_consistency_vt(
                init_vars,
                carry_vars,
                "init",
                "carry",
            )

        # Check meta data of carries and inits. If we pass this stage, we are sure that the init and carries
        # have the same tree structure.
        # We set include contiguity=False because we have vmap x HOP tests, where if
        # include_contiguity=True will call t.is_contiguous inside of vmap and get an error
        # "querying is_contiguous inside of vmap for memory_format other than
        # torch.contiguous_format is not yet implemented". This is okay because stride
        # is still checked.
        check_meta_consistency_vt(
            init_vars,
            carry_vars,
            "init",
            "carry",
            include_contiguity=False,
        )

        xs_proxy = xs.as_proxy()
        init_proxy = init.as_proxy()
        additional_inputs_proxy = list(additional_inputs.as_proxy()) + list(
            combine_freevars_proxy
        )

        combine_gm = torch.fx.GraphModule(dict(tx.output.nn_modules), combine_graph)
        combine_fn_name = tx.output.install_subgraph("scan_combine_fn", combine_gm)

        p_args = (
            make_attr(tx, combine_fn_name),
            init_proxy,
            xs_proxy,
            additional_inputs_proxy,
        )

        return _call_function_and_unflatten_output(
            tx,
            torch.ops.higher_order.scan,
            p_args,
            {},
            None,
            _combine_spec,
            None,
        )


def non_single_tensor_return_unsupported(api, ret):
    from . import TensorVariable

    if not isinstance(ret, TensorVariable):
        unimplemented(
            gb_type="non-single Tensor return unsupported",
            context=f"api: {api}, ret: {ret}",
            explanation=f"{api} over function that returns something other than one Tensor.",
            hints=[],
        )


class MapHigherOrderVariable(TorchHigherOrderOperatorVariable):
    supports_input_mutation = False
    supports_aliasing = False

    @raise_hard_error_if_graph_break(
        reason="map doesn't work unless it is captured completely with torch.compile."
    )
    def _call_function(
        self,
        tx: "InstructionTranslator",
        args: list[VariableTracker],
        kwargs: dict[str, VariableTracker],
    ) -> VariableTracker:
        args, kwargs = LazyVariableTracker.realize_all((args, kwargs))

        if len(kwargs) > 0:
            unimplemented(
                gb_type="torch.map: kwargs not supported",
                context=f"args: {args}, kwargs: {kwargs}",
                explanation=f"torch.map expects no keyword arguments (got {len(kwargs)})",
                hints=[
                    *graph_break_hints.USER_ERROR,
                ],
            )

        _check_supported_callable_arg(tx, args[0], "map_fn")

        # args = f, flat_xs, flat_args
        assert isinstance(args[1], (ListVariable, TupleVariable)), args[1]
        assert isinstance(args[2], (ListVariable, TupleVariable)), args[2]
        unpacked_xs = args[1].unpack_var_sequence(tx)
        unpacked_args = args[2].unpack_var_sequence(tx)

        sample_shape = get_fake_value(unpacked_xs[0].as_proxy().node, tx).size()

        if len(sample_shape) < 1 or sample_shape[0] == 0:
            unimplemented(
                gb_type="torch.map: improper inputs",
                context=str(sample_shape),
                explanation="torch.map doesn't support scalar or non-zero sized tensors during tracing.",
                hints=[
                    *graph_break_hints.USER_ERROR,
                ],
            )

        # To get the example output from map() we will need to provide at least one sample to
        # the loop body. In our case we will always use xs[0], and our map() won't support zero
        # sized tensor during tracing.
        with discard_graph_changes(tx):
            sliced_xs = [
                xs.call_method(
                    tx,
                    "select",
                    args=(VariableTracker.build(tx, 0), VariableTracker.build(tx, 0)),
                    kwargs={},
                )
                for xs in unpacked_xs
            ]

        # TODO: Support kwargs
        (
            (body_r, body_spec),
            body_graph,
            body_lifted_freevars,
        ) = speculate_subgraph(
            tx,
            args[0],
            [
                *sliced_xs,
                *unpacked_args,
            ],
            {},
            "torch.ops.higher_order.map",
            source_target=self.value,
            set_subgraph_inputs="flatten_manual",
            should_flatten_outputs=True,
            # TODO - removing consts from control flow ops need more work
            remove_consts_from_outputs=False,
            supports_input_mutation=self.supports_input_mutation,
            supports_aliasing=self.supports_aliasing,
        )

        # Check all outputs of map are tensors.
        # For map, outputting None is OK, thus ignore None values in the check
        body_r_vars = body_r.unpack_var_sequence(tx)
        none_mask = [
            type(x.realize()) is ConstantVariable and x.as_python_constant() is None
            for x in body_r_vars
        ]
        _check_all_tensorvariable(
            [br for bm, br in zip(none_mask, body_r_vars) if not bm]
        )

        body_nn_modules = dict(tx.output.nn_modules)

        body_name = tx.output.install_subgraph(
            "map_body",
            torch.fx.GraphModule(body_nn_modules, body_graph),
        )

        body_node = make_attr(tx, body_name)

        p_args = (
            body_node,
            [xs.as_proxy() for xs in unpacked_xs],
            [arg.as_proxy() for arg in unpacked_args]
            + list(body_lifted_freevars.keys()),
        )

        return _call_function_and_unflatten_output(
            tx, torch.ops.higher_order.map_impl, p_args, {}, None, body_spec, body_r
        )


class PrintHigherOrderVariable(TorchHigherOrderOperatorVariable):
    def _call_function(
        self,
        tx: "InstructionTranslator",
        args: "list[VariableTracker]",
        kwargs: "dict[str, VariableTracker]",
    ) -> "VariableTracker":
        from .builder import wrap_fx_proxy

        args, kwargs = LazyVariableTracker.realize_all((args, kwargs))

        args_proxy = [arg.as_proxy() for arg in args]
        kwargs_proxy = {k: v.as_proxy() for k, v in kwargs.items()}
        return wrap_fx_proxy(
            tx=tx,
            proxy=tx.output.create_proxy(
                "call_function",
                self.value,
                args=tuple(args_proxy),
                kwargs=kwargs_proxy,
            ),
        )


class ExecutorchCallDelegateHigherOrderVariable(TorchHigherOrderOperatorVariable):
    def _call_function(
        self,
        tx: "InstructionTranslator",
        args: "list[VariableTracker]",
        kwargs: "dict[str, VariableTracker]",
    ) -> "VariableTracker":
        from .builder import wrap_fx_proxy

        # This is operator for delegation within Executorch which calls a
        # specific function in the given lowered module with the given
        # operators. The actual operator is defined in the Executorch codebase.
        # This is a bad hierarchical violation since
        # executorch_call_delegate sits at a higher level than dynamo, but
        # there's no real solution to this issue yet.
        if len(kwargs) > 0:
            unimplemented(
                gb_type="executorch_call_delegate: kwargs not supported",
                context=f"args: {args}, kwargs: {kwargs}",
                explanation=f"executorch_call_delegate expects no keyword arguments (got {len(kwargs)})",
                hints=[],
            )
        if isinstance(args[0], variables.NNModuleVariable):
            lowered_module = tx.output.get_submodule(args[0].module_key)
            lowered_node = make_attr(tx, args[0].module_key)
        elif isinstance(args[0], variables.UnspecializedNNModuleVariable):
            # This nn module is special sa delegated by executorch. Just
            # install it as a attr in the graph.
            lowered_module = args[0].value
            lowered_node = tx.output.register_static_attr_and_return_proxy(
                "delegate", lowered_module
            )

        p_args = tuple(arg.as_proxy() for arg in args[1:])
        real_sub_args = pytree.tree_map_only(
            torch.fx.Proxy, lambda a: get_fake_value(a.node, tx), p_args
        )

        with tx.fake_mode:
            example_value = lowered_module.original_module.module()(*real_sub_args)

        # NOTE [Guaranteeing the 1-1 correspondence of FakeTensors and real tensors]:
        # executorch modules promise not to alias inputs and outputs.
        # Thus, output FakeTensors will correctly not alias input FakeTensors.
        _assert_tensors_nonaliasing(real_sub_args, example_value)

        p_args = (lowered_node,) + p_args

        # Store the invocation as a call
        return wrap_fx_proxy(
            tx=tx,
            proxy=tx.output.create_proxy(
                "call_function",
                self.value,
                args=tuple(p_args),
                kwargs={},
            ),
            example_value=example_value,
        )


class FunctorchHigherOrderVariable(UserFunctionVariable):
    def call_function(
        self,
        tx: "InstructionTranslator",
        args: "list[VariableTracker]",
        kwargs: "dict[str, VariableTracker]",
    ) -> "VariableTracker":
        return super().call_function(tx, args, kwargs)

    def should_allow_nested_graph_breaks(self):
        return False


class FunctionalCallVariable(FunctorchHigherOrderVariable):
    def call_function(
        self, tx, args: list[VariableTracker], kwargs: dict[str, VariableTracker]
    ) -> VariableTracker:
        if not torch._dynamo.config.inline_inbuilt_nn_modules:
            unimplemented(
                gb_type="torch.func.functional_call capture is disabled",
                context="",
                explanation="torch.func.functional_call capture is disabled",
                hints=[
                    "Set `torch._dynamo.config.inline_inbuilt_nn_modules=True` to enable.",
                ],
            )
        return super().call_function(tx, args, kwargs)


class ReparametrizeModuleCallVariable(FunctorchHigherOrderVariable):
    def __init__(self, *args, **kwargs):
        super().__init__(*args, **kwargs)

    def call_function(
        self, tx, args: list[VariableTracker], kwargs: dict[str, VariableTracker]
    ) -> VariableTracker:
        ctx_manager_vt = super().call_function(tx, args, kwargs)
        return RepararametrizeModuleContextVariable(ctx_manager_vt, args[0])


class WrapHigherOrderVariable(TorchHigherOrderOperatorVariable):
    supports_input_mutation = True
    supports_aliasing = True
    allow_side_effects = False

    def install_subgraph_in_output_graph(
        self, tx, fn_vt, fn_args_vt, kwargs, body_gmod, attr_name="wrap_body"
    ):
        return tx.output.install_subgraph(
            f"{attr_name}",
            body_gmod,
        )

    def create_wrapped_node(
        self,
        tx: "InstructionTranslator",
        fn_vt,
        fn_args_vt,
        kwargs,
        description,
        *,
        subgraph_name="wrap_body",
    ):
        # See NOTE [HigherOrderOperator tracing design] for more details
        (
            body_r,
            body_graph,
            body_lifted_freevars,
            body_graph_output_vts,
        ) = speculate_subgraph_with_auto_output_flattening(
            tx,
            fn_vt,
            fn_args_vt,
            kwargs,
            description,
            source_target=self.value,
<<<<<<< HEAD
            restore_side_effects=self.restore_side_effects,
            filter_aliased_intermediates=getattr(
                self, "filter_aliased_intermediates", True
            ),
=======
            allow_side_effects=self.allow_side_effects,
>>>>>>> 9958ea7e
            supports_input_mutation=self.supports_input_mutation,
            supports_aliasing=self.supports_aliasing,
        )

        body_gmod = torch.fx.GraphModule(tx.output.nn_modules, body_graph)
        body_name = self.install_subgraph_in_output_graph(
            tx,
            fn_vt,
            fn_args_vt,
            kwargs,
            body_gmod,
            attr_name=subgraph_name,
        )
        body_node = make_attr(tx, body_name)

        # Since, we call `speculate_subgraph` with `set_subgraph_inputs="automatic`,
        # all the arguments are lifted.
        lifted_args = tuple(arg for arg in body_lifted_freevars)

        proxy_args = (body_node,) + lifted_args

        example_value = pytree.tree_map_only(
            torch.fx.Node,
            lambda a: a.meta["example_value"],
            body_graph.find_nodes(op="output")[0].args[0],
        )

        return (
            proxy_args,
            {},
            example_value,
            body_r,
            body_gmod,
            body_name,
            body_graph_output_vts,
        )

    def _call_function(
        self,
        tx: "InstructionTranslator",
        args: "list[VariableTracker]",
        kwargs: "dict[str, VariableTracker]",
    ) -> "VariableTracker":
        # This flattens the kwargs into lifted args
        (
            p_args,
            p_kwargs,
            _example_value,
            body_r,
            _,
            _,
            body_graph_output_vts,
        ) = self.create_wrapped_node(tx, args[0], args[1:], kwargs, "wrap")

        if len(p_kwargs) > 0:
            unimplemented(
                gb_type="WrapHigherOrderVariable: kwargs unexpected",
                context=f"args: {args}, kwargs: {kwargs}",
                explanation="kwargs should have been flattened into lifted args.",
                hints=[
                    *graph_break_hints.DYNAMO_BUG,
                ],
            )

        return _call_function_with_auto_output_flattening(
            tx,
            self.value,
            tuple(p_args),
            p_kwargs,
            _example_value,
            body_r,
            body_graph_output_vts,
        )


class WrapWithSetGradEnabledHigherOrderVariable(TorchHigherOrderOperatorVariable):
    """
    This hop is not exposed to users but is inserted into the graph
    after export as a post-processing step.
    """

    def call_function(
        self,
        tx: "InstructionTranslator",
        args: "list[VariableTracker]",
        kwargs: "dict[str, VariableTracker]",
    ) -> "VariableTracker":
        args, kwargs = LazyVariableTracker.realize_all((args, kwargs))

        if kwargs:
            unimplemented(
                gb_type="wrap_with_set_grad_enabled: unexpected kwargs",
                context=f"args: {args}, kwargs: {kwargs}",
                explanation=f"wrap_with_set_grad_enabled expects no keyword arguments (got {len(kwargs)}).",
                hints=[
                    *graph_break_hints.DYNAMO_BUG,
                ],
            )

        grad_enabled, fn_var, *rest_args = args

        if not isinstance(grad_enabled, ConstantVariable):
            unimplemented(
                gb_type="wrap_with_set_grad_enabled: non-constant grad_enabled",
                context=str(grad_enabled),
                explanation="wrap_with_set_grad_enabled expects grad_enabled argument to be a constant.",
                hints=[
                    *graph_break_hints.DYNAMO_BUG,
                ],
            )

        _check_supported_callable_arg(tx, fn_var, "enable_grad_fn")

        with torch.set_grad_enabled(grad_enabled.as_python_constant()):
            (
                (body_r, treespec),
                body_graph,
                body_lifted_freevars,
            ) = speculate_subgraph(
                tx,
                fn_var,
                [*rest_args],
                {},
                "torch.ops.higher_order.wrap_with_set_grad_enabled",
                source_target=self.value,
                set_subgraph_inputs="manual",
                should_flatten_outputs=True,
            )

        if len(body_lifted_freevars) > 0:
            unimplemented(
                gb_type="wrap_with_set_grad_enabled: unexpected freevars",
                context=str(body_lifted_freevars),
                explanation="wrap_with_set_grad_enabled expects no freevars.",
                hints=[],
            )

        body_gmod = torch.fx.GraphModule(tx.output.nn_modules, body_graph)
        body_name = tx.output.install_subgraph(
            "wrap_body",
            body_gmod,
        )

        body_node = make_attr(tx, body_name)

        proxy_args = tuple(
            [
                grad_enabled.as_python_constant(),
                body_node,
            ]
            + [operand.as_proxy() for operand in rest_args]
        )
        example_value = pytree.tree_map_only(
            torch.fx.Proxy,
            lambda a: a.node.meta["example_value"],
            body_r.as_proxy(),
        )
        return _call_function_and_unflatten_output(
            tx, self.value, proxy_args, {}, example_value, treespec, body_r
        )


class WrapWithAutocastHigherOrderVariable(TorchHigherOrderOperatorVariable):
    """
    This hop is not exposed to users but is inserted into the graph
    after export as a post-processing step.
    """

    def call_function(
        self,
        tx: "InstructionTranslator",
        args: "list[VariableTracker]",
        kwargs: "dict[str, VariableTracker]",
    ) -> "VariableTracker":
        args, kwargs = LazyVariableTracker.realize_all((args, kwargs))

        if kwargs:
            unimplemented(
                gb_type="wrap_with_autocast: unexpected kwargs",
                context=f"args: {args}, kwargs: {kwargs}",
                explanation=f"wrap_with_autocast expects no keyword arguments (got {len(kwargs)}).",
                hints=[
                    *graph_break_hints.DYNAMO_BUG,
                ],
            )

        device_type, dtype, enabled, cache_enabled, fn_var, *rest_args = args

        for arg in [device_type, dtype, enabled, cache_enabled]:
            if not isinstance(arg, ConstantVariable):
                unimplemented(
                    gb_type="wrap_with_autocast: expected constant arg",
                    context=str(args),
                    explanation="wrap_with_autocast expects device_type, dtype, enabled, "
                    "and cache_enabled arguments to be constants.",
                    hints=[
                        *graph_break_hints.DYNAMO_BUG,
                    ],
                )

        _check_supported_callable_arg(tx, fn_var, "autocast")

        python_constants = [
            arg.as_python_constant()
            for arg in [device_type, dtype, enabled, cache_enabled]
        ]

        with torch.autocast(*python_constants):
            (
                (body_r, treespec),
                body_graph,
                body_lifted_freevars,
            ) = speculate_subgraph(
                tx,
                fn_var,
                [*rest_args],
                {},
                "torch.ops.higher_order.wrap_with_autocast",
                source_target=self.value,
                set_subgraph_inputs="manual",
                should_flatten_outputs=True,
            )

        if len(body_lifted_freevars) > 0:
            unimplemented(
                gb_type="wrap_with_autocast: unexpected freevars",
                context=str(body_lifted_freevars),
                explanation="wrap_with_autocast expects no freevars.",
                hints=[],
            )

        body_gmod = torch.fx.GraphModule(tx.output.nn_modules, body_graph)
        body_name = tx.output.install_subgraph(
            "wrap_body",
            body_gmod,
        )

        body_node = make_attr(tx, body_name)

        proxy_args = tuple(
            [
                *python_constants,
                body_node,
            ]
            + [operand.as_proxy() for operand in rest_args]
        )
        example_value = pytree.tree_map_only(
            torch.fx.Proxy,
            lambda a: a.node.meta["example_value"],
            body_r.as_proxy(),
        )

        return _call_function_and_unflatten_output(
            tx, self.value, proxy_args, {}, example_value, treespec, body_r
        )


class HintsWrapperHigherOrderVariable(WrapHigherOrderVariable):
    def install_subgraph_in_output_graph(
        self, tx, fn_vt, fn_args_vt, kwargs, body_gmod, attr_name="wrap_body"
    ):
        return tx.output.install_subgraph(
            "hints_wrapper_body",
            body_gmod,
        )

    @raise_hard_error_if_graph_break(
        reason="hints_wrapper doesn't work unless it is captured completely with torch.compile."
    )
    def _call_function(
        self, tx, args: "list[VariableTracker]", kwargs: "dict[str, VariableTracker]"
    ) -> "VariableTracker":
        _check_supported_callable_arg(tx, args[0], "body_fn")

        # inputs
        if (
            len(args) != 3
            or not isinstance(args[1], (ListVariable, TupleVariable))
            or not isinstance(args[2], ConstDictVariable)
            or len(kwargs) != 1
            or "hints" not in kwargs
        ):
            unimplemented(
                gb_type="hints_wrapper: improper args/kwargs",
                context=f"args: {args}, kwargs: {kwargs}",
                explanation=f"hints_wrapper expects 3 positional arguments (got {len(args)}) "
                f"and 1 keyword argument (got {len(kwargs)}). "
                "Usage: hints_wrapper(body_fn, args, kwargs, hints=...). "
                "args is expected to be list/tuple and kwargs is expected to be a dict.",
                hints=[
                    *graph_break_hints.USER_ERROR,
                ],
            )

        operands = args[1].unpack_var_sequence(tx)
        fn_kwargs = args[2].as_python_constant()

        # Use create_wrapped_node from WrapHigherOrderVariable
        (
            p_args,
            _,
            example_value,
            body_r,
            body_gmod,
            _,
            body_graph_output_vts,
        ) = self.create_wrapped_node(
            tx,
            args[0],  # function
            operands,
            fn_kwargs,
            "hints_wrapper",
        )

        # hints_wrapper expects (body_node, args, kwargs) as positional args
        # So we need to restructure p_args from (body_node, *lifted_args)
        # to (body_node, lifted_args_tuple, {})
        body_node = p_args[0]
        lifted_args = p_args[1:]
        p_args = (body_node, tuple(lifted_args), {})

        # add hints into p_kwargs
        p_kwargs = {}
        p_kwargs["hints"] = kwargs["hints"].as_python_constant()

        return _call_function_with_auto_output_flattening(
            tx,
            self.value,
            p_args,
            p_kwargs,
            example_value,
            body_r,
            body_graph_output_vts,
        )


class OutDtypeHigherOrderVariable(TorchHigherOrderOperatorVariable):
    def _call_function(
        self,
        tx: "InstructionTranslator",
        args: "list[VariableTracker]",
        kwargs: "dict[str, VariableTracker]",
    ) -> "VariableTracker":
        from .builder import wrap_fx_proxy

        if len(kwargs) > 0:
            unimplemented(
                gb_type="out_dtype: unexpected kwargs",
                context=f"args: {args}, kwargs: {kwargs}",
                explanation=f"out_dtype expects no keyword arguments (got {len(kwargs)}).",
                hints=[
                    *graph_break_hints.USER_ERROR,
                ],
            )

        p_args = tuple(arg.as_proxy() for arg in args)
        op = p_args[0]
        output_dtype = p_args[1]
        fake_sub_args = pytree.tree_map_only(
            torch.fx.Proxy, lambda a: a.node.meta["example_value"], p_args[2:]
        )
        # This is a simplified implementation of this operator just for tracing.
        # Actual implementation may also first promote the arguments
        example_value = op(*fake_sub_args).to(dtype=output_dtype)

        # Store the invocation as a call
        return wrap_fx_proxy(
            tx=tx,
            proxy=tx.output.create_proxy(
                "call_function",
                self.value,
                args=tuple(p_args),
                kwargs={},
            ),
            example_value=example_value,
        )


class StrictModeHigherOrderVariable(TorchHigherOrderOperatorVariable):
    @raise_hard_error_if_graph_break(
        reason="strict_mode HOO doesn't work unless it is captured completely with torch.compile."
    )
    def _call_function(
        self,
        tx: "InstructionTranslator",
        args: "list[VariableTracker]",
        kwargs: "dict[str, VariableTracker]",
    ) -> "VariableTracker":
        unpacked_sequence = args[1].unpack_var_sequence(tx)
        # TODO (tmanlaibaatar) support pytree here
        for arg in unpacked_sequence:
            if isinstance(arg, (ListVariable, TupleVariable, ConstDictVariable)):
                unimplemented(
                    gb_type="strict_mode: improper args",
                    context=f"args: {args}, kwargs: {kwargs}",
                    explanation="strict_mode higher order op expects flat inputs (list/tuple/dict)",
                    hints=[
                        *graph_break_hints.USER_ERROR,
                    ],
                )

        if kwargs:
            unimplemented(
                gb_type="strict_mode: unexpected kwargs",
                context=f"args: {args}, kwargs: {kwargs}",
                explanation=f"strict_mode higher order op expects no keyword arguments (got {len(kwargs)}).",
                hints=[
                    *graph_break_hints.USER_ERROR,
                ],
            )

        (
            (ret_val, ret_spec),
            ret_graph,
            ret_lifted_freevars,
        ) = speculate_subgraph(
            tx,
            args[0],
            unpacked_sequence,
            {},
            "strict_mode",
            source_target=self.value,
            should_flatten_outputs=True,
        )

        strict_mode_nn_modules = dict(tx.output.nn_modules)

        strict_mode_name = tx.output.install_subgraph(
            "strict_mode_body",
            torch.fx.GraphModule(strict_mode_nn_modules, ret_graph),
        )

        strict_mode_node = make_attr(tx, strict_mode_name)
        p_args = (
            strict_mode_node,
            tuple(ret_lifted_freevars.keys()),
        )

        flat_example_value = pytree.tree_map_only(
            torch.fx.Proxy,
            lambda a: a.node.meta["example_value"],
            ret_val.as_proxy(),
        )

        return _call_function_and_unflatten_output(
            tx,
            torch.ops.higher_order.strict_mode,
            p_args,
            {},
            flat_example_value,
            ret_spec,
            ret_val,
        )


class CheckpointHigherOrderVariable(WrapHigherOrderVariable):
    def __init__(self, *args, **kwargs) -> None:
        super().__init__(*args, **kwargs)
        self.allow_side_effects = (
            torch._dynamo.config.skip_fwd_side_effects_in_bwd_under_checkpoint
        )
        # Checkpoint gets desugared/inlined in AOTDispatcher, so aliasing is OK
        self.filter_aliased_intermediates = False

    def _call_function(
        self,
        tx: "InstructionTranslator",
        args: list[VariableTracker],
        kwargs: dict[str, VariableTracker],
    ) -> VariableTracker:
        from torch._higher_order_ops.wrap import TagActivationCheckpoint
        from torch.utils.checkpoint import noop_context_fn

        context_fn = None
        if "context_fn" in kwargs and kwargs["context_fn"] is not noop_context_fn:
            ctx = kwargs.pop("context_fn")
            if isinstance(ctx, torch._dynamo.variables.UserFunctionVariable):
                context_fn = ctx.fn
            elif isinstance(
                ctx, torch._dynamo.variables.functions.FunctoolsPartialVariable
            ):
                context_fn = ctx.guard_as_python_constant()
            else:
                raise NotImplementedError(
                    f"checkpoint not implemented for {type(ctx)} context_fn"
                )

        checkpoint_kwargs, gmod_kwargs = TagActivationCheckpoint.divide_kwargs(kwargs)

        # Here we use checkpoint_kwargs (and not gmod kwargs). gmod_kwargs are
        # already flattened above and managed inside the fx graph.
        (
            p_args,
            _,
            example_value,
            _body_r,
            checkpointed_gmod,
            _,
            body_graph_output_vts,
        ) = self.create_wrapped_node(
            tx,
            args[0],
            args[1:],
            gmod_kwargs,
            "torch.utils.checkpoint.checkpoint",
        )
        if context_fn is not None:
            checkpointed_gmod.meta["_checkpoint_context_fn"] = context_fn

        _, checkpoint_kwargs = proxy_args_kwargs([], checkpoint_kwargs)

        return _call_function_with_auto_output_flattening(
            tx,
            self.value,
            p_args,
            checkpoint_kwargs,
            example_value,
            _body_r,
            body_graph_output_vts,
        )


class DynamoBypassingWrapperHigherOrderVariable(WrapHigherOrderVariable):
    def __init__(self, hop, source) -> None:
        super().__init__(hop, source)

    def _call_function(
        self,
        tx: "InstructionTranslator",
        args: list[VariableTracker],
        kwargs: dict[str, VariableTracker],
    ) -> VariableTracker:
        func_var = args[0]

        if isinstance(func_var, torch._dynamo.variables.UserFunctionVariable):
            func = func_var.fn
        elif isinstance(
            func_var, torch._dynamo.variables.functions.FunctoolsPartialVariable
        ):
            func = func_var.as_python_constant()
        else:
            raise RuntimeError(
                f"DynamoBypassingWrapperHigherOrderVariable: Unsupported function {type(func_var)}"
            )
        (
            p_args,
            _,
            example_value,
            _body_r,
            gmod,
            _,
            body_graph_output_vts,
        ) = self.create_wrapped_node(
            tx,
            args[1],
            args[2:],
            kwargs,
            str(func),
        )

        # Alternatively, we could've stored only the function's fqn and
        # reconstructed, but that requires the function to be a global.
        gmod_meta_key = "_dynamo_bypassing_wrapper_fn"
        gmod.meta[gmod_meta_key] = func

        return _call_function_with_auto_output_flattening(
            tx,
            self.value,
            (gmod_meta_key,) + tuple(p_args),
            {},
            example_value,
            _body_r,
            body_graph_output_vts,
        )


class ExportTracepointHigherOrderVariable(TorchHigherOrderOperatorVariable):
    def call_function(
        self,
        tx: "InstructionTranslator",
        args: "list[VariableTracker]",
        kwargs: "dict[str, VariableTracker]",
    ) -> "VariableTracker":
        from .builder import wrap_fx_proxy

        p_args = tuple(arg.as_proxy() for arg in args)
        p_kwargs = {key: arg.as_proxy() for key, arg in kwargs.items()}
        return wrap_fx_proxy(
            tx=tx,
            proxy=tx.output.create_proxy(
                "call_function",
                self.value,
                args=p_args,
                kwargs=p_kwargs,
            ),
            example_value=None,
        )


class RunWithRNGStateHigherOrderVariable(TorchHigherOrderOperatorVariable):
    def _call_function(
        self,
        tx: "InstructionTranslator",
        args: "list[VariableTracker]",
        kwargs: "dict[str, VariableTracker]",
    ) -> "VariableTracker":
        from .builder import wrap_fx_proxy

        p_args = tuple(arg.as_proxy() for arg in args)
        p_kwargs = {key: arg.as_proxy() for key, arg in kwargs.items()}
        return wrap_fx_proxy(
            tx=tx,
            proxy=tx.output.create_proxy(
                "call_function",
                self.value,
                args=p_args,
                kwargs=p_kwargs,
            ),
            example_value=None,
        )


class AutoFunctionalizeHigherOrderVariable(TorchHigherOrderOperatorVariable):
    def _call_function(
        self, tx, args: "list[VariableTracker]", kwargs: "dict[str, VariableTracker]"
    ) -> "VariableTracker":
        from .builder import wrap_fx_proxy

        p_args = tuple(arg.as_proxy() for arg in args)
        p_kwargs = {key: arg.as_proxy() for key, arg in kwargs.items()}
        return wrap_fx_proxy(
            tx=tx,
            proxy=tx.output.create_proxy(
                "call_function",
                self.value,
                args=p_args,
                kwargs=p_kwargs,
            ),
            example_value=None,
        )


class FlexAttentionBackwardHighOrderVariable(TorchHigherOrderOperatorVariable):
    def proxy_submod(self, tx, arg):
        assert isinstance(arg.source.base, DictGetItemSource)
        submod_name = tx.output.install_subgraph(arg.source.base.index, arg.value)
        p_submod = make_attr(tx, submod_name)
        set_example_value(p_submod.node, arg.value)
        return p_submod

    def to_proxy(self, tx, arg):
        if isinstance(arg, UnspecializedNNModuleVariable):
            return self.proxy_submod(tx, arg)
        elif isinstance(arg, (ListVariable, TupleVariable)):
            return arg.python_type()(
                self.to_proxy(tx, nested_arg) for nested_arg in arg.items
            )
        else:
            return arg.as_proxy()

    def _call_function(
        self, tx, args: "list[VariableTracker]", kwargs: "dict[str, VariableTracker]"
    ) -> "VariableTracker":
        from .builder import wrap_fx_proxy

        try:
            p_args = tuple(self.to_proxy(tx, arg) for arg in args)
            p_kwargs = {key: self.to_proxy(tx, arg) for key, arg in kwargs.items()}
        except (NotImplementedError, Unsupported) as err:
            unimplemented(
                gb_type="failed to handle argument for FlexAttentionBackward HOP",
                context=f"args: {args}, kwargs: {kwargs}",
                explanation="Missing Dynamo support for FlexAttentionBackward HOP argument.",
                hints=[
                    *graph_break_hints.SUPPORTABLE,
                ],
                from_exc=err,
            )
        return wrap_fx_proxy(
            tx=tx,
            proxy=tx.output.create_proxy(
                "call_function",
                self.value,
                args=p_args,
                kwargs=p_kwargs,
            ),
            example_value=None,
        )


class TraceWrappedHigherOrderOperatorVariable(TorchHigherOrderOperatorVariable):
    """
    Handles torch._dynamo._trace_wrapped_higher_order_op.inner_trace
    by unwrapping the higher order op and inlining through it.  This op
    is created by dynamo to survive through AotAutograd, then unwrapped
    here in the call to dynamo from compiled autograd.
    """

    def _call_function(
        self,
        tx: "InstructionTranslator",
        args: "list[VariableTracker]",
        kwargs: "dict[str, VariableTracker]",
    ) -> "VariableTracker":
        kwargs = dict(kwargs)
        fn = kwargs.pop("fn")
        return fn.call_function(tx, args, kwargs)


class FlexAttentionHigherOrderVariable(TorchHigherOrderOperatorVariable):
    @staticmethod
    def normalize_to_args(args, kwargs):
        # input signature is (query, key, value, score_mod, block_mask, *other_buffers),
        # block_mask is a tuple, and we don't want to flatten it.
        # only flatten kwargs into lists
        flat_kwargs = pytree.tree_flatten(kwargs)[0]

        # Combine the flattened lists
        all_args = args + flat_kwargs
        return all_args

    def create_wrapped_node(
        self,
        tx: "InstructionTranslator",
        query: "VariableTracker",
        fn: "VariableTracker",
        fn_name: str,
    ):
        from .._trace_wrapped_higher_order_op import TransformGetItemToIndex

        def create_scalar():
            return query.call_method(
                tx,
                "new_empty",
                (VariableTracker.build(tx, []),),
                {
                    "dtype": VariableTracker.build(tx, torch.int32),
                },
            )

        with discard_graph_changes(tx):
            bhmn = [create_scalar() for _ in range(4)]
            if fn_name == "score_mod":
                scores_require_grad: bool = query.requires_grad
                score = query.call_method(
                    tx,
                    "new_empty",
                    (VariableTracker.build(tx, []),),
                    {"requires_grad": VariableTracker.build(tx, scores_require_grad)},
                )
                new_args = [score, *bhmn]
            else:
                assert fn_name == "mask_fn", "Illegal function name: " + fn_name
                new_args = [*bhmn]

        with TransformGetItemToIndex():
            (
                (_body_output, _body_spec),
                body_graph,
                body_lifted_freevars,
            ) = speculate_subgraph(
                tx,
                fn,
                new_args,
                {},  # expect only args no kwargs for now
                description=fn_name,
                source_target=self.value,
                set_subgraph_inputs="flatten_manual",
            )

        body_name = tx.output.install_subgraph(
            fn_name,
            torch.fx.GraphModule(tx.output.nn_modules, body_graph),
        )

        body_node = make_attr(tx, body_name)

        # It is possible that the score-mod function captures some free variables that are not
        # passed in as arguments. In this case, we need to lift them, which is handled by speculate_subgraph.
        # We then need to create proxies for this + the inputs.

        lifted_args = tuple(arg for arg in body_lifted_freevars)

        proxy_args = (body_node, lifted_args)

        return proxy_args

    def _call_function(
        self,
        tx: "InstructionTranslator",
        args: "list[VariableTracker]",
        kwargs: "dict[str, VariableTracker]",
    ) -> "VariableTracker":
        from .builder import wrap_fx_proxy

        (
            query,
            key,
            value,
            score_mod,
            block_mask,
            scale,
            kernel_options,
        ) = self.normalize_to_args(args, kwargs)

        score_mod_node, score_mod_lifted_args = self.create_wrapped_node(
            tx, query, score_mod, "score_mod"
        )
        mask_fn = block_mask.items[-1]
        if isinstance(mask_fn, ConstantVariable):
            mask_fn = UserFunctionVariable(torch.nn.attention._flex_attention._no_mask)
        mask_fn_node, mask_fn_lifted_args = self.create_wrapped_node(
            tx, query, mask_fn, "mask_fn"
        )

        proxied_args = [
            query,
            key,
            value,
            TupleVariable(block_mask.items[:-1], source=block_mask.source),
            scale,
            kernel_options,
        ]

        # Store the invocation as a call
        # Norm_kwargs contains the score_function and we dont want to proxy this because
        # Proxying user defined functions is not supported.
        inp_args, _ = proxy_args_kwargs(proxied_args, {})

        # Compose the ordered HOO args:
        # - inp_args: [query, key, value, block_mask, scale, kernel_options]
        # - subgraph node: [score_mod, mask_fn_node]
        # - lifted args from tracing subgraph: [score_mod_other_buffers, mask_fn_other_buffers]
        _, _, _, inp_arg_block_mask, inp_arg_scale, inp_arg_kernel_options = inp_args
        block_mask = tuple(inp_arg_block_mask + (mask_fn_node,))
        with torch.fx.experimental.proxy_tensor.set_original_aten_op(self.value):
            proxy = wrap_fx_proxy(
                tx=tx,
                proxy=tx.output.create_proxy(
                    "call_function",
                    self.value,
                    args=inp_args[:3]
                    + (
                        score_mod_node,
                        block_mask,
                        inp_arg_scale,
                        inp_arg_kernel_options,
                        score_mod_lifted_args,
                        mask_fn_lifted_args,
                    ),
                    kwargs={},
                ),
                example_value=None,
            )
        return proxy


class AutogradFunctionApplyVariable(VariableTracker):
    def __init__(self, fwd_fn, bwd_fn, parent_source, **kwargs) -> None:
        super().__init__(**kwargs)
        self.fwd_fn = fwd_fn
        self.bwd_fn = bwd_fn
        self.parent_source = parent_source

    def call_function(
        self,
        tx: "InstructionTranslator",
        args: "list[VariableTracker]",
        kwargs: "dict[str, VariableTracker]",
    ) -> "VariableTracker":
        """
        At the highest level, the goal of tracing an autograd.Function is to
        essentially emit a new autograd.Function object. To do this, Dynamo
        traces fwd and bwd graph and then inserts a AutogradFunctionApply HOP in
        the graph that call the traced fwd and bwd graph in the `forward` and
        `backward` methods respectively. AOTDispatcher desugars this HOP and
        just inlines the hop fwd and bwd into the main graph during its tracing.

        However, the traced forward and backward graphs cannot be directly
        placed in the new autograd.Function because autograd.Function has some
        requirements.

        a) # fwd graph inputs = # bwd graph outputs
        b) # fwd graph outputs = # bwd graph inputs
        c) Since the graphs do not have ctx variable, we have to manually return
        the saved_tensors from the forward and have additional inputs in the
        backward, and wire the connections.

        Unfortunately, reworking the initial traced fwd and bwd graphs to
        satisfy the above 3 conditions leads to a very tedious codebase.

        Lets look at an example

        class Foo:
            def __init__(self):
                self.a = 4

        class MySin(torch.autograd.Function):
            @staticmethod
            def forward(ctx, x, foo):
                ctx.save_for_backward(x)
                return x.sin() + foo.a

            @staticmethod
            def backward(ctx, grad):
                x, = ctx.saved_tensors
                return grad * x.cos()

        We want the resulting graphs to look like:

        # Note that Dynamo lifts the foo_a directly as an input.
        def fwd(ctx, x, foo_a):
            # (output, saved tensors / attrs)
            return (x.sin() + foo_a, (x))

        # Note that backward graph has None as the second output to match the
        # fwd requirements (even though the original backward function has just
        # output)
        def bwd(ctx, grad, x):
            return grad * x.cos(), None


        To accomplish this, we're going to:
        1. Construct a ctx object
        2. Speculate subgraph forward
        3. Speculate subgraph backward
        4. rewired_bwd_graph_inputs - Use the traced fwd graph as the anchor point, and rewire the backward graph outputs
        5. handle_saved_tensors_wiring - Handle the saved tensors, as mentioned in (c)
        """

        fwd_tracer = torch._dynamo.output_graph.SubgraphTracer(
            tx.output,
            parent=tx.output.current_tracer,
            source_target="autograd.Function",
        )

        ctx = self.prepare_ctx_vt(tx, args, kwargs)

        fwd_fn, fwd_out, fwd_graph, fwd_freevars, fwd_graph_output_vts = (
            self.trace_forward_graph(tx, ctx, fwd_tracer, args, kwargs)
        )

        bwd_args, bwd_out, bwd_graph, bwd_freevars, bwd_graph_output_vts = (
            self.trace_backward_graph(tx, ctx, fwd_tracer, fwd_out, fwd_fn)
        )

        self.rewire_bwd_graph_outputs(
            fwd_freevars, bwd_out, bwd_graph, bwd_freevars, args
        )

        fwd_graph, bwd_graph = self.handle_saved_tensors_wiring(
            fwd_out,
            fwd_graph,
            fwd_freevars,
            fwd_graph_output_vts,
            bwd_graph,
            bwd_freevars,
        )

        # If users call ctx.mark_non_differentiable, we should capture these output tensors who
        # are marked as non-differentiable and pass them to ApplyTemplate
        # at torch._functorch.autograd_function.AutogradFunctionApply for reconstruction.
        non_differentiable_idx = []
        if ctx.non_differentiable is not None:
            non_differentiable_set = set(ctx.non_differentiable)
            assert isinstance(fwd_out, variables.BaseListVariable)
            for i, x in enumerate(fwd_out.items):
                if (
                    isinstance(x, variables.TensorVariable)
                    and x.as_proxy() in non_differentiable_set
                ):
                    non_differentiable_idx.append(i)

        # Store fwd_body
        fwd_nn_modules = tx.output.tracing_context.module_context.copy_graphstate()
        fwd_name = tx.output.install_subgraph(
            "fwd_body",
            torch.fx.GraphModule(fwd_nn_modules.nn_modules, fwd_graph),
        )
        fwd_node = make_attr(tx, fwd_name)

        # Store bwd_body
        bwd_nn_modules = tx.output.tracing_context.module_context.copy_graphstate()
        bwd_name = tx.output.install_subgraph(
            "bwd_body",
            torch.fx.GraphModule(bwd_nn_modules.nn_modules, bwd_graph),
        )
        bwd_node = make_attr(tx, bwd_name)

        p_args = (
            fwd_node,
            bwd_node,
            *list(fwd_freevars.keys()),
        )
        kwargs = {
            "non_differentiable_idx": non_differentiable_idx,
        }

        # Store the invocation as a call
        from torch._functorch.autograd_function import autograd_function_apply

        # We use speculate_subgraph to get the fwd graph, but it's always under no grad mode like what eager mode does.
        # The fwd outputs (tensor's example_value) need to be inferred from fake tensor prop to get the correct attributes
        # (e.g, tensor.requires_grad), which would be used by downstream Dynamo tracing.
        # Since there can be other ops like Triton kernels, which depends on python dispatcher, we have to enable it.
        # TODO - revisit if we need the python dispatcher
        with enable_python_dispatcher():
            with tx.output.fake_mode:
                fwd_freevars_args = [_get_fake_value(arg) for arg in fwd_freevars]
                fake_args = (
                    tx.output.nn_modules[fwd_node.node.name],
                    tx.output.nn_modules[bwd_node.node.name],
                    *fwd_freevars_args,
                )
                example_value = autograd_function_apply(*fake_args, **kwargs)

        flat_variable = add_call_function(
            tx, autograd_function_apply, p_args, kwargs, example_value
        )
        overwrite_tensor_vt_proxy(fwd_graph_output_vts, flat_variable)
        overwrite_tensor_vt_requires_grad(fwd_graph_output_vts, flat_variable)
        return fwd_out

    def prepare_ctx_vt(self, tx, args, kwargs):
        from . import AutogradFunctionContextVariable

        ctx = AutogradFunctionContextVariable.create(tx, args, kwargs)
        with discard_graph_changes(tx):
            # A little hacky, but we need a dummy ctx proxy for speculate_subgraph.
            # We should clean this up at some point.
            proxy = tx.output.create_proxy(
                "call_function", torch.autograd.function.FunctionCtx, (), {}
            )
            set_example_value(proxy.node, ctx.value)
            ctx.proxy = proxy
        return ctx

    def trace_forward_graph(self, tx, ctx, fwd_tracer, args, kwargs):
        """
        Traces the forward method of the autograd.Function object.
        """
        from torch._functorch.autograd_function import DynamoAutogradFunctionTraceHelper

        fwd_fn, fwd_args = self.prepare_fn_vt(ctx, "forward", args)

        # autograd.Function forward does a few things like running in no_grad
        # mode and also applying view_as for input tensors that are returned as
        # outputs. Therefore, we wrap the original forward in a helper that have
        # those extra bits for Dynamo to trace.
        fwd_fn = _make_inlined(tx, DynamoAutogradFunctionTraceHelper.fwd_trace_helper)(
            fwd_fn
        )

        # Speculate subgraph on the fwd
        fwd_out, fwd_graph, fwd_freevars, fwd_graph_output_vts = (
            speculate_subgraph_with_auto_output_flattening(
                tx,
                fwd_fn,
                fwd_args,
                kwargs,
                "autograd.Function",
                enable_grad=None,
                set_subgraph_inputs="automatic",
                allow_side_effects=True,
                tracer=fwd_tracer,
            )
        )

        # There could be unused inputs in the forward, and Dynamo might not
        # capture them. We must lift them as inputs, because even though they
        # are not used in forward, we still need to account for their gradients
        # in the backward.
        for arg in args:
            if isinstance(arg, variables.TensorVariable):
                fwd_tracer.maybe_lift_tracked_freevar_to_input(arg.as_proxy())

        if ctx in tx.output.side_effects.store_attr_mutations:
            if (
                "_materialize_non_diff_grads"
                in tx.output.side_effects.store_attr_mutations[ctx]
            ):
                unimplemented(
                    gb_type="autograd.Function.apply: _materialize_non_diff_grads mutation",
                    context="",
                    explanation="Mutations to autograd.Function.ctx._materialize_non_diff_grads are not supported.",
                    hints=[
                        *graph_break_hints.SUPPORTABLE,
                    ],
                )

        return fwd_fn, fwd_out, fwd_graph, fwd_freevars, fwd_graph_output_vts

    def trace_backward_graph(self, tx, ctx, fwd_tracer, fwd_out, fwd_fn):
        """
        Traces the backward method of the autograd.Function object.
        """
        from . import UserDefinedClassVariable, UserFunctionVariable, UserMethodVariable

        # Note that for the forward, we do not restore side effects, because we
        # want the later tracing to see the side-effects. But for backward, we
        # are just trying to capture the graph, and therefore we must restore
        # the side effects.
        prev_side_effects = tx.output.side_effects

        # Speculate subgraph on the backward. We make the bwd tracer a child of
        # the fwd tracer, because backward may rely on tensors/attrs created in
        # the fwd tracer.
        bwd_tracer = torch._dynamo.output_graph.SubgraphTracer(
            tx.output,
            parent=fwd_tracer,
            source_target="autograd.Function",
        )

        bwd_args = []
        if isinstance(fwd_out, variables.TensorVariable):
            bwd_args.append(fwd_out)
        else:
            assert isinstance(fwd_out, variables.BaseListVariable)
            for i in fwd_out.items:
                if isinstance(i, variables.TensorVariable):
                    bwd_args.append(i)
                else:
                    bwd_args.append(ConstantVariable.create(None))

        bwd_fn, bwd_args = self.prepare_fn_vt(ctx, "backward", bwd_args)

        def is_strict_for(v: VariableTracker):
            if isinstance(v, variables.TensorVariable):
                # we can be more lax for stuff from forward
                return v.proxy.tracer is not fwd_tracer
            return True

        # automatic_with_forced_inputs relies on the function arg names to
        # create a new proxy. Also, it will always INSERT a tensor placeholder
        # as input, even though it might not be used in the graph. This allows
        # us to make a mapping for the backward graph.
        with (
            tx.output.subtracer(fwd_fn, fwd_tracer),
            tx.strict_translation_mode(is_strict_for),
        ):
            try:
                bwd_out, bwd_graph, bwd_freevars, bwd_graph_output_vts = (
                    speculate_subgraph_with_auto_output_flattening(
                        tx,
                        bwd_fn,
                        bwd_args,
                        {},
                        "autograd.Function",
                        # TODO - revisit if we need enable_grad
                        enable_grad=False,
                        set_subgraph_inputs="automatic_with_forced_inputs",
                        allow_side_effects=False,
                        tracer=bwd_tracer,
                    )
                )
            except torch._dynamo.exc.Unsupported as e:
                if isinstance(
                    e, torch._dynamo.exc.UnknownPropertiesDuringBackwardTrace
                ):
                    # TODO - Do not support this path because of eager
                    # divergence forced by contiguous calls. Instead suggested
                    # nonstrict_trace.
                    from unittest import mock

                    bwd_tracer = torch._dynamo.output_graph.SubgraphTracer(
                        tx.output,
                        parent=fwd_tracer,
                        source_target="autograd.Function",
                    )
                    from .._trace_wrapped_higher_order_op import (
                        autograd_function_backward_rewritten,
                    )

                    if isinstance(self.bwd_fn, types.FunctionType):
                        bwd_fn = UserFunctionVariable(
                            autograd_function_backward_rewritten(self.bwd_fn)
                        )
                    elif isinstance(self.bwd_fn, types.MethodType):
                        bwd_fn = UserMethodVariable(
                            autograd_function_backward_rewritten(self.bwd_fn.__func__),
                            UserDefinedClassVariable(self.bwd_fn.__class__),
                        )
                    else:
                        unimplemented(
                            gb_type="autograd.Function.apply: non-function or method backward (2)",
                            context=str(self.bwd_graph),
                            explanation="Expected backward function to be a function or method.",
                            hints=[],
                        )

                    with mock.patch(
                        "torch._dynamo.config._autograd_backward_strict_mode_conditional_banned_ops",
                        [],
                    ):
                        bwd_out, bwd_graph, bwd_freevars, bwd_graph_output_vts = (
                            speculate_subgraph_with_auto_output_flattening(
                                tx,
                                bwd_fn,
                                bwd_args,
                                {},
                                "autograd.Function",
                                enable_grad=False,
                                set_subgraph_inputs="automatic_with_forced_inputs",
                                allow_side_effects=False,
                                tracer=bwd_tracer,
                            )
                        )
                else:
                    raise e

        # Restore the side effects
        tx.output.side_effects = prev_side_effects

        return bwd_args, bwd_out, bwd_graph, bwd_freevars, bwd_graph_output_vts

    def rewire_bwd_graph_outputs(
        self,
        fwd_freevars,
        bwd_out,
        bwd_graph,
        bwd_freevars,
        orig_fwd_args,
    ):
        # ---------------------------------------------------------------------
        # Forward–Backward Input/Output Alignment
        #
        # autograd.Function requires that the outputs of backward() correspond
        # exactly to the inputs of forward(). Normally this alignment is the
        # user’s responsibility. However, when Dynamo synthesizes a new
        # autograd.Function for a traced region, Dynamo must perform this
        # alignment automatically.
        #
        # To do this, Dynamo uses the *original* forward call site as the anchor
        # that defines how forward inputs map to backward outputs.
        #
        # ---------------------------------------------------------------------
        # Terminology
        #
        # fwd_freevars / bwd_freevars:
        #     Maps from *outer-graph proxies* to *inner-graph placeholder
        #     proxies*. Keys are always outer-graph proxies (these may be actual
        #     user inputs or intermediate values lifted into the subgraph).
        #
        # orig_fwd_args:
        #     VariableTrackers for the forward() inputs. Since these correspond
        #     to user-exposed arguments, each tracker points to an *outer-graph*
        #     proxy.
        #
        # bwd_outs:
        #     VariableTrackers for the backward() outputs. These usually point to
        #     *inner-graph* proxies, except for cases where a forward input is
        #     passed directly through to a backward output—in which case the
        #     tracker may still refer to an outer-graph proxy.
        #
        # ---------------------------------------------------------------------
        # Goal
        #
        # To ensure forward–backward consistency, we must rewire the backward
        # graph outputs so that they line up with the forward graph inputs.
        #
        # We build a mapping from outer-graph proxy → inner-graph proxy using
        # orig_fwd_args and bwd_outs, then iterate over the fwd_graph inputs to
        # determine which backward outputs must be generated (or padded with
        # None) to satisfy autograd’s calling convention.
        #
        # ---------------------------------------------------------------------
        # Example
        #
        # Suppose the forward receives a user-defined object:
        #
        # @dataclass
        # class Weird:
        #     x: int
        #     b: torch.Tensor
        #     c: torch.Tensor
        #
        # class Foo(torch.autograd.Function):
        #     @staticmethod
        #     def forward(ctx, x: torch.Tensor, weird: Weird, z: torch.Tensor):
        #         ctx.save_for_backward(weird.b, weird.c)
        #         return weird.b * weird.c * x.clone()
        #
        #     @staticmethod
        #     def backward(ctx, grad):
        #         b, c = ctx.saved_tensors
        #         return grad * b * c, None, grad * 2
        #
        # Dynamo lifts the tensor fields of the user-defined object for the trace:
        #
        # fwd_graph():
        #     %l_weird_b : FakeTensor = placeholder[target=l_weird_b]
        #     %l_weird_c : FakeTensor = placeholder[target=l_weird_c]
        #     %l_x_      : FakeTensor = placeholder[target=l_x_]
        #     %l_z_      : FakeTensor = placeholder[target=l_z_]
        #     ...
        #     return (outs,)
        #
        # The initial backward graph:
        #
        # bwd_graph():
        #     %grad       : Tensor    = placeholder[target=grad]
        #     %l_weird_b  : FakeTensor = placeholder[target=l_weird_b]
        #     %l_weird_c  : FakeTensor = placeholder[target=l_weird_c]
        #     ...
        #     return (mul_1, mul_2)
        #
        # The forward graph has 4 inputs, but the backward graph produces only 2
        # outputs, and their ordering does not match the forward argument order.
        #
        # So Dynamo rewires the backward graph outputs to align with the forward
        # inputs:
        #
        # bwd_graph():
        #     ...
        #     return (None, None, mul_1, mul_2)
        #
        # This ensures the synthesized autograd.Function conforms to PyTorch’s
        # forward/backward contract.
        # ---------------------------------------------------------------------

        def get_bwd_node(vt):
            # Backward tensor vt here can be - (1) an intermediate, or (2) input
            # to the backward graph. If it is an input to the backward graph, we have to lookup bwd_freevars to get the inner proxy.
            return bwd_freevars.get(vt.proxy, vt.proxy).node

        # Find the mapping between orig_fwd_args and bwd_out
        outer_fwd_proxy_to_bwd_node = {}
        if isinstance(bwd_out, variables.BaseListVariable):
            bwd_outs = bwd_out.items
            for idx, fwd_arg in enumerate(orig_fwd_args):
                # We care about tensor args. For non-tensor args, the bwd output returns None.
                if isinstance(fwd_arg, variables.TensorVariable):
                    bwd_out_at_idx = bwd_outs[idx]
                    if isinstance(bwd_out_at_idx, variables.TensorVariable):
                        outer_fwd_proxy_to_bwd_node[fwd_arg.proxy] = get_bwd_node(
                            bwd_out_at_idx
                        )
                    else:
                        # backward can return None at the output
                        assert (
                            isinstance(bwd_out_at_idx, variables.ConstantVariable)
                            and bwd_out_at_idx.value is None
                        )
                        outer_fwd_proxy_to_bwd_node[fwd_arg.proxy] = None

        elif isinstance(bwd_out, variables.TensorVariable):
            outer_fwd_proxy_to_bwd_node[orig_fwd_args[0].proxy] = get_bwd_node(bwd_out)

        # Ideally, we should have walked through the fwd placeholders. But we
        # can instead walk through the fwd_freevars, which is a insertion sorted
        # dictionary and therefore represents the outer_proxies for the
        # placeholder in the same order as that as placeholders.
        rewired_bwd_outputs = [
            outer_fwd_proxy_to_bwd_node.get(fwd_proxy) for fwd_proxy in fwd_freevars
        ]

        for node in bwd_graph.find_nodes(op="output"):
            bwd_graph.erase_node(node)
            break
        bwd_graph.output(tuple(rewired_bwd_outputs))
        bwd_graph.lint()

    def handle_saved_tensors_wiring(
        self,
        fwd_out,
        fwd_graph,
        fwd_freevars,
        fwd_graph_body_outputs,
        bwd_graph,
        bwd_freevars,
    ):
        # ---------------------------------------------------------------------
        # Rewiring Forward Outputs to Backward Inputs (and Handling Saved Tensors)
        #
        # In `rewire_bwd_graph_outputs`, we aligned the *forward inputs* with the
        # *backward outputs*. This method performs the complementary task:
        # aligning the *forward outputs* with the *backward inputs*, while also
        # incorporating all tensors saved via ctx.save_for_backward.
        #
        # There are two main issues we must resolve:
        #
        # (1) Forward outputs may contain non-tensor values.
        #     This means the number of tensors visible in fwd_out may not match
        #     the number of tensors produced by the traced forward graph. As a
        #     result, the backward graph’s placeholders may not line up with the
        #     actual tensor outputs.
        #
        # (2) The backward graph may require intermediate tensors saved during
        #     the forward pass (via save_for_backward), but those intermediates
        #     might not currently be included among the forward graph’s outputs.
        #
        # Together, these issues mean that the bwd_graph input signature may be
        # inconsistent with what fwd_graph outputs, and we need to rewrite both.
        #
        # Lets look at an example to understand the transformation
        #
        # class Add(torch.autograd.Function):
        #     @staticmethod
        #     def forward(ctx, x, y):
        #         a = torch.sin(x)
        #         b = torch.cos(y)
        #         ctx.save_for_backward(a)
        #         return Foo(a, b), x * y

        #     @staticmethod
        #     def backward(ctx, grad_a, grad_b):
        #         (a,) = ctx.saved_tensors
        #         return grad_b * 2, a * grad_b * 3

        # Before
        # fwd_graph():
        #     %l_x_ : torch._subclasses.fake_tensor.FakeTensor [num_users=2] = placeholder[target=l_x_]
        #     %l_y_ : torch._subclasses.fake_tensor.FakeTensor [num_users=2] = placeholder[target=l_y_]
        #     ....
        #     return (a, b, out)
        #
        # bwd_graph():
        #     %grad_b : torch.Tensor [num_users=2] = placeholder[target=grad_b]
        #     %a : torch._subclasses.fake_tensor.FakeTensor [num_users=1] = placeholder[target=a]
        #     ....
        #     return (mul, mul_2)
        #
        # The problems here:
        #   (1) fwd_graph has 3 tensor outputs (a, b, out), but bwd_graph has
        #       only 1 gradient input - grad_b. We need 3.
        #
        #   (2) bwd_graph uses `a` (a saved tensor) as an input, but fwd_graph
        #       does not currently return `a`. To make `a` available to the
        #       backward graph, the forward graph must expose it as part of its
        #       output signature.
        #
        # After this transformation
        # fwd_graph():
        #     %l_x_ : torch._subclasses.fake_tensor.FakeTensor [num_users=2] = placeholder[target=l_x_]
        #     %l_y_ : torch._subclasses.fake_tensor.FakeTensor [num_users=2] = placeholder[target=l_y_]
        #     .....
        #     return ((a, b, out), (a,))
        # bwd_graph():
        #     %unused_0 : [num_users=0] = placeholder[target=unused_0]
        #     %unused_1 : [num_users=0] = placeholder[target=unused_1]
        #     %grad_b : [num_users=2] = placeholder[target=grad_b]
        #     %a : [num_users=1] = placeholder[target=a]
        #     .....
        #     return (mul, mul_2)
        #
        # Key changes:
        #
        #   1) The forward graph now returns:
        #           (existing_outputs), (saved_tensors)
        #      This exposes saved intermediates (`a`) as part of the fwd output
        #      structure, making them available to backward.
        #
        #   2) The backward graph input signature is rewritten to:
        #           (*grads_for_existing_outputs, *saved_tensors)
        #      This ensures the counts and ordering match the new fwd_graph
        #      output structure. Placeholders corresponding to tensors whose
        #      gradients are unused (e.g., `a`, `b`) appear as `%unused_*`.
        #
        # This alignment ensures that the synthesized autograd.Function follows
        # PyTorch’s forward/backward calling convention and that all required
        # saved tensors are available to the backward graph.
        # ---------------------------------------------------------------------

        # To address Problem (1), we must determine which backward-graph inputs
        # correspond to the forward-graph outputs.
        #
        # We use two facts:
        #   • `fwd_out` preserves the original forward output order.
        #   • Backward-graph inputs are also ordered according to the backward()
        #     method signature, thanks to automatic_with_forced_inputs.
        #
        # For any forward output that is *not* a tensor, there is no
        # corresponding tensor placeholder in the backward graph. During tracing,
        # we intentionally inserted a `None` VariableTracker for these positions,
        # so the backward graph contains no placeholder for them.
        bwd_input_nodes = list(bwd_graph.find_nodes(op="placeholder"))
        fwd_vt_to_bwd_node = {}
        bwd_idx = 0
        if isinstance(fwd_out, variables.BaseListVariable):
            for fwd_vt in fwd_out.items:
                if isinstance(fwd_vt, variables.TensorVariable):
                    fwd_vt_to_bwd_node[fwd_vt] = bwd_input_nodes[bwd_idx]
                    bwd_idx += 1
        else:
            if isinstance(fwd_out, variables.TensorVariable):
                fwd_vt_to_bwd_node[fwd_out] = bwd_input_nodes[bwd_idx]
                bwd_idx += 1

        rewired_bwd_graph_inputs = []
        for fwd_graph_vt in fwd_graph_body_outputs:
            # for tensor vts that were part of a user-defined object (like in
            # the above example), we just set None for now. Later, we will use
            # these None to insert a unused placeholder.
            rewired_bwd_graph_inputs.append(fwd_vt_to_bwd_node.get(fwd_graph_vt))

        # To address Problem (2), we must incorporate any tensors that were saved
        # (or otherwise smuggled) from the forward pass into the backward graph.
        #
        # Fortunately, these are easy to identify: they appear in `bwd_freevars`.
        # `bwd_freevars` maps outer-graph lifted proxies to inner-graph placeholder
        # proxies. Because the backward graph is traced using proxies originating
        # from `fwd_out`, any value lifted into the backward graph represents a
        # saved/smuggled tensor.
        #
        # Once we identify these saved tensors, we must also locate their
        # corresponding forward-graph proxies so that the forward graph can return
        # these tensors as part of its output signature.
        extra_fwd_output_nodes = []
        for fwd_proxy, bwd_inner_proxy in bwd_freevars.items():
            # For backward, its easy, just get the node from bwd_inner_proxy
            rewired_bwd_graph_inputs.append(bwd_inner_proxy.node)

            # For the fwd_proxy, it could be a proxy from the outer graph, or it
            # could be an intermediate.
            # First ensure that's its inner fwd proxy
            inner_fwd_proxy = fwd_freevars.get(fwd_proxy, fwd_proxy)
            extra_fwd_output_nodes.append(inner_fwd_proxy.node)

        # Mechanical steps from here on. We have the extra_fwd_outputs and rewired_bwd_inputs. Lets make the changes.
        # Lets change the fwd graph outputs.
        fwd_output_nodes = []
        for node in fwd_graph.find_nodes(op="output"):
            fwd_output_nodes = node.args[0]
            fwd_graph.erase_node(node)
            break

        # The signature is now ((*existing_outputs), (*extra_outputs)). Please
        # take a look at AutogradFunctionApply where we take the saved_tensors
        # out in the forward method to save for backward.
        new_fwd_graph_outputs = (fwd_output_nodes, tuple(extra_fwd_output_nodes))
        fwd_graph.output(new_fwd_graph_outputs)
        fwd_graph.lint()

        # Now lets change the bwd graph.
        new_graph = torch.fx.Graph()
        env = {}

        count = itertools.count()

        for node in rewired_bwd_graph_inputs:
            if node is None:
                new_node = new_graph.placeholder(f"unused_{next(count)}")
            else:
                new_node = new_graph.placeholder(node.name)
                new_node.meta = copy.copy(node.meta)
            env[node] = new_node

        for node in bwd_graph.nodes:
            if node.op == "placeholder":
                assert node in env
            else:
                env[node] = new_graph.node_copy(node, lambda x: env[x])
                env[node].meta = copy.copy(node.meta)

        new_graph.lint()
        return fwd_graph, new_graph

    def prepare_fn_vt(self, ctx, method_name, args):
        from . import UserDefinedClassVariable, UserFunctionVariable, UserMethodVariable

        source = None
        if self.parent_source:
            source = AttrSource(self.parent_source, member=method_name)

        if method_name == "forward":
            fn = self.fwd_fn
        else:
            fn = self.bwd_fn

        if isinstance(fn, types.FunctionType):
            fn_vt = UserFunctionVariable(fn, source=source)
            fn_args = [ctx, *args]
        elif isinstance(fn, types.MethodType):
            cls_vt = UserDefinedClassVariable(fn.__class__)
            fn_vt = UserMethodVariable(
                fn.__func__,
                cls_vt,
                source=source,
            )
            fn_args = [cls_vt, ctx, *args]
        else:
            unimplemented(
                gb_type="autograd.Function.apply: non-function or method forward",
                context=str(fn),
                explanation=f"Expected {method_name} to be a function or method.",
                hints=[],
            )
        return fn_vt, fn_args


def _get_fake_value(x):
    if isinstance(x, variables.VariableTracker):
        return x.as_proxy().node.meta["example_value"]
    elif isinstance(x, torch.fx.Proxy):
        return x.node.meta["example_value"]
    else:
        return x


def maybe_positional_arg_names(func):
    result = []
    if not hasattr(func, "get_function"):
        return None
    try:
        fn = func.get_function()
    except (Unsupported, NotImplementedError):
        return None
    try:
        sig = inspect.signature(fn)
    except ValueError:
        return None
    for name, param in sig.parameters.items():
        if param.kind is inspect.Parameter.VAR_POSITIONAL:
            return None
        if (
            param.kind is inspect.Parameter.POSITIONAL_ONLY
            or param.kind is inspect.Parameter.POSITIONAL_OR_KEYWORD
        ):
            if name == "self":
                # FX graphs can't have a placeholder named self
                result.append("self_")
            else:
                result.append(name)
    return result


class BaseHOPVariable(WrapHigherOrderVariable):
    supports_input_mutation = False
    supports_aliasing = False

    def python_type(self):
        return type(self.value)

    def _call_function(
        self,
        tx: "InstructionTranslator",
        args: "list[VariableTracker]",
        kwargs: "dict[str, VariableTracker]",
    ) -> "VariableTracker":
        (
            p_args,
            p_kwargs,
            example_value,
            body_r,
            _,
            _,
            body_graph_output_vts,
        ) = self.create_wrapped_node(
            tx, args[0], args[1:], {}, self.value._name, subgraph_name="subgraph"
        )
        assert len(p_kwargs) == 0

        p_kwargs = {key: value.as_proxy() for key, value in kwargs.items()}
        return _call_function_with_auto_output_flattening(
            tx,
            self.value,
            p_args,
            p_kwargs,
            example_value,
            body_r,
            body_graph_output_vts,
        )


class InvokeSubgraphHigherOrderVariable(WrapHigherOrderVariable):
    supports_input_mutation = True
    supports_aliasing = False
<<<<<<< HEAD
    # invoke_subgraph allows side effects by returning extra outputs, so don't restore
    restore_side_effects = False
    # invoke_subgraph is NOT desugared, so we need strict aliasing filtering
    filter_aliased_intermediates = True
=======
    # TODO - make this true to support mutation
    allow_side_effects = False
>>>>>>> 9958ea7e

    def install_subgraph_in_output_graph(
        self, tx, fn_vt, fn_args_vt, kwargs, body_gmod, attr_name
    ):
        # Check if the subgraph from speculate_subgraph (body_gmod) and the fake
        # inputs have already been seen before. If yes, the subgraph is already
        # installed in the output graph and we can just access the subgraph
        # using the saved attr name.

        if not isinstance(fn_vt, (UnspecializedNNModuleVariable, UserFunctionVariable)):
            unimplemented(
                gb_type="Encountered non user function variable during invoke_subgraph HOP tracing",
                context=str(fn_vt),
                explanation="invoke_subgraph does not support non user function variable",
                hints=[*graph_break_hints.SUPPORTABLE],
            )

        invoke_subgraph_cache = (
            tx.output.tracing_context.hop_dispatch_set_cache.get_cache(
                torch._higher_order_ops.invoke_subgraph
            )
        )

        if isinstance(fn_vt, UserFunctionVariable):
            fn_id = id(fn_vt.get_function())
            fn_name = fn_vt.get_function().__name__
        else:
            assert isinstance(fn_vt, UnspecializedNNModuleVariable)
            fn_id = id(fn_vt.value.forward.__func__)
            fn_name = fn_vt.value.forward.__name__
        previously_installed_submodules = []
        if invoke_subgraph_cache:
            previously_installed_submodules = (
                invoke_subgraph_cache.get_dynamo_installed_submodules(fn_id)
            )
            current_mod = body_gmod
            # NB - reverse is more likely to cause a hit sooner because first
            # graph can have requires_grad=False for a few inputs
            for submodule_name in reversed(previously_installed_submodules):
                assert submodule_name in tx.output.nn_modules
                previous_mod = tx.output.nn_modules[submodule_name]
                if are_same_graph_modules(
                    fn_name, previous_mod, current_mod, tx.fake_mode
                ):
                    return submodule_name

        body_name = super().install_subgraph_in_output_graph(
            tx, fn_vt, fn_args_vt, kwargs, body_gmod, "subgraph"
        )
        hc_log.debug(
            "%s: Installing subgraph with identifier '%s', bringing total count for '%s' function to %s",
            fn_name,
            body_name,
            fn_name,
            len(previously_installed_submodules) + 1,
        )
        if invoke_subgraph_cache:
            invoke_subgraph_cache.add_dynamo_installed_submodule(fn_id, body_name)

        return body_name

    @raise_hard_error_if_graph_break(
        reason="torch.compile requires the `nested_compile_region` decorated function to be capturable into a single graph",
    )
    def _call_function(
        self,
        tx: "InstructionTranslator",
        args: "list[VariableTracker]",
        kwargs: "dict[str, VariableTracker]",
    ) -> "VariableTracker":
        # This flattens the kwargs into lifted args
        (
            p_args,
            p_kwargs,
            example_value,
            body_r,
            _,
            body_name,
            body_graph_output_vts,
        ) = self.create_wrapped_node(tx, args[0], args[1:], kwargs, "invoke_subgraph")

        if len(p_kwargs) > 0:
            unimplemented(
                gb_type="invoke_subgraph: kwargs unexpected",
                context=f"args: {args}, kwargs: {kwargs}",
                explanation="kwargs should have been flattened into lifted args.",
                hints=[
                    *graph_break_hints.DYNAMO_BUG,
                ],
            )

        p_args = (
            p_args[0],
            body_name,
            *p_args[1:],
        )
        return _call_function_with_auto_output_flattening(
            tx,
            torch._higher_order_ops.invoke_subgraph,
            tuple(p_args),
            p_kwargs,
            example_value,
            body_r,
            body_graph_output_vts,
        )


class LocalMapWrappedHigherOrderVariable(WrapHigherOrderVariable):
    supports_input_mutation = False
    supports_aliasing = False

    # Subclasses aren't supported by speculate_subgraph yet
    # So this HOP is only usable with plain tensors
    _enabled = False

    @classmethod
    @contextlib.contextmanager
    def enable(cls):
        """Context manager to temporarily enable local map wrapping.
        Will be removed when speculate_subgraph supports subclass inputs:
        https://github.com/pytorch/pytorch/issues/161456.

        Usage:
            with LocalMapWrappedHigherOrderVariable.enable_wrapping():
                # Code where should_wrap_in_hop will return True
                pass
        """
        old_value = cls._enabled
        cls._enabled = True
        try:
            yield
        finally:
            cls._enabled = old_value

    @classmethod
    def should_wrap_in_hop(cls, value):
        if not torch.distributed.is_available():
            return False

        from torch.distributed.tensor.experimental._func_map import _local_map_wrapped

        # check is important to avoid subclass dispatch
        if type(value) is not type(_local_map_wrapped):
            return False

        return value is _local_map_wrapped and cls._enabled

    @staticmethod
    def build(**options):
        return TorchHigherOrderOperatorVariable.make(
            torch._higher_order_ops.local_map_hop,
            **options,
        )

    def python_type(self):
        return type(self.value)

    def _call_function(
        self,
        tx: "InstructionTranslator",
        args: "list[VariableTracker]",
        kwargs: "dict[str, VariableTracker]",
    ) -> "VariableTracker":
        """
        Goal of this function is to rewrite local_map usage as a HOP:
            local_map(func, ...) -> local_map_hop(gm, ...)
        """

        (
            user_func,
            out_placements,
            in_placements,
            in_grad_placements,
            device_mesh,
            redistribute_inputs,
            *user_args,
        ) = args

        # None placements are used to pass non-Tensors into the local_map function.
        # Containers passed this way can not hold tensors. Thus, Dynamo would have inlined
        # into them, and we handle None placements by assuming they will be desugared away.
        # This will need to be adjusted for dynamic shapes support.
        def check_none_last(placements):
            seen_none = 0
            for p in placements:
                if p is None:
                    seen_none += 1
                else:
                    assert seen_none == 0, (
                        "Tracing local_map is only currently supported with None placements last."
                    )
            return seen_none

        inputs_none_placements = check_none_last(in_placements.value)
        output_none_placements = check_none_last(out_placements.value)

        local_map_kwargs = {
            "out_placements": out_placements.value,
            "in_placements": in_placements.value,
            "redistribute_inputs": redistribute_inputs.value,
            "in_grad_placements": in_grad_placements.value,
            "device_mesh": device_mesh.value,
        }
        assert local_map_kwargs["device_mesh"] is not None, (
            "Not yet implemented, please manually provide a device_mesh to local_map."
        )
        mesh = local_map_kwargs["device_mesh"]

        # For Autoparallel, the initial trace is done with global shapes, then we decide model weights sharding,
        # and reuse the graph. Since the sharding decision is after the initial trace, we can't trace with local shapes.
        # For local_map however, since we specify all placements, we can trace with local shapes.

        # Step 1: Validate the annotated function matches the input_placements (i.e. that it can run in eager)
        template = (
            "Expecting {expected} {inputs_or_outputs} to local_map function based on placements"
            ", but found {actual}. Please ensure the count matches for eager. "
        )
        assert len(in_placements.value) == len(user_args), template.format(
            expected=len(in_placements.value),
            inputs_or_outputs="inputs",
            actual=len(user_args),
        )

        from torch._higher_order_ops.local_map import (
            redistribute_fw_inputs,
            redistribute_fw_outputs,
        )

        # Step 2: Convert inputs to local shapes
        priors = {}
        for placements, vt in zip(in_placements.value, user_args):
            if isinstance(vt, variables.lazy.LazyVariableTracker):
                vt = variables.lazy.LazyVariableTracker.realize_all(vt)

            if not isinstance(vt, variables.TensorVariable):
                assert placements is None
                continue

            global_tensor = vt.as_proxy().node.meta["example_value"]
            # NOTE: We don't support local_map region relying on exact grad_fn information
            # This is okay since accessing grad_fn is a graph break.
            local_tensor = redistribute_fw_inputs(
                (global_tensor,),
                (placements,),
                mesh,
            )
            local_tensor = local_tensor[0]

            priors[vt] = global_tensor
            vt.as_proxy().node.meta["example_value"] = local_tensor
            vt.synchronize_attributes(tx)

        # Step 3: Trace local_map subgraph with local tensors
        (
            p_args,
            p_kwargs,
            example_value,
            body_r,
            body_gmod,
            body_name,
            body_graph_output_vts,
        ) = self.create_wrapped_node(
            tx, user_func, user_args, kwargs, self.value._name, subgraph_name="subgraph"
        )

        # Step 4: Validate traced graph signature still matches placement information
        expected_num_inputs = len(in_placements.value) - inputs_none_placements
        actual_num_inputs = len(body_gmod.graph.find_nodes(op="placeholder"))
        expected_num_outputs = len(out_placements.value) - output_none_placements
        assert len(body_gmod.graph.find_nodes(op="output")) == 1
        actual_num_outputs = len(body_gmod.graph.find_nodes(op="output")[0].args[0])

        template = (
            "Expecting {expected} {inputs_or_outputs} to local_map function based on placements"
            ", but found {actual}. If the count matches for eager, "
            "Dynamo may have flattened {inputs_or_outputs} to the function or found additional "
            "tensors used via closures. "
            "Please adjust the input placements to match what the traced graph sees: \n{gm_str}."
        )

        def make_error_msg(*args):
            expected_num, actual_num, inputs_or_outputs = args
            gm_str = body_gmod.print_readable(print_output=False)
            return template.format(
                expected=expected_num,
                inputs_or_outputs=inputs_or_outputs,
                actual=actual_num,
                gm_str=gm_str,
            )

        if expected_num_inputs != actual_num_inputs:
            raise AssertionError(
                make_error_msg(expected_num_inputs, actual_num_inputs, "inputs")
            )
        if expected_num_outputs != actual_num_outputs:
            raise AssertionError(
                make_error_msg(expected_num_outputs, actual_num_outputs, "outputs")
            )

        if inputs_none_placements > 0:
            expected_input_nodes = [
                arg.as_proxy().node for arg in user_args[:-inputs_none_placements]
            ]
        else:
            expected_input_nodes = [arg.as_proxy().node for arg in user_args]
        actual_input_nodes = [proxy.node for proxy in p_args]
        assert actual_input_nodes[0].op == "get_attr"
        assert "subgraph" in actual_input_nodes[0].target
        assert len(expected_input_nodes) == len(actual_input_nodes) - 1
        for expected_order, actual_order in zip(
            expected_input_nodes, actual_input_nodes[1:]
        ):
            assert expected_order == actual_order, (
                "Dynamo changed the order of inputs to the local_map function, please adjust "
                f"the order of inputs and input_placements from {expected_input_nodes}, to: {actual_input_nodes[1:]}"
            )
        assert len(p_kwargs) == 0

        # Step 5: Install local_map subgraph
        p_kwargs = {key: value.as_proxy() for key, value in kwargs.items()}
        out = _call_function_with_auto_output_flattening(
            tx,
            self.value,
            p_args,
            p_kwargs,
            example_value,
            body_r,
            body_graph_output_vts,
        )

        # Step 6: Restore inputs and outputs to global shapes
        for vt, global_tensor in priors.items():
            vt.as_proxy().node.meta["example_value"] = global_tensor
            vt.synchronize_attributes(tx)

        outs = out.items if isinstance(out, TupleVariable) else [out]
        assert len(outs) == len(out_placements.value)
        for placements, vt in zip(out_placements.value, outs):
            if not isinstance(vt, variables.TensorVariable):
                assert placements is None
                continue

            local_tensor = vt.as_proxy().node.meta["example_value"]

            # NOTE: We don't support code after the local_map region relying on exact grad_fn information
            # This is okay since accessing grad_fn is a graph break.
            global_tensor = redistribute_fw_outputs(
                (local_tensor,),
                (placements,),
                mesh,
                num_activations=0,  # this is not the joint
            )
            global_tensor = global_tensor[0]

            vt.as_proxy().node.meta["example_value"] = global_tensor
            vt.synchronize_attributes(tx)

        # TODO: Figure out how to handle output order diverging from eager

        # Treat as const, so we don't have to deal with Placement types in fx IR
        # Guarded with EQUALS_MATCH on local_map call's arguments
        body_gmod.meta["local_map_kwargs"] = {
            "out_placements": out_placements.value[:expected_num_outputs],
            "in_placements": in_placements.value[:expected_num_inputs],
            "redistribute_inputs": redistribute_inputs.value,
            "in_grad_placements": in_grad_placements.value,
            "device_mesh": device_mesh.value,
        }

        return out


# Map operator names to their corresponding variable for fast TorchHigherOrderOperatorVariable.make()
_hop_name_to_variable_class = {
    "cond": CondHigherOrderVariable,
    "while_loop": WhileLoopHigherOrderVariable,
    "while_loop_stack_output": WhileLoopStackOutputHigherOrderVariable,
    "map_impl": MapHigherOrderVariable,
    "executorch_call_delegate": ExecutorchCallDelegateHigherOrderVariable,
    "out_dtype": OutDtypeHigherOrderVariable,
    "wrap": WrapHigherOrderVariable,
    "hints_wrapper": HintsWrapperHigherOrderVariable,
    "flex_attention": FlexAttentionHigherOrderVariable,
    "flex_attention_backward": FlexAttentionBackwardHighOrderVariable,
    "wrap_activation_checkpoint": CheckpointHigherOrderVariable,
    "tag_activation_checkpoint": CheckpointHigherOrderVariable,
    "_export_tracepoint": ExportTracepointHigherOrderVariable,
    "trace_wrapped": TraceWrappedHigherOrderOperatorVariable,
    "strict_mode": StrictModeHigherOrderVariable,
    "run_with_rng_state": RunWithRNGStateHigherOrderVariable,
    "associative_scan": AssociativeScanHigherOrderVariable,
    "scan": ScanHigherOrderVariable,
    "call_torchbind": CallTorchbindHigherOrderVariable,
    "print": PrintHigherOrderVariable,
    "wrap_with_set_grad_enabled": WrapWithSetGradEnabledHigherOrderVariable,
    "wrap_with_autocast": WrapWithAutocastHigherOrderVariable,
    "dynamo_bypassing_wrapper": DynamoBypassingWrapperHigherOrderVariable,
    "auto_functionalized": AutoFunctionalizeHigherOrderVariable,
    "auto_functionalized_v2": AutoFunctionalizeHigherOrderVariable,
    "invoke_subgraph": InvokeSubgraphHigherOrderVariable,
    "custom_function_call": CustomFunctionHigherOrderOperatorVariable,
    "local_map_hop": LocalMapWrappedHigherOrderVariable,
}<|MERGE_RESOLUTION|>--- conflicted
+++ resolved
@@ -1288,7 +1288,7 @@
     )
     side_effects_ctx = (
         dynamo_allow_side_effects_in_hop(tx)
-        if not restore_side_effects
+        if enable_side_effects_with_extra_outputs
         else contextlib.nullcontext()
     )
 
@@ -1403,17 +1403,13 @@
     set_subgraph_inputs: Literal[
         "automatic", "automatic_with_forced_inputs", "flatten_manual", "manual"
     ] = "automatic",
-<<<<<<< HEAD
-    restore_side_effects: bool = True,
+    # If True, exposes intermediates to subgraph outputs to allow later tensor ops to
+    # access intermediates from the subgraph, this is useful for mutation
+    allow_side_effects: bool = False,
     # Controls whether to filter aliased intermediates when collecting extra outputs.
     # - True: Filter out intermediates that alias with inputs or outputs (strict, for invoke_subgraph)
     # - False: Allow aliased intermediates (for checkpoint/autograd.Function which get desugared/inlined)
     filter_aliased_intermediates: bool = True,
-=======
-    # If True, exposes intermediates to subgraph outputs to allow later tensor ops to
-    # access intermediates from the subgraph, this is useful for mutation
-    allow_side_effects: bool = False,
->>>>>>> 9958ea7e
     # TODO - supports input_mutation and aliasing should be False by default for strictness
     supports_input_mutation: bool = True,
     supports_aliasing: bool = True,
@@ -1624,16 +1620,12 @@
             # want this to be supported for other Hops as well, specifically
             # nested_compile_region and autograd.Function. Today, its safe
             # because we error out on seeing a side-effect.
-<<<<<<< HEAD
-            if not restore_side_effects:
-=======
 
             allow_side_effects = (
                 allow_side_effects
                 or tx.output.current_tracer.traced_with_externally_visible_side_effects
             )
             if allow_side_effects:
->>>>>>> 9958ea7e
                 extra_outputs = _collect_intermediate_outputs(
                     tx, subtracer, graph_output_vts, filter_aliased_intermediates
                 )
@@ -3078,14 +3070,10 @@
             kwargs,
             description,
             source_target=self.value,
-<<<<<<< HEAD
-            restore_side_effects=self.restore_side_effects,
+            allow_side_effects=self.allow_side_effects,
             filter_aliased_intermediates=getattr(
                 self, "filter_aliased_intermediates", True
             ),
-=======
-            allow_side_effects=self.allow_side_effects,
->>>>>>> 9958ea7e
             supports_input_mutation=self.supports_input_mutation,
             supports_aliasing=self.supports_aliasing,
         )
@@ -4753,15 +4741,9 @@
 class InvokeSubgraphHigherOrderVariable(WrapHigherOrderVariable):
     supports_input_mutation = True
     supports_aliasing = False
-<<<<<<< HEAD
-    # invoke_subgraph allows side effects by returning extra outputs, so don't restore
-    restore_side_effects = False
+    allow_side_effects = True
     # invoke_subgraph is NOT desugared, so we need strict aliasing filtering
     filter_aliased_intermediates = True
-=======
-    # TODO - make this true to support mutation
-    allow_side_effects = False
->>>>>>> 9958ea7e
 
     def install_subgraph_in_output_graph(
         self, tx, fn_vt, fn_args_vt, kwargs, body_gmod, attr_name
