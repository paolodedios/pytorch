--- conflicted
+++ resolved
@@ -72,13 +72,9 @@
     _nonvar_fields = {"_cache", *VariableTracker._nonvar_fields}
 
     @staticmethod
-<<<<<<< HEAD
-    def create(value: Any, source: Any, **options: Any) -> "LazyVariableTracker":
+    def create(value: Any, source: Any, **options: Any) -> LazyVariableTracker:
         if type(value) in LazyConstantVariable.supported_types:
             return LazyConstantVariable.create(value, source, **options)
-=======
-    def create(value: Any, source: Any, **options: Any) -> LazyVariableTracker:
->>>>>>> 07876868
         return LazyVariableTracker(LazyCache(value, source), source=source, **options)
 
     def __init__(self, _cache: LazyCache, **kwargs: Any) -> None:
@@ -143,13 +139,9 @@
     def realize_all(
         cls,
         value: Any,
-<<<<<<< HEAD
-        cache: Optional[dict[int, tuple[Any, Any]]] = None,
+        cache: dict[int, tuple[Any, Any]] | None = None,
         *,
         allow_lazy_constant: bool = False,
-=======
-        cache: dict[int, tuple[Any, Any]] | None = None,
->>>>>>> 07876868
     ) -> Any:
         """
         Walk an object and realize all LazyVariableTrackers inside it.
@@ -208,15 +200,9 @@
         # This is used by ConstDictVariable tracker to find if the key LazyVT
         # can be hashed.
         def _helper(value: Any) -> bool:
-            # Only return True for types that are KNOWN to be safely hashable
-            # without needing the full VT machinery. For tensors and modules,
-            # we need to go through the proper VT path to get consistent hashing
-            # (e.g., using FakeTensor for TensorVariable).
-            # Note: isinstance(value, Hashable) is too broad - it includes tensors
-            # and modules which need special handling.
+            # TODO: Add support for more types
             return (
-                isinstance(value, (int, float, bool, str, type(None), frozenset))
-                or inspect.isbuiltin(value)
+                inspect.isbuiltin(value)
                 or issubclass(type(value), type)
                 or is_function_or_wrapper(value)
             )
@@ -255,7 +241,7 @@
         value: Any,
         source: Any,
         **options: Any,
-    ) -> "LazyConstantVariable":
+    ) -> LazyConstantVariable:
         assert type(value) in LazyConstantVariable.supported_types
         return LazyConstantVariable(LazyCache(value, source), source=source, **options)
 
