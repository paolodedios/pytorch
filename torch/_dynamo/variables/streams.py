<<<<<<< HEAD
import collections
=======
>>>>>>> 17d5aa47
from typing import Any, Optional

import torch
from torch.fx import Proxy

from .. import graph_break_hints
<<<<<<< HEAD
from ..bytecode_transformation import create_call_function
=======
>>>>>>> 17d5aa47
from ..device_interface import get_interface_for_device
from ..exc import TYPE_CHECKING, unimplemented_v2
from ..source import AttrSource, CallFunctionNoArgsSource, TorchSource
from .base import VariableTracker
from .constant import ConstantVariable
from .ctx_manager import ContextWrappingVariable
<<<<<<< HEAD
from .lazy import LazyVariableTracker
=======
>>>>>>> 17d5aa47
from .misc import GetAttrVariable


if TYPE_CHECKING:
    from torch._dynamo.symbolic_convert import InstructionTranslator

    from ..codegen import PyCodegen

from torch._library.custom_ops import custom_op


Tensor = torch.Tensor


@custom_op("streams::fork", mutates_args=())
def fork_stream(
    from_index: int,
    from_device: torch.device,
    to_index: int,
    to_device: torch.device,
) -> None:
    pass


@fork_stream.register_fake
def _(
    from_index: int,
    from_device: torch.device,
    to_index: int,
    to_device: torch.device,
) -> None:
    pass


@custom_op("streams::join", mutates_args=())
def join_stream(
    from_index: int,
    from_device: torch.device,
    to_index: int,
    to_device: torch.device,
) -> None:
    pass


@join_stream.register_fake
def _(
    from_index: int,
    from_device: torch.device,
    to_index: int,
    to_device: torch.device,
) -> None:
    pass


<<<<<<< HEAD
class SymbolicStreamState:
    """Track the currently entered stream if any"""

    def __init__(self) -> None:
        from ..source import CurrentStreamSource

        stream_var = LazyVariableTracker.create(
            torch.accelerator.current_stream(),
            source=CurrentStreamSource(torch.accelerator.current_stream().device),
        )
        self.cur_stream_stack: collections.deque[StreamVariable] = collections.deque(
            [stream_var]  # type: ignore[list-item]
        )

    def enter_stream(self, stream: "StreamVariable") -> None:
        self.cur_stream_stack.append(stream)

    def exit_stream(self) -> None:
        self.cur_stream_stack.pop()

    def cur_stream(self, device: Optional[torch.device] = None) -> "StreamVariable":
        if device is not None:
            for stream in reversed(self.cur_stream_stack):
                if stream.device == device:
                    return stream

        return self.cur_stream_stack[-1]

    def in_stream_context(self) -> bool:
        return len(self.cur_stream_stack) > 0


=======
>>>>>>> 17d5aa47
class StreamContextVariable(ContextWrappingVariable):
    """This represents torch.cuda.StreamContext"""

    @staticmethod
    def create(
        tx: "InstructionTranslator",
        target_value: "StreamVariable",
        **kwargs: dict[str, Any],
    ) -> "StreamContextVariable":
        return StreamContextVariable(
            target_values=[target_value],
            initial_values=[
                StreamContextVariable._get_current_stream(target_value.device, tx)
            ],
            device=target_value.device,
            **kwargs,
        )

    def __init__(
        self,
        target_values: list["StreamVariable"],
        device: torch.device,
        initial_values: Optional[list["StreamVariable"]] = None,
        **kwargs: dict[str, Any],
    ) -> None:
        super().__init__(
            target_values=target_values, initial_values=initial_values, **kwargs
        )
        self.device = device

    def enter(self, tx: "InstructionTranslator") -> "VariableTracker":
        # to stream, from stream is the order of the arguments
        # we are entering the target, and leaving the initial stream
<<<<<<< HEAD
        tx.symbolic_stream_state.enter_stream(self._get_target_values()[0])
=======
>>>>>>> 17d5aa47
        tx.output.create_proxy(
            "call_function",
            torch.ops.streams.fork.default,
            self._target_stream_proxies() + self._initial_stream_proxies(),
            {},
        )
        return ConstantVariable.create(None)

    def exit(self, tx: "InstructionTranslator", *args: tuple[Any]) -> "VariableTracker":
        # to stream, from stream is the order of the arguments
        # we are leaving the target, and entering the initial stream
<<<<<<< HEAD
        tx.symbolic_stream_state.exit_stream()
=======
>>>>>>> 17d5aa47
        tx.output.create_proxy(
            "call_function",
            torch.ops.streams.join.default,
            self._initial_stream_proxies() + self._target_stream_proxies(),
            {},
        )
        return ConstantVariable.create(None)

    def _initial_stream_proxies(self) -> tuple[Proxy, Proxy]:
        assert self.initial_values, "No initial stream to move from"
        return StreamContextVariable._extract_stream_properties(
            self.initial_values[0].as_proxy()
        )

    def _target_stream_proxies(self) -> tuple[Proxy, Proxy]:
        return StreamContextVariable._extract_stream_properties(
            self._get_target_values()[0].as_proxy()
        )

    @staticmethod
    def _extract_stream_properties(stream_proxy: Proxy) -> tuple[Proxy, Proxy]:
        stream_index = GetAttrVariable.create_getattr_proxy(stream_proxy, "stream_id")
        stream_device = GetAttrVariable.create_getattr_proxy(stream_proxy, "device")
        return stream_index, stream_device

    @staticmethod
    def _get_current_stream(
        device: torch.device, tx: "InstructionTranslator"
    ) -> "StreamVariable":
        from .builder import wrap_fx_proxy_cls

        current_stream_method = get_interface_for_device(device).current_stream
        current_stream = wrap_fx_proxy_cls(
            StreamVariable,
            tx,
            tx.output.create_proxy(
                "call_function",
                current_stream_method,
                (None,),
                {},
            ),
        )
        return current_stream

    def _get_target_values(self) -> list["StreamVariable"]:
        # We need this to be overridable, since StreamVariable does
        # not store target values (it does not require any arguments)
        # and captures the current stream at the time of entering the context
        return self.target_values

    def supports_graph_breaks(self) -> bool:
        return True


class StreamVariable(StreamContextVariable):
    """Represents the device-agnostic torch.Stream class"""

    def __init__(
        self,
        proxy: Proxy,
        value: torch.Stream,
        device: torch.device,
        **kwargs: Any,
    ) -> None:
        # Index into the user object table
        # used to pass arbitrary objects to the graph
        user_object_index = kwargs.pop("user_obj_index", None)
        if proxy is not None and "example_value" in proxy.node.meta:
            assert proxy.node.meta["example_value"] == value
        assert value.device.type == device.type, (
            "stream value is not equal to the passed device"
        )
        super().__init__(target_values=[], initial_values=None, device=device, **kwargs)
        self.proxy = proxy
        self.value = value
        # pyrefly: ignore [read-only]
        self.device = device

        self.user_object_index = user_object_index

    def python_type(self) -> type:
        return torch.Stream

    def call_method(
        self,
        tx: "InstructionTranslator",
        name: str,
        args: list[VariableTracker],
        kwargs: dict[str, VariableTracker],
    ) -> "VariableTracker":
        assert hasattr(self.value, name), f"no stream method found named {name}"

        from ..utils import cmp_name_to_op_mapping, proxy_args_kwargs
        from .builder import wrap_fx_proxy_cls

        if name in ("wait_stream", "synchronize", "wait_event"):
            tx.output.create_proxy(
                "call_method", name, *proxy_args_kwargs([self] + args, kwargs)
            )
            return ConstantVariable(None)
        elif name == "query":
            return wrap_fx_proxy_cls(
                target_cls=ConstantVariable,
                tx=tx,
                proxy=tx.output.create_proxy(
                    "call_method", name, *proxy_args_kwargs([self] + args, kwargs)
                ),
            )
        elif name == "record_event":
            return wrap_fx_proxy_cls(
                target_cls=EventVariable,
                tx=tx,
                proxy=tx.output.create_proxy(
                    "call_method", name, *proxy_args_kwargs([self] + args, kwargs)
                ),
            )
        elif name in cmp_name_to_op_mapping and len(args) == 1 and not kwargs:
            from ..guards import GuardBuilder, install_guard

            if self.source:
                install_guard(self.source.make_guard(GuardBuilder.EQUALS_MATCH))

            # NB : Checking for mutation is necessary because we compare
            # constant values
            other = args[0]
            if not isinstance(other, StreamVariable):
                return ConstantVariable.create(NotImplemented)

            if other.source:
                install_guard(self.source.make_guard(GuardBuilder.EQUALS_MATCH))
            return ConstantVariable.create(
                cmp_name_to_op_mapping[name](self.value, other.value)  # type: ignore[arg-type]
            )

        return super().call_method(tx, name, args, kwargs)

    def enter(self, tx: "InstructionTranslator") -> "VariableTracker":
        # NB: Set initial values when we enter
        # Don't do this at object creation, as we need to record the current stream
        # at the time the context is entered.
        self.initial_values = [
            StreamContextVariable._get_current_stream(self.device, tx)
        ]
        return super().enter(tx)

    def as_proxy(self) -> Proxy:
        return self.proxy

    def module_name(self) -> str:
        return "torch._C"

    def fn_name(self) -> str:
        return "Stream"

    def reconstruct(self, codegen: "PyCodegen") -> None:
        # If we got here, this stream is fully subsumed by the graph - this means it is
        # not an input or global
        assert not self.source
        if self.user_object_index is not None:
            codegen.add_push_null(
                lambda: codegen.load_import_from(
                    torch._dynamo.graph_bytecode_inputs.__name__,
                    "get_external_object_by_index",
                )
            )
            codegen.append_output(codegen.create_load_const(self.user_object_index))
            codegen.extend_output(create_call_function(1, False))
        else:
            # TODO mlazos: evaluate if we still need this
            prefix = f"_stream_{self.device}"
            name = codegen.tx.output.install_global_by_id(prefix, self.value)
            codegen.append_output(codegen.create_load_global(name, add=True))

    @staticmethod
    def construct_in_graph_stream(index: int, codegen: "PyCodegen") -> None:
        # Use source to create the right bytecode, this
        # isn't an actual input
        source = CallFunctionNoArgsSource(AttrSource(TorchSource(), "Stream"))
        codegen(source)

    def _get_target_values(self) -> list["StreamVariable"]:
        return [self]

    def _get_target_values(self) -> list["StreamVariable"]:
        return [self]


class EventVariable(VariableTracker):
    def __init__(self, proxy: Proxy, value: torch.Event, **kwargs: Any) -> None:
        if proxy is not None and "example_value" in proxy.node.meta:
            assert proxy.node.meta["example_value"] == value
        super().__init__(**kwargs)
        self.proxy = proxy
        self.value = value

    def call_method(
        self,
        tx: "InstructionTranslator",
        name: str,
        args: list[VariableTracker],
        kwargs: dict[str, VariableTracker],
    ) -> VariableTracker:
        from ..utils import proxy_args_kwargs
        from .builder import wrap_fx_proxy_cls

        if name in ("wait", "record", "synchronize"):
            tx.output.create_proxy(
                "call_method", name, *proxy_args_kwargs([self] + args, kwargs)
            )
            return ConstantVariable(None)
        elif name == "query":
            return wrap_fx_proxy_cls(
                target_cls=ConstantVariable,
                tx=tx,
                proxy=tx.output.create_proxy(
                    "call_method", name, *proxy_args_kwargs([self] + args, kwargs)
                ),
            )
        else:
            method_name = (
                f"{type(self.value).__module__}.{type(self.value).__qualname__}.{name}"
            )
            unimplemented_v2(
                gb_type="Unsupported event method",
                context=str(name),
                explanation=f"Dynamo doesn't support tracing the {method_name} method. "
                f"We currently support wait, record, synchronize, and query.",
                hints=[
                    *graph_break_hints.SUPPORTABLE,
                ],
            )

    def as_proxy(self) -> Proxy:
        return self.proxy

    def reconstruct(self, codegen: "PyCodegen") -> None:
        # If we got here, this event is fully subsumed by the graph - this means it is
        # not an input or global
        assert not self.source
        # Similar to stream handling, we lift the event into a global and then codegen bytecode to load it from there.
        prefix = "_event"
        name = codegen.tx.output.install_global_by_id(prefix, self.value)
        codegen.append_output(codegen.create_load_global(name, add=True))<|MERGE_RESOLUTION|>--- conflicted
+++ resolved
@@ -1,27 +1,18 @@
-<<<<<<< HEAD
 import collections
-=======
->>>>>>> 17d5aa47
 from typing import Any, Optional
 
 import torch
 from torch.fx import Proxy
 
 from .. import graph_break_hints
-<<<<<<< HEAD
 from ..bytecode_transformation import create_call_function
-=======
->>>>>>> 17d5aa47
 from ..device_interface import get_interface_for_device
 from ..exc import TYPE_CHECKING, unimplemented_v2
 from ..source import AttrSource, CallFunctionNoArgsSource, TorchSource
 from .base import VariableTracker
 from .constant import ConstantVariable
 from .ctx_manager import ContextWrappingVariable
-<<<<<<< HEAD
 from .lazy import LazyVariableTracker
-=======
->>>>>>> 17d5aa47
 from .misc import GetAttrVariable
 
 
@@ -76,20 +67,26 @@
     pass
 
 
-<<<<<<< HEAD
 class SymbolicStreamState:
     """Track the currently entered stream if any"""
 
     def __init__(self) -> None:
         from ..source import CurrentStreamSource
 
-        stream_var = LazyVariableTracker.create(
-            torch.accelerator.current_stream(),
-            source=CurrentStreamSource(torch.accelerator.current_stream().device),
-        )
-        self.cur_stream_stack: collections.deque[StreamVariable] = collections.deque(
-            [stream_var]  # type: ignore[list-item]
-        )
+        if torch.accelerator.is_available():
+            stream_var = LazyVariableTracker.create(
+                torch.accelerator.current_stream(),
+                source=CurrentStreamSource(torch.accelerator.current_stream().device),
+            )
+            self.cur_stream_stack: collections.deque[StreamVariable] = (
+                collections.deque(
+                    [stream_var]  # type: ignore[list-item]
+                )
+            )
+        else:
+            self.cur_stream_stack: collections.deque[StreamVariable] = (
+                collections.deque()
+            )
 
     def enter_stream(self, stream: "StreamVariable") -> None:
         self.cur_stream_stack.append(stream)
@@ -109,8 +106,6 @@
         return len(self.cur_stream_stack) > 0
 
 
-=======
->>>>>>> 17d5aa47
 class StreamContextVariable(ContextWrappingVariable):
     """This represents torch.cuda.StreamContext"""
 
@@ -144,10 +139,7 @@
     def enter(self, tx: "InstructionTranslator") -> "VariableTracker":
         # to stream, from stream is the order of the arguments
         # we are entering the target, and leaving the initial stream
-<<<<<<< HEAD
         tx.symbolic_stream_state.enter_stream(self._get_target_values()[0])
-=======
->>>>>>> 17d5aa47
         tx.output.create_proxy(
             "call_function",
             torch.ops.streams.fork.default,
@@ -159,10 +151,7 @@
     def exit(self, tx: "InstructionTranslator", *args: tuple[Any]) -> "VariableTracker":
         # to stream, from stream is the order of the arguments
         # we are leaving the target, and entering the initial stream
-<<<<<<< HEAD
         tx.symbolic_stream_state.exit_stream()
-=======
->>>>>>> 17d5aa47
         tx.output.create_proxy(
             "call_function",
             torch.ops.streams.join.default,
@@ -346,9 +335,6 @@
     def _get_target_values(self) -> list["StreamVariable"]:
         return [self]
 
-    def _get_target_values(self) -> list["StreamVariable"]:
-        return [self]
-
 
 class EventVariable(VariableTracker):
     def __init__(self, proxy: Proxy, value: torch.Event, **kwargs: Any) -> None:
