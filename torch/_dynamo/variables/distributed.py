import inspect
from typing import Dict, List

import torch
from .. import variables
from ..exc import unimplemented
from ..utils import istype
from .base import VariableTracker
from .constant import ConstantVariable


class DistributedVariable(VariableTracker):
    def __init__(self, **kwargs):
        super().__init__(**kwargs)
        if not DistributedVariable.is_available():
            unimplemented("torch.distributed package is not available!")

    @staticmethod
    def is_available():
        # check if the distributed package is available or not
        return torch.distributed.is_available()


def is_from_local(value):
    if not DistributedVariable.is_available():
        return False
    from torch.distributed._tensor import DTensor

    return inspect.isfunction(value) and value is DTensor.from_local


def is_constant_pg_functions(value):
    if not DistributedVariable.is_available():
        return False

    from torch.distributed.distributed_c10d import (
        _get_group_tag,
        get_process_group_ranks,
    )

    constant_processgroup_functions = [
        get_process_group_ranks,
        _get_group_tag,
    ]

    return inspect.isfunction(value) and value in constant_processgroup_functions


class PlacementClassVariable(DistributedVariable):
    def __init__(self, value, **kwargs):
        super().__init__(**kwargs)
        self.value = value

    @staticmethod
    def is_placement_type(value):
        # we can't rely on importing/accessing torch distributed, it is not always built.
        if not DistributedVariable.is_available():
            return False

        from torch.distributed._tensor.placement_types import Placement

        return type(value) is type and issubclass(value, Placement)

    def call_function(
        self, tx, args: "List[VariableTracker]", kwargs: "Dict[str, VariableTracker]"
    ) -> "VariableTracker":
        options = VariableTracker.propagate(self, args, kwargs.values())
        if (
            inspect.getattr_static(self.value, "__new__", None) in (object.__new__,)
            and self.source
        ):
            # NOTE: we don't need to track mutations to the placement class as they
            # suppose to be immutable.
            new_obj = object.__new__(self.value)
            var = PlacementVariable(new_obj, **options)
            if inspect.getattr_static(self.value, "__init__", None):
                return var.add_options(var.call_method(tx, "__init__", args, kwargs))

        return super().call_function(tx, args, kwargs)


class PlacementVariable(DistributedVariable):
    def __init__(self, value, **kwargs):
        super().__init__(**kwargs)
        self.value = value

    @staticmethod
    def is_placement(value):
        # we can't rely on importing/accessing torch distributed, it is not always built.
        if not DistributedVariable.is_available():
            return False

        from torch.distributed._tensor.placement_types import Placement

        return istype(value, Placement)

    def as_python_constant(self):
        return self.value

    def call_method(
        self,
        tx,
        name,
        args: "List[VariableTracker]",
        kwargs: "Dict[str, VariableTracker]",
    ) -> "VariableTracker":
        from . import ConstantVariable

        options = VariableTracker.propagate(self, args, kwargs.values())
        allowed_methods = ["__init__", "__setattr__"]
        # placement types dynamo tracking allows only __init__
        # and __setattr__ methods, the latter is for case like `Shard(dim)`
        if name in allowed_methods:
            try:
                value_type = type(self.value)
                assert (
                    inspect.getattr_static(value_type, "__getattr__", None) is None
                ), "no custom getattr allowed!"
                method = inspect.getattr_static(value_type, name)
            except AttributeError:
                method = None
            if method is object.__init__:
                return ConstantVariable(None, **options)

            args = [x.as_python_constant() for x in args]
            kwargs = {k: v.as_python_constant() for k, v in kwargs.items()}
            method(self.value, *args, **kwargs)
            return self

        return super().call_method(tx, name, args, kwargs)


class DeviceMeshVariable(DistributedVariable):
    def __init__(self, value, **kwargs):
        super().__init__(**kwargs)
        self.value = value

    @staticmethod
    def is_device_mesh(value):
        # we can't rely on importing/accessing torch distributed, it is not always built.
        if not DistributedVariable.is_available():
            return False

        from torch.distributed._tensor.device_mesh import DeviceMesh

        return istype(value, DeviceMesh)

    def as_python_constant(self):
        return self.value

<<<<<<< HEAD
    def var_getattr(self, tx, name: str) -> VariableTracker:
        if name == "ndim":
            return ConstantVariable(self.value.ndim)
        return super().var_getattr(tx, name)
=======

class ProcessGroupVariable(DistributedVariable):
    """
    We don't want a ProcessGroup object to end up in our output graph.

    But it's common for dynamo to intercept a PG that is then used to get info like
    rank() or world_size(), as well as passed to utility functions in distributed_c10d
    which desugar it into plain types like a ranklist and tag.

    For convenience and proper guarding, we construct a variable type.

    TODO: make it possible to use ProcessGroupVariable as input to simple functions
          like _expand_group without dynamo complaining about making a proxy for it.
          It is not a tensor-like type, and we don't want a proxy- but dynamo assumes
          torch library functions are dealing with tensor-like types and would have proxies
          for their args.
    TODO: should we make this inherit VT instead of UDOV? Do we want any of the default behaviors
          or just graph-break whenever one of our special cases is not hit?
    """

    def __init__(self, value, **kwargs):
        super().__init__(**kwargs)
        self.value = value

    def as_python_constant(self):
        return self.value

    def python_type(self):
        return type(self.value)

    def call_method(
        self,
        tx,
        name,
        args: "List[VariableTracker]",
        kwargs: "Dict[str, VariableTracker]",
    ) -> "VariableTracker":
        if name == "rank":
            return variables.ConstantVariable(self.value.rank())
        if name == "size":
            return variables.ConstantVariable(self.value.size())

        return super().call_method(tx, name, args, kwargs)

    def var_getattr(self, tx, name):
        if name in ["rank", "size"]:
            return variables.LambdaVariable(
                lambda *args, **kwargs: self.call_method(tx, name, args, kwargs)
            ).add_options(self)
        # TODO should this just raise unimplemented?
        return super().var_getattr(tx, name)

    @staticmethod
    def is_process_group(value):
        # we can't rely on importing/accessing torch distributed, it is not always built.
        if not DistributedVariable.is_available():
            return False
        from torch._C._distributed_c10d import ProcessGroup

        return istype(value, ProcessGroup)
>>>>>>> 08efca39
<|MERGE_RESOLUTION|>--- conflicted
+++ resolved
@@ -148,12 +148,11 @@
     def as_python_constant(self):
         return self.value
 
-<<<<<<< HEAD
     def var_getattr(self, tx, name: str) -> VariableTracker:
         if name == "ndim":
             return ConstantVariable(self.value.ndim)
         return super().var_getattr(tx, name)
-=======
+
 
 class ProcessGroupVariable(DistributedVariable):
     """
@@ -213,5 +212,4 @@
             return False
         from torch._C._distributed_c10d import ProcessGroup
 
-        return istype(value, ProcessGroup)
->>>>>>> 08efca39
+        return istype(value, ProcessGroup)