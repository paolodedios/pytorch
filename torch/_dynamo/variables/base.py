--- conflicted
+++ resolved
@@ -443,17 +443,6 @@
         for v in self.unpack_var_sequence(tx):
             fn(v)
 
-<<<<<<< HEAD
-=======
-    def inspect_parameter_names(self) -> list[str]:
-        unimplemented(
-            gb_type="Unsupported inspect call",
-            context=f"inspect_parameter_names {self}",
-            explanation=f"Dynamo does not know how to trace the function `{self.debug_repr()}`",
-            hints=[],
-        )
-
->>>>>>> cdf0a9c2
     def call_obj_hasattr(self, tx: Any, name: str) -> "VariableTracker":
         unimplemented(
             gb_type="Unsupported hasattr call",
