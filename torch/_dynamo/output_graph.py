--- conflicted
+++ resolved
@@ -650,93 +650,6 @@
     def current_tx(self):
         return self.root_tx if not self._current_tx else self._current_tx[-1]
 
-    def add_symbol_bindings_maybe_no_source(
-        self, arg: torch.Tensor, source: Optional[Source]
-    ):
-        if self.export:
-            return
-
-<<<<<<< HEAD
-        assert arg is not None
-=======
-        assert arg.fake_tensor is not None
-
-        def bind_symint(s: torch.SymInt, prop):
-            if not (is_symbolic(s) and isinstance(s.node.expr, sympy.Symbol)):
-                return
-            s0 = s.node.expr
-            if s0 in self.bound_symbols:
-                return
-            log.debug("bind_symint %s %s", s, prop.name())
-            # TODO: don't readd symint if we already have it in graph
-            # (this is harmless because we do remove the unused ones later)
-            proxy = self.root_tracer.create_graph_input(
-                str(s0),
-                s,
-                before=True,
-                source=prop,
-            )
-            self.root_tracer.bound_symbols[s0] = proxy
-            assert isinstance(s, torch.SymInt)
-            proxy.node.meta["grapharg"] = GraphArg(
-                prop,
-                s,
-                pass_arg_as_tensor=False,
-                fake_tensor=None,
-                is_tensor=False,
-            )
->>>>>>> 010ce6b0
-
-        def handle_tensor(t, src):
-            for i, s in enumerate(t.size()):
-                self.current_tracer.bind_symint(
-                    s,
-                    TensorPropertySource(src, TensorProperty.SIZE, i)
-                    if src is not None
-                    else None,
-                )
-            if t.layout is torch.strided:
-                for i, s in enumerate(t.stride()):
-                    self.current_tracer.bind_symint(
-                        s,
-                        TensorPropertySource(src, TensorProperty.STRIDE, i)
-                        if src is not None
-                        else None,
-                    )
-                self.current_tracer.bind_symint(
-                    t.storage_offset(),
-                    TensorPropertySource(src, TensorProperty.STORAGE_OFFSET)
-                    if src is not None
-                    else None,
-                )
-            elif t.layout is torch.sparse_coo:
-                handle_tensor(t._indices(), src)
-                handle_tensor(t._values(), src)
-            elif t.layout in {torch.sparse_csr, torch.sparse_bsr}:
-                handle_tensor(t.crow_indices(), src)
-                handle_tensor(t.col_indices(), src)
-            elif t.layout in {torch.sparse_csc, torch.sparse_bsc}:
-                handle_tensor(t.ccol_indices(), src)
-                handle_tensor(t.row_indices(), src)
-            if is_traceable_wrapper_subclass(t):
-                attrs, ctx = t.__tensor_flatten__()
-                for attr in attrs:
-                    inner_t = getattr(t, attr)
-                    handle_tensor(
-                        inner_t, AttrSource(src, attr) if src is not None else None
-                    )
-
-        handle_tensor(arg, source)
-
-    def add_symbol_bindings(self, arg: GraphArg):
-        # Insert implicit size vars as necessary.  With dynamic shapes, we
-        # maintain the invariant that every sizevar gets a direct SymInt input
-        # into the graph.  This means downstream graph transforms can assume
-        # every size variable is explicitly bound and accessible, instead of
-        # having to pull it out implicitly from tensors.
-        assert arg.fake_tensor is not None
-        return self.add_symbol_bindings_maybe_no_source(arg.fake_tensor, arg.source)
-
     def count_calls(self):
         return count_calls(self.graph)
 
@@ -2119,9 +2032,10 @@
     # fixed.
     def create_graph_input(self, name, example_value, before=False, source=None):
         log.debug(
-            "create_graph_input %s %s",
+            "create_graph_input %s %s at level %s",
             name,
             source.name() if source is not None else "(none)",
+            self.level,
         )
         if source is None:
             assert (
@@ -2171,6 +2085,7 @@
                 "placeholder", name, (), {}, type_expr=get_type_expr(example_value)
             )
             set_example_value(proxy.node, example_value)
+            self.maybe_bind_symbols(example_value, source)
             if self.input_name_to_proxy and before:
                 k, v = self.input_name_to_proxy.popitem()
                 self.input_name_to_proxy[name] = proxy
@@ -2210,8 +2125,51 @@
         elif arg.tracer == self:
             return arg
         return self.lift_tracked_freevar_to_input(arg)
-
-    def bind_symint(self, s: torch.SymInt, source: Optional[Source]):
+    
+    def maybe_bind_symbols(self, example_value, src: Optional[Source]):
+        if isinstance(example_value, torch.Tensor):
+            return self.handle_tensor(example_value, src)
+
+    def handle_tensor(self, t: torch.Tensor, src: Optional[Source]):
+        for i, s in enumerate(t.size()):
+            self.bind_symint(
+                s,
+                TensorPropertySource(src, TensorProperty.SIZE, i)
+                if src is not None
+                else None,
+            )
+        if t.layout is torch.strided:
+            for i, s in enumerate(t.stride()):
+                self.bind_symint(
+                    s,
+                    TensorPropertySource(src, TensorProperty.STRIDE, i)
+                    if src is not None
+                    else None,
+                )
+            self.bind_symint(
+                t.storage_offset(),
+                TensorPropertySource(src, TensorProperty.STORAGE_OFFSET)
+                if src is not None
+                else None,
+            )
+        elif t.layout is torch.sparse_coo:
+            self.handle_tensor(t._indices(), src)
+            self.handle_tensor(t._values(), src)
+        elif t.layout in {torch.sparse_csr, torch.sparse_bsr}:
+            self.handle_tensor(t.crow_indices(), src)
+            self.handle_tensor(t.col_indices(), src)
+        elif t.layout in {torch.sparse_csc, torch.sparse_bsc}:
+            self.handle_tensor(t.ccol_indices(), src)
+            self.handle_tensor(t.row_indices(), src)
+        if is_traceable_wrapper_subclass(t):
+            attrs, ctx = t.__tensor_flatten__()
+            for attr in attrs:
+                inner_t = getattr(t, attr)
+                self.handle_tensor(
+                    inner_t, AttrSource(src, attr) if src is not None else None
+                )
+
+    def bind_symint(self, s: Union[int, torch.SymInt], source: Optional[Source]):
         if not (is_symbolic(s) and isinstance(s.node.expr, sympy.Symbol)):
             return
         assert isinstance(s, torch.SymInt)
@@ -2250,6 +2208,8 @@
 
         # Recursively bind symbols for parent tracer
         parent_proxy = self.parent.bind_symint(s, source)
+        # Similar to lifted tensors, we put lifted symbols to lifted_freevars
+        # for tracking.
         self.lifted_freevars[parent_proxy] = ph
         return ph
 
