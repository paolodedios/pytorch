# mypy: allow-untyped-defs

"""
Core graph building functionality for PyTorch's Dynamo system. This module contains
the essential components for constructing and managing FX graphs during compilation:

- OutputGraph: Manages the overall graph construction and compilation process. It owns
  a SubgraphTracer and handles graph compilation, execution, and state management.
  OutputGraph also manages features like graph deduplication, symbolic shape handling,
  and tracking of side effects.

- SubgraphTracer: Handles the actual FX graph construction by tracing Python code.
  It supports advanced features like higher-order operators through nested tracers,
  lifting of free variables, and handling of symbolic shapes.

The module supports key Dynamo features including:
- Higher-order operators through nested SubgraphTracers
- Graph deduplication for optimization
- Symbolic shape handling and propagation
- Side effect tracking and management
- Guard insertion and management
"""

import collections
import contextlib
import copy
import functools
import inspect
import itertools
import logging
import operator
import re
import sys
import traceback
import weakref
from dataclasses import dataclass
from typing import Any, Callable, cast, Optional, TYPE_CHECKING, Union

import sympy

import torch._guards
import torch._logging
import torch.distributed as dist
import torch.nn
import torch.utils._pytree as pytree
from torch import fx
from torch._dynamo.exc import ShortenTraceback, TensorifyScalarRestartAnalysis
from torch._guards import (
    CompileContext,
    CompileId,
    GlobalContextCheckpointState,
    Source,
    TracingContext,
)
from torch._subclasses.fake_tensor import FakeTensor
from torch._utils_internal import signpost_event
from torch.fx._lazy_graph_module import _make_graph_module  # type: ignore[attr-defined]
from torch.fx.experimental._backward_state import BackwardState
from torch.fx.experimental.symbolic_shapes import (
    free_symbols,
    guard_scalar,
    is_symbolic,
    ShapeEnv,
)
from torch.fx.passes.runtime_assert import insert_deferred_runtime_asserts
from torch.utils._python_dispatch import is_traceable_wrapper_subclass

from . import config, exc, graph_break_hints, logging as torchdynamo_logging, variables
from .backends.registry import CompiledFn, CompilerFn
from .bytecode_transformation import (
    create_call_function,
    create_instruction,
    create_load_const,
    Instruction,
    unique_id,
)
from .code_context import code_context
from .codegen import PyCodegen
from .current_scope_id import enter_new_scope
from .exc import (
    BackendCompilerFailed,
    exceptions_allowed_to_be_fallback,
    SkipFrame,
    unimplemented_v2,
    unimplemented_v2_with_warning,
)
from .graph_deduplication import apply_graph_deduplication
from .graph_region_tracker import GraphRegionTracker
from .guards import GuardBuilder, install_guard
from .mutation_guard import is_dynamic_nn_module
from .side_effects import AttributeMutationExisting, SideEffects
from .source import (
    AttrSource,
    BackwardStateSource,
    ConstantSource,
    GetItemSource,
    GlobalStateSource,
    is_constant_source,
    is_from_local_source,
    LocalSource,
    ParamBufferSource,
    ShapeEnvSource,
    SyntheticLocalSource,
    TensorProperty,
    TensorPropertySource,
)
from .utils import (
    _extract_tensor_dict,
    checkpoint_params,
    CleanupHook,
    clone_inputs,
    count_calls,
    counters,
    dynamo_timed,
    get_instruction_source_311,
    get_locals_to_steal,
    get_static_address_type,
    graph_break_reasons,
    increment_op_count,
    lazy_format_graph_code,
    LazyString,
    nn_module_proxy,
    same,
    set_example_value,
)
from .variables.base import VariableTracker
from .variables.builder import (
    BackwardStateGraphArg,
    GraphArg,
    TrackedFake,
    wrap_fx_proxy,
)
from .variables.lists import BaseListVariable
from .variables.misc import CellVariable, NullVariable
from .variables.nn_module import NNModuleVariable
from .variables.tensor import (
    NumpyNdarrayVariable,
    SymNodeVariable,
    TensorVariable,
    UnspecializedPythonVariable,
)
from .variables.torch_function import TensorWithTFOverrideVariable


if TYPE_CHECKING:
    from torch._dynamo.symbolic_convert import InstructionTranslatorBase


log = logging.getLogger(__name__)
graph_tabular_log = torch._logging.getArtifactLogger(__name__, "graph")
graph_code_log = torch._logging.getArtifactLogger(__name__, "graph_code")
graph_sizes_log = torch._logging.getArtifactLogger(__name__, "graph_sizes")
trace_call_log = torch._logging.getArtifactLogger(__name__, "trace_call")


@dataclass(frozen=True)
class VariableTrackerCacheKey:
    vt_id: int
    # Two different source can point to the same object. However, Dynamo handles
    # globals and local source differently when it comes to guards and possibly
    # some other parts as well. So, cache also relies on the source.
    source: Source


class VariableTrackerCache:
    def __init__(self):
        self.cache = {}

    def lookup(self, value, source):
        key = VariableTrackerCacheKey(id(value), source)
        if key not in self.cache:
            return None
        return self.cache[key]

    def add(self, value, source, vt):
        key = VariableTrackerCacheKey(id(value), source)
        self.cache[key] = vt

    def clone(self):
        # Needed for copy and restore graph state
        new_cache = VariableTrackerCache()
        new_cache.cache.update(self.cache)
        return new_cache

    def clear(self):
        self.cache.clear()


@functools.lru_cache(None)
def _step_logger():
    return torchdynamo_logging.get_step_logger(log)


@dataclass
class GraphCompileReason:
    """Stores why a given output graph was compiled; i.e. what caused the graph break."""

    reason: str
    user_stack: list[traceback.FrameSummary]

    # Indicates if this was a graph compile reason due to graph break.
    graph_break: bool = True

    def __post_init__(self):
        if self.graph_break:
            graph_break_reasons.append(self)


def _get_gen_rand_values_fn(random_calls):
    def _gen_rand_values():
        return [fn(*args, **kwargs) for fn, args, kwargs in random_calls]

    return _gen_rand_values


class FakeRootModule(torch.nn.Module):
    """Trick the constructor of fx.GraphModule"""

    def __init__(self, nn_modules: dict[str, torch.nn.Module]):
        super().__init__()
        for k, v in nn_modules.items():
            setattr(self, k, v)

    def __repr__(self) -> str:
        return "FakeRootModule(...)"


class WrapperBackend:
    def __init__(self, backend: CompilerFn):
        self.backend: CompilerFn = backend

    def __call__(self, gm: torch.fx.GraphModule, example_inputs: list[torch.Tensor]):
        self.restore = checkpoint_params(gm)
        self.gm = gm
        copy_gm = copy.deepcopy(self.gm)
        self.candidate = self.backend(copy_gm, example_inputs)

        if self.candidate is None or self.candidate is self.gm.forward:
            return self.gm.forward

        if not config.verify_correctness:
            return self.candidate

        # if verify_correctness=True
        try:
            correct = self.gm.forward(*clone_inputs(example_inputs))
            result = self.candidate(*clone_inputs(example_inputs))

            # TODO: replace `same` function with the one in testing
            if same(correct, result):
                return self.candidate

            raise RuntimeError(f"incorrect results of backend {self}")
            return self.gm.forward

        except Exception:
            log.exception("error in verify_correctness")
            raise
        finally:
            self.restore()


Scope = dict[str, object]


class OutputGraph:
    """
    Wrapper class to hold outputs of InstructionTranslator.  Mainly the
    generated fx.Graph.

    OutputGraph is 1:1 with a frame being processed. Each frame is associated
    with some root InstructionTranslator. When user code calls a function,
    we construct a InliningInstructionTranslator that continues to write into
    the root InstructionTranslator's OutputGraph.
    """

    side_effects: SideEffects

    def __init__(
        self,
        code_options: dict[str, Any],
        compiler_fn: Optional[CompilerFn],
        root_tx,
        export: bool,
        export_constraints,
        frame_state,
        local_scope: Scope,
        global_scope: Scope,
        f_code,
        torch_function_mode_stack,
    ):
        super().__init__()
        self.tracers = [SubgraphTracer(self, is_export=export)]
        # Map from graph input's `Source` to its `VariableTracker` to
        # de-duplicate graph inputs by source and reuse the tracker
        self.input_source_to_var: dict[Source, VariableTracker] = {}
        self.export = export
        self.export_constraints = export_constraints
        self.frame_state = frame_state
        # Map from graph input's `Source` to sizes / strides metadata
        self.input_source_to_sizes_strides: dict[Source, dict[str, Any]] = {}
        self.cleanup_hooks: list[Callable[[], Any]] = []
        # compile_id is an id number for the current torch.compile
        self.compile_id: int = next(_compile_id_counter)
        # Set of globals installed via install_global* APIs
        self.installed_globals: set[str] = set()

        # TODO: maybe should just pass the entire f_code in here?  Not
        # sure...
        self.co_fields = {
            "co_name": f_code.co_name,
            "co_filename": f_code.co_filename,
            "co_firstlineno": f_code.co_firstlineno,
        }

        self.region_tracker = GraphRegionTracker()

        # tracked_fakes says where any tensor that was wrapped to fake came
        # from.  It is similar to GraphArg, in that all GraphArgs will get
        # will get added to TrackedFakes, but TrackedFakes also contains
        # GraphArgs that got pruned, and things like Tensor attributes which
        # aren't explicit graph inputs.  Used by shape guard
        self.tracked_fakes: list[TrackedFake] = []

        shape_env = ShapeEnv(
            # Reference Cycle!
            # Share a reference to the list of TrackedFake.
            #
            # ShapeEnv needs this in order to be able to reproduce the call
            # to produce_guards at an arbitrary time point. That is because
            # TrackedFake instances may have its metadata changed throughout
            # the program execution.
            tracked_fakes=self.tracked_fakes,
            allow_scalar_outputs=config.capture_scalar_outputs,
            allow_dynamic_output_shape_ops=config.capture_dynamic_output_shape_ops,
            prefer_deferred_runtime_asserts_over_guards=config.prefer_deferred_runtime_asserts_over_guards,
            allow_complex_guards_as_runtime_asserts=config.allow_complex_guards_as_runtime_asserts,
            co_fields=self.co_fields,
        )

        # In export mode, we force the shape_env to strictly disallow any constraining
        # of the user marked dynamic dims
        import torch._functorch.config as _config

        with _config.patch(fake_tensor_allow_unsafe_data_ptr_access=False):
            fake_mode = torch._subclasses.FakeTensorMode(
                shape_env=shape_env,
                # TODO (tmanlaibaatar) Remove this once we always lift params and buffers
                allow_non_fake_inputs=True if self.export else False,
                export=self.export,
            )
        self.tracing_context: TracingContext = TracingContext(fake_mode)
        self.dynamo_compile_id: Optional[
            CompileId
        ] = CompileContext.current_compile_id()
        self.init_ambient_guards()

        # Map each tensor id to a list of sources. This is necessary because
        # tensor ids cannot be recovered from tracked fakes (in general).
        # We use this map to interpret (i.e., check for violations of) constraints,
        # specifically equality constraints, which have shared tensor ids in them.
        # This map should also be generally useful, e.g., for (de)serialization.
        self.tracked_fakes_id_to_source: dict[
            int, list[Source]
        ] = collections.defaultdict(list)
        # Stores the full fqn of a param or buffer to the relevant source.
        self.param_name_to_source: Optional[dict[str, Source]] = {}
        self.side_effects = SideEffects(self)
        # Cached variable trackers. This makes symbolic analysis of LOAD_GLOBAL
        # and LOAD_ATTR for same python objects free.
        self.variable_tracker_cache = VariableTrackerCache()
        self.unique_var_id = itertools.count()
        self.code_options = dict(code_options)
        self.output_instructions: list[Instruction] = []
        # used to track nodes that are added between calls of copy_graphstate
        # and restore_graphstate
        self.timestamp = 0

        # A list of register_finalizer_fns to apply to the output graph module
        self.register_finalizer_fns: list[Callable[[fx.GraphModule], None]] = []

        # Not checkpointed
        self.compiler_fn: Optional[CompilerFn] = compiler_fn
        self.global_scope = global_scope
        self.local_scope = local_scope
        self.root_tx = root_tx

        # Given a source, what are the user stacks of all locations that
        # accessed it?
        #
        # For efficiency, we only populate this:
        #   - During export, and
        #   - If the source could potentially lead to a spurious export input
        #
        # Feel free to populate this more frequently if other use-cases arise,
        # but be aware that we have to generate full stacks for each
        # recording!
        self.source_to_user_stacks: dict[Source, list[traceback.StackSummary]] = {}

        self._current_tx: list[InstructionTranslatorBase] = []
        self.cleanups: list[CleanupHook] = []
        self.should_exit = False
        self.unspec_variable_map: dict[str, UnspecializedPythonVariable] = {}

        # Note this returns true iff TF Mode and TF Subclasses are enabled
        self.torch_function_enabled = torch._C._is_torch_function_enabled()
        # This returns false if TF Overall (both mode and subclass) is disabled OR that TF Mode stack is empty
        self.torch_function_mode_enabled = torch._C._is_torch_function_mode_enabled()
        # This records the initial torch function mode stack for guarding
        self.torch_function_mode_stack = torch_function_mode_stack

        # Tracks if the output graph has a user defined allowed function in the
        # graph. This is used later to determine if we should fallback to eager
        # for certain exceptions. THe idea is that if the user has applied
        # allow_in_graph, they would like to see the error instead of falling
        # back for backend errors.
        self.has_user_defined_allowed_in_graph = False

        # Tracks a list of called ops that were not tagged with "pt2_compliant_tag".
        # This information is useful for logging.
        self.non_compliant_ops: set[torch._ops.OpOverload] = set({})

        # Tracks a list of called custom ops that were tagged with "pt2_compliant_tag".
        # This information is useful for logging.
        self.compliant_custom_ops: set[torch._ops.OpOverload] = set({})

        # We save the global torch state here to be restored in case of graph
        # breaks. The relevant issue is seen here
        # https://github.com/pytorch/pytorch/pull/100570#issuecomment-1543427086
        # where inlining of a function changes the global state (because of the
        # presence of torch.no_grad) and there is a graph break.
        self.save_global_state()

        # Tracks the original FQNs of the constant tensors from the original graph,
        # i.e. buffers and parameters.
        self.dynamo_flat_name_to_original_fqn: dict[str, str] = {}

        # All calls to random() are replaced with a single call to __gen_rand_values
        # functions that returns a tuple of random values for each original call.
        # random_calls tracks calls to random() and random_values_var stores the name of
        # the variable that stores __gen_rand_values results.
        self.random_calls: list[
            tuple[Callable[..., object], tuple[object, ...], dict[str, object]]
        ] = []
        self.random_values_var = None

        # Bytecode to insert right before we call the graph
        self.pregraph_bytecode: list[Instruction] = []

        # Use to pass values to backward hooks when using compiled autograd
        self.backward_state: dict[str, VariableTracker] = {}
        self.backward_state_proxy: Optional[torch.fx.Proxy] = None
        self.backward_state_var: Optional[str] = None

        self.name_of_builtins_dict_key_in_fglobals: str = (
            self.install_builtins_dict_in_fglobals()
        )

        self.guard_on_key_order: set[str] = set()

    def install_builtins_dict_in_fglobals(self):
        # f_globals["__builtins__"] can be a dict or a module. This is an
        # implemenation detail -
        # https://docs.python.org/3/library/builtins.html.

        # This makes guarding on any builtin messy because the guard check_fn
        # has to check if the __builtins__ is a module or dict, and then access
        # by either using getattr or getitem respectively.

        # To solve this problem, we insert a new entry in f_globals which points
        # to the builtins __dict__ and then we guard any builtin on this dict.
        # To avoid any collision with the pre-existing keys, we use the
        # install_global to give us a unique dict key.

        f_builtins = self.global_scope["__builtins__"]
        if not isinstance(f_builtins, dict):
            f_builtins = f_builtins.__dict__
        return self.install_global("__builtins_dict__", f_builtins)

    def add_backward_state_hook(self, hook: VariableTracker, prefix="hook"):
        name = f"{prefix}{len(self.backward_state)}"
        assert name not in self.backward_state
        self.backward_state[name] = hook
        return name, self.get_backward_state_proxy()

    def get_backward_state_proxy(self):
        if self.backward_state_proxy is None:
            if self.export:
                unimplemented_v2(
                    gb_type="backward_state does not support export",
                    context="",
<<<<<<< HEAD
                    explanation="backward_state (data passed to backward hooks for compiled autograd) "
                    "cannot be used when exporting.",
                    hints=[*graph_break_hints.FUNDAMENTAL],
=======
                    explanation="Compiled autograd doesn't work with `torch.export`.",
                    hints=[],
>>>>>>> 4860a4a3
                )
            example_value = BackwardState()
            self.backward_state_proxy = self.root_tracer.create_graph_input(
                "dynamo_backward_state",
                type(example_value),
                example_value,
                source=BackwardStateSource(),
            )
            self.backward_state_proxy.node.meta["grapharg"] = BackwardStateGraphArg()
            self.backward_state_var = self.new_var()
        return self.backward_state_proxy

    # This gets its own helper function so guards DEBUG logs are more informative
    def init_ambient_guards(self):
        # Register a SHAPE_ENV guard to make sure we setup shape guards
        # that show up in ShapeEnv
        self.guards.add(ShapeEnvSource().make_guard(GuardBuilder.SHAPE_ENV))

        self.guards.add(
            GlobalStateSource().make_guard(GuardBuilder.DETERMINISTIC_ALGORITHMS)
        )

        self.guards.add(GlobalStateSource().make_guard(GuardBuilder.GRAD_MODE))

        self.guards.add(GlobalStateSource().make_guard(GuardBuilder.DEFAULT_DEVICE))

        self.guards.add(
            GlobalStateSource().make_guard(GuardBuilder.TORCH_FUNCTION_STATE)
        )

        ci = torch._C._functorch.peek_interpreter_stack()
        if ci is not None:
            self.guards.add(
                GlobalStateSource().make_guard(GuardBuilder.FUNCTORCH_STACK_MATCH)
            )

    def synthetic_graph_input(self, fn, args):
        """
        call fn(*args) before the graph runs and turn the result into a fake input.
        """
        example_value = fn(*args)
        varname = self.new_var()
        cg = PyCodegen(self.root_tx)
        cg.add_push_null(
            lambda: cg.load_import_from(
                fn.__module__,
                fn.__name__,
            )
        )
        cg.foreach(map(variables.ConstantVariable.create, args))
        cg.call_function(len(args), False)
        cg.store(varname)
        self.pregraph_bytecode.extend(cg.get_instructions())
        source = SyntheticLocalSource(varname)
        result = VariableTracker.build(self.root_tx, example_value, source)
        TracingContext.get().guards_context.dynamo_guards.remove_guards_with_source(
            source
        )
        return result

    def add_cleanup_hook(self, fn: Callable[[], Any]):
        self.cleanup_hooks.append(fn)

    def call_cleanup_hooks(self):
        for hook in reversed(self.cleanup_hooks):
            hook()
        self.cleanup_hooks.clear()

    @property
    def root_tracer(self):
        return self.tracers[0]

    @property
    def current_tracer(self):
        return self.tracers[-1]

    def is_root_tracer(self):
        # Helper to tell if we are inside the higher order operator tracing.
        return len(self.tracers) == 1

    @property
    def graph(self):
        return self.current_tracer.graph

    # TODO(rzou): can delete after we refactor speculate_subgraph to use nested GraphTracer.
    @graph.setter
    def graph(self, value):
        self.current_tracer.graph = value

    @property
    def input_name_to_proxy(self):
        return self.current_tracer.input_name_to_proxy

    @property
    def real_value_cache(self):
        return self.current_tracer.real_value_cache

    @property
    def bound_symbols(self):
        return self.current_tracer.bound_symbols

    # If you are here, and you're looking for create_graph_input,
    # to avoid ambiguity, please call one of the following:
    # - self.current_tracer.create_graph_input
    # - self.root_tracer.create_graph_input
    # See NOTE [HigherOrderOperator tracing design] for more context.

    def create_proxy(self, *args, **kwargs):
        return self.current_tracer.create_proxy(*args, **kwargs)

    def create_node(self, *args, **kwargs):
        return self.current_tracer.create_node(*args, **kwargs)

    def remove_node(self, *args, **kwargs):
        return self.current_tracer.remove_node(*args, **kwargs)

    @contextlib.contextmanager
    def subtracer(self, source_target, prior_tracer):
        new_scope_ctx = enter_new_scope()
        try:
            if prior_tracer:
                # Lineage MUST stay preserved
                assert prior_tracer.parent is self.current_tracer
            new_scope_ctx.__enter__()
            tracer = (
                prior_tracer
                if prior_tracer
                else SubgraphTracer(
                    self,
                    parent=self.current_tracer,
                    source_target=source_target,
                    is_export=self.current_tracer.is_export,
                )
            )
            self.tracers.append(tracer)
            yield tracer
        finally:
            new_scope_ctx.__exit__(None, None, None)
            self.tracers.pop()

    @property
    def output(self):
        return self

    @property
    def fake_mode(self):
        return self.tracing_context.fake_mode

    @property
    def shape_env(self):
        return self.tracing_context.fake_mode.shape_env

    @property
    def guards(self) -> torch._guards.GuardsSet:
        return self.tracing_context.guards_context.dynamo_guards

    @property
    def nn_modules(self) -> dict[str, Any]:
        return self.tracing_context.module_context.nn_modules

    def save_global_state(self, out=None):
        """
        Saves to out if it is provided. Else saves to the tracing context's global_state.
        """
        global_state = cast(
            dict[str, tuple[Callable[..., Any], bool]],
            (
                out
                if out is not None
                else self.tracing_context.global_context.global_state
            ),
        )

        # TODO - Consider having a torch level API for torch_function_state. As
        # of now, we create a ref cycle by passing the
        # output.set_torch_function_state to
        # output.tracing_context.global_context.global_state. In the interim,
        # the problem can be solved by manually set
        # output.tracing_context.global_context.global_state to None at cleanup.
        global_state["torch_function_enabled"] = (
            self.set_torch_function_state,
            self.torch_function_enabled,
        )
        global_state["grad_enabled"] = (torch.set_grad_enabled, torch.is_grad_enabled())

        global_state["autocast_enabled"] = (
            functools.partial(torch.set_autocast_enabled, "cuda"),
            torch.is_autocast_enabled("cuda"),
        )
        global_state["autocast_cpu_enabled"] = (
            functools.partial(torch.set_autocast_enabled, "cpu"),
            torch.is_autocast_enabled("cpu"),
        )
        global_state["autocast_gpu_dtype"] = (  # type:ignore[assignment]
            functools.partial(torch.set_autocast_dtype, "cuda"),
            torch.get_autocast_dtype("cuda"),
        )
        global_state["autocast_cpu_dtype"] = (  # type:ignore[assignment]
            functools.partial(torch.set_autocast_dtype, "cpu"),
            torch.get_autocast_dtype("cpu"),
        )
        global_state["autocast_cache_enabled"] = (
            torch.set_autocast_cache_enabled,
            torch.is_autocast_cache_enabled(),
        )

    def push_tx(self, tx):
        self._current_tx.append(tx)

    def pop_tx(self):
        return self._current_tx.pop()

    @property
    def current_tx(self):
        return self.root_tx if not self._current_tx else self._current_tx[-1]

    def count_calls(self):
        return count_calls(self.graph)

    def is_empty_graph(self):
        return len(list(self.graph.nodes)) == 0

    def get_submodule(self, keys):
        assert keys
        obj: Union[torch.nn.Module, dict[str, torch.nn.Module]] = self.nn_modules
        for k in keys.split("."):
            if isinstance(obj, dict):
                obj = obj[k]
            else:
                obj = getattr(obj, k)
        return obj

    def new_var(self, name="tmp"):
        existing = set(self.code_options["co_varnames"])
        # In common case, this will be O(1)
        while True:
            var = f"{name}_{next(self.unique_var_id)}"
            if var not in existing:
                self.code_options["co_varnames"] += (var,)
                return var

    def update_co_names(self, name):
        """Ensure self.code_options.co_names contains name"""
        if name not in self.code_options["co_names"]:
            self.code_options["co_names"] += (name,)

    @staticmethod
    def module_key_name(*names):
        # create a new unique name
        name = "_".join(map(str, names))
        # Strip the guard lookup L/G access
        name = re.sub(r"^[GL]\['?(.*?)'?\]$", r"\1", name)
        # e.g. replace abc.xyz[123].qkv with abc.xyz_123.qkv
        name = re.sub(r"\[(\d+)\]", r"_\g<1>", name)
        # e.g. replace abc.xyz_123.qkv with abc_xyz_123_qkv
        name = re.sub(r"[^a-zA-Z0-9]", "_", name)

        if not name or not name[0].isalpha():
            name = "sub" + name

        return name

    def register_attr_or_module(
        self,
        target: Union[torch.nn.Module, torch.Tensor, Any],
        *names,
        **options,
    ):
        if is_dynamic_nn_module(target, self.root_tx.export):
            # Instead of returning UnspecializedNNModuleVariable, call
            # VariableTracker.build so that it is tracked for mutation.
            return VariableTracker.build(self.current_tx, target, **options)

        options = dict(options)
        assert "source" in options
        source = options["source"]
        assert not isinstance(source, ParamBufferSource)

        if isinstance(target, torch.Tensor):
            tracer = self.current_tracer
            if not self.is_root_tracer():
                # For higher order ops, we don't want to insert the get_attr in
                # innermost graph. Instead, we want to raise the params/buffers
                # as inputs to the higher-order graph, and register them as
                # get_attrs in the root tracer.

                # Note that Dynamo will still call lift_tracked_freevar_to_input
                # when these inputs are encountered for the inner graph. The
                # only difference is what happens at the root tracer for
                # nn.Parameters vs free inputs. The free inputs are registered
                # as placeholders in the root graph, whereas the nn.Parameters
                # are registered as get_attr nodes in the root graph.
                tracer = self.root_tracer

            def wrap_name(module_key):
                assert self.param_name_to_source is not None
                self.param_name_to_source[module_key] = source

                # Check if the attr has already been registered. This can happen
                # when two different sources point to the same tensor.
                if target in self.root_tx.output.side_effects:
                    return self.root_tx.output.side_effects[target]

                if get_static_address_type(target) == "guarded":
                    install_guard(source.make_guard(GuardBuilder.ID_MATCH))
                elif not is_constant_source(source):
                    install_guard(source.make_guard(GuardBuilder.TENSOR_MATCH))

                vt = wrap_fx_proxy(
                    self.root_tx,
                    tracer.create_proxy("get_attr", module_key, (), {}),
                    example_value=target,
                    **options,
                )

                # Track the object so to avoid duplicate registration in case of
                # different sources pointing to the same tensor object.
                vt = self.root_tx.output.side_effects.track_object_existing(target, vt)

                assert "tensor_dict" not in vt.proxy.node.meta
                vt.proxy.node.meta["tensor_dict"] = _extract_tensor_dict(target)

                return vt

        elif isinstance(target, torch.nn.Module):
            assert isinstance(target, torch.nn.Module)

            if source:
                install_guard(source.make_guard(GuardBuilder.NN_MODULE))

                def wrap_name(module_key):
                    return NNModuleVariable(type(target), module_key, target, **options)

            else:
                # This is Dynamo created graph module, e.g., graph module coming
                # from higher order ops. NNModuleVariable tracker can't be
                # sourceless, so let's return a unspecializedNNModule variable
                # tracker.
                def wrap_name(module_key):
                    return variables.UnspecializedNNModuleVariable(target, **options)

        elif isinstance(target, (torch.SymInt, torch.SymFloat)):
            # HACKY CODE REGION BEGIN
            # WE ARE PIGGYBACKING ON EXISTING INFRA TO REGISTER ATTRS
            # This ultimately gets written to self.nn_modules, which is unfortunate
            # Attrs that are tenors and symints and such need to be migrated to have their
            # own storage
            # alas, this is like this for now

            def wrap_name(module_key):
                return SymNodeVariable.create(
                    self,
                    self.create_proxy("get_attr", module_key, (), {}),
                    sym_num=target,
                    **options,
                )

            # HACKY CODE REGION END
        else:

            def wrap_name(module_key):
                self.output.update_co_names(module_key)
                self.global_scope[module_key] = target
                return VariableTracker.build(
                    self, target, ConstantSource(source_name=module_key)
                )

        for k, v in self.nn_modules.items():
            if v is target:
                # it already exists
                return wrap_name(k)

        name = OutputGraph.module_key_name(*names)

        base = name
        for i in itertools.count():
            if name not in self.nn_modules and name not in self.global_scope:
                self.nn_modules[name] = target
                if isinstance(target, torch.nn.Module):

                    def register_leaf_name(leaf_name):
                        assert self.param_name_to_source is not None
                        new_source = ParamBufferSource(source, leaf_name)
                        new_name = f"{name}.{leaf_name}"
                        self.param_name_to_source[new_name] = new_source
                        if isinstance(source, LocalSource):
                            self.dynamo_flat_name_to_original_fqn[
                                OutputGraph.module_key_name(new_source.name())
                            ] = leaf_name

                    # annoying, but there are cases when we do not have parameters
                    # see test_nn_moduledict_contains
                    if hasattr(target, "_parameters"):
                        for leaf_name, _ in target.named_parameters():
                            register_leaf_name(leaf_name)
                    if hasattr(target, "_buffers"):
                        for leaf_name, _ in target.named_buffers():
                            register_leaf_name(leaf_name)

                return wrap_name(name)
            name = f"{base}_{i}"

        raise AssertionError("unreachable")

    def handle_aliases_for_stolen_lists(self, tx):
        # If list inputs are stolen, but still needed after the function call, create aliases to keep them alive
        maybe_gm = self.local_scope.get("self")
        stolen_list_names = get_locals_to_steal(maybe_gm)
        if not stolen_list_names:
            return [], {}

        alias_insts = []
        needs_alias: dict[str, list[VariableTracker]] = {}

        queue = [
            *tx.stack,
            *tx.symbolic_locals.values(),
            *self.side_effects.store_attr_mutations.keys(),
        ]

        while queue:
            x = queue.pop()
            if isinstance(x, BaseListVariable):
                assert isinstance(x.items, list)
                queue += x.items
                continue

            if not (
                (
                    x not in self.side_effects.store_attr_mutations
                    or isinstance(x.mutation_type, AttributeMutationExisting)
                )
                and isinstance(x.source, GetItemSource)
                and isinstance(x.source.base, LocalSource)
                and x.source.base.local_name in stolen_list_names
            ):
                continue

            stolen_name = x.source.base.local_name
            if stolen_name not in needs_alias:
                needs_alias[stolen_name] = []
            needs_alias[stolen_name].append(x)

        visited = {}
        overridden_sources: dict[Source, Source] = {}
        for arg in self.graphargs:
            if not (
                isinstance(arg._example, list)
                and isinstance(arg.source, LocalSource)
                and arg.source.local_name in needs_alias
            ):
                continue

            # arg is a list that will be cleared by the compiled function
            list_name = arg.source.local_name
            assert list_name in self.code_options["co_varnames"]
            for x in needs_alias[list_name]:
                # Skip if already handled.
                if x.source in overridden_sources:
                    continue

                # A small codegen optimization because we might have different
                # VariableTrackers that share the same source.
                list_idx = x.source.index
                if list_idx not in visited:
                    alias_name = self.new_var(
                        f"{list_name}_ref"
                    )  # self.new_var already adds unique id suffix

                    visited[list_idx] = alias_name
                    # bytecode of `alias_name = list_name[list_idx]`
                    alias_insts.extend(
                        [
                            create_instruction("LOAD_FAST", argval=list_name),
                            create_load_const(list_idx),
                            create_instruction("BINARY_SUBSCR"),
                            create_instruction("STORE_FAST", argval=alias_name),
                        ]
                    )

                # operate on alias, handled by suffix codegen
                old_source = x.source
                overridden_sources[old_source] = LocalSource(visited[list_idx])

        # NOTE: we need `overridden_sources` because (1) we want to codegen for
        # these list items to use the new local source, but (2) we want to avoid
        # updating `source` in place because that might break invariants in
        # other parts of Dynamo like guards.
        return alias_insts, overridden_sources

    def compile_subgraph(
        self, tx, partial_convert=False, reason: Optional[GraphCompileReason] = None
    ):
        """
        Generate a subgraph to continue execution on user code.
        Automatically restore live variables.
        """
        assert reason is not None

        from .decorators import disable

        self.partial_convert = partial_convert
        self.compile_subgraph_reason = reason
        self.should_exit = True

        log.debug("COMPILING GRAPH due to %s", reason)

        if not all(block.can_restore() for block in tx.block_stack):
            unimplemented_v2(
                gb_type="Attempt to compile graph in a try block",
                context="",
<<<<<<< HEAD
                explanation="Dynamo cannot compile with active Python blocks (i.e. with/try blocks) that cannot be restored.",
                hints=[
                    *graph_break_hints.FUNDAMENTAL,
                    *graph_break_hints.CAUSED_BY_EARLIER_GRAPH_BREAK,
                ],
=======
                explanation="Dynamo cannot compile traced graphs while in a try block.",
                hints=[],
>>>>>>> 4860a4a3
            )

        prefix_insts: list[Instruction] = []
        if sys.version_info >= (3, 11):
            # prefix instructions (Python 3.11+)
            for inst in tx.prefix_insts:
                if inst.opname == "MAKE_CELL":
                    prefix_insts.append(
                        create_instruction("MAKE_CELL", argval=inst.argval)
                    )
                elif inst.opname == "COPY_FREE_VARS":
                    prefix_insts.append(
                        create_instruction(
                            "COPY_FREE_VARS", arg=len(tx.code_options["co_freevars"])
                        )
                    )
                else:
                    prefix_insts.append(copy.copy(inst))
        assert not (
            self.pregraph_bytecode and self.export
        ), "export does not support pregraph_bytecode"
        prefix_insts.extend(self.pregraph_bytecode)
        alias_insts, overridden_sources = self.handle_aliases_for_stolen_lists(tx)
        prefix_insts.extend(alias_insts)

        def append_prefix_insts():
            self.add_output_instructions(prefix_insts)
            prefix_insts.clear()

        for block in reversed(tx.block_stack):
            block.exit(tx, is_graph_break=reason.graph_break)

        self.cleanup_graph()
        tx.prune_dead_locals()
        stack_values = list(tx.stack)

        # realize any unrealized tensor VTs in case they
        # need to be added to self.nn_modules as attributes
        for value in stack_values:
            value.realize()

        output_replacements = self.dedup_pass()

        # Use nn.Module "proxies" in the constructed GraphModule so that
        # the resulting GM does not hold additional strong references to the original modules.
        # This prevents a strong ref cycle where Dynamo created code holds on to references
        # to modules that also have Dynamo code cache invalidation checks.
        # When cache invalidation runs, the generated GM will be invalidated, which also deletes
        # the proxies.
        nn_modules_proxies = {
            name: nn_module_proxy(mod) for name, mod in self.nn_modules.items()
        }
        root = FakeRootModule(nn_modules_proxies)
        # Add all the local vars to the "stack" so restore at the end
        restore_vars: list[str] = []
        val_to_names: dict[VariableTracker, list[str]] = {}
        # NB: Typically (i.e., for graph compile from RETURN_VALUE),
        # symbolic_locals will be empty at this point, as prune_dead_locals
        # will clear out all of symbolic_locals because RETURN_VALUE is the
        # last instruction and no more locals are used.  The fanciness here
        # is only needed for partial graphs.
        for k, v in tx.symbolic_locals.items():
            # Note! this explicitly uses .local_name for matching
            # Failure to do so will cause spurious registrations in val_to_names.
            # This will in turn result in spurious variables showing up in the graph.
            # This was very tricky to debug. For an example, dump the graph at call_user_compiler
            # while running test_subgraphs.py
            if isinstance(v.source, LocalSource) and v.source.local_name == k:
                continue  # no need to restore initial state
            if isinstance(v, CellVariable) and v.local_name == k:
                continue  # no need to restore initial state
            # Do not load variable if it is NULL.
            if sys.version_info >= (3, 12):
                # Continuation function will load the NULL for v.
                if type.__instancecheck__(NullVariable, v):
                    continue
            else:
                # A variable should never be NULL in < 3.12
                assert not type.__instancecheck__(NullVariable, v)
            if v not in val_to_names:
                val_to_names[v] = []
            val_to_names[v].append(k)
        for v in val_to_names.keys():
            restore_vars.extend(val_to_names[v])
            stack_values.extend([v] * len(val_to_names[v]))

        # to handle random calls
        if len(self.random_calls) > 0:
            append_prefix_insts()
            random_calls_instructions = []
            self.random_values_var = self.new_var("random_values")
            rand_fn = disable(_get_gen_rand_values_fn(self.random_calls))
            rand_fn_name = self.install_global("__gen_rand_values", rand_fn)
            codegen = PyCodegen(tx, root, overridden_sources=overridden_sources)
            random_calls_instructions.extend(
                codegen.load_function_name(rand_fn_name, True)
            )
            random_calls_instructions.extend(create_call_function(0, False))
            random_calls_instructions.append(
                codegen.create_store(tx.output.random_values_var),
            )
            self.add_output_instructions(random_calls_instructions)

        if (
            stack_values
            and all(
                not isinstance(
                    v,
                    (
                        UnspecializedPythonVariable,
                        NumpyNdarrayVariable,
                        TensorWithTFOverrideVariable,
                    ),
                )
                and not (isinstance(v, SymNodeVariable) and v.python_type() is float)
                for v in stack_values
            )
            and all(isinstance(x, TensorVariable) for x in stack_values)
            and len(set(stack_values)) == len(stack_values)
            and self.side_effects.is_empty()
            and not len(tx.debug_locals) != 0
            and not self.backward_state
        ):
            append_prefix_insts()
            # optimization to generate better code in a common case
            self.add_output_instructions(
                self.compile_and_call_fx_graph(
                    tx, list(reversed(stack_values)), root, output_replacements
                )
                + [create_instruction("UNPACK_SEQUENCE", arg=len(stack_values))]
            )
            # restore all the live local vars
            self.add_output_instructions(
                [
                    PyCodegen(tx, overridden_sources=overridden_sources).create_store(
                        var
                    )
                    for var in reversed(restore_vars)
                ]
            )
        else:
            graph_output_var = self.new_var("graph_out")
            pass1 = PyCodegen(
                tx, root, graph_output_var, overridden_sources=overridden_sources
            )
            self.codegen_suffix(tx, stack_values, pass1)

            # one more time now that we have established tempvars
            pass2 = PyCodegen(
                tx,
                root,
                graph_output_var,
                tempvars={val: None for val, count in pass1.uses.items() if count > 1},
                overridden_sources=overridden_sources,
            )
            self.codegen_suffix(tx, stack_values, pass2)

            stored_graph_output_var = False
            output = []
            if count_calls(self.graph) != 0 or len(pass2.graph_outputs) != 0:
                output.extend(
                    self.compile_and_call_fx_graph(
                        tx, pass2.graph_output_vars(), root, output_replacements
                    )
                )

                if len(pass2.graph_outputs) != 0:
                    output.append(pass2.create_store(graph_output_var))
                    stored_graph_output_var = True
                else:
                    output.append(create_instruction("POP_TOP"))
            else:
                # NB: Important to run compiler collective even when there is
                # a graph break
                self.run_compiler_collective(tx)
            append_prefix_insts()
            self.add_output_instructions(output + pass2.get_instructions())

            # restore all the live local vars
            self.add_output_instructions(
                [
                    PyCodegen(tx, overridden_sources=overridden_sources).create_store(
                        var
                    )
                    for var in reversed(restore_vars)
                ]
            )

            if stored_graph_output_var:
                self.add_output_instructions(
                    [
                        PyCodegen(
                            tx, overridden_sources=overridden_sources
                        ).create_delete(graph_output_var)
                    ]
                )

    def codegen_suffix(self, tx, stack_values, cg):
        # NOTE: `codegen_save_tempvars` must run first to update `source` fields
        # for variables with `AttributeMutationNew`, as they don't implement
        # `reconstruct` themselves.
        self.side_effects.codegen_save_tempvars(cg)
        if self.backward_state:
            assert not self.export
            for name, val in self.backward_state.items():
                cg(val)
                cg.append_output(cg.create_load(self.backward_state_var))
                cg.store_attr(name)
        self.side_effects.codegen_hooks(cg)

        # Return variables used for logging at the end
        for debug_var, args in tx.debug_locals:
            cg.add_push_null(lambda: cg(debug_var))
            for arg in args:
                cg(arg)
            cg.extend_output(create_call_function(len(args), False))
            cg.extend_output([create_instruction("POP_TOP")])

        cg.restore_stack(stack_values, value_from_source=not tx.export)
        self.side_effects.codegen_update_mutated(cg)

    def cleanup_graph(self):
        """
        Remove "creation_timestamp" from node meta

        Remove this pattern from the graph:
            torch._C._set_grad_enabled(False)
            torch._C._set_grad_enabled(True)
        """
        assert self.should_exit
        nodes = list(self.graph.nodes)
        for node in nodes:
            node.meta.pop("creation_timestamp", None)

        grad_enabled = torch.is_grad_enabled()
        for node1, node2 in zip(nodes, nodes[1:]):
            if (
                node1.target is torch._C._set_grad_enabled
                and tuple(node1.args) == (not grad_enabled,)
                and not node1._erased
            ):
                grad_enabled = node1.args[0]
                if (
                    node2.target is torch._C._set_grad_enabled
                    and tuple(node2.args) == (not grad_enabled,)
                    and not node2._erased
                ):
                    grad_enabled = node2.args[0]
                    self.graph.erase_node(node1)
                    self.graph.erase_node(node2)

    def get_graph_sizes_structured(self):
        ret = {}
        for node in self.graph.nodes:
            example_value = node.meta.get("example_value", None)
            if isinstance(example_value, torch._subclasses.FakeTensor):
                size = example_value.size()
                ret[node.name] = [s if isinstance(s, int) else repr(s) for s in size]
        return ret

    def get_graph_sizes(self, name: str):
        graph_sizes_str = "TRACED GRAPH TENSOR SIZES\n"
        graph_sizes_str += f"===== {name} =====\n"
        for node in self.graph.nodes:
            example_value = node.meta.get("example_value", None)
            if isinstance(example_value, torch._subclasses.FakeTensor):
                size = example_value.size()
                graph_sizes_str += f"{node.name}: {tuple(size)}\n"
                concrete_size = []
                has_symint = False
                for sz in size:
                    if isinstance(sz, int):
                        concrete_size.append(sz)
                    elif isinstance(sz, torch.SymInt):
                        has_symint = True
                        concrete_size.append(sz.node.hint)
                    else:
                        break
                else:
                    if has_symint:
                        graph_sizes_str += (
                            f"{node.name} (concrete): {tuple(concrete_size)}\n"
                        )
        return graph_sizes_str

    @contextlib.contextmanager
    def restore_global_state(self):
        """
        Momentarily restores the global state to what it was prior to tracing the current output
        """
        prior_global_state = self.tracing_context.global_context.copy_graphstate()
        current_global_state: dict[str, tuple[Any, bool]] = {}
        self.save_global_state(out=current_global_state)
        try:
            # Set to state prior to tracing the graph
            self.tracing_context.global_context.restore_graphstate(prior_global_state)
            yield
        finally:
            # Reset to state at the current time (e.g. before calling the user compiler)
            self.tracing_context.global_context.restore_graphstate(
                GlobalContextCheckpointState(current_global_state)
            )

    def run_compiler_collective(self, tx):
        if (ds := tx.distributed_state) is not None and ds.all_states is None:
            compile_pg = ds.compile_pg
            log.info("compiler_collective %s", ds.local_state)
            torch._logging.trace_structured(
                "artifact",
                metadata_fn=lambda: {
                    "name": "compiler_collective",
                    "encoding": "string",
                },
                payload_fn=lambda: ds.local_state.render(),
            )
            with torch.cuda.device(
                compile_pg.rank() % torch.cuda.device_count()
            ), dynamo_timed("compiler_collective", log_pt2_compile_event=True):
                all_states = [None] * compile_pg.size()
                dist.all_gather_object(all_states, ds.local_state, group=compile_pg)
                ds.all_states = all_states
            # Clear speculation log, because are tracing may diverge due to
            # this information from the compiler collective
            tx.speculation_log.clear()
            raise exc.CompileCollectiveRestartAnalysis

    def compile_and_call_fx_graph(self, tx, rv, root, replaced_outputs):
        """
        Generate code from self.graph and return the Instruction()s to
        call that generated code.
        """
        with torch._guards.TracingContext.clear_frame():
            from .decorators import disable

            assert self.should_exit

            self.run_compiler_collective(tx)

            name = unique_id("__compiled_fn")

            assert isinstance(rv, list)
            assert isinstance(root, FakeRootModule)

            output_node = self.create_node(
                "output",
                "output",
                (self.current_tracer.create_arg(tuple(x.as_proxy() for x in rv)),),
                {},
            )

            for old_node, new_node in replaced_outputs.items():
                old_node.replace_all_uses_with(new_node)

            tx.output.current_tracer._maybe_preserve_original_meta(tx, output_node)
            if not config.do_not_emit_runtime_asserts:
                insert_deferred_runtime_asserts(
                    fx.GraphModule(root, self.graph),
                    self.shape_env,
                    name,
                    export=self.export,
                )
            # NB: deferred runtime asserts can keep graphargs live, so make sure
            # those are inserted before pruning
            self.remove_unused_graphargs()
            ncalls = count_calls(self.graph)
            counters["stats"]["calls_captured"] += ncalls

            self.remove_tensorify_specialized_graphargs()

            # free a bit of memory
            self.real_value_cache.clear()

            gm = _make_graph_module(root, self.graph)
            for register_finalizer in self.register_finalizer_fns:
                register_finalizer(gm)

            gm.compile_subgraph_reason = self.compile_subgraph_reason
            gm.meta[
                "dynamo_flat_name_to_original_fqn"
            ] = self.dynamo_flat_name_to_original_fqn.copy()
            gm.meta["dynamo_compile_id"] = self.dynamo_compile_id

            graph_code_log.debug(
                "%s",
                lazy_format_graph_code(
                    name, gm, include_stride=True, include_device=True, colored=True
                ),
            )
            torch._logging.trace_structured(
                "dynamo_output_graph",
                lambda: {"sizes": self.get_graph_sizes_structured()},
                payload_fn=lambda: gm.print_readable(
                    print_output=False, include_stride=True, include_device=True
                ),
            )
            self.call_cleanup_hooks()
            old_fake_mode = self.tracing_context.fake_mode
            if not self.export:
                import torch._functorch.config as _config

                with _config.patch(fake_tensor_allow_unsafe_data_ptr_access=False):
                    # TODO(voz): The way export uses gm, and fake tensors, is not supported with us resetting
                    backend_fake_mode = torch._subclasses.FakeTensorMode(
                        shape_env=old_fake_mode.shape_env,
                    )
                # TODO(voz): Ostensibily, this should be scoped and
                # restore back to old_fake_mode, but doing so currently violates
                # a lot of fake_tensor ownership assumptions and runs afoul of detect_fake_mode
                self.tracing_context.fake_mode = backend_fake_mode

            with self.restore_global_state():
                compiled_fn = self.call_user_compiler(gm)

            from torch.fx._lazy_graph_module import _LazyGraphModule

            if isinstance(compiled_fn, _LazyGraphModule) or (
                isinstance(getattr(compiled_fn, "__self__", None), _LazyGraphModule)
                and compiled_fn.__name__ == "_lazy_forward"  # type: ignore[attr-defined]
            ):
                # Since dynamo will run the forward method for the GraphModule shortly
                # anyways, it does not hurt to do the real recompilation here if
                # this is a _LazyGraphModule. This makes it easier for dynamo to
                # optimize a _LazyGraphModule.

                lazy_gm = (
                    compiled_fn
                    if isinstance(compiled_fn, _LazyGraphModule)
                    else compiled_fn.__self__  # type: ignore[attr-defined]
                )

                _LazyGraphModule.force_recompile(lazy_gm)

                if not isinstance(compiled_fn, _LazyGraphModule):
                    # replace compiled_fn with the real forward method
                    compiled_fn = lazy_gm.forward

            compiled_fn = disable(compiled_fn)

            counters["stats"]["unique_graphs"] += 1
            # This is safe because we pre-process name to be unique
            self.install_global_unsafe(name, compiled_fn)

            cg = PyCodegen(tx)
            cg.make_call_generated_code(name)
            return cg.get_instructions()

    @property
    def placeholders(self) -> list[fx.Node]:
        return self.graph.find_nodes(op="placeholder")

    @property
    def graphargs(self) -> list[GraphArg]:
        return [node.meta["grapharg"] for node in self.placeholders]

    def call_user_compiler(self, gm: fx.GraphModule) -> CompiledFn:
        with dynamo_timed(
            "OutputGraph.call_user_compiler",
            phase_name="backend_compile",
            log_pt2_compile_event=True,
            dynamo_compile_column_us="aot_autograd_cumulative_compile_time_us",
        ):
            return self._call_user_compiler(gm)

    def _call_user_compiler(self, gm: fx.GraphModule) -> CompiledFn:
        assert self.compiler_fn is not None
        tot = 0
        placeholders = []
        for node in gm.graph.nodes:
            if node.op in ("call_function", "call_method", "call_module"):
                tot += 1
            if node.op == "placeholder":
                placeholders.append(node)
        increment_op_count(tot)
        for pl in placeholders:
            arg = pl.meta["grapharg"]
            # TODO: Why isn't this stored in meta :think:
            # NOTE: can't move these into meta: https://github.com/pytorch/pytorch/issues/141640
            pl._dynamo_source = arg.source

        # NOTE: can't move these into meta: https://github.com/pytorch/pytorch/issues/141640
        gm._param_name_to_source = self.param_name_to_source  # type: ignore[assignment]
        gm._source_to_user_stacks = self.source_to_user_stacks  # type: ignore[assignment]

        name = (
            self.compiler_fn.__name__
            if hasattr(self.compiler_fn, "__name__")
            else "<unknown compiler_fn>"
        )
        try:
            _step_logger()(logging.INFO, f"calling compiler function {name}")
            compiler_fn = self.compiler_fn
            if config.verify_correctness:
                compiler_fn = WrapperBackend(compiler_fn)
            compiled_fn = compiler_fn(gm, self.example_inputs())
            _step_logger()(logging.INFO, f"done compiler function {name}")
            assert callable(compiled_fn), "compiler_fn did not return callable"
        except (TensorifyScalarRestartAnalysis, ShortenTraceback):
            raise
        except exceptions_allowed_to_be_fallback as e:
            if self.has_user_defined_allowed_in_graph:
                raise BackendCompilerFailed(
                    self.compiler_fn, e, inspect.currentframe()
                ).with_traceback(e.__traceback__) from None
            unimplemented_v2_with_warning(
                e,
                self.root_tx.f_code,
                gb_type="Backend compiler exception",
                context=f"Backend: {name}\nException:{str(e)}\nTraceback:\n{self.root_tx.format_frame_summary()}",
                explanation=f"Backend compiler `{name}` failed with {str(e)}. Adding a graph break.",
                hints=[
                    "Report an issue to the backend compiler repo.",
                ],
            )
        except SkipFrame as e:
            # The backend compiler has requested that we skip the frame, instead of
            # aborting execution.
            raise e
        except Exception as e:
            raise BackendCompilerFailed(
                self.compiler_fn, e, inspect.currentframe()
            ).with_traceback(e.__traceback__) from None

        signpost_event(
            "dynamo",
            "OutputGraph.call_user_compiler",
            {
                **self.co_fields,
                "op_count": tot,
                "node_count": len(gm.graph.nodes),
                "input_count": len(placeholders),
            },
        )

        return compiled_fn

    def dedup_pass(self):
        if torch._dynamo.config.use_graph_deduplication:
            return apply_graph_deduplication(self)
        else:
            return dict()

    def install_subgraph(self, name, sub_gm):
        next_name = None
        i = 0
        while not next_name:
            candidate = f"{name}_{i}"
            if candidate in self.nn_modules:
                i += 1
            else:
                next_name = candidate

        sub_gm.__name__ = next_name
        sub_gm.torchdynamo_force_dynamic = False
        # This graph module is not present in the user space, so it can't be
        # accessed by a source. Set source=None.
        self.register_attr_or_module(sub_gm, next_name, source=None)
        return next_name

    def example_inputs(self) -> list[torch.Tensor]:
        result = [arg.example for arg in self.graphargs]
        return result

    def remove_unused_graphargs(self) -> None:
        # NB: It's always OK to drop GraphArg for symbols that ended up being
        # specialized.  You don't even have to make a guard for it, because
        # ShapeEnv produce_guards operates on tracked_fakes, which never gets
        # pruned.  That being said, you'll get marginally better generated
        # guard code if you promote the guard into a Dynamo guard (since that
        # allows for the guard to be done using C++ guards.)  If we get
        # ShapeEnv guards to go into C++ guards, this will stop being a thing
        # though!

        assert self.should_exit

        # Miniature DCE pass, but only for obviously trivial operations
        def is_static_true(b_node: fx.node.Argument):
            if b_node is True:
                return True
            if not isinstance(b_node, fx.Node):
                return False
            b = b_node.meta.get("example_value")
            if b is None:
                return False
            if b is True:
                return True
            if (
                isinstance(b, torch.SymBool)
                and (r := b.node.maybe_as_bool()) is not None
            ):
                return r
            # TODO: We can also technically remove all cases when the input
            # doesn't have unbacked inputs, since it's all in the ShapeEnv
            return False

        def is_symnode_arg(a: fx.node.Argument):
            from torch.fx.experimental.sym_node import SymTypes

            if isinstance(a, (int, float, bool)):
                return True
            if isinstance(a, fx.Node):
                return isinstance(a.meta.get("example_value"), SymTypes)
            return False

        # NB: We assume that you cannot do mutations on int/float/bool,
        # because they are immutable types, and therefore is always safe to
        # DCE.
        def is_symnode_compute_node(node):
            from torch.fx.experimental.sym_node import SymTypes

            if node.op != "call_function":
                return False
            # TODO: I don't think it's possible to have a bare int/float here?
            if not isinstance(node.meta.get("example_value"), SymTypes):
                return False
            # TODO: This will bail here if you ever end up with a more complicated
            # computation function, like sum(list_of_ints), even though it
            # should be DCE'able
            if not all(is_symnode_arg(a) for a in node.args):
                return False
            if not all(is_symnode_arg(a) for a in node.kwargs.values()):
                return False
            return True

        from torch.fx.experimental.symbolic_shapes import is_accessor_node

        for node in reversed(list(self.graph.nodes)):
            if len(list(node.users)) == 0:
                if (
                    node.op == "get_attr"
                    or (node.op == "call_function" and node.target is operator.getitem)
                    or (
                        node.op == "call_function"
                        and node.target is torch._check
                        and is_static_true(node.args[0])
                    )
                    or is_symnode_compute_node(node)
                    or is_accessor_node(node)
                ):
                    self.remove_node(node)

        def placeholder_binds_symbol(node):
            arg = node.meta["grapharg"]
            example = arg.example
            if isinstance(example, torch.SymInt) and isinstance(
                example.node.expr, sympy.Symbol
            ):
                return example.node.expr
            return None

        def remove_unused(node):
            log.debug("REMOVE UNUSED GRAPHARG %s", node.meta["grapharg"].source.name())
            # I'm not really sure why you need to delete these from the
            # node since the node is going to get removed
            del node.meta["grapharg"]
            self.remove_node(node)
            self.real_value_cache.pop(node, None)

        used_symbols: set[sympy.Symbol] = set()

        def update_used_symbols(used_symbols, fake: Union[torch.SymInt, torch.Tensor]):
            used_symbols |= free_symbols(fake)

        recheck_placeholders = []
        for node in self.placeholders:
            binds_symbol = placeholder_binds_symbol(node) is not None
            # Don't delete symbol bindings yet
            if binds_symbol:
                if not node.users:
                    recheck_placeholders.append(node)
            else:
                if not node.users and not isinstance(
                    node.meta["grapharg"], BackwardStateGraphArg
                ):
                    remove_unused(node)
                else:
                    # Register the free symbols as uses
                    arg = node.meta["grapharg"]
                    if isinstance(arg, BackwardStateGraphArg):
                        continue
                    if isinstance(node.meta["grapharg"].example, torch.ScriptObject):
                        real_script_obj = node.meta["grapharg"].example
                        fake_script_obj = node.meta["grapharg"].example_strong_ref
                        if not torch._library.fake_class_registry.tracing_with_real(
                            real_script_obj
                        ):
                            flat_dict = dict(real_script_obj.__obj_flatten__())  # type: ignore[attr-defined]
                            for attr in flat_dict.keys():
                                fake_attr_val = getattr(
                                    fake_script_obj.wrapped_obj, attr
                                )
                                pytree.tree_map_only(
                                    (torch.SymInt, torch.Tensor),
                                    lambda t: update_used_symbols(used_symbols, t),
                                    fake_attr_val,
                                )
                        continue
                    fake = (
                        arg.fake_tensor if arg.fake_tensor is not None else arg.example
                    )
                    update_used_symbols(used_symbols, fake)

        # After removing unused graphargs, prune unused binds_symbol
        for node in recheck_placeholders:
            symbol = placeholder_binds_symbol(node)
            if symbol is not None:
                if symbol not in used_symbols:
                    remove_unused(node)
                else:
                    # Make sure we delete later occurrences of the same symbol
                    used_symbols.remove(symbol)

    def remove_tensorify_specialized_graphargs(self) -> None:
        # This is a pretty interesting function. Basically we have this problem
        # where our compiler tends to choke when we have unused inputs. The way
        # we support dynamic float arguments is by doing a joint fx pass and
        # tensorifying away as many symfloats as we can. For the remaining symfloats
        # we have no choice but to specialize... HOWEVER at that point in time
        # we can no longer remove graph inputs. So our sledgehammer solution is to
        # save the state of what inputs we should have specialized in dynamo and
        # restart analysis. This function incorporates this "view from the future"
        # state and specializes inputs that we know we won't be able to tensorify
        # away in the joint pass. In principle we shouldn't choke on unused inputs
        # and so this shouldn't be necessary. In practice CUDA graphs choke on
        # unused inputs so we need this for now.

        # Import here to prevent circular import
        from torch._dynamo.symbolic_convert import TensorifyState

        for node in self.graph.nodes:
            example_value = node.meta.get("example_value")
            if (
                isinstance(example_value, FakeTensor)
                and example_value.item_memo is not None
                and hasattr(example_value.item_memo.node._expr, "name")
                and all(u.target == "item" for u in node.users)
                and TensorifyState.should_specialize(
                    # We use _expr instead of expr b/c we want the symbol not the replacement
                    example_value.item_memo.node._expr.name
                )
            ):
                for u in list(node.users):
                    u.replace_all_uses_with(guard_scalar(example_value.item_memo))
                    self.remove_node(u)
                self.remove_node(node)

    def add_output_instructions(self, prefix: list[Instruction]) -> None:
        """
        We call this on the creation of a new compiled subgraph that is inserted
        before user code.
        """
        self.output_instructions.extend(prefix)
        self.should_exit = True

    def install_global_unsafe(self, name, value) -> None:
        """
        WARNING: prefer the safer `install_global_by_id/install_global`.
        torch.compile instances should be independent of each other;
        one footgun is to have one instance depend on the existence of
        a global installed by another instance. This can happen if we mangle
        a global the same way across both instances.
        """
        assert name not in self.installed_globals
        self.installed_globals.add(name)
        self.cleanups.append(CleanupHook.create(self.global_scope, name, value))

    def install_global_by_id(self, prefix, value) -> str:
        """
        Installs a global if it hasn't been installed already.
        This is determined by (prefix, id(value)) pair.

        Returns the name of the newly installed global.
        """
        # NB: need self.compile_id to distinguish this global
        # from another global created in a different torch.compile instance
        name = f"{prefix}_{id(value)}_c{self.compile_id}"
        if name in self.installed_globals:
            return name
        self.install_global_unsafe(name, value)
        return name

    def install_global(self, prefix, value) -> str:
        """
        Installs a global, generating a unique name for it.

        Returns the name of the newly installed global.
        """
        # NB: unique_id is unique, even across torch.compile instances
        name = unique_id(prefix)
        self.install_global_unsafe(name, value)
        return name

    def cleanup(self) -> None:
        # There is a reference cycle between tracer and OutputGraph, causing
        # some of the tensor objects to be held alive for longer than necessary.
        self.root_tx = None
        self.nn_modules.clear()
        self.param_name_to_source = None

        for node in self.graph.nodes:
            if "grapharg" in node.meta:
                del node.meta["grapharg"]
        self.real_value_cache.clear()
        self.input_name_to_proxy.clear()
        self.side_effects.clear()
        self.variable_tracker_cache.clear()
        self.register_finalizer_fns.clear()
        self.dynamo_flat_name_to_original_fqn.clear()
        self.tracing_context.clear()
        self.input_source_to_var.clear()
        self.unspec_variable_map.clear()
        self.backward_state.clear()

    def set_torch_function_state(self, enabled: bool) -> None:
        self.torch_function_enabled = enabled

    def add_graph_finalizer(
        self, register_finalizer: Callable[[fx.GraphModule], None]
    ) -> None:
        self.register_finalizer_fns.append(register_finalizer)

    def example_value_from_input_node(self, node: torch.fx.Node):
        """Extract the non-fake example tensor"""
        if node.op == "placeholder":
            return node.meta["grapharg"].example
        assert node.op == "get_attr"
        return self.nn_modules[node.target]  # type: ignore[index]


err_epilogue = (
    "With the current config, we will graph break "
    "(and fall back to eager-mode PyTorch) on all ops "
    "that have do not have the 'pt2_compliant_tag'. "
    "Please see the following doc for how to mark this op as PT2 compliant "
    "https://pytorch.org/tutorials/advanced/custom_ops_landing_page.html"
)


def check_pt2_compliant_op(output_graph, kind, target, args, kwargs):
    if kind != "call_function":
        return

    def encountered_compliant_op(target):
        if target.namespace in {"prim", "prims", "aten"}:
            return
        output_graph.compliant_custom_ops.add(target)

    def encountered_non_compliant_op(target, msg):
        output_graph.non_compliant_ops.add(target)
        if config.only_allow_pt2_compliant_ops:
            unimplemented_v2(
                gb_type="Encountered non-PT2-compliant op",
                context="",
                explanation=msg + " " + err_epilogue,
                hints=[],
            )

    if isinstance(target, torch._ops.OpOverload):
        if torch.Tag.pt2_compliant_tag in target.tags:
            encountered_compliant_op(target)
            return
        encountered_non_compliant_op(
            target,
            f"Encountered the torch.ops.OpOverload {target} "
            f"that is not PT2 compliant.",
        )
        return

    if isinstance(target, torch._ops.OpOverloadPacket):
        overloads = tuple(target.overloads())
        # Optimization: Overload resolution is expensive.
        # If there's only one overload, we know what it will resolve to.
        if len(overloads) == 1:
            op = getattr(target, overloads[0])
            if torch.Tag.pt2_compliant_tag in op.tags:
                encountered_compliant_op(op)
                return
            encountered_non_compliant_op(
                op,
                f"Encountered the non-overloaded "
                f"torch.ops.OpOverloadPacket {target} "
                f"that is not PT2 compliant. ",
            )
            return

        args, kwargs = torch._dynamo.utils.get_fake_values_from_nodes(
            output_graph.current_tx, (args, kwargs), False
        )
        try:
            overload = torch._C._jit_resolve_packet(
                target._qualified_op_name, *args, **kwargs
            )
        except RuntimeError as e:
            unimplemented_v2(
                gb_type="Error when attempting to resolve op packet",
                context="",
                explanation=str(e),
                hints=[],
            )

        op = getattr(target, overload)
        if torch.Tag.pt2_compliant_tag in op.tags:
            encountered_compliant_op(op)
        else:
            encountered_non_compliant_op(
                op,
                f"Encountered the torch.ops.OpOverloadPacket {target} "
                f"which resolves to the overload ({overload}) that is "
                f"not PT2 compliant.",
            )


_compile_id_counter = itertools.count()


class LazyProxy:
    def __init__(self, tracer, fn, *args, **kwargs):
        self.tracer = tracer
        self.fn = fn
        self.args = args
        self.kwargs = kwargs

    def __call__(self):
        return self.fn(*self.args, **self.kwargs)


class SubgraphTracer(fx.Tracer):
    """
    Holds an FX graph that is being traced. OutputGraph owns a SubgraphTracer
    and the separation of responsibilities is that SubgraphTracer is
    responsible for building the graph while OutputGraph is responsible for
    compiling and executing the graph.
    """

    def __init__(self, output_graph, parent=None, is_export=False, source_target=None):
        super().__init__()
        self.output_graph = weakref.proxy(output_graph)
        self.graph = torch.fx.Graph()

        # See note [Export inputs must be explicitly passed in]
        self.is_export = is_export
        # Map from graph input name to its placeholder proxy object, where the
        # map's keys give all current placeholder node names and can be used to
        # create unique node names
        self.input_name_to_proxy: dict[str, fx.Proxy] = {}
        # Node => computed real value (see utils.get_real_value)
        self.real_value_cache: dict[fx.Node, torch.Tensor] = {}

        # SubgraphTracers can be nested. See NOTE [HigherOrderOperator tracing design]
        self.parent = parent
        self.source_target = source_target
        # A dict mapping previously free variables (Proxy objects)
        # to new Proxy objects that wrap inputs to this subgraph.
        #
        # This dict maps proxies in outer graphs to placeholders in current graph.
        # It serves two purposes:
        # - Proxies are associated with VariableTrackers. If we see
        # the same VariableTracker twice (and it is a free variable),
        # then we want to use the same Proxy in the current subgraph to
        # record the tracing.
        # - If we are tracing a HigherOrderOperator's body_fn, then we
        # need to keep track of what free variables were lifted so we can
        # rewrite the HigherOrderOperator call using the traced body_fn.
        # Dicts maintain the order of args for the HigherOrderOperator call.
        self.lifted_freevars = {}

        # map basic symbols (unbacked and unbacked) to their bound proxies.
        # There are only two cases where bound_symbols will be recorded:
        # 1. when we create_graph_input for a backed SymInt that's basic symbol
        # 2. when we track_unbacked_symbols for intermediate results that contain unbacked symints.
        self.bound_symbols: dict[sympy.Symbol, Union[torch.fx.Proxy, LazyProxy]] = {}

        self.prev_inst = None
        # True if this tracer is currently tracing into torch.utils.checkpoint
        # as part of speculate_subgraph.
        self.under_activation_checkpoint = False
        # True if we want to allow side-effects (doesn't throw error on their existence)
        # during this tracer's tracing of torch.utils.checkpoint (via speculate_subgraph).
        # Only safe if we know for sure that *NOT* replaying these side-effects during
        # backward recomputation of the checkpoint region doesn't affect its correctness.
        self.allow_side_effects_under_checkpoint = False

        # True if this tracer is currently tracing (reconstructing) into a Python generator
        self.is_reconstructing_generator = False

        self.debug_level: int = parent.debug_level + 1 if parent is not None else 0

        self._cur_code = None
        self._orig_gm_meta = None
        self._orig_gm_lineno_map = None
        self._orig_gm_firstlineno = None
        # Each SubgraphTracer is associated with a source target, which indicates
        # which operator this subgraph is attached to. We compute a source_fn_stack
        # based on the source target. For the root tracer, it's set to [].
        # This is useful for debugging and transforming the exported graph.
        if self.parent is None:
            self.source_fn_stack = []
        else:
            self.source_fn_stack = self.parent.source_fn_stack + [
                (self.graph._target_to_str(source_target), source_target)
            ]

    # preserve original meta if it is available
    def _maybe_preserve_original_meta(self, tx, node):
        if (
            self._orig_gm_meta
            and self._orig_gm_lineno_map
            and self._orig_gm_firstlineno
        ):
            lineno = tx.current_instruction.starts_line
            node_idx = None
            if lineno is not None:
                node_idx = self._orig_gm_lineno_map.get(
                    lineno - self._orig_gm_firstlineno, None
                )
            if node_idx is not None:
                meta = self._orig_gm_meta[node_idx]
                for field in fx.proxy._COPY_META_FIELDS:
                    if field in meta:
                        node.meta[field] = meta[field]
                if "stack_trace" in meta:
                    node.meta["stack_trace"] = meta["stack_trace"]

    def create_proxy(
        self,
        kind,
        target,
        args,
        kwargs,
        name=None,
        type_expr=None,
        proxy_factory_fn=None,
    ):
        # NOTE: [Nested SubgraphTracer and free_variable handling]
        # --------------------------------------------------------
        # Read NOTE [HigherOrderOperator tracing design] first.
        #
        # Let's say we're in the middle of introspecting the body of a possibly
        # nested HigherOrderOperator, and we see a free variable.
        #
        # There are two cases:
        # 1. We see a free variable that is already tracked by Dynamo.
        # 2. We see a free variable that has not been tracked by Dynamo
        #
        # In case 1, we call `maybe_lift_tracked_freevar_to_input` (below)
        # which will lift the freevar to be an input of this subgraph
        # and also recursively lift it to be an input on the parent(s).
        #
        # In case 2, before the call to `create_proxy`, the InstructionTranslator
        # will see the freevar when it gets loaded by Python bytecode.
        # E.g. for Python 3.11 the bytecodes that may do this are LOAD_DEREF or
        # LOAD_GLOBAL.
        # There, the InstructionTranslator asks Dynamo to begin tracking the
        # freevar by building a new Variable.
        # Building a new Variable automatically lifts the freevar to be an
        # input of the root SubgraphTracer.
        #
        # The implications for the code below are:
        # - We will always be in Case 1 when we get to this code.
        # - Any "free variable" we encounter here is guaranteed to already be
        #   bound, that is, it is either a graph input of the root graph, or
        #   some local variable of the root graph or a subgraph.
        # - The additional work we need to do here is *only* that we need to
        #   lift this free variable into inputs (recursively) of each nested
        #   higher-order-op subgraph until we hit the subgraph where the free
        #   variable is bound
        if self.parent is not None:
            flat_args, tree_spec = pytree.tree_flatten((args, kwargs))
            new_flat_args = []
            for arg in flat_args:
                maybe_new_arg = self.maybe_lift_tracked_freevar_to_input(arg)
                new_flat_args.append(maybe_new_arg)

            args, kwargs = pytree.tree_unflatten(new_flat_args, tree_spec)

        rv = super().create_proxy(
            kind, target, args, kwargs, name, type_expr, proxy_factory_fn
        )

        # append stack trace to fx node
        tx = self.output_graph.current_tx

        # log detailed location of line of code in 3.11
        if sys.version_info >= (3, 11) and kind in (
            "call_function",
            "call_method",
            "call_module",
        ):
            cur_inst = tx.current_instruction
            if (
                cur_inst is not self.prev_inst
                and cur_inst.positions is not None
                and cur_inst.positions.lineno is not None
            ):
                tx_code = tx.f_code
                header = tx.get_line_of_code_header(lineno=cur_inst.positions.lineno)

                def get_trace_call_log_str():
                    line = get_instruction_source_311(tx_code, cur_inst).rstrip()
                    return f"TRACE FX call {rv.node.name} from {header}\n{line}"

                trace_call_log.debug("%s", LazyString(get_trace_call_log_str))
                self.prev_inst = cur_inst

        # update reference to original meta if we're tracing a new code object
        is_retracing = False
        if tx.f_code is not self._cur_code:
            orig_graphmodule_maybe = code_context.get_context(tx.f_code).get(
                "orig_graphmodule", lambda: None
            )()
            if isinstance(orig_graphmodule_maybe, torch.fx.GraphModule):
                is_retracing = True
                self._orig_gm_meta = [
                    nd.meta for nd in orig_graphmodule_maybe.graph.nodes
                ]
                self._orig_gm_lineno_map = orig_graphmodule_maybe._lineno_map
                self._orig_gm_firstlineno = (
                    orig_graphmodule_maybe.forward.__code__.co_firstlineno
                )
            else:
                self._orig_gm_meta = None
                self._orig_gm_lineno_map = None
                self._orig_gm_firstlineno = None
        nn_module_stack = tx.nn_module_stack
        if nn_module_stack:
            rv.node.meta["nn_module_stack"] = nn_module_stack.copy()

        if kind in {"call_function", "call_method"}:
            rv.node.meta["source_fn_stack"] = self.source_fn_stack + [
                (rv.node.name, target)
            ]
        elif kind == "call_module":
            if self.parent is not None:
                unimplemented_v2(
                    gb_type="Invoking an nn.Module inside a higher order operator",
                    context=f"Higher order op name: {self.source_target}",
                    explanation="This is not supported.",
                    hints=[],
                )
            # For modules we store the class
            rv.node.meta["source_fn_stack"] = self.source_fn_stack + [
                (
                    rv.node.name,
                    next(
                        ty
                        for k, (_, ty) in rv.node.meta["nn_module_stack"].items()
                        if k.split("@")[0] == target
                    ),
                )
            ]

        self._maybe_preserve_original_meta(tx, rv.node)

        if not is_retracing:
            if "nn_module_stack" not in rv.node.meta:
                nn_module_stack = tx.nn_module_stack
                if nn_module_stack:
                    rv.node.meta["nn_module_stack"] = nn_module_stack.copy()

            if "source_fn_stack" not in rv.node.meta:
                if kind in {"call_function", "call_method"}:
                    rv.node.meta["source_fn_stack"] = self.source_fn_stack + [
                        (rv.node.name, target)
                    ]
                elif kind == "call_module":
                    if self.parent is not None:
                        unimplemented_v2(
                            gb_type="Invoking an nn.Module inside a HigherOrderOperator",
                            context="",
                            explanation="This is not supported.",
                            hints=[],
                        )
                    # For modules we store the class
                    rv.node.meta["source_fn_stack"] = self.source_fn_stack + [
                        (
                            rv.node.name,
                            rv.node.meta["nn_module_stack"][target][1],
                        )
                    ]

        if "stack_trace" not in rv.node.meta:
            frame_summaries: list[traceback.FrameSummary] = []
            while tx:
                # Avoid frame summaries from inside the torch/nn/modules. This ensures that we keep the stack trace of
                # the user code.
                if not tx.is_co_filename_from_nn_modules():
                    frame_summaries.append(tx.frame_summary())
                tx = getattr(tx, "parent", None)
            # Reverse the frame_summaries, such that the innermost frame is at the last
            frame_summaries.reverse()

            # official from_list stub doesn't have new-style type
            msgs = traceback.StackSummary.from_list(frame_summaries).format()
            rv.node.stack_trace = "".join(msgs)

        if (
            torch._dynamo.config.use_graph_deduplication
            or torch._dynamo.config.track_nodes_for_deduplication
        ):
            self.output_graph.region_tracker.track_node(
                self.output_graph.current_tx, rv.node
            )
        return rv

    def create_node(
        self, op, target, args=None, kwargs=None, name=None, type_expr=None
    ):
        check_pt2_compliant_op(self.output_graph, op, target, args, kwargs)
        if self.parent is not None:
            flat_args = pytree.arg_tree_leaves(*args, **kwargs)
            for arg in flat_args:
                if not isinstance(arg, torch.fx.Node):
                    continue
                assert (
                    arg.graph == self.graph
                ), "create_node using arg not from this SubgraphTracer"

        node = super().create_node(op, target, args, kwargs, name, type_expr)
        node.meta["creation_timestamp"] = self.output_graph.timestamp
        return node

    # Note: we did not override erase_node since
    # we call self.graph.erase_node elsewhere
    def remove_node(self, node):
        if len(node.users) > 0:
            user_graph_nodes: list[torch.fx.Node] = []
            for user in node.users.keys():
                # For the case where user.graph == self.graph, that is a real bug and will raise
                # properly.
                if user.graph != self.graph:
                    # This is a nested graph, which needs to be deleted.
                    # If we do not do this, we will raise on attempting to remove this.
                    # As we only get here during restoration cleanup, this is sound.
                    user_graph_nodes.extend(reversed(list(user.graph.nodes)))
            for other_graph_node in user_graph_nodes:
                other_graph_node.graph.erase_node(other_graph_node)
        self.graph.erase_node(node)
        self.input_name_to_proxy.pop(node.name, None)

    # when before=True, we will insert this input before the most recent
    # inserted proxy.  This is a hack to get around an ordering problem,
    # where we first insert a tensor argument, and then insert bindings
    # for SymInts that may occur in the tensor argument.
    # Remove this if https://github.com/pytorch/pytorch/issues/99007 gets
    # fixed.
    def create_graph_input(
        self, name, type_expr, example_value, before=False, source=None
    ):
        log.debug(
            "create_graph_input %s %s %s at debug_level %s before=%s",
            name,
            source.name() if source is not None else "(none)",
            example_value,
            self.debug_level,
            before,
        )
        if source is None:
            assert (
                self.parent is not None
            ), f"you are required to provide a source for inputs {name} example_val {example_value} on the root tracer"

        # Note [Export inputs must be explicitly passed in]
        # In eager, we are generally OK with adding graph inputs whenever we
        # want, because we take care of writing the bytecode that knows how
        # to source all the inputs.
        #
        # In export, this is bad, because you want a self-contained export
        # object which only depends on the inputs you explicitly passed to it.
        # So we are a bit more strict about what sources can become inputs
        # in export
        if self.is_export and self.parent is None:
            if not is_from_local_source(source, only_allow_input=True):
                self.output_graph.source_to_user_stacks.setdefault(source, []).append(
                    TracingContext.extract_stack()
                )

        # unique
        if name in self.input_name_to_proxy:
            for i in itertools.count():
                candidate_name = f"{name}_{i}"
                if candidate_name not in self.input_name_to_proxy:
                    name = candidate_name
                    break

        if self.input_name_to_proxy:
            prev_name = next(reversed(self.input_name_to_proxy))
            node = self.input_name_to_proxy[prev_name].node
            if before:
                ctx = self.graph.inserting_before(node)
            else:
                ctx = self.graph.inserting_after(node)
        else:
            ctx = self.graph.inserting_before(None)
        with ctx:
            proxy = self.create_proxy("placeholder", name, (), {}, type_expr=type_expr)
            set_example_value(proxy.node, example_value)
            if self.input_name_to_proxy and before:
                k, v = self.input_name_to_proxy.popitem()
                self.input_name_to_proxy[name] = proxy
                self.input_name_to_proxy[k] = v
            else:
                self.input_name_to_proxy[name] = proxy

            # NOTE: [Auto lift basic free symbols when create_graph_input]
            # Whenever we call create_graph_input, we try to also lift the basic symbols in example values
            # as graph input.
            # This applies to both top-level graph and subgraphs in higher order ops.
            # It has several cases:
            #  1. When create_graph_input for a tensor that has symbolic shapes,
            #     we look for basic symbols in its size and stride, we check if the symbol is bound
            #     in current graph (i.e. bound_symbols), it it's not bound, we'll create a placeholder
            #     for it then recursively check its parent, creates ph if not bound.
            #     Every tracer maintains a mapping (i.e. lifted_freevars)
            #     that maps from parent proxy to proxy in current tracer for the symbol.
            #  2. When create_graph_input for a tensor with unbacked symbolic shapes,
            #     Backed symbols all come from inputs's symbolic shape. But unbacked symbols
            #     can be created while tracing. So we use track_unbacked_symbols will intercept
            #     at wrap_fx_proxy, and try to bind the unbacked symbols immediately after they're
            #     created.
            #  3. subgraph will also lifted basic symbols in compound exprs of tensor shape.
            #     For example, if an input to subgraph takes size [s1+s2//8], we'll look for the
            #     the free symbols in the sizes and lift as inputs similar to 1 in _lift_symbols_in_symint)
            #  4. When create_graph_input for a SymInt, if the symint is a basic symbol, we'll track it
            #     in bound_symbols so that we don't lift the same basic symbol twice. When the symint is a
            #     compound expr, we'll just create the proxy for the compouned expr but not lift its basic symbols.
            # Also see NOTE: [Export inputs must be explicitly passed in]
            is_strict_export = self.is_export
            is_non_strict_export = torch.compiler.is_compiling()
            if (
                not is_strict_export
                and not is_non_strict_export
                and isinstance(example_value, torch.Tensor)
            ):
                self._lift_basic_symbols(example_value, source)

            # Bound the symbol to ph if example_value is a SymInt with basic symbol.
            if isinstance(example_value, torch.SymInt) and isinstance(
                example_value.node.expr, sympy.Symbol
            ):
                self.bound_symbols[example_value.node.expr] = proxy
            return proxy

    # See NOTE: [Nested SubgraphTracer and free_variable handling] for more details
    def lift_tracked_freevar_to_input(self, proxy):
        # You're doing something wrong if we are the root SubgraphTracer because
        # Dynamo adds tensors to graph inputs before creating a proxy for them.
        assert (
            self.parent is not None
        ), "lift_tracked_freevar_to_input should not be called on root SubgraphTracer"

        example_value = proxy.node.meta["example_value"]

        # To avoid lifting the same symbol twice, we check whether basic symbols has been tracked.
        # For example, the basic symbols may have already been lifted for current subgraph when
        # we automatically lift basic symbols in the sizes/strides of a tensor t.
        # Suppose parent graph calls sz = t.size()[0], it creates
        # a proxy in parent and the subgraph accesses sz via closure. sz's proxy is not tracked
        # in current sub-tracer so we may lift the same symbol twice.
        if (
            isinstance(example_value, torch.SymInt)
            and example_value.node.expr in self.bound_symbols
        ):
            return self.bound_symbols[example_value.node.expr]

        # Proxys are associated with VariableTracker.
        # It is possible that we've already lifted the Proxy to be an input.
        # If that is the case, just return the already lifted Proxy.
        if proxy in self.lifted_freevars:
            return self.lifted_freevars[proxy]

        # We first lift proxy to parent's graph then lift to current grpah's input
        # so that when we bind symints of the sizes in current graph, those symints
        # would already be lifted as inputs to parent graph.
        if proxy.tracer != self.parent:
            self.parent.lift_tracked_freevar_to_input(proxy)

        example_value = proxy.node.meta["example_value"]
        new_proxy = self.create_graph_input(
            proxy.node.name, type(example_value), example_value
        )
        self.lifted_freevars[proxy] = new_proxy
        return new_proxy

    def maybe_lift_tracked_freevar_to_input(self, arg):
        """
        If arg is a free variable, then lift it to be an input.
        Returns the new lifted arg (if arg was a freevar), else the
        original arg.
        """
        if not isinstance(arg, torch.fx.Proxy):
            # Note: arg can be a python built-in slice type e.g.
            # x[:max_seq] is represented as get_item(t, (slice(None, max_seq, None)))
            # we need to also look into the slice variable itself to lift the
            # proxies there.
            if isinstance(arg, slice):
                return slice(
                    *(
                        self.maybe_lift_tracked_freevar_to_input(sub_arg)
                        for sub_arg in (arg.start, arg.stop, arg.step)
                    )
                )
            else:
                return arg
        elif arg.tracer == self:
            return arg
        return self.lift_tracked_freevar_to_input(arg)

    # See NOTE: [Auto lift basic free symbols when create_graph_input] for overall design
    # You MUST call this API every time when creating a proxy in wrap_fx_proxy for a call
    # that produced unbacked symints or tensors with unbacked symint shapes.
    # This function is used to track the unbacked symints with its proxies created during
    # dynamo tracing so that subgraph knows how to bind a symbol input with parent's proxy.
    # LazyProxy are created for tensor shapes that're unbacked so that we don't create proxies
    # for symbols that're not going to be used.
    def track_unbacked_symbols(
        self, example_value, e_proxy: Union[LazyProxy, torch.fx.Proxy]
    ):
        # When binding the symbols in an exmaple_value, we bind the symbols
        # to the proxy's associatied Tracer instead of current tracer.
        # This is because:
        # 1. We may be calling wrap_tensors during speculate_subgraph because
        # the variables are lazily realized. The proxy are top-level phs but
        # current tracer is a subtracer.
        # 2. For autograd.Function, we trace the backward graph with a new tracer
        # whose parent is the forward tracer, but we're using all the proxies created
        # in forward tracer to trace the backward.
        # For example, forward calls save_for_backward for a input tensor t.
        # Backward calls t.tolist(). In this case, all the proxies that backward tracer
        # sees are from parent tracer (i.e. the forward tracer). (e.g. t[0].item())
        # See test_validate_outputs_unbacked for repro on 2.
        tracer = e_proxy.tracer
        assert isinstance(tracer, SubgraphTracer)

        def need_bind(s) -> bool:
            from torch.fx.experimental.symbolic_shapes import is_symbolic

            return (
                is_symbolic(s)
                and isinstance(s.node.expr, sympy.Symbol)
                and s.node.shape_env.is_unbacked_symint(s.node.expr)
                and s.node.expr not in self.bound_symbols
            )

        def _proxy_with_example_value(example_value, *args, **kwargs):
            proxy = tracer.create_proxy(*args, **kwargs)
            set_example_value(proxy.node, example_value)
            return proxy

        if isinstance(example_value, torch.Tensor):
            for i, s in enumerate(example_value.size()):
                if need_bind(s):
                    log.debug(
                        "_track_unbacked_symbols %s for %s.size()[%s] at debug_level %s",
                        s,
                        e_proxy,
                        i,
                        tracer.debug_level,
                    )
                    lazy_proxy = LazyProxy(
                        tracer,
                        _proxy_with_example_value,
                        s,
                        "call_function",
                        torch.ops.aten.sym_size.int,
                        (e_proxy, i),
                        {},
                        type_expr=type(s),
                    )
                    self.track_unbacked_symbols(s, lazy_proxy)

            if example_value.layout is torch.strided:
                for i, s in enumerate(example_value.stride()):
                    if need_bind(s):
                        log.debug(
                            "_track_unbacked_symbols %s for %s.stride()[%s] at debug_level %s",
                            s,
                            e_proxy,
                            i,
                            tracer.debug_level,
                        )
                        lazy_proxy = LazyProxy(
                            tracer,
                            _proxy_with_example_value,
                            s,
                            "call_function",
                            torch.ops.aten.sym_stride.int,
                            (e_proxy, i),
                            {},
                            type_expr=type(s),
                        )
                        self.track_unbacked_symbols(s, lazy_proxy)

            elif example_value.layout is torch.sparse_coo:
                self.track_unbacked_symbols(example_value._indices(), e_proxy)
                self.track_unbacked_symbols(example_value._values(), e_proxy)
            elif example_value.layout in {torch.sparse_csr, torch.sparse_bsr}:
                self.track_unbacked_symbols(example_value.crow_indices(), e_proxy)
                self.track_unbacked_symbols(example_value.col_indices(), e_proxy)
            elif example_value.layout in {torch.sparse_csc, torch.sparse_bsc}:
                self.track_unbacked_symbols(example_value.ccol_indices(), e_proxy)
                self.track_unbacked_symbols(example_value.row_indices(), e_proxy)
            if is_traceable_wrapper_subclass(example_value):
                attrs, ctx = example_value.__tensor_flatten__()
                for attr in attrs:
                    inner_t = getattr(example_value, attr)
                    self.track_unbacked_symbols(inner_t, getattr(e_proxy, attr))
        elif isinstance(example_value, torch.SymInt):
            # Only bind unbacked symbols. backed symbols are lifted as inputs.
            if need_bind(example_value):
                expr = example_value.node.expr
                tracer.bound_symbols[expr] = e_proxy

    # See Note [Auto lift basic free symbols when create_graph_input]
    def _lift_basic_symbols(
        self, example_value: Union[torch.SymInt, torch.Tensor], src: Optional[Source]
    ):
        # The before arg is for inserting symints in the sizes/strides of a tensor
        # before the tensor. This odering ensures that when we look at the tensor's
        # symbols, they're already lifted/tracked. E.g. this assumption is used
        # in insert_deferred_runtime_asserts.
        def _lift_symbols_in_symint(
            s: Union[int, torch.SymInt],
            source: Optional[Source],
            before: bool = False,
        ) -> None:
            if not is_symbolic(s):
                return

            assert isinstance(s, torch.SymInt)
            self_to_be_bound = self.lookup_unbound_symbols(s)
            if len(self_to_be_bound) == 0:
                return

            # For subgraph
            if self.parent is not None:
                # Recursively lift symbols in symint until top-level.
                self.parent._lift_basic_symbols(s, source)
                for s0 in self_to_be_bound:
                    parent_proxy = self.parent.bound_symbols[s0]
                    example_val = parent_proxy.node.meta["example_value"]
                    assert isinstance(example_val, torch.SymInt)
                    ph = self.create_graph_input(
                        str(s0),
                        type(example_val),
                        example_val,
                        before=before,
                        source=source,
                    )
                    log.debug(
                        "_lift_symbols_in_symint %s from %s at debug_level %s",
                        s0,
                        source.name() if source is not None else "subgraph inputs",
                        self.debug_level,
                    )
                    self.lifted_freevars[parent_proxy] = ph
            # For root_tracer:
            else:
                assert len(self_to_be_bound) == 1, (
                    f"For root tracer, we only expect to bind basic symbols (compound symbols "
                    f"should be cached before) but got unbound symbols {self_to_be_bound} in {s}"
                )
                assert source is not None, (
                    f"Source of '{s}' is None when lifting it to input of top-level. If it's an unbacked symbol, "
                    "this could be because it's not tracked with lazy_bind_unbacked_symbols. "
                    f"Otherwise, should provide a source when create_graph_input for `{s}` at root tracer."
                )
                s0 = next(iter(self_to_be_bound))
                ph = self.create_graph_input(
                    str(s0),
                    type(s),
                    s,
                    before=before,
                    source=source,
                )
                log.debug(
                    "_lift_symbols_in_symint %s from %s at debug_level %s",
                    s,
                    source.name() if source is not None else "subgraph inputs",
                    self.debug_level,
                )
                ph.node.meta["grapharg"] = GraphArg(
                    source,
                    s,
                    pass_arg_as_tensor=False,
                    fake_tensor=None,
                    is_tensor=False,
                )

        if isinstance(example_value, torch.Tensor):
            for i, s in enumerate(example_value.size()):
                _lift_symbols_in_symint(
                    s,
                    (
                        TensorPropertySource(src, TensorProperty.SIZE, i)
                        if src is not None
                        else None
                    ),
                    before=True,
                )
            if example_value.layout is torch.strided:
                for i, s in enumerate(example_value.stride()):
                    _lift_symbols_in_symint(
                        s,
                        (
                            TensorPropertySource(src, TensorProperty.STRIDE, i)
                            if src is not None
                            else None
                        ),
                        before=True,
                    )
                _lift_symbols_in_symint(
                    example_value.storage_offset(),
                    (
                        TensorPropertySource(src, TensorProperty.STORAGE_OFFSET)
                        if src is not None
                        else None
                    ),
                    before=True,
                )
            elif example_value.layout is torch.sparse_coo:
                self._lift_basic_symbols(example_value._indices(), src)
                self._lift_basic_symbols(example_value._values(), src)
            elif example_value.layout in {torch.sparse_csr, torch.sparse_bsr}:
                self._lift_basic_symbols(example_value.crow_indices(), src)
                self._lift_basic_symbols(example_value.col_indices(), src)
            elif example_value.layout in {torch.sparse_csc, torch.sparse_bsc}:
                self._lift_basic_symbols(example_value.ccol_indices(), src)
                self._lift_basic_symbols(example_value.row_indices(), src)
            if is_traceable_wrapper_subclass(example_value):
                attrs, ctx = example_value.__tensor_flatten__()
                for attr in attrs:
                    inner_t = getattr(example_value, attr)
                    self._lift_basic_symbols(
                        inner_t, AttrSource(src, attr) if src is not None else None
                    )
        elif isinstance(example_value, torch.SymInt):
            _lift_symbols_in_symint(
                example_value,
                src,
            )

    # Lookup the proxy in current tracer for each symbol in expressions of s,
    # See Note [Auto lift basic free symbols when create_graph_input]
    def lookup_unbound_symbols(self, s: torch.SymInt) -> list[sympy.Symbol]:
        free_symbols = s.node.expr.free_symbols
        if len(free_symbols) == 0:
            return []

        to_be_bound = []
        for s0 in free_symbols:
            if s0 not in self.bound_symbols:
                to_be_bound.append(s0)
                continue

            proxy = self.bound_symbols[s0]
            if isinstance(proxy, LazyProxy):
                proxy = proxy()
                self.bound_symbols[s0] = proxy
            assert (
                isinstance(proxy, torch.fx.Proxy) and proxy.tracer is self
            ), f"The proxy of symbol {s0} doesn't belong to current tracer."
        # Sort the symbols so that we can have a deterministic lifting order
        return sorted(to_be_bound, key=lambda s: s.name)


# NOTE: [HigherOrderOperator tracing design]
# Ignoring HigherOrderOperators for a moment,
# OutputGraph represents the graph being built by Dynamo that may be compiled
# and executed. It holds a root SubgraphTracer where the FX graph is built.
#
# HigherOrderOperators are operators that take functions as their arguments.
# When Dynamo encounters a HigherOrderOperator, then it attempts to introspect
# the function passed to it (call this the "body function"), capture it into a
# GraphModule, and rewrite the call to the HigherOrderOperator to use the
# GraphModule.
#
# The way we handle the capture of body functions is through having
# (possibly nested) SubgraphTracers, one per body function.
#
# Mechanically, we do the introspection by:
# - Creating a new SubgraphTracer via OutputGraph.subtracer
# - Executing the body function.
# This constructs the graph of the body function in the new SubgraphTracer
# while modifying the state of the OutputGraph. For example:
# - the OutputGraph can receive new GraphArgs (if we discover any new
#   untracked Tensors)
# - side effects from the body function get accumulated into
#   OutputGraph.side_effects
# - guards produced by the body function get accumulated into OutputGraph.guards
#
# The traced function has some special properties that make it easier for us
# to transform later down the line:
# - we lift all free variables to being inputs.
#
# If the introspection fails (due to the existence of graph breaks), then
# we roll back the current OutputGraph state and graph break on the
# HigherOrderOperator.<|MERGE_RESOLUTION|>--- conflicted
+++ resolved
@@ -489,14 +489,8 @@
                 unimplemented_v2(
                     gb_type="backward_state does not support export",
                     context="",
-<<<<<<< HEAD
-                    explanation="backward_state (data passed to backward hooks for compiled autograd) "
-                    "cannot be used when exporting.",
+                    explanation="Compiled autograd doesn't work with `torch.export`.",
                     hints=[*graph_break_hints.FUNDAMENTAL],
-=======
-                    explanation="Compiled autograd doesn't work with `torch.export`.",
-                    hints=[],
->>>>>>> 4860a4a3
                 )
             example_value = BackwardState()
             self.backward_state_proxy = self.root_tracer.create_graph_input(
@@ -1008,16 +1002,11 @@
             unimplemented_v2(
                 gb_type="Attempt to compile graph in a try block",
                 context="",
-<<<<<<< HEAD
-                explanation="Dynamo cannot compile with active Python blocks (i.e. with/try blocks) that cannot be restored.",
+                explanation="Dynamo cannot compile traced graphs while in a try block.",
                 hints=[
                     *graph_break_hints.FUNDAMENTAL,
                     *graph_break_hints.CAUSED_BY_EARLIER_GRAPH_BREAK,
                 ],
-=======
-                explanation="Dynamo cannot compile traced graphs while in a try block.",
-                hints=[],
->>>>>>> 4860a4a3
             )
 
         prefix_insts: list[Instruction] = []
