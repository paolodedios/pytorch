"""
Core guard system for Dynamo that detects when compiled code needs to be recompiled due to
changes in program state. Guards are conditions that must remain true for previously-compiled
code to be valid for reuse.

This module provides the infrastructure for creating, managing and checking guards, including:
- Guard creation and composition
- Guard state management and invalidation
- Guard checking and failure handling
- Utilities for guard optimization and debugging
- Integration with Dynamo's compilation caching

The guard system is critical for Dynamo's ability to efficiently reuse compiled code while
maintaining correctness by detecting when recompilation is necessary due to changes in
program state, tensor properties, or control flow.
"""

from __future__ import annotations

import ast
import builtins
import collections
import dataclasses
import enum
import functools
import importlib
import inspect
import io
import logging
import math
import pickle
import sys
import textwrap
import traceback
import types
import warnings
import weakref
from contextlib import contextmanager
from copy import deepcopy
from inspect import currentframe
from typing import Any, Callable, NoReturn, Optional, TYPE_CHECKING, Union


try:
    from typing import LiteralString
except ImportError:
    from typing_extensions import LiteralString

from typing_extensions import TypeAliasType, TypeVar
from weakref import ReferenceType

import torch
import torch.overrides
import torch.utils._device
from torch._C._dynamo.eval_frame import code_framelocals_names
from torch._C._dynamo.guards import (
    check_obj_id,
    check_type_id,
    ClosureGuardAccessor,
    CodeGuardAccessor,
    dict_version,
    DictGetItemGuardAccessor,
    DictGuardManager,
    FuncDefaultsGuardAccessor,
    FuncKwDefaultsGuardAccessor,
    GetAttrGuardAccessor,
    GetGenericDictGuardAccessor,
    GuardAccessor,
    GuardDebugInfo,
    GuardManager,
    install_no_tensor_aliasing_guard,
    install_object_aliasing_guard,
    install_storage_overlapping_guard,
    install_symbolic_shape_guard,
    LeafGuard,
    profile_guard_manager,
    RelationalGuard,
    RootGuardManager,
    TupleGetItemGuardAccessor,
    TypeDictGuardAccessor,
    TypeGuardAccessor,
    TypeMROGuardAccessor,
)
from torch._dynamo.source import (
    get_global_source_name,
    get_local_source_name,
    IndexedSource,
    is_from_flatten_script_object_source,
    is_from_local_source,
    is_from_optimizer_source,
    is_from_skip_guard_source,
    is_from_unspecialized_builtin_nn_module_source,
    TensorProperty,
    TensorPropertySource,
)
from torch._dynamo.utils import CompileEventLogger, get_metrics_context
from torch._guards import (
    CompileContext,
    CompileId,
    DuplicateInputs,
    Guard,
    GuardBuilderBase,
    GuardEnvExpr,
    GuardSource,
    Source,
    StorageOverlap,
)
from torch._inductor.utils import IndentedBuffer
from torch._logging import structured
from torch._utils_internal import justknobs_check
from torch.fx.experimental.symbolic_shapes import (
    _CppShapeGuardsHelper,
    _ShapeGuardsHelper,
    EqualityConstraint,
    is_symbolic,
    SYMPY_INTERP,
)
from torch.utils import _pytree as pytree
from torch.utils._ordered_set import OrderedSet
from torch.utils._traceback import format_frame, report_compile_source_on_error
from torch.utils.weak import TensorWeakRef

from . import config, convert_frame, exc
from .eval_frame import set_guard_error_hook
from .source import (
    AttrProxySource,
    AttrSource,
    CallFunctionNoArgsSource,
    CallMethodItemSource,
    ChainedSource,
    ClosureSource,
    CodeSource,
    ConstantSource,
    ConstDictKeySource,
    DataclassFieldsSource,
    DefaultsSource,
    DictGetItemSource,
    DictSubclassGetItemSource,
    FlattenScriptObjectSource,
    FloatTensorSource,
    FSDPNNModuleSource,
    GenericAttrSource,
    GetItemSource,
    GlobalSource,
    GlobalStateSource,
    GlobalWeakRefSource,
    GradSource,
    ListGetItemSource,
    LocalSource,
    NamedTupleFieldsSource,
    NNModuleSource,
    NonSerializableSetGetItemSource,
    NumpyTensorSource,
    OptimizerSource,
    ScriptObjectQualifiedNameSource,
    ShapeEnvSource,
    SubclassAttrListSource,
    TorchFunctionModeStackSource,
    TorchSource,
    TupleIteratorGetItemSource,
    TypeDictSource,
    TypeMROSource,
    TypeSource,
    UnspecializedBuiltinNNModuleSource,
    UnspecializedNNModuleSource,
    UnspecializedParamBufferSource,
    WeakRefCallSource,
)
from .types import (  # noqa: F401
    CacheEntry,
    DynamoFrameType,
    ExtraState,
    GuardedCode,
    GuardFail,
    GuardFilterEntry,
    GuardFn,
)
from .utils import (
    builtin_dict_keys,
    common_constant_types,
    dataclass_fields,
    dict_keys,
    get_custom_getattr,
    get_torch_function_mode_stack,
    get_torch_function_mode_stack_at,
    guard_failures,
    istype,
    key_is_id,
    key_to_id,
    normalize_range_iter,
    orig_code_map,
    tensor_always_has_static_shape,
    tuple_iterator_getitem,
    tuple_iterator_len,
    unpatched_nn_module_getattr,
    verify_guard_fn_signature,
)


guard_manager_testing_hook_fn: Optional[Callable[[Any, Any, Any], Any]] = None

try:
    import numpy as np
except ModuleNotFoundError:
    np = None  # type: ignore[assignment]


if TYPE_CHECKING:
    from collections.abc import Generator, KeysView, Sequence

    from sympy import Symbol

    from torch._C import DispatchKeySet
    from torch._dynamo.output_graph import OutputGraph, OutputGraphGuardsState

T = TypeVar("T")
log = logging.getLogger(__name__)
guards_log = torch._logging.getArtifactLogger(__name__, "guards")
recompiles_log = torch._logging.getArtifactLogger(__name__, "recompiles")
recompiles_verbose_log = torch._logging.getArtifactLogger(
    __name__, "recompiles_verbose"
)
verbose_guards_log = torch._logging.getArtifactLogger(__name__, "verbose_guards")


dunder_attrs_assumed_constants = (
    "__defaults__",
    "__kwdefaults__",
    "__code__",
    "__closure__",
    "__annotations__",
    "__func__",
    "__mro__",
)


def get_framelocals_idx(code: types.CodeType, var_name: str) -> Optional[int]:
    # Refer to index in the frame's localsplus directly.
    # NOTE: name order for a code object doesn't change.
    # NOTE: we need to find the LAST matching index because <= 3.10 contains
    # duplicate names in the case of cells: a name can be both local and cell
    # and will take up 2 slots of the frame's localsplus. The correct behavior
    # is to refer to the cell, which has a higher index.
    framelocals_names_reversed = code_framelocals_names_reversed_cached(code)
    if var_name not in framelocals_names_reversed:
        return None
    framelocals_idx = (
        len(framelocals_names_reversed) - framelocals_names_reversed.index(var_name) - 1
    )
    return framelocals_idx


class IndentedBufferWithPrefix(IndentedBuffer):
    def prefix(self) -> str:
        return "| " * (self._indent * self.tabwidth)

    def writeline(self, line: str, skip_prefix: bool = False) -> None:  # type: ignore[override]
        if skip_prefix:
            super().writeline(line)
        else:
            super().writeline("+- " + line)


class GuardManagerWrapper:
    """
    A helper class that contains the root guard manager. An instance of this
    class is stored in the Dynamo cache entry, so that the cache entry can
    access the RootGuardManager stored in the "root" attribute and directly call
    the check_nopybind from C++.
    """

    def __init__(self, root: Optional[RootGuardManager] = None) -> None:
        if root is None:
            self.root = RootGuardManager()
        else:
            self.root = root

        self.diff_guard_root: Optional[RootGuardManager] = None
        self.closure_vars: Optional[dict[str, Any]] = None
        self.args: Optional[list[str]] = None
        self.code_parts: list[str] = []
        self.verbose_code_parts: Optional[list[str]] = None
        self.global_scope: Optional[dict[str, Any]] = None
        self.guard_fail_fn: Optional[Callable[[GuardFail], None]] = None
        self.cache_entry: Optional[CacheEntry] = None
        self.extra_state: Optional[ExtraState] = None
        self.id_matched_objs: dict[str, ReferenceType[object]] = {}
        self.no_tensor_aliasing_sources: list[str] = []

        self.printed_relational_guards: set[RelationalGuard] = set()

        self.diff_guard_sources: OrderedSet[str] = OrderedSet()

    @contextmanager
    def _preserve_printed_relational_guards(self) -> Generator[None, None, None]:
        self.printed_relational_guards = set()
        try:
            yield
        finally:
            self.printed_relational_guards = set()

    # TODO: clarify what fn and attributes guard manager has to get the right things here
    def collect_diff_guard_sources(self) -> OrderedSet[str]:
        # At the time of finalize, we have only marked guard managers with
        # TENSOR_MATCH guards as diff guard managers. So, we do a tree traversal
        # and collect all the nodes in the tree (branches) that lead to tensor
        # guards.

        # After a recompilation, some of guard managers will have a fail_count >
        # 0, so we collect them as well. Later on, we accumulate the diff guard
        # sources for all the guard managers.

        def visit_dict_manager(node: DictGuardManager) -> bool:
            is_diff_guard_node = (
                node.get_source() in self.diff_guard_sources or node.fail_count() > 0
            )
            for idx, (key_mgr, val_mgr) in sorted(
                node.get_key_value_managers().items()
            ):
                is_diff_guard_node |= visit(key_mgr) | visit(val_mgr)

            if is_diff_guard_node:
                self.diff_guard_sources.add(node.get_source())

            return is_diff_guard_node

        def visit_manager(node: GuardManager) -> bool:
            assert not isinstance(node, DictGuardManager)

            is_diff_guard_node = (
                node.get_source() in self.diff_guard_sources or node.fail_count() > 0
            )
            for child_mgr in node.get_child_managers():
                is_diff_guard_node |= visit(child_mgr)

            if is_diff_guard_node:
                self.diff_guard_sources.add(node.get_source())

            return is_diff_guard_node

        def visit(node: GuardManager) -> bool:
            if node is None:
                return False
            if isinstance(node, DictGuardManager):
                return visit_dict_manager(node)
            return visit_manager(node)

        visit(self.root)

        return self.diff_guard_sources

    def finalize(self) -> None:
        if config.use_recursive_dict_tags_for_guards and justknobs_check(
            "pytorch/compiler:use_recursive_dict_tags_for_guards"
        ):
            self.find_tag_safe_roots()
        self.prepare_diff_guard_manager()

    def prepare_diff_guard_manager(self) -> None:
        self.collect_diff_guard_sources()
        self.populate_diff_guard_manager()

    def find_tag_safe_roots(self) -> None:
        """
        Identify ``tag safe nodes`` and ``tag safe roots`` within a guard tree.

        -----------------------------------------------------------------------
        tag safe node
        -----------------------------------------------------------------------
        A *tag safe node* is a ``GuardManager`` whose guarded value satisfies one
        of the following conditions:

        1. Immutable value - The value is intrinsically immutable according to
        ``is_immutable_object``. Tensors are considered immutable. To ensure
        that symbolic guards run, we also check that the GuardManager has no
        accessors.

        2. Nested tag safe dictionary - The value is a ``dict`` whose keys and
        values are all tag safe nodes  (checked recursively).  Such dictionaries
        allow entire nested structures to be skipped once their identity tag
        matches.

        3. Pure ``nn.Module`` - The value is an ``nn.Module`` whose sole
        accessor is ``GetGenericDictGuardAccessor``—i.e., it only exposes its
        ``__dict__`` and nothing else that could mutate between runs.

        For every tag safe node, verifying the identity/tag of just the top-level
        dictionary is enough to guarantee the entire subtree is unchanged, enabling
        a *fast-path* guard check.

        -----------------------------------------------------------------------
        tag safe root
        -----------------------------------------------------------------------
        A ``tag safe root`` is a tag safe node whose parent is not tag safe.
        These boundary nodes mark the points where guard evaluation can safely
        prune traversal: if a tag-safe root’s dictionary tag matches, the entire
        subtree beneath it is skipped.

        One strong requirement for tag safe root is for the guarded object to
        support weakref. Refer to more details in the Recursive dict tag
        matching note. In short, we need to save the weakref of the object on
        first invocation, and check if it is still valid in later iterations, to
        apply recursive dict tag optimizations. `dict` objects do NOT support
        weakref. Therefore, as of now, we only mark nn module related guard
        managers as tag safe roots.

        Algorithm
        ---------
        The search runs in post-order traversal

        1. Visit leaves and classify them as tag safe or not.
        2. Propagate tag-safety upward: a parent dictionary becomes tag safe only if
        all of its children are already tag-safe.
        3. Propagate tag-safe-rootness upward: if the whole subtree is tag safe,
        the current node becomes the new tag safe root, otherwise propagate the
        subtree tag safe roots.
        4. Collect every tag safe node and, by inspecting parent tags, label the
        subset that are tag safe roots.
        """

        def check_tag_safety(
            node: GuardManager, accepted_accessors: tuple[type[GuardAccessor], ...]
        ) -> bool:
            accessors = node.get_accessors()
            child_mgrs = node.get_child_managers()
            return all(
                isinstance(accessor, accepted_accessors) and mgr.is_tag_safe()
                for accessor, mgr in zip(accessors, child_mgrs)
            )

        def visit_dict_manager(node: DictGuardManager) -> list[GuardManager]:
            # Just recurse through the key and value dict managers and check if
            # all of them are tag safe nodes.
            assert issubclass(node.get_type_of_guarded_value(), dict)

            tag_safe_roots = []
            is_subtree_tag_safe = True

            # Recurse to get the tag safe roots from subtree.
            for idx, (key_mgr, val_mgr) in sorted(
                node.get_key_value_managers().items()
            ):
                if key_mgr is not None:
                    visit(key_mgr)
                if val_mgr is not None:
                    tag_safe_roots.extend(visit(val_mgr))

            for idx, (key_mgr, val_mgr) in sorted(
                node.get_key_value_managers().items()
            ):
                if key_mgr:
                    is_subtree_tag_safe &= key_mgr.is_tag_safe()

                if val_mgr:
                    is_subtree_tag_safe &= val_mgr.is_tag_safe()

            if is_subtree_tag_safe:
                node.mark_tag_safe()
            return tag_safe_roots

        def visit_manager(node: GuardManager) -> list[GuardManager]:
            assert not isinstance(node, DictGuardManager)

            # Collect the subtree tag safe roots
            tag_safe_roots = []
            for child_mgr in node.get_child_managers():
                tag_safe_roots.extend(visit(child_mgr))

            if node.is_guarded_value_immutable():
                # If the node guards a tensor, mark it tag safe only if there
                # are no accessors. Presence of accessors means presence of
                # symbolic shape guards.
                if issubclass(node.get_type_of_guarded_value(), torch.Tensor):
                    if node.has_no_accessors() and not node.has_object_aliasing_guard():
                        node.mark_tag_safe()
                else:
                    node.mark_tag_safe()
            elif issubclass(node.get_type_of_guarded_value(), dict):
                accessors = node.get_accessors()
                child_mgrs = node.get_child_managers()
                is_subtree_tag_safe = all(
                    isinstance(accessor, DictGetItemGuardAccessor) and mgr.is_tag_safe()
                    for accessor, mgr in zip(accessors, child_mgrs)
                )
                if is_subtree_tag_safe:
                    node.mark_tag_safe()
            elif issubclass(node.get_type_of_guarded_value(), torch.nn.Module):
                is_subtree_tag_safe = check_tag_safety(
                    node, (GetGenericDictGuardAccessor, TypeGuardAccessor)
                )
                if is_subtree_tag_safe:
                    node.mark_tag_safe()
                    # Return the current node as tag safe root, discarding the
                    # subtree tag safe roots.
                    return [
                        node,
                    ]
            elif (
                node.get_type_of_guarded_value()
                in (
                    types.FunctionType,
                    types.MethodType,
                    staticmethod,
                    classmethod,
                )
                and config.assume_dunder_attributes_remain_unchanged
            ):
                # Assumption: callers will not reassignthe attributes
                #   func.__code__, func.__closure__, func.__defaults__, or func.__kwdefaults__.
                # Mutating the objects those attributes point to is fine;
                # rebinding the attribute itself is not.
                # Example ─ allowed:   foo.__defaults__[0].bar = 99
                #          forbidden: foo.__defaults__ = (3, 4)
                is_subtree_tag_safe = check_tag_safety(
                    node,
                    (
                        CodeGuardAccessor,
                        ClosureGuardAccessor,
                        FuncDefaultsGuardAccessor,
                        FuncKwDefaultsGuardAccessor,
                        GetAttrGuardAccessor,
                    ),
                )

                for accessor in node.get_accessors():
                    if isinstance(accessor, GetAttrGuardAccessor):
                        is_subtree_tag_safe &= (
                            accessor.get_attr_name() in dunder_attrs_assumed_constants
                        )

                if is_subtree_tag_safe:
                    node.mark_tag_safe()
            elif issubclass(node.get_type_of_guarded_value(), types.CellType):
                is_subtree_tag_safe = check_tag_safety(node, (GetAttrGuardAccessor,))

                is_subtree_tag_safe &= all(
                    isinstance(accessor, GetAttrGuardAccessor)
                    and accessor.get_attr_name() == "cell_contents"
                    for accessor in node.get_accessors()
                )
                if is_subtree_tag_safe:
                    node.mark_tag_safe()
            elif (
                issubclass(node.get_type_of_guarded_value(), tuple)
                and node.get_source().endswith(dunder_attrs_assumed_constants)
                and config.assume_dunder_attributes_remain_unchanged
            ):
                # We trust tuples obtained from a function’s __closure__ or
                # __defaults__. Any *other* tuple-valued attribute can be
                # silently replaced—for example:
                #
                #     foo.bar = (1, 2)      # original
                #     foo.bar = (3, 4)      # rebinding that our dict-tag optimisation won’t see
                #
                # Therefore only tuples from __closure__ / __defaults__ participate in the
                # recursive-dict-tag optimization; all others are ignored.
                is_subtree_tag_safe = check_tag_safety(
                    node, (TupleGetItemGuardAccessor,)
                )
                if is_subtree_tag_safe:
                    node.mark_tag_safe()
            elif issubclass(node.get_type_of_guarded_value(), type):
                is_subtree_tag_safe = check_tag_safety(
                    node, (TypeDictGuardAccessor, TypeMROGuardAccessor)
                )
                if is_subtree_tag_safe:
                    node.mark_tag_safe()

            return tag_safe_roots

        def visit(node: GuardManager) -> list[GuardManager]:
            if node is None:
                return []
            if isinstance(node, DictGuardManager):
                return visit_dict_manager(node)
            return visit_manager(node)

        tag_safe_roots = visit(self.root)
        for node in tag_safe_roots:
            if issubclass(node.get_type_of_guarded_value(), torch.nn.Module):
                node.mark_tag_safe_root()

    def populate_diff_guard_manager(self) -> None:
        self.diff_guard_root = self.clone_with_chosen_sources(self.diff_guard_sources)

        # Ensure that that C++ side points to the updated diff guard manager.
        # When a new GuardManagerWrapper is created, it does not have a
        # cache_entry attribute, so it relies on the CacheEntry constructor to
        # set the diff_guard_root in C++.  But once it is saved in the Dynamo
        # cache, C++ side adds a cache_entry attribute. On recompiles, this
        # cache_entry is visible, so we update the C++ side to point to the
        # update guard manager.
        if self.cache_entry:
            self.cache_entry.update_diff_guard_root_manager()

    def clone_with_chosen_sources(
        self, chosen_sources: OrderedSet[str]
    ) -> RootGuardManager:
        def filter_fn(node_mgr: GuardManager) -> bool:
            return node_mgr.get_source() in chosen_sources

        return self.root.clone_manager(filter_fn)

    def get_guard_lines(self, guard: LeafGuard) -> list[str]:
        guard_name = guard.__class__.__name__
        parts = guard.verbose_code_parts()
        parts = [guard_name + ": " + part for part in parts]
        return parts

    def get_manager_line(
        self, guard_manager: GuardManager, accessor_str: Optional[str] = None
    ) -> str:
        source = guard_manager.get_source()
        t = guard_manager.__class__.__name__
        s = t + ": source=" + source
        if accessor_str:
            s += ", " + accessor_str
        s += f", type={guard_manager.get_type_of_guarded_value()}"
        s += f", tag_safe=({guard_manager.is_tag_safe()}, {guard_manager.is_tag_safe_root()})"
        return s

    def construct_dict_manager_string(
        self, mgr: DictGuardManager, body: IndentedBufferWithPrefix
    ) -> None:
        for idx, (key_mgr, val_mgr) in sorted(mgr.get_key_value_managers().items()):
            body.writeline(f"KeyValueManager pair at index={idx}")
            with body.indent():
                if key_mgr:
                    body.writeline(f"KeyManager: {self.get_manager_line(key_mgr)}")
                    self.construct_manager_string(key_mgr, body)

                if val_mgr:
                    body.writeline(f"ValueManager: {self.get_manager_line(val_mgr)}")
                    self.construct_manager_string(val_mgr, body)

    def construct_manager_string(
        self, mgr: GuardManager, body: IndentedBufferWithPrefix
    ) -> None:
        with body.indent():
            for guard in mgr.get_leaf_guards():
                if isinstance(guard, RelationalGuard):
                    if guard not in self.printed_relational_guards:
                        self.printed_relational_guards.add(guard)
                        body.writelines(self.get_guard_lines(guard))
                    else:
                        body.writelines(
                            [
                                guard.__class__.__name__,
                            ]
                        )
                else:
                    body.writelines(self.get_guard_lines(guard))

            # This works for both DictGuardManager and SubclassedDictGuardManager
            if isinstance(mgr, DictGuardManager):
                self.construct_dict_manager_string(mgr, body)

            # General case of GuardManager/RootGuardManager
            for accessor, child_mgr in zip(
                mgr.get_accessors(), mgr.get_child_managers()
            ):
                body.writeline(
                    self.get_manager_line(child_mgr, f"accessed_by={accessor.repr()}")
                )
                self.construct_manager_string(child_mgr, body)

    def __str__(self) -> str:
        with self._preserve_printed_relational_guards():
            body = IndentedBufferWithPrefix()
            body.tabwidth = 1
            body.writeline("", skip_prefix=True)
            body.writeline("TREE_GUARD_MANAGER:", skip_prefix=True)
            body.writeline("RootGuardManager")
            self.construct_manager_string(self.root, body)
            if hasattr(self.root, "get_epilogue_lambda_guards"):
                for guard in self.root.get_epilogue_lambda_guards():
                    body.writelines(self.get_guard_lines(guard))
            return body.getvalue()

    def check(self, x: Any) -> bool:
        # Only needed for debugging purposes.
        return self.root.check(x)

    def check_verbose(self, x: Any) -> GuardDebugInfo:
        # Only needed for debugging purposes.
        return self.root.check_verbose(x)

    def populate_code_parts_for_debugging(self) -> None:
        # This should be called when the guard manager is fully populated
        relational_guards_seen = set()

        def get_code_parts(leaf_guard: LeafGuard) -> list[str]:
            code_parts = []
            for verbose_code_part in leaf_guard.verbose_code_parts():
                code_part = verbose_code_part.split("#")[0].rstrip()
                code_parts.append(code_part)
            return code_parts

        def visit(mgr: GuardManager) -> None:
            nonlocal relational_guards_seen
            for guard in mgr.get_leaf_guards():
                if isinstance(guard, RelationalGuard):
                    if guard not in relational_guards_seen:
                        self.code_parts.extend(get_code_parts(guard))
                        relational_guards_seen.add(guard)
                else:
                    self.code_parts.extend(get_code_parts(guard))

            for child_mgr in mgr.get_child_managers():
                visit(child_mgr)

        visit(self.root)


def from_numpy(a: Any) -> torch.Tensor:
    # If not numpy array, piggy back on e.g. tensor guards to check type
    # Re-enable torch function since we disable it on leaf guards
    # we need it to properly construct the tensor if a default device is set
    with torch.overrides._enable_torch_function():
        return torch.as_tensor(a) if isinstance(a, (np.generic, np.ndarray)) else a


# For user stack printing
@functools.cache
def uninteresting_files() -> set[str]:
    import torch._dynamo.external_utils
    import torch._dynamo.polyfills

    mods = [torch._dynamo.external_utils, torch._dynamo.polyfills]

    from torch._dynamo.polyfills.loader import POLYFILLED_MODULES

    mods.extend(POLYFILLED_MODULES)

    return {inspect.getfile(m) for m in mods}


_CLOSURE_VARS: Optional[dict[str, object]] = None


def _get_closure_vars() -> dict[str, object]:
    global _CLOSURE_VARS
    if _CLOSURE_VARS is None:
        _CLOSURE_VARS = {
            "___check_type_id": check_type_id,
            "___check_obj_id": check_obj_id,
            "___odict_getitem": collections.OrderedDict.__getitem__,
            "___key_to_id": key_to_id,
            "___dict_version": dict_version,
            "___dict_contains": lambda a, b: dict.__contains__(b, a),
            "___tuple_iterator_len": tuple_iterator_len,
            "___normalize_range_iter": normalize_range_iter,
            "___tuple_iterator_getitem": tuple_iterator_getitem,
            "___dataclass_fields": dataclass_fields,
            "___namedtuple_fields": lambda x: x._fields,
            "___get_torch_function_mode_stack_at": get_torch_function_mode_stack_at,
            "__math_isnan": math.isnan,
            "__numpy_isnan": None if np is None else np.isnan,
            "inf": float("inf"),
            "__load_module": importlib.import_module,
            "utils_device": torch.utils._device,
            "device": torch.device,
            "___from_numpy": from_numpy,
            "___as_tensor": torch._as_tensor_fullprec,
            "torch": torch,
            "inspect": inspect,
        }
    return _CLOSURE_VARS


def _ast_unparse(node: ast.AST) -> str:
    return ast.unparse(node).replace("\n", "")


strip_function_call = torch._C._dynamo.strip_function_call


def get_verbose_code_part(code_part: str, guard: Optional[Guard]) -> str:
    extra = ""
    if guard is not None:
        if guard.user_stack:
            for fs in reversed(guard.user_stack):
                if fs.filename not in uninteresting_files():
                    extra = f"  # {format_frame(fs, line=True)}"
                    if len(extra) > 1024:
                        # For fx graphs, the line can be very long in case of
                        # torch.stack ops, where many inputs are set to None
                        # after the operation.  This increases the size of the
                        # guards log file.  In such cases, do not print the line
                        # contents.
                        extra = f"  # {format_frame(fs)}"
                    break
        elif guard.stack:
            summary = guard.stack.summary()
            if len(summary) > 0:
                extra = f"  # {format_frame(summary[-1])}"
            else:
                extra = "  # <unknown>"
    return f"{code_part:<60}{extra}"


def get_verbose_code_parts(
    code_parts: Union[str, list[str]],
    guard: Optional[Guard],
    recompile_hint: Optional[str] = None,
) -> list[str]:
    if not isinstance(code_parts, list):
        code_parts = [code_parts]

    verbose_code_parts = [
        get_verbose_code_part(code_part, guard) for code_part in code_parts
    ]
    if recompile_hint:
        verbose_code_parts = [
            f"{part} (HINT: {recompile_hint})" for part in verbose_code_parts
        ]

    return verbose_code_parts


def convert_int_to_concrete_values(dim: Any) -> Optional[int]:
    if dim is None:
        return None
    if not is_symbolic(dim):
        return dim
    else:
        assert isinstance(dim, torch.SymInt)
        return dim.node.maybe_as_int()


def convert_to_concrete_values(size_or_stride: list[Any]) -> list[Optional[int]]:
    return [convert_int_to_concrete_values(dim) for dim in size_or_stride]


def get_tensor_guard_code_part(
    value: torch.Tensor,
    name: str,
    sizes: list[Optional[int]],
    strides: list[Optional[int]],
    pytype: type,
    dispatch_keys: DispatchKeySet,
) -> str:
    dispatch_key = (
        dispatch_keys | torch._C._dispatch_tls_local_include_set()
    ) - torch._C._dispatch_tls_local_exclude_set()
    dtype = value.dtype
    device_index = value.device.index
    requires_grad = value.requires_grad
    guard_str = (
        f"check_tensor({name}, {pytype.__qualname__}, {dispatch_key}, {dtype}, "
        f"device={device_index}, requires_grad={requires_grad}, size={sizes}, stride={strides})"
    )
    return guard_str


def get_key_index(dct: dict[Any, Any], key: Any) -> int:
    # Ensure that we call dict.keys and not value.keys (which can call
    # overridden keys method). In the C++ guards, we relied on PyDict_Next
    # to traverse the dictionary, which uses the internal data structure and
    # does not call the overridden keys method.
    return list(builtin_dict_keys(dct)).index(key)


def get_key_index_source(source: Any, index: Any) -> str:
    return f"list(dict.keys({source}))[{index}]"


def raise_local_type_error(obj: Any) -> NoReturn:
    raise TypeError(
        f"Type {type(obj)} for object {obj} cannot be saved "
        + "into torch.compile() package since it's defined in local scope. "
        + "Please define the class at global scope (top level of a module)."
    )


def should_optimize_getattr_on_nn_module(value: Any) -> bool:
    # If inline_inbuilt_nn_modules flag is True, Dynamo has already traced
    # through the __getattr__, and therefore it is always safe to optimize
    # getattr on nn modules.
    return isinstance(value, torch.nn.Module) and (
        config.inline_inbuilt_nn_modules
        or get_custom_getattr(value) is unpatched_nn_module_getattr
    )


@dataclasses.dataclass(frozen=True)
class NNModuleAttrAccessorInfo:
    # Represents where is the attr name is present in the nn module attribute
    # access

    # Tells that the attribute can be accessed via __dict__
    present_in_generic_dict: bool = False

    # Either the actual name or _parameters/_buffers/_modules
    l1_key: Optional[str] = None

    # Actual parameter/buffer/submodule name
    l2_key: Optional[str] = None


def getitem_on_dict_manager(
    source: Union[DictGetItemSource, DictSubclassGetItemSource],
    base_guard_manager: DictGuardManager,
    base_example_value: Any,
    example_value: Any,
    guard_manager_enum: GuardManagerType,
) -> GuardManager:
    base_source_name = source.base.name()
    if isinstance(source.index, ConstDictKeySource):
        index = source.index.index
    else:
        assert isinstance(base_example_value, dict)
        index = get_key_index(base_example_value, source.index)

    key_source = get_key_index_source(base_source_name, index)

    # Ensure that we call dict.keys and not value.keys (which can call
    # overridden keys method). In the C++ guards, we relied on PyDict_Next
    # to traverse the dictionary, which uses the internal data structure and
    # does not call the overridden keys method.
    key_example_value = list(builtin_dict_keys(base_example_value))[index]
    if isinstance(key_example_value, (int, str)):
        value_source = f"{base_source_name}[{key_example_value!r}]"
    else:
        value_source = f"{base_source_name}[{key_source}]"
    if not isinstance(source.index, ConstDictKeySource):
        # We have to insert a key manager guard here
        # TODO - source debug string is probably wrong here.
        base_guard_manager.get_key_manager(
            index=index,
            source=key_source,
            example_value=source.index,
            guard_manager_enum=GuardManagerType.GUARD_MANAGER,
        ).add_equals_match_guard(
            source.index, [f"{key_source} == {key_example_value!r}"]
        )

    return base_guard_manager.get_value_manager(
        index=index,
        source=value_source,
        example_value=example_value,
        guard_manager_enum=guard_manager_enum,
    )


def match_on_id_for_tensor(guard: Guard) -> bool:
    source = guard.originating_source
    # For numpy tensors, always use TENSOR_MATCH because __from_numpy leads
    # to a new tensor every time and therefore id differs.
    if isinstance(source, NumpyTensorSource):
        return False

    if guard.is_specialized_nn_module():
        return True

    return source.is_dict_key() and not isinstance(source, GradSource)


# The ready to eval generated code (possibly multiple parts) for a guard, plus
# the original guard object that created it for provenance
@dataclasses.dataclass
class GuardCodeList:
    code_list: list[str]
    guard: Guard


class GuardManagerType(enum.Enum):
    GUARD_MANAGER = 1
    DICT_GUARD_MANAGER = 2


@functools.cache
def code_framelocals_names_reversed_cached(code: types.CodeType) -> list[str]:
    return list(reversed(code_framelocals_names(code)))


class GuardBuilder(GuardBuilderBase):
    def __init__(
        self,
        f_code: types.CodeType,
        id_ref: Callable[[object, str], int],
        source_ref: Callable[[Source], str],
        lookup_weakrefs: Callable[[object], Optional[weakref.ref[object]]],
        local_scope: dict[str, object],
        global_scope: dict[str, object],
        guard_manager: GuardManagerWrapper,
        check_fn_manager: CheckFunctionManager,
        save_guards: bool = False,
        runtime_global_scope: Optional[dict[str, object]] = None,
    ) -> None:
        self.f_code = f_code
        self.id_ref = id_ref
        self.source_ref = source_ref
        self.lookup_weakrefs = lookup_weakrefs
        self.scope: dict[str, dict[str, object]] = {"L": local_scope, "G": global_scope}
        self.runtime_global_scope = runtime_global_scope or global_scope
        self.scope["__builtins__"] = builtins.__dict__.copy()
        for (
            name,
            package_module,
        ) in torch.package.package_importer._package_imported_modules.items():
            name = name.replace(">", "_").replace("<", "_").replace(".", "_dot_")
            # Write the package module into the scope so that we can import it
            self.scope["__builtins__"][name] = package_module
            # Write the demangled name to the scope so that we can use it
            self.scope[name] = package_module
        self.guard_manager = guard_manager

        self.argnames: list[str] = []
        # Code is python expression strings generated for each guard
        self.code: list[GuardCodeList] = []
        # shape_env_code is only used by builder and is used for
        # shape env code.  This exists only because we need to make sure
        # shape env guards get run after tensor match guards (since the
        # tensor match guards make sure we actually have tensors)
        self.shape_env_code: list[GuardCodeList] = []

        # Collect the guard managers and debug info to insert no tensor aliasing
        # guards.
        self.no_tensor_aliasing_names: list[str] = []
        self.no_tensor_aliasing_guard_managers: list[GuardManager] = []

        self.check_fn_manager: CheckFunctionManager = check_fn_manager

        # Collect the ids of dicts which need key order guarding. source_name is
        # not sufficient because for nn modules, we can have different sources
        # to access the same object - self._module["param"] is same as
        # self.param.
        self.key_order_guarded_dict_ids = set()
        assert self.check_fn_manager.output_graph is not None
        for source in self.check_fn_manager.output_graph.guard_on_key_order:
            self.key_order_guarded_dict_ids.add(id(self.get(source.name())))

        # Keep track of weak references of objects with ID_MATCH guard. This
        # info is stored alongside optimized_code and guard_manager and is used to
        # limit the number of cache entries with same ID_MATCH'd object.
        self.id_matched_objs: dict[str, ReferenceType[object]] = {}

        # Save the guard managers to avoid repeatedly traversing sources.
        self._cached_guard_managers: dict[str, GuardManager] = {}
        self._cached_duplicate_input_guards: set[tuple[str, str]] = set()
        self.object_aliasing_guard_codes: list[tuple[str, str]] = []
        self.save_guards = save_guards
        self.guard_nn_modules = config.guard_nn_modules and justknobs_check(
            "pytorch/compiler:guard_nn_modules"
        )
        self.already_guarded_not_present_in_generic_dict: OrderedSet[
            tuple[str, str]
        ] = OrderedSet()

    def guard_on_dict_keys_and_ignore_order(
        self, example_value: dict[Any, Any], guard: Guard
    ) -> None:
        dict_mgr = self.get_guard_manager(guard)
        if isinstance(dict_mgr, DictGuardManager):
            raise NotImplementedError(
                "Not expecting a DictGuardManager. Seems like Dynamo incorrectly "
                f"added the dict to tx.output.guard_on_key_order for {guard.name}"
            )

        # Iterate over the dicts and install a dict_getitem_manager.
        dict_source = guard.originating_source.name()

        # Ensure that we call dict.keys and not value.keys (which can call
        # overridden keys method). In the C++ guards, we relied on PyDict_Next
        # to traverse the dictionary, which uses the internal data structure and
        # does not call the overridden keys method.
        for key in builtin_dict_keys(example_value):
            value = example_value[key]
            value_source = DictGetItemSource(guard.originating_source, index=key)
            guard_manager_enum = self.get_guard_manager_type(
                value_source, example_value
            )
            dict_mgr.dict_getitem_manager(
                key=key,
                source=f"{dict_source}[{key!r}]",
                example_value=value,
                guard_manager_enum=guard_manager_enum,
            )

    def guard_on_dict_keys_and_order(self, value: dict[Any, Any], guard: Guard) -> None:
        # Add key managers for the DictGuardManager. Then add either an
        # ID_MATCH or EQUALS_MATCH guard on the key.
        dict_mgr = self.get_guard_manager(guard)
        if not isinstance(dict_mgr, DictGuardManager):
            raise NotImplementedError(
                "Expecting a DictGuardManager. Seems like Dynamo forgot "
                f"to set the right guard manager enum for {guard.name}"
            )
        assert isinstance(dict_mgr, DictGuardManager)

        # Ensure that we call dict.keys and not value.keys (which can call
        # overridden keys method). In the C++ guards, we relied on PyDict_Next
        # to traverse the dictionary, which uses the internal data structure and
        # does not call the overridden keys method.
        for idx, key in enumerate(builtin_dict_keys(value)):
            key_source = get_key_index_source(guard.name, idx)
            key_manager = dict_mgr.get_key_manager(
                index=idx,
                source=key_source,
                example_value=key,
                guard_manager_enum=GuardManagerType.GUARD_MANAGER,
            )
            if key_is_id(key):
                # Install ID_MATCH guard
                id_val = self.id_ref(key, key_source)
                key_manager.add_id_match_guard(
                    id_val,
                    get_verbose_code_parts(
                        f"__check_obj_id({key_source}, {id_val})", guard
                    ),
                )
            else:
                # Install EQUALS_MATCH guard
                key_manager.add_equals_match_guard(
                    key, get_verbose_code_parts(f"{key_source} == {key!r}", guard)
                )

    @staticmethod
    def _get_generic_dict_manager_example_value(example_value: Any) -> Optional[Any]:
        # due to a bug in 3.13.0 (introduced by https://github.com/python/cpython/pull/116115,
        # reported in https://github.com/python/cpython/issues/125608,
        # fixed by https://github.com/python/cpython/pull/125611), we cannot take
        # advantage of __dict__ versions to speed up guard checks.
        if (
            config.issue_3_13_0_warning
            and sys.version_info >= (3, 13)
            and sys.version_info < (3, 13, 1)
        ):
            warnings.warn(
                "Guards may run slower on Python 3.13.0. Consider upgrading to Python 3.13.1+.",
                RuntimeWarning,
            )
            return None
        return example_value

    def getattr_on_nn_module(
        self,
        source: AttrSource,
        base_guard_manager: GuardManager,
        base_example_value: Any,
        example_value: Any,
        base_source_name: str,
        source_name: str,
        guard_manager_enum: GuardManagerType,
    ) -> GuardManager:
        """
        This tries to avoid calling the expensive nn module custom getattr method by
        checking if the attribute is accessible via __dict__. For attributes that
        are not accessible via __dict__ (like descriptors), we fallback to
        PyObject_GetAttr.

        There are two cases that we optimize for
        1) attributes present directly in __dict__, e.g training.
        2) parameters/buffers/modules - they can be accessed via _parameters,
        _buffers, _modules keys in __dict__. For example, mod.linear can be
        accessed as mod.__dict__["_parameters"]["linear"]

        The most common and expensive case for nn module guards is of type
        mod.submod1.submod2.submod3.training. We avoid the python getattr of nn
        modules by going through the __dict__.
        """

        def getitem_on_dict_mgr(
            mgr: GuardManager,
            key: Any,
            source_name: str,
            base_example_value: Any,
            example_value: Any,
            guard_manager_enum: GuardManagerType,
        ) -> GuardManager:
            if isinstance(mgr, DictGuardManager):
                # Case where the user code relies on key order, e.g.,
                # named_parameters
                index = get_key_index(base_example_value, key)

                # Install the key manager and add equals match guard
                key_source = f"list(dict.keys({source_name}))[{index!r}]"
                mgr.get_key_manager(
                    index=index,
                    source=key_source,
                    example_value=key,
                    guard_manager_enum=GuardManagerType.GUARD_MANAGER,
                ).add_equals_match_guard(key, [f"{key_source} == {key!r}"])

                # Install the value manager
                return mgr.get_value_manager(
                    index=index,
                    source=source_name,
                    example_value=example_value,
                    guard_manager_enum=guard_manager_enum,
                )
            else:
                return mgr.dict_getitem_manager(
                    key=key,
                    source=source_name,
                    example_value=example_value,
                    guard_manager_enum=guard_manager_enum,
                )

        attr_name = source.member
        mod_dict = base_example_value.__dict__

        all_class_attribute_names: set[str] = set()
        for x in inspect.getmro(base_example_value.__class__):
            all_class_attribute_names.update(x.__dict__.keys())

        accessor_info = NNModuleAttrAccessorInfo(False, None, None)

        if attr_name in mod_dict:
            accessor_info = NNModuleAttrAccessorInfo(True, attr_name, None)
        elif "_parameters" in mod_dict and attr_name in mod_dict["_parameters"]:
            accessor_info = NNModuleAttrAccessorInfo(True, "_parameters", attr_name)
        elif "_buffers" in mod_dict and attr_name in mod_dict["_buffers"]:
            accessor_info = NNModuleAttrAccessorInfo(True, "_buffers", attr_name)
        elif (
            attr_name not in all_class_attribute_names
            and "_modules" in mod_dict
            and attr_name in mod_dict["_modules"]
        ):
            # Check test_attr_precedence test - instance attributes always take precedence unless its an nn.Module.
            accessor_info = NNModuleAttrAccessorInfo(True, "_modules", attr_name)

        if not accessor_info.present_in_generic_dict:
            # The attribute can be accessed by __getattribute__ call, so rely on
            # PyObject_GetAttr
            return base_guard_manager.getattr_manager(
                attr=source.member,
                source=source_name,
                example_value=example_value,
                guard_manager_enum=guard_manager_enum,
            )
        else:
            assert accessor_info.l1_key
            l1_key = accessor_info.l1_key
            l2_key = accessor_info.l2_key

            # Set source strings for debug info
            mod_dict_source = f"{base_source_name}.__dict__"
            l1_source_name = l2_source_name = None
            l1_value = l2_value = None
            l1_guard_manager_enum = l2_guard_manager_enum = None
            if l2_key:
                l1_source = AttrSource(source.base, l1_key)
                l1_source_name = l1_source.name()
                l1_value = mod_dict[l1_key]
                # do not guard on key order for _parameters etc unless the user code
                # actually needs the key order (e.g. calling named_parameters)
                l1_guard_manager_enum = self.get_guard_manager_type(l1_source, l1_value)

                l2_source_name = source_name
                l2_value = example_value
                l2_guard_manager_enum = self.get_guard_manager_type(
                    source, example_value
                )
            else:
                l1_source_name = source_name
                l1_value = example_value
                l1_guard_manager_enum = self.get_guard_manager_type(
                    source, example_value
                )

            # Get __dict__ accessor. No need to guard on dict key order, so use base
            # Guard Manager
            mod_generic_dict_manager = base_guard_manager.get_generic_dict_manager(
                source=mod_dict_source,
                example_value=self._get_generic_dict_manager_example_value(mod_dict),
                guard_manager_enum=GuardManagerType.GUARD_MANAGER,
            )

            l1_mgr = getitem_on_dict_mgr(
                mgr=mod_generic_dict_manager,
                key=l1_key,
                source_name=l1_source_name,
                base_example_value=mod_dict,
                example_value=l1_value,
                guard_manager_enum=l1_guard_manager_enum,
            )

            if l2_key:
                assert l2_source_name is not None and l2_guard_manager_enum is not None
                return getitem_on_dict_mgr(
                    mgr=l1_mgr,
                    key=l2_key,
                    source_name=l2_source_name,
                    base_example_value=l1_value,
                    example_value=l2_value,
                    guard_manager_enum=l2_guard_manager_enum,
                )
            return l1_mgr

    def requires_key_order_guarding(self, source: Source) -> bool:
        source_name = source.name()
        if source_name == "":
            return False
        obj_id = id(self.get(source_name))
        return obj_id in self.key_order_guarded_dict_ids

    def get_guard_manager_type(
        self,
        source: Source,
        example_value: Optional[
            Union[KeysView[Any], set[Any], frozenset[Any], dict[Any, Any]]
        ],
    ) -> GuardManagerType:
        guard_manager_enum = GuardManagerType.GUARD_MANAGER
        if self.requires_key_order_guarding(source):
            # Fix this if condition
            if isinstance(example_value, dict_keys):
                guard_manager_enum = GuardManagerType.DICT_GUARD_MANAGER
            elif isinstance(example_value, (set, frozenset)):
                # we don't need to guard on key order for set/frozenset
                # but the if above will be true for these types as set is
                # implemented using a dict in Dynamo
                guard_manager_enum = GuardManagerType.GUARD_MANAGER
            else:
                assert isinstance(example_value, dict)
                guard_manager_enum = GuardManagerType.DICT_GUARD_MANAGER
        return guard_manager_enum

    def manager_guards_on_keys(self, mgr_enum: GuardManagerType) -> bool:
        return mgr_enum == GuardManagerType.DICT_GUARD_MANAGER

    def get_global_guard_manager(self) -> GuardManager:
        return self.guard_manager.root.globals_dict_manager(
            f_globals=self.runtime_global_scope,
            source="G",
            example_value=self.scope["G"],
            guard_manager_enum=GuardManagerType.GUARD_MANAGER,
        )

    def get_guard_manager_from_source(self, source: Source) -> GuardManager:
        root_guard_manager = self.guard_manager.root

        example_value = None
        source_name = source.name()

        if source_name != "" and source_name in self._cached_guard_managers:
            return self._cached_guard_managers[source_name]

        if source_name != "":
            example_value = self.get(source_name)

        guard_manager_enum = self.get_guard_manager_type(source, example_value)

        # Get base manager related information
        base_source_name = None
        base_example_value = None
        base_guard_manager = None
        base_guard_manager_enum = GuardManagerType.GUARD_MANAGER
        if isinstance(source, ChainedSource):
            base_source_name = source.base.name()
            base_example_value = self.get(base_source_name)
            base_guard_manager = self.get_guard_manager_from_source(source.base)
            base_guard_manager_enum = self.get_guard_manager_type(
                source.base, base_example_value
            )

        # Use istype instead of isinstance to check for exact type of source.
        if istype(source, LocalSource):
            framelocals_idx = get_framelocals_idx(self.f_code, source.local_name)
            assert framelocals_idx is not None
            out = root_guard_manager.framelocals_manager(
                key=(source.local_name, framelocals_idx),
                source=source_name,
                example_value=example_value,
                guard_manager_enum=guard_manager_enum,
            )
        elif istype(source, GlobalSource):
            # Global manager accepts a dict but it is not a DictGuardManager
            # because globals dict is big and we typically guard on a very
            # selected items on globals.
            out = self.get_global_guard_manager().dict_getitem_manager(
                key=source.global_name,
                source=source_name,
                example_value=example_value,
                guard_manager_enum=guard_manager_enum,
            )
        elif istype(source, GlobalWeakRefSource):
            out = self.get_global_guard_manager().global_weakref_manager(
                global_name=source.global_name,
                source=source_name,
                example_value=example_value,
                guard_manager_enum=guard_manager_enum,
            )
        elif istype(source, GlobalStateSource):
            # Don't do anything here. We guard on global state completely in
            # C++. So just return the root mgr.
            return root_guard_manager
        elif istype(source, ShapeEnvSource):
            return root_guard_manager
        elif istype(source, TypeSource):
            assert base_guard_manager  # to make mypy happy
            out = base_guard_manager.type_manager(
                source=source_name,
                example_value=example_value,
                guard_manager_enum=guard_manager_enum,
            )
        elif istype(source, TypeDictSource):
            assert base_guard_manager  # to make mypy happy
            out = base_guard_manager.type_dict_manager(
                source=source_name,
                example_value=example_value,
                guard_manager_enum=guard_manager_enum,
            )
        elif istype(source, TypeMROSource):
            assert base_guard_manager  # to make mypy happy
            out = base_guard_manager.type_mro_manager(
                source=source_name,
                example_value=example_value,
                guard_manager_enum=guard_manager_enum,
            )
        elif istype(
            source,
            (
                OptimizerSource,
                NNModuleSource,
                UnspecializedNNModuleSource,
                UnspecializedBuiltinNNModuleSource,
                FSDPNNModuleSource,
            ),
        ):
            assert base_guard_manager  # to make mypy happy
            out = base_guard_manager
        elif istype(source, TorchSource):
            out = root_guard_manager.lambda_manager(
                python_lambda=lambda _: torch,
                source=source_name,
                example_value=example_value,
                guard_manager_enum=guard_manager_enum,
            )
        elif istype(source, TorchFunctionModeStackSource):
            out = root_guard_manager.lambda_manager(
                python_lambda=lambda _: get_torch_function_mode_stack_at(
                    source._get_index()
                ),
                source=source_name,
                example_value=example_value,
                guard_manager_enum=guard_manager_enum,
            )
        elif istype(source, GradSource):
            assert base_guard_manager  # to make mypy happy
            out = base_guard_manager.grad_manager(
                source=source_name,
                example_value=example_value,
                guard_manager_enum=guard_manager_enum,
            )
        elif istype(source, GenericAttrSource):
            assert base_guard_manager  # to make mypy happy
            out = base_guard_manager.generic_getattr_manager(
                attr=source.member,
                source=source_name,
                example_value=example_value,
                guard_manager_enum=guard_manager_enum,
            )
        elif istype(source, (AttrSource, UnspecializedParamBufferSource)):
            assert base_guard_manager  # to make mypy happy
            assert isinstance(source, AttrSource)
            if should_optimize_getattr_on_nn_module(base_example_value):
                assert base_source_name
                out = self.getattr_on_nn_module(
                    source,
                    base_guard_manager,
                    base_example_value,
                    example_value,
                    base_source_name,
                    source_name,
                    guard_manager_enum,
                )
            else:
                out = base_guard_manager.getattr_manager(
                    attr=source.member,
                    source=source_name,
                    example_value=example_value,
                    guard_manager_enum=guard_manager_enum,
                )
        elif istype(source, (DictGetItemSource, DictSubclassGetItemSource)):
            assert base_guard_manager  # to make mypy happy
            assert isinstance(base_example_value, (dict, collections.OrderedDict))
            assert isinstance(source, (DictGetItemSource, DictSubclassGetItemSource))
            if isinstance(base_guard_manager, DictGuardManager):
                assert self.manager_guards_on_keys(base_guard_manager_enum)
                out = getitem_on_dict_manager(
                    source,
                    base_guard_manager,
                    base_example_value,
                    example_value,
                    guard_manager_enum,
                )
            else:
                if isinstance(source.index, ConstDictKeySource):
                    raise RuntimeError(
                        "Expecting clean index here. Likely Dynamo forgot to mark"
                        " a dict as guard_on_key_order"
                    )
                out = base_guard_manager.dict_getitem_manager(
                    key=source.index,
                    source=source_name,
                    example_value=example_value,
                    guard_manager_enum=guard_manager_enum,
                )
        elif istype(source, TensorPropertySource):
            out = getattr(
                base_guard_manager,
                f"tensor_property_{source.prop.name.lower()}_manager",
            )(
                idx=source.idx,
                source=source_name,
                example_value=example_value,
                guard_manager_enum=guard_manager_enum,
            )
        elif istype(source, IndexedSource):
            assert base_guard_manager  # to make mypy happy

            out = base_guard_manager.indexed_manager(
                idx=source.idx,
                source=source_name,
                example_value=example_value,
                guard_manager_enum=guard_manager_enum,
            )
        elif istype(source, ListGetItemSource):
            assert base_guard_manager  # to make mypy happy
            out = base_guard_manager.list_getitem_manager(
                key=source.index,
                source=source_name,
                example_value=example_value,
                guard_manager_enum=guard_manager_enum,
            )
        elif istype(source, GetItemSource):
            assert base_guard_manager  # to make mypy happy
            assert not isinstance(
                base_example_value, (dict, collections.OrderedDict)
            ), "Use DictGetItemSource"
            if isinstance(base_example_value, list) and not source.index_is_slice:
                out = base_guard_manager.list_getitem_manager(
                    key=source.index,
                    source=source_name,
                    example_value=example_value,
                    guard_manager_enum=guard_manager_enum,
                )
            elif isinstance(base_example_value, tuple) and not source.index_is_slice:
                out = base_guard_manager.tuple_getitem_manager(
                    key=source.index,
                    source=source_name,
                    example_value=example_value,
                    guard_manager_enum=guard_manager_enum,
                )
            else:
                index = source.index
                if source.index_is_slice:
                    index = source.unpack_slice()
                out = base_guard_manager.getitem_manager(
                    key=index,
                    source=source_name,
                    example_value=example_value,
                    guard_manager_enum=guard_manager_enum,
                )
        elif istype(source, DefaultsSource):
            assert base_guard_manager  # to make mypy happy
            assert base_source_name
            assert callable(base_example_value)
            if not source.is_kw:
                out = base_guard_manager.func_defaults_manager(
                    source=base_source_name,
                    example_value=base_example_value.__defaults__,
                    guard_manager_enum=GuardManagerType.GUARD_MANAGER,
                ).getitem_manager(
                    key=source.idx_key,
                    source=source_name,
                    example_value=example_value,
                    guard_manager_enum=guard_manager_enum,
                )
            else:
                # kwdefauts is a dict, so use a DictGuardManager
                kwdefaults = base_example_value.__kwdefaults__
                assert base_source_name is not None
                kw_source = base_source_name + ".__kwdefaults__"

                # kwdefaults is a dict. No need to guard on dict order.
                dict_mgr = base_guard_manager.func_kwdefaults_manager(
                    source=kw_source,
                    example_value=kwdefaults,
                    guard_manager_enum=GuardManagerType.GUARD_MANAGER,
                )
                assert not isinstance(dict_mgr, DictGuardManager)

                out = dict_mgr.dict_getitem_manager(
                    key=source.idx_key,
                    source=source_name,
                    example_value=example_value,
                    guard_manager_enum=guard_manager_enum,
                )
        elif istype(source, NumpyTensorSource):
            assert base_guard_manager  # to make mypy happy
            out = base_guard_manager.lambda_manager(
                python_lambda=from_numpy,
                source=source_name,
                example_value=example_value,
                guard_manager_enum=guard_manager_enum,
            )
        elif istype(source, SubclassAttrListSource):
            assert base_guard_manager  # to make mypy happy
            out = base_guard_manager.lambda_manager(
                python_lambda=lambda x: x.__tensor_flatten__()[0],
                source=source_name,
                example_value=example_value,
                guard_manager_enum=guard_manager_enum,
            )
        elif istype(source, FlattenScriptObjectSource):
            assert base_guard_manager  # to make mypy happy
            out = base_guard_manager.lambda_manager(
                python_lambda=lambda x: x.__obj_flatten__(),
                source=source_name,
                example_value=example_value,
                guard_manager_enum=guard_manager_enum,
            )
        elif istype(source, ScriptObjectQualifiedNameSource):
            assert base_guard_manager  # to make mypy happy
            out = base_guard_manager.lambda_manager(
                python_lambda=lambda x: x._type().qualified_name(),
                source=source_name,
                example_value=example_value,
                guard_manager_enum=guard_manager_enum,
            )
        elif istype(source, AttrProxySource):
            assert base_guard_manager  # to make mypy happy
            out = base_guard_manager.lambda_manager(
                python_lambda=lambda x: x.get_base(),
                source=source_name,
                example_value=example_value,
                guard_manager_enum=guard_manager_enum,
            )
        elif istype(source, CallMethodItemSource):
            assert base_guard_manager  # to make mypy happy
            out = base_guard_manager.lambda_manager(
                python_lambda=lambda x: x.item(),
                source=source_name,
                example_value=example_value,
                guard_manager_enum=guard_manager_enum,
            )
        elif istype(source, FloatTensorSource):
            assert base_guard_manager  # to make mypy happy
            out = base_guard_manager.lambda_manager(
                python_lambda=lambda x: torch._as_tensor_fullprec(x),
                source=source_name,
                example_value=example_value,
                guard_manager_enum=guard_manager_enum,
            )
        elif istype(source, TupleIteratorGetItemSource):
            assert base_guard_manager  # to make mypy happy
            out = base_guard_manager.tuple_iterator_getitem_manager(
                index=source.index,
                source=source_name,
                example_value=example_value,
                guard_manager_enum=guard_manager_enum,
            )
        elif isinstance(source, ConstDictKeySource):
            if not isinstance(base_guard_manager, DictGuardManager):
                raise AssertionError(
                    "ConstDictKeySource can only work on DictGuardManager"
                )
            out = base_guard_manager.get_key_manager(
                index=source.index,
                source=source_name,
                example_value=example_value,
                guard_manager_enum=guard_manager_enum,
            )
        elif istype(source, NonSerializableSetGetItemSource):
            assert base_guard_manager
            out = base_guard_manager.set_getitem_manager(
                index=source.index,
                source=source_name,
                example_value=example_value,
                guard_manager_enum=guard_manager_enum,
            )
        elif istype(source, WeakRefCallSource):
            assert base_guard_manager  # to make mypy happy
            out = base_guard_manager.weakref_call_manager(
                source=source_name,
                example_value=example_value,
                guard_manager_enum=guard_manager_enum,
            )
        elif istype(source, CallFunctionNoArgsSource):
            assert base_guard_manager  # to make mypy happy
            out = base_guard_manager.call_function_no_args_manager(
                source=source_name,
                example_value=example_value,
                guard_manager_enum=guard_manager_enum,
            )
        elif istype(source, DataclassFieldsSource):
            assert base_guard_manager
            out = base_guard_manager.lambda_manager(
                python_lambda=lambda x: dataclass_fields(x),
                source=source_name,
                example_value=example_value,
                guard_manager_enum=guard_manager_enum,
            )
        elif istype(source, NamedTupleFieldsSource):
            assert base_guard_manager
            out = base_guard_manager.lambda_manager(
                python_lambda=lambda x: x._fields,
                source=source_name,
                example_value=example_value,
                guard_manager_enum=guard_manager_enum,
            )
        elif istype(source, CodeSource):
            assert base_guard_manager  # to make mypy happy
            out = base_guard_manager.code_manager(
                source=source_name,
                example_value=example_value,
                guard_manager_enum=guard_manager_enum,
            )
        elif istype(source, ClosureSource):
            assert base_guard_manager  # to make mypy happy
            out = base_guard_manager.closure_manager(
                source=source_name,
                example_value=example_value,
                guard_manager_enum=guard_manager_enum,
            )
        else:
            raise AssertionError(
                f"missing guard manager builder {source} - {source.name()}"
            )

        self._cached_guard_managers[source.name()] = out
        return out

    def get_guard_manager(self, guard: Guard) -> GuardManager:
        return self.get_guard_manager_from_source(guard.originating_source)

    def add_python_lambda_leaf_guard_to_root(
        self,
        code_parts: list[str],
        verbose_code_parts: list[str],
        closure_vars: Optional[dict[str, object]] = None,
        is_epilogue: bool = True,
    ) -> None:
        if closure_vars is None:
            closure_vars = _get_closure_vars()
        # Adds a lambda leaf guard to the root guard manager. It wraps the
        # code_parts in a function object which is then passed on to the leaf
        # guard.
        make_guard_fn_args = ", ".join(closure_vars.keys())
        _guard_body, pycode = build_guard_function(code_parts, make_guard_fn_args)
        out: dict[str, Any] = {}
        globals_for_guard_fn = {"G": self.scope["G"]}
        guards_log.debug("Python shape guard function:\n%s", pycode)
        exec(pycode, globals_for_guard_fn, out)
        guard_fn = out["___make_guard_fn"](*closure_vars.values())

        required_locals = {}
        all_locals = self.scope["L"].keys()
        for var_name in guard_fn.__code__.co_consts:
            if isinstance(var_name, str) and var_name in all_locals:
                index = get_framelocals_idx(self.f_code, var_name)
                if index is not None:
                    required_locals[var_name] = index

        construct_partial_framelocals_dict = config.construct_partial_framelocals_dict

        if is_epilogue:
            # Epilogue guards are run after all the other guards have finished.
            # If epilogue guards contain a getattr or getitem access, one of the
            # other guards would fail preventing the epilogue guards to run.
            self.guard_manager.root.add_epilogue_lambda_guard(
                guard_fn,
                required_locals,
                construct_partial_framelocals_dict,
                verbose_code_parts,
            )
        else:
            self.guard_manager.root.add_lambda_guard(
                guard_fn,
                required_locals,
                construct_partial_framelocals_dict,
                verbose_code_parts,
            )

    # Warning: use this with care!  This lets you access what the current
    # value of the value you are guarding on is.  You probably don't want
    # to actually durably save this value though (because it's specific
    # to this frame!)  Instead, you should be reading out some property
    # (like its type) which is what you permanently install into the
    # guard code.
    def get(self, name: str, closure_vars: Optional[dict[str, Any]] = None) -> Any:
        if closure_vars is None:
            closure_vars = _get_closure_vars()
        return eval(name, self.scope, closure_vars)

    # Registers the usage of the source name referenced by the
    # string (or stored in the Guard) as being guarded upon.  It's important
    # to call this before generating some code that makes use of 'guard',
    # because without this call, we won't actually bind the variable
    # you reference in the actual guard closure (oops!)
    def arg_ref(self, guard: Union[str, Guard]) -> str:
        name: str
        if isinstance(guard, str):
            name = guard
        else:
            name = guard.name
        base = strip_function_call(name)
        if base not in self.argnames:
            is_valid = torch._C._dynamo.is_valid_var_name(base)
            if is_valid:
                if is_valid == 2:
                    log.warning("invalid var name: %s", guard)
                self.argnames.append(base)

        return name

    def _guard_on_attribute(
        self,
        guard: Guard,
        attr_name: str,
        guard_fn: Callable[[GuardBuilderBase, Guard], Any],
    ) -> None:
        if attr_name == "__code__":
            attr_source = CodeSource(guard.originating_source)
        else:
            attr_source = AttrSource(guard.originating_source, attr_name)  # type: ignore[assignment]
        # Copy the stack info
        new_guard = Guard(
            attr_source, guard_fn, stack=guard.stack, user_stack=guard.user_stack
        )
        new_guard.create(self)

    # Note: the order of the guards in this file matters since we sort guards on the same object by lineno
    def HASATTR(self, guard: Guard) -> None:
        source = guard.originating_source
        if isinstance(source, NNModuleSource):
            source = source.base
        if isinstance(source, CodeSource):
            # No need to guard that a function has a __code__ attribute
            return
        assert isinstance(source, AttrSource), f"invalid source {guard.name}"
        base_source = source.base
        base = base_source.name()
        attr = source.member

        ref = self.arg_ref(base)
        val = hasattr(self.get(base), attr)
        code = None
        if val:
            code = f"hasattr({ref}, {attr!r})"
        else:
            code = f"not hasattr({ref}, {attr!r})"
        self._set_guard_export_info(
            guard, [code], provided_guarded_object=self.get(base)
        )

        base_manager = self.get_guard_manager_from_source(base_source)
        if val:
            # Just install a getattr manager. GetAttrGuardAccessor itself
            # acts as hasattr guard.
            example_value = self.get(source.name())
            base_example_value = self.get(base)
            guard_manager_enum = self.get_guard_manager_type(source, example_value)

            # if the base value is nn.Module, check if we can speedup the
            # guard by going through __dict__ attrs.
            if should_optimize_getattr_on_nn_module(base_example_value):
                self.getattr_on_nn_module(
                    source,
                    base_manager,
                    base_example_value,
                    example_value,
                    base,
                    source.name(),
                    guard_manager_enum,
                )
            else:
                base_manager.getattr_manager(
                    attr=attr,
                    source=guard.name,
                    example_value=example_value,
                    guard_manager_enum=guard_manager_enum,
                )
        else:
            base_manager.add_no_hasattr_guard(attr, get_verbose_code_parts(code, guard))

    def NOT_PRESENT_IN_GENERIC_DICT(
        self, guard: Guard, attr: Optional[Any] = None
    ) -> None:
        assert attr is not None
        ref = self.arg_ref(guard)
        val = self.get(guard.name)

        base_manager = self.get_guard_manager(guard)

        if (ref, attr) in self.already_guarded_not_present_in_generic_dict:
            return

        mod_dict_source = f"{guard.name}.__dict__"
        mod_generic_dict_manager = base_manager.get_generic_dict_manager(
            source=mod_dict_source,
            example_value=self._get_generic_dict_manager_example_value(val.__dict__),
            guard_manager_enum=GuardManagerType.GUARD_MANAGER,
        )

        code = f"not ___dict_contains({attr!r}, {ref}.__dict__)"
        mod_generic_dict_manager.add_dict_contains_guard(
            False, attr, get_verbose_code_parts(code, guard)
        )
        self.already_guarded_not_present_in_generic_dict.add((ref, attr))

    def TYPE_MATCH(self, guard: Guard) -> None:
        # ___check_type_id is same as `id(type(x)) == y`
        value = self.get(guard.name)
        if isinstance(value, torch._subclasses.FakeTensor) and value.pytype:
            t = value.pytype
        else:
            t = type(value)

        if t.__qualname__ != t.__name__:
            # Type match guards must be local scope, this is
            # raised in self.serialize_guards
            guard._unserializable = True

        obj_id = self.id_ref(t, f"type({guard.name})")
        code = f"___check_type_id({self.arg_ref(guard)}, {obj_id})"
        self._set_guard_export_info(guard, [code])

        self.get_guard_manager(guard).add_type_match_guard(
            obj_id, get_verbose_code_parts(code, guard)
        )

    def DICT_VERSION(self, guard: Guard) -> None:
        # ___check_dict_version is same as `dict_version(x) == y`
        ref = self.arg_ref(guard)
        val = self.get(guard.name)
        version = dict_version(self.get(guard.name))
        code = f"___dict_version({ref}) == {version}"
        self._set_guard_export_info(guard, [code])

        # TODO(anijain2305) - Delete this when DictGuardManager uses tags
        # for dicts.
        self.get_guard_manager(guard).add_dict_version_guard(
            val, get_verbose_code_parts(code, guard)
        )

    def DICT_CONTAINS(self, guard: Guard, key: str, invert: bool) -> None:
        dict_ref = self.arg_ref(guard)

        maybe_not = "not " if invert else ""
        code = f"{maybe_not}___dict_contains({key!r}, {dict_ref})"
        self._set_guard_export_info(guard, [code])

        self.get_guard_manager(guard).add_dict_contains_guard(
            not invert, key, get_verbose_code_parts(code, guard)
        )

    def SET_CONTAINS(self, guard: Guard, key: Any, invert: bool) -> None:
        set_ref = self.arg_ref(guard)
        item = key
        contains = not invert  # install_dict_contains_guard inverts "contains"

        code = f"set.__contains__({set_ref}, {item!r})"

        self._set_guard_export_info(guard, [code])

        self.get_guard_manager(guard).add_set_contains_guard(
            contains, item, get_verbose_code_parts(code, guard)
        )

    def BOOL_MATCH(self, guard: Guard) -> None:
        # checks val == True or val == False
        ref = self.arg_ref(guard)
        val = self.get(guard.name)
        assert istype(val, bool)
        code = [f"{ref} == {val!r}"]
        self._set_guard_export_info(guard, code)

        if val:
            self.get_guard_manager(guard).add_true_match_guard(
                get_verbose_code_parts(code, guard)
            )
        else:
            self.get_guard_manager(guard).add_false_match_guard(
                get_verbose_code_parts(code, guard)
            )

    def NONE_MATCH(self, guard: Guard) -> None:
        # checks `val is None`
        ref = self.arg_ref(guard)
        val = self.get(guard.name)
        assert val is None
        code = [f"{ref} is None"]
        self._set_guard_export_info(guard, code)

        self.get_guard_manager(guard).add_none_match_guard(
            get_verbose_code_parts(code, guard)
        )

    def ID_MATCH(self, guard: Guard, recompile_hint: Optional[str] = None) -> None:
        return self.id_match_unchecked(guard, recompile_hint)

    def id_match_unchecked(
        self, guard: Guard, recompile_hint: Optional[str] = None
    ) -> None:
        # ___check_obj_id is same as `id(x) == y`
        if isinstance(guard.originating_source, TypeSource):
            # optional optimization to produce cleaner/faster guard code
            return self.TYPE_MATCH(
                Guard(guard.originating_source.base, GuardBuilder.TYPE_MATCH)  # type: ignore[arg-type]
            )

        ref = self.arg_ref(guard)
        val = self.get(guard.name)
        id_val = self.id_ref(val, guard.name)
        code = f"___check_obj_id({ref}, {id_val})"
        self._set_guard_export_info(guard, [code], provided_func_name="ID_MATCH")
        self.get_guard_manager(guard).add_id_match_guard(
            id_val, get_verbose_code_parts(code, guard, recompile_hint)
        )

        # Keep track of ID_MATCH'd objects. This will be used to modify the
        # cache size logic
        if isinstance(guard.originating_source, LocalSource):
            # TODO(anijain2305) - This is currently restricted to nn.Module objects
            # because many other ID_MATCH'd objects fail - like DeviceMesh.
            # Increase the scope of ID_MATCH'd objects.
            if isinstance(val, torch.nn.Module):
                local_name = guard.originating_source.local_name
                weak_id = self.lookup_weakrefs(val)
                if weak_id is not None:
                    self.id_matched_objs[local_name] = weak_id

    def NOT_NONE_MATCH(self, guard: Guard, value: Optional[Any] = None) -> None:
        ref = self.arg_ref(guard)
        val = self.get(guard.name)
        assert isinstance(val, torch.Tensor)
        code = f"{ref} is not None"
        self._set_guard_export_info(guard, [code])

        self.get_guard_manager(guard).add_not_none_guard(
            get_verbose_code_parts(code, guard)
        )

    def DISPATCH_KEY_SET_MATCH(self, guard: Guard) -> None:
        ref = self.arg_ref(guard)
        val = self.get(guard.name)
        assert isinstance(val, torch._C.DispatchKeySet)
        code_parts = f"{ref}.raw_repr() == {val!r}.raw_repr()"

        self.get_guard_manager(guard).add_dispatch_key_set_guard(
            val, get_verbose_code_parts(code_parts, guard)
        )

    def NAME_MATCH(self, guard: Guard) -> None:
        self._guard_on_attribute(guard, "__name__", GuardBuilder.EQUALS_MATCH)  # type: ignore[arg-type]

    def DUAL_LEVEL(self, guard: Guard) -> None:
        # Invalidate dual level if current dual level is different than the one
        # in the fx graph
        assert self.check_fn_manager.output_graph is not None
        dual_level = self.check_fn_manager.output_graph.dual_level
        code = [f"torch.autograd.forward_ad._current_level == {dual_level}"]
        self._set_guard_export_info(guard, code)
        self.guard_manager.root.add_dual_level_match_guard(
            dual_level, get_verbose_code_parts(code, guard)
        )

    def FUNCTORCH_STACK_MATCH(self, guard: Guard) -> None:
        # Invalidate functorch code if current level is different than
        # the one when FX graph was generated
        assert self.check_fn_manager.output_graph is not None
        cis = self.check_fn_manager.output_graph.functorch_layers
        states = [ci.get_state() for ci in cis]
        code = [f"torch._functorch.pyfunctorch.compare_functorch_state({states})"]
        self._set_guard_export_info(guard, code)

        # TODO(anijain2305) - Consider this moving this guard to C++
        compare_fn = torch._functorch.pyfunctorch.compare_functorch_state

        def fn() -> bool:
            return compare_fn(states)

        self.guard_manager.root.add_lambda_guard_no_args(
            fn, get_verbose_code_parts(code, guard)
        )

    def AUTOGRAD_SAVED_TENSORS_HOOKS(self, guard: Guard) -> None:
        get_hooks = torch._functorch._aot_autograd.utils.top_saved_tensors_hooks
        are_inline_hooks = (
            torch._functorch._aot_autograd.utils.saved_tensors_hooks_are_inlineable
        )

        def hooks_ids_fn(
            hooks: tuple[Callable[[torch.Tensor], Any], Callable[[Any], torch.Tensor]],
        ) -> Optional[tuple[int, ...]]:
            if not are_inline_hooks(hooks):
                return None

            pack_hook, unpack_hook = hooks
            return tuple(map(id, hooks))

        guard_hooks_ids = hooks_ids_fn(get_hooks())

        code = [
            f"torch._functorch.aot_autograd.utils.top_saved_tensors_hooks ids == {guard_hooks_ids}"
        ]
        self._set_guard_export_info(guard, code)

        def fn() -> bool:
            return guard_hooks_ids == hooks_ids_fn(get_hooks())

        self.guard_manager.root.add_lambda_guard_no_args(
            fn, get_verbose_code_parts(code, guard)
        )

    def TENSOR_SUBCLASS_METADATA_MATCH(self, guard: Guard) -> None:
        value = self.get(guard.name)
        original_metadata = deepcopy(self.get(guard.name).__tensor_flatten__()[1])
        if hasattr(value, "__metadata_guard__"):
            verify_guard_fn_signature(value)

            def metadata_checker(x: Any) -> bool:
                return value.__metadata_guard__(
                    original_metadata, x.__tensor_flatten__()[1]
                )

        else:

            def metadata_checker(x: Any) -> bool:
                return x.__tensor_flatten__()[1] == original_metadata

        global_name = f"___check_metadata_{id(metadata_checker)}_c{CompileContext.current_compile_id()}"
        self.get_guard_manager(guard).add_lambda_guard_no_framelocals(
            metadata_checker, get_verbose_code_parts(global_name, guard)
        )

    def EQUALS_MATCH(self, guard: Guard, recompile_hint: Optional[str] = None) -> None:
        ref = self.arg_ref(guard)
        val = self.get(guard.name)
        if np:
            np_types: tuple[type[Any], ...] = (
                np.int8,
                np.int16,
                np.int32,
                np.int64,
                np.uint8,
                np.uint16,
                np.uint32,
                np.uint64,
                np.float16,
                np.float32,
                np.float64,
            )
        else:
            np_types = ()

        ok_mutable_types = (list, set)

        ok_types = tuple(
            common_constant_types
            | {
                type,
                tuple,
                frozenset,
                slice,
                range,
                dict_keys,
                torch.Size,
                *np_types,
                *ok_mutable_types,
            }
        )

        if torch.distributed.is_available():
            from torch.distributed.device_mesh import DeviceMesh
            from torch.distributed.tensor.placement_types import (
                _StridedShard,
                Partial,
                Replicate,
                Shard,
            )

            ok_types = ok_types + (
                Shard,
                Replicate,
                Partial,
                DeviceMesh,
                _StridedShard,
            )

        from torch.export.dynamic_shapes import _IntWrapper

        ok_types = ok_types + (_IntWrapper,)

        import torch.utils._pytree as pytree

        assert istype(val, ok_types) or pytree.is_constant_class(type(val)), (
            f"Unexpected type {type(val)}"
        )

        # Special case for nan because float("nan") == float("nan") evaluates to False
        if istype(val, float) and math.isnan(val):
            code = [f"(type({ref}) is float and __math_isnan({ref}))"]
            self._set_guard_export_info(guard, code)

<<<<<<< HEAD
            self.get_guard_manager(guard).add_float_is_nan_guard(
=======
            self.get_guard_manager(guard).add_lambda_guard_no_framelocals(
                _get_closure_vars()["__math_isnan"],  # type: ignore[arg-type]
>>>>>>> 335df552
                get_verbose_code_parts(code, guard),
            )
            return

        # Python math library doesn't support complex nan, so we need to use numpy
        if istype(val, complex) and np.isnan(val):
            code = [f"(type({ref}) is complex and __numpy_isnan({ref}))"]
            self._set_guard_export_info(guard, code)

<<<<<<< HEAD
            self.get_guard_manager(guard).add_complex_is_nan_guard(
=======
            self.get_guard_manager(guard).add_lambda_guard_no_framelocals(
                _get_closure_vars()["__numpy_isnan"],  # type: ignore[arg-type]
>>>>>>> 335df552
                get_verbose_code_parts(code, guard),
            )
            return

        # Construct a debug string to put into the c++ equals match guard.
        code = [f"{ref} == {val!r}"]
        if istype(val, ok_mutable_types):
            # C++ guards perform a pointer equality check to speedup guards, but the assumption is that the object
            # is immutable. For a few corner cases like sets and lists, we make a deepcopy to purposefully fail the
            # pointer equality check.
            val = deepcopy(val)

        verbose_code_parts = get_verbose_code_parts(code, guard)
        if recompile_hint:
            verbose_code_parts = [
                f"{part} (HINT: {recompile_hint})" for part in verbose_code_parts
            ]

        self.get_guard_manager(guard).add_equals_match_guard(val, verbose_code_parts)
        self._set_guard_export_info(guard, code)
        return

    def CONSTANT_MATCH(self, guard: Guard) -> None:
        val = self.get(guard.name)
        if istype(val, bool):
            self.BOOL_MATCH(guard)
        elif val is None:
            self.NONE_MATCH(guard)
        elif istype(val, types.CodeType):
            self.ID_MATCH(guard)
        else:
            self.EQUALS_MATCH(guard)

    def NN_MODULE(self, guard: Guard) -> None:
        # don't support this in serialization because it uses unsupported ID_MATCH
        self.ID_MATCH(guard, "[inline-inbuilt-nn-modules-candidate]")
        val = self.get(guard.name)
        if hasattr(val, "training"):
            assert istype(val.training, bool)
            if not self.guard_nn_modules:
                # If guard_nn_modules is true, we will guard on the right set of guards
                self._guard_on_attribute(guard, "training", GuardBuilder.CONSTANT_MATCH)  # type: ignore[arg-type]
        else:
            exc.unimplemented_v2(
                gb_type="Attempted to guard on uninitialized nn.Module",
                context="",
                explanation="Attempted to setup an NN_MODULE guard on uninitialized "
                f"nn.Module subclass `{type(val)}`.",
                hints=[
                    "Ensure the `nn.Module` subclass instance has called `super().__init__()`.",
                ],
            )

    def FUNCTION_MATCH(self, guard: Guard) -> None:
        """things like torch.add and user defined functions"""
        # don't support this in serialization because it uses unsupported ID_MATCH
        return self.ID_MATCH(guard)

    def CLOSURE_MATCH(self, guard: Guard) -> None:
        """matches a closure by __code__ id."""
        # don't support this in serialization because it uses unsupported FUNCTION_MATCH
        val = self.get(guard.name)
        # Strictly only want user-defined functions
        if type(val) == types.FunctionType and hasattr(val, "__code__"):
            self._guard_on_attribute(guard, "__code__", GuardBuilder.HASATTR)  # type: ignore[arg-type]
            self._guard_on_attribute(guard, "__code__", GuardBuilder.FUNCTION_MATCH)  # type: ignore[arg-type]
        else:
            self.FUNCTION_MATCH(guard)

    def BUILTIN_MATCH(self, guard: Guard) -> None:
        if self.save_guards:
            # Record which builtin variables are used for pruning later.
            if isinstance(guard.originating_source, DictGetItemSource):
                self.check_fn_manager.used_builtin_vars.add(
                    guard.originating_source.index
                )
            return self.id_match_unchecked(guard)

        return self.ID_MATCH(guard)

    def SEQUENCE_LENGTH(self, guard: Guard) -> None:
        # This guard is used to check length of PySequence objects like list,
        # tuple, collections.deque etc
        ref = self.arg_ref(guard)
        value = self.get(guard.name)

        if not isinstance(value, dict):
            # C++ DICT_LENGTH checks for type
            self.TYPE_MATCH(guard)

        code = []
        if len(value) == 0:
            code.append(f"not {ref}")
        else:
            code.append(f"len({ref}) == {len(value)}")

        self._set_guard_export_info(guard, code)
        if isinstance(value, dict):
            self.get_guard_manager(guard).add_dict_length_check_guard(
                len(value), get_verbose_code_parts(code, guard)
            )
        else:
            self.get_guard_manager(guard).add_length_check_guard(
                len(value), get_verbose_code_parts(code, guard)
            )

    def TUPLE_ITERATOR_LEN(self, guard: Guard) -> None:
        ref = self.arg_ref(guard)
        value = self.get(guard.name)
        t = type(value)

        code = []
        code.append(f"___tuple_iterator_len({ref}) == {tuple_iterator_len(value)}")
        self._set_guard_export_info(guard, code)

        t = type(value)
        obj_id = self.id_ref(t, f"type({guard.name})")

        self.get_guard_manager(guard).add_tuple_iterator_length_guard(
            tuple_iterator_len(value), obj_id, get_verbose_code_parts(code, guard)
        )

    def RANGE_ITERATOR_MATCH(self, guard: Guard) -> None:
        ref = self.arg_ref(guard)
        value = self.get(guard.name)
        t = type(value)

        code = []
        normalized_range_iter = normalize_range_iter(value)
        code.append(f"___normalize_range_iter({ref}) == {normalized_range_iter}")
        self._set_guard_export_info(guard, code)

        t = type(value)
        obj_id = self.id_ref(t, f"type({guard.name})")

        start, stop, step = normalized_range_iter
        self.get_guard_manager(guard).add_range_iterator_match_guard(
            start, stop, step, obj_id, get_verbose_code_parts(code, guard)
        )

    # TODO(voz): Deduplicate w/ AOTAutograd dupe input guards
    def DUPLICATE_INPUT(self, guard: Guard, source_b: Source) -> None:
        if self.save_guards:
            if name := get_local_source_name(source_b):
                self.check_fn_manager.additional_used_local_vars.add(name)
            if name := get_global_source_name(source_b):
                self.check_fn_manager.additional_used_global_vars.add(name)

        ref_a = self.arg_ref(guard)
        ref_b = self.arg_ref(source_b.name())

        if is_from_optimizer_source(
            guard.originating_source
        ) or is_from_optimizer_source(source_b):
            return

        # Check that the guard has not been inserted already
        key = (ref_a, ref_b)
        if key in self._cached_duplicate_input_guards:
            return

        self._cached_duplicate_input_guards.add((ref_a, ref_b))
        self._cached_duplicate_input_guards.add((ref_b, ref_a))

        code = [f"{ref_b} is {ref_a}"]
        self._set_guard_export_info(guard, code)

        if config.use_lamba_guard_for_object_aliasing:
            # Save the code part so that we can install a lambda guard at the
            # end.  Read the Note - On Lambda guarding of object aliasing - to
            # get more information.
            code_part = code[0]
            verbose_code_part = get_verbose_code_parts(code_part, guard)[0]
            self.object_aliasing_guard_codes.append((code_part, verbose_code_part))
        else:
            install_object_aliasing_guard(
                self.get_guard_manager(guard),
                self.get_guard_manager_from_source(source_b),
                get_verbose_code_parts(code, guard),
            )

    def WEAKREF_ALIVE(self, guard: Guard) -> None:
        code = [f"{self.arg_ref(guard)} is not None"]

        self._set_guard_export_info(guard, code)
        self.get_guard_manager(guard).add_not_none_guard(
            get_verbose_code_parts(code, guard)
        )

    def MAPPING_KEYS_CHECK(self, guard: Guard) -> None:
        """Guard on the key order of types.MappingProxyType object"""
        ref = self.arg_ref(guard)
        value = self.get(guard.name)

        code = []
        code.append(f"list({ref}.keys()) == {list(value.keys())}")
        self._set_guard_export_info(guard, code)
        self.get_guard_manager(guard).add_mapping_keys_guard(value, code)

    def DICT_KEYS_MATCH(self, guard: Guard) -> None:
        """Insert guard to check that the keys of a dict are same"""
        ref = self.arg_ref(guard)
        value = self.get(guard.name)

        if value is torch.utils._pytree.SUPPORTED_NODES:
            # For SUPPORTED_NODES, we can guard on the dictionary version (PEP509).
            self.DICT_VERSION(guard)
            return

        self.SEQUENCE_LENGTH(guard)

        code = []
        # Ensure that we call dict.keys and not value.keys (which can call
        # overridden keys method). In the C++ guards, we relied on PyDict_Next
        # to traverse the dictionary, which uses the internal data structure and
        # does not call the overridden keys method.
        code.append(f"list(dict.keys({ref})) == {list(builtin_dict_keys(value))!r}")
        self._set_guard_export_info(guard, code)

        if self.requires_key_order_guarding(guard.originating_source):
            self.guard_on_dict_keys_and_order(value, guard)
        else:
            self.guard_on_dict_keys_and_ignore_order(value, guard)

    def EMPTY_NN_MODULE_HOOKS_DICT(self, guard: Guard) -> None:
        """Special guard to skip guards on empty hooks. This is controlled by skip_nnmodule_hook_guards"""
        if config.skip_nnmodule_hook_guards:
            # This is unsafe if you add/remove a hook on nn module variable
            return
        self.SEQUENCE_LENGTH(guard)

    def GRAD_MODE(self, guard: Guard) -> None:
        pass  # we always guard on this via GlobalStateGuard()

    def DETERMINISTIC_ALGORITHMS(self, guard: Guard) -> None:
        pass  # we always guard on this via GlobalStateGuard()

    def TORCH_FUNCTION_STATE(self, guard: Guard) -> None:
        pass  # we always guard on this via GlobalStateGuard()

    def FSDP_TRAINING_STATE(self, guard: Guard) -> None:
        pass  # we always guard on this via GlobalStateGuard()

    def DEFAULT_DEVICE(self, guard: Guard) -> None:
        """Guard on CURRENT_DEVICE per torch.utils._device"""
        assert guard.source is GuardSource.GLOBAL

        assert self.check_fn_manager.output_graph is not None
        code = [
            f"utils_device.CURRENT_DEVICE == {self.check_fn_manager.output_graph.current_device!r}"
        ]
        self._set_guard_export_info(guard, code)

        self.get_guard_manager(guard).add_default_device_guard(
            get_verbose_code_parts(code, guard)
        )

    def SHAPE_ENV(self, guard: Guard) -> None:
        from torch._dynamo.output_graph import OutputGraph

        assert guard.name == ""
        output_graph = self.check_fn_manager.output_graph
        assert output_graph is not None
        if self.check_fn_manager.shape_code_parts is not None:
            shape_code_parts = self.check_fn_manager.shape_code_parts
            python_code_parts = shape_code_parts.python_code_parts
            verbose_code_parts = shape_code_parts.verbose_code_parts
            if shape_code_parts.cpp_code_parts is not None:
                cpp_code_parts = shape_code_parts.cpp_code_parts
            python_fallback = shape_code_parts.python_fallback
        else:
            # Let's handle ShapeEnv guards.  To do this, we will resolve
            # shape variables to sources from tracked_fakes.  This must happen after
            # tensor checks.
            # NB: self.output_graph can be None in the debug_nops tests
            assert isinstance(output_graph, OutputGraph)
            fs = output_graph.tracked_fakes
            input_contexts = [a.symbolic_context for a in fs]

            def get_sources(t_id: int, dim: int) -> list[Source]:
                # Looks up base sources mapped to a tensor id and uses them to create
                # sources for the corresponding tensor dimension.
                return [
                    TensorPropertySource(source, TensorProperty.SIZE, dim)
                    for source in output_graph.tracked_fakes_id_to_source[t_id]
                ]

            assert output_graph.shape_env is not None
            if output_graph.export_constraints:
                names: dict[str, tuple[int, int]] = {}
                source_pairs: list[tuple[Source, Source]] = []
                derived_equalities: list[  # type: ignore[type-arg]
                    tuple[Source, Union[Source, Symbol], Callable]
                ] = []
                phantom_symbols: dict[str, Symbol] = {}
                relaxed_sources: set[Source] = set()
                for constraint in output_graph.export_constraints:  # type: ignore[attr-defined]
                    if constraint.t_id in output_graph.tracked_fakes_id_to_source:
                        torch.export.dynamic_shapes._process_equalities(
                            constraint,
                            get_sources,
                            output_graph.shape_env,
                            names,
                            source_pairs,
                            derived_equalities,
                            phantom_symbols,
                            relaxed_sources,
                        )
                    else:
                        log.warning("Untracked tensor used in export constraints")
                equalities_inputs = EqualityConstraint(
                    source_pairs=source_pairs,
                    derived_equalities=derived_equalities,
                    phantom_symbols=list(phantom_symbols.values()),
                    relaxed_sources=relaxed_sources,
                    warn_only=False,
                )
            else:
                equalities_inputs = None

            def _get_code_parts(langs: tuple[str, ...]) -> list[_ShapeGuardsHelper]:
                return output_graph.shape_env.produce_guards_verbose(
                    [a.fake for a in fs],  # type: ignore[misc]
                    [a.source for a in fs],
                    input_contexts=input_contexts,  # type: ignore[arg-type]
                    equalities_inputs=equalities_inputs,
                    source_ref=self.source_ref,
                    # Export keeps static.
                    ignore_static=(not output_graph.export),
                    langs=langs,
                )

            if config.enable_cpp_symbolic_shape_guards:
                try:
                    # For exporting we need the python code parts
                    python_code_parts, verbose_code_parts, cpp_code_parts = (
                        _get_code_parts(("python", "verbose_python", "cpp"))  # type: ignore[assignment]
                    )
                    python_fallback = False
                except OverflowError:
                    # Cannot use int64_t
                    python_fallback = True
                    python_code_parts, verbose_code_parts = _get_code_parts(
                        ("python", "verbose_python")
                    )
            else:
                python_fallback = True
                python_code_parts, verbose_code_parts = _get_code_parts(
                    ("python", "verbose_python")
                )

            # When exporting, we may work with the shape constraints some more in
            # postprocessing, so don't freeze yet
            if not output_graph.export:
                output_graph.shape_env.freeze()

        if self.save_guards:
            # For SHAPE_ENV we want to skip serializing the entire ShapeEnv so instead
            # we directly serialize the generated code here.
            maybe_cpp_code_parts = locals().get("cpp_code_parts")
            assert maybe_cpp_code_parts is None or isinstance(
                maybe_cpp_code_parts, _CppShapeGuardsHelper
            )
            maybe_shape_env_sources = (
                []
                if maybe_cpp_code_parts is None
                else list(maybe_cpp_code_parts.source_to_symbol.keys())
            )
            self.check_fn_manager.shape_code_parts = ShapeCodeParts(
                python_code_parts=python_code_parts,
                verbose_code_parts=verbose_code_parts,
                cpp_code_parts=maybe_cpp_code_parts,
                python_fallback=python_fallback,
                shape_env_sources=maybe_shape_env_sources,
            )

        for code in python_code_parts.exprs:
            self._set_guard_export_info(guard, [code])

        # Make ShapeEnv guards available for testing.
        if compile_context := CompileContext.try_get():
            compile_context.shape_env_guards.extend(verbose_code_parts.exprs)

        int_source_to_symbol = []
        float_source_to_symbol = []

        if not python_fallback:
            assert cpp_code_parts  # type: ignore[possibly-undefined]
            code_parts, source_to_symbol = (
                cpp_code_parts.exprs,
                cpp_code_parts.source_to_symbol,
            )

            if not code_parts:
                return

            for source, symbol in source_to_symbol.items():
                if isinstance(source, ConstantSource):
                    python_fallback = True
                else:
                    example_value = self.get(
                        source.name(),
                        closure_vars={**SYMPY_INTERP, **_get_closure_vars()},
                    )
                    if isinstance(example_value, int):
                        int_source_to_symbol.append((source, symbol))
                    elif isinstance(example_value, float):
                        float_source_to_symbol.append((source, symbol))
                    else:
                        # SymInts/SymFloats go through python guard as we only support
                        # int64_t/double in C++ guards for now.
                        python_fallback = True

        if not python_fallback:
            import ctypes

            from torch._inductor.codecache import CppCodeCache

            assert cpp_code_parts  # type: ignore[possibly-undefined]
            code_parts, source_to_symbol = (
                cpp_code_parts.exprs,
                cpp_code_parts.source_to_symbol,
            )

            source_to_symbol = dict(int_source_to_symbol + float_source_to_symbol)
            try:
                guard_managers = [
                    self.get_guard_manager_from_source(IndexedSource(source, i))
                    for i, source in enumerate(source_to_symbol)
                ]

                int_symbols_str = ", ".join(
                    f"{symbol} = int_values[{i}]"
                    for i, (_, symbol) in enumerate(int_source_to_symbol)
                )
                float_symbols_str = ", ".join(
                    f"{symbol} = float_values[{i}]"
                    for i, (_, symbol) in enumerate(float_source_to_symbol)
                )

                if int_symbols_str:
                    int_symbols_str = f"int64_t {int_symbols_str};"
                if float_symbols_str:
                    float_symbols_str = f"double {float_symbols_str};"

                func_str = textwrap.dedent(
                    f"""
                #include <algorithm>
                #include <cstdint>
                #include <cmath>
                #include <c10/util/generic_math.h>

                #if defined(_MSC_VER)
                #  define EXTERN_DLL_EXPORT extern "C" __declspec(dllexport)
                #else
                #  define EXTERN_DLL_EXPORT extern "C"
                #endif

                EXTERN_DLL_EXPORT int8_t guard(int64_t *int_values, double *float_values) {{
                  {int_symbols_str}
                  {float_symbols_str}
                  return ({") && (".join(code_parts)});
                }}
                """
                )
                guards_log.debug(
                    "C++ shape guard function: %s %s",
                    func_str,
                    verbose_code_parts.exprs,
                )
                clib = CppCodeCache.load(func_str)
                cguard = ctypes.cast(clib.guard, ctypes.c_void_p).value
                assert cguard
            except torch._inductor.exc.InvalidCxxCompiler:
                # No valid C++ compiler to compile the shape guard
                pass
            else:
                install_symbolic_shape_guard(
                    guard_managers,
                    len(int_source_to_symbol),
                    len(float_source_to_symbol),
                    cguard,
                    clib,
                    verbose_code_parts.exprs,
                )
                return

        # Install all the symbolic guards in one python lambda guard. These are run
        # at the very end of the RootGuardManager via epilogue guards.
        # TODO(anijain2305,williamwen42) - Consider moving this to C++.
        if python_code_parts.exprs:
            self.add_python_lambda_leaf_guard_to_root(
                python_code_parts.exprs,
                verbose_code_parts.exprs,
                closure_vars={**SYMPY_INTERP, **_get_closure_vars()},
            )

    def TENSOR_MATCH(self, guard: Guard, value: Optional[Any] = None) -> None:
        if config._unsafe_skip_fsdp_module_guards and guard.is_fsdp_module():
            return
        # For tensors that are part of the Dynamo extracted Fx graph module, an
        # ID_MATCH suffices. Once we turn on inline_inbuilt_nn_modules, these
        # will be lifted as inputs and have a TENSOR_MATCH guard.
        if match_on_id_for_tensor(guard):
            self.ID_MATCH(guard)
        else:
            if isinstance(value, TensorWeakRef):
                value = value()

            value = value if value is not None else self.get(guard.name)

            pytype = type(value)
            dispatch_keys = torch._C._dispatch_keys(value)
            if isinstance(value, torch._subclasses.FakeTensor):
                if value.pytype is not None:
                    pytype = value.pytype
                if value.dispatch_keys is not None:
                    dispatch_keys = value.dispatch_keys

            assert isinstance(value, torch.Tensor)

            if config.log_compilation_metrics and isinstance(value, torch.nn.Parameter):
                metrics_context = get_metrics_context()
                metrics_context.increment("param_numel", value.numel())
                metrics_context.increment("param_bytes", value.nbytes)
                metrics_context.increment("param_count", 1)

            tensor_name = self.arg_ref(guard)
            # [Note - On Export Tensor Guards]
            #
            # In eager mode, tensor guards are evaluated through C++, in guards.cpp
            # see [Note - On Eager Tensor Guards] for more info.
            #
            # In export mode, we instead maintain parallel logic between C++ and python
            # here, with an exception of checking the dispatch key - with the idea that a dispatch key
            # is an entirely runtime notion that would make no sense to keep in an exported graph.
            #
            # Now, this idea is okay, but to paraphrase @ezyang, this mental model is sufficient for now, although
            # not entirely true.
            # For example, suppose one of the input tensors had the negative dispatch key.
            # You should end up with a graph that is specialized for tensors that have a negative dispatch key.
            # If you allow a Tensor that does NOT have this bit set, you will accidentally run it "as if" it were negated.
            # Now, negative key only shows up for complex numbers, and most likely, the exported to target doesn't
            # support this feature at all, but the point stands that :some: tensor state only shows up on dispatch key.
            # TODO(voz): Either populate a dispatch_key check into the guards, or error on users passing in an unsupported
            # subset of keys during export.
            #
            # The list of tensor fields and calls we care about can be found in `terms` below.
            # TODO(voz): We are missing storage offset in all our tensor guards?
            code: list[str] = []
            assert self.check_fn_manager.output_graph is not None
            if self.check_fn_manager.output_graph.export:
                self.TYPE_MATCH(guard)
                terms = [
                    "dtype",
                    "device",
                    "requires_grad",
                    "ndimension()",
                ]

                for term in terms:
                    real_value = self.get(tensor_name + "." + term)
                    if istype(real_value, (torch.device, torch.dtype)):
                        # copy pasted from EQUALS_MATCH
                        code.append(f"str({tensor_name}.{term}) == {str(real_value)!r}")
                    else:
                        code.append(f"{tensor_name}.{term} == {real_value}")
            else:
                guard_manager = self.get_guard_manager(guard)

                # skip_no_tensor_aliasing_guards_on_parameters bring
                # unsoundness. If you compile a function with two different
                # parameters, but later on you pass on same tensor as two
                # different outputs (aliasing), Dynamo will not detect this.
                # But we deliberately take this soundness hit because this
                # usecase is quite rare and there is substantial reduction in
                # guard overhead.
                # For numpy tensors, since those are ephemeral, we don't have to
                # insert aliasing guards on them
                if not (
                    config.skip_no_tensor_aliasing_guards_on_parameters
                    and (
                        istype(value, torch.nn.Parameter)
                        or is_from_unspecialized_builtin_nn_module_source(
                            guard.originating_source
                        )
                    )
                ) and not isinstance(guard.originating_source, NumpyTensorSource):
                    # Keep track of all the tensor guard managers to insert
                    # NoAliasing check at the end.
                    self.no_tensor_aliasing_names.append(tensor_name)
                    self.no_tensor_aliasing_guard_managers.append(guard_manager)

                output_graph = self.check_fn_manager.output_graph
                metadata = output_graph.input_source_to_sizes_strides[
                    guard.originating_source
                ]
                size = convert_to_concrete_values(metadata["size"])
                stride = convert_to_concrete_values(metadata["stride"])

                verbose_code_parts = get_verbose_code_parts(
                    get_tensor_guard_code_part(
                        value,
                        tensor_name,
                        size,
                        stride,
                        pytype,
                        dispatch_keys,
                    ),
                    guard,
                )
                guard_manager.add_tensor_match_guard(
                    value,
                    size,  # type: ignore[arg-type]
                    stride,  # type: ignore[arg-type]
                    tensor_name,
                    verbose_code_parts,
                    pytype,
                    dispatch_keys,
                )

                # We consider TENSOR_MATCH guard to be important enough to be
                # included in diff guard manager by default.
                if not isinstance(value, torch.nn.Parameter):
                    self.guard_manager.diff_guard_sources.add(guard.name)

            # A frame is valid for reuse with dynamic dimensions if the new
            # (user-requested) dynamic dimensions are a subset of the old
            # (already compiled) dynamic dimensions.
            #
            # It's a little non-obvious why you'd want this: in particular,
            # if an already compiled frame matches all of the guards, why
            # not just use it, why force a recompile?
            #
            # We force it for two reasons:
            #
            #   - The user *required* us to compile with a new dynamic dimension,
            #     we should not ignore that and serve up the old, specialized
            #     frame.  Listen to the user!
            #
            #   - In fact, we are obligated to *raise an error* if we fail to
            #     make the requested dimension dynamic.  If we don't
            #     recompile, we can't tell if that dimension can actually be
            #     made dynamic.
            #
            # If the new dynamic dims are a subset of the old, we already know
            # we can make them dynamic (since we made them dynamic in old).
            # This is slightly unsound, because maybe your input size is
            # [s0, s0, s1] and so you can do it dynamic if you say dynamic
            # dims {0, 1, 2} but you can't if you only do {0, 2} (because now
            # the second s0 is specialized).  But we're not entirely sure if
            # this is a good idea anyway lol... (if you want to try removing
            # this logic, be my guest!  -- ezyang 2024)
            #
            assert guard.source is not None
            static, _reason = tensor_always_has_static_shape(
                value, is_tensor=True, tensor_source=guard.originating_source
            )

            if not static:
                if hasattr(value, "_dynamo_dynamic_indices"):
                    dynamic_indices = value._dynamo_dynamic_indices
                    code_part = f"(({tensor_name}._dynamo_dynamic_indices.issubset({dynamic_indices})) if hasattr({tensor_name}, '_dynamo_dynamic_indices') else True)"  # noqa: B950
                    code.append(code_part)
                    self.get_guard_manager(guard).add_dynamic_indices_guard(
                        dynamic_indices, get_verbose_code_parts(code_part, guard)
                    )
                # In the case of us not having any dynamic dimension indices, we compiled the frame with no chance of
                # raising for this specific tensor - and any inputs with more dynamic user directives specified must be recompiled.
                else:
                    code_part = (
                        f"hasattr({tensor_name}, '_dynamo_dynamic_indices') == False"
                    )
                    code.append(code_part)
                    self.get_guard_manager(guard).add_no_hasattr_guard(
                        "_dynamo_dynamic_indices",
                        get_verbose_code_parts(code_part, guard),
                    )
            if len(code) > 0:
                self._set_guard_export_info(guard, code)

    # A util that in the case of export, adds data onto guards
    def _set_guard_export_info(
        self,
        guard: Guard,
        code_list: list[str],
        provided_guarded_object: Optional[Any] = None,
        provided_func_name: Optional[str] = None,
    ) -> None:
        # WARNING: It is important that cur_frame/caller do NOT stay in
        # the current frame, because they will keep things live longer
        # than they should.  See TestMisc.test_release_module_memory
        cur_frame = currentframe()
        assert cur_frame is not None
        caller = cur_frame.f_back
        del cur_frame
        assert caller is not None
        func_name = provided_func_name or caller.f_code.co_name
        del caller
        # We use func_name for export, so might as well get a nice defensive check out of it
        assert func_name in self.__class__.__dict__, (
            f"_produce_guard_code must be called from inside GuardedCode. Called from {func_name}"
        )

        # Not all guards have names, some can be installed globally (see asserts on HAS_GRAD)
        if provided_guarded_object is None:
            name = guard.name
            guarded_object = None if not name else self.get(name)
        else:
            guarded_object = provided_guarded_object

        guarded_object_type = (
            weakref.ref(type(guarded_object)) if guarded_object is not None else None
        )
        obj_ref = None
        # Not necessary to have weakref for Enum type, but there is a bug that
        # makes hasattr(guarded_object.__class__, "__weakref__") return True.
        supports_weakref = (
            getattr(guarded_object.__class__, "__weakrefoffset__", 0) != 0
        )
        # See D64140537 for why we are checking for tuple.
        if supports_weakref and not isinstance(
            guarded_object, (enum.Enum, tuple, weakref.ProxyTypes)
        ):
            obj_ref = weakref.ref(guarded_object)

        guard.set_export_info(
            func_name,
            guarded_object_type,
            code_list,
            obj_ref,
        )


# Common Sub-Expression Elimination for Python expressions.
#
# There are 2 steps to this pass:
#     1. Count the frequency of each sub-expression (i.e. inner
#        node in the AST tree)
#
#     2. Replace those that occur more than once by a fresh variable 'v'.
#        'v' will be defined in the 'preface' list (output argument to
#        'NodeTransformer')
#
# NB: the use of 'ast.unparse' while visiting the nodes makes this pass
# quadratic on the depth of the tree.
#
# NB: this pass creates a new variable for each AST node that is repeated
# more than 'USE_THRESHOLD'. e.g. if 'a.b.c.d' is used 10 times, 'a.b.c'
# and 'a.b' are also used 10 times. So, there will be a new variable for
# each of them.
class PyExprCSEPass:
    # Maximum number of times a given expression can be used without being
    # replaced by a fresh variable.
    USE_THRESHOLD = 1

    # Ad-Hoc: AST nodes this pass focuses on.
    ALLOWED_NODE_TYPES = (ast.Attribute, ast.Call, ast.Subscript)

    @dataclasses.dataclass
    class Config:
        expr_count: dict[str, int]
        expr_to_name: dict[str, str]

    class ExprCounter(ast.NodeVisitor):
        def __init__(self, config: PyExprCSEPass.Config) -> None:
            self._config = config

        def visit(self, node: ast.AST) -> None:
            if isinstance(node, PyExprCSEPass.ALLOWED_NODE_TYPES):
                self._config.expr_count[_ast_unparse(node)] += 1
            super().visit(node)

    class Replacer(ast.NodeTransformer):
        def __init__(
            self,
            config: PyExprCSEPass.Config,
            gen_name: Callable[[], str],
        ) -> None:
            super().__init__()
            self._config = config
            self._gen_name = gen_name
            self.preface: list[str] = []

        def visit(self, node: ast.AST) -> Any:
            if isinstance(node, PyExprCSEPass.ALLOWED_NODE_TYPES):
                expr = _ast_unparse(node)

                # Replacement only occurs if a given expression is used more
                # than once.
                if self._config.expr_count[expr] > PyExprCSEPass.USE_THRESHOLD:
                    if expr not in self._config.expr_to_name:
                        # Parent 'visit' is called so that we CSE the inner expressions first.
                        #
                        # The resulting expression is used as right-hand-side of the variable
                        # assignment. i.e. we are CSE-ing the children before the parents.
                        #
                        # Indexing still uses the old 'node', since that's what was counted
                        # by the 'NodeVisitor'.
                        node_ = super().visit(node)
                        expr_ = _ast_unparse(node_)
                        var_name = self._gen_name()
                        self.preface.append(f"{var_name} = {expr_}")
                        self._config.expr_to_name[expr] = var_name
                    else:
                        var_name = self._config.expr_to_name[expr]
                    return ast.Name(var_name, ast.Load())

            return super().visit(node)

    def __init__(self) -> None:
        self._counter = 0
        self._config = self.Config(
            expr_count=collections.defaultdict(lambda: 0), expr_to_name={}
        )

    def _new_var(self, prefix: str = "_var") -> str:
        name = f"{prefix}{self._counter}"
        self._counter += 1
        return name

    def count(self, exprs: list[str]) -> None:
        counter = self.ExprCounter(self._config)
        for e in exprs:
            try:
                counter.visit(ast.parse(e))
            except SyntaxError as ex:
                log.exception("Failed to visit expr at line %s.\n%s", ex.lineno, e)
                raise

    def replace(self, expr: str) -> tuple[list[str], str]:
        replacer = self.Replacer(self._config, self._new_var)
        new_node = replacer.visit(ast.parse(expr))
        return replacer.preface, _ast_unparse(new_node)


def must_add_nn_module_guards(guard: Guard) -> bool:
    # For config.guard_nn_modules=False, we can skip all the guards that
    # originate from inside of nn module except for a few categories.
    return (
        # Guard for defaults
        isinstance(guard.originating_source, DefaultsSource)
        # Guard using dict tags if the config flag is set
        or (
            config.guard_nn_modules_using_dict_tags
            and guard.create_fn is GuardBuilder.NN_MODULE
        )
    )


class DeletedGuardManagerWrapper(GuardManagerWrapper):
    def __init__(self, reason: str) -> None:
        super().__init__()
        self.invalidation_reason = reason

    def populate_diff_guard_manager(self) -> None:
        self.diff_guard_root = None


@dataclasses.dataclass
class ShapeCodeParts:
    python_code_parts: _ShapeGuardsHelper
    verbose_code_parts: _ShapeGuardsHelper
    cpp_code_parts: Optional[_CppShapeGuardsHelper]
    python_fallback: bool
    shape_env_sources: list[Source]


@dataclasses.dataclass
class GuardsState:
    output_graph: OutputGraphGuardsState
    shape_code_parts: Optional[ShapeCodeParts]


class _Missing:
    pass


class GuardsStatePickler(pickle.Pickler):
    def __init__(self, *args: Any, **kwargs: Any) -> None:
        super().__init__(*args, **kwargs)
        self.fake_mode = torch._subclasses.FakeTensorMode()
        self.tensor_converter = torch._subclasses.fake_tensor.FakeTensorConverter()

    @classmethod
    def _unpickle_module(cls, state: Any) -> torch.nn.Module:
        mod = torch.nn.Module()
        mod.__setstate__(state)
        return mod

    @classmethod
    def _unpickle_tensor(
        cls,
        meta_tensor: torch.Tensor,
        device: torch.device,
        pytype: type,
        dispatch_keys_raw: int,
        grad: torch.Tensor,
    ) -> torch.Tensor:
        fake_mode = torch._subclasses.FakeTensorMode()
        tensor_converter = torch._subclasses.fake_tensor.FakeTensorConverter()
        ret = tensor_converter.from_meta_and_device(
            fake_mode,
            meta_tensor,
            device,
            pytype,
            torch._C.DispatchKeySet.from_raw_repr(dispatch_keys_raw),
        )
        ret.grad = grad
        return ret

    @classmethod
    def _unpickle_traceable_wrapper_subclass(
        cls,
        meta_tensor: torch.Tensor,
        device: torch.device,
        pytype: type,
        dispatch_keys_raw: int,
        ctx: Any,
        inner_data: list[tuple[str, Callable[..., Any], tuple[Any, ...]]],
    ) -> torch.Tensor:
        # Unpickle the inner tensor components. These could also be subclass instances.
        inner_tensors = {}
        for attr, unpickle_func, unpickle_func_args in inner_data:
            inner_tensors[attr] = unpickle_func(*unpickle_func_args)

        outer_size, outer_stride = meta_tensor.shape, meta_tensor.stride()
        out = type(meta_tensor).__tensor_unflatten__(  # type: ignore[attr-defined]
            inner_tensors, ctx, outer_size, outer_stride
        )
        out.pytype = pytype
        out.dispatch_keys = torch._C.DispatchKeySet.from_raw_repr(dispatch_keys_raw)
        return out

    @classmethod
    def _unpickle_python_module(cls, alias: str) -> types.ModuleType:
        return importlib.import_module(alias)

    @classmethod
    def _unpickle_dispatch_key_set(cls, raw_repr: int) -> torch._C.DispatchKeySet:
        return torch._C.DispatchKeySet.from_raw_repr(raw_repr)

    @classmethod
    def _unpickle_functorch_interpreter(
        cls, json: bytes
    ) -> torch._C._functorch.CInterpreter:
        return torch._C._functorch.CInterpreter.deserialize(json)

    @classmethod
    def _unpickle_mapping_proxy(
        cls, d: dict[Any, Any]
    ) -> types.MappingProxyType[Any, Any]:
        return types.MappingProxyType(d)

    @classmethod
    def _unpickle_c_op(cls, name: str) -> Any:
        return getattr(torch.ops._C, name)

    def reducer_override(
        self, obj: Any
    ) -> Union[tuple[Callable[..., Any], tuple[Any, ...]], Any]:
        import sympy

        if isinstance(obj, torch.Tensor) and obj.device.type != "meta":
            from torch.utils._python_dispatch import is_traceable_wrapper_subclass

            if is_traceable_wrapper_subclass(obj):
                # inner_data is a list of tuples of:
                #   (inner attr name, unpickle func, tuple of func inputs)
                # This supports traceable wrapper subclass inner tensors.
                inner_data = []
                attrs, ctx = obj.__tensor_flatten__()
                # recursively call for inner tensor components
                for attr in attrs:
                    inner = getattr(obj, attr)
                    func, args_tuple = self.reducer_override(inner)
                    inner_data.append((attr, func, args_tuple))

                return type(self)._unpickle_traceable_wrapper_subclass, (
                    torch.empty_like(obj, device="meta"),
                    obj.device,
                    type(obj),
                    torch._C._dispatch_keys(obj).raw_repr(),
                    ctx,
                    inner_data,
                )

            return type(self)._unpickle_tensor, (
                torch.empty_like(obj, device="meta", requires_grad=obj.requires_grad),
                obj.device,
                type(obj),
                torch._C._dispatch_keys(obj).raw_repr(),
                obj.grad,
            )

        elif isinstance(obj, torch.nn.Module):
            if type(obj).__qualname__ == type(obj).__name__:
                return NotImplemented
            if obj.__class__.__getstate__ == torch.nn.Module.__getstate__:
                return type(self)._unpickle_module, (obj.__getstate__(),)

        elif inspect.ismodule(obj):
            return type(self)._unpickle_python_module, (obj.__name__,)

        elif isinstance(obj, torch._C.DispatchKeySet):
            return type(self)._unpickle_dispatch_key_set, (obj.raw_repr(),)

        elif isinstance(obj, torch._C._functorch.CInterpreter):
            return type(self)._unpickle_functorch_interpreter, (obj.serialize(),)

        elif (
            inspect.isclass(obj)
            and issubclass(obj, sympy.Function)
            and hasattr(obj, "_torch_handler_name")
        ):
            assert hasattr(obj, "_torch_unpickler")
            return obj._torch_unpickler, (obj._torch_handler_name,)

        elif isinstance(obj, torch.SymInt):
            raise RuntimeError(f"Cannot serialize SymInt {obj} (node: {obj.node})")

        elif isinstance(obj, types.MappingProxyType):
            return type(self)._unpickle_mapping_proxy, (obj.copy(),)

        elif isinstance(
            obj, torch._ops.OpOverloadPacket
        ) and obj._qualified_op_name.startswith("_C::"):
            return type(self)._unpickle_c_op, (obj.__name__,)

        elif (
            obj.__class__.__module__ == "builtins"
            and obj.__class__.__name__ == "PyCapsule"
        ):
            # Skipping PyCapsule since there isn't much to be guarded about them.
            return _Missing, ()

        elif isinstance(obj, types.CodeType):
            # We only do ID_MATCH on code objects which is already banned from guards serialization.
            return _Missing, ()

        elif inspect.isfunction(obj) and (obj.__code__.co_flags & inspect.CO_NESTED):
            # Skipping nested function since CLOSURE_MATCH is banned from guards serialization.
            assert obj.__qualname__ != obj.__name__
            return _Missing, ()

        if type(obj).__qualname__ != type(obj).__name__:
            raise torch._dynamo.exc.PackageError(
                f"Type {type(obj)} for object {obj} cannot be saved "
                + "into torch.compile() package since it's defined in local scope. "
                + "Please define the class at global scope (top level of a module)."
            )

        return NotImplemented


def pickle_guards_state(state: GuardsState) -> bytes:
    buf = io.BytesIO()
    pickler = GuardsStatePickler(buf)
    try:
        pickler.dump(state)
    except AttributeError as e:
        raise torch._dynamo.exc.PackageError(str(e)) from e
    return buf.getvalue()


# NB: Naively, you'd expect this to only be a function that produces
# the callable that constitutes the guard.  However, there is some
# delicate handling for invalidating this check function when the
# locals/globals get invalidated, so there's some extra state
# we have to hold in this manager class.
class CheckFunctionManager:
    def __init__(
        self,
        f_code: types.CodeType,
        output_graph: OutputGraphGuardsState,
        cache_entry: Optional[CacheEntry] = None,
        guard_fail_fn: Optional[Callable[[GuardFail], None]] = None,
        guard_filter_fn: Optional[
            Callable[[list[GuardFilterEntry]], list[bool]]
        ] = None,
        shape_code_parts: Optional[ShapeCodeParts] = None,
        runtime_global_scope: Optional[dict[str, Any]] = None,
        save_guards: bool = False,
        strict_error: bool = False,
    ):
        guards = output_graph.guards if output_graph else None
        self._weakrefs: dict[int, ReferenceType[object]] = {}

        existing_diff_guard_sources = (
            update_diff_guard_managers_for_existing_cache_entries(cache_entry)
        )
        self.output_graph: Optional[OutputGraphGuardsState] = output_graph
        assert self.output_graph is not None

        # Only used for serialization.
        self.shape_code_parts = shape_code_parts

        # NB: Until we trace device contexts, we need to use the stack recorded at the beginning of tracing
        # in case a set default device call was made in the graph.
        self.torch_function_mode_stack = (
            output_graph.torch_function_mode_stack if output_graph else None
        )
        self.used_builtin_vars: OrderedSet[str] = OrderedSet()
        self.additional_used_local_vars: OrderedSet[str] = OrderedSet()
        self.additional_used_global_vars: OrderedSet[str] = OrderedSet()
        self.runtime_global_scope = runtime_global_scope

        if not justknobs_check("pytorch/compiler:guard_nn_modules"):
            log.warning("guard_nn_modules is turned off using justknobs killswitch")

        # TODO Be more explicit about the behavior for the users.
        if torch._dynamo.config.caching_precompile:
            _guard_filter_fn = guard_filter_fn or (lambda gs: [True for g in gs])

            def guard_filter_fn(guards: list[GuardFilterEntry]) -> list[bool]:
                ret = []
                for keep, g in zip(_guard_filter_fn(guards), guards):
                    if not keep:
                        ret.append(False)
                    elif (
                        g.guard_type in ("ID_MATCH", "CLOSURE_MATCH", "WEAKREF_ALIVE")
                        or "ID_MATCH" in g.derived_guard_types
                    ):
                        log.warning(
                            "%s guard on %s is dropped with caching_precompile=True.",
                            g.guard_type,
                            g.orig_guard.name,
                        )
                        ret.append(False)
                    else:
                        ret.append(True)
                return ret

        sorted_guards = sorted(guards or (), key=Guard.sort_key)

        if guard_filter_fn:
            # If we're filtering guards, we need to build it an extra time first
            # because filtering depends on the builder/guard_manager results
            builder, guard_manager = self.build_guards(
                sorted_guards, existing_diff_guard_sources, f_code, output_graph, False
            )

            def make_guard_filter_entry(guard: Guard) -> GuardFilterEntry:
                MISSING = object()
                name = strip_local_scope(guard.name)
                if name == "":
                    has_value = False
                    value = MISSING
                else:
                    try:
                        # Guard evaluation is expected to fail when we guard on
                        # things like "not hasattr(x, 'foo')". In cases like this,
                        # we don't have a well defined value because such thing
                        # doesn't exist.
                        value = builder.get(guard.name)
                        has_value = True
                    except:  # noqa: B001,E722
                        value = MISSING
                        has_value = False
                is_global = get_global_source_name(guard.originating_source) is not None
                return GuardFilterEntry(
                    name=name,
                    has_value=has_value,
                    value=value,
                    guard_type=guard.create_fn_name(),
                    derived_guard_types=(
                        tuple(guard.guard_types) if guard.guard_types else ()
                    ),
                    is_global=is_global,
                    orig_guard=guard,
                )

            filter_results = guard_filter_fn(
                [make_guard_filter_entry(guard) for guard in sorted_guards]
            )
            assert len(filter_results) == len(sorted_guards)
            assert all(type(x) == bool for x in filter_results)
            sorted_guards = [
                guard for i, guard in enumerate(sorted_guards) if filter_results[i]
            ]

        # Redo the guards because filtering relies on the results from the last guard builder.
        builder, guard_manager = self.build_guards(
            sorted_guards,
            existing_diff_guard_sources,
            f_code,
            output_graph,
            save_guards,
        )

        self.guard_manager = guard_manager
        self.compile_check_fn(builder, sorted_guards, guard_fail_fn)

        # Keep track of weak references of objects with ID_MATCH guard. This
        # info is stored alongside optimized_code and guard_manager and is used to
        # limit the number of cache entries with same ID_MATCH'd object.
        # TODO(anijain2305) - Currently this information is stored as an attr on
        # the guard_manager itself to avoid changing CacheEntry data structure in
        # eval_frame.c. In future, we should probably replace guard_manager with a
        # queryable data structure such that this information is already present
        # in some form.
        self.guard_manager.id_matched_objs = builder.id_matched_objs

        guards_log.debug("%s", self.guard_manager)
        self.guard_manager.id_matched_objs = builder.id_matched_objs

        # Check that the guard returns True. False means that we will always
        # recompile.
        # TODO(anijain2305, ydwu4) - Skipping export because of following test
        # python -s test/dynamo/test_export.py -k test_export_with_symbool_inputs
        latency = 0.0

        if not output_graph.skip_guards_check and not output_graph.export:
            if not self.guard_manager.check(output_graph.local_scope):
                reasons = get_guard_fail_reason_helper(
                    self.guard_manager,
                    output_graph.local_scope,
                    CompileContext.current_compile_id(),
                )
                raise AssertionError(f"Guard check failed: {reasons}")

            if guard_manager_testing_hook_fn is not None:
                guard_manager_testing_hook_fn(
                    self.guard_manager, output_graph.local_scope, builder
                )

            # NB for developers: n_iters is chosen to be 1 to prevent excessive
            # increase in compile time. We first do a cache flush to measure the
            # guard latency more accurately. This cache flush is expensive.
            # Note  - If you are working on a guard optimization, it might be a
            # good idea to increase this number for more stabiilty during
            # development.
            latency = profile_guard_manager(
                self.guard_manager.root, output_graph.local_scope, 1
            )
            guards_log.debug("Guard eval latency = %s us", f"{latency:.2f}")
            # Note: We use `increment_toplevel` instead of `compilation_metric`
            # here.  This is because, in scenarios where `torch._dynamo.reset`
            # is invoked, the same frame ID and compile ID may be reused during
            # a new compilation cycle.  This behavior causes issues with
            # `compilation_metric`, as it expects the metric field to be empty.
            # Ideally, we would overwrite the existing entry in such cases, but
            # we currently lack an API to support overwriting metrics.  However,
            # since these situations are rare and typically impractical to
            # account for, we simply increment at the toplevel instead.
            CompileEventLogger.increment_toplevel("guard_latency_us", int(latency))

        self.guards_state: Optional[bytes] = None
        if save_guards:
            from torch._dynamo.output_graph import OutputGraph

            assert isinstance(self.output_graph, OutputGraph)
            try:
                self.guards_state = self.serialize_guards(
                    builder, sorted_guards, self.output_graph
                )
            except exc.PackageError as e:
                if torch._dynamo.config.strict_precompile or strict_error:
                    raise e
                self.output_graph.bypass_package(
                    f"Guard evaluation failed: {str(e)}",
                    traceback=traceback.format_exc().split("\n"),
                )

        # TODO: don't do the string rep, do something more structured here
        torch._logging.trace_structured(
            "dynamo_cpp_guards_str",
            payload_fn=lambda: f"{self.guard_manager}\nGuard latency = {latency:.2f} us",
        )
        # NB - We have to very careful of cleaning up here. Because of the
        # invalidate function, we can create a weakref finalizer that keeps
        # `self` alive for very long. Sometimes by mistake, we can run
        # invalidate for a type/object (check id_ref method) that Python can
        # leak by design, preventing us from calling the finalizer. In that
        # case, the `self` will be alive even though the cache entry will be
        # deleted (check invalidate method), which can cause a memory leak,
        # e.g., not setting output_graph = None can keep hold of nn_modules.
        self._weakrefs.clear()
        self.output_graph = None

    UNSUPPORTED_SERIALIZATION_GUARD_TYPES: tuple[LiteralString, ...] = (
        "DICT_VERSION",
        "NN_MODULE",
        "ID_MATCH",
        "FUNCTION_MATCH",
        "CLOSURE_MATCH",
        "WEAKREF_ALIVE",
    )

    def serialize_guards(
        self,
        builder: GuardBuilder,
        sorted_guards: list[Guard],
        output_graph: OutputGraph,
    ) -> bytes:
        # We check whether our list of guards are serializable here
        for guard in sorted_guards:
            guard_type = guard.create_fn_name()
            derived_guard_types = tuple(guard.guard_types) if guard.guard_types else ()
            # BUILTIN_MATCH calls TYPE_MATCH sometimes, so we need to check both for
            # a chance that the guard is unserializable
            if guard_type in ("TYPE_MATCH", "BUILTIN_MATCH"):
                if guard._unserializable:
                    # Only call builder.get again if we know we're going to throw
                    obj = builder.get(guard.name)
                    raise_local_type_error(obj)
            elif (
                guard_type in CheckFunctionManager.UNSUPPORTED_SERIALIZATION_GUARD_TYPES
            ):
                raise torch._dynamo.exc.PackageError(
                    f"{guard_type} guard cannot be serialized."
                )
            elif failed := next(
                (
                    i
                    for i in derived_guard_types
                    if i in CheckFunctionManager.UNSUPPORTED_SERIALIZATION_GUARD_TYPES
                ),
                None,
            ):
                # Just raise the first failed guard name
                raise torch._dynamo.exc.PackageError(
                    f"{failed} guard cannot be serialized."
                )

        builtins_dict_name = output_graph.name_of_builtins_dict_key_in_fglobals
        used_global_vars = set()
        used_local_vars = set()

        def prune_variable(source: Source) -> None:
            if name := get_global_source_name(source):
                assert isinstance(name, str)
                # Leave out the builtins dict key, as we will special handle
                # it later because the guarded code rarely use the entire
                # builtin dict in the common case.
                if name not in (builtins_dict_name,):
                    used_global_vars.add(name)
            elif name := get_local_source_name(source):
                assert isinstance(name, str)
                used_local_vars.add(name)

        output_graph_guards_state = output_graph.dump_guards_state()
        # Only serialize the global variables that are actually used in guards.
        for guard in sorted_guards:
            if isinstance(guard.originating_source, ShapeEnvSource):
                assert self.shape_code_parts
                for source in self.shape_code_parts.shape_env_sources:
                    prune_variable(source)
            else:
                prune_variable(guard.originating_source)

        for source in output_graph.guard_on_key_order:
            prune_variable(source)

        def normalize_create_fn(x: Callable[..., None]) -> Callable[..., None]:
            if isinstance(x, functools.partial):

                def _ref(x: Any) -> Any:
                    if isinstance(x, (TensorWeakRef, weakref.ref)):
                        return x()
                    return x

                new_args = tuple(_ref(a) for a in x.args)
                new_keywords = {k: _ref(v) for k, v in x.keywords.items()}
                return functools.partial(x.func, *new_args, **new_keywords)

            return x

        global_scope_state = {
            k: v
            for k, v in output_graph_guards_state.global_scope.items()
            if k in used_global_vars or k in self.additional_used_global_vars
        }
        global_scope_state[builtins_dict_name] = {
            k: v
            for k, v in output_graph_guards_state.global_scope[
                builtins_dict_name
            ].items()  # type: ignore[attr-defined]
            if k in self.used_builtin_vars
        }
        output_graph_guards_state = dataclasses.replace(
            output_graph_guards_state,
            local_scope={
                k: v
                for k, v in output_graph_guards_state.local_scope.items()
                if k in used_local_vars or k in self.additional_used_local_vars
            },
            global_scope=global_scope_state,
            _guards=torch._guards.GuardsSet(
                {
                    dataclasses.replace(
                        guard,
                        obj_weakref=None,
                        guarded_class_weakref=None,
                        create_fn=normalize_create_fn(guard.create_fn),
                    )
                    for guard in sorted_guards
                }
            ),
            input_source_to_sizes_strides=pytree.tree_map(
                convert_int_to_concrete_values,
                output_graph_guards_state.input_source_to_sizes_strides,
            ),
            skip_guards_check=True,
        )
        guards_state = GuardsState(
            output_graph=output_graph_guards_state,
            shape_code_parts=self.shape_code_parts,
        )

        return pickle_guards_state(guards_state)

    def build_guards(
        self,
        sorted_guards: list[Guard],
        existing_diff_guard_sources: OrderedSet[str],
        f_code: types.CodeType,
        output_graph: OutputGraphGuardsState,
        save_guards: bool,
    ) -> tuple[GuardBuilder, GuardManagerWrapper]:
        guard_manager = GuardManagerWrapper()
        guard_manager.diff_guard_sources = existing_diff_guard_sources

        w_builder = None

        def source_ref(source: Source) -> str:
            guard_source = source.guard_source()
            if guard_source is GuardSource.CONSTANT:
                # No need to track constants
                return source.name()
            assert w_builder
            r_builder = w_builder()
            assert r_builder is not None
            return r_builder.arg_ref(source.name())

        builder = GuardBuilder(
            f_code,
            self.id_ref,
            source_ref,
            self.lookup_weakrefs,
            output_graph.local_scope,
            output_graph.global_scope,
            guard_manager,
            self,
            save_guards,
            runtime_global_scope=self.runtime_global_scope,
        )

        # Break retain cycle. See test_release_scope_memory
        def cleanup_builder(weak_b: weakref.ref[GuardBuilder]) -> None:
            b = weak_b()
            if b:
                b.scope = None  # type: ignore[assignment]

        # Break retain cycle. See test_release_input_memory
        w_builder = weakref.ref(builder, cleanup_builder)

        guard_on_nn_modules = config.guard_nn_modules and justknobs_check(
            "pytorch/compiler:guard_nn_modules"
        )

        for guard in sorted_guards:
            if (
                not guard_on_nn_modules
                and guard.is_specialized_nn_module()
                # Default func args must be guarded on.
                # TODO: we could make use of 'DefaultsSource' and offer a .guard.is_defaults() API
                and "__defaults__" not in guard.name
                and "__kwdefaults__" not in guard.name
                and (config.skip_nnmodule_hook_guards or "hooks" not in guard.name)
            ):
                continue

            guard.create(builder)
        return builder, guard_manager

    def compile_check_fn(
        self,
        builder: GuardBuilder,
        guards_out: list[Guard],
        guard_fail_fn: Optional[Callable[[GuardFail], None]],
    ) -> None:
        # see parallel handling of ".0" / "___implicit0" in _eval_frame.c
        largs = builder.argnames
        largs += ["**___kwargs_ignored"]

        guards_log.debug("GUARDS:")

        code_parts = []
        verbose_code_parts = []
        structured_guard_fns: list[Callable[[], dict[str, Any]]] = []

        assert self.torch_function_mode_stack is not None
        torch_function_mode_stack_check_fn = make_torch_function_mode_stack_guard(
            self.torch_function_mode_stack
        )

        # Add compile id info in the guard manager for debugging purpose
        self.guard_manager.root.attach_compile_id(
            str(CompileContext.current_compile_id())
        )

        # Insert the global_state guard
        assert self.output_graph is not None
        global_state = self.output_graph.global_state_guard
        self.guard_manager.root.add_global_state_guard(
            global_state, ["___check_global_state()"]
        )

        self.guard_manager.root.add_torch_function_mode_stack_guard(
            self.torch_function_mode_stack,
            ["___check_torch_function_mode_stack()"],
        )
        # Clear references to torch_function modes held in the list
        self.torch_function_mode_stack = None

        def add_code_part(
            code_part: str, guard: Optional[Guard], log_only: bool = False
        ) -> None:
            verbose_code_part = get_verbose_code_part(code_part, guard)
            guards_log.debug("%s", verbose_code_part)

            structured_guard_fns.append(
                lambda: {
                    "code": code_part,
                    "stack": (
                        structured.from_traceback(guard.stack.summary())
                        if guard and guard.stack
                        else None
                    ),
                    "user_stack": (
                        structured.from_traceback(guard.user_stack)
                        if guard and guard.user_stack
                        else None
                    ),
                }
            )

            if verbose_guards_log.isEnabledFor(logging.DEBUG):
                maybe_stack = ""
                maybe_user_stack = ""
                if guard is not None:
                    if guard.stack:
                        maybe_stack = f"\nStack:\n{''.join(guard.stack.format())}"
                    if guard.user_stack:
                        maybe_user_stack = (
                            f"\nUser stack:\n{''.join(guard.user_stack.format())}"
                        )
                verbose_guards_log.debug(
                    "Guard: %s%s%s",
                    code_part,
                    maybe_stack,
                    maybe_user_stack,
                )

            if not log_only:
                code_parts.append(code_part)
                verbose_code_parts.append(verbose_code_part)

        seen = set()
        for gcl in builder.code:
            for code in gcl.code_list:
                if code not in seen:
                    # If Cpp guard manager is enabled, we don't need to add to
                    # code_parts.
                    add_code_part(code, gcl.guard, True)
                    seen.add(code)

        no_tensor_aliasing_names = builder.no_tensor_aliasing_names
        check_tensors_fn = None
        check_tensors_verbose_fn = None

        if len(no_tensor_aliasing_names) > 1:
            # Install tensor aliasing guard. TENSOR_MATCH guards are already
            # installed for cpp guard manager.
            install_no_tensor_aliasing_guard(
                builder.no_tensor_aliasing_guard_managers,
                no_tensor_aliasing_names,
                ["check_no_aliasing(" + ", ".join(no_tensor_aliasing_names) + ")"],
            )

        # Note - On Lambda guarding of object aliasing
        # We previously installed object‑aliasing guards as relational guards,
        # but that undermined the recursive‑dict guard optimization: placing the
        # aliasing guard at a leaf prevented the parent dict node from
        # qualifying as a recursive‑dict guard root. Because aliasing guards are
        # rare, we now emit them as epilogue guards via a small Python lambda.
        # This repeats the access in Python—adding a bit of work—but the
        # overhead is outweighed by the gains from enabling recursive‑dict guard
        # optimization.
        if (
            config.use_lamba_guard_for_object_aliasing
            and builder.object_aliasing_guard_codes
        ):
            aliasing_code_parts, aliasing_verbose_code_parts = map(
                list, zip(*builder.object_aliasing_guard_codes)
            )
            builder.add_python_lambda_leaf_guard_to_root(
                aliasing_code_parts, aliasing_verbose_code_parts
            )

        aotautograd_guards: list[GuardEnvExpr] = (
            self.output_graph.aotautograd_guards if self.output_graph else []
        )

        # TODO(anijain2305) - There is a duplicate logic in Dynamo to find
        # aliased input tensors. So most probably we don't need this here.
        # Revisit.
        for guard in aotautograd_guards:
            if isinstance(guard, DuplicateInputs):
                source_a = guard.input_source_a
                source_b = guard.input_source_b
                code_part = f"{source_a.name()} is {source_b.name()}"
                install_object_aliasing_guard(
                    builder.get_guard_manager_from_source(source_a),
                    builder.get_guard_manager_from_source(source_b),
                    [code_part],
                )
                add_code_part(code_part, None, True)
            elif isinstance(guard, StorageOverlap):
                overlapping_guard_managers = [
                    builder.get_guard_manager_from_source(s)
                    for s in guard.overlapping_sources
                ]
                non_overlapping_guard_managers = [
                    builder.get_guard_manager_from_source(s)
                    for s in guard.non_overlapping_sources
                ]
                code_part = (
                    """check_overlapping("""
                    f"""overlapping=[{", ".join(s.name() for s in guard.overlapping_sources)}], """
                    f"""non_overlapping=[{", ".join(s.name() for s in guard.non_overlapping_sources)}])"""
                )
                install_storage_overlapping_guard(
                    overlapping_guard_managers,
                    non_overlapping_guard_managers,
                    [code_part],
                )
                add_code_part(code_part, None, True)
            else:
                raise RuntimeError(f"Unknown GuardEnvExpr: {guard}")

        # TODO: the "guard" here is actually just the top level SHAPE_ENV
        # which is useless.  Get ShapeEnv to pass in more provenance.
        for gcl in builder.shape_env_code:
            for code in gcl.code_list:
                # Shape env guards are already added for CPP guard manager in
                # SHAPE_ENV implementation.
                add_code_part(code, gcl.guard, True)

        # OK, all done generating guards
        if structured_guard_fns:
            torch._logging.trace_structured(
                "dynamo_guards", payload_fn=lambda: [f() for f in structured_guard_fns]
            )

        if convert_frame.initial_global_state is None:
            # we should only hit this case in NopTests()
            global_state = convert_frame.GlobalStateGuard()
        closure_vars = {
            "___check_tensors": check_tensors_fn,
            "___check_tensors_verbose": check_tensors_verbose_fn,
            "___check_global_state": global_state.check,
            "___check_torch_function_mode_stack": torch_function_mode_stack_check_fn,
            **SYMPY_INTERP,
            **_get_closure_vars(),
        }

        self.guard_manager.finalize()

        globals_for_guard_fn = {"G": builder.scope["G"]}
        # Guard manager construction is complete. Ensure we did not miss to
        # insert a guard in cpp guard manager.
        assert len(code_parts) == 0

        self.guard_manager.closure_vars = closure_vars
        self.guard_manager.args = largs
        self.guard_manager.populate_code_parts_for_debugging()
        self.guard_manager.verbose_code_parts = verbose_code_parts
        # Grab only G, but preserve "G" because guards access it as "G"
        self.guard_manager.global_scope = globals_for_guard_fn
        self.guard_manager.guard_fail_fn = guard_fail_fn
        # will be populated by a non-owning reference to CacheEntry/ExtraState
        # when the CacheEntry is constructed
        self.guard_manager.cache_entry = None
        self.guard_manager.extra_state = None
        self.guard_manager.no_tensor_aliasing_sources = no_tensor_aliasing_names

    def invalidate(self, obj_str: str) -> None:
        # Some tests reveal that CheckFunctionManager has no attribute
        # guard_manager, but this case should not be of any concern.
        # This case doesn't seem easy to repro.
        if (
            hasattr(self, "guard_manager")
            and not isinstance(self.guard_manager, DeletedGuardManagerWrapper)
            and (cache_entry := self.guard_manager.cache_entry) is not None
            and (extra_state := self.guard_manager.extra_state) is not None
        ):
            assert isinstance(cache_entry, CacheEntry)
            assert isinstance(extra_state, ExtraState)
            reason = f"Cache line invalidated because {obj_str} got deallocated"
            deleted_guard_manager = DeletedGuardManagerWrapper(reason)
            extra_state.invalidate(cache_entry, deleted_guard_manager)
            self.guard_manager = deleted_guard_manager

    def id_ref(self, obj: object, obj_str: str) -> int:
        """add a weakref, return the id"""
        try:
            if id(obj) not in self._weakrefs:
                # We will clear the _weakrefs dict at the end of __init__
                # function, which will delete the callbacks as well. Therefore,
                # we are using a finalizer which is kept alive.
                self._weakrefs[id(obj)] = weakref.ref(obj)
                weakref.finalize(
                    obj, functools.partial(self.invalidate, obj_str=obj_str)
                )
        except TypeError:
            pass  # cannot weakref bool object
        return id(obj)

    def lookup_weakrefs(self, obj: object) -> Optional[weakref.ref[object]]:
        """Lookup the _weakrefs created in id_ref function for ID_MATCH'd objects"""
        if id(obj) in self._weakrefs:
            return self._weakrefs[id(obj)]
        return None


def build_guard_function(code_parts: list[str], closure_args: str) -> tuple[str, str]:
    from torch._inductor.utils import IndentedBuffer

    csepass = PyExprCSEPass()
    try:
        csepass.count(code_parts)

        def replace(expr: str) -> tuple[list[str], str]:
            return csepass.replace(expr)

    except RecursionError:
        # If we hit recursion limits during CSE analysis, fall back to a no-op replace function
        # This can happen with extremely complex guard expressions
        def replace(expr: str) -> tuple[list[str], str]:
            return [], expr

    # Generate the inner body of the guard function.
    # i.e. if-chain of the guard expressions.
    guard_body = IndentedBuffer()
    for expr in code_parts:
        preface, expr = replace(expr)
        guard_body.writelines(preface)
        guard_body.writeline(f"if not ({expr}):")
        with guard_body.indent():
            guard_body.writeline("return False")

    # Wrap the inner body into the actual guard function.
    guard = IndentedBuffer()
    guard.writeline("def guard(L):")
    with guard.indent():
        guard.splice(guard_body)
        guard.writeline("return True")

    # Wrap the whole guard function into another function
    # with the closure variables.
    make_guard_fn = IndentedBuffer()
    make_guard_fn.writeline(f"def ___make_guard_fn({closure_args}):")
    with make_guard_fn.indent():
        make_guard_fn.splice(guard)
        make_guard_fn.writeline("return guard")

    return guard_body.getvalue(), make_guard_fn.getvalue()


def is_recompiles_enabled() -> bool:
    return torch._logging._internal.log_state.is_artifact_enabled("recompiles")


def is_recompiles_verbose_enabled() -> bool:
    return torch._logging._internal.log_state.is_artifact_enabled("recompiles_verbose")


# this will only be used if cpp guards are disabled
def make_torch_function_mode_stack_guard(
    initial_stack: list[torch.overrides.TorchFunctionMode],
) -> Callable[[], bool]:
    types = [type(x) for x in initial_stack]

    def check_torch_function_mode_stack() -> bool:
        cur_stack = get_torch_function_mode_stack()

        if len(cur_stack) != len(types):
            return False

        for ty, mode in zip(types, cur_stack):
            if ty != type(mode):
                return False

        return True

    return check_torch_function_mode_stack


Scope = TypeAliasType("Scope", dict[str, object])


def recompilation_reason_for_no_tensor_aliasing_guard(
    guard_manager: GuardManagerWrapper, scope: Scope
) -> list[str]:
    assert guard_manager.global_scope is not None
    global_scope = dict(guard_manager.global_scope)
    ids_to_source = collections.defaultdict(list)
    for tensor_source in guard_manager.no_tensor_aliasing_sources:
        global_scope["__compile_source__"] = tensor_source
        tensor_id = id(eval(tensor_source, global_scope, scope))
        ids_to_source[tensor_id].append(tensor_source)

    duplicate_tensors = [
        f"{ids_to_source[key]}" for key in ids_to_source if len(ids_to_source[key]) > 1
    ]

    reason = ", ".join(duplicate_tensors)
    return [f"Duplicate tensors found: {reason}"]


def strip_local_scope(s: str) -> str:
    """
    Replace occurrences of L[...] with just the inner content.
    Handles both single and double quotes.

    This is to generate user friendly recompilation messages.
    """
    import re

    pattern = r"L\[\s*['\"](.*?)['\"]\s*\]"
    return re.sub(pattern, r"\1", s)


def get_guard_fail_reason_helper(
    guard_manager: GuardManagerWrapper,
    f_locals: dict[str, object],
    compile_id: Optional[CompileId],
) -> str:
    """
    Return the reason why `guard_manager` failed.
    Updates `guard_failures` with the generated reason.
    Only the first failed check of guard_manager is reported.
    """
    assert guard_manager.global_scope is not None
    assert guard_manager.closure_vars is not None
    scope = {"L": f_locals, "G": guard_manager.global_scope["G"]}
    scope.update(guard_manager.closure_vars)
    reasons: list[str] = []

    no_tensor_aliasing_check_failed = False

    verbose_code_parts: list[str] = []
    guard_debug_info = guard_manager.check_verbose(f_locals)
    # For test_export_with_map_cond, the check_verbose fail even without the
    # C++ guard manager. We need to fix the issue to remove the comment.
    # assert not guard_debug_info.result
    if not guard_debug_info.result:
        verbose_code_parts = guard_debug_info.verbose_code_parts
        # verbose_code_parts is either the actual reason (e.g. in case of
        # TENSOR_MATCH) or it could be a list of verbose_code_part that we
        # passed to the leaf guard at construction time. If its a list, we
        # walk through this list and find the guard that failed. This is
        # very important for symbolic shape guards which are currently
        # installed as a lambda guard and can encompass a long list of code_parts.

        if len(verbose_code_parts) == 1:
            if "Duplicate tensor found" in verbose_code_parts[0]:
                no_tensor_aliasing_check_failed = True
            else:
                reasons = verbose_code_parts
                verbose_code_parts = []

    if no_tensor_aliasing_check_failed:
        reasons = recompilation_reason_for_no_tensor_aliasing_guard(
            guard_manager, scope
        )
    else:
        for part in verbose_code_parts:
            global_scope = dict(guard_manager.global_scope)
            global_scope["__compile_source__"] = part
            with report_compile_source_on_error():
                try:
                    fail_reason = eval(part, global_scope, scope)
                except Exception:
                    if is_recompiles_verbose_enabled():
                        continue
                    else:
                        raise
            # Only ___check_tensors knows how to return a fancy fail reason;
            # for everything else we just report the code that failed

            if isinstance(fail_reason, bool) and not fail_reason:
                fail_reason = part
            if isinstance(fail_reason, str):
                reasons.append(fail_reason)
                if not is_recompiles_verbose_enabled():
                    break

    reason_str = f"{compile_id}: " + "; ".join(reasons)
    return strip_local_scope(reason_str)


def get_guard_fail_reason(
    guard_manager: GuardManagerWrapper,
    code: types.CodeType,
    f_locals: dict[str, object],
    compile_id: CompileId,
    skip_logging: bool = False,
) -> str:
    if isinstance(guard_manager, DeletedGuardManagerWrapper):
        return f"{compile_id}: {guard_manager.invalidation_reason}"
    reason_str = get_guard_fail_reason_helper(guard_manager, f_locals, compile_id)
    if skip_logging:
        return reason_str
    guard_failures[orig_code_map[code]].append(reason_str)

    try:
        if guard_manager.guard_fail_fn is not None:
            guard_manager.guard_fail_fn(
                GuardFail(reason_str or "unknown reason", orig_code_map[code])
            )
    except Exception:
        log.exception(
            "Failure in guard_fail_fn callback - raising here will cause a NULL Error on guard eval",
        )

    return reason_str


def get_and_maybe_log_recompilation_reasons(
    cache_entry: Optional[CacheEntry],
    frame: DynamoFrameType,
    skip_logging: bool = False,
) -> list[str]:
    """
    Return the list of guard failure reasons using cache_entry.
    Logs the recompilation reason if `recompiles` logging is enabled.
    Raises a RecompileError if `config.error_on_recompile` is enabled.
    """
    reasons = []
    while cache_entry is not None:
        reason = get_guard_fail_reason(
            cache_entry.guard_manager,
            cache_entry.code,
            frame.f_locals,
            cache_entry.compile_id,
            skip_logging,
        )
        if reason:
            reasons.append(reason)
        cache_entry = cache_entry.next

    code = frame.f_code

    if skip_logging:
        return reasons
    # at least one of "recompiles" or "recompiles_verbose" is enabled
    do_recompiles_log = is_recompiles_enabled() or is_recompiles_verbose_enabled()

    if do_recompiles_log or config.error_on_recompile:
        if is_recompiles_verbose_enabled():
            failures = "\n\n".join(
                f"guard {i} failures:\n" + textwrap.indent(reason, "- ")
                for i, reason in enumerate(reasons)
            )
        else:
            failures = textwrap.indent("\n".join(reasons), "- ")
        guard_failure_details = (
            f"triggered by the following guard failure(s):\n{failures}"
        )
        message = (
            f"Recompiling function {code.co_name} in {code.co_filename}:{code.co_firstlineno}\n"
            f"{textwrap.indent(guard_failure_details, '    ')}"
        )
        if do_recompiles_log:
            if is_recompiles_verbose_enabled():
                recompiles_verbose_log.debug(message)
            else:
                recompiles_log.debug(message)
        if config.error_on_recompile:
            raise exc.RecompileError(message)

    torch._logging.trace_structured(
        "artifact",
        metadata_fn=lambda: {
            "name": "recompile_reasons",
            "encoding": "json",
        },
        payload_fn=lambda: reasons,
    )

    return reasons


def update_diff_guard_managers_for_existing_cache_entries(
    cache_entry: Optional[CacheEntry],
) -> OrderedSet[str]:
    first_cache_entry = cache_entry

    # On the first pass, go through the cache entries and accumulate the diff
    # guard sources. Different guard managers can fail with different sources.
    # So, we collect all of them first.
    acc_diff_guard_sources: OrderedSet[str] = OrderedSet()
    while cache_entry is not None:
        acc_diff_guard_sources.update(
            cache_entry.guard_manager.collect_diff_guard_sources()
        )
        cache_entry = cache_entry.next  # type: ignore[assignment]

    # On the second pass, set the diff_guard_sources for each cache line to the
    # accumulated value. And the re-populate the diff guard manager.
    cache_entry = first_cache_entry
    while cache_entry is not None:
        cache_entry.guard_manager.diff_guard_sources = acc_diff_guard_sources
        cache_entry.guard_manager.populate_diff_guard_manager()
        cache_entry = cache_entry.next  # type: ignore[assignment]

    # return the accumulated sources to set up the new cache line.
    return acc_diff_guard_sources


def guard_error_hook(
    guard_manager: GuardFn,
    code: types.CodeType,
    f_locals: dict[str, object],
    index: int,
    last: bool,
) -> None:
    print(
        f"ERROR RUNNING GUARDS {code.co_name} {code.co_filename}:{code.co_firstlineno}"
    )
    print("lambda " + ", ".join(guard_manager.args) + ":")
    print(" ", " and\n  ".join(guard_manager.code_parts))

    print(guard_manager)

    local_scope = {"L": f_locals, **guard_manager.closure_vars}
    for guard in guard_manager.code_parts:
        try:
            eval(guard, guard_manager.global_scope, local_scope)
        except:  # noqa: B001,E722
            print(f"Malformed guard:\n{guard}")


set_guard_error_hook(guard_error_hook)


def unique(seq: Sequence[T]) -> Generator[T, None, None]:
    seen = set()
    for x in seq:
        if x not in seen:
            yield x
            seen.add(x)


def make_dupe_guard(
    obj_source: Source, dupe_source: Source
) -> Optional[functools.partial[Any]]:
    # Note - we may end up in a situation where we invoke something like
    # def fn(x, y)
    # with fn(x, x)
    # Prior to the addition of tracking to all relevant objects, we would handle this just fine by
    # eagerly re-entering VB and rewrapping inputs, correctly creating graphargs and placeholders. However,
    # with tracking on inputs, duplicate inputs or aliased relationships may end up getting erased here -
    # In the fn(x, x) example call above look like a graph with a single input.
    # In order to ensure that we do not reuse fn(x, x) for fn(x, y), we create a duplicate input guard.

    # Note - we may not have a source, that is fine, it just means we had an object that is safe to have
    # leave unsourced - like a local list created and discharged entirely within a local scope.
    if dupe_source and dupe_source != obj_source:
        ser_source_is_local = is_from_local_source(dupe_source)
        source_is_local = is_from_local_source(obj_source)
        if is_from_flatten_script_object_source(
            dupe_source
        ) or is_from_flatten_script_object_source(obj_source):
            raise exc.UnsafeScriptObjectError(
                f"{obj_source.name()} is aliasing {dupe_source.name()}. This is not supported."
                f" Please do a clone for corresponding input."
            )

        # Note - both must be local, or global, or we will run afoul of a lack of merging in how we currently
        # reconcile guards builder scopes in compile_check_fn. This technically means we miss a guard here,
        # so maybe we should do this refactor before we land this...
        # TODO(voz): Combine local and global guard builders.
        if ser_source_is_local == source_is_local:
            # Note - this is a little aggressive - these being duplicate input does not always matter.
            # However, this should always be a sound guard to add here.
            return functools.partial(GuardBuilder.DUPLICATE_INPUT, source_b=dupe_source)
    return None


def install_guard(*guards: Guard, skip: int = 0) -> None:
    """
    Add dynamo guards to the current tracing context.

    Args:
        guards: guard(s) to add
        skip: number of stack frames to ignore for debug stack trace
    """
    from torch._guards import TracingContext

    collect_debug_stack = guards_log.isEnabledFor(
        logging.DEBUG
    ) or verbose_guards_log.isEnabledFor(logging.DEBUG)
    add = TracingContext.get().guards_context.dynamo_guards.add
    for guard in guards:
        assert isinstance(guard, Guard)

        if is_from_skip_guard_source(guard.originating_source):
            continue
        add(guard, collect_debug_stack=collect_debug_stack, skip=skip + 1)<|MERGE_RESOLUTION|>--- conflicted
+++ resolved
@@ -2198,12 +2198,7 @@
             code = [f"(type({ref}) is float and __math_isnan({ref}))"]
             self._set_guard_export_info(guard, code)
 
-<<<<<<< HEAD
             self.get_guard_manager(guard).add_float_is_nan_guard(
-=======
-            self.get_guard_manager(guard).add_lambda_guard_no_framelocals(
-                _get_closure_vars()["__math_isnan"],  # type: ignore[arg-type]
->>>>>>> 335df552
                 get_verbose_code_parts(code, guard),
             )
             return
@@ -2213,12 +2208,7 @@
             code = [f"(type({ref}) is complex and __numpy_isnan({ref}))"]
             self._set_guard_export_info(guard, code)
 
-<<<<<<< HEAD
             self.get_guard_manager(guard).add_complex_is_nan_guard(
-=======
-            self.get_guard_manager(guard).add_lambda_guard_no_framelocals(
-                _get_closure_vars()["__numpy_isnan"],  # type: ignore[arg-type]
->>>>>>> 335df552
                 get_verbose_code_parts(code, guard),
             )
             return
