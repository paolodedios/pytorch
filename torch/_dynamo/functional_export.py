--- conflicted
+++ resolved
@@ -375,18 +375,6 @@
 
             reset()
 
-<<<<<<< HEAD
-            f_locals = {"self": module_to_trace, **bound_arguments.arguments}
-            frame = FrameInfo(
-                module_to_trace.forward.__func__.__code__,  # type: ignore[attr-defined]
-                module_to_trace.forward.__func__.__globals__,  # type: ignore[attr-defined]
-                f_locals,
-                builtins,  # type: ignore[arg-type]
-                closure=module_to_trace.forward.__closure__ or (),  # type: ignore[arg-type]
-            )
-
-=======
->>>>>>> eaac218b
             dynamo_config_ctx = torch._dynamo.config.patch(
                 specialize_int=True,
                 specialize_float=True,
