"""
Python polyfills for functools
"""

from __future__ import annotations

import functools
from typing import Callable, Iterable, TYPE_CHECKING, TypeVar

from ..decorators import substitute_in_graph


<<<<<<< HEAD
if TYPE_CHECKING:
    from _typeshed import SupportsAllComparisons
=======
__all__ = ["reduce"]
>>>>>>> 7e8f6aa1


_T = TypeVar("_T")
_U = TypeVar("_U")


class _INITIAL_MISSING:
    pass


# Reference: https://docs.python.org/3/library/functools.html#functools.reduce
@substitute_in_graph(functools.reduce)
def reduce(
    function: Callable[[_U, _T], _U],
    iterable: Iterable[_T],
    initial: _U = _INITIAL_MISSING,  # type: ignore[assignment]
    /,
) -> _U:
    it = iter(iterable)

    value: _U
    if initial is _INITIAL_MISSING:
        try:
            value = next(it)  # type: ignore[assignment]
        except StopIteration:
            raise TypeError(
                "reduce() of empty iterable with no initial value",
            ) from None
    else:
        value = initial

    for element in it:
        value = function(value, element)

    return value


# Copied from functools.py in the standard library
@substitute_in_graph(functools.cmp_to_key)
def cmp_to_key(
    mycmp: Callable[[_T, _T], int],
) -> Callable[[_T], SupportsAllComparisons]:
    class K:
        __slots__ = ("obj",)

        def __init__(self, obj: _T) -> None:
            self.obj = obj

        def __lt__(self, other: K) -> bool:
            return mycmp(self.obj, other.obj) < 0

        def __gt__(self, other: K) -> bool:
            return mycmp(self.obj, other.obj) > 0

        def __eq__(self, other: K) -> bool:  # type: ignore[override]
            return mycmp(self.obj, other.obj) == 0

        def __le__(self, other: K) -> bool:
            return mycmp(self.obj, other.obj) <= 0

        def __ge__(self, other: K) -> bool:
            return mycmp(self.obj, other.obj) >= 0

        __hash__ = None  # type: ignore[assignment]

    return K<|MERGE_RESOLUTION|>--- conflicted
+++ resolved
@@ -10,12 +10,11 @@
 from ..decorators import substitute_in_graph
 
 
-<<<<<<< HEAD
 if TYPE_CHECKING:
     from _typeshed import SupportsAllComparisons
-=======
+
+
 __all__ = ["reduce"]
->>>>>>> 7e8f6aa1
 
 
 _T = TypeVar("_T")
