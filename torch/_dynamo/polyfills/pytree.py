# Owner(s): ["module: pytree"]

"""
Python polyfills for torch.utils.pytree
"""

from __future__ import annotations

from collections import deque
from dataclasses import dataclass, field
from typing import Any, TYPE_CHECKING, TypeVar

import optree
import optree._C
import optree.utils
from optree import (
    is_namedtuple,
    is_namedtuple_class,
    is_namedtuple_instance,
    is_structseq,
    is_structseq_class,
    is_structseq_instance,
    namedtuple_fields,
    structseq_fields,
)

import torch.utils._cxx_pytree as cxx_pytree  # noqa: F401
import torch.utils._pytree as python_pytree
from torch.utils._pytree import BUILTIN_TYPES, STANDARD_DICT_TYPES

from ..decorators import substitute_in_graph


if TYPE_CHECKING:
    import builtins
    from collections.abc import Callable, Iterable, Mapping
    from typing_extensions import Self, TypeIs

<<<<<<< HEAD

__all__: list[str] = []
=======
    from torch.utils._cxx_pytree import PyTree


__all__ = [
    "is_namedtuple",
    "is_namedtuple_class",
    "is_namedtuple_instance",
    "is_structseq",
    "is_structseq_class",
    "is_structseq_instance",
    "namedtuple_fields",
    "structseq_fields",
    "treespec_leaf",
    "treespec_tuple",
    "treespec_dict",
    "tree_is_leaf",
    "tree_iter",
    "tree_leaves",
    "tree_flatten",
    "tree_flatten_with_path",
    "tree_structure",
    "tree_unflatten",
]
>>>>>>> b0ffdc0a


_T = TypeVar("_T")
_KT = TypeVar("_KT")
_VT = TypeVar("_VT")


@substitute_in_graph(
    optree._C.is_dict_insertion_ordered,
    can_constant_fold_through=True,
)
def _(*args: Any, **kwargs: Any) -> bool:
    # In namespace 'torch', the dictionary is always traversed in insertion order.
    # This function returns True.
    raise ValueError(
        "Should not be called directly "
        "because the original function will be called in the constant fold path."
    )


__name = ""
for __name, __func in (
    ("is_namedtuple", is_namedtuple),
    ("is_namedtuple_class", is_namedtuple_class),
    ("is_namedtuple_instance", is_namedtuple_instance),
    ("is_structseq", is_structseq),
    ("is_structseq_class", is_structseq_class),
    ("is_structseq_instance", is_structseq_instance),
    ("namedtuple_fields", namedtuple_fields),
    ("structseq_fields", structseq_fields),
):
    globals()[__name] = substitute_in_graph(
        __func,  # type: ignore[arg-type]
        can_constant_fold_through=True,
    )(__func.__python_implementation__)  # type: ignore[attr-defined]
    del __func
del __name


@substitute_in_graph(optree.tree_is_leaf, can_constant_fold_through=True)  # type: ignore[arg-type]
def tree_is_leaf(
    tree: PyTree,
    /,
    is_leaf: Callable[[PyTree], bool] | None = None,
    *,
    none_is_leaf: bool = False,
    namespace: str = "",
) -> bool:
    if (tree is None and none_is_leaf) or (is_leaf is not None and is_leaf(tree)):
        return True
    if optree.register_pytree_node.get(type(tree), namespace=namespace) is None:
        return True
    return False


@substitute_in_graph(optree.tree_iter, can_constant_fold_through=False)  # type: ignore[arg-type]
def tree_iter(
    tree: PyTree,
    /,
    is_leaf: Callable[[PyTree], bool] | None = None,
    *,
    none_is_leaf: bool = False,
    namespace: str = "",
) -> Iterable[Any]:
    stack = [tree]
    while stack:
        node = stack.pop()
        if tree_is_leaf(
            node,
            is_leaf=is_leaf,
            none_is_leaf=none_is_leaf,
            namespace=namespace,
        ):
            yield node
            continue

        children, *_ = optree.tree_flatten_one_level(
            node,
            is_leaf=is_leaf,
            none_is_leaf=none_is_leaf,
            namespace=namespace,
        )
        stack.extend(reversed(children))


@substitute_in_graph(optree.tree_leaves, can_constant_fold_through=True)  # type: ignore[arg-type]
def tree_leaves(
    tree: PyTree,
    /,
    is_leaf: Callable[[PyTree], bool] | None = None,
    *,
    none_is_leaf: bool = False,
    namespace: str = "",
) -> list[Any]:
    return list(
        tree_iter(
            tree,
            is_leaf=is_leaf,
            none_is_leaf=none_is_leaf,
            namespace=namespace,
        )
    )


class _Asterisk(str):
    __slots__ = ()

    def __new__(cls) -> Self:
        return super().__new__(cls, "*")

    def __repr__(self) -> str:
        return "*"  # no quotes


_asterisk = _Asterisk()
del _Asterisk


@dataclass(frozen=True)
class PyTreeSpec:
    """Analog for :class:`optree.PyTreeSpec` in Python."""

    _children: tuple[PyTreeSpec, ...]
    _type: builtins.type | None
    _metadata: Any
    _entries: tuple[Any, ...]
    _unflatten_func: Callable[[Any | None, Iterable[PyTree]], PyTree] | None
    none_is_leaf: bool
    namespace: str

    num_nodes: int = field(init=False)
    num_leaves: int = field(init=False)
    num_children: int = field(init=False)

    def __post_init__(self, /) -> None:
        if self._type is None:
            assert len(self._children) == 0
            assert self._metadata is None
            assert self._entries == ()
            assert self._unflatten_func is None
            num_nodes = 1
            num_leaves = 1
            num_children = 0
        else:
            assert callable(self._unflatten_func)
            num_nodes = sum((spec.num_nodes for spec in self._children), start=1)
            num_leaves = sum(spec.num_leaves for spec in self._children)
            num_children = len(self._children)

        object.__setattr__(self, "num_nodes", num_nodes)
        object.__setattr__(self, "num_leaves", num_leaves)
        object.__setattr__(self, "num_children", num_children)

    def __repr__(self, /) -> str:
        def helper(treespec: PyTreeSpec) -> str:
            if treespec.is_leaf():
                assert treespec.type is None
                return _asterisk

            assert treespec.type is not None
            assert callable(treespec._unflatten_func)
            children_representations = [
                helper(subspec) for subspec in treespec._children
            ]
            if (
                treespec.type in BUILTIN_TYPES
                or (treespec.type is type(None) and not self.none_is_leaf)
                or optree.is_namedtuple_class(treespec.type)
                or optree.is_structseq_class(treespec.type)
            ):
                # pyrefly: ignore [bad-return]
                return treespec._unflatten_func(
                    treespec._metadata,
                    children_representations,
                )
            return (
                f"CustomTreeNode({treespec.type.__name__}[{treespec._metadata!r}], "
                f"[{', '.join(children_representations)}])"
            )

        inner = [
            str(helper(self)),
            *(["NoneIsLeaf"] if self.none_is_leaf else []),
            f"namespace={self.namespace!r}",
        ]
        return f"PyTreeSpec({', '.join(inner)})"

    def __len__(self, /) -> int:
        return self.num_leaves

    @property
    def type(self, /) -> builtins.type | None:
        return self._type

    def is_leaf(self, /) -> bool:
        return self.num_nodes == 1 and self.num_leaves == 1

    def paths(self, /) -> list[tuple[Any, ...]]:
        def helper(treespec: PyTreeSpec, path_prefix: list[Any]) -> None:
            if treespec.is_leaf():
                paths.append(path_prefix)
                return

            for entry, subspec in zip(
                treespec._entries,
                treespec._children,
                strict=True,
            ):
                helper(subspec, path_prefix + [entry])

        paths: list[list[Any]] = []
        helper(self, [])
        return [tuple(path) for path in paths]

    def accessors(self, /) -> list[optree.PyTreeAccessor]:
        def helper(
            treespec: PyTreeSpec,
            entry_path_prefix: list[optree.PyTreeEntry],
        ) -> None:
            if treespec.is_leaf():
                entry_paths.append(entry_path_prefix)
                return

            node_type = treespec.type
            assert node_type is not None
            handler = optree.register_pytree_node.get(
                node_type, namespace=treespec.namespace
            )
            assert handler is not None
            kind: optree.PyTreeKind = handler.kind
            path_entry_type: type[optree.PyTreeEntry] = handler.path_entry_type

            for entry, subspec in zip(
                treespec._entries,
                treespec._children,
                strict=True,
            ):
                helper(
                    subspec,
                    entry_path_prefix + [path_entry_type(entry, node_type, kind)],
                )

        entry_paths: list[list[optree.PyTreeEntry]] = []
        helper(self, [])
        return [optree.PyTreeAccessor(path) for path in entry_paths]

    def children(self, /) -> list[PyTreeSpec]:
        return list(self._children)

    def child(self, index: int, /) -> PyTreeSpec:
        return self._children[index]

    def entries(self, /) -> list[Any]:
        return list(self._entries)

    def entry(self, index: int, /) -> Any:
        return self._entries[index]

    def flatten_up_to(self, tree: PyTree, /) -> list[PyTree]:
        def helper(
            treespec: PyTreeSpec,
            node: PyTree,
            subtrees: list[PyTree],
        ) -> None:
            if treespec.is_leaf():
                subtrees.append(node)
                return

            node_type = type(node)
            if treespec.type not in BUILTIN_TYPES:
                # Always require custom node types to match exactly
                if node_type != treespec.type:
                    raise ValueError(
                        f"Type mismatch; "
                        f"expected {treespec.type!r}, but got {node_type!r}.",
                    )

                children, metadata, *_ = optree.tree_flatten_one_level(
                    node,
                    none_is_leaf=self.none_is_leaf,
                    namespace=self.namespace,
                )
                if len(children) != treespec.num_children:
                    raise ValueError(
                        f"Node arity mismatch; "
                        f"expected {treespec.num_children}, but got {len(children)}.",
                    )
                if metadata != treespec._metadata:
                    raise ValueError(
                        f"Node context mismatch for custom node type {treespec.type!r}.",
                    )
            else:
                # For builtin dictionary types, we allow some flexibility
                # Otherwise, we require exact matches
                both_standard_dict = (
                    treespec.type in STANDARD_DICT_TYPES
                    and node_type in STANDARD_DICT_TYPES
                )
                if not both_standard_dict and node_type != treespec.type:
                    raise ValueError(
                        f"Node type mismatch; "
                        f"expected {treespec.type!r}, but got {node_type!r}.",
                    )
                if len(node) != treespec.num_children:
                    raise ValueError(
                        f"Node arity mismatch; "
                        f"expected {treespec.num_children}, but got {len(node)}.",
                    )

                if both_standard_dict:
                    # dictionary types are compatible with each other
                    expected_keys = treespec.entries()
                    got_key_set = set(node)
                    expected_key_set = set(expected_keys)
                    if got_key_set != expected_key_set:
                        missing_keys = expected_key_set.difference(got_key_set)
                        extra_keys = got_key_set.difference(expected_key_set)
                        message = ""
                        if missing_keys:
                            message += f"; missing key(s): {missing_keys}"
                        if extra_keys:
                            message += f"; extra key(s): {extra_keys}"
                        raise ValueError(f"Node keys mismatch{message}.")
                    children = [node[key] for key in expected_keys]
                else:
                    # node_type is treespec.type
                    children, metadata, *_ = optree.tree_flatten_one_level(
                        node,
                        none_is_leaf=self.none_is_leaf,
                        namespace=self.namespace,
                    )
                    if (
                        node_type is not deque  # ignore mismatch of `maxlen` for deque
                    ) and metadata != treespec._metadata:
                        raise ValueError(
                            f"Node metadata mismatch for node type {treespec.type!r}; "
                            f"expected {treespec._metadata!r}, but got {metadata!r}.",  # namedtuple type mismatch
                        )

            for subtree, subspec in zip(children, treespec._children, strict=True):
                helper(subspec, subtree, subtrees)

        subtrees: list[PyTree] = []
        helper(self, tree, subtrees)
        return subtrees

    def unflatten(self, leaves: Iterable[Any], /) -> PyTree:
        if not isinstance(leaves, (list, tuple)):
            leaves = list(leaves)
        if len(leaves) != self.num_leaves:
            raise ValueError(
                f"treespec.unflatten(leaves): `leaves` has length {len(leaves)} "
                f"but the spec refers to a pytree that holds {self.num_leaves} "
                f"items ({self}).",
            )
        if self.is_leaf():
            return leaves[0]

        # Recursively unflatten the children
        start = 0
        end = 0
        subtrees = []
        for subspec in self._children:
            end += subspec.num_leaves
            subtrees.append(subspec.unflatten(leaves[start:end]))
            start = end

        assert callable(self._unflatten_func)
        return self._unflatten_func(self._metadata, subtrees)


def _is_pytreespec_instance(obj: Any, /) -> TypeIs[PyTreeSpec | python_pytree.TreeSpec]:
    return isinstance(obj, (PyTreeSpec, python_pytree.TreeSpec))


@substitute_in_graph(  # type: ignore[arg-type]
    optree.treespec_leaf,
    # We need to disable constant folding here because we want the function to reference the
    # PyTreeSpec class defined above, not the one in the C++ module.
    can_constant_fold_through=False,
)
def treespec_leaf(
    *,
    none_is_leaf: bool = False,
    namespace: str = "",  # unused
) -> PyTreeSpec:
    return PyTreeSpec(
        (),
        None,
        None,
        (),
        None,
        none_is_leaf=none_is_leaf,
        namespace="",
    )


@substitute_in_graph(  # type: ignore[arg-type]
    optree.treespec_tuple,
    # We need to disable constant folding here because we want the function to reference the
    # PyTreeSpec class defined above, not the one in the C++ module.
    can_constant_fold_through=False,
)
def treespec_tuple(
    iterable: Iterable[PyTreeSpec] = (),
    /,
    *,
    none_is_leaf: bool = False,
    namespace: str = "",
) -> PyTreeSpec:
    children = tuple(iterable)
    if any(not _is_pytreespec_instance(child) for child in children):
        raise ValueError(f"Expected a tuple of PyTreeSpecs, got: {children!r}.")
    if any(child.none_is_leaf != none_is_leaf for child in children):
        raise ValueError(
            "All children PyTreeSpecs must have the same `none_is_leaf` value "
            f"as the parent; expected {none_is_leaf}, got: {children!r}.",
        )
    if any(child.namespace not in (namespace, "") for child in children):
        raise ValueError(
            "All children PyTreeSpecs must have the same `namespace` value "
            f"as the parent; expected {namespace!r}, got: {children!r}.",
        )
    handler = optree.register_pytree_node.get(tuple, namespace=namespace)
    assert handler is not None
    return PyTreeSpec(
        tuple(children),
        tuple,
        None,
        tuple(range(len(children))),
        handler.unflatten_func,
        none_is_leaf=none_is_leaf,
        namespace=namespace,
    )


@substitute_in_graph(  # type: ignore[arg-type]
    optree.treespec_dict,
    # We need to disable constant folding here because we want the function to reference the
    # PyTreeSpec class defined above, not the one in the C++ module.
    can_constant_fold_through=False,
)
def treespec_dict(
    mapping: Mapping[Any, PyTreeSpec] | Iterable[tuple[Any, PyTreeSpec]] = (),
    /,
    *,
    none_is_leaf: bool = False,
    namespace: str = "",
    **kwargs: PyTreeSpec,
) -> PyTreeSpec:
    dct = dict(mapping, **kwargs)
    if any(not _is_pytreespec_instance(child) for child in dct.values()):
        raise ValueError(f"Expected a dictionary of TreeSpecs, got: {dct!r}.")
    if any(child.none_is_leaf != none_is_leaf for child in dct.values()):
        raise ValueError(
            "All children PyTreeSpecs must have the same `none_is_leaf` value "
            f"as the parent; expected {none_is_leaf}, got: {dct!r}.",
        )
    if any(child.namespace not in (namespace, "") for child in dct.values()):
        raise ValueError(
            "All children PyTreeSpecs must have the same `namespace` value "
            f"as the parent; expected {namespace!r}, got: {dct!r}.",
        )

    (
        children,
        metadata,
        entries,
        unflatten_func,
    ) = optree.tree_flatten_one_level(  # type: ignore[assignment,var-annotated]
        dct,  # type: ignore[arg-type]
        none_is_leaf=none_is_leaf,
        namespace=namespace,
    )
    return PyTreeSpec(
        tuple(children),  # type: ignore[arg-type]
        dict,
        metadata,
        entries,
        unflatten_func,  # type: ignore[arg-type]
        none_is_leaf=none_is_leaf,
        namespace=namespace,
    )


@substitute_in_graph(  # type: ignore[arg-type]
    optree.tree_flatten,
    # We need to disable constant folding here because we want the function to reference the
    # PyTreeSpec class defined above, not the one in the C++ module.
    can_constant_fold_through=False,
)
def tree_flatten(
    tree: PyTree,
    /,
    is_leaf: Callable[[PyTree], bool] | None = None,
    *,
    none_is_leaf: bool = False,
    namespace: str = "",
) -> tuple[list[Any], PyTreeSpec]:
    def helper(node: PyTree, leaves: list[Any]) -> PyTreeSpec:
        if tree_is_leaf(
            node,
            is_leaf=is_leaf,
            none_is_leaf=none_is_leaf,
            namespace=namespace,
        ):
            leaves.append(node)
            return PyTreeSpec(
                (),
                None,
                None,
                (),
                None,
                none_is_leaf=none_is_leaf,
                namespace=namespace,
            )

        (
            children,
            metadata,
            entries,
            unflatten_func,
        ) = optree.tree_flatten_one_level(
            node,
            is_leaf=is_leaf,
            none_is_leaf=none_is_leaf,
            namespace=namespace,
        )

        # Recursively flatten the children
        subspecs = tuple(helper(child, leaves) for child in children)
        return PyTreeSpec(
            subspecs,
            type(node),
            metadata,
            entries,
            unflatten_func,  # type: ignore[arg-type]
            none_is_leaf=none_is_leaf,
            namespace=namespace,
        )  # type: ignore[arg-type]

    leaves: list[Any] = []
    treespec = helper(tree, leaves)
    return leaves, treespec


@substitute_in_graph(  # type: ignore[arg-type]
    optree._C.flatten,
    # We need to disable constant folding here because we want the function to reference the
    # PyTreeSpec class defined above, not the one in the C++ module.
    can_constant_fold_through=False,
)
def _C_flatten(
    tree: PyTree,
    /,
    leaf_predicate: Callable[[PyTree], bool] | None = None,
    none_is_leaf: bool = False,
    namespace: str = "",
) -> tuple[list[Any], PyTreeSpec]:
    return tree_flatten(  # type: ignore[return-value]
        tree,
        is_leaf=leaf_predicate,
        none_is_leaf=none_is_leaf,
        namespace=namespace,
    )


@substitute_in_graph(  # type: ignore[arg-type]
    optree.tree_flatten_with_path,
    # We need to disable constant folding here because we want the function to reference the
    # PyTreeSpec class defined above, not the one in the C++ module.
    can_constant_fold_through=False,
)
def tree_flatten_with_path(
    tree: PyTree,
    /,
    is_leaf: Callable[[PyTree], bool] | None = None,
    *,
    none_is_leaf: bool = False,
    namespace: str = "",
) -> tuple[list[tuple[Any, ...]], list[Any], PyTreeSpec]:
    leaves, treespec = tree_flatten(
        tree,
        is_leaf=is_leaf,
        none_is_leaf=none_is_leaf,
        namespace=namespace,
    )
    return treespec.paths(), leaves, treespec  # type: ignore[return-value]


@substitute_in_graph(  # type: ignore[arg-type]
    optree._C.flatten_with_path,
    # We need to disable constant folding here because we want the function to reference the
    # PyTreeSpec class defined above, not the one in the C++ module.
    can_constant_fold_through=False,
)
def _C_flatten_with_path(
    tree: PyTree,
    /,
    leaf_predicate: Callable[[PyTree], bool] | None = None,
    none_is_leaf: bool = False,
    namespace: str = "",
) -> tuple[list[tuple[Any, ...]], list[Any], PyTreeSpec]:
    return tree_flatten_with_path(  # type: ignore[return-value]
        tree,
        is_leaf=leaf_predicate,
        none_is_leaf=none_is_leaf,
        namespace=namespace,
    )


@substitute_in_graph(  # type: ignore[arg-type]
    optree.tree_structure,
    # We need to disable constant folding here because we want the function to reference the
    # PyTreeSpec class defined above, not the one in the C++ module.
    can_constant_fold_through=False,
)
def tree_structure(
    tree: PyTree,
    /,
    is_leaf: Callable[[PyTree], bool] | None = None,
    *,
    none_is_leaf: bool = False,
    namespace: str = "",
) -> PyTreeSpec:
    return tree_flatten(  # type: ignore[return-value]
        tree,
        is_leaf=is_leaf,
        none_is_leaf=none_is_leaf,
        namespace=namespace,
    )[1]


@substitute_in_graph(  # type: ignore[arg-type]
    optree.tree_unflatten,
    # We need to disable constant folding here because we want the function to reference the
    # PyTreeSpec class defined above, not the one in the C++ module.
    can_constant_fold_through=False,
)
def tree_unflatten(treespec: PyTreeSpec, leaves: Iterable[Any]) -> PyTree:
    if not _is_pytreespec_instance(treespec):
        raise TypeError(
            f"Expected `treespec` to be an instance of "
            f"PyTreeSpec but got item of type {type(treespec)}."
        )
    return treespec.unflatten(leaves)


_none_registration = optree.register_pytree_node.get(type(None))
assert _none_registration is not None


@substitute_in_graph(  # type: ignore[arg-type]
    _none_registration.unflatten_func,
    can_constant_fold_through=True,
    skip_signature_check=True,
)
def none_unflatten(_: None, children: Iterable[_T], /) -> None:
    if len(list(children)) != 0:
        raise ValueError("Expected no children.")
    return None


with optree.dict_insertion_ordered(False, namespace="torch"):
    _dict_registration = optree.register_pytree_node.get(dict)
    assert _dict_registration is not None


@substitute_in_graph(  # type: ignore[arg-type]
    _dict_registration.flatten_func,
    can_constant_fold_through=True,
    skip_signature_check=True,
)
def dict_flatten(
    dct: dict[_KT, _VT], /
) -> tuple[list[_VT], tuple[list[_KT], list[_KT]], tuple[_KT, ...]]:
    sorted_keys = optree.utils.total_order_sorted(dct)
    values = [dct[key] for key in sorted_keys]
    original_keys = list(dct)
    return values, (original_keys, sorted_keys), tuple(sorted_keys)


@substitute_in_graph(  # type: ignore[arg-type]
    _dict_registration.unflatten_func,
    can_constant_fold_through=True,
    skip_signature_check=True,
)
def dict_unflatten(
    metadata: tuple[list[_KT], list[_KT]],
    values: Iterable[_VT],
    /,
) -> dict[_KT, _VT]:
    original_keys, sorted_keys = metadata
    d = dict.fromkeys(original_keys)
    d.update(zip(sorted_keys, values, strict=True))
    return d  # type: ignore[return-value]<|MERGE_RESOLUTION|>--- conflicted
+++ resolved
@@ -36,10 +36,6 @@
     from collections.abc import Callable, Iterable, Mapping
     from typing_extensions import Self, TypeIs
 
-<<<<<<< HEAD
-
-__all__: list[str] = []
-=======
     from torch.utils._cxx_pytree import PyTree
 
 
@@ -63,7 +59,6 @@
     "tree_structure",
     "tree_unflatten",
 ]
->>>>>>> b0ffdc0a
 
 
 _T = TypeVar("_T")
