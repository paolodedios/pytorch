# Owner(s): ["module: pytree"]

"""
Python polyfills for torch.utils.pytree
"""

from __future__ import annotations

from collections import deque
from dataclasses import dataclass, field
<<<<<<< HEAD
from typing import Any, TYPE_CHECKING
=======
from typing import Any, TYPE_CHECKING, TypeVar
from typing_extensions import TypeIs
>>>>>>> 9c2c3dbc

import torch.utils._pytree as python_pytree
from torch.utils._pytree import BUILTIN_TYPES, STANDARD_DICT_TYPES

from ..decorators import substitute_in_graph


if TYPE_CHECKING:
    import builtins
    from collections.abc import Callable, Iterable, Mapping
    from typing_extensions import Self, TypeIs


__all__: list[str] = []


_T = TypeVar("_T")
_KT = TypeVar("_KT")
_VT = TypeVar("_VT")


if python_pytree._cxx_pytree_dynamo_traceable:
    import optree
    import optree._C
    import optree.utils

    import torch.utils._cxx_pytree as cxx_pytree  # noqa: F401

    if TYPE_CHECKING:
        from torch.utils._cxx_pytree import PyTree

    @substitute_in_graph(
        optree._C.is_dict_insertion_ordered,
        can_constant_fold_through=True,
    )
    def _(*args: Any, **kwargs: Any) -> bool:
        # In namespace 'torch', the dictionary is always traversed in insertion order.
        # This function returns True.
        raise ValueError(
            "Should not be called directly "
            "because the original function will be called in the constant fold path."
        )

    __name = ""
    for __name in (
        "is_namedtuple",
        "is_namedtuple_class",
        "is_namedtuple_instance",
        "is_structseq",
        "is_structseq_class",
        "is_structseq_instance",
        "namedtuple_fields",
        "structseq_fields",
    ):
        __func = getattr(optree, __name)
        globals()[__name] = substitute_in_graph(__func, can_constant_fold_through=True)(
            __func.__python_implementation__
        )
        __all__ += [__name]  # noqa: PLE0604
        del __func
    del __name

    @substitute_in_graph(optree.tree_is_leaf, can_constant_fold_through=True)  # type: ignore[arg-type]
    def tree_is_leaf(
        tree: PyTree,
        /,
        is_leaf: Callable[[PyTree], bool] | None = None,
        *,
        none_is_leaf: bool = False,
        namespace: str = "",
    ) -> bool:
        if (tree is None and none_is_leaf) or (is_leaf is not None and is_leaf(tree)):
            return True
        if optree.register_pytree_node.get(type(tree), namespace=namespace) is None:  # type: ignore[attr-defined]
            return True
        return False

    @substitute_in_graph(optree.tree_iter, can_constant_fold_through=False)  # type: ignore[arg-type]
    def tree_iter(
        tree: PyTree,
        /,
        is_leaf: Callable[[PyTree], bool] | None = None,
        *,
        none_is_leaf: bool = False,
        namespace: str = "",
    ) -> Iterable[Any]:
        stack = [tree]
        while stack:
            node = stack.pop()
            if tree_is_leaf(
                node,
                is_leaf=is_leaf,
                none_is_leaf=none_is_leaf,
                namespace=namespace,
            ):
                yield node
                continue

            children, *_ = optree.tree_flatten_one_level(
                node,
                is_leaf=is_leaf,
                none_is_leaf=none_is_leaf,
                namespace=namespace,
            )
            stack.extend(reversed(children))

    __all__ += ["tree_iter"]

    @substitute_in_graph(optree.tree_leaves, can_constant_fold_through=True)  # type: ignore[arg-type]
    def tree_leaves(
        tree: PyTree,
        /,
        is_leaf: Callable[[PyTree], bool] | None = None,
        *,
        none_is_leaf: bool = False,
        namespace: str = "",
    ) -> list[Any]:
        return list(
            tree_iter(
                tree,
                is_leaf=is_leaf,
                none_is_leaf=none_is_leaf,
                namespace=namespace,
            )
        )

    __all__ += ["tree_leaves"]

    class _Asterisk(str):
        __slots__ = ()

        def __new__(cls) -> Self:
            return super().__new__(cls, "*")

        def __repr__(self) -> str:
            return "*"  # no quotes

    _asterisk = _Asterisk()
    del _Asterisk

    @dataclass(frozen=True)
    class PyTreeSpec:
        """Analog for :class:`optree.PyTreeSpec` in Python."""

        _children: tuple[PyTreeSpec, ...]
        _type: builtins.type | None
        _metadata: Any
        _entries: tuple[Any, ...]
        _unflatten_func: Callable[[Any | None, Iterable[PyTree]], PyTree] | None
        none_is_leaf: bool
        namespace: str

        num_nodes: int = field(init=False)
        num_leaves: int = field(init=False)
        num_children: int = field(init=False)

        def __post_init__(self) -> None:
            if self._type is None:
                assert len(self._children) == 0
                assert self._metadata is None
                assert self._entries == ()
                assert self._unflatten_func is None
                num_nodes = 1
                num_leaves = 1
                num_children = 0
            else:
                assert callable(self._unflatten_func)
                num_nodes = sum((spec.num_nodes for spec in self._children), start=1)
                num_leaves = sum(spec.num_leaves for spec in self._children)
                num_children = len(self._children)

            object.__setattr__(self, "num_nodes", num_nodes)
            object.__setattr__(self, "num_leaves", num_leaves)
            object.__setattr__(self, "num_children", num_children)

        def __repr__(self) -> str:
            def helper(treespec: PyTreeSpec) -> str:
                if treespec.is_leaf():
                    assert treespec.type is None
                    return _asterisk

                assert treespec.type is not None
                assert callable(treespec._unflatten_func)
                children_representations = [
                    helper(subspec) for subspec in treespec._children
                ]
                if (
                    treespec.type in BUILTIN_TYPES
                    or (treespec.type is type(None) and not self.none_is_leaf)
                    or optree.is_namedtuple_class(treespec.type)
                    or optree.is_structseq_class(treespec.type)
                ):
                    # pyrefly: ignore [bad-return]
                    return treespec._unflatten_func(
                        treespec._metadata,
                        children_representations,
                    )
                return (
                    f"CustomTreeNode({treespec.type.__name__}[{treespec._metadata!r}], "
                    f"[{', '.join(children_representations)}])"
                )

            inner = [
                str(helper(self)),
                *(["NoneIsLeaf"] if self.none_is_leaf else []),
                f"namespace={self.namespace!r}",
            ]
            return f"PyTreeSpec({', '.join(inner)})"

        def __len__(self) -> int:
            return self.num_leaves

        @property
        def type(self) -> builtins.type | None:
            return self._type

        def is_leaf(self) -> bool:
            return self.num_nodes == 1 and self.num_leaves == 1

        def children(self) -> list[PyTreeSpec]:
            return list(self._children)

        def child(self, index: int) -> PyTreeSpec:
            return self._children[index]

        def entries(self) -> list[Any]:
            return list(self._entries)

        def entry(self, index: int) -> Any:
            return self._entries[index]

        def flatten_up_to(self, tree: PyTree) -> list[PyTree]:
            def helper(
                treespec: PyTreeSpec,
                node: PyTree,
                subtrees: list[PyTree],
            ) -> None:
                if treespec.is_leaf():
                    subtrees.append(node)
                    return

                node_type = type(node)
                if treespec.type not in BUILTIN_TYPES:
                    # Always require custom node types to match exactly
                    if node_type != treespec.type:
                        raise ValueError(
                            f"Type mismatch; "
                            f"expected {treespec.type!r}, but got {node_type!r}.",
                        )

                    children, metadata, *_ = optree.tree_flatten_one_level(
                        node,
                        none_is_leaf=self.none_is_leaf,
                        namespace=self.namespace,
                    )
                    if len(children) != treespec.num_children:
                        raise ValueError(
                            f"Node arity mismatch; "
                            f"expected {treespec.num_children}, but got {len(children)}.",
                        )
                    if metadata != treespec._metadata:
                        raise ValueError(
                            f"Node context mismatch for custom node type {treespec.type!r}.",
                        )
                else:
                    # For builtin dictionary types, we allow some flexibility
                    # Otherwise, we require exact matches
                    both_standard_dict = (
                        treespec.type in STANDARD_DICT_TYPES
                        and node_type in STANDARD_DICT_TYPES
                    )
                    if not both_standard_dict and node_type != treespec.type:
                        raise ValueError(
                            f"Node type mismatch; "
                            f"expected {treespec.type!r}, but got {node_type!r}.",
                        )
                    if len(node) != treespec.num_children:
                        raise ValueError(
                            f"Node arity mismatch; "
                            f"expected {treespec.num_children}, but got {len(node)}.",
                        )

                    if both_standard_dict:
                        # dictionary types are compatible with each other
                        expected_keys = treespec.entries()
                        got_key_set = set(node)
                        expected_key_set = set(expected_keys)
                        if got_key_set != expected_key_set:
                            missing_keys = expected_key_set.difference(got_key_set)
                            extra_keys = got_key_set.difference(expected_key_set)
                            message = ""
                            if missing_keys:
                                message += f"; missing key(s): {missing_keys}"
                            if extra_keys:
                                message += f"; extra key(s): {extra_keys}"
                            raise ValueError(f"Node keys mismatch{message}.")
                        children = [node[key] for key in expected_keys]
                    else:
                        # node_type is treespec.type
                        children, metadata, *_ = optree.tree_flatten_one_level(
                            node,
                            none_is_leaf=self.none_is_leaf,
                            namespace=self.namespace,
                        )
                        if (
                            node_type
                            is not deque  # ignore mismatch of `maxlen` for deque
                        ) and metadata != treespec._metadata:
                            raise ValueError(
                                f"Node metadata mismatch for node type {treespec.type!r}; "
                                f"expected {treespec._metadata!r}, but got {metadata!r}.",  # namedtuple type mismatch
                            )

                for subtree, subspec in zip(children, treespec._children):
                    helper(subspec, subtree, subtrees)

            subtrees: list[PyTree] = []
            helper(self, tree, subtrees)
            return subtrees

        def unflatten(self, leaves: Iterable[Any]) -> PyTree:
            if not isinstance(leaves, (list, tuple)):
                leaves = list(leaves)
            if len(leaves) != self.num_leaves:
                raise ValueError(
                    f"treespec.unflatten(leaves): `leaves` has length {len(leaves)} "
                    f"but the spec refers to a pytree that holds {self.num_leaves} "
                    f"items ({self}).",
                )
            if self.is_leaf():
                return leaves[0]

            # Recursively unflatten the children
            start = 0
            end = 0
            subtrees = []
            for subspec in self._children:
                end += subspec.num_leaves
                subtrees.append(subspec.unflatten(leaves[start:end]))
                start = end

            assert callable(self._unflatten_func)
            return self._unflatten_func(self._metadata, subtrees)

    def _is_pytreespec_instance(
        obj: Any, /
    ) -> TypeIs[PyTreeSpec | python_pytree.TreeSpec]:
        return isinstance(obj, (PyTreeSpec, python_pytree.TreeSpec))

    @substitute_in_graph(  # type: ignore[arg-type]
        optree.treespec_leaf,
        # We need to disable constant folding here because we want the function to reference the
        # PyTreeSpec class defined above, not the one in the C++ module.
        can_constant_fold_through=False,
    )
    def treespec_leaf(
        *,
        none_is_leaf: bool = False,
        namespace: str = "",  # unused
    ) -> PyTreeSpec:
        return PyTreeSpec(
            (),
            None,
            None,
            (),
            None,
            none_is_leaf=none_is_leaf,
            namespace="",
        )

    @substitute_in_graph(  # type: ignore[arg-type]
        optree.treespec_tuple,
        # We need to disable constant folding here because we want the function to reference the
        # PyTreeSpec class defined above, not the one in the C++ module.
        can_constant_fold_through=False,
    )
    def treespec_tuple(
        iterable: Iterable[PyTreeSpec] = (),
        /,
        *,
        none_is_leaf: bool = False,
        namespace: str = "",
    ) -> PyTreeSpec:
        children = tuple(iterable)
        if any(not _is_pytreespec_instance(child) for child in children):
            raise ValueError(f"Expected a tuple of PyTreeSpecs, got: {children!r}.")
        if any(child.none_is_leaf != none_is_leaf for child in children):
            raise ValueError(
                "All children PyTreeSpecs must have the same `none_is_leaf` value "
                f"as the parent; expected {none_is_leaf}, got: {children!r}.",
            )
        if any(child.namespace not in (namespace, "") for child in children):
            raise ValueError(
                "All children PyTreeSpecs must have the same `namespace` value "
                f"as the parent; expected {namespace!r}, got: {children!r}.",
            )
        handler = optree.register_pytree_node.get(tuple, namespace=namespace)  # type: ignore[attr-defined]
        assert handler is not None
        return PyTreeSpec(
            tuple(children),
            tuple,
            None,
            tuple(range(len(children))),
            handler.unflatten_func,
            none_is_leaf=none_is_leaf,
            namespace=namespace,
        )

    @substitute_in_graph(  # type: ignore[arg-type]
        optree.treespec_dict,
        # We need to disable constant folding here because we want the function to reference the
        # PyTreeSpec class defined above, not the one in the C++ module.
        can_constant_fold_through=False,
    )
    def treespec_dict(
        mapping: Mapping[Any, PyTreeSpec] | Iterable[tuple[Any, PyTreeSpec]] = (),
        /,
        *,
        none_is_leaf: bool = False,
        namespace: str = "",
        **kwargs: PyTreeSpec,
    ) -> PyTreeSpec:
        dct = dict(mapping, **kwargs)
        if any(not _is_pytreespec_instance(child) for child in dct.values()):
            raise ValueError(f"Expected a dictionary of TreeSpecs, got: {dct!r}.")
        if any(child.none_is_leaf != none_is_leaf for child in dct.values()):
            raise ValueError(
                "All children PyTreeSpecs must have the same `none_is_leaf` value "
                f"as the parent; expected {none_is_leaf}, got: {dct!r}.",
            )
        if any(child.namespace not in (namespace, "") for child in dct.values()):
            raise ValueError(
                "All children PyTreeSpecs must have the same `namespace` value "
                f"as the parent; expected {namespace!r}, got: {dct!r}.",
            )

        (
            children,
            metadata,
            entries,
            unflatten_func,
        ) = optree.tree_flatten_one_level(  # type: ignore[assignment,var-annotated]
            dct,  # type: ignore[arg-type]
            none_is_leaf=none_is_leaf,
            namespace=namespace,
        )
        return PyTreeSpec(
            tuple(children),  # type: ignore[arg-type]
            dict,
            metadata,
            entries,
            unflatten_func,  # type: ignore[arg-type]
            none_is_leaf=none_is_leaf,
            namespace=namespace,
        )

    @substitute_in_graph(  # type: ignore[arg-type]
        optree.tree_flatten,
        # We need to disable constant folding here because we want the function to reference the
        # PyTreeSpec class defined above, not the one in the C++ module.
        can_constant_fold_through=False,
    )
    def tree_flatten(
        tree: PyTree,
        /,
        is_leaf: Callable[[PyTree], bool] | None = None,
        *,
        none_is_leaf: bool = False,
        namespace: str = "",
    ) -> tuple[list[Any], PyTreeSpec]:
        def helper(node: PyTree, leaves: list[Any]) -> PyTreeSpec:
            if tree_is_leaf(
                node,
                is_leaf=is_leaf,
                none_is_leaf=none_is_leaf,
                namespace=namespace,
            ):
                leaves.append(node)
                return PyTreeSpec(
                    (),
                    None,
                    None,
                    (),
                    None,
                    none_is_leaf=none_is_leaf,
                    namespace=namespace,
                )

            (
                children,
                metadata,
                entries,
                unflatten_func,
            ) = optree.tree_flatten_one_level(
                node,
                is_leaf=is_leaf,
                none_is_leaf=none_is_leaf,
                namespace=namespace,
            )

            # Recursively flatten the children
            subspecs = tuple(helper(child, leaves) for child in children)
            return PyTreeSpec(
                subspecs,
                type(node),
                metadata,
                entries,
                unflatten_func,  # type: ignore[arg-type]
                none_is_leaf=none_is_leaf,
                namespace=namespace,
            )  # type: ignore[arg-type]

        leaves: list[Any] = []
        treespec = helper(tree, leaves)
        return leaves, treespec

    __all__ += ["tree_flatten"]

    @substitute_in_graph(  # type: ignore[arg-type]
        optree.tree_structure,
        # We need to disable constant folding here because we want the function to reference the
        # PyTreeSpec class defined above, not the one in the C++ module.
        can_constant_fold_through=False,
    )
    def tree_structure(
        tree: PyTree,
        /,
        is_leaf: Callable[[PyTree], bool] | None = None,
        *,
        none_is_leaf: bool = False,
        namespace: str = "",
    ) -> PyTreeSpec:
        return tree_flatten(  # type: ignore[return-value]
            tree,
            is_leaf=is_leaf,
            none_is_leaf=none_is_leaf,
            namespace=namespace,
        )[1]

    __all__ += ["tree_structure"]

    @substitute_in_graph(  # type: ignore[arg-type]
        optree.tree_unflatten,
        # We need to disable constant folding here because we want the function to reference the
        # PyTreeSpec class defined above, not the one in the C++ module.
        can_constant_fold_through=False,
    )
    def tree_unflatten(treespec: PyTreeSpec, leaves: Iterable[Any]) -> PyTree:
        if not _is_pytreespec_instance(treespec):
            if not _is_pytreespec_instance(leaves):
                raise TypeError(
                    f"Expected `treespec` to be an instance of "
                    f"PyTreeSpec but got item of type {type(treespec)}."
                )
            # Allow passing the PyTreeSpec instance as the first argument
            leaves, treespec = treespec, leaves
        return treespec.unflatten(leaves)

    __all__ += ["tree_unflatten"]

    @substitute_in_graph(optree.tree_map, can_constant_fold_through=True)  # type: ignore[arg-type]
    def tree_map(
        func: Callable[..., Any],
        tree: PyTree,
        /,
        *rests: PyTree,
        is_leaf: Callable[[PyTree], bool] | None = None,
        none_is_leaf: bool = False,
        namespace: str = "",
    ) -> PyTree:
        leaves, treespec = tree_flatten(
            tree,
            is_leaf=is_leaf,
            none_is_leaf=none_is_leaf,
            namespace=namespace,
        )
        flat_args = [leaves] + [treespec.flatten_up_to(r) for r in rests]
        return treespec.unflatten(map(func, *flat_args))

    __all__ += ["tree_map"]

    @substitute_in_graph(optree.tree_map_, can_constant_fold_through=True)  # type: ignore[arg-type]
    def tree_map_(
        func: Callable[..., Any],
        tree: PyTree,
        /,
        *rests: PyTree,
        is_leaf: Callable[[PyTree], bool] | None = None,
        none_is_leaf: bool = False,
        namespace: str = "",
    ) -> PyTree:
        leaves, treespec = tree_flatten(
            tree,
            is_leaf=is_leaf,
            none_is_leaf=none_is_leaf,
            namespace=namespace,
        )
        flat_args = [leaves] + [treespec.flatten_up_to(r) for r in rests]
        deque(map(func, *flat_args), maxlen=0)  # consume and exhaust the iterable
        return tree

    __all__ += ["tree_map_"]

    _none_registration = optree.register_pytree_node.get(type(None))
    assert _none_registration is not None

    @substitute_in_graph(  # type: ignore[arg-type]
        _none_registration.unflatten_func,
        can_constant_fold_through=True,
        skip_signature_check=True,
    )
    def none_unflatten(_: None, children: Iterable[_T], /) -> None:
        if len(list(children)) != 0:
            raise ValueError("Expected no children.")
        return None

    with optree.dict_insertion_ordered(False, namespace="torch"):
        _dict_registration = optree.register_pytree_node.get(dict)
        assert _dict_registration is not None

    @substitute_in_graph(  # type: ignore[arg-type]
        _dict_registration.flatten_func,
        can_constant_fold_through=True,
        skip_signature_check=True,
    )
    def dict_flatten(
        dct: dict[_KT, _VT], /
    ) -> tuple[list[_VT], tuple[list[_KT], list[_KT]], tuple[_KT, ...]]:
        sorted_keys = optree.utils.total_order_sorted(dct)
        values = [dct[key] for key in sorted_keys]
        original_keys = list(dct)
        return values, (original_keys, sorted_keys), tuple(sorted_keys)

    @substitute_in_graph(  # type: ignore[arg-type]
        _dict_registration.unflatten_func,
        can_constant_fold_through=True,
        skip_signature_check=True,
    )
    def dict_unflatten(
        metadata: tuple[list[_KT], list[_KT]],
        values: Iterable[_VT],
        /,
    ) -> dict[_KT, _VT]:
        original_keys, sorted_keys = metadata
        d = dict.fromkeys(original_keys)
        d.update(zip(sorted_keys, values))
        return d  # type: ignore[return-value]<|MERGE_RESOLUTION|>--- conflicted
+++ resolved
@@ -8,12 +8,7 @@
 
 from collections import deque
 from dataclasses import dataclass, field
-<<<<<<< HEAD
-from typing import Any, TYPE_CHECKING
-=======
 from typing import Any, TYPE_CHECKING, TypeVar
-from typing_extensions import TypeIs
->>>>>>> 9c2c3dbc
 
 import torch.utils._pytree as python_pytree
 from torch.utils._pytree import BUILTIN_TYPES, STANDARD_DICT_TYPES
