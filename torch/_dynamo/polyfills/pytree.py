--- conflicted
+++ resolved
@@ -8,12 +8,7 @@
 
 from collections import deque
 from dataclasses import dataclass, field
-<<<<<<< HEAD
-from typing import Any, Callable, Literal, TYPE_CHECKING
-=======
-from typing import Any, TYPE_CHECKING
-from typing_extensions import TypeIs
->>>>>>> 4a945913
+from typing import Any, Callable, TYPE_CHECKING
 
 import torch.utils._pytree as python_pytree
 from torch.utils._pytree import BUILTIN_TYPES, STANDARD_DICT_TYPES
@@ -23,13 +18,8 @@
 
 if TYPE_CHECKING:
     import builtins
-<<<<<<< HEAD
-    from collections.abc import Iterable
+    from collections.abc import Callable, Iterable, Mapping
     from typing_extensions import Self, TypeIs
-=======
-    from collections.abc import Callable, Iterable, Mapping
-    from typing_extensions import Self
->>>>>>> 4a945913
 
 
 __all__: list[str] = []
@@ -357,17 +347,10 @@
             assert callable(self._unflatten_func)
             return self._unflatten_func(self._metadata, subtrees)
 
-<<<<<<< HEAD
-    _LEAF_SPEC = PyTreeSpec((), None, None, (), None)
-
     def _is_pytreespec_instance(
         obj: Any, /
     ) -> TypeIs[PyTreeSpec | python_pytree.TreeSpec]:
         return isinstance(obj, (PyTreeSpec, python_pytree.TreeSpec))
-=======
-    def _is_pytreespec_instance(obj: Any, /) -> TypeIs[PyTreeSpec]:
-        return isinstance(obj, PyTreeSpec)
->>>>>>> 4a945913
 
     @substitute_in_graph(  # type: ignore[arg-type]
         optree.treespec_leaf,
