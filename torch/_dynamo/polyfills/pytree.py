"""
Python polyfills for torch.utils.pytree
"""

from __future__ import annotations

from collections import deque
from dataclasses import dataclass, field
from typing import Any, TYPE_CHECKING, TypeVar

import optree
import optree._C
import optree.utils
from optree import (
    is_namedtuple,
    is_namedtuple_class,
    is_namedtuple_instance,
    is_structseq,
    is_structseq_class,
    is_structseq_instance,
    namedtuple_fields,
    structseq_fields,
)

import torch.utils._cxx_pytree as cxx_pytree  # noqa: F401
from torch.utils._pytree import BUILTIN_TYPES, STANDARD_DICT_TYPES

from ..decorators import substitute_in_graph


if TYPE_CHECKING:
    import builtins
    from collections.abc import Callable, Iterable, Mapping
    from typing_extensions import Self, TypeIs

    from torch.utils._cxx_pytree import PyTree


__all__ = [
    "is_namedtuple",
    "is_namedtuple_class",
    "is_namedtuple_instance",
    "is_structseq",
    "is_structseq_class",
    "is_structseq_instance",
    "namedtuple_fields",
    "structseq_fields",
    "treespec_leaf",
    "treespec_tuple",
    "treespec_dict",
    "tree_is_leaf",
    "tree_iter",
    "tree_leaves",
    "tree_flatten",
    "tree_flatten_with_path",
    "tree_unflatten",
]


_T = TypeVar("_T")
_KT = TypeVar("_KT")
_VT = TypeVar("_VT")


@substitute_in_graph(
    optree._C.is_dict_insertion_ordered,
    can_constant_fold_through=True,
)
def _(*args: Any, **kwargs: Any) -> bool:
    # In namespace 'torch', the dictionary is always traversed in insertion order.
    # This function returns True.
    raise ValueError(
        "Should not be called directly "
        "because the original function will be called in the constant fold path."
    )


__name = ""
for __name in (
    "is_namedtuple",
    "is_namedtuple_class",
    "is_namedtuple_instance",
    "is_structseq",
    "is_structseq_class",
    "is_structseq_instance",
    "namedtuple_fields",
    "structseq_fields",
):
    __func = globals()[__name]
    globals()[__name] = substitute_in_graph(__func, can_constant_fold_through=True)(
        __func.__python_implementation__
    )
    del __func
del __name


@substitute_in_graph(optree.tree_is_leaf, can_constant_fold_through=True)  # type: ignore[arg-type]
def tree_is_leaf(
    tree: PyTree,
    /,
    is_leaf: Callable[[PyTree], bool] | None = None,
    *,
    none_is_leaf: bool = False,
    namespace: str = "",
) -> bool:
    if (tree is None and none_is_leaf) or (is_leaf is not None and is_leaf(tree)):
        return True
    if optree.register_pytree_node.get(type(tree), namespace=namespace) is None:  # type: ignore[attr-defined]
        return True
    return False


@substitute_in_graph(optree.tree_iter, can_constant_fold_through=False)  # type: ignore[arg-type]
def tree_iter(
    tree: PyTree,
    /,
    is_leaf: Callable[[PyTree], bool] | None = None,
    *,
    none_is_leaf: bool = False,
    namespace: str = "",
) -> Iterable[Any]:
    stack = [tree]
    while stack:
        node = stack.pop()
        if tree_is_leaf(
            node,
            is_leaf=is_leaf,
            none_is_leaf=none_is_leaf,
            namespace=namespace,
        ):
            yield node
            continue

        children, *_ = optree.tree_flatten_one_level(
            node,
            is_leaf=is_leaf,
            none_is_leaf=none_is_leaf,
            namespace=namespace,
        )
        stack.extend(reversed(children))


@substitute_in_graph(optree.tree_leaves, can_constant_fold_through=True)  # type: ignore[arg-type]
def tree_leaves(
    tree: PyTree,
    /,
    is_leaf: Callable[[PyTree], bool] | None = None,
    *,
    none_is_leaf: bool = False,
    namespace: str = "",
) -> list[Any]:
    return list(
        tree_iter(
            tree,
            is_leaf=is_leaf,
            none_is_leaf=none_is_leaf,
            namespace=namespace,
        )
    )


class _Asterisk(str):
    __slots__ = ()

    def __new__(cls) -> Self:
        return super().__new__(cls, "*")

    def __repr__(self) -> str:
        return "*"  # no quotes


_asterisk = _Asterisk()
del _Asterisk


@dataclass(frozen=True)
class PyTreeSpec:
    """Analog for :class:`optree.PyTreeSpec` in Python."""

    _children: tuple[Self, ...]
    _type: builtins.type | None
    _metadata: Any
    _entries: tuple[Any, ...]
    _unflatten_func: Callable[[Any | None, Iterable[PyTree]], PyTree] | None
    none_is_leaf: bool
    namespace: str

    num_nodes: int = field(init=False)
    num_leaves: int = field(init=False)
    num_children: int = field(init=False)

    def __post_init__(self, /) -> None:
        if self._type is None:
            assert len(self._children) == 0
            assert self._metadata is None
            assert self._entries == ()
            assert self._unflatten_func is None
            num_nodes = 1
            num_leaves = 1
            num_children = 0
        else:
            assert callable(self._unflatten_func)
            num_nodes = sum((spec.num_nodes for spec in self._children), start=1)
            num_leaves = sum(spec.num_leaves for spec in self._children)
            num_children = len(self._children)

        object.__setattr__(self, "num_nodes", num_nodes)
        object.__setattr__(self, "num_leaves", num_leaves)
        object.__setattr__(self, "num_children", num_children)

    def __repr__(self, /) -> str:
        def helper(treespec: Self) -> str:
            if treespec.is_leaf():
                assert treespec.type is None
                return _asterisk

            assert treespec.type is not None
            assert callable(treespec._unflatten_func)
            children_representations = [
                helper(subspec) for subspec in treespec._children
            ]
            if (
                treespec.type in BUILTIN_TYPES
                or (treespec.type is type(None) and not self.none_is_leaf)
                or optree.is_namedtuple_class(treespec.type)
                or optree.is_structseq_class(treespec.type)
            ):
                # pyrefly: ignore [bad-return]
                return treespec._unflatten_func(
                    treespec._metadata,
                    children_representations,
                )
            return (
                f"CustomTreeNode({treespec.type.__name__}[{treespec._metadata!r}], "
                f"[{', '.join(children_representations)}])"
            )

        inner = [
            str(helper(self)),
            *(["NoneIsLeaf"] if self.none_is_leaf else []),
            f"namespace={self.namespace!r}",
        ]
        return f"PyTreeSpec({', '.join(inner)})"

    def __len__(self, /) -> int:
        return self.num_leaves

    @property
    def type(self, /) -> builtins.type | None:
        return self._type

    def is_leaf(self, /) -> bool:
        return self.num_nodes == 1 and self.num_leaves == 1

    def paths(self, /) -> list[tuple[Any, ...]]:
        def helper(treespec: Self, path_prefix: tuple[Any, ...]) -> None:
            if treespec.is_leaf():
                paths.append(path_prefix)
                return

            for entry, subspec in zip(
                treespec._entries,
                treespec._children,
                strict=True,
            ):
                helper(subspec, path_prefix + (entry,))

        paths: list[tuple[Any, ...]] = []
        helper(self, ())
        return paths

    def children(self, /) -> list[Self]:
        return list(self._children)

    def child(self, index: int, /) -> Self:
        return self._children[index]

    def entries(self, /) -> list[Any]:
        return list(self._entries)

    def entry(self, index: int, /) -> Any:
        return self._entries[index]

    def flatten_up_to(self, tree: PyTree, /) -> list[PyTree]:
        def helper(
            treespec: Self,
            node: PyTree,
            subtrees: list[PyTree],
        ) -> None:
            if treespec.is_leaf():
                subtrees.append(node)
                return

            node_type = type(node)
            if treespec.type not in BUILTIN_TYPES:
                # Always require custom node types to match exactly
                if node_type != treespec.type:
                    raise ValueError(
                        f"Type mismatch; "
                        f"expected {treespec.type!r}, but got {node_type!r}.",
                    )

                children, metadata, *_ = optree.tree_flatten_one_level(
                    node,
                    none_is_leaf=self.none_is_leaf,
                    namespace=self.namespace,
                )
                if len(children) != treespec.num_children:
                    raise ValueError(
                        f"Node arity mismatch; "
                        f"expected {treespec.num_children}, but got {len(children)}.",
                    )
                if metadata != treespec._metadata:
                    raise ValueError(
                        f"Node context mismatch for custom node type {treespec.type!r}.",
                    )
            else:
                # For builtin dictionary types, we allow some flexibility
                # Otherwise, we require exact matches
                both_standard_dict = (
                    treespec.type in STANDARD_DICT_TYPES
                    and node_type in STANDARD_DICT_TYPES
                )
                if not both_standard_dict and node_type != treespec.type:
                    raise ValueError(
                        f"Node type mismatch; "
                        f"expected {treespec.type!r}, but got {node_type!r}.",
                    )
                if len(node) != treespec.num_children:
                    raise ValueError(
                        f"Node arity mismatch; "
                        f"expected {treespec.num_children}, but got {len(node)}.",
                    )

                if both_standard_dict:
                    # dictionary types are compatible with each other
                    expected_keys = treespec.entries()
                    got_key_set = set(node)
                    expected_key_set = set(expected_keys)
                    if got_key_set != expected_key_set:
                        missing_keys = expected_key_set.difference(got_key_set)
                        extra_keys = got_key_set.difference(expected_key_set)
                        message = ""
                        if missing_keys:
                            message += f"; missing key(s): {missing_keys}"
                        if extra_keys:
                            message += f"; extra key(s): {extra_keys}"
                        raise ValueError(f"Node keys mismatch{message}.")
                    children = [node[key] for key in expected_keys]
                else:
                    # node_type is treespec.type
                    children, metadata, *_ = optree.tree_flatten_one_level(
                        node,
                        none_is_leaf=self.none_is_leaf,
                        namespace=self.namespace,
                    )
                    if (
                        node_type is not deque  # ignore mismatch of `maxlen` for deque
                    ) and metadata != treespec._metadata:
                        raise ValueError(
                            f"Node metadata mismatch for node type {treespec.type!r}; "
                            f"expected {treespec._metadata!r}, but got {metadata!r}.",  # namedtuple type mismatch
                        )

            for subtree, subspec in zip(children, treespec._children, strict=True):
                helper(subspec, subtree, subtrees)

        subtrees: list[PyTree] = []
        helper(self, tree, subtrees)
        return subtrees

    def unflatten(self, leaves: Iterable[Any], /) -> PyTree:
        if not isinstance(leaves, (list, tuple)):
            leaves = list(leaves)
        if len(leaves) != self.num_leaves:
            raise ValueError(
                f"treespec.unflatten(leaves): `leaves` has length {len(leaves)} "
                f"but the spec refers to a pytree that holds {self.num_leaves} "
                f"items ({self}).",
            )
        if self.is_leaf():
            return leaves[0]

        # Recursively unflatten the children
        start = 0
        end = 0
        subtrees = []
        for subspec in self._children:
            end += subspec.num_leaves
            subtrees.append(subspec.unflatten(leaves[start:end]))
            start = end

        assert callable(self._unflatten_func)
        return self._unflatten_func(self._metadata, subtrees)


def _is_pytreespec_instance(obj: Any, /) -> TypeIs[PyTreeSpec]:
    return isinstance(obj, PyTreeSpec)


@substitute_in_graph(  # type: ignore[arg-type]
    optree.treespec_leaf,
    # We need to disable constant folding here because we want the function to reference the
    # PyTreeSpec class defined above, not the one in the C++ module.
    can_constant_fold_through=False,
)
def treespec_leaf(
    *,
    none_is_leaf: bool = False,
    namespace: str = "",  # unused
) -> PyTreeSpec:
    return PyTreeSpec(
        (),
        None,
        None,
        (),
        None,
        none_is_leaf=none_is_leaf,
        namespace="",
    )

<<<<<<< HEAD
    def _is_pytreespec_instance(
        obj: Any, /
    ) -> TypeIs[PyTreeSpec | python_pytree.TreeSpec]:
        return isinstance(obj, (PyTreeSpec, python_pytree.TreeSpec))
=======
>>>>>>> 06b3dd9a

@substitute_in_graph(  # type: ignore[arg-type]
    optree.treespec_tuple,
    # We need to disable constant folding here because we want the function to reference the
    # PyTreeSpec class defined above, not the one in the C++ module.
    can_constant_fold_through=False,
)
def treespec_tuple(
    iterable: Iterable[PyTreeSpec] = (),
    /,
    *,
    none_is_leaf: bool = False,
    namespace: str = "",
) -> PyTreeSpec:
    children = tuple(iterable)
    if any(not _is_pytreespec_instance(child) for child in children):
        raise ValueError(f"Expected a tuple of PyTreeSpecs, got: {children!r}.")
    if any(child.none_is_leaf != none_is_leaf for child in children):
        raise ValueError(
            "All children PyTreeSpecs must have the same `none_is_leaf` value "
            f"as the parent; expected {none_is_leaf}, got: {children!r}.",
        )
    if any(child.namespace not in (namespace, "") for child in children):
        raise ValueError(
            "All children PyTreeSpecs must have the same `namespace` value "
            f"as the parent; expected {namespace!r}, got: {children!r}.",
        )
    handler = optree.register_pytree_node.get(tuple, namespace=namespace)  # type: ignore[attr-defined]
    assert handler is not None
    return PyTreeSpec(
        tuple(children),
        tuple,
        None,
        tuple(range(len(children))),
        handler.unflatten_func,
        none_is_leaf=none_is_leaf,
        namespace=namespace,
    )


@substitute_in_graph(  # type: ignore[arg-type]
    optree.treespec_dict,
    # We need to disable constant folding here because we want the function to reference the
    # PyTreeSpec class defined above, not the one in the C++ module.
    can_constant_fold_through=False,
)
def treespec_dict(
    mapping: Mapping[Any, PyTreeSpec] | Iterable[tuple[Any, PyTreeSpec]] = (),
    /,
    *,
    none_is_leaf: bool = False,
    namespace: str = "",
    **kwargs: PyTreeSpec,
) -> PyTreeSpec:
    dct = dict(mapping, **kwargs)
    if any(not _is_pytreespec_instance(child) for child in dct.values()):
        raise ValueError(f"Expected a dictionary of TreeSpecs, got: {dct!r}.")
    if any(child.none_is_leaf != none_is_leaf for child in dct.values()):
        raise ValueError(
            "All children PyTreeSpecs must have the same `none_is_leaf` value "
            f"as the parent; expected {none_is_leaf}, got: {dct!r}.",
        )
    if any(child.namespace not in (namespace, "") for child in dct.values()):
        raise ValueError(
            "All children PyTreeSpecs must have the same `namespace` value "
            f"as the parent; expected {namespace!r}, got: {dct!r}.",
        )

    (
        children,
        metadata,
        entries,
        unflatten_func,
    ) = optree.tree_flatten_one_level(  # type: ignore[assignment,var-annotated]
        dct,  # type: ignore[arg-type]
        none_is_leaf=none_is_leaf,
        namespace=namespace,
    )
    return PyTreeSpec(
        tuple(children),  # type: ignore[arg-type]
        dict,
        metadata,
        entries,
        unflatten_func,  # type: ignore[arg-type]
        none_is_leaf=none_is_leaf,
        namespace=namespace,
    )


@substitute_in_graph(  # type: ignore[arg-type]
    optree.tree_flatten,
    # We need to disable constant folding here because we want the function to reference the
    # PyTreeSpec class defined above, not the one in the C++ module.
    can_constant_fold_through=False,
)
def tree_flatten(
    tree: PyTree,
    /,
    is_leaf: Callable[[PyTree], bool] | None = None,
    *,
    none_is_leaf: bool = False,
    namespace: str = "",
) -> tuple[list[Any], PyTreeSpec]:
    def helper(node: PyTree, leaves: list[Any]) -> PyTreeSpec:
        if tree_is_leaf(
            node,
            is_leaf=is_leaf,
            none_is_leaf=none_is_leaf,
            namespace=namespace,
        ):
            leaves.append(node)
            return PyTreeSpec(
                (),
                None,
                None,
                (),
                None,
                none_is_leaf=none_is_leaf,
                namespace=namespace,
            )

        (
            children,
            metadata,
            entries,
            unflatten_func,
        ) = optree.tree_flatten_one_level(
            node,
            is_leaf=is_leaf,
            none_is_leaf=none_is_leaf,
            namespace=namespace,
        )

        # Recursively flatten the children
        subspecs = tuple(helper(child, leaves) for child in children)
        return PyTreeSpec(
            subspecs,
            type(node),
            metadata,
            entries,
            unflatten_func,  # type: ignore[arg-type]
            none_is_leaf=none_is_leaf,
            namespace=namespace,
        )  # type: ignore[arg-type]

    leaves: list[Any] = []
    treespec = helper(tree, leaves)
    return leaves, treespec


@substitute_in_graph(  # type: ignore[arg-type]
    optree._C.flatten,
    # We need to disable constant folding here because we want the function to reference the
    # PyTreeSpec class defined above, not the one in the C++ module.
    can_constant_fold_through=False,
)
def _C_flatten(
    tree: PyTree,
    /,
    leaf_predicate: Callable[[PyTree], bool] | None = None,
    none_is_leaf: bool = False,
    namespace: str = "",
) -> tuple[list[Any], PyTreeSpec]:
    return tree_flatten(  # type: ignore[return-value]
        tree,
        is_leaf=leaf_predicate,
        none_is_leaf=none_is_leaf,
        namespace=namespace,
    )


@substitute_in_graph(  # type: ignore[arg-type]
    optree.tree_flatten_with_path,
    # We need to disable constant folding here because we want the function to reference the
    # PyTreeSpec class defined above, not the one in the C++ module.
    can_constant_fold_through=False,
)
def tree_flatten_with_path(
    tree: PyTree,
    /,
    is_leaf: Callable[[PyTree], bool] | None = None,
    *,
    none_is_leaf: bool = False,
    namespace: str = "",
) -> tuple[list[tuple[Any, ...]], list[Any], PyTreeSpec]:
    leaves, treespec = tree_flatten(
        tree,
        is_leaf=is_leaf,
        none_is_leaf=none_is_leaf,
        namespace=namespace,
    )
    return treespec.paths(), leaves, treespec  # type: ignore[return-value]


@substitute_in_graph(  # type: ignore[arg-type]
    optree._C.flatten_with_path,
    # We need to disable constant folding here because we want the function to reference the
    # PyTreeSpec class defined above, not the one in the C++ module.
    can_constant_fold_through=False,
)
def _C_flatten_with_path(
    tree: PyTree,
    /,
    leaf_predicate: Callable[[PyTree], bool] | None = None,
    none_is_leaf: bool = False,
    namespace: str = "",
) -> tuple[list[tuple[Any, ...]], list[Any], PyTreeSpec]:
    return tree_flatten_with_path(  # type: ignore[return-value]
        tree,
        is_leaf=leaf_predicate,
        none_is_leaf=none_is_leaf,
        namespace=namespace,
    )
<<<<<<< HEAD
    def tree_unflatten(treespec: PyTreeSpec, leaves: Iterable[Any]) -> PyTree:
        if not _is_pytreespec_instance(treespec):
            raise TypeError(
                f"Expected `treespec` to be an instance of "
                f"PyTreeSpec but got item of type {type(treespec)}."
            )
        return treespec.unflatten(leaves)

    __all__ += ["tree_unflatten"]

    @substitute_in_graph(optree.tree_map, can_constant_fold_through=True)  # type: ignore[arg-type]
    def tree_map(
        func: Callable[..., Any],
        tree: PyTree,
        /,
        *rests: PyTree,
        is_leaf: Callable[[PyTree], bool] | None = None,
        none_is_leaf: bool = False,
        namespace: str = "",
    ) -> PyTree:
        leaves, treespec = tree_flatten(
            tree,
            is_leaf=is_leaf,
            none_is_leaf=none_is_leaf,
            namespace=namespace,
        )
        flat_args = [leaves] + [treespec.flatten_up_to(r) for r in rests]
        return treespec.unflatten(map(func, *flat_args))

    __all__ += ["tree_map"]

    @substitute_in_graph(optree.tree_map_, can_constant_fold_through=True)  # type: ignore[arg-type]
    def tree_map_(
        func: Callable[..., Any],
        tree: PyTree,
        /,
        *rests: PyTree,
        is_leaf: Callable[[PyTree], bool] | None = None,
        none_is_leaf: bool = False,
        namespace: str = "",
    ) -> PyTree:
        leaves, treespec = tree_flatten(
            tree,
            is_leaf=is_leaf,
            none_is_leaf=none_is_leaf,
            namespace=namespace,
        )
        flat_args = [leaves] + [treespec.flatten_up_to(r) for r in rests]
        deque(map(func, *flat_args), maxlen=0)  # consume and exhaust the iterable
        return tree

    __all__ += ["tree_map_"]
=======
>>>>>>> 06b3dd9a


@substitute_in_graph(  # type: ignore[arg-type]
    optree.tree_unflatten,
    # We need to disable constant folding here because we want the function to reference the
    # PyTreeSpec class defined above, not the one in the C++ module.
    can_constant_fold_through=False,
)
def tree_unflatten(treespec: PyTreeSpec, leaves: Iterable[Any]) -> PyTree:
    if not _is_pytreespec_instance(treespec):
        raise TypeError(
            f"tree_unflatten(leaves, treespec): Expected `treespec` to be instance of "
            f"PyTreeSpec but got item of type {type(treespec)}."
        )
    return treespec.unflatten(leaves)


_none_registration = optree.register_pytree_node.get(type(None))
assert _none_registration is not None


@substitute_in_graph(  # type: ignore[arg-type]
    _none_registration.unflatten_func,
    can_constant_fold_through=True,
    skip_signature_check=True,
)
def none_unflatten(_: None, children: Iterable[_T], /) -> None:
    if len(list(children)) != 0:
        raise ValueError("Expected no children.")
    return None


with optree.dict_insertion_ordered(False, namespace="torch"):
    _dict_registration = optree.register_pytree_node.get(dict)
    assert _dict_registration is not None


@substitute_in_graph(  # type: ignore[arg-type]
    _dict_registration.flatten_func,
    can_constant_fold_through=True,
    skip_signature_check=True,
)
def dict_flatten(
    dct: dict[_KT, _VT], /
) -> tuple[list[_VT], tuple[list[_KT], list[_KT]], tuple[_KT, ...]]:
    sorted_keys = optree.utils.total_order_sorted(dct)
    values = [dct[key] for key in sorted_keys]
    original_keys = list(dct)
    return values, (original_keys, sorted_keys), tuple(sorted_keys)


@substitute_in_graph(  # type: ignore[arg-type]
    _dict_registration.unflatten_func,
    can_constant_fold_through=True,
    skip_signature_check=True,
)
def dict_unflatten(
    metadata: tuple[list[_KT], list[_KT]],
    values: Iterable[_VT],
    /,
) -> dict[_KT, _VT]:
    original_keys, sorted_keys = metadata
    d = dict.fromkeys(original_keys)
    d.update(zip(sorted_keys, values, strict=True))
    return d  # type: ignore[return-value]<|MERGE_RESOLUTION|>--- conflicted
+++ resolved
@@ -23,6 +23,7 @@
 )
 
 import torch.utils._cxx_pytree as cxx_pytree  # noqa: F401
+import torch.utils._pytree as python_pytree
 from torch.utils._pytree import BUILTIN_TYPES, STANDARD_DICT_TYPES
 
 from ..decorators import substitute_in_graph
@@ -394,8 +395,8 @@
         return self._unflatten_func(self._metadata, subtrees)
 
 
-def _is_pytreespec_instance(obj: Any, /) -> TypeIs[PyTreeSpec]:
-    return isinstance(obj, PyTreeSpec)
+def _is_pytreespec_instance(obj: Any, /) -> TypeIs[PyTreeSpec | python_pytree.TreeSpec]:
+    return isinstance(obj, (PyTreeSpec, python_pytree.TreeSpec))
 
 
 @substitute_in_graph(  # type: ignore[arg-type]
@@ -419,13 +420,6 @@
         namespace="",
     )
 
-<<<<<<< HEAD
-    def _is_pytreespec_instance(
-        obj: Any, /
-    ) -> TypeIs[PyTreeSpec | python_pytree.TreeSpec]:
-        return isinstance(obj, (PyTreeSpec, python_pytree.TreeSpec))
-=======
->>>>>>> 06b3dd9a
 
 @substitute_in_graph(  # type: ignore[arg-type]
     optree.treespec_tuple,
@@ -639,61 +633,6 @@
         none_is_leaf=none_is_leaf,
         namespace=namespace,
     )
-<<<<<<< HEAD
-    def tree_unflatten(treespec: PyTreeSpec, leaves: Iterable[Any]) -> PyTree:
-        if not _is_pytreespec_instance(treespec):
-            raise TypeError(
-                f"Expected `treespec` to be an instance of "
-                f"PyTreeSpec but got item of type {type(treespec)}."
-            )
-        return treespec.unflatten(leaves)
-
-    __all__ += ["tree_unflatten"]
-
-    @substitute_in_graph(optree.tree_map, can_constant_fold_through=True)  # type: ignore[arg-type]
-    def tree_map(
-        func: Callable[..., Any],
-        tree: PyTree,
-        /,
-        *rests: PyTree,
-        is_leaf: Callable[[PyTree], bool] | None = None,
-        none_is_leaf: bool = False,
-        namespace: str = "",
-    ) -> PyTree:
-        leaves, treespec = tree_flatten(
-            tree,
-            is_leaf=is_leaf,
-            none_is_leaf=none_is_leaf,
-            namespace=namespace,
-        )
-        flat_args = [leaves] + [treespec.flatten_up_to(r) for r in rests]
-        return treespec.unflatten(map(func, *flat_args))
-
-    __all__ += ["tree_map"]
-
-    @substitute_in_graph(optree.tree_map_, can_constant_fold_through=True)  # type: ignore[arg-type]
-    def tree_map_(
-        func: Callable[..., Any],
-        tree: PyTree,
-        /,
-        *rests: PyTree,
-        is_leaf: Callable[[PyTree], bool] | None = None,
-        none_is_leaf: bool = False,
-        namespace: str = "",
-    ) -> PyTree:
-        leaves, treespec = tree_flatten(
-            tree,
-            is_leaf=is_leaf,
-            none_is_leaf=none_is_leaf,
-            namespace=namespace,
-        )
-        flat_args = [leaves] + [treespec.flatten_up_to(r) for r in rests]
-        deque(map(func, *flat_args), maxlen=0)  # consume and exhaust the iterable
-        return tree
-
-    __all__ += ["tree_map_"]
-=======
->>>>>>> 06b3dd9a
 
 
 @substitute_in_graph(  # type: ignore[arg-type]
@@ -705,7 +644,7 @@
 def tree_unflatten(treespec: PyTreeSpec, leaves: Iterable[Any]) -> PyTree:
     if not _is_pytreespec_instance(treespec):
         raise TypeError(
-            f"tree_unflatten(leaves, treespec): Expected `treespec` to be instance of "
+            f"Expected `treespec` to be an instance of "
             f"PyTreeSpec but got item of type {type(treespec)}."
         )
     return treespec.unflatten(leaves)
