"""
This module provides Source classes that track the origins of values in PyTorch Dynamo.
Sources represent where values come from (e.g. local variables, globals, attributes) and
are used for guard generation and code reconstruction during compilation.

The module includes specialized sources for:
- Local variables and synthetic locals
- Global variables and constants
- Object attributes and method calls
- NN module specialization (specialized vs unspecialized)
- Random values and tensor properties
- Default argument handling
- FSDP (Fully Sharded Data Parallel) modules

Sources play a key role in Dynamo's guard system by tracking value origins for
guard generation, and in code reconstruction by providing methods to rebuild
the code needed to recreate values.
"""

import dataclasses
import enum
import functools
from typing import Any, Callable, Optional, TYPE_CHECKING, Union

from torch._guards import ChainedSource, Guard, GuardSource, Source

from . import utils
from .bytecode_transformation import create_call_function, create_instruction


if TYPE_CHECKING:
    from .codegen import PyCodegen

# It shouldn't be supported to construct an NNModuleVariable inside an FSDP module,
# so those cases are omitted intentionally

# represents nn.Modules tracked with NNModuleVariable (specialized is implicit in the variable name)
_GUARD_SOURCE_SPECIALIZED_NN_MODULE = {
    GuardSource.LOCAL: GuardSource.LOCAL_SPECIALIZED_NN_MODULE,
    GuardSource.GLOBAL: GuardSource.GLOBAL_SPECIALIZED_NN_MODULE,
    GuardSource.LOCAL_SPECIALIZED_NN_MODULE: GuardSource.LOCAL_SPECIALIZED_NN_MODULE,
    GuardSource.GLOBAL_SPECIALIZED_NN_MODULE: GuardSource.GLOBAL_SPECIALIZED_NN_MODULE,
    # Just to ensure that guard_source() works
    GuardSource.LOCAL_UNSPECIALIZED_NN_MODULE: GuardSource.LOCAL_UNSPECIALIZED_NN_MODULE,
    GuardSource.GLOBAL_UNSPECIALIZED_NN_MODULE: GuardSource.GLOBAL_UNSPECIALIZED_NN_MODULE,
    GuardSource.LOCAL_UNSPECIALIZED_BUILTIN_NN_MODULE: GuardSource.LOCAL_UNSPECIALIZED_BUILTIN_NN_MODULE,
    GuardSource.GLOBAL_UNSPECIALIZED_BUILTIN_NN_MODULE: GuardSource.GLOBAL_UNSPECIALIZED_BUILTIN_NN_MODULE,
    GuardSource.LOCAL_FSDP_MODULE: GuardSource.LOCAL_FSDP_MODULE,
    GuardSource.GLOBAL_FSDP_MODULE: GuardSource.GLOBAL_FSDP_MODULE,
}

# represents nn.Modules tracked with UnspecializedNNModuleVariable
_GUARD_SOURCE_UNSPECIALIZED_NN_MODULE = {
    GuardSource.LOCAL: GuardSource.LOCAL_UNSPECIALIZED_NN_MODULE,
    GuardSource.GLOBAL: GuardSource.GLOBAL_UNSPECIALIZED_NN_MODULE,
    GuardSource.LOCAL_UNSPECIALIZED_NN_MODULE: GuardSource.LOCAL_UNSPECIALIZED_NN_MODULE,
    GuardSource.GLOBAL_UNSPECIALIZED_NN_MODULE: GuardSource.GLOBAL_UNSPECIALIZED_NN_MODULE,
    # this happens for an UnspecializedNNModule submodule on a NNModuleVariable
    GuardSource.LOCAL_SPECIALIZED_NN_MODULE: GuardSource.LOCAL_UNSPECIALIZED_NN_MODULE,
    GuardSource.GLOBAL_SPECIALIZED_NN_MODULE: GuardSource.GLOBAL_UNSPECIALIZED_NN_MODULE,
    # Just to ensure that guard_source() works
    GuardSource.LOCAL_UNSPECIALIZED_BUILTIN_NN_MODULE: GuardSource.LOCAL_UNSPECIALIZED_BUILTIN_NN_MODULE,
    GuardSource.GLOBAL_UNSPECIALIZED_BUILTIN_NN_MODULE: GuardSource.GLOBAL_UNSPECIALIZED_BUILTIN_NN_MODULE,
    GuardSource.LOCAL_FSDP_MODULE: GuardSource.LOCAL_FSDP_MODULE,
    GuardSource.GLOBAL_FSDP_MODULE: GuardSource.GLOBAL_FSDP_MODULE,
}

# represents nn.Modules tracked with UnspecializedBuiltinNNModuleVariable
_GUARD_SOURCE_UNSPECIALIZED_BUILTIN_NN_MODULE = {
    GuardSource.LOCAL: GuardSource.LOCAL_UNSPECIALIZED_BUILTIN_NN_MODULE,
    GuardSource.GLOBAL: GuardSource.GLOBAL_UNSPECIALIZED_BUILTIN_NN_MODULE,
    GuardSource.LOCAL_UNSPECIALIZED_NN_MODULE: GuardSource.LOCAL_UNSPECIALIZED_BUILTIN_NN_MODULE,
    GuardSource.GLOBAL_UNSPECIALIZED_NN_MODULE: GuardSource.GLOBAL_UNSPECIALIZED_BUILTIN_NN_MODULE,
    GuardSource.LOCAL_SPECIALIZED_NN_MODULE: GuardSource.LOCAL_UNSPECIALIZED_BUILTIN_NN_MODULE,
    GuardSource.GLOBAL_SPECIALIZED_NN_MODULE: GuardSource.GLOBAL_UNSPECIALIZED_BUILTIN_NN_MODULE,
    # Just to ensure that guard_source() works
    GuardSource.LOCAL_UNSPECIALIZED_BUILTIN_NN_MODULE: GuardSource.LOCAL_UNSPECIALIZED_BUILTIN_NN_MODULE,
    GuardSource.GLOBAL_UNSPECIALIZED_BUILTIN_NN_MODULE: GuardSource.GLOBAL_UNSPECIALIZED_BUILTIN_NN_MODULE,
    GuardSource.LOCAL_FSDP_MODULE: GuardSource.LOCAL_FSDP_MODULE,
    GuardSource.GLOBAL_FSDP_MODULE: GuardSource.GLOBAL_FSDP_MODULE,
}

_GUARD_SOURCE_FSDP_MODULE = {
    GuardSource.LOCAL: GuardSource.LOCAL_FSDP_MODULE,
    GuardSource.GLOBAL: GuardSource.GLOBAL_FSDP_MODULE,
    GuardSource.LOCAL_SPECIALIZED_NN_MODULE: GuardSource.LOCAL_FSDP_MODULE,
    GuardSource.GLOBAL_SPECIALIZED_NN_MODULE: GuardSource.GLOBAL_FSDP_MODULE,
    GuardSource.LOCAL_FSDP_MODULE: GuardSource.LOCAL_FSDP_MODULE,
    GuardSource.GLOBAL_FSDP_MODULE: GuardSource.GLOBAL_FSDP_MODULE,
    GuardSource.LOCAL_UNSPECIALIZED_NN_MODULE: GuardSource.LOCAL_FSDP_MODULE,
    GuardSource.GLOBAL_UNSPECIALIZED_NN_MODULE: GuardSource.GLOBAL_FSDP_MODULE,
    GuardSource.LOCAL_UNSPECIALIZED_BUILTIN_NN_MODULE: GuardSource.LOCAL_FSDP_MODULE,
    GuardSource.GLOBAL_UNSPECIALIZED_BUILTIN_NN_MODULE: GuardSource.GLOBAL_FSDP_MODULE,
}


<<<<<<< HEAD
def is_constant_source(source) -> bool:
=======
def is_constant_source(source: Source) -> bool:
>>>>>>> ac21fa04
    if isinstance(source, ConstantSource):
        return True
    try:
        if source.guard_source() == GuardSource.CONSTANT:
            return True
    except NotImplementedError:
        pass

    return False


@dataclasses.dataclass(frozen=True)
class LocalSource(Source):
    local_name: str

    # Whether this local is an input to the root frame.
    is_input: bool = False

    # Whether we know this input is dynamic (based on example_inputs)
    # For non tensors, we simply look at the first index of the tuple
    dynamism: Optional[frozenset[str]] = None

    # Whether the item at this source is the _content_ of a cell that is
    # dereferenced from the root frame, i.e., it's a part of the `co_cellvars`
    # or `co_freevars`.
    is_derefed_cell_contents: bool = False

    def reconstruct(self, codegen: "PyCodegen") -> None:
        if self.is_derefed_cell_contents:
            codegen.load_deref(self.local_name)
        else:
            codegen.append_output(codegen.create_load(self.local_name))

    def guard_source(self) -> GuardSource:
        return GuardSource.LOCAL

    def name(self) -> str:
        return f"L[{repr(self.local_name)}]"


@dataclasses.dataclass(frozen=True)
class SyntheticLocalSource(Source):
    local_name: str

    def reconstruct(self, codegen: "PyCodegen") -> None:
        codegen.append_output(codegen.create_load(self.local_name))

    def guard_source(self) -> GuardSource:
        return GuardSource.SYNTHETIC_LOCAL

    def name(self) -> str:
        return f"SYNTHETIC_LOCAL[{self.local_name!r}]"


@dataclasses.dataclass(frozen=True)
class RandomValueSource(Source):
    random_call_index: int

    def guard_source(self) -> GuardSource:
        return GuardSource.RANDOM_VALUE

    def reconstruct(self, codegen: "PyCodegen") -> None:
        codegen.append_output(codegen.create_load(codegen.tx.output.random_values_var))
        codegen.append_output(codegen.create_load_const(self.random_call_index))
        codegen.append_output(create_instruction("BINARY_SUBSCR"))

    def name(self) -> str:
        return f"random_value_{self.random_call_index}"


@dataclasses.dataclass(frozen=True)
class GlobalSource(Source):
    global_name: str

    def reconstruct(self, codegen: "PyCodegen") -> None:
        codegen.append_output(codegen.create_load_global(self.global_name, add=True))

    def guard_source(self) -> GuardSource:
        return GuardSource.GLOBAL

    def name(self) -> str:
        return f"G[{repr(self.global_name)}]"


@dataclasses.dataclass(frozen=True)
class GlobalWeakRefSource(Source):
    global_name: str

    def reconstruct(self, codegen: "PyCodegen") -> None:
        codegen.add_push_null(
            lambda: codegen.append_output(
                codegen.create_load_global(self.global_name, add=True)
            )
        )
        codegen.extend_output(create_call_function(0, False))

    def guard_source(self) -> GuardSource:
        return GuardSource.GLOBAL

    def name(self) -> str:
        return f"G[{repr(self.global_name)}]()"


@dataclasses.dataclass(frozen=True)
class WeakRefCallSource(ChainedSource):
    def reconstruct(self, codegen: "PyCodegen") -> None:
        codegen.add_push_null(lambda: codegen(self.base))
        codegen.extend_output(create_call_function(0, False))

    def guard_source(self) -> GuardSource:
        return self.base.guard_source()

    def name(self) -> str:
        return f"{self.base.name()}()"


@dataclasses.dataclass(frozen=True)
class CallFunctionNoArgsSource(WeakRefCallSource):
    pass


@dataclasses.dataclass(frozen=True)
class AttrSource(ChainedSource):
    member: str

    def __post_init__(self) -> None:
        assert self.base, "Can't construct an AttrSource without a valid base source"
        if "." in self.member:
            member_parts = self.member.split(".")
            object.__setattr__(
                self, "base", AttrSource(self.base, ".".join(member_parts[:-1]))
            )
            object.__setattr__(self, "member", member_parts[-1])

    def reconstruct(self, codegen: "PyCodegen") -> None:
        codegen(self.base)
        codegen.extend_output(codegen.create_load_attrs(self.member))

    def guard_source(self) -> GuardSource:
        return self.base.guard_source()

    def name(self) -> str:
        if not self.member.isidentifier():
            return f"getattr({self.base.name()}, {self.member!r})"
        return f"{self.base.name()}.{self.member}"


@dataclasses.dataclass(frozen=True)
class GenericAttrSource(ChainedSource):
    member: str

    def __post_init__(self) -> None:
        assert self.base, "Can't construct an AttrSource without a valid base source"
        if "." in self.member:
            member_parts = self.member.split(".")
            object.__setattr__(
                self, "base", AttrSource(self.base, ".".join(member_parts[:-1]))
            )
            object.__setattr__(self, "member", member_parts[-1])

    def reconstruct(self, codegen: "PyCodegen") -> None:
        codegen(self.base)
        codegen.extend_output(codegen.create_load_attrs(self.member))

    def guard_source(self) -> GuardSource:
        return self.base.guard_source()

    def name(self) -> str:
        return f"object.__getattribute__({self.base.name()}, {self.member!r})"


@dataclasses.dataclass(frozen=True)
class LocalCellSource(Source):
    """
    Conceptually, this class is `LocalSource` for cell objects implicitly
    generated by Python (e.g., captured variables).
    """

    local_name: str

    def reconstruct(self, codegen: "PyCodegen") -> None:
        # Although `LOAD_FAST` and `LOAD_CLOSURE` have the same semantics,
        # Dynamo's bytecode transformation differentiates them slightly, so we
        # always emit `LOAD_CLOSURE` here.
        codegen.append_output(codegen.create_load_closure(self.local_name))

    # All the other methods are intentionally unimplemented because e.g., a
    # local cell object should never be used for guards.


# Represents tensor.grad source. It could be represented by AttrSource as well.
# But, we could access grad field on tensor directly in C++ without going
# through the Python bytecodes. Therefore, we use a separate source for grad
# field.
@dataclasses.dataclass(frozen=True)
class GradSource(ChainedSource):
    member: str = "grad"

    def reconstruct(self, codegen: "PyCodegen") -> None:
        codegen(self.base)
        codegen.extend_output(codegen.create_load_attrs(self.member))

    def guard_source(self) -> GuardSource:
        return self.base.guard_source()

    def name(self) -> str:
        return f"{self.base.name()}.{self.member}"


@dataclasses.dataclass(frozen=True)
class ParamBufferSource(AttrSource):
    def guard_source(self) -> GuardSource:
        return _GUARD_SOURCE_SPECIALIZED_NN_MODULE[self.base.guard_source()]


# Special AttrSource to differentiate module._buffers or module._parameters
@dataclasses.dataclass(frozen=True)
class UnspecializedParamBufferSource(AttrSource):
    pass


# This source is intended to be used in places where a source is needed but it is expected
# that the symbol will be simplified out later on. Symbols with ephemeral sources are
# prioritized to be simplified out when e.g. compared against a symbol without an ephemeral
# source. Guarding on this source is an error.
#
# Example: During subclass view fake-ification, any close-over ViewFunc state should be
# symbolicized / fake-ified to avoid invalid specialization during view replay. This source
# is useful for symbols utilized in the middle of the view chain that are not expected to be
# present within the final view shape metadata.
@dataclasses.dataclass(frozen=True)
class EphemeralSource(Source):
    desc: Optional[str] = None

    def guard_source(self) -> GuardSource:
        return GuardSource.EPHEMERAL

    def name(self) -> str:
        return f"<ephemeral{': ' + self.desc if self.desc is not None else ''}>"

    def make_guard(self, fn: Callable[..., Any]) -> Guard:
        raise NotImplementedError

    def is_ephemeral(self) -> bool:
        return True


class TensorProperty(enum.Enum):
    SIZE = 0
    STRIDE = 1
    STORAGE_OFFSET = 2

    def method_name(self) -> str:
        if self is TensorProperty.SIZE:
            return "size"
        elif self is TensorProperty.STRIDE:
            return "stride"
        elif self is TensorProperty.STORAGE_OFFSET:
            return "storage_offset"
        else:
            raise AssertionError(f"unhandled {self}")


@dataclasses.dataclass(frozen=True)
class TensorPropertySource(ChainedSource):
    prop: TensorProperty
    idx: Optional[int] = None  # None for STORAGE_OFFSET

    def __post_init__(self) -> None:
        assert self.base is not None
        if self.prop is TensorProperty.STORAGE_OFFSET:
            assert self.idx is None
        else:
            assert self.idx is not None

    def reconstruct(self, codegen: "PyCodegen") -> None:
        codegen.add_push_null(
            lambda: codegen.load_import_from(
                utils.__name__, f"call_{self.prop.method_name()}"
            )
        )
        codegen(self.base)

        if self.idx is not None:
            codegen.append_output(codegen.create_load_const(self.idx))
        codegen.extend_output(
            create_call_function(2 if self.idx is not None else 1, False)
        )

    def guard_source(self) -> GuardSource:
        return self.base.guard_source()

    def name(self) -> str:
        if self.prop is TensorProperty.SIZE:
            return f"{self.base.name()}.size()[{self.idx}]"
        elif self.prop is TensorProperty.STRIDE:
            return f"{self.base.name()}.stride()[{self.idx}]"
        elif self.prop is TensorProperty.STORAGE_OFFSET:
            assert self.idx is None
            return f"{self.base.name()}.storage_offset()"
        else:
            raise AssertionError(f"unhandled {self.prop}")


@dataclasses.dataclass(frozen=True)
class IndexedSource(ChainedSource):
    idx: int

    def __post_init__(self) -> None:
        assert self.base is not None

    def reconstruct(self, codegen: "PyCodegen") -> None:
        raise NotImplementedError

    def guard_source(self) -> GuardSource:
        return self.base.guard_source()

    def name(self) -> str:
        return f"({self.idx}, {self.base.name()})"


@dataclasses.dataclass(frozen=True)
class NegateSource(ChainedSource):
    def __post_init__(self) -> None:
        assert self.base is not None

    def reconstruct(self, codegen: "PyCodegen") -> None:
        raise NotImplementedError

    def guard_source(self) -> GuardSource:
        return self.base.guard_source()

    def name(self) -> str:
        # NB: use method call so that function stripping regexes work
        return f"{self.base.name()}.__neg__()"


@dataclasses.dataclass(frozen=True)
class ConvertIntSource(ChainedSource):
    def __post_init__(self) -> None:
        assert self.base is not None

    def reconstruct(self, codegen: "PyCodegen") -> None:
        codegen(self.base)

    def guard_source(self) -> GuardSource:
        return self.base.guard_source()

    def name(self) -> str:
        return f"cast_symbool_to_symint_guardless({self.base.name()})"


@dataclasses.dataclass(frozen=True)
class FlattenScriptObjectSource(ChainedSource):
    def __post_init__(self) -> None:
        assert self.base is not None

    def reconstruct(self, codegen: "PyCodegen") -> None:
        codegen(self.base)

    def guard_source(self) -> GuardSource:
        return self.base.guard_source()

    def name(self) -> str:
        return f"{self.base.name()}.__obj_flatten__()"


@dataclasses.dataclass(frozen=True)
class ScriptObjectQualifiedNameSource(ChainedSource):
    def __post_init__(self) -> None:
        assert self.base is not None

    def reconstruct(self, codegen: "PyCodegen") -> None:
        codegen(self.base)

    def guard_source(self) -> GuardSource:
        return self.base.guard_source()

    def name(self) -> str:
        return f"{self.base.name()}._type().qualified_name()"


class AttrProxySource(ChainedSource):
    def reconstruct(self, codegen: "PyCodegen") -> None:
        codegen(self.base)

    def guard_source(self) -> GuardSource:
        return self.base.guard_source()

    def name(self) -> str:
        return f"{self.base.name()}.get_base()"


@dataclasses.dataclass(frozen=True)
class DefaultsSource(ChainedSource):
    idx_key: Union[int, str]
    is_kw: bool = False
    field: str = dataclasses.field(init=False, repr=False, compare=False)
    _name: str = dataclasses.field(init=False, repr=False, compare=False)

    def __post_init__(self) -> None:
        assert self.base, (
            "Base must be a valid source in order to properly track and guard this Defaults to its origin."
        )
        if self.is_kw:
            assert isinstance(self.idx_key, str)
            object.__setattr__(self, "field", "__kwdefaults__")
            object.__setattr__(
                self, "_name", f"{self.base.name()}.{self.field}['{self.idx_key}']"
            )
        else:
            assert isinstance(self.idx_key, int)
            object.__setattr__(self, "field", "__defaults__")
            object.__setattr__(
                self, "_name", f"{self.base.name()}.{self.field}[{self.idx_key}]"
            )

    def reconstruct(self, codegen: "PyCodegen") -> None:
        codegen(self.base)
        codegen.extend_output(codegen.create_load_attrs(self.field))
        codegen.append_output(codegen.create_load_const(self.idx_key))
        codegen.append_output(create_instruction("BINARY_SUBSCR"))

    def guard_source(self) -> GuardSource:
        return self.base.guard_source()

    def name(self) -> str:
        return self._name


@dataclasses.dataclass(frozen=True)
class GetItemSource(ChainedSource):
    index: Any
    index_is_slice: bool = False

    def __post_init__(self) -> None:
        assert self.base is not None
        if isinstance(self.index, slice):
            # store the hashable version of the slice so the whole GetItemSource is hashable
            super().__setattr__("index", self.index.__reduce__())
            super().__setattr__("index_is_slice", True)

    def reconstruct(self, codegen: "PyCodegen") -> None:
        codegen(self.base)
        if self.index_is_slice:
            codegen.append_output(codegen.create_load_const(self.unpack_slice()))
        else:
            codegen.append_output(codegen.create_load_const(self.index))
        codegen.append_output(create_instruction("BINARY_SUBSCR"))

    def guard_source(self) -> GuardSource:
        return self.base.guard_source()

    def unpack_slice(self) -> slice:
        assert self.index_is_slice
        slice_class, slice_args = self.index
        return slice_class(*slice_args)

    def name(self) -> str:
        # Index can be of following types
        # 1) index is a slice - example 1:4
        # 2) index is a constant - example string, integer
        assert not isinstance(self.index, Source)
        if self.index_is_slice:
            return f"{self.base.name()}[{self.unpack_slice()!r}]"
        else:
            return f"{self.base.name()}[{self.index!r}]"


@dataclasses.dataclass(frozen=True)
class ConstDictKeySource(ChainedSource):
    index: Any

    def guard_source(self) -> GuardSource:
        return self.base.guard_source()

    def reconstruct(self, codegen: "PyCodegen") -> None:
        codegen.add_push_null(
            lambda: codegen.load_import_from(utils.__name__, "dict_keys_getitem")
        )
        codegen(self.base)
        codegen.append_output(codegen.create_load_const(self.index))
        codegen.extend_output(create_call_function(2, False))

    def name(self) -> str:
        # The list creation will be CSE'd by PyExprCSEPass
        return f"list(dict.keys({self.base.name()}))[{self.index!r}]"

    def is_dict_key(self) -> bool:
        return True


@dataclasses.dataclass(frozen=True)
class NonSerializableSetGetItemSource(ChainedSource):
    index: int

    def __post_init__(self) -> None:
        from .variables import ConstantVariable

        assert ConstantVariable.is_literal(self.index)

    def guard_source(self) -> GuardSource:
        return self.base.guard_source()

    def reconstruct(self, codegen: "PyCodegen") -> None:
        codegen.add_push_null(
            lambda: codegen.load_import_from(utils.__name__, "set_getitem")
        )
        codegen(self.base)
        codegen.append_output(codegen.create_load_const(self.index))
        codegen.extend_output(create_call_function(2, False))

    def name(self) -> str:
        # set ordering might not be stable
        return f"list({self.base.name()})[{self.index!r}]"

    def is_dict_key(self) -> bool:
        return False


# Used to access an item from the dictionary
@dataclasses.dataclass(frozen=True)
class DictGetItemSource(ChainedSource):
    # Key to access in the dictionary. It can be one of the the following types
    # 1) ConstDictKeySource
    # 2) constant - like string, integer
    index: Any

    def __post_init__(self) -> None:
        from .variables import ConstantVariable

        assert isinstance(
            self.index, ConstDictKeySource
        ) or ConstantVariable.is_literal(self.index)

    def guard_source(self) -> GuardSource:
        return self.base.guard_source()

    def reconstruct(self, codegen: "PyCodegen") -> None:
        # Load dict
        codegen(self.base)

        # Load key
        if isinstance(self.index, Source):
            codegen(self.index)
        else:
            codegen.append_output(codegen.create_load_const(self.index))
        codegen.append_output(create_instruction("BINARY_SUBSCR"))

    def name(self) -> str:
        if isinstance(self.index, ConstDictKeySource):
            return f"{self.base.name()}[{self.index.name()}]"
        else:
            return f"{self.base.name()}[{self.index!r}]"


# Same as DictGetItemSource but used for dict.__getitem__ calls to ensure that
# torch.compile does not run the overridden __getitem__ method
@dataclasses.dataclass(frozen=True)
class DictSubclassGetItemSource(ChainedSource):
    # Key to access in the dictionary. It can be one of the the following types
    # 1) ConstDictKeySource
    # 2) constant - like string, integer
    index: Any

    def __post_init__(self) -> None:
        from .variables import ConstantVariable

        assert isinstance(
            self.index, ConstDictKeySource
        ) or ConstantVariable.is_literal(self.index)

    def guard_source(self) -> GuardSource:
        return self.base.guard_source()

    def reconstruct(self, codegen: "PyCodegen") -> None:
        # reconstruct dict.__getitem__(dct, key)

        # Load dict.__getitem__
        codegen.add_push_null(
            lambda: codegen.load_import_from(utils.__name__, "dict_getitem")
        )

        # Load dict
        codegen(self.base)

        # Load key
        if isinstance(self.index, Source):
            codegen(self.index)
        else:
            codegen.append_output(codegen.create_load_const(self.index))

        codegen.extend_output(create_call_function(2, False))

    def name(self) -> str:
        if isinstance(self.index, ConstDictKeySource):
            return f"dict.__getitem__({self.base.name()}, {self.index.name()})"
        else:
            return f"{self.base.name()}[{self.index!r}]"


@dataclasses.dataclass(frozen=True)
class ListGetItemSource(GetItemSource):
    """
    Same as GetItemSource with reconstruct and name overridden to be list specific.
    """

    def reconstruct(self, codegen: "PyCodegen") -> None:
        # Reconstruct list.__getitem__(lst, index) to avoid any side effects
        # from possibly overridden __getitem__.

        # Load list.__getitem__
        codegen.add_push_null(
            lambda: codegen.load_import_from(utils.__name__, "list_getitem")
        )

        # Load the list
        codegen(self.base)

        # Load the index
        if self.index_is_slice:
            raise RuntimeError(
                "List[slice] is a temporary object and should not have a source"
            )
        else:
            codegen.append_output(codegen.create_load_const(self.index))

        codegen.extend_output(create_call_function(2, False))

    def name(self) -> str:
        # Index can be of following types
        # 1) index is a slice - example 1:4
        # 2) index is a constant - example string, integer
        assert not isinstance(self.index, Source)
        if self.index_is_slice:
            raise RuntimeError(
                "List[slice] is a temporary object and should not have a source"
            )
        else:
            return f"list.__getitem__({self.base.name()}, {self.index!r})"


@dataclasses.dataclass(frozen=True)
class TupleIteratorGetItemSource(GetItemSource):
    def reconstruct(self, codegen: "PyCodegen") -> None:
        codegen.add_push_null(
            lambda: codegen.load_import_from(utils.__name__, "tuple_iterator_getitem")
        )
        codegen(self.base)
        codegen.append_output(codegen.create_load_const(self.index))
        codegen.extend_output(create_call_function(2, False))

    def name(self) -> str:
        return f"___tuple_iterator_getitem({self.base.name()}, {self.index!r})"


@dataclasses.dataclass(frozen=True)
class DataclassFieldsSource(ChainedSource):
    def reconstruct(self, codegen: "PyCodegen") -> None:
        codegen.add_push_null(
            lambda: codegen.load_import_from(utils.__name__, "dataclass_fields")
        )
        codegen(self.base)
        codegen.extend_output(create_call_function(1, False))

    def guard_source(self) -> GuardSource:
        return self.base.guard_source()

    def name(self) -> str:
        return f"___dataclass_fields({self.base.name()})"


@dataclasses.dataclass(frozen=True)
class TypeSource(ChainedSource):
    def __post_init__(self) -> None:
        assert self.base is not None

    def reconstruct(self, codegen: "PyCodegen") -> None:
        codegen.add_push_null(lambda: codegen.load_import_from("builtins", "type"))
        codegen(self.base)
        codegen.extend_output(create_call_function(1, False))

    def guard_source(self) -> GuardSource:
        return self.base.guard_source()

    def name(self) -> str:
        return f"type({self.base.name()})"


@dataclasses.dataclass(frozen=True)
class OptimizerSource(ChainedSource):
    def reconstruct(self, codegen: "PyCodegen") -> None:
        codegen(self.base)

    def guard_source(self) -> GuardSource:
        return self.base.guard_source()

    def name(self) -> str:
        return self.base.name()


@dataclasses.dataclass(frozen=True)
class NNModuleSource(ChainedSource):
    def reconstruct(self, codegen: "PyCodegen") -> None:
        codegen(self.base)

    def guard_source(self) -> GuardSource:
        return _GUARD_SOURCE_SPECIALIZED_NN_MODULE[self.base.guard_source()]

    def name(self) -> str:
        return self.base.name()


@dataclasses.dataclass(frozen=True)
class UnspecializedNNModuleSource(NNModuleSource):
    def guard_source(self) -> GuardSource:
        return _GUARD_SOURCE_UNSPECIALIZED_NN_MODULE[self.base.guard_source()]


@dataclasses.dataclass(frozen=True)
class UnspecializedBuiltinNNModuleSource(UnspecializedNNModuleSource):
    def guard_source(self) -> GuardSource:
        return _GUARD_SOURCE_UNSPECIALIZED_BUILTIN_NN_MODULE[self.base.guard_source()]


@dataclasses.dataclass(frozen=True)
class FSDPNNModuleSource(NNModuleSource):
    def guard_source(self) -> GuardSource:
        return _GUARD_SOURCE_FSDP_MODULE[self.base.guard_source()]


@dataclasses.dataclass(frozen=True)
class GlobalStateSource(Source):
    def name(self) -> str:
        return ""

    def guard_source(self) -> GuardSource:
        return GuardSource.GLOBAL


@dataclasses.dataclass(frozen=True)
class TorchSource(Source):
    """Points to the actual `torch` module - used instead of GlobalSource
    in case the user has overridden `torch` in their local namespace"""

    def __init__(self, *args: Any, **kwargs: Any) -> None:
        super().__init__(*args, **kwargs)
        from .guards import GuardBuilder, install_guard

        install_guard(self.make_guard(GuardBuilder.ID_MATCH))

    def name(self) -> str:
        return "__import__('torch')"

    def reconstruct(self, codegen: "PyCodegen") -> None:
        codegen.extend_output(
            [
                codegen.create_load_const(0),  # level
                create_instruction("BUILD_TUPLE", arg=0),  # fromlist
                codegen.create_import_name("torch"),
            ]
        )

    def guard_source(self) -> GuardSource:
        return GuardSource.GLOBAL


@dataclasses.dataclass(frozen=True)
class TorchFunctionModeStackSource(Source):
    ind: int

    def name(self) -> str:
        return f"___get_torch_function_mode_stack_at({self._get_index()})"

    def _get_index(self) -> int:
        from .variables.torch_function import TorchFunctionModeStackVariable

        return TorchFunctionModeStackVariable.get_mode_index(self.ind)

    def reconstruct(self, codegen: "PyCodegen") -> None:
        codegen.add_push_null(
            lambda: codegen.load_import_from(
                utils.__name__, "get_torch_function_mode_stack_at"
            )
        )
        codegen.extend_output([codegen.create_load_const(self._get_index())])
        codegen.extend_output(create_call_function(1, False))

    def guard_source(self) -> GuardSource:
        return GuardSource.GLOBAL


@dataclasses.dataclass(frozen=True)
class ConstantSource(Source):
    source_name: str

    def reconstruct(self, codegen: "PyCodegen") -> None:
        codegen.append_output(codegen.create_load_global(self.source_name, add=False))

    def guard_source(self) -> GuardSource:
        return GuardSource.CONSTANT

    def name(self) -> str:
        return self.source_name

    def make_guard(self, fn: Any) -> Any:
        raise NotImplementedError


@dataclasses.dataclass(frozen=True)
class NumpyTensorSource(ChainedSource):
    def name(self) -> str:
        return f"___from_numpy({self.base.name()})"

    def guard_source(self) -> GuardSource:
        return self.base.guard_source()

    def reconstruct(self, codegen: "PyCodegen") -> None:
        codegen.add_push_null(lambda: codegen.load_import_from("torch", "as_tensor"))
        codegen(self.base)
        codegen.extend_output(create_call_function(1, False))


@dataclasses.dataclass(frozen=True)
class SubclassAttrListSource(ChainedSource):
    def name(self) -> str:
        return f"{self.base.name()}.__tensor_flatten__()[0]"

    def guard_source(self) -> GuardSource:
        return self.base.guard_source()


# NB: We don't expect you to actually ever generate guards against this
# source, it is ephemeral
@dataclasses.dataclass(frozen=True)
class FloatTensorSource(ChainedSource):
    def name(self) -> str:
        return f"___as_tensor({self.base.name()})"

    def guard_source(self) -> GuardSource:
        return self.base.guard_source()


@dataclasses.dataclass(frozen=True)
class CallMethodItemSource(ChainedSource):
    def name(self) -> str:
        return f"{self.base.name()}.item()"

    def guard_source(self) -> GuardSource:
        return self.base.guard_source()


# This is a synthetic source that is associated with the singleton
# shape env guard we always register for all frames.  We get the actual
# guard contents from the ambient ShapeEnv
@dataclasses.dataclass(frozen=True)
class ShapeEnvSource(Source):
    def name(self) -> str:
        return ""

    def guard_source(self) -> GuardSource:
        return GuardSource.SHAPE_ENV


@dataclasses.dataclass(frozen=True)
class BackwardStateSource(Source):
    def name(self) -> str:
        return ""

    def guard_source(self) -> GuardSource:
        return GuardSource.BACKWARD_STATE


def get_local_source_name(
    source: Source, *, only_allow_input: bool = False
) -> Optional[str]:
    if isinstance(source, ChainedSource):
        return get_local_source_name(source.base, only_allow_input=only_allow_input)
    if not isinstance(source, LocalSource):
        return None
    if only_allow_input and not source.is_input:
        return None
    return source.local_name


<<<<<<< HEAD
def is_from_local_source(source: Source, *, only_allow_input=False) -> bool:
=======
def is_from_local_source(source: Source, *, only_allow_input: bool = False) -> bool:
>>>>>>> ac21fa04
    return get_local_source_name(source, only_allow_input=only_allow_input) is not None


def is_from_global_source(source: Source) -> bool:
    return get_global_source_name(source) is not None


def get_global_source_name(source: Source) -> Optional[str]:
    if isinstance(source, ChainedSource):
        return get_global_source_name(source.base)
    if not isinstance(source, GlobalSource):
        return None
    return source.global_name


def is_from_nonlocal_source(source: Source) -> bool:
    if isinstance(source, ChainedSource):
        return is_from_nonlocal_source(source.base)
    return (
        isinstance(source, LocalSource)
        and source.is_derefed_cell_contents
        and not source.is_input
    )


def is_from_source(source: Source, target: Source) -> bool:
    if isinstance(source, ChainedSource):
        return is_from_source(source.base, target)
    return source == target


@functools.lru_cache
def is_from_unspecialized_nn_module_source(source: Source) -> bool:
    if isinstance(source, UnspecializedNNModuleSource):
        return True
    if isinstance(source, ChainedSource):
        return is_from_unspecialized_nn_module_source(source.base)
    return False


@functools.lru_cache
def is_from_unspecialized_builtin_nn_module_source(source: Source) -> bool:
    if isinstance(source, UnspecializedBuiltinNNModuleSource):
        return True
    if isinstance(source, ChainedSource):
        return is_from_unspecialized_builtin_nn_module_source(source.base)
    return False


@functools.lru_cache
def is_from_unspecialized_param_buffer_source(source: Source) -> bool:
    if isinstance(source, UnspecializedParamBufferSource):
        return True
    if isinstance(source, ChainedSource):
        return is_from_unspecialized_param_buffer_source(source.base)
    return False


@functools.lru_cache
def is_from_flatten_script_object_source(source: Source) -> bool:
    if isinstance(source, FlattenScriptObjectSource):
        return True
    elif isinstance(source, ChainedSource):
        return is_from_flatten_script_object_source(source.base)
    return False


@functools.lru_cache
def is_from_optimizer_source(source: Source) -> bool:
    if isinstance(source, OptimizerSource):
        return True
    if isinstance(source, ChainedSource):
        return is_from_optimizer_source(source.base)
    return False


# TODO: can probably write a generic "test this on everything in the chain"
# helper
@functools.lru_cache
def is_from_defaults(source: Source) -> bool:
    if isinstance(source, DefaultsSource):
        return True

    # Accessed with func.__kwdefaults__["foo"]
    if (
        isinstance(source, DictGetItemSource)
        and isinstance(source.base, AttrSource)
        and source.base.member == "__kwdefaults__"
    ):
        return True

    # Accessed with func.__defaults__[0]
    if (
        isinstance(source, GetItemSource)
        and isinstance(source.base, AttrSource)
        and source.base.member == "__defaults__"
    ):
        return True

    if isinstance(source, ChainedSource):
        return is_from_defaults(source.base)
    return False<|MERGE_RESOLUTION|>--- conflicted
+++ resolved
@@ -94,11 +94,7 @@
 }
 
 
-<<<<<<< HEAD
-def is_constant_source(source) -> bool:
-=======
 def is_constant_source(source: Source) -> bool:
->>>>>>> ac21fa04
     if isinstance(source, ConstantSource):
         return True
     try:
@@ -984,11 +980,7 @@
     return source.local_name
 
 
-<<<<<<< HEAD
-def is_from_local_source(source: Source, *, only_allow_input=False) -> bool:
-=======
 def is_from_local_source(source: Source, *, only_allow_input: bool = False) -> bool:
->>>>>>> ac21fa04
     return get_local_source_name(source, only_allow_input=only_allow_input) is not None
 
 
