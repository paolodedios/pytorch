# mypy: ignore-errors

import dataclasses
import functools
import logging
from importlib import import_module
from typing import Any, List, Optional

import torch
from functorch.compile import min_cut_rematerialization_partition
from torch import _guards
from torch._functorch import config as functorch_config
from torch._functorch.compilers import ts_compile

from .common import aot_autograd
from .registry import register_debug_backend as register_backend


log = logging.getLogger(__name__)


"""
This file contains TorchDynamo backends intended for debugging uses.
"""


@register_backend
def eager(gm, fake_tensor_inputs, **kwargs):
    if kwargs:
        log.warning("eager backend ignoring extra kwargs %s", kwargs)
    return gm.forward


def make_eager_backend_with_torch_function_mode(mode):
    return make_eager_backend_with_torch_function_modes([mode])


def make_eager_backend_with_torch_function_modes(modes):
    """Used to trace HOPs (cond and while) for eager exectution, the metadata
    TF mode mutates vars outside of the scope of the HOP, and we can't have graph breaks
    in the HOP, so we need to externally run this mode and not trace it."""
    from contextlib import ExitStack

    def fn(gm, fake_tensor_inputs, **kwargs):
        stack = ExitStack()
        for mode in modes:
            stack.enter_context(mode)

        result = gm.forward
        stack.close()
        return result

    return fn


@register_backend
def eager_noexcept(gm, fake_tensor_inputs, **kwargs):
    if kwargs:
        log.warning("eager_noexcept backend ignoring extra kwargs %s", kwargs)

    # This backend is intended to check that dynamo-generated GraphModules
    # do not cause errors.
    def inner(*args):
        try:
            return gm(*args)
        except Exception as e:
            raise torch._dynamo.exc.TorchDynamoException(
                "Unexpected exception when running generated GraphModule"
            ) from e

    return inner


@register_backend
def pre_dispatch_eager(gm, fake_tensor_inputs, **kwargs):
    if kwargs:
        log.warning("pre_dispatch_eager backend ignoring extra kwargs %s", kwargs)

    from torch.fx.experimental.proxy_tensor import make_fx

    def runnable_gm(*args):
        return torch.fx.Interpreter(gm).run(*args)

    pre_dispatch_gm = make_fx(runnable_gm, pre_dispatch=True)(*fake_tensor_inputs)
    pre_dispatch_gm.print_readable()

    return pre_dispatch_gm


@register_backend
def eager_debug(gm, fake_tensor_inputs, **kwargs):
    if kwargs:
        log.warning("eager_debug backend ignoring extra kwargs %s", kwargs)

    from torch._subclasses.schema_check_mode import SchemaCheckMode

    # We could add more debugging bits here.
    # Right now, this backend can be used to check for and error on
    # custom dispatcher ops that have incorrect schemas.
    def inner(*args):
        with SchemaCheckMode():
            return torch.fx.Interpreter(gm).run(*args)

    return inner


@register_backend(name="ts")
def torchscript(gm, fake_tensor_inputs):
    return torch.jit.script(gm)


# used boxed call to discard inputs when they are no longer needed
def boxed_nop(fx_g, example_inputs):
    def run(args):
        return torch.fx.Interpreter(fx_g).boxed_run(args)

    run._boxed_call = True
    return run


<<<<<<< HEAD
=======
def fake_crossref_boxed_nop(fx_g, example_inputs, ignore_op_fn=None):
    def run(args):
        with torch._subclasses.CrossRefFakeMode(ignore_op_fn):
            return torch.fx.Interpreter(fx_g).boxed_run(args)

    run._boxed_call = True
    return run


def ignore_builtins(op: torch._ops.OpOverload) -> bool:
    return op.namespace in ("aten", "prims", "prim")


def get_nop_func():
    if not torch._functorch.config.fake_tensor_crossref:
        return boxed_nop
    elif torch._functorch.config.fake_tensor_crossref == "all":
        return fake_crossref_boxed_nop
    else:
        assert torch._functorch.config.fake_tensor_crossref == "custom_ops"
        return functools.partial(fake_crossref_boxed_nop, ignore_op_fn=ignore_builtins)


>>>>>>> 2ce2e4df
# Useful for debugging purpose
# aot_eager uses AOT Autograd backend with nop compiler. It is helpful in debugging.
def aot_eager(
    gm,
    fake_tensor_inputs,
    fw_compiler=None,
    bw_compiler=None,
    **kwargs,
):
    return aot_autograd(
        fw_compiler=fw_compiler or boxed_nop,
        bw_compiler=bw_compiler or boxed_nop,
        partition_fn=min_cut_rematerialization_partition,
        keep_inference_input_mutations=True,
    )(gm, fake_tensor_inputs, **kwargs)


register_backend(name="aot_eager", compiler_fn=aot_eager)

aot_eager_default_partitioner = aot_autograd(
    fw_compiler=boxed_nop, keep_inference_input_mutations=True
)
register_backend(
    name="aot_eager_default_partitioner", compiler_fn=aot_eager_default_partitioner
)


# Uses TorchInductor AOT Autograd decomps and partitioner to isolate aot vs
# inductor problems.
# aot_eager_decomp_partition just replaces the inductor compiler with nop to help
# isolate inductor vs aot_eager errors
def aot_eager_decomp_partition(gm, fake_tensor_inputs, **kwargs):
    if kwargs:
        log.warning(
            "aot_eager_decomp_partition backend ignoring extra kwargs %s", kwargs
        )

    from torch._inductor.compiler_bisector import CompilerBisector

    config_patches = {"unlift_effect_tokens": True}
    if bisect_changes := CompilerBisector.get_config_change(
        "aot_eager_decomp_partition"
    ):
        config_patches.update(bisect_changes)

    with functorch_config.patch(config_patches):
        return aot_autograd(
            # these are taken from memory_efficient_fusion()
            fw_compiler=boxed_nop,
            bw_compiler=boxed_nop,
            # NB: lambda here is to delay import of inductor
            decompositions=lambda: import_module(
                "torch._inductor.compile_fx"
            ).select_decomp_table(),
            partition_fn=functools.partial(
                min_cut_rematerialization_partition, compiler="inductor"
            ),
        )(gm, fake_tensor_inputs)


register_backend(
    name="aot_eager_decomp_partition", compiler_fn=aot_eager_decomp_partition
)


<<<<<<< HEAD
=======
def aot_eager_decomp_partition_crossref(gm, fake_tensor_inputs, **kwargs):
    # if the config is set, respect it, otherwise only test custom_ops.
    # custom_op bad metas always manifest as an error whereas aten will only sometimes.
    # by default, use the less noisy option
    config_val = (
        "custom_ops"
        if not functorch_config.fake_tensor_crossref
        else functorch_config.fake_tensor_crossref
    )
    with functorch_config.patch(fake_tensor_crossref=config_val):
        return aot_eager_decomp_partition(gm, fake_tensor_inputs, **kwargs)


register_backend(
    name="aot_eager_decomp_partition_crossref",
    compiler_fn=aot_eager_decomp_partition_crossref,
)


>>>>>>> 2ce2e4df
# AOT Autograd with torchscript backend. Default partitioner.
# aot_ts uses torchscript backend. We can use this with both nnc and nvfuser
# by using the relevant fuser with torch.jit.fuser(...)
aot_ts = aot_autograd(fw_compiler=ts_compile)
register_backend(name="aot_ts", compiler_fn=aot_ts)

# These buggy backends are used for inducing bugs so that we can test
# our repro extraction / minifier scripts


class ReluCompileError(Exception):
    pass


class TestingOnlyCompileError(Exception):
    pass


@register_backend
def relu_compile_error_TESTING_ONLY(gm: torch.fx.GraphModule, example_inputs):
    for node in gm.graph.nodes:
        if node.target == torch.relu:
            raise ReluCompileError
    return gm


@register_backend
def relu_runtime_error_TESTING_ONLY(gm: torch.fx.GraphModule, example_inputs):
    for node in gm.graph.nodes:
        if node.target == torch.relu:
            node.target = torch._assert
            node.args = (False, "ReluRuntimeError")
    gm.recompile()
    return gm


@register_backend
def relu_accuracy_error_TESTING_ONLY(gm: torch.fx.GraphModule, example_inputs):
    for node in gm.graph.nodes:
        if node.target == torch.relu:
            node.target = torch.add
            node.args = (node.args[0], 1)
    gm.recompile()

    return gm


@register_backend
def non_leaf_compile_error_TESTING_ONLY(gm: torch.fx.GraphModule, example_inputs):
    # Require at least one non-trivial thing in the graph,
    # see https://github.com/pytorch/pytorch/issues/102898
    for node in gm.graph.nodes:
        if node.op == "call_function":
            break
    else:
        return gm
    for t in example_inputs:
        if not t.is_leaf:
            raise TestingOnlyCompileError
    return gm


@dataclasses.dataclass
class ExplainOutput:
    """
    This is the output of :func:`torch._dynamo.explain()`
    There is no reason to create this class directly.
    """

    graphs: List[torch.fx.GraphModule]
    graph_count: int
    graph_break_count: int
    break_reasons: List[
        Any
    ]  # Type is GraphCompileReason but doesn't matter for this purpose
    op_count: int
    ops_per_graph: Optional[List[torch.fx.Node]] = None
    out_guards: Optional[List[_guards.Guard]] = None
    compile_times: Optional[str] = None

    def __str__(self) -> str:
        output = f"Graph Count: {self.graph_count}\n"
        output += f"Graph Break Count: {self.graph_break_count}\n"
        output += f"Op Count: {self.op_count}\n"

        output += "Break Reasons:\n"
        for idx, break_reason in enumerate(self.break_reasons):
            output += f"  Break Reason {idx+1}:\n"
            output += f"    Reason: {break_reason.reason}\n"
            output += "    User Stack:\n"
            for frame_summary in break_reason.user_stack:
                output += f"      {frame_summary}\n"

        if self.ops_per_graph is not None:
            output += "Ops per Graph:\n"
            for idx, ops in enumerate(self.ops_per_graph):
                output += f"  Ops {idx+1}:\n"
                for op in ops:
                    output += f"    {op}\n"

        if self.out_guards is not None:
            output += "Out Guards:\n"
            for i, guard in enumerate(self.out_guards):
                output += f"  Guard {i+1}:\n"
                output += f"    {str(guard)}"

        if self.compile_times is not None:
            output += f"Compile Times: {self.compile_times}\n"
        return output


def _explain_graph_detail(
    gm: torch.fx.GraphModule, graphs, op_count, ops_per_graph, break_reasons
):
    """
    This function is a utility which processes a torch.fx.GraphModule and
    accumulates information about its ops, graph breaks, and other details. It
    is intended to be used by the ExplainWithBackend class and
    `torch._dynamo.explain()` to provide details from Dynamo's graph capture.

    Parameters:
        gm (torch.fx.GraphModule): The GraphModule to be processed.
        graphs (list): A list that accumulates all the GraphModules processed.
        op_count (int): The total count of operations in all GraphModules processed so far.
        ops_per_graph (list): A list that accumulates the operations of each GraphModule.
        break_reasons (list): A list that accumulates the reasons for breaks in each GraphModule.

    Returns:
        tuple: A tuple containing the processed GraphModule, the updated lists of graphs,
               operations per graph, and break reasons, and the updated operation count.
    """
    graphs.append(gm)
    ops = [node.target for node in gm.graph.nodes if node.op == "call_function"]
    op_count += len(ops)
    ops_per_graph.append(ops)
    if gm.compile_subgraph_reason.graph_break:
        break_reasons.append(gm.compile_subgraph_reason)

    return gm, graphs, op_count, ops_per_graph, break_reasons


class ExplainWithBackend:
    """
    This class is intended to be used as a backend for `torch.compile`. It is
    composable with other backends. When used in this way, it accumulates
    information about graph breaks, ops, and other info and provides a string
    representation summarizing this information.

    Attributes:
        backend (str): The name of the backend to use for optimization.
        graphs (list): A list of the graphs captured by TorchDynamo.
        op_count (int): The total number of operations in all optimized graphs.
        break_reasons (list): A list of graph break reasons with stack traces.

    Example Usage:
        def fn(x):
            x = torch.sigmoid(x)
            return x

        torch._dynamo.reset()
        eb = ExplainWithBackend("inductor")
        optimized_fn = torch.compile(fn, backend=eb)
        result = optimized_fn(torch.randn(5))
        print(eb.output())
    """

    def __init__(self, backend) -> None:
        from .registry import lookup_backend

        self.backend = lookup_backend(backend)
        self.graphs = []
        self.op_count = 0
        self.break_reasons = []

    def __call__(self, gm: torch.fx.GraphModule, example_inputs):
        gm, self.graphs, self.op_count, _, self.break_reasons = _explain_graph_detail(
            gm, self.graphs, self.op_count, [], self.break_reasons
        )
        return self.backend(gm, example_inputs)

    def output(self) -> ExplainOutput:
        graph_count = len(self.graphs)
        output = ExplainOutput(
            self.graphs,
            graph_count,
            graph_count - 1,
            self.break_reasons,
            self.op_count,
        )

        return output<|MERGE_RESOLUTION|>--- conflicted
+++ resolved
@@ -118,8 +118,6 @@
     return run
 
 
-<<<<<<< HEAD
-=======
 def fake_crossref_boxed_nop(fx_g, example_inputs, ignore_op_fn=None):
     def run(args):
         with torch._subclasses.CrossRefFakeMode(ignore_op_fn):
@@ -143,7 +141,6 @@
         return functools.partial(fake_crossref_boxed_nop, ignore_op_fn=ignore_builtins)
 
 
->>>>>>> 2ce2e4df
 # Useful for debugging purpose
 # aot_eager uses AOT Autograd backend with nop compiler. It is helpful in debugging.
 def aot_eager(
@@ -192,8 +189,8 @@
     with functorch_config.patch(config_patches):
         return aot_autograd(
             # these are taken from memory_efficient_fusion()
-            fw_compiler=boxed_nop,
-            bw_compiler=boxed_nop,
+            fw_compiler=get_nop_func(),
+            bw_compiler=get_nop_func(),
             # NB: lambda here is to delay import of inductor
             decompositions=lambda: import_module(
                 "torch._inductor.compile_fx"
@@ -209,8 +206,6 @@
 )
 
 
-<<<<<<< HEAD
-=======
 def aot_eager_decomp_partition_crossref(gm, fake_tensor_inputs, **kwargs):
     # if the config is set, respect it, otherwise only test custom_ops.
     # custom_op bad metas always manifest as an error whereas aten will only sometimes.
@@ -230,7 +225,6 @@
 )
 
 
->>>>>>> 2ce2e4df
 # AOT Autograd with torchscript backend. Default partitioner.
 # aot_ts uses torchscript backend. We can use this with both nnc and nvfuser
 # by using the relevant fuser with torch.jit.fuser(...)
