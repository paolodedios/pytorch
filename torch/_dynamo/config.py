"""
Configuration module for TorchDynamo compiler and optimization settings.

This module contains various configuration flags and settings that control TorchDynamo's
behavior, including:
- Runtime behavior flags (e.g., guard settings, specialization options)
- Debugging and development options
- Performance tuning parameters
- Feature toggles for experimental features
"""

import getpass
import os
import sys
import tempfile
from os.path import abspath, dirname
from typing import Any, Callable, Literal, Optional, TYPE_CHECKING, Union

from torch._environment import is_fbcode
from torch.utils._config_module import Config, get_tristate_env, install_config_module


# to configure logging for dynamo, aot, and inductor
# use the following API in the torch._logging module
# torch._logging.set_logs(dynamo=<level>, aot=<level>, inductor<level>)
# or use the environment variable TORCH_LOGS="dynamo,aot,inductor" (use a prefix + to indicate higher verbosity)
# see this design doc for more detailed info
# Design doc: https://docs.google.com/document/d/1ZRfTWKa8eaPq1AxaiHrq4ASTPouzzlPiuquSBEJYwS8/edit#
# the name of a file to write the logs to
# [@compile_ignored: debug]
log_file_name: Optional[str] = None

# [@compile_ignored: debug] Verbose will print full stack traces on warnings and errors
verbose = os.environ.get("TORCHDYNAMO_VERBOSE", "0") == "1"

# [@compile_ignored: runtime_behaviour] verify the correctness of optimized backend
verify_correctness = False

# need this many ops to create an FX graph (deprecated: not used)
minimum_call_count = 1

# turn on/off DCE pass (deprecated: always true)
dead_code_elimination = True

# disable (for a function) when cache reaches this size

# controls the maximum number of cache entries with a guard on same ID_MATCH'd
# object. It also controls the maximum size of cache entries if they don't have
# any ID_MATCH'd guards.
# [@compile_ignored: runtime_behaviour]
recompile_limit = 8

# [@compile_ignored: runtime_behaviour] safeguarding to prevent horrible recomps
accumulated_recompile_limit = 256

# [@compile_ignored: runtime_behaviour] skip tracing recursively if cache limit is hit (deprecated: does not do anything)
skip_code_recursive_on_recompile_limit_hit = True

# raise a hard error if cache limit is hit.  If you are on a model where you
# know you've sized the cache correctly, this can help detect problems when
# you regress guards/specialization.  This works best when recompile_limit = 1.
# This flag is incompatible with: suppress_errors.
# [@compile_ignored: runtime_behaviour]
fail_on_recompile_limit_hit = False

cache_size_limit: int = Config(alias="torch._dynamo.config.recompile_limit")
accumulated_cache_size_limit: int = Config(
    alias="torch._dynamo.config.accumulated_recompile_limit"
)

# (deprecated: does not do anything)
skip_code_recursive_on_cache_limit_hit: bool = Config(
    alias="torch._dynamo.config.skip_code_recursive_on_recompile_limit_hit"
)
fail_on_cache_limit_hit: bool = Config(
    alias="torch._dynamo.config.fail_on_recompile_limit_hit"
)

# whether or not to specialize on int inputs.  This only has an effect with
# dynamic_shapes; when dynamic_shapes is False, we ALWAYS specialize on int
# inputs.  Note that assume_static_by_default will also cause ints to get
# specialized, so this is mostly useful for export, where we want inputs
# to be dynamic, but accesses to ints should NOT get promoted into inputs.
specialize_int = False

# Whether or not to specialize on float inputs.  Dynamo will always promote
# float inputs into Tensor inputs, but at the moment, backends inconsistently
# support codegen on float (this is to be fixed).
specialize_float = False

# legacy config, does nothing now!
dynamic_shapes = True

use_lazy_graph_module = (
    os.environ.get("TORCH_COMPILE_USE_LAZY_GRAPH_MODULE", "1") == "1"
)

# This is a temporarily flag, which changes the behavior of dynamic_shapes=True.
# When assume_static_by_default is True, we only allocate symbols for shapes marked dynamic via mark_dynamic.
# NOTE - this flag can be removed once we can run dynamic_shapes=False w/ the mark_dynamic API
# see [Note - on the state of mark_dynamic]
assume_static_by_default = True

# This flag changes how dynamic_shapes=True works, and is meant to be used in conjunction
# with assume_static_by_default=True.
# With this flag enabled, we always compile a frame as fully static for the first time, and, if we fail
# any guards due to wobbles in shape, we recompile with *all* the wobbled shapes as being marked dynamic.
automatic_dynamic_shapes = True

# Valid options: "dynamic", "unbacked"
automatic_dynamic_shapes_mark_as: Literal["dynamic", "unbacked"] = "dynamic"

# This flag changes how the shapes of parameters are treated.
# If this flag is set to True, then the shapes of torch.nn.Parameter as well as of torch.Tensor are attempted to be dynamic
# If this flag is set to False, then the shapes of torch.nn.Parameter are assumed to be static,
# while the shapes of torch.Tensor are assumed to be dynamic.
force_parameter_static_shapes = True

# This flag ensures that the shapes of a nn module are always assumed to be static
# If the flag is set to True, then the shapes of a nn.module are assumed to be static
# If the flag is set to False, then the shapes of a nn.module can be dynamic
force_nn_module_property_static_shapes = True

# Typically, if you mark_dynamic a dimension, we will error if the dimension
# actually ended up getting specialized.  This knob changes the behavior so
# that we don't error at all.  This is helpful for our CI where I'm using a
# heuristic to mark batch dimensions as dynamic and the heuristic may get it
# wrong.
allow_ignore_mark_dynamic = False

# Set this to False to assume nn.Modules() contents are immutable (similar assumption as freezing)
guard_nn_modules = True

# Uses CPython internal dictionary tags to detect mutation. There is some
# overlap between guard_nn_modules_using_dict_tags and guard_nn_modules flag.
# guard_nn_modules unspecializes the nn module instance and adds guard for each
# relevant member of the nn modules. On the other hand,
# guard_nn_modules_using_dict_tags specializes on each nn module instance but
# uses low overhead dict version matching to detect mutations, obviating the
# need to guard on members of the nn modules. With
# guard_nn_modules_using_dict_tags, the guard_nn_modules is not really required
# but kept around for debugging and discussing unspecializing nn module
# variables.
# TODO(janimesh, voz): Remove both of these flags (or at least guard_nn_modules)
# once we have reached stability for the guard_nn_modules_using_dict_tags.
guard_nn_modules_using_dict_tags = True

# Flag to enable preparation for graph freezing, so that the named parameters and
# buffers are passed as params_flat in tracing context by AOT autograd.
# Non-Inductor backends can use this list for graph freezing.
prepare_freezing = os.environ.get("TORCHDYNAMO_PREPARE_FREEZING", "0") == "1"

# NOTE this has been deprecated, it does nothing now.
traceable_tensor_subclasses: set[type[Any]] = set()

# If a tensor subclass is put into this set, Dynamo will model its instasnces in
# a very conservative and limited way (most likely causing lots of graph breaks
# if one apply tensor ops on these instances). This is useful if you encounter
# internal compiler errors from Dynamo which are caused by tensor subclasses,
# and you are willing to tolerate potential graph breaks rather than hard error.
nontraceable_tensor_subclasses: set[type[Any]] = set()

# Suppress errors in torch._dynamo.optimize, instead forcing a fallback to eager.
# This is a good way to get your model to work one way or another, but you may
# lose optimization opportunities this way.  Devs, if your benchmark model is failing
# this way, you should figure out why instead of suppressing it.
# This flag is incompatible with: fail_on_recompile_limit_hit.
suppress_errors = bool(os.environ.get("TORCHDYNAMO_SUPPRESS_ERRORS", False))

# Record and write an execution record of the current frame to a file
# if an exception is encountered
# @compile_ignored[debug]
replay_record_enabled = os.environ.get("TORCH_COMPILE_REPLAY_RECORD", "0") == "1"

# Rewrite assert statement in python with torch._assert
rewrite_assert_with_torch_assert = True

# Disable dynamo
disable = os.environ.get("TORCH_COMPILE_DISABLE", "0") == "1"

# [@compile_ignored: runtime_behaviour] Get a cprofile trace of Dynamo
cprofile = os.environ.get("TORCH_COMPILE_CPROFILE", False)

# legacy config, does nothing now!
skipfiles_inline_module_allowlist: dict[Any, Any] = {}

# If a string representing a PyTorch module is in this ignorelist,
# the `allowed_functions.is_allowed` function will not consider it
# when creating a list of PyTorch functions that will appear in
# FX IR.
allowed_functions_module_string_ignorelist = {
    "torch.distributions",
    "torch.testing",
    "torch._refs",
    "torch._prims",
    "torch._decomp",
}

# Debug Flag to try minifier at different stages. Possible values are {None, "aot", "dynamo"}
# None - Minifier is switched off
# dynamo - Runs minifier on the TorchDynamo produced graphs, if compilation fails
# aot - Runs minifier on the Aot Autograd produced graphs, if compilation fails
# [@compile_ignored: debug]
repro_after = os.environ.get("TORCHDYNAMO_REPRO_AFTER", None)

# Compiler compilation debug info
# 1: Dumps the original graph out to repro.py if compilation fails
# 2: Dumps a minifier_launcher.py if compilation fails.
# 3: Always dumps a minifier_launcher.py. Good for segfaults.
# 4: Dumps a minifier_launcher.py if the accuracy fails.
# [@compile_ignored: debug]
repro_level = int(os.environ.get("TORCHDYNAMO_REPRO_LEVEL", 2))

# By default, we try to detect accuracy failure by running both forward
# and backward of a torchdynamo produced graph (if you are using repro_after
# 'dynamo').  This setting forces us to only test the forward graph and
# not the backward graph.  This can be helpful if you're trying to debug
# an inference only problem, but the minifier seems to be choking on the
# backwards step
# TODO: Detect this situation automatically so the user doesn't need
# to manually configure this
# [@compile_ignored: debug]
repro_forward_only = os.environ.get("TORCHDYNAMO_REPRO_FORWARD_ONLY") == "1"

# The tolerance we should use when testing if a compiled graph
# has diverged so that we should treat it as an accuracy failure
# [@compile_ignored: debug]
repro_tolerance = 1e-3


# Whether to ignore non-floating point values when checking accuracy.
# Checking accuracy of non-floating point values such as boolean tensors
# can lead to false positives.
# [@compile_ignored: debug]
repro_ignore_non_fp = os.environ.get("TORCHDYNAMO_REPRO_IGNORE_NON_FP") == "1"

# If True, when testing if two models are the same, we will test them against
# a third fp64 reference and only report a problem if the RMSE relative to the
# fp64 is greater.  However, this will use more memory; you may disable this
# if memory usage is too high.
# [@compile_ignored: runtime_behaviour]
same_two_models_use_fp64 = True

# Not all backends support scalars. Some calls on torch.Tensor (like .item()) return a scalar type.
# When this flag is set to False, we introduce a graph break instead of capturing.
# This requires dynamic_shapes to be True.
capture_scalar_outputs = os.environ.get("TORCHDYNAMO_CAPTURE_SCALAR_OUTPUTS") == "1"

# Not all backends support operators that have dynamic output shape (e.g.,
# nonzero, unique).  When this flag is set to False, we introduce a graph
# break instead of capturing.  This requires dynamic_shapes to be True.
# If you set this to True, you probably also want capture_scalar_outputs
# (these are separated for historical reasons).
capture_dynamic_output_shape_ops = (
    os.environ.get("TORCHDYNAMO_CAPTURE_DYNAMIC_OUTPUT_SHAPE_OPS", "0") == "1"
)

# hybrid backed unbacked symints
prefer_deferred_runtime_asserts_over_guards = False

# For complex dynamic shapes guards that we're unable to specify with dynamo/export's
# range constraints + dims + derived dims language, we raise constraint violation
# errors or specialize by default. If set to True, this flag avoids crashing/specialization,
# and allows complex guards as runtime assertions in the graph.
allow_complex_guards_as_runtime_asserts = False

# By default, dynamo will treat all ints as backed SymInts, which means (1) it
# will wait to see the int change over multiple runs before generalizing and
# (2) it will still always 0/1 specialize an int.  When true, this knob
# forces dynamo to treat _length_per_key and _offset_per_key on
# KeyedJaggedTensor from torchrec as size-like unbacked SymInts, so that
# they (1) generalize immediately and (2) unsoundly never compare equal to
# 0/1.  This is not on by default as AOTAutograd/Inductor cannot currently
# compile this code; however, this can be useful for export.
force_unspec_int_unbacked_size_like_on_torchrec_kjt = False

# Currently, Dynamo will always specialize on int members of NN module.
# However, there could be cases where this is undesirable, e.g., when tracking
# step count leading to constant recompilation and eventually eager fallback.
# Setting this flag to True will allow int members to be potentially unspecialized
# through dynamic shape mechanism.
# Defaults to False for BC.
allow_unspec_int_on_nn_module = False

# Mirrors `allow_unspec_int_on_nn_module`, but for FSDP: for <=2.8 versions,
# integer attributes on FSDP modules were treated as dynamic, while the same
# attributes on plain nn.Modules were static. We unified the behaviour by making
# FSDP ints static too. Set this flag to True to restore the legacy dynamic
# handling if needed.
allow_unspec_int_on_fsdp_module = False

# Specify how to optimize a compiled DDP module. The flag accepts a boolean
# value or a string. There are 3 modes.
# 1. "ddp_optimizer" (or True): with "ddp_optimizer", Dynamo will automatically
# split model graph into pieces to match DDP bucket sizes to allow DDP
# comm/compute overlap.
# 2. "python_reducer" (experimental): this optimization requires the usage
# of compiled_autograd. With "python_reducer", DDP will disable the C++ reducer
# and use the Python reducer to allow compiled_autograd to trace the
# communication and allow comm/compute overlap without graph-breaks.
# 3. "no_optimization" (or False): Dynamo won't split the model graph, nor
# will Python reducer be used. With this mode, there will be no graph-breaks
# and the original DDP C++ reducer will be used. There will no comm/compute
# overlap. This mode CANNOT be used with compiled_autograd.
# Note that to avoid breaking the existing usage, mode 1 and mode 4 can be
# specified with a boolean value. True is using ddp_optimizer and False is
# no optimization.
optimize_ddp: Union[
    bool,
    Literal[
        "ddp_optimizer",
        "python_reducer",
        "python_reducer_without_compiled_forward",
        "no_optimization",
    ],
] = True

# By default, Dynamo emits runtime asserts (e.g. torch._check, torch._check_is_size) in the graph.
# In some cases those asserts could be performance costly
# E.g. torch._check(tensor[0].item() > 2) for tensor on cuda will require cuda sync.
# Setting this to True keeps them hinting to symbolic shapes engine,
# but not be emitted in the graph.
do_not_emit_runtime_asserts: bool = (
    os.environ.get("TORCH_DYNAMO_DO_NOT_EMIT_RUNTIME_ASSERTS", "0") == "1"
)

# Skip tracing the torchrec files added to trace_rules.FBCODE_SKIP_DIRS
skip_torchrec = True

# Don't apply most trace_rules.py rules
dont_skip_tracing = False

# No longer used
optimize_ddp_lazy_compile = False

# Whether to skip guarding on FSDP-managed modules
skip_fsdp_guards = True
# Whether to apply torch._dynamo.disable() to FSDP2 hooks.
# Defaults to True. If Traceable FSDP2 is used, set this to False.
skip_fsdp_hooks = True

# Make dynamo skip guarding on hooks on nn modules
# Note: unsafe: if your model actually has hooks and you remove them, or doesn't and  you add them,
# dynamo will not notice and will execute whichever version you first compiled.
skip_nnmodule_hook_guards = True

# Make dynamo skip no tensor aliasing guard on parameters
# Note: unsafe: if you compile a function with different parameters as inputs,
# and then later pass on the same parameter as two inputs, dynamo will not
# notice and lead to incorrect result.
skip_no_tensor_aliasing_guards_on_parameters = True

# Considers a tensor immutable if it is one of the values of a dictionary, and
# the dictionary tag is same across invocation calls.
skip_tensor_guards_with_matching_dict_tags = True

<<<<<<< HEAD
# Speedup guard execution of nested nn modules by recursively checking for dict
# tags to avoid full guard execution.
use_recursive_dict_tags_for_guards = False
=======
# Skips guards on func.__defaults__ if the element to be guarded is a constant
skip_guards_on_constant_func_defaults = True

# Speedup guard execution of nested nn modules by recursively checking for dict
# tags to avoid full guard execution.
use_recursive_dict_tags_for_guards = True
>>>>>>> ee876cae

max_saved_pointers_for_recursive_dict_tags_check = 256

# If True, raises exception if TorchDynamo is called with a context manager
raise_on_ctx_manager_usage = True

# If True, raise when aot autograd is unsafe to use
raise_on_unsafe_aot_autograd = False

# This flag is ignored and maintained for backwards compatibility.
error_on_nested_jit_trace = True

# If true, error with a better message if we symbolically trace over a
# dynamo-optimized function. If false, silently suppress dynamo.
error_on_nested_fx_trace = True

# Disables graph breaking on rnn. YMMV with backends.
allow_rnn = False

# If true, enables feature that captures PyTorch sparsity in the
# exported FX graph. This flag should become the default eventually
# and be removed, but currently provides a way to fall back to old
# graph breaking behavior.
capture_sparse_compute = False if is_fbcode() else True

# If true, error if we try to compile a function that has
# been seen before.
# [@compile_ignored: runtime_behaviour]
error_on_recompile = False

# [@compile_ignored: debug] Whether to report any guard failures (deprecated: does not do anything)
report_guard_failures = True

# [@compile_ignored: debug] root folder of the project
base_dir = dirname(dirname(dirname(abspath(__file__))))

# Trace through NumPy or graphbreak
trace_numpy = True

# Default NumPy dtypes when tracing with torch.compile
# We default to 64bits. For efficiency, one may want to change these to float32
numpy_default_float = "float64"
numpy_default_complex = "complex128"
numpy_default_int = "int64"

# use numpy's PRNG if True, pytorch otherwise
use_numpy_random_stream = False

# Use C++ guard manager (deprecated: always true)
enable_cpp_guard_manager = True

# Use C++ guard manager for symbolic shapes
enable_cpp_symbolic_shape_guards = not is_fbcode()

# Enable tracing through contextlib.contextmanager
enable_trace_contextlib = True

# Enable tracing through unittest
enable_trace_unittest = False

# Enable tracing generator functions lazily. If False, Dynamo will exhaust
# generators upon first execution. And if True, the generator will be accessed lazily
enable_faithful_generator_behavior = True

# Inline inbuilt nn modules
inline_inbuilt_nn_modules = Config(  # type: ignore[var-annotated]
    default=True,
    justknob="pytorch/compiler:inline_inbuilt_nn_modules",
)

# Install "free" tensor variables (globals, non-locals, nn module attributes)
# as graph attributes.  This is useful for export, as it
# produces a consistent number of inputs to the graph.
install_free_tensors = False

# Use C++ FrameLocalsMapping (raw array view of Python frame fastlocals) (deprecated: always True)
enable_cpp_framelocals_guard_eval = True

# Whether to automatically find and replace identical graph
# regions with a call to invoke_subgraph
use_graph_deduplication = False

# Whether to track nodes for deduplication (testing only)
# This flag is ignored if use_graph_deduplication is True
track_nodes_for_deduplication = False

# Whether to lint the graph after each region is replaced
# (Debug)
graph_deduplication_lint = False

# Issues a warning in Python 3.13.0 for possibly slower guard evaluation and
# instructs user to attempt using 3.13.1+, where the CPython bug is fixed.
# Should be disabled in dynamo-wrapped tests since some tests check that no warnings are issued.
issue_3_13_0_warning = True

# If False, skip frame (and future calls to the same code object) if we determine that the
# traced FX graph is empty when RETURN_* is traced.
allow_empty_graphs = False

# When set, total compile time instruction count is recorded using
# torch._dynamo.utilsCompileTimeInstructionCounter.
record_compile_time_instruction_count = False


def default_debug_dir_root() -> str:
    # [@compile_ignored: debug]
    DEBUG_DIR_VAR_NAME = "TORCH_COMPILE_DEBUG_DIR"
    if DEBUG_DIR_VAR_NAME in os.environ:
        return os.path.join(os.environ[DEBUG_DIR_VAR_NAME], "torch_compile_debug")
    elif is_fbcode():
        return os.path.join(
            tempfile.gettempdir(), getpass.getuser(), "torch_compile_debug"
        )
    else:
        return os.path.join(os.getcwd(), "torch_compile_debug")


# [@compile_ignored: debug]
debug_dir_root = default_debug_dir_root()

# [@compile_ignored: debug]
_save_config_ignore = {
    "repro_after",
    "repro_level",
    # workaround: "cannot pickle PyCapsule"
    "constant_functions",
    # workaround: "cannot pickle module"
    "skipfiles_inline_module_allowlist",
}

# for backend="cudagraphs", mutations on input be sent to the cudagraph backend
# or replayed in aot_autograd epilogue. default is False because mutation on inputs
# can prevent cudagraphing.
cudagraph_backend_keep_input_mutation = False

# enable cudagraph support for mutated inputs from prior cudagraph pool
cudagraph_backend_support_input_mutation = False

# When True, only ops that have the torch.Tag.pt2_compliant tag
# will be allowed into the graph; all other ops will be disallowed
# and will fall back to eager-mode PyTorch. Useful to ensure
# correctness of custom ops.
only_allow_pt2_compliant_ops = False

# This flag is ignored and maintained for backwards compatibility.
capture_autograd_function = True

# This flag is ignored and maintained for backwards compatibility.
capture_func_transforms = True

# If to log Dynamo compilation metrics into log files (for OSS) and Scuba tables (for fbcode).
log_compilation_metrics = True

# A set of logging functions which will be reordered to the end of graph breaks,
# allowing dynamo to construct large graph. Note that there are some
# limitations to this, such as how it does not correctly print objects that were
# mutated after the print statement.
reorderable_logging_functions: set[Callable[[Any], None]] = set()

# A set of methods that will be ignored while tracing,
# to prevent graph breaks.
# Add logging.Logger.<method> to ignore all calls for method,
# or logger.<method> to ignore calls for method from this logger instance only.
ignore_logger_methods: set[Callable[..., Any]] = set()

# simulates what would happen if we didn't have support for BUILD_SET opcode,
# used for testing
inject_BUILD_SET_unimplemented_TESTING_ONLY = False

_autograd_backward_strict_mode_banned_ops = [
    "layout",
    "is_neg",
    "is_conj",
    "is_pinned",
]

_autograd_backward_strict_mode_conditional_banned_ops = [
    "stride",
    "storage_offset",
    "is_contiguous",
]

# Enables caching of dispatches to fake tensors.
fake_tensor_cache_enabled = (
    os.environ.get("TORCH_FAKE_TENSOR_DISPATCH_CACHE", "1") == "1"
)

# Enables cross checking between the fake tensor cache and dispatch.
fake_tensor_cache_crosscheck_enabled = (
    os.environ.get("TORCH_FAKE_TENSOR_DISPATCH_CACHE_CROSSCHECK", "0") == "1"
)

# Disables inference mode for fake tensor prop during compilation. At runtime,
# the inference_mode is still respected.
fake_tensor_disable_inference_mode = True

# Experimental feature for running automatic caching precompile.
# Enables automatic DynamoCache save/load
caching_precompile = os.environ.get("TORCH_CACHING_PRECOMPILE", "0") == "1"

# Enables the Compiled Autograd engine to trace autograd calls made under torch.compile().
# Note: AOTAutograd will still trace and partition an AOT backward graph local to that
# compiled region. But AOTAutograd traces without knowledge of backward hooks which are
# coordinated by the Autograd engine, and under the hood, it uses the torch.autograd.grad
# API, so it cannot capture gradient accumulation operations (AccumulateGrad).
#
# Compiled Autograd will trace all autograd operations as seen by the Autograd engine.
# This flag will also lift certain restrictions during the forward trace such as
# registering backward hooks on tensors contained within the compiled region.
compiled_autograd = False

# Overrides torch.compile() kwargs for Compiled Autograd:
compiled_autograd_kwargs_override: dict[str, Any] = {}

# Enables use of collectives *during* compilation to synchronize behavior
# across ranks.  Today, this is used solely to modify automatic_dynamic_shapes
# behavior, making it so that we infer that if an input is dynamic by
# inspecting whether or not its input size varies across ranks.  Because
# this synchronization uses collectives, all ranks must run compilation at
# the same time; ranks must not diverge with graph breaks.  This can be most
# reliably achieved by ensuring PT2 only is run on SPMD programs.  If this
# invariant is inviolated, you will likely deadlock NCCL and encounter a
# NCCL timeout.
enable_compiler_collectives = os.environ.get("TORCH_COMPILER_COLLECTIVES", "0") == "1"

# Enables a local, filesystem "profile" which can be used for automatic
# dynamic decisions, analogous to profile-guided optimization.  This config
# ONLY has an effect if torch.compiler.config.workflow_id is specified,
# which specifies the name of the profile we will save/load.
#
# The idea is that if we observe that a particular input is dynamic over
# multiple iterations on one run, we can save a profile with this information
# so the next time we run we can just make it dynamic the first time around,
# skipping an unnecessary static compilation.  The profile can be soundly
# stale, if it is wrong, it just means we may make more things dynamic than
# was actually necessary (NB: this /can/ cause a failure if making something
# dynamic causes the compiler to stop working because you tickled a latent
# bug.)
#
# The profile is ONLY guaranteed to work if the user source code is 100%
# unchanged.  Applying the profile if there are user code changes is only
# best effort otherwise.  In particular, we identify particular code objects
# by filename, line number and name of their function, so adding/removing newlines
# will typically cause cache misses.  We continuously update the profile,
# so if we only discover something is dynamic on the second run, we will update
# the profile for subsequent runs.
automatic_dynamic_local_pgo: bool = Config(
    justknob="pytorch/remote_cache:enable_local_automatic_dynamic_pgo",
    env_name_force="TORCH_DYNAMO_AUTOMATIC_DYNAMIC_LOCAL_PGO",
    default=True,
)

# Like above, but using remote cache
automatic_dynamic_remote_pgo: Optional[bool] = get_tristate_env(
    "TORCH_DYNAMO_AUTOMATIC_DYNAMIC_REMOTE_PGO"
)

# temporary config to kill later
_unsafe_skip_fsdp_module_guards = (
    os.environ.get("UNSAFE_SKIP_FSDP_MODULE_GUARDS", "0") == "1"
)

# Common prefix to append to the id of each compile run to filter out data
pt2_compile_id_prefix: Optional[str] = os.environ.get("PT2_COMPILE_ID_PREFIX", None)

# Run GC at the end of compilation
run_gc_after_compile = Config(  # type: ignore[var-annotated]
    default=True,
    justknob="pytorch/compiler:enable_run_gc_after_compile",
    env_name_default="TORCH_DYNAMO_RUN_GC_AFTER_COMPILE",
)

# Takes the function/module decorated with torch.compile and passes it through a
# wrapper. This ensures that nn.module hooks are also compiled in the same frame.
wrap_top_frame = False

# Flag to record runtime overhead in profile traces. Used for pre-graph bytecode
# and AOTAutograd runtime wrapper.
record_runtime_overhead = True

# HACK: this is for testing custom ops profiling only
_custom_ops_profile: Optional[Any] = None

if TYPE_CHECKING:
    from torch.utils._config_typing import *  # noqa: F401, F403

    def _make_closure_patcher(**changes: Any) -> Any: ...


install_config_module(sys.modules[__name__])<|MERGE_RESOLUTION|>--- conflicted
+++ resolved
@@ -354,18 +354,12 @@
 # the dictionary tag is same across invocation calls.
 skip_tensor_guards_with_matching_dict_tags = True
 
-<<<<<<< HEAD
-# Speedup guard execution of nested nn modules by recursively checking for dict
-# tags to avoid full guard execution.
-use_recursive_dict_tags_for_guards = False
-=======
 # Skips guards on func.__defaults__ if the element to be guarded is a constant
 skip_guards_on_constant_func_defaults = True
 
 # Speedup guard execution of nested nn modules by recursively checking for dict
 # tags to avoid full guard execution.
 use_recursive_dict_tags_for_guards = True
->>>>>>> ee876cae
 
 max_saved_pointers_for_recursive_dict_tags_check = 256
 
