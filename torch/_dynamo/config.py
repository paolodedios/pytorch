# mypy: allow-untyped-defs

"""
Configuration module for TorchDynamo compiler and optimization settings.

This module contains various configuration flags and settings that control TorchDynamo's
behavior, including:
- Runtime behavior flags (e.g., guard settings, specialization options)
- Debugging and development options
- Performance tuning parameters
- Feature toggles for experimental features
"""

import getpass
import os
import sys
import tempfile
from os.path import abspath, dirname
from typing import Any, Callable, Literal, Optional, TYPE_CHECKING, Union

from torch._environment import is_fbcode
from torch.utils._config_module import Config, get_tristate_env, install_config_module


# to configure logging for dynamo, aot, and inductor
# use the following API in the torch._logging module
# torch._logging.set_logs(dynamo=<level>, aot=<level>, inductor<level>)
# or use the environment variable TORCH_LOGS="dynamo,aot,inductor" (use a prefix + to indicate higher verbosity)
# see this design doc for more detailed info
# Design doc: https://docs.google.com/document/d/1ZRfTWKa8eaPq1AxaiHrq4ASTPouzzlPiuquSBEJYwS8/edit#
# the name of a file to write the logs to
# [@compile_ignored: debug]
log_file_name: Optional[str] = None

# [@compile_ignored: debug] Verbose will print full stack traces on warnings and errors
verbose = os.environ.get("TORCHDYNAMO_VERBOSE", "0") == "1"

# [@compile_ignored: runtime_behaviour] verify the correctness of optimized backend
verify_correctness = False

# need this many ops to create an FX graph (deprecated: not used)
minimum_call_count = 1

# turn on/off DCE pass (deprecated: always true)
dead_code_elimination = True

# disable (for a function) when cache reaches this size

# controls the maximum number of cache entries with a guard on same ID_MATCH'd
# object. It also controls the maximum size of cache entries if they don't have
# any ID_MATCH'd guards.
# [@compile_ignored: runtime_behaviour]
recompile_limit = 8

# [@compile_ignored: runtime_behaviour] safeguarding to prevent horrible recomps
accumulated_recompile_limit = 256

# [@compile_ignored: runtime_behaviour] skip tracing recursively if cache limit is hit (deprecated: does not do anything)
skip_code_recursive_on_recompile_limit_hit = True

# raise a hard error if cache limit is hit.  If you are on a model where you
# know you've sized the cache correctly, this can help detect problems when
# you regress guards/specialization.  This works best when recompile_limit = 1.
# This flag is incompatible with: suppress_errors.
# [@compile_ignored: runtime_behaviour]
fail_on_recompile_limit_hit = False

cache_size_limit: int = Config(alias="torch._dynamo.config.recompile_limit")
accumulated_cache_size_limit: int = Config(
    alias="torch._dynamo.config.accumulated_recompile_limit"
)

# (deprecated: does not do anything)
skip_code_recursive_on_cache_limit_hit: bool = Config(
    alias="torch._dynamo.config.skip_code_recursive_on_recompile_limit_hit"
)
fail_on_cache_limit_hit: bool = Config(
    alias="torch._dynamo.config.fail_on_recompile_limit_hit"
)

# whether or not to specialize on int inputs.  This only has an effect with
# dynamic_shapes; when dynamic_shapes is False, we ALWAYS specialize on int
# inputs.  Note that assume_static_by_default will also cause ints to get
# specialized, so this is mostly useful for export, where we want inputs
# to be dynamic, but accesses to ints should NOT get promoted into inputs.
specialize_int = False

# Whether or not to specialize on float inputs.  Dynamo will always promote
# float inputs into Tensor inputs, but at the moment, backends inconsistently
# support codegen on float (this is to be fixed).
specialize_float = False

# legacy config, does nothing now!
dynamic_shapes = True

use_lazy_graph_module = (
    os.environ.get("TORCH_COMPILE_USE_LAZY_GRAPH_MODULE", "1") == "1"
)

# This is a temporarily flag, which changes the behavior of dynamic_shapes=True.
# When assume_static_by_default is True, we only allocate symbols for shapes marked dynamic via mark_dynamic.
# NOTE - this flag can be removed once we can run dynamic_shapes=False w/ the mark_dynamic API
# see [Note - on the state of mark_dynamic]
assume_static_by_default = True

# This flag changes how dynamic_shapes=True works, and is meant to be used in conjunction
# with assume_static_by_default=True.
# With this flag enabled, we always compile a frame as fully static for the first time, and, if we fail
# any guards due to wobbles in shape, we recompile with *all* the wobbled shapes as being marked dynamic.
automatic_dynamic_shapes = True

# Valid options: "dynamic", "unbacked"
automatic_dynamic_shapes_mark_as: Literal["dynamic", "unbacked"] = "dynamic"

# This flag changes how the shapes of parameters are treated.
# If this flag is set to True, then the shapes of torch.nn.Parameter as well as of torch.Tensor are attempted to be dynamic
# If this flag is set to False, then the shapes of torch.nn.Parameter are assumed to be static,
# while the shapes of torch.Tensor are assumed to be dynamic.
force_parameter_static_shapes = True

# This flag ensures that the shapes of a nn module are always assumed to be static
# If the flag is set to True, then the shapes of a nn.module are assumed to be static
# If the flag is set to False, then the shapes of a nn.module can be dynamic
force_nn_module_property_static_shapes = True

# Typically, if you mark_dynamic a dimension, we will error if the dimension
# actually ended up getting specialized.  This knob changes the behavior so
# that we don't error at all.  This is helpful for our CI where I'm using a
# heuristic to mark batch dimensions as dynamic and the heuristic may get it
# wrong.
allow_ignore_mark_dynamic = False

# Set this to False to assume nn.Modules() contents are immutable (similar assumption as freezing)
guard_nn_modules = True

# Uses CPython internal dictionary tags to detect mutation. There is some
# overlap between guard_nn_modules_using_dict_tags and guard_nn_modules flag.
# guard_nn_modules unspecializes the nn module instance and adds guard for each
# relevant member of the nn modules. On the other hand,
# guard_nn_modules_using_dict_tags specializes on each nn module instance but
# uses low overhead dict version matching to detect mutations, obviating the
# need to guard on members of the nn modules. With
# guard_nn_modules_using_dict_tags, the guard_nn_modules is not really required
# but kept around for debugging and discussing unspecializing nn module
# variables.
# TODO(janimesh, voz): Remove both of these flags (or atleast guard_nn_modules)
# once we have reached stability for the guard_nn_modules_using_dict_tags.
guard_nn_modules_using_dict_tags = True

# Flag to enable preparation for graph freezing, so that the named parameters and
# buffers are passed as params_flat in tracing context by AOT autograd.
# Non-Inductor backends can use this list for graph freezing.
prepare_freezing = os.environ.get("TORCHDYNAMO_PREPARE_FREEZING", "0") == "1"

# NOTE this has been deprecated, it does nothing now.
traceable_tensor_subclasses: set[type[Any]] = set()

# If a tensor subclass is put into this set, Dynamo will model its instasnces in
# a very conservative and limited way (most likely causing lots of graph breaks
# if one apply tensor ops on these instances). This is useful if you encounter
# internal compiler errors from Dynamo which are caused by tensor subclasses,
# and you are willing to tolerate potential graph breaks rather than hard error.
nontraceable_tensor_subclasses: set[type[Any]] = set()

# Suppress errors in torch._dynamo.optimize, instead forcing a fallback to eager.
# This is a good way to get your model to work one way or another, but you may
# lose optimization opportunities this way.  Devs, if your benchmark model is failing
# this way, you should figure out why instead of suppressing it.
# This flag is incompatible with: fail_on_recompile_limit_hit.
suppress_errors = bool(os.environ.get("TORCHDYNAMO_SUPPRESS_ERRORS", False))

# Record and write an execution record of the current frame to a file
# if an exception is encountered
# @compile_ignored[debug]
replay_record_enabled = os.environ.get("TORCH_COMPILE_REPLAY_RECORD", "0") == "1"

# Rewrite assert statement in python with torch._assert
rewrite_assert_with_torch_assert = True

# Disable dynamo
disable = os.environ.get("TORCH_COMPILE_DISABLE", "0") == "1"

# [@compile_ignored: runtime_behaviour] Get a cprofile trace of Dynamo
cprofile = os.environ.get("TORCH_COMPILE_CPROFILE", False)

# legacy config, does nothing now!
skipfiles_inline_module_allowlist: dict[Any, Any] = {}

# If a string representing a PyTorch module is in this ignorelist,
# the `allowed_functions.is_allowed` function will not consider it
# when creating a list of PyTorch functions that will appear in
# FX IR.
allowed_functions_module_string_ignorelist = {
    "torch.distributions",
    "torch.testing",
    "torch._refs",
    "torch._prims",
    "torch._decomp",
}

# Debug Flag to try minifier at different stages. Possible values are {None, "aot", "dynamo"}
# None - Minifier is switched off
# dynamo - Runs minifier on the TorchDynamo produced graphs, if compilation fails
# aot - Runs minifier on the Aot Autograd produced graphs, if compilation fails
# [@compile_ignored: debug]
repro_after = os.environ.get("TORCHDYNAMO_REPRO_AFTER", None)

# Compiler compilation debug info
# 1: Dumps the original graph out to repro.py if compilation fails
# 2: Dumps a minifier_launcher.py if compilation fails.
# 3: Always dumps a minifier_launcher.py. Good for segfaults.
# 4: Dumps a minifier_launcher.py if the accuracy fails.
# [@compile_ignored: debug]
repro_level = int(os.environ.get("TORCHDYNAMO_REPRO_LEVEL", 2))

# By default, we try to detect accuracy failure by running both forward
# and backward of a torchdynamo produced graph (if you are using repro_after
# 'dynamo').  This setting forces us to only test the forward graph and
# not the backward graph.  This can be helpful if you're trying to debug
# an inference only problem, but the minifier seems to be choking on the
# backwards step
# TODO: Detect this situation automatically so the user doesn't need
# to manually configure this
# [@compile_ignored: debug]
repro_forward_only = os.environ.get("TORCHDYNAMO_REPRO_FORWARD_ONLY") == "1"

# The tolerance we should use when testing if a compiled graph
# has diverged so that we should treat it as an accuracy failure
# [@compile_ignored: debug]
repro_tolerance = 1e-3


# Whether to ignore non-floating point values when checking accuracy.
# Checking accuracy of non-floating point values such as boolean tensors
# can lead to false positives.
# [@compile_ignored: debug]
repro_ignore_non_fp = os.environ.get("TORCHDYNAMO_REPRO_IGNORE_NON_FP") == "1"

# If True, when testing if two models are the same, we will test them against
# a third fp64 reference and only report a problem if the RMSE relative to the
# fp64 is greater.  However, this will use more memory; you may disable this
# if memory usage is too high.
# [@compile_ignored: runtime_behaviour]
same_two_models_use_fp64 = True

# Not all backends support scalars. Some calls on torch.Tensor (like .item()) return a scalar type.
# When this flag is set to False, we introduce a graph break instead of capturing.
# This requires dynamic_shapes to be True.
capture_scalar_outputs = os.environ.get("TORCHDYNAMO_CAPTURE_SCALAR_OUTPUTS") == "1"

# Not all backends support operators that have dynamic output shape (e.g.,
# nonzero, unique).  When this flag is set to False, we introduce a graph
# break instead of capturing.  This requires dynamic_shapes to be True.
# If you set this to True, you probably also want capture_scalar_outputs
# (these are separated for historical reasons).
capture_dynamic_output_shape_ops = (
    os.environ.get("TORCHDYNAMO_CAPTURE_DYNAMIC_OUTPUT_SHAPE_OPS", "0") == "1"
)

# hybrid backed unbacked symints
prefer_deferred_runtime_asserts_over_guards = False

# For complex dynamic shapes guards that we're unable to specify with dynamo/export's
# range constraints + dims + derived dims language, we raise constraint violation
# errors or specialize by default. If set to True, this flag avoids crashing/specialization,
# and allows complex guards as runtime assertions in the graph.
allow_complex_guards_as_runtime_asserts = False

# By default, dynamo will treat all ints as backed SymInts, which means (1) it
# will wait to see the int change over multiple runs before generalizing and
# (2) it will still always 0/1 specialize an int.  When true, this knob
# forces dynamo to treat _length_per_key and _offset_per_key on
# KeyedJaggedTensor from torchrec as size-like unbacked SymInts, so that
# they (1) generalize immediately and (2) unsoundly never compare equal to
# 0/1.  This is not on by default as AOTAutograd/Inductor cannot currently
# compile this code; however, this can be useful for export.
force_unspec_int_unbacked_size_like_on_torchrec_kjt = False

# Currently, Dynamo will always specialize on int members of NN module.
# However, there could be cases where this is undesirable, e.g., when tracking
# step count leading to constant recompilation and eventually eager fallback.
# Setting this flag to True will allow int members to be potentially unspecialized
# through dynamic shape mechanism.
# Defaults to False for BC.
allow_unspec_int_on_nn_module = False

# Specify how to optimize a compiled DDP module. The flag accepts a boolean
# value or a string. There are 3 modes.
# 1. "ddp_optimizer" (or True): with "ddp_optimizer", Dynamo will automatically
# split model graph into pieces to match DDP bucket sizes to allow DDP
# comm/compute overlap.
# 2. "python_reducer" (experimental): this optimization requires the usage
# of compiled_autograd. With "python_reducer", DDP will disable the C++ reducer
# and use the Python reducer to allow compiled_autograd to trace the
# communication and allow comm/compute overlap without graph-breaks.
# 3. "no_optimization" (or False): Dynamo won't split the model graph, nor
# will Python reducer be used. With this mode, there will be no graph-breaks
# and the original DDP C++ reducer will be used. There will no comm/compute
# overlap. This mode CANNOT be used with compiled_autograd.
# Note that to avoid breaking the existing usage, mode 1 and mode 4 can be
# specified with a boolean value. True is using ddp_optimizer and False is
# no optimization.
optimize_ddp: Union[
    bool,
    Literal[
        "ddp_optimizer",
        "python_reducer",
        "python_reducer_without_compiled_forward",
        "no_optimization",
    ],
] = True

# By default, Dynamo emits runtime asserts (e.g. torch._check, torch._check_is_size) in the graph.
# In some cases those asserts could be performance costly
# E.g. torch._check(tensor[0].item() > 2) for tensor on cuda will require cuda sync.
# Setting this to True keeps them hinting to symbolic shapes engine,
# but not be emitted in the graph.
do_not_emit_runtime_asserts: bool = (
    os.environ.get("TORCH_DYNAMO_DO_NOT_EMIT_RUNTIME_ASSERTS", "0") == "1"
)

# Skip tracing the torchrec files added to trace_rules.FBCODE_SKIP_DIRS
skip_torchrec = True

# Don't apply most trace_rules.py rules
dont_skip_tracing = False

# No longer used
optimize_ddp_lazy_compile = False

# Whether to skip guarding on FSDP-managed modules
skip_fsdp_guards = True
# Whether to apply torch._dynamo.disable() to FSDP2 hooks.
# Defaults to True. If Traceable FSDP2 is used, set this to False.
skip_fsdp_hooks = True

# Make dynamo skip guarding on hooks on nn modules
# Note: unsafe: if your model actually has hooks and you remove them, or doesn't and  you add them,
# dynamo will not notice and will execute whichever version you first compiled.
skip_nnmodule_hook_guards = True

# Make dynamo skip no tensor aliasing guard on parameters
# Note: unsafe: if you compile a function with different parameters as inputs,
# and then later pass on the same parameter as two inputs, dynamo will not
# notice and lead to incorrect result.
skip_no_tensor_aliasing_guards_on_parameters = True

# Considers a tensor immutable if it is one of the values of a dictionary, and
# the dictionary tag is same across invocation calls.
skip_tensor_guards_with_matching_dict_tags = True

<<<<<<< HEAD
=======
# Skips guards on func.__defaults__ if the element to be guarded is a constant
skip_guards_on_constant_func_defaults = True


# The recursive-dict-tag guard relies on the class/function identity staying
# stable.  We therefore assume that the following function dunder attributes
# are **never rebound** to a different object:
#
#     • __code__        • __closure__
#     • __defaults__    • __kwdefaults__
#     • __annotations__ • __mro__
#
# It is fine to mutate the objects they already point to (e.g. tweak an element
# inside __defaults__), but assignments like
#
#     foo.__defaults__ = (3, 4)          # REBIND  - NOT SUPPORTED
#
# would invalidate the optimization.  This type of rebinding is rare, so we
# assume that the rebinding never happens for guard purposes.  Set the flag
# below to False only in environments where such rebinding is known to occur.
assume_dunder_attributes_remain_unchanged = True

# Speedup guard execution of nested nn modules by recursively checking for dict
# tags to avoid full guard execution.
use_recursive_dict_tags_for_guards = True

# Maximum number of objects for which we check dict pointers tags. This is
# useful for regional compilation.
max_saved_pointers_for_recursive_dict_tags_check = 256

>>>>>>> eaa5d9d3
# If True, raises exception if TorchDynamo is called with a context manager
raise_on_ctx_manager_usage = True

# If True, raise when aot autograd is unsafe to use
raise_on_unsafe_aot_autograd = False

# This flag is ignored and maintained for backwards compatibility.
error_on_nested_jit_trace = True

# If true, error with a better message if we symbolically trace over a
# dynamo-optimized function. If false, silently suppress dynamo.
error_on_nested_fx_trace = True

# Disables graph breaking on rnn. YMMV with backends.
allow_rnn = False

# If true, enables feature that captures PyTorch sparsity in the
# exported FX graph. This flag should become the default eventually
# and be removed, but currently provides a way to fall back to old
# graph breaking behavior.
capture_sparse_compute = False if is_fbcode() else True

# If true, error if we try to compile a function that has
# been seen before.
# [@compile_ignored: runtime_behaviour]
error_on_recompile = False

# [@compile_ignored: debug] Whether to report any guard failures (deprecated: does not do anything)
report_guard_failures = True

# [@compile_ignored: debug] root folder of the project
base_dir = dirname(dirname(dirname(abspath(__file__))))

# Trace through NumPy or graphbreak
trace_numpy = True

# Default NumPy dtypes when tracing with torch.compile
# We default to 64bits. For efficiency, one may want to change these to float32
numpy_default_float = "float64"
numpy_default_complex = "complex128"
numpy_default_int = "int64"

# use numpy's PRNG if True, pytorch otherwise
use_numpy_random_stream = False

# Use C++ guard manager (deprecated: always true)
enable_cpp_guard_manager = True

# Use C++ guard manger for symbolic shapes
enable_cpp_symbolic_shape_guards = False

# Enable tracing through contextlib.contextmanager
enable_trace_contextlib = True

# Enable tracing through unittest
enable_trace_unittest = False

# Enable tracing generator functions lazily. If False, Dynamo will exhaust
# generators upon first execution. And if True, the generator will be accessed lazily
enable_faithful_generator_behavior = True

# Inline inbuilt nn modules
inline_inbuilt_nn_modules = Config(  # type: ignore[var-annotated]
    default=True,
    justknob="pytorch/compiler:inline_inbuilt_nn_modules",
)

# Install "free" tensor variables (globals, non-locals, nn module attributes)
# as graph attributes.  This is useful for export, as it
# produces a consitent number of inputs to the graph.
install_free_tensors = False

# Use C++ FrameLocalsMapping (raw array view of Python frame fastlocals) (deprecated: always True)
enable_cpp_framelocals_guard_eval = True

# Whether to automatically find and replace identical graph
# regions with a call to invoke_subgraph
use_graph_deduplication = False

# Whether to track nodes for deduplication (testing only)
# This flag is ignored if use_graph_deduplication is True
track_nodes_for_deduplication = False

# Whether to lint the graph after each region is replaced
# (Debug)
graph_deduplication_lint = False

# Issues a warning in Python 3.13.0 for possibly slower guard evaluation and
# instructs user to attempt using 3.13.1+, where the CPython bug is fixed.
# Should be disabled in dynamo-wrapped tests since some tests check that no warnings are issued.
issue_3_13_0_warning = True

# If False, skip frame (and future calls to the same code object) if we determine that the
# traced FX graph is empty when RETURN_* is traced.
allow_empty_graphs = False

# When set, total compile time instruction count is recorded using
# torch._dynamo.utilsCompileTimeInstructionCounter.
record_compile_time_instruction_count = False


def default_debug_dir_root():
    # [@compile_ignored: debug]
    DEBUG_DIR_VAR_NAME = "TORCH_COMPILE_DEBUG_DIR"
    if DEBUG_DIR_VAR_NAME in os.environ:
        return os.path.join(os.environ[DEBUG_DIR_VAR_NAME], "torch_compile_debug")
    elif is_fbcode():
        return os.path.join(
            tempfile.gettempdir(), getpass.getuser(), "torch_compile_debug"
        )
    else:
        return os.path.join(os.getcwd(), "torch_compile_debug")


# [@compile_ignored: debug]
debug_dir_root = default_debug_dir_root()

# [@compile_ignored: debug]
_save_config_ignore = {
    "repro_after",
    "repro_level",
    # workaround: "cannot pickle PyCapsule"
    "constant_functions",
    # workaround: "cannot pickle module"
    "skipfiles_inline_module_allowlist",
}

# for backend="cudagraphs", mutations on input be sent to the cudagraph backend
# or replayed in aot_autograd epilogue. default is False because mutation on inputs
# can prevent cudagraphing.
cudagraph_backend_keep_input_mutation = False

# enable cudagraph support for mutated inputs from prior cudagraph pool
cudagraph_backend_support_input_mutation = False

# When True, only ops that have the torch.Tag.pt2_compliant tag
# will be allowed into the graph; all other ops will be disallowed
# and will fall back to eager-mode PyTorch. Useful to ensure
# correctness of custom ops.
only_allow_pt2_compliant_ops = False

# This flag is ignored and maintained for backwards compatibility.
capture_autograd_function = True

# This flag is ignored and maintained for backwards compatbility.
capture_func_transforms = True

# If to log Dynamo compilation metrics into log files (for OSS) and Scuba tables (for fbcode).
log_compilation_metrics = True

# A set of logging functions which will be reordered to the end of graph breaks,
# allowing dynamo to construct larget graph. Note that there are some
# limitations to this, such as how it does not correctly print objects that were
# mutated after the print statement.
reorderable_logging_functions: set[Callable[[Any], None]] = set()

# A set of methods that will be ignored while tracing,
# to prevent graph breaks.
# Add logging.Logger.<method> to ignore all calls for method,
# or logger.<method> to ignore calls for method from this logger instance only.
ignore_logger_methods: set[Callable[..., Any]] = set()

# simulates what would happen if we didn't have support for BUILD_SET opcode,
# used for testing
inject_BUILD_SET_unimplemented_TESTING_ONLY = False

_autograd_backward_strict_mode_banned_ops = [
    "layout",
    "is_neg",
    "is_conj",
    "is_pinned",
]

_autograd_backward_strict_mode_conditional_banned_ops = [
    "stride",
    "storage_offset",
    "is_contiguous",
]

# Enables caching of dispatches to fake tensors.
fake_tensor_cache_enabled = (
    os.environ.get("TORCH_FAKE_TENSOR_DISPATCH_CACHE", "1") == "1"
)

# Enables cross checking between the fake tensor cache and dispatch.
fake_tensor_cache_crosscheck_enabled = (
    os.environ.get("TORCH_FAKE_TENSOR_DISPATCH_CACHE_CROSSCHECK", "0") == "1"
)

# Disables inference mode for fake tensor prop during compilation. At runtime,
# the inference_mode is still respected.
fake_tensor_disable_inference_mode = True

# Enables the Compiled Autograd engine to trace autograd calls made under torch.compile().
# Note: AOTAutograd will still trace and partition an AOT backward graph local to that
# compiled region. But AOTAutograd traces without knowledge of backward hooks which are
# coordinated by the Autograd engine, and under the hood, it uses the torch.autograd.grad
# API, so it cannot capture gradient accumulation operations (AccumulateGrad).
#
# Compiled Autograd will trace all autograd operations as seen by the Autograd engine.
# This flag will also lift certain restrictions during the forward trace such as
# registering backward hooks on tensors contained within the compiled region.
compiled_autograd = False

# Overrides torch.compile() kwargs for Compiled Autograd:
compiled_autograd_kwargs_override: dict[str, Any] = {}

# Enables use of collectives *during* compilation to synchronize behavior
# across ranks.  Today, this is used solely to modify automatic_dynamic_shapes
# behavior, making it so that we infer that if an input is dynamic by
# inspecting whether or not its input size varies across ranks.  Because
# this synchronization uses collectives, all ranks must run compilation at
# the same time; ranks must not diverge with graph breaks.  This can be most
# reliably achieved by ensuring PT2 only is run on SPMD programs.  If this
# invariant is inviolated, you will likely deadlock NCCL and encounter a
# NCCL timeout.
enable_compiler_collectives = os.environ.get("TORCH_COMPILER_COLLECTIVES", "0") == "1"

# Enables a local, filesystem "profile" which can be used for automatic
# dynamic decisions, analogous to profile-guided optimization.  This config
# ONLY has an effect if torch.compiler.config.workflow_id is specified,
# which specifies the name of the profile we will save/load.
#
# The idea is that if we observe that a particular input is dynamic over
# multiple iterations on one run, we can save a profile with this information
# so the next time we run we can just make it dynamic the first time around,
# skipping an unnecessary static compilation.  The profile can be soundly
# stale, if it is wrong, it just means we may make more things dynamic than
# was actually necessary (NB: this /can/ cause a failure if making something
# dynamic causes the compiler to stop working because you tickled a latent
# bug.)
#
# The profile is ONLY guaranteed to work if the user source code is 100%
# unchanged.  Applying the profile if there are user code changes is only
# best effort otherwise.  In particular, we identify particular code objects
# by filename, line number and name of their function, so adding/removing newlines
# will typically cause cache misses.  We continuously update the profile,
# so if we only discover something is dynamic on the second run, we will update
# the profile for subsequent runs.
automatic_dynamic_local_pgo: bool = Config(
    justknob="pytorch/remote_cache:enable_local_automatic_dynamic_pgo",
    env_name_force="TORCH_DYNAMO_AUTOMATIC_DYNAMIC_LOCAL_PGO",
    default=True,
)

# Like above, but using remote cache
automatic_dynamic_remote_pgo: Optional[bool] = get_tristate_env(
    "TORCH_DYNAMO_AUTOMATIC_DYNAMIC_REMOTE_PGO"
)

# temporary config to kill later
_unsafe_skip_fsdp_module_guards = (
    os.environ.get("UNSAFE_SKIP_FSDP_MODULE_GUARDS", "0") == "1"
)

# Run GC at the end of compilation
run_gc_after_compile = Config(  # type: ignore[var-annotated]
    default=True,
    justknob="pytorch/compiler:enable_run_gc_after_compile",
    env_name_default="TORCH_DYNAMO_RUN_GC_AFTER_COMPILE",
)

# Takes the function/module decorated with torch.compile and passes it through a
# wrapper. This ensures that nn.module hooks are also compiled in the same frame.
wrap_top_frame = False

# record pre-graph bytecode in profile traces
record_pre_graph_bytecode_in_traces = True

# HACK: this is for testing custom ops profiling only
_custom_ops_profile: Optional[Any] = None

if TYPE_CHECKING:
    from torch.utils._config_typing import *  # noqa: F401, F403

    def _make_closure_patcher(**changes): ...


install_config_module(sys.modules[__name__])<|MERGE_RESOLUTION|>--- conflicted
+++ resolved
@@ -1,5 +1,3 @@
-# mypy: allow-untyped-defs
-
 """
 Configuration module for TorchDynamo compiler and optimization settings.
 
@@ -143,7 +141,7 @@
 # guard_nn_modules_using_dict_tags, the guard_nn_modules is not really required
 # but kept around for debugging and discussing unspecializing nn module
 # variables.
-# TODO(janimesh, voz): Remove both of these flags (or atleast guard_nn_modules)
+# TODO(janimesh, voz): Remove both of these flags (or at least guard_nn_modules)
 # once we have reached stability for the guard_nn_modules_using_dict_tags.
 guard_nn_modules_using_dict_tags = True
 
@@ -328,6 +326,10 @@
 # No longer used
 optimize_ddp_lazy_compile = False
 
+# lambda guarding on object aliasing to improve opportunity for dict tag
+# optimization
+use_lamba_guard_for_object_aliasing = True
+
 # Whether to skip guarding on FSDP-managed modules
 skip_fsdp_guards = True
 # Whether to apply torch._dynamo.disable() to FSDP2 hooks.
@@ -349,8 +351,6 @@
 # the dictionary tag is same across invocation calls.
 skip_tensor_guards_with_matching_dict_tags = True
 
-<<<<<<< HEAD
-=======
 # Skips guards on func.__defaults__ if the element to be guarded is a constant
 skip_guards_on_constant_func_defaults = True
 
@@ -381,7 +381,6 @@
 # useful for regional compilation.
 max_saved_pointers_for_recursive_dict_tags_check = 256
 
->>>>>>> eaa5d9d3
 # If True, raises exception if TorchDynamo is called with a context manager
 raise_on_ctx_manager_usage = True
 
@@ -430,8 +429,8 @@
 # Use C++ guard manager (deprecated: always true)
 enable_cpp_guard_manager = True
 
-# Use C++ guard manger for symbolic shapes
-enable_cpp_symbolic_shape_guards = False
+# Use C++ guard manager for symbolic shapes
+enable_cpp_symbolic_shape_guards = not is_fbcode()
 
 # Enable tracing through contextlib.contextmanager
 enable_trace_contextlib = True
@@ -451,7 +450,7 @@
 
 # Install "free" tensor variables (globals, non-locals, nn module attributes)
 # as graph attributes.  This is useful for export, as it
-# produces a consitent number of inputs to the graph.
+# produces a consistent number of inputs to the graph.
 install_free_tensors = False
 
 # Use C++ FrameLocalsMapping (raw array view of Python frame fastlocals) (deprecated: always True)
@@ -483,7 +482,7 @@
 record_compile_time_instruction_count = False
 
 
-def default_debug_dir_root():
+def default_debug_dir_root() -> str:
     # [@compile_ignored: debug]
     DEBUG_DIR_VAR_NAME = "TORCH_COMPILE_DEBUG_DIR"
     if DEBUG_DIR_VAR_NAME in os.environ:
@@ -526,14 +525,14 @@
 # This flag is ignored and maintained for backwards compatibility.
 capture_autograd_function = True
 
-# This flag is ignored and maintained for backwards compatbility.
+# This flag is ignored and maintained for backwards compatibility.
 capture_func_transforms = True
 
 # If to log Dynamo compilation metrics into log files (for OSS) and Scuba tables (for fbcode).
 log_compilation_metrics = True
 
 # A set of logging functions which will be reordered to the end of graph breaks,
-# allowing dynamo to construct larget graph. Note that there are some
+# allowing dynamo to construct large graph. Note that there are some
 # limitations to this, such as how it does not correctly print objects that were
 # mutated after the print statement.
 reorderable_logging_functions: set[Callable[[Any], None]] = set()
@@ -574,6 +573,10 @@
 # Disables inference mode for fake tensor prop during compilation. At runtime,
 # the inference_mode is still respected.
 fake_tensor_disable_inference_mode = True
+
+# Experimental feature for running automatic caching precompile.
+# Enables automatic DynamoCache save/load
+caching_precompile = os.environ.get("TORCH_CACHING_PRECOMPILE", "0") == "1"
 
 # Enables the Compiled Autograd engine to trace autograd calls made under torch.compile().
 # Note: AOTAutograd will still trace and partition an AOT backward graph local to that
@@ -585,6 +588,13 @@
 # This flag will also lift certain restrictions during the forward trace such as
 # registering backward hooks on tensors contained within the compiled region.
 compiled_autograd = False
+
+
+# Checks if we should graph break when seeing nn parameter constructors
+# in dynamo; this is so that we clearly fail and ask users to move outside
+# the function as opposed to trying to support the ctor with unclear semantics
+# See https://github.com/pytorch/pytorch/issues/157452 for more context
+graph_break_on_nn_param_ctor = True
 
 # Overrides torch.compile() kwargs for Compiled Autograd:
 compiled_autograd_kwargs_override: dict[str, Any] = {}
@@ -637,6 +647,9 @@
     os.environ.get("UNSAFE_SKIP_FSDP_MODULE_GUARDS", "0") == "1"
 )
 
+# Common prefix to append to the id of each compile run to filter out data
+pt2_compile_id_prefix: Optional[str] = os.environ.get("PT2_COMPILE_ID_PREFIX", None)
+
 # Run GC at the end of compilation
 run_gc_after_compile = Config(  # type: ignore[var-annotated]
     default=True,
@@ -648,8 +661,9 @@
 # wrapper. This ensures that nn.module hooks are also compiled in the same frame.
 wrap_top_frame = False
 
-# record pre-graph bytecode in profile traces
-record_pre_graph_bytecode_in_traces = True
+# Flag to record runtime overhead in profile traces. Used for pre-graph bytecode
+# and AOTAutograd runtime wrapper.
+record_runtime_overhead = True
 
 # HACK: this is for testing custom ops profiling only
 _custom_ops_profile: Optional[Any] = None
@@ -657,7 +671,7 @@
 if TYPE_CHECKING:
     from torch.utils._config_typing import *  # noqa: F401, F403
 
-    def _make_closure_patcher(**changes): ...
+    def _make_closure_patcher(**changes: Any) -> Any: ...
 
 
 install_config_module(sys.modules[__name__])