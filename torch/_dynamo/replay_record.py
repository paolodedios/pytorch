import dataclasses
from dataclasses import field
from types import CellType, CodeType, ModuleType
<<<<<<< HEAD
from typing import Any, Dict, IO
=======
from typing import Any, BinaryIO, IO
>>>>>>> 9e0437a0
from typing_extensions import Self

from torch.utils._import_utils import import_dill


dill = import_dill()


@dataclasses.dataclass
class ModuleRecord:
    module: ModuleType
    accessed_attrs: dict[str, Any] = field(default_factory=dict)


@dataclasses.dataclass
class DummyModule:
    name: str
    is_torch: bool = False

    @property
    def __name__(self) -> str:
        return self.name


@dataclasses.dataclass
class ExecutionRecord:
    code: CodeType
    closure: tuple[CellType]
    globals: dict[str, Any] = field(default_factory=dict)
    locals: dict[str, Any] = field(default_factory=dict)
    builtins: dict[str, Any] = field(default_factory=dict)
    code_options: dict[str, Any] = field(default_factory=dict)

    def dump(self, f: IO[str]) -> None:
        assert dill is not None, "replay_record requires `pip install dill`"
        dill.dump(self, f)

    @classmethod
    def load(cls, f: IO[bytes]) -> Self:
        assert dill is not None, "replay_record requires `pip install dill`"
        return dill.load(f)


@dataclasses.dataclass
class ExecutionRecorder:
    LOCAL_MOD_PREFIX = "___local_mod_"

    code: CodeType
    closure: tuple[CellType]
    globals: dict[str, Any] = field(default_factory=dict)
    locals: dict[str, Any] = field(default_factory=dict)
    builtins: dict[str, Any] = field(default_factory=dict)
    code_options: dict[str, Any] = field(default_factory=dict)
    name_to_modrec: dict[str, ModuleRecord] = field(default_factory=dict)

    def add_local_var(self, name: str, var: Any) -> None:
        if isinstance(var, ModuleType):
            self.locals[name] = self._add_mod(var)
        else:
            self.locals[name] = var

    def add_global_var(self, name: str, var: Any) -> None:
        if isinstance(var, ModuleType):
            self.globals[name] = self._add_mod(var)
        else:
            self.globals[name] = var

    def add_local_mod(self, name: str, mod: ModuleType) -> None:
        assert isinstance(mod, ModuleType)
        self.add_global_var(name, mod)

    def record_module_access(self, mod: ModuleType, name: str, val: Any) -> None:
        if isinstance(val, ModuleType):
            self.name_to_modrec[mod.__name__].accessed_attrs[name] = self._add_mod(val)
            return

        if mod.__name__ in self.name_to_modrec:
            self.name_to_modrec[mod.__name__].accessed_attrs[name] = val

    def get_record(self) -> ExecutionRecord:
        return ExecutionRecord(
            self.code,
            self.closure,
            ExecutionRecorder._resolve_modules(self.globals),
            ExecutionRecorder._resolve_modules(self.locals),
            self.builtins.copy(),
            self.code_options.copy(),
        )

    def _add_mod(self, mod: ModuleType) -> ModuleRecord:
        if mod.__name__ not in self.name_to_modrec:
            self.name_to_modrec[mod.__name__] = ModuleRecord(mod)

        return self.name_to_modrec[mod.__name__]

    @classmethod
    def _resolve_modules(cls, vars: dict[str, Any]) -> dict[str, Any]:
        def resolve_module(var: Any) -> Any:
            if not isinstance(var, ModuleRecord):
                return var

            dummy_mod = DummyModule(var.module.__name__)
            for attr_name, attr_value in var.accessed_attrs.items():
                attr_value = resolve_module(attr_value)
                dummy_mod.__setattr__(attr_name, attr_value)

            return dummy_mod

        return {k: resolve_module(v) for k, v in vars.items()}<|MERGE_RESOLUTION|>--- conflicted
+++ resolved
@@ -1,11 +1,7 @@
 import dataclasses
 from dataclasses import field
 from types import CellType, CodeType, ModuleType
-<<<<<<< HEAD
-from typing import Any, Dict, IO
-=======
-from typing import Any, BinaryIO, IO
->>>>>>> 9e0437a0
+from typing import Any, IO
 from typing_extensions import Self
 
 from torch.utils._import_utils import import_dill
