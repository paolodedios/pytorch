# mypy: allow-untyped-decorators

"""
This module implements TorchDynamo's core frame conversion functionality, transforming Python
frames into FX graphs. It handles:

- Frame analysis and bytecode transformation
- Guard creation and management for dynamic behaviors
- Cache management for recompilation
- Error handling and fallback mechanisms

Key classes:
- ConvertFrame: Main entry point for frame conversion with error handling
- ConvertFrameAssert: Implements core frame to graph conversion logic
- Tracker: Tracks input/output code objects during conversion
- CatchErrorsWrapper: Provides error handling and suppression logic

The conversion process preserves program semantics while enabling optimizations
through torch.compile() and related systems.
"""

from __future__ import annotations

import collections
import contextlib
import cProfile
import dis
import functools
import gc
import itertools
import logging
import os
import pstats
import random
import subprocess
import sys
import threading
import time
import traceback
import typing
import weakref
from dataclasses import dataclass
from pathlib import Path
from types import CellType, CodeType, FunctionType, ModuleType
from typing import Any, Callable, Optional, TypeVar, Union
from typing_extensions import ParamSpec
from weakref import ReferenceType

import torch
import torch._logging
from torch._C._dynamo.guards import GlobalStateGuard
from torch._dynamo.callback import CallbackTrigger
from torch._dynamo.distributed import get_compile_pg
from torch._dynamo.symbolic_convert import TensorifyState
from torch._guards import compile_context, CompileContext, CompileId, tracing
from torch._logging import structured
from torch._utils_internal import (
    compile_time_strobelight_meta,
    justknobs_check,
    maybe_upload_prof_stats_to_manifold,
    signpost_event,
)
from torch.fx._lazy_graph_module import _use_lazy_graph_module
from torch.fx.experimental.symbolic_shapes import (
    ConstraintViolationError,
    GuardOnDataDependentSymNode,
)
from torch.fx.graph_module import _forward_from_src as original_forward_from_src
from torch.monitor import _WaitCounter
from torch.nn.parallel.distributed import DistributedDataParallel
from torch.utils._python_dispatch import (
    _disable_current_modes,
    is_in_torch_dispatch_mode,
)
from torch.utils._traceback import CapturedTraceback, format_traceback_short

from . import config, decorators, exc, graph_break_hints, trace_rules
from .bytecode_analysis import remove_dead_code, remove_pointless_jumps
from .bytecode_transformation import (
    check_inst_exn_tab_entries_valid,
    Instruction,
    is_generator,
    propagate_inst_exn_table_entries,
    transform_code_object,
)
from .cache_size import (
    CacheSizeRelevantForFrame,
    compute_cache_size,
    exceeds_recompile_limit,
    is_recompilation,
)
from .eval_frame import (
    always_optimize_code_objects,
    dynamo_tls,
    skip_code,
    TorchPatcher,
)
from .exc import (
    augment_exc_message,
    BackendCompilerFailed,
    FailOnRecompileLimitHit,
    format_error_msg,
    InternalTorchDynamoError,
    PackageError,
    RecompileLimitExceeded,
    ResumePrologueTracingError,
    ShortenTraceback,
    SkipCodeRecursiveException,
    TorchRuntimeError,
    UncapturedHigherOrderOpError,
    unimplemented_v2,
    Unsupported,
)
from .guards import (
    CheckFunctionManager,
    get_and_maybe_log_recompilation_reasons,
    GuardedCode,
)
from .hooks import Hooks
from .pgo import log_frame_dynamic_whitelist, put_code_state
from .replay_record import ExecutionRecord
from .resume_execution import TORCH_DYNAMO_RESUME_IN_PREFIX
from .symbolic_convert import (
    DistributedState,
    ExceptionStack,
    InstructionTranslator,
    LocalState,
    SpeculationLog,
)
from .trace_rules import is_numpy
from .types import ConvertFrameReturn, FrameAction, FrameExecStrategy, wrap_guarded_code
from .utils import (
    _get_error_on_graph_break,
    chromium_event_timed,
    CleanupManager,
    CompileTimeInstructionCounter,
    counters,
    dynamo_timed,
    format_bytecode,
    gen_record_file_name,
    get_metrics_context,
    increment_frame,
    is_namedtuple,
    istype,
    LazyString,
    maybe_disable_inference_mode,
    maybe_disable_inference_mode_for_fake_prop,
    orig_code_map,
    reset_graph_break_dup_checker,
    setup_compile_debug,
    to_int_us,
    troubleshooting_url,
    write_record_to_file,
)
from .variables.torch_function import torch_function_mode_stack_state_mgr


np: Optional[ModuleType]
try:
    import numpy as np
except ModuleNotFoundError:
    np = None


if typing.TYPE_CHECKING:
    from .backends.registry import CompilerFn
    from .package import CompilePackage
    from .repro.after_dynamo import WrapBackendDebug
    from .types import BytecodeHook, CacheEntry, DynamoFrameType
    from .variables.builder import FrameStateSizeEntry


log = logging.getLogger(__name__)
bytecode_log = torch._logging.getArtifactLogger(__name__, "bytecode")
graph_break_log = torch._logging.getArtifactLogger(__name__, "graph_breaks")


compile_lock = threading.RLock()

_T = TypeVar("_T")
_P = ParamSpec("_P")


class TODO_UNKNOWN:
    pass


class Tracker:
    def __init__(self) -> None:
        self.seen: list[ReferenceType[CodeType]] = []
        self.seen_ids: set[int] = set()

    def add(self, strong_obj: CodeType) -> None:
        idx = id(strong_obj)
        if idx not in self.seen_ids:
            obj = weakref.ref(strong_obj, lambda _: self.seen_ids.remove(idx))
            self.seen.append(obj)
            self.seen_ids.add(idx)

    def __contains__(self, item: CodeType) -> bool:
        return id(item) in self.seen_ids

    def clear(self) -> None:
        self.seen.clear()
        self.seen_ids.clear()


input_codes = Tracker()
output_codes = Tracker()

initial_global_state: Optional[GlobalStateGuard] = None


@functools.wraps(original_forward_from_src)
def fx_forward_from_src_skip_result(
    src: str, globals: dict[str, Any], co_fields: Optional[dict[str, str]] = None
) -> FunctionType:
    # we monkey patch FX to prevent infinite loop of trying to convert
    # our generated code
    result = original_forward_from_src(src, globals, co_fields)
    skip_code(result.__code__)
    return result


def preserve_global_state(fn: Callable[_P, _T]) -> Callable[_P, _T]:
    """
    Context manager to:
        1) Save/restore torch.is_grad_enabled() state
        2) Save/restore python random state
        3) Save/restore torch random state
        4) Monkey patch torch.fx.graph_module._forward_from_src
    """

    @functools.wraps(fn)
    def _fn(*args: _P.args, **kwargs: _P.kwargs) -> _T:
        guards = GlobalStateGuard()
        prior_grad_mode = torch.is_grad_enabled()

        # Just in case we get left in a bad dispatch state we want to restore
        # it. This can happen because the dispatch bits aren't a true
        # stack/counter - so we can't just increment/decrement them as we enter
        # and leave.
        with (
            torch._C._PreserveDispatchKeyGuard(),
            maybe_disable_inference_mode(),
            maybe_disable_inference_mode_for_fake_prop(),
        ):
            prior_inference_mode = torch.is_inference_mode_enabled()
            prior_deterministic = torch.are_deterministic_algorithms_enabled()
            prior_warn_only = torch.is_deterministic_algorithms_warn_only_enabled()
            prior_mobile_allocator_state = (
                torch._C._is_default_mobile_cpu_allocator_set()
            )
            py_rng_state = random.getstate()
            prior_dtype = torch.get_default_dtype()
            torch_rng_state = torch.random.get_rng_state()
            cuda_rng_state = None
            if torch.cuda.is_available():
                cuda_rng_state = torch.cuda.get_rng_state()
            allow_tf32 = torch._C._get_cublas_allow_tf32()
            prior_fwd_from_src = torch.fx.graph_module._forward_from_src
            torch.fx.graph_module._forward_from_src = fx_forward_from_src_skip_result
            cleanup = setup_compile_debug()
            exit_stack = contextlib.ExitStack()
            exit_stack.enter_context(
                torch.fx._symbolic_trace._maybe_revert_all_patches()
            )
            exit_stack.enter_context(torch_function_mode_stack_state_mgr)
            try:
                return fn(*args, **kwargs)
            finally:
                cleanup.close()
                assert torch._C._len_torch_function_stack() == 0, (
                    "Torch function mode stack state changed while dynamo tracing, please report a bug"
                )
                exit_stack.close()
                torch._C._set_grad_enabled(prior_grad_mode)
                torch.autograd.grad_mode._enter_inference_mode(prior_inference_mode)
                torch.use_deterministic_algorithms(
                    prior_deterministic, warn_only=prior_warn_only
                )
                random.setstate(py_rng_state)
                torch.random.set_rng_state(torch_rng_state)
                torch.set_default_dtype(prior_dtype)
                curr_mobile_allocator_state = (
                    torch._C._is_default_mobile_cpu_allocator_set()
                )
                if prior_mobile_allocator_state != curr_mobile_allocator_state:
                    torch._C._unset_default_mobile_cpu_allocator()
                if cuda_rng_state is not None:
                    torch.cuda.set_rng_state(cuda_rng_state)
                torch._C._set_cublas_allow_tf32(allow_tf32)
                torch.fx.graph_module._forward_from_src = prior_fwd_from_src
                assert guards.check(), (
                    f"Global {guards.reason()}state changed while dynamo tracing, please report a bug"
                )

    _fn._torchdynamo_orig_callable = fn  # type: ignore[attr-defined]
    return _fn


@TorchPatcher.suppress_torch_distributed_warnings
def has_tensor_in_frame(frame: DynamoFrameType) -> bool:
    """Check if the frame has torch.* related bits"""
    # Check if the function was decorated using torch._dynamo.optimize
    if frame.f_code in always_optimize_code_objects:
        return True

    # Check if there is global import of torch.*
    for co_name in frame.f_code.co_names:
        if co_name in frame.f_globals:
            obj = frame.f_globals[co_name]
            if isinstance(obj, ModuleType) and (
                obj.__name__.startswith("torch.") or obj is torch
            ):
                return True
            # ... or a global import of numpy.*
            if np and config.trace_numpy and (obj is np or is_numpy(obj)):
                return True

    seen_ids: dict[int, bool] = {}

    def has_tensor(obj: object) -> bool:
        """Recursively check if the obj has a tensor"""
        obj_id = id(obj)
        if obj_id in seen_ids:
            return seen_ids[obj_id]
        seen_ids[obj_id] = False

        if isinstance(obj, (torch.Tensor, torch.nn.Module)) or (
            istype(obj, type) and issubclass(obj, torch.nn.Module)
        ):
            seen_ids[obj_id] = True
            return seen_ids[obj_id]
        elif (
            config.trace_numpy
            and np
            and (istype(obj, np.ndarray) or isinstance(obj, np.generic))
        ):
            seen_ids[obj_id] = True
            return seen_ids[obj_id]
        elif istype(obj, (list, tuple)):
            seen_ids[obj_id] = any(has_tensor(v) for v in obj)
            return seen_ids[obj_id]
        elif istype(obj, dict):
            # Some packages like pytest can be updated during runtime. So, make a
            # copy of values to avoid issues like "RuntimeError: dictionary
            # changed size during iteration"
            values = list(obj.values())
            seen_ids[obj_id] = any(has_tensor(v) for v in values)
            return seen_ids[obj_id]
        elif istype(obj, (str, int, float, type(None), bool)):
            seen_ids[obj_id] = False
            return seen_ids[obj_id]
        elif is_namedtuple(obj) and hasattr(obj, "_fields"):
            seen_ids[obj_id] = any(has_tensor(getattr(obj, v)) for v in obj._fields)
            return seen_ids[obj_id]
        else:
            # if config.debug:
            #     print(
            #         f"Assuming that object of type {type(obj)} does not have a tensor"
            #     )
            return False

    # Check if the passed arguments are of type Tensor
    for value in frame.f_locals.values():
        if has_tensor(value):
            return True

    log.debug(
        "skipping because no torch.* %s \
            %s %s",
        frame.f_code.co_name,
        frame.f_code.co_filename,
        frame.f_code.co_firstlineno,
    )

    return False


def exception_handler(
    e: Exception,
    code: CodeType,
    frame: Optional[DynamoFrameType] = None,
    export: bool = False,
) -> None:
    record_filename = None
    if hasattr(e, "exec_record"):
        record_filename = gen_record_file_name(e, code)
        write_record_to_file(record_filename, e.exec_record)
        e.record_filename = record_filename  # type: ignore[attr-defined]

    augment_exc_message(e, export=export)


FRAME_COUNTER = 0
FRAME_COMPILE_COUNTER: typing.Counter[Union[int, FrameStateSizeEntry]] = (
    collections.Counter()
)


def maybe_cprofile(func: Callable[_P, _T]) -> Callable[_P, _T]:
    if config.cprofile:
        return cprofile_wrapper(func)
    return func


def cprofile_wrapper(func: Callable[_P, _T]) -> Callable[_P, _T]:
    @functools.wraps(func)
    def profile_wrapper(*args: _P.args, **kwargs: _P.kwargs) -> _T:
        trace_id = CompileContext.current_trace_id()
        assert trace_id, "Trace id is None"
        profile_path = Path(
            f"/tmp/{func.__name__}_{str(trace_id).replace('/', '_')}.profile"
        )
        prof = cProfile.Profile()
        try:
            prof.enable()
            start_ts = time.time()
            retval = prof.runcall(func, *args, **kwargs)
            profile_latency = time.time() - start_ts
            prof.disable()
        except ValueError:
            log.exception("failed to enable cProfile")
            profile_latency = 0
            retval = func(*args, **kwargs)
        log.warning(
            "### Cprofile for %s trace id [%s] took %.3f seconds ###",
            func.__name__,
            trace_id,
            profile_latency,
        )
        ps = pstats.Stats(prof)
        try:
            prof.dump_stats(profile_path)
        except OSError:
            log.exception("Cannot write to %s", profile_path)
        log.warning("Raw profile at %s", profile_path)
        svg_path = profile_path.with_suffix(".svg")
        try:
            gprof2dot_process = subprocess.Popen(
                [
                    "gprof2dot",
                    "-f",
                    "pstats",
                    "--node-label=total-time-percentage",
                    "--node-label=self-time-percentage",
                    "--node-label=total-time",
                    str(profile_path),
                ],
                stdout=subprocess.PIPE,
            )
            subprocess.check_call(
                ["dot", "-Tsvg", "-o", str(svg_path)],
                stdin=gprof2dot_process.stdout,
            )
            log.warning("Generated SVG from profile at %s", svg_path)
        except FileNotFoundError:
            log.warning(
                "Failed to generate SVG from profile -- dumping stats instead."
                "Try installing gprof2dot and dot for a better visualization"
            )
            ps.sort_stats(pstats.SortKey.TIME).print_stats(20)
            ps.sort_stats(pstats.SortKey.CUMULATIVE).print_stats(20)

        if manifold_link := maybe_upload_prof_stats_to_manifold(
            str(profile_path)
        ):  # fb-only
            torch._logging.trace_structured(
                "link",
                lambda: {"name": "cprofile_manifold_url", "url": manifold_link},
            )
        return retval

    return profile_wrapper


@dataclass
class ConvertFrameBox:
    error_on_graph_break: Optional[bool] = None


def _is_error_on_graph_break(tx: Optional[InstructionTranslator]) -> bool:
    if tx is None:
        return config.error_on_graph_break
    return tx.error_on_graph_break


class ConvertFrameAssert:
    def __init__(
        self,
        compiler_fn: CompilerFn,
        one_graph: bool = True,
        export: bool = False,
        export_constraints: Optional[typing.Never] = None,
        package: Optional[CompilePackage] = None,
    ) -> None:
        # assert export_constraints is None
        reset_graph_break_dup_checker()
        self._torchdynamo_orig_callable = compiler_fn
        self._one_graph = one_graph
        self._export = export
        self._export_constraints = export_constraints
        self._package = package
        self._box = ConvertFrameBox()

    @property
    def _clone_with_backend(self) -> Callable[[CompilerFn], ConvertFrameAssert]:
        return lambda backend: convert_frame_assert(
            backend,
            self._one_graph,
            self._export,
            self._export_constraints,
        )

    def __call__(
        self,
        frame: DynamoFrameType,
        cache_entry: Optional[CacheEntry],
        hooks: Hooks,
        frame_state: dict[str, Union[int, FrameStateSizeEntry]],
        *,
        skip: int = 0,
    ) -> ConvertFrameReturn:
        increment_frame()

        code = frame.f_code

        cache_size = compute_cache_size(frame, cache_entry)
        input_codes.add(code)
        if code in output_codes:
            return ConvertFrameReturn()
        if (
            os.environ.get("TORCHDYNAMO_DEBUG_FUNCTION")
            and os.environ.get("TORCHDYNAMO_DEBUG_FUNCTION") != code.co_name
        ):
            return ConvertFrameReturn()
        if code.co_name == "<genexpr>" and code.co_filename.endswith(
            (
                "transformers/file_utils.py",
                "transformers/utils/generic.py",
                "diffusers/utils/outputs.py",
            )
        ):
            # not needed, but cleans up torchbench error stats
            return ConvertFrameReturn()
        if code.co_name == "__setattr__":
            # setattr could be tricky to handle generally,
            # but also not likely useful to compile- skip the whole frame
            return ConvertFrameReturn()
        if code.co_name == "__init__" and code.co_filename.startswith(
            os.path.dirname(torch.optim.__file__)
        ):
            # optimizer support is still incomplete see
            # test_state_dict in test/dynamo/test_optimizers.py
            return ConvertFrameReturn()

        # Check if the frame is generated by an exec builtin call
        # TODO - Running exec generated frame seems propagates f_globals to the
        # next frames.
        if code.co_name == "<module>" and code.co_filename == "<string>":
            return ConvertFrameReturn()

        if (
            code.co_name == "<lambda>"
            and code.co_filename == "<string>"
            and not bool(frame.f_builtins)
        ):
            # namedtuple subclass constructor. Empty builtins cause issue with
            # len keyword in LIST_LEN guard.
            return ConvertFrameReturn()

        if is_generator(code):
            unimplemented_v2(
                gb_type="Attempt to trace generator",
                context="",
                explanation="Generators cannot be compiled directly with `torch.compile`.",
                hints=[
                    "Call a generator from inside of a non-generator Python function and "
                    "compile that function instead.",
                    *graph_break_hints.FUNDAMENTAL,
                ],
            )

        if not has_tensor_in_frame(frame):
            return ConvertFrameReturn()

        # skip tracing non-recursive disabled functions
        # detect if the previous frame (non-convert_frame) is a non-recursive disable wrapper
        prev_frame = sys._getframe()
        while (
            prev_frame
            and "torch/_dynamo/convert_frame.py" in prev_frame.f_code.co_filename
        ):
            prev_frame = prev_frame.f_back  # type: ignore[assignment]
        if (
            prev_frame
            and prev_frame.f_code is decorators._nonrecursive_disable_wrapper_code
        ):
            return ConvertFrameReturn(apply_to_code=False)

        global initial_global_state
        initial_global_state = GlobalStateGuard()

        global FRAME_COUNTER
        if "_id" not in frame_state:
            frame_state["_id"] = FRAME_COUNTER
            FRAME_COUNTER += 1
        frame_id = frame_state["_id"]
        assert isinstance(frame_id, int)

        frame_compile_id = FRAME_COMPILE_COUNTER[frame_id]
        FRAME_COMPILE_COUNTER[frame_id] += 1

        compiled_autograd_id = None
        if prior := CompileContext.current_compile_id():
            compiled_autograd_id = prior.compiled_autograd_id
        compile_id = CompileId(
            compiled_autograd_id=compiled_autograd_id,
            frame_id=frame_id,
            frame_compile_id=frame_compile_id,
        )

        signpost_event(
            "dynamo",
            "_convert_frame_assert._compile",
            {
                "co_name": code.co_name,
                "frame_id": frame_id,
                "compile_id": str(compile_id),
                "co_filename": code.co_filename,
                "co_firstlineno": code.co_firstlineno,
                "cache_size": cache_size.num_cache_entries_with_same_id_matched_objs,
                "accumulated_cache_size": cache_size.num_cache_entries,
            },
        )

        # Record traced frames, skipping Dynamo generated ones.
        if not code.co_name.startswith(TORCH_DYNAMO_RESUME_IN_PREFIX):
            info = f"{code.co_name} {code.co_filename}:{code.co_firstlineno}"
            dynamo_tls.traced_frame_infos.append(info)

        with compile_context(CompileContext(compile_id)):
            return _compile(
                frame.f_code,
                frame.f_globals,
                frame.f_locals,
                frame.f_builtins,
                frame.closure,
                self._torchdynamo_orig_callable,
                self._one_graph,
                self._export,
                self._export_constraints,
                hooks,
                cache_entry,
                cache_size,
                frame,
                frame_state=frame_state,
                compile_id=compile_id,
                skip=skip + 1,
                package=self._package,
                convert_frame_box=self._box,
            )


def convert_frame_assert(
    compiler_fn: CompilerFn,
    one_graph: bool = True,
    export: bool = False,
    export_constraints: Optional[typing.Never] = None,
    package: Optional[CompilePackage] = None,
) -> ConvertFrameAssert:
    """Fully convert a frame into an FX graph, raising an exception if we fail."""
    return ConvertFrameAssert(
        compiler_fn, one_graph, export, export_constraints, package
    )


from collections import OrderedDict

from torch.utils.hooks import RemovableHandle


if typing.TYPE_CHECKING:
    from .output_graph import OutputGraph

# we have to use `OrderedDict` to make `RemovableHandle` work.
_bytecode_hooks: dict[int, BytecodeHook] = OrderedDict()


def register_bytecode_hook(hook: BytecodeHook) -> RemovableHandle:
    """Register hooks for bytecode generated by Dynamo. The hook can do some
    logging, as well as return a new code object to be used. Please refer
    to `BytecodeHook` for the hook signature.
    """
    handle = RemovableHandle(_bytecode_hooks)
    _bytecode_hooks[handle.id] = hook
    return handle


def _compile(
    code: CodeType,
    globals: dict[str, object],
    locals: dict[str, object],
    builtins: dict[str, object],
    closure: tuple[CellType],
    compiler_fn: CompilerFn,
    one_graph: bool,
    export: bool,
    export_constraints: Optional[typing.Never],
    hooks: Hooks,
    cache_entry: Optional[CacheEntry],
    cache_size: CacheSizeRelevantForFrame,
    frame: Optional[DynamoFrameType] = None,
    frame_state: Optional[dict[str, Union[int, FrameStateSizeEntry]]] = None,
    *,
    compile_id: CompileId,
    skip: int = 0,
    package: Optional[CompilePackage] = None,
    # Can be used to record things for the caller, both
    # in the case of normal and exception code paths
    convert_frame_box: Optional[ConvertFrameBox] = None,
) -> ConvertFrameReturn:
    from torch.fx.experimental.validator import (
        bisect,
        BisectValidationException,
        translation_validation_enabled,
        ValidationException,
    )

    # Only nonlocal defs here please!
    # Time spent compiling this frame before restarting or failing analysis
    dynamo_time_before_restart: float = 0.0
    output: Optional[OutputGraph] = None
    tracer: Optional[InstructionTranslator] = None

    tf_mode_stack: list[torch.overrides.TorchFunctionMode] = (
        torch.overrides._get_current_function_mode_stack()
    )

    @preserve_global_state
    def transform(
        instructions: list[Instruction], code_options: dict[str, object]
    ) -> None:
        nonlocal output
        nonlocal tracer
        speculation_log.restart()  # type: ignore[has-type]
        exn_vt_stack = ExceptionStack()
        tracer = InstructionTranslator(
            instructions,
            code,
            locals,
            globals,
            builtins,
            closure,
            tf_mode_stack,
            code_options,
            compiler_fn,
            one_graph,
            export,
            export_constraints,
            frame_state=frame_state,
            speculation_log=speculation_log,  # type: ignore[has-type]
            exn_vt_stack=exn_vt_stack,
            distributed_state=distributed_state,  # type: ignore[has-type]
            package=package,
        )

        try:
            tracer.output.mark_bytecode_tracing_start()
            with tracing(tracer.output.tracing_context), tracer.set_current_tx():
                tracer.run()
        except exc.UnspecializeRestartAnalysis:
            speculation_log.clear()  # type: ignore[has-type]
            raise
        except (
            exc.SpeculationRestartAnalysis,
            exc.TensorifyScalarRestartAnalysis,
            exc.SkipFrame,
        ):
            raise
        except Exception:
            if translation_validation_enabled():
                bisect(tracer.output.shape_env)
            raise
        finally:
            tracer.output.call_cleanup_hooks()

        output = tracer.output
        assert output is not None
        assert output.output_instructions
        instructions[:] = output.output_instructions
        code_options.update(output.code_options)
        propagate_inst_exn_table_entries(instructions)
        check_inst_exn_tab_entries_valid(instructions)
        instructions[:] = remove_pointless_jumps(remove_dead_code(instructions))

    @compile_time_strobelight_meta(phase_name="compile_inner")
    def compile_inner(
        code: CodeType,
        one_graph: bool,
        hooks: Hooks,
        transform: Callable[[list[Instruction], dict[str, Any]], Any],
    ) -> ConvertFrameReturn:
        with contextlib.ExitStack() as stack:
            stack.enter_context(
                torch._dynamo.callback_handler.install_callbacks(
                    CallbackTrigger.DYNAMO, str(CompileContext.current_compile_id())
                )
            )
            stack.enter_context(CompileTimeInstructionCounter.record())
            return _compile_inner(code, one_graph, hooks, transform)

        return (
            ConvertFrameReturn()
        )  # dead, but see https://github.com/python/mypy/issues/7577

    @maybe_cprofile
    def _compile_inner(
        code: CodeType,
        one_graph: bool,
        hooks: Hooks,
        transform: Callable[[list[Instruction], dict[str, Any]], Any],
    ) -> ConvertFrameReturn:
        nonlocal dynamo_time_before_restart
        last_attempt_start_time = start_time = time.time()

        def log_bytecode(
            prefix: str, name: str, filename: str, line_no: int, code: CodeType
        ) -> None:
            if bytecode_log.isEnabledFor(logging.DEBUG):
                bytecode_log.debug(
                    format_bytecode(prefix, name, filename, line_no, code)
                )

        log_bytecode(
            "ORIGINAL BYTECODE",
            code.co_name,
            code.co_filename,
            code.co_firstlineno,
            code,
        )

        out_code = None
        for attempt in itertools.count():
            CompileContext.get().attempt = attempt
            try:
                with dynamo_timed(
                    f"compile_attempt_{attempt}", log_pt2_compile_event=True
                ):
                    out_code = transform_code_object(code, transform)
                break
            except exc.RestartAnalysis as e:
                if not isinstance(e, exc.TensorifyScalarRestartAnalysis):
                    TensorifyState.clear()
                log.info(
                    "Restarting analysis due to %s",
                    LazyString(format_traceback_short, e.__traceback__),
                )
                # If restart reason is None just log the type of the exception
                restart_reasons.add(e.restart_reason or str(type(e)))
                # We now have a new "last attempt", reset the clock
                last_attempt_start_time = time.time()
                if attempt > 100:
                    unimplemented_v2(
                        gb_type="Excessive RestartAnalysis() calls",
                        context="",
                        explanation="Dynamo attempted to trace the same frame 100+ times. "
                        "Giving up on compiling as the compile time tradeoff is likely not "
                        "worth the performance gain.",
                        hints=[],
                    )
            except exc.SkipFrame as e:
                if not isinstance(e, exc.TensorifyScalarRestartAnalysis):
                    TensorifyState.clear()
                log.debug(
                    "Skipping frame %s %s \
                    %s %s",
                    e,
                    code.co_name,
                    code.co_filename,
                    code.co_firstlineno,
                )
<<<<<<< HEAD
                if one_graph or _is_error_on_graph_break(tracer):
=======
                error_on_graph_break = (
                    tracer.error_on_graph_break
                    if tracer
                    else _get_error_on_graph_break()
                )
                if one_graph or error_on_graph_break:
>>>>>>> 14f1b59e
                    log.debug(
                        "No graph captured with one_graph=True or error_on_graph_break=True"
                    )
                return ConvertFrameReturn()

        assert distributed_state is None or distributed_state.all_states is not None, (  # type: ignore[has-type]
            "compiler collective wasn't run before compilation completed"
        )

        assert out_code is not None
        log_bytecode(
            "MODIFIED BYTECODE",
            code.co_name,
            code.co_filename,
            code.co_firstlineno,
            out_code,
        )

        for hook in _bytecode_hooks.values():
            hook_output = hook(code, out_code)
            if hook_output is not None:
                out_code = hook_output

        orig_code_map[out_code] = code
        output_codes.add(out_code)
        dynamo_time_before_restart = last_attempt_start_time - start_time
        assert output is not None

        # Tests for new code objects.
        # The rationale for these tests can be found in torch/csrc/dynamo/eval_frame.c
        # Only test once the code object is created.
        # They are not tested during runtime.

        def count_args(code: CodeType) -> int:
            import inspect

            return (
                code.co_argcount
                + code.co_kwonlyargcount
                + bool(code.co_flags & inspect.CO_VARARGS)
                + bool(code.co_flags & inspect.CO_VARKEYWORDS)
            )

        assert out_code is not None

        total_argcount_old = count_args(code)
        total_argcount_new = count_args(out_code)
        msg = "arg mismatch: "
        msg += f"old code object has args {code.co_varnames[:total_argcount_old]}, "
        msg += f"new code object has args {out_code.co_varnames[:total_argcount_new]}"
        assert (
            code.co_varnames[:total_argcount_old]
            == out_code.co_varnames[:total_argcount_new]
        ), msg

        msg = "free var mismatch: "
        msg += f"old code object has free var {code.co_freevars}, "
        msg += f"new code object has free var {out_code.co_freevars}"
        assert code.co_freevars == out_code.co_freevars, msg

        msg = "cell var mismatch: "
        msg += f"old code object has cell var {code.co_cellvars}, "
        msg += f"new code object has cell var {out_code.co_cellvars}"
        assert code.co_cellvars == out_code.co_cellvars, msg

        # Skipping Dynamo on a frame without any extracted graph.
        # This does not affect eager functionality. But this is necessary
        # for export for cases where Dynamo-reconstructed bytecode can create
        # new function frames, confusing export in thinking that there
        # are extra graphs now.

        if output.export and output.is_empty_graph():
            return ConvertFrameReturn()

        assert output.guards is not None
        CleanupManager.instance[out_code] = output.cleanups
        nonlocal cache_entry
        with dynamo_timed("build_guards", log_pt2_compile_event=True):
            check_fn = CheckFunctionManager(
                code,
                output,
                cache_entry,
                hooks.guard_fail_fn if hooks else None,
                hooks.guard_filter_fn if hooks else None,
                guards_serialization_mode="save" if package else None,
            )

        if package is not None:
            assert check_fn.guards_state is not None
            package.add_guarded_code(check_fn.guards_state, out_code)

        compile_id_str = str(compile_id) if compile_id is not None else "Unknown"
        annotation_str = "Torch-Compiled Region: " + compile_id_str
        guarded_code = GuardedCode(
            out_code,
            check_fn.guard_manager,  # type: ignore[arg-type]
            compile_id,
            annotation_str,
        )

        if not output.is_empty_graph() and hooks.guard_export_fn is not None:
            # We should not run the guard_export_fn when Dynamo does not
            # generate any graph. This can happen in export when TorchDynamo
            # generated bytecode has some reconstruction logic for mutated
            # variables which can trigger TorchDynamo on the children frames but
            # they are benign and do not generate any new graphs.
            hooks.guard_export_fn(output.guards)

        return wrap_guarded_code(guarded_code)

    metrics_context = get_metrics_context()
    code_context = (
        package.code_context(code) if package is not None else contextlib.nullcontext()
    )
    with (
        _use_lazy_graph_module(config.use_lazy_graph_module),
        compile_context(CompileContext(compile_id)),
        chromium_event_timed(
            "dynamo", reset_event_log_on_exit=True, log_pt2_compile_event=True
        ),
        _WaitCounter("pytorch.wait_counter.entire_forward_compile").guard(),
        metrics_context,
        dynamo_timed(
            "_compile.compile_inner",
            phase_name="entire_frame_compile",
            dynamo_compile_column_us="dynamo_cumulative_compile_time_us",
        ),
        code_context,
    ):
        restart_reasons: set[str] = set()
        # This is shared across restarts
        speculation_log = SpeculationLog()
        if compile_pg := get_compile_pg():
            distributed_state = DistributedState(compile_pg, LocalState())
        else:
            distributed_state = None

        # Check recompilations
        recompile_reason: Optional[str] = None
        if is_recompilation(cache_size) and frame:
            reasons = get_and_maybe_log_recompilation_reasons(cache_entry, frame)
            recompile_reason = (
                "Unable to find recompilation reasons" if not reasons else reasons[0]
            )
        metrics_context.update_outer({"recompile_reason": recompile_reason})

        exceeded, limit_type = exceeds_recompile_limit(cache_size, compile_id)
        if exceeded:

            def format_func_info(code: CodeType) -> str:
                return f"'{code.co_name}' ({code.co_filename}:{code.co_firstlineno})"

            log.warning(
                "torch._dynamo hit config.%s (%s)\n"
                "   function: %s\n"
                "   last reason: %s\n"
                'To log all recompilation reasons, use TORCH_LOGS="recompiles".\n'
                "To diagnose recompilation issues, see %s.",
                limit_type,
                getattr(config, limit_type),
                format_func_info(code),
                recompile_reason,
                troubleshooting_url,
            )
<<<<<<< HEAD
=======
            error_on_graph_break = (
                tracer.error_on_graph_break if tracer else _get_error_on_graph_break()
            )
>>>>>>> 14f1b59e
            if config.fail_on_recompile_limit_hit:
                raise FailOnRecompileLimitHit(
                    f"{limit_type} reached, because fail_on_recompile_limit_hit = True this is a HARD failure"
                )
            elif one_graph or _is_error_on_graph_break(tracer):
                raise FailOnRecompileLimitHit(
                    f"{limit_type} reached with one_graph=True or error_on_graph_break=True. "
                    "Excessive recompilations can degrade "
                    "performance due to the compilation overhead of each recompilation. To monitor "
                    "recompilations, enable TORCH_LOGS=recompiles. If recompilations are expected, consider "
                    "increasing torch._dynamo.config.cache_size_limit to an appropriate value."
                )
            elif justknobs_check(
                "pytorch/compiler:skip_code_recursive_on_recompile_limit_hit"
            ):
                raise RecompileLimitExceeded(f"{limit_type} reached")
            else:
                # do not recursively skip frames
                unimplemented_v2(
                    gb_type="Dynamo cache limit exceeded",
                    context=f"Limit type: {limit_type}",
                    explanation="Dynamo attempted to recompile the code object too many times, "
                    f"exceeding the {limit_type} cache size limit."
                    "Giving up on compiling as the compile time tradeoff is likely not "
                    "worth the performance gain.",
                    hints=[],
                )

        log.debug(
            "torchdynamo start compiling %s %s:%s, stack (elided %s frames):\n%s",
            code.co_name,
            code.co_filename,
            code.co_firstlineno,
            skip + 2,
            # -2: omit current frame, omit contextlib decorator
            "".join(CapturedTraceback.extract(skip=2 + skip).format()),
        )
        # -4: -2 as above, plus trace_structured frames
        #
        # NB: the frame looks like this:
        #
        # # handled by skip argument
        # torch/_dynamo/convert_frame.py:1069 in catch_errors
        # torch/_dynamo/convert_frame.py:910 in _convert_frame
        # torch/_dynamo/convert_frame.py:464 in _convert_frame_assert
        # torch/_utils_internal.py:70 in wrapper_function
        #
        # # 2 current frame and context lib
        # env/lib/python3.10/contextlib.py:79 in inner
        # torch/_dynamo/convert_frame.py:776 in _compile
        #
        # # 2 extra here
        # torch/_logging/_internal.py:1064 in trace_structured
        # torch/_dynamo/convert_frame.py:780 in <lambda>
        convert_frame_intern = structured.intern_string(__file__)
        # Initialize the ChromiumEventLogger on start
        torch._logging.trace_structured(
            "dynamo_start",
            lambda: {
                "stack": list(
                    itertools.takewhile(
                        lambda f: f["filename"] != convert_frame_intern,
                        structured.from_traceback(
                            CapturedTraceback.extract(skip=4 + skip).summary()
                        ),
                    )
                )
                + [
                    {
                        "line": code.co_firstlineno,
                        "name": code.co_name,
                        "filename": structured.intern_string(code.co_filename),
                    }
                ]
            },
        )
        start_time_ns = time.time_ns()
        fail_type: Optional[str] = None
        fail_reason: Optional[str] = None
        fail_user_frame_filename: Optional[str] = None
        fail_user_frame_lineno: Optional[int] = None
        torch._dynamo.utils.ReinplaceCounters.clear()
        guarded_code = None
        try:
            guarded_code = compile_inner(code, one_graph, hooks, transform)

            # NB: We only put_code_state in success case.  Success case here
            # does include graph breaks; specifically, if a graph break still
            # resulted in a partially compiled graph, we WILL return here.  An
            # Unsupported exception will only bubble to the top level if we
            # are unable to compile the frame at all.  In this case, there's
            # no point in uploading the code state, because we will always
            # fail exactly the same way even without the update.  (It's useful
            # to upload for graph break though, because this can prevent
            # extra graph break compilations.)
            put_code_state()
            log_frame_dynamic_whitelist(code)

            return guarded_code
        except Exception as e:
            # NB: e's msg is mutated here to add user stack, but we DON'T want
            # that stack in the Scuba logged fail_reason. So we grab the fail
            # info here and add it to the metrics context below.
            fail_type = type(e).__qualname__
            fail_reason = str(e)
            exception_handler(e, code, frame, export=export)
            # NB: this is the post-mutation exception
            torch._logging.trace_structured(
                "artifact",
                metadata_fn=lambda: {
                    "name": "dynamo_error",
                    "encoding": "string",
                },
                payload_fn=lambda: traceback.format_exc(),
            )
            fail_user_frame_filename, fail_user_frame_lineno = exc.get_exc_message(
                e, compile_id
            )
            if tracer and tracer.is_tracing_resume_prologue:
                # Do not allow any errors to be suppressed if tracer is currently tracing
                # through resume function.
                raise ResumePrologueTracingError(
                    "Error while tracing through a Dynamo-generated resume function prologue. "
                    "Errors are not allowed when tracing resume function prologues.\n"
                    f"{type(e).__qualname__}: {str(e)}"
                ).with_traceback(e.__traceback__) from None
            elif isinstance(
                e,
                (
                    Unsupported,
                    TorchRuntimeError,
                    BackendCompilerFailed,
                    AssertionError,
                    ConstraintViolationError,
                    GuardOnDataDependentSymNode,
                    ValidationException,
                    UncapturedHigherOrderOpError,
                    BisectValidationException,
                    ShortenTraceback,
                    PackageError,
                ),
            ):
                raise
            else:
                # Rewrap for clarity
                raise InternalTorchDynamoError(
                    f"{type(e).__qualname__}: {str(e)}"
                ).with_traceback(e.__traceback__) from None
        finally:
            # === WARNING WARNING WARNING ===
            # If you commit a bug here, it will suppress writing to
            # dynamo_compile table, and we will not have telemetry.
            # Be extra careful when making changes here!

            if torch._dynamo.config.run_gc_after_compile:
                with dynamo_timed("gc", dynamo_compile_column_us="gc_time_us"):
                    log.info("run_gc_after_compile: running gc")
                    gc.collect(1)

            if tracer:
                tracer.output.local_scope = {}
                tracer.f_locals = {}

            from .utils import curr_frame

            frame_key = str(curr_frame)
            if fail_reason is None and output is not None:
                guard_count = len(output.guards)
                shape_env_guard_count = len(output.shape_env.guards)
                graph_op_count = output.count_calls()
                graph_node_count = len(output.graph.nodes)
                graph_input_count = len(output.placeholders)
                non_compliant_ops = {op.__qualname__ for op in output.non_compliant_ops}
                compliant_custom_ops = {
                    op.__qualname__ for op in output.compliant_custom_ops
                }
                torch._dynamo.utils.ReinplaceCounters.log()
            else:
                guard_count = None
                shape_env_guard_count = None
                graph_op_count = None
                graph_node_count = None
                graph_input_count = None
                non_compliant_ops = set({})
                compliant_custom_ops = set({})
                restart_reasons = set()
                # If compilation failed, the entire time is wasted
                dynamo_time_before_restart = (time.time_ns() - start_time_ns) / 1e9

            metrics = {
                "frame_key": frame_key,
                "co_name": code.co_name,
                "co_filename": code.co_filename,
                "co_firstlineno": code.co_firstlineno,
                "cache_size": cache_size.num_cache_entries_with_same_id_matched_objs,
                "accumulated_cache_size": cache_size.num_cache_entries,
                "guard_count": guard_count,
                "shape_env_guard_count": shape_env_guard_count,
                "graph_op_count": graph_op_count,
                "graph_node_count": graph_node_count,
                "graph_input_count": graph_input_count,
                "fail_type": fail_type,
                "fail_reason": fail_reason,
                "fail_user_frame_filename": fail_user_frame_filename,
                "fail_user_frame_lineno": fail_user_frame_lineno,
                "non_compliant_ops": non_compliant_ops,
                "compliant_custom_ops": compliant_custom_ops,
                "restart_reasons": restart_reasons,
                "dynamo_time_before_restart_s": dynamo_time_before_restart,
                "has_guarded_code": guarded_code is not None,
                "config_suppress_errors": config.suppress_errors,
                "config_inline_inbuilt_nn_modules": config.inline_inbuilt_nn_modules,
                "specialize_float": config.specialize_float,
                "is_forward": True,
                "dynamo_compile_time_before_restart_us": to_int_us(
                    dynamo_time_before_restart
                ),
            }
            # TODO: replace with CompileEventLogger.compilation_metrics
            # There are some columns here not in PT2 Compile Events
            # so we need to slightly change it
            metrics_context.update_outer(metrics)
            # === END WARNING WARNING WARNING ===

            # If tracer is available, then tracer.error_on_graph_break reflects value of
            # global symbolic_convert.error_on_graph_break at the time of the graph break -
            # symbolic_convert.error_on_graph_break may have been (correctly) changed during cleanup.
            # If tracer is unavailable, then fallback to symbolic_convert.error_on_graph_break.
            if convert_frame_box:
                convert_frame_box.error_on_graph_break = (
                    tracer.error_on_graph_break
                    if tracer
                    else _get_error_on_graph_break()
                )


class ConvertFrame:
    def __init__(
        self,
        compiler_fn: CompilerFn,
        hooks: Hooks,
        package: Optional[CompilePackage] = None,
    ) -> None:
        self._torchdynamo_orig_callable = compiler_fn
        self._inner_convert = convert_frame_assert(
            compiler_fn, one_graph=False, package=package
        )
        self._hooks = hooks

    @property
    def _clone_with_backend(self) -> Callable[[WrapBackendDebug], ConvertFrame]:
        return lambda backend: convert_frame(
            backend,
            self._hooks,
        )

    def __call__(
        self,
        frame: DynamoFrameType,
        cache_entry: Optional[CacheEntry],
        hooks: Hooks,
        frame_state: dict[str, Union[int, FrameStateSizeEntry]],
        skip: int = 0,
    ) -> ConvertFrameReturn:
        input_codes.add(frame.f_code)
        counters["frames"]["total"] += 1
        try:
            result = self._inner_convert(
                frame, cache_entry, hooks, frame_state, skip=skip + 1
            )
            counters["frames"]["ok"] += 1
            return result
        except Exception as e:
            # Do not allow errors to be suppressed if we're tracing a resume function prologue
            if isinstance(e, ResumePrologueTracingError):
                raise

            error_on_graph_break = (
                self._inner_convert._box.error_on_graph_break is not None
            )
            assert error_on_graph_break is not None
            if self._inner_convert._box.error_on_graph_break:
                # NOTE we _might_ have to wrap the current in a custom exception
                # in order to correctly bubble up to the top-level compile wrapper in
                # eval_frame.py. But re-raising seems to work for now because exceptions from tracing
                # a nested call that results in a top-level frame compile will be handled by the caller
                # as an observed exception - we don't expect that exception to be suppressed.
                raise

            # These two exception types are "soft" failure, in the sense that
            # we know this is due to something we didn't implement all the
            # way, scare the user less about it.  That being said, if you
            # are trying to understand why a graph break happened, it's still
            # important to have this information, so offer it.
            #
            # NB: NotImplementedError used to be on this list, but actually
            # it is impossible for it to reach here, as it is converted into
            # InternalTorchDynamoError.  This behavior seemed reasonable
            # to me (ezyang, Aug 2023) so I kept it, but maybe at some point
            # someone wanted these to also get suppressed.  If so, you'll
            # need to make these exceptions not get wrapped

            # We intentionally don't want to suppress error here.
            if isinstance(e, UncapturedHigherOrderOpError):
                raise

            soft_fail = isinstance(e, Unsupported)

            # This is a soft failure. In the sense, the code path reaches here
            # when we do not support graph breaks on bytecodes like LOAD_ATTR,
            # BUILD_SET etc. In such case, we can fallback to eager without
            # scaring users.
            if soft_fail and graph_break_log.isEnabledFor(logging.DEBUG):
                # Log this message in the graph break. Also use the string
                # "skip: " to tell that the whole frame is falling back to
                # eager.
                if hasattr(e, "compile_id") and hasattr(e, "real_stack"):
                    with compile_context(CompileContext(e.compile_id)):  # type: ignore[attr-defined]
                        user_stack = e.real_stack
                        user_stack_formatted = "".join(
                            traceback.format_list(user_stack)
                        )
                        user_stack_trace = f"Graph break: skip: from user code at:\n{user_stack_formatted}"
                        torch._logging.trace_structured(
                            "artifact",
                            metadata_fn=lambda: {
                                "name": "dynamo_graph_break_reason",
                                "encoding": "string",
                            },
                            payload_fn=lambda: f"{user_stack_trace}\n{traceback.format_exc()}",
                        )
                        graph_break_log.debug(
                            user_stack_trace,
                            exc_info=True,
                        )

            if not config.suppress_errors and not soft_fail:
                raise

            # Suppress the error.  NB: It's very important to do the
            # suppression logging HERE, where the actual suppression
            # happens. Previously it was somewhere else and so it was
            # possible to accidentally not log at all.
            record_filename = getattr(e, "record_filename", None)
            code = frame.f_code
            error_msg = format_error_msg(e, code, record_filename, frame)

            if soft_fail:
                log.info(error_msg, exc_info=True)
            else:
                log.warning(error_msg, exc_info=True)

            if isinstance(e, SkipCodeRecursiveException):
                return ConvertFrameReturn(
                    frame_exec_strategy=FrameExecStrategy(
                        FrameAction.SKIP, FrameAction.SKIP
                    )
                )
            elif isinstance(e, RecompileLimitExceeded):
                return ConvertFrameReturn(
                    frame_exec_strategy=FrameExecStrategy(
                        FrameAction.RUN_ONLY, FrameAction.RUN_ONLY
                    )
                )

        return ConvertFrameReturn()


def convert_frame(
    compiler_fn: CompilerFn,
    hooks: Hooks,
    package: Optional[CompilePackage] = None,
) -> ConvertFrame:
    """Try to convert a frame into an FX graph, if error leave frame unmodified"""
    return ConvertFrame(compiler_fn, hooks, package=package)


# TODO mlazos: add support for same args, or record them
def replay(filename: str) -> None:
    from .backends.debugging import eager

    original_replay_val = config.replay_record_enabled
    config.replay_record_enabled = False
    with open(filename, "rb") as in_file:
        record = ExecutionRecord.load(in_file)
    record.globals = dict(itertools.chain(record.globals.items(), globals().items()))

    with decorators.set_fullgraph(fullgraph=False):
        try:
            _compile(
                record.code,
                record.globals,
                record.locals,
                record.builtins,
                record.closure,
                compiler_fn=eager,
                one_graph=False,
                export=False,
                export_constraints=None,
                hooks=Hooks(),
                cache_size=CacheSizeRelevantForFrame(0, 0),
                cache_entry=None,
                frame=None,
                frame_state={},
                compile_id=CompileId(frame_id=42, frame_compile_id=999),
            )
        finally:
            config.replay_record_enabled = original_replay_val


def first_real_inst_idx(code: CodeType) -> int:
    if sys.version_info < (3, 11):
        return 0
    for inst in dis.get_instructions(code):
        if inst.opname == "RESUME":
            return inst.offset // 2
    raise RuntimeError("RESUME instruction not found in code")


class ConvertFrameProtocol(typing.Protocol):
    def __call__(
        self,
        frame: DynamoFrameType,
        cache_entry: Optional[CacheEntry],
        hooks: Hooks,
        frame_state: dict[str, Union[int, FrameStateSizeEntry]],
        *,
        skip: int = 0,
    ) -> ConvertFrameReturn: ...


class CatchErrorsWrapper:
    def __init__(self, callback: ConvertFrameProtocol, hooks: Hooks) -> None:
        functools.wraps(callback)(self)
        self._torchdynamo_orig_callable = callback
        self.hooks = hooks

    def __call__(
        self,
        frame: DynamoFrameType,
        cache_entry: Optional[CacheEntry],
        frame_state: dict[str, Union[int, FrameStateSizeEntry]],
    ) -> ConvertFrameReturn:
        assert frame_state is not None

        input_codes.add(frame.f_code)

        is_skipfile = trace_rules.check(frame.f_code)
        if sys.version_info >= (3, 13):
            has_started_execution = frame.f_lasti > first_real_inst_idx(frame.f_code)
        else:
            has_started_execution = frame.f_lasti >= first_real_inst_idx(frame.f_code)
        if (
            # TODO: the first condition is not covered by any test
            has_started_execution
            or is_skipfile
            or config.disable
            or (
                is_in_torch_dispatch_mode(include_infra_modes=False)
                and not getattr(self._torchdynamo_orig_callable, "_export", False)
            )
        ):
            if log.isEnabledFor(logging.DEBUG):
                if has_started_execution:
                    skip_reason = "traced frame already"
                elif trace_rules.check(frame.f_code):
                    skip_reason = "in skipfiles"
                elif is_in_torch_dispatch_mode(include_infra_modes=False):
                    skip_reason = "non-infra torch dispatch mode present, this is not supported today in torch.compile"
                else:
                    skip_reason = "dynamo tracing is disabled"

                log.debug(
                    "skipping: %s (reason: %s, file: %s)",
                    frame.f_code.co_name,
                    skip_reason,
                    frame.f_code.co_filename,
                )
            return ConvertFrameReturn()

        if frame.f_code.co_filename == "<string>" and frame.f_code.co_name == "__new__":
            # nametuple constructor
            return ConvertFrameReturn()
        if torch._dynamo.utils.get_optimize_ddp_mode() == "ddp_optimizer":
            ddp_module = DistributedDataParallel._get_active_ddp_module()
            if ddp_module:
                with compile_lock:
                    from torch._dynamo.backends.distributed import DDPOptimizer

                    ddp_optimizer = DDPOptimizer(
                        bucket_bytes_cap=ddp_module.bucket_bytes_cap,
                        backend_compile_fn=self._torchdynamo_orig_callable._torchdynamo_orig_callable,  # type: ignore[attr-defined]
                    )
                    assert hasattr(
                        self._torchdynamo_orig_callable, "_clone_with_backend"
                    ), (
                        "DDPOptimizer only supports callback fns that know how to clone themselves."
                    )
                    hijacked_callback = (
                        self._torchdynamo_orig_callable._clone_with_backend(
                            ddp_optimizer.compile_fn,
                        )
                    )
                    return hijacked_callback(
                        frame, cache_entry, self.hooks, frame_state
                    )

        with compile_lock, _disable_current_modes():
            # skip=1: skip this frame
            return self._torchdynamo_orig_callable(
                frame, cache_entry, self.hooks, frame_state, skip=1
            )


def catch_errors_wrapper(
    callback: ConvertFrameProtocol, hooks: Hooks
) -> CatchErrorsWrapper:
    return CatchErrorsWrapper(callback, hooks)<|MERGE_RESOLUTION|>--- conflicted
+++ resolved
@@ -43,7 +43,6 @@
 from pathlib import Path
 from types import CellType, CodeType, FunctionType, ModuleType
 from typing import Any, Callable, Optional, TypeVar, Union
-from typing_extensions import ParamSpec
 from weakref import ReferenceType
 
 import torch
@@ -73,6 +72,7 @@
     is_in_torch_dispatch_mode,
 )
 from torch.utils._traceback import CapturedTraceback, format_traceback_short
+from typing_extensions import ParamSpec
 
 from . import config, decorators, exc, graph_break_hints, trace_rules
 from .bytecode_analysis import remove_dead_code, remove_pointless_jumps
@@ -270,9 +270,9 @@
                 return fn(*args, **kwargs)
             finally:
                 cleanup.close()
-                assert torch._C._len_torch_function_stack() == 0, (
-                    "Torch function mode stack state changed while dynamo tracing, please report a bug"
-                )
+                assert (
+                    torch._C._len_torch_function_stack() == 0
+                ), "Torch function mode stack state changed while dynamo tracing, please report a bug"
                 exit_stack.close()
                 torch._C._set_grad_enabled(prior_grad_mode)
                 torch.autograd.grad_mode._enter_inference_mode(prior_inference_mode)
@@ -291,9 +291,9 @@
                     torch.cuda.set_rng_state(cuda_rng_state)
                 torch._C._set_cublas_allow_tf32(allow_tf32)
                 torch.fx.graph_module._forward_from_src = prior_fwd_from_src
-                assert guards.check(), (
-                    f"Global {guards.reason()}state changed while dynamo tracing, please report a bug"
-                )
+                assert (
+                    guards.check()
+                ), f"Global {guards.reason()}state changed while dynamo tracing, please report a bug"
 
     _fn._torchdynamo_orig_callable = fn  # type: ignore[attr-defined]
     return _fn
@@ -482,7 +482,7 @@
 
 def _is_error_on_graph_break(tx: Optional[InstructionTranslator]) -> bool:
     if tx is None:
-        return config.error_on_graph_break
+        return _get_error_on_graph_break()
     return tx.error_on_graph_break
 
 
@@ -881,16 +881,7 @@
                     code.co_filename,
                     code.co_firstlineno,
                 )
-<<<<<<< HEAD
                 if one_graph or _is_error_on_graph_break(tracer):
-=======
-                error_on_graph_break = (
-                    tracer.error_on_graph_break
-                    if tracer
-                    else _get_error_on_graph_break()
-                )
-                if one_graph or error_on_graph_break:
->>>>>>> 14f1b59e
                     log.debug(
                         "No graph captured with one_graph=True or error_on_graph_break=True"
                     )
@@ -1055,12 +1046,6 @@
                 recompile_reason,
                 troubleshooting_url,
             )
-<<<<<<< HEAD
-=======
-            error_on_graph_break = (
-                tracer.error_on_graph_break if tracer else _get_error_on_graph_break()
-            )
->>>>>>> 14f1b59e
             if config.fail_on_recompile_limit_hit:
                 raise FailOnRecompileLimitHit(
                     f"{limit_type} reached, because fail_on_recompile_limit_hit = True this is a HARD failure"
@@ -1556,9 +1541,7 @@
                     )
                     assert hasattr(
                         self._torchdynamo_orig_callable, "_clone_with_backend"
-                    ), (
-                        "DDPOptimizer only supports callback fns that know how to clone themselves."
-                    )
+                    ), "DDPOptimizer only supports callback fns that know how to clone themselves."
                     hijacked_callback = (
                         self._torchdynamo_orig_callable._clone_with_backend(
                             ddp_optimizer.compile_fn,
