--- conflicted
+++ resolved
@@ -7,17 +7,12 @@
 import types
 import typing
 import weakref
-from typing import Dict, Optional, Set
+from typing import Any, Callable, Dict, List, Optional, Set
 
 import torch
 import torch._logging
-<<<<<<< HEAD
-from torch._guards import tracing
-from torch._utils_internal import signpost_event
-=======
 from torch._guards import compile_context, CompileContext, CompileId, tracing
 from torch._utils_internal import log_compilation_event, signpost_event
->>>>>>> 256fed02
 from torch.fx.experimental.symbolic_shapes import (
     ConstraintViolationError,
     GuardOnDataDependentSymNode,
@@ -31,6 +26,7 @@
 from .bytecode_analysis import remove_dead_code, remove_pointless_jumps
 from .bytecode_transformation import (
     check_inst_exn_tab_entries_valid,
+    Instruction,
     is_generator,
     propagate_inst_exn_table_entries,
     transform_code_object,
@@ -52,12 +48,15 @@
 from .symbolic_convert import InstructionTranslator
 from .utils import (
     CleanupManager,
+    CompilationMetrics,
     counters,
     dynamo_timed,
     format_bytecode,
+    frame_phase_timing,
     gen_record_file_name,
     guard_failures,
     increment_frame,
+    is_guard_failure_reporting_enabled,
     is_namedtuple,
     istype,
     LazyString,
@@ -209,18 +208,20 @@
     return False
 
 
-def exception_handler(e, code, frame=None):
+def exception_handler(e, code, frame=None, export=False):
     record_filename = None
     if hasattr(e, "exec_record"):
         record_filename = gen_record_file_name(e, code)
         write_record_to_file(record_filename, e.exec_record)
         e.record_filename = record_filename
 
-    augment_exc_message(e)
-    # Only log the exception if we are going to suppress it
-    # if aren't suppressing it, a higher level except block will handle it
-    if config.suppress_errors:
-        log.error(format_error_msg(e, code, record_filename, frame))
+    augment_exc_message(e, export=export)
+
+
+def is_recompilation(cache_size):
+    # cache_size here refers to the number of total cached entries on the code
+    # object.
+    return cache_size >= 1
 
 
 def compute_cache_size(cache_entry):
@@ -252,27 +253,23 @@
 
         code = frame.f_code
 
-<<<<<<< HEAD
-        if code in input_codes and (
-=======
         cache_size = compute_cache_size(cache_entry)
         if is_recompilation(cache_size) and (
->>>>>>> 256fed02
             recompiles_log.isEnabledFor(logging.DEBUG) or config.error_on_recompile
         ):
-            if config.report_guard_failures:
+            if is_guard_failure_reporting_enabled():
                 message = (
                     f"Recompiling function {code.co_name} in {code.co_filename}:{code.co_firstlineno}",
                     f"triggered by the following guard failure: {str(guard_failures[code][-1])}",
                 )
             else:
                 message = (
-                    f"Recompiling function {code.co_name} in {code.co_filename}",
+                    f"Recompiling function {code.co_name} in {code.co_filename}:{code.co_firstlineno}",
                     "set env var TORCHDYNAMO_REPORT_GUARD_FAILURES=1 to debug further",
                 )
 
             if recompiles_log.isEnabledFor(logging.DEBUG):
-                recompiles_log.debug(message)
+                recompiles_log.debug(message, stack_info=True)
 
             if config.error_on_recompile:
                 raise exc.RecompileError(message)
@@ -399,6 +396,7 @@
             export,
             export_constraints,
             hooks,
+            cache_size,
             frame,
             frame_state=frame_state,
             compile_id=compile_id,
@@ -408,7 +406,6 @@
     return wrap_convert_context(_convert_frame_assert)
 
 
-@dynamo_timed(phase_name="entire_frame_compile")
 def _compile(
     code: types.CodeType,
     globals: Dict[str, object],
@@ -419,6 +416,7 @@
     export: bool,
     export_constraints,
     hooks: Hooks,
+    cache_size: int,
     frame: Optional[types.FrameType] = None,
     frame_state=None,
     compile_id=None,
@@ -431,8 +429,7 @@
     output: Optional[OutputGraph] = None
     # This is shared across restarts
     mutated_closure_cell_contents: Set[str] = set()
-
-    # from .utils import print_once;  print_once(code.co_filename)
+    fail_reason: Optional[str] = None
 
     def transform(instructions, code_options):
         nonlocal output
@@ -476,7 +473,14 @@
             check_inst_exn_tab_entries_valid(instructions)
             instructions[:] = remove_pointless_jumps(remove_dead_code(instructions))
 
-    try:
+    @dynamo_timed(phase_name="entire_frame_compile")
+    def compile_inner(
+        code: types.CodeType,
+        one_graph: bool,
+        hooks: Hooks,
+        transform: Callable[[List[Instruction], Dict[str, Any]], Any],
+    ) -> Optional[GuardedCode]:
+        nonlocal output
         for attempt in itertools.count():
             try:
                 out_code = transform_code_object(code, transform)
@@ -525,6 +529,16 @@
         )
 
         assert output is not None
+
+        # Skipping Dynamo on a frame without any extracted graph.
+        # This does not affect eager functionality. But this is necessary
+        # for export for cases where Dynamo-reconstructed bytecode can create
+        # new function frames, confusing export in thinking that there
+        # are extra graphs now.
+
+        if output.export and output.is_empty_graph():
+            return None
+
         assert output.guards is not None
         CleanupManager.instance[out_code] = output.cleanups
         check_fn = CheckFunctionManager(
@@ -544,21 +558,6 @@
 
         output.local_scope.clear()
         return guarded_code
-<<<<<<< HEAD
-    except (
-        Unsupported,
-        TorchRuntimeError,
-        BackendCompilerFailed,
-        AssertionError,
-        ConstraintViolationError,
-        GuardOnDataDependentSymNode,
-    ) as e:
-        exception_handler(e, code, frame)
-        raise
-    except Exception as e:
-        exception_handler(e, code, frame)
-        raise InternalTorchDynamoError(str(e)).with_traceback(e.__traceback__) from None
-=======
 
     with compile_context(CompileContext(compile_id)):
         try:
@@ -623,7 +622,6 @@
                 fail_reason,
             )
             log_compilation_event(metrics)
->>>>>>> 256fed02
 
 
 def convert_frame(compiler_fn: CompilerFn, hooks: Hooks):
@@ -638,12 +636,35 @@
             result = inner_convert(frame, cache_size, hooks, frame_state)
             counters["frames"]["ok"] += 1
             return result
-        except (NotImplementedError, Unsupported):
-            log.info("converting frame raised unsupported, leaving it unconverted")
-        except Exception:
-            if not config.suppress_errors:
+        except Exception as e:
+            # These two exception types are "soft" failure, in the sense that
+            # we know this is due to something we didn't implement all the
+            # way, scare the user less about it.  That being said, if you
+            # are trying to understand why a graph break happened, it's still
+            # important to have this information, so offer it.
+            #
+            # NB: NotImplementedError used to be on this list, but actually
+            # it is impossible for it to reach here, as it is converted into
+            # InternalTorchDynamoError.  This behavior seemed reasonable
+            # to me (ezyang, Aug 2023) so I kept it, but maybe at some point
+            # someone wanted these to also get suppressed.  If so, you'll
+            # need to make these exceptions not get wrapped
+            soft_fail = isinstance(e, Unsupported)
+            if not config.suppress_errors and not soft_fail:
                 raise
-            log.info("converting frame raised error, suppressing error")
+
+            # Suppress the error.  NB: It's very important to do the
+            # suppression logging HERE, where the actual suppression
+            # happens. Previously it was somewhere else and so it was
+            # possible to accidentally not log at all.
+            record_filename = getattr(e, "record_filename", None)
+            code = frame.f_code
+            error_msg = format_error_msg(e, code, record_filename, frame)
+
+            if soft_fail:
+                log.info(error_msg, exc_info=True)
+            else:
+                log.warning(error_msg, exc_info=True)
         return None
 
     _convert_frame._torchdynamo_orig_callable = compiler_fn  # type: ignore[attr-defined]
@@ -669,7 +690,9 @@
             compiler_fn=eager,
             one_graph=False,
             export=False,
+            export_constraints=None,
             hooks=Hooks(),
+            cache_size=0,
             frame=None,
         )
     except Exception:
