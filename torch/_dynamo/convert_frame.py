"""
This module implements TorchDynamo's core frame conversion functionality, transforming Python
frames into FX graphs. It handles:

- Frame analysis and bytecode transformation
- Guard creation and management for dynamic behaviors
- Cache management for recompilation
- Error handling and fallback mechanisms

Key classes:
- ConvertFrame: Main entry point for frame conversion with error handling
- ConvertFrameAssert: Implements core frame to graph conversion logic
- Tracker: Tracks input/output code objects during conversion
- CatchErrorsWrapper: Provides error handling and suppression logic

The conversion process preserves program semantics while enabling optimizations
through torch.compile() and related systems.

NOTE: _torchdynamo_orig_backend is used for convert frame wrappers to identify the inner wrapped function.
By going down the _torchdynamo_orig_backend chain, one can recover the original unwrapped backend,
which is checked for during the Dynamo cache lookup.
"""

from __future__ import annotations

import collections
import contextlib
import cProfile
import dis
import functools
import gc
import itertools
import logging
import os
import pstats
import random
import subprocess
import sys
import threading
import time
import traceback
import types
import typing
import weakref
from dataclasses import dataclass
from pathlib import Path
from types import CellType, CodeType, FunctionType, ModuleType
from typing import Any, Callable, Optional, TypeVar, Union
from typing_extensions import ParamSpec
from weakref import ReferenceType

import torch
import torch._logging
from torch._C._dynamo.guards import GlobalStateGuard
from torch._dynamo.callback import CallbackTrigger
from torch._dynamo.distributed import get_compile_pg
from torch._dynamo.symbolic_convert import TensorifyState
from torch._guards import compile_context, CompileContext, CompileId, tracing
from torch._logging import structured
from torch._utils_internal import (
    compile_time_strobelight_meta,
    justknobs_check,
    maybe_upload_prof_stats_to_manifold,
    signpost_event,
)
from torch.fx._lazy_graph_module import _use_lazy_graph_module
from torch.fx.experimental.symbolic_shapes import (
    ConstraintViolationError,
    GuardOnDataDependentSymNode,
)
from torch.fx.graph_module import _forward_from_src as original_forward_from_src
from torch.monitor import _WaitCounter
from torch.nn.parallel.distributed import DistributedDataParallel
from torch.utils._python_dispatch import (
    _disable_current_modes,
    is_in_torch_dispatch_mode,
)
from torch.utils._traceback import CapturedTraceback, format_traceback_short

from . import config, decorators, exc, graph_break_hints, trace_rules
from .bytecode_analysis import remove_dead_code, remove_pointless_jumps
from .bytecode_transformation import (
    check_inst_exn_tab_entries_valid,
    Instruction,
    is_generator,
    propagate_inst_exn_table_entries,
    transform_code_object,
)
from .cache_size import (
    CacheSizeRelevantForFrame,
    compute_cache_size,
    exceeds_recompile_limit,
    is_recompilation,
)
from .eval_frame import (
    always_optimize_code_objects,
    dynamo_tls,
    skip_code,
    TorchPatcher,
)
from .exc import (
    augment_exc_message,
    BackendCompilerFailed,
    FailOnRecompileLimitHit,
    format_error_msg,
    InternalTorchDynamoError,
    PackageError,
    RecompileLimitExceeded,
    ResumePrologueTracingError,
    ShortenTraceback,
    SkipCodeRecursiveException,
    TorchRuntimeError,
    UncapturedHigherOrderOpError,
    unimplemented_v2,
    Unsupported,
)
from .guards import (
    CheckFunctionManager,
    get_and_maybe_log_recompilation_reasons,
    GuardedCode,
)
from .hooks import Hooks
from .output_graph import DynamoTracerOutput
from .pgo import log_frame_dynamic_whitelist, put_code_state
from .replay_record import ExecutionRecord
from .resume_execution import TORCH_DYNAMO_RESUME_IN_PREFIX
from .symbolic_convert import (
    DistributedState,
    ExceptionStack,
    InstructionTranslator,
    LocalState,
    SpeculationLog,
)
from .trace_rules import is_numpy
from .types import ConvertFrameReturn, FrameAction, FrameExecStrategy, wrap_guarded_code
from .utils import (
    _get_error_on_graph_break,
    chromium_event_timed,
    CleanupManager,
    CompileTimeInstructionCounter,
    counters,
    dynamo_timed,
    format_bytecode,
    gen_record_file_name,
    get_hook_for_recompile_user_context,
    get_metrics_context,
    increment_frame,
    is_namedtuple,
    istype,
    LazyString,
    maybe_disable_inference_mode,
    maybe_disable_inference_mode_for_fake_prop,
    orig_code_map,
    reset_graph_break_dup_checker,
    setup_compile_debug,
    to_int_us,
    troubleshooting_url,
    write_record_to_file,
)
from .variables.torch_function import torch_function_mode_stack_state_mgr


np: Optional[ModuleType]
try:
    import numpy as np
except ModuleNotFoundError:
    np = None


if typing.TYPE_CHECKING:
    from .backends.registry import CompilerFn
    from .package import CompilePackage
    from .repro.after_dynamo import WrapBackendDebug
    from .types import BytecodeHook, CacheEntry, DynamoFrameType
    from .variables.builder import FrameStateSizeEntry


log = logging.getLogger(__name__)
bytecode_log = torch._logging.getArtifactLogger(__name__, "bytecode")
graph_break_log = torch._logging.getArtifactLogger(__name__, "graph_breaks")


compile_lock = threading.RLock()

_T = TypeVar("_T")
_P = ParamSpec("_P")


class TODO_UNKNOWN:
    pass


class Tracker:
    def __init__(self) -> None:
        self.seen: list[ReferenceType[CodeType]] = []
        self.seen_ids: set[int] = set()

    def add(self, strong_obj: CodeType) -> None:
        idx = id(strong_obj)
        if idx not in self.seen_ids:
            obj = weakref.ref(strong_obj, lambda _: self.seen_ids.remove(idx))
            self.seen.append(obj)
            self.seen_ids.add(idx)

    def __contains__(self, item: CodeType) -> bool:
        return id(item) in self.seen_ids

    def clear(self) -> None:
        self.seen.clear()
        self.seen_ids.clear()


input_codes = Tracker()
output_codes = Tracker()

initial_global_state: Optional[GlobalStateGuard] = None


@functools.wraps(original_forward_from_src)
def fx_forward_from_src_skip_result(
    src: str, globals: dict[str, Any], co_fields: Optional[dict[str, str]] = None
) -> FunctionType:
    # we monkey patch FX to prevent infinite loop of trying to convert
    # our generated code
    result = original_forward_from_src(src, globals, co_fields)
    skip_code(result.__code__)
    return result


def log_dynamo_start(code: CodeType, skip: int = 0) -> list[str]:
    convert_frame_intern = structured.intern_string(__file__)
    captured_tb = CapturedTraceback.extract(skip=4 + skip).summary()
    frames_interned = structured.from_traceback(captured_tb)
    # Extract and filter the stack
    stack = list(
        itertools.takewhile(
            lambda f: f["filename"] != convert_frame_intern,
            frames_interned,
        )
    ) + [
        {
            "line": code.co_firstlineno,
            "name": code.co_name,
            "filename": structured.intern_string(code.co_filename),
        }
    ]
    # Initialize the ChromiumEventLogger on start
    torch._logging.trace_structured(
        "dynamo_start",
        lambda: {"stack": stack},
    )

    # Capture stack separately without using from_traceback to get the actual filenames
    stack_strings = [
        f"Line: {frame.lineno}, Name: {frame.name}, Filename: {frame.filename}"
        for frame in captured_tb
        if frame.filename != convert_frame_intern
    ] + [
        f"Line: {code.co_firstlineno}, Name: {code.co_name}, Filename: {code.co_filename}"
    ]
    return stack_strings


def preserve_global_state(fn: Callable[_P, _T]) -> Callable[_P, _T]:
    """
    Context manager to:
        1) Save/restore torch.is_grad_enabled() state
        2) Save/restore python random state
        3) Save/restore torch random state
        4) Monkey patch torch.fx.graph_module._forward_from_src
    """

    @functools.wraps(fn)
    def _fn(*args: _P.args, **kwargs: _P.kwargs) -> _T:
        guards = GlobalStateGuard()
        prior_grad_mode = torch.is_grad_enabled()

        # Just in case we get left in a bad dispatch state we want to restore
        # it. This can happen because the dispatch bits aren't a true
        # stack/counter - so we can't just increment/decrement them as we enter
        # and leave.
        with (
            torch._C._PreserveDispatchKeyGuard(),
            maybe_disable_inference_mode(),
            maybe_disable_inference_mode_for_fake_prop(),
        ):
            prior_inference_mode = torch.is_inference_mode_enabled()
            prior_deterministic = torch.are_deterministic_algorithms_enabled()
            prior_warn_only = torch.is_deterministic_algorithms_warn_only_enabled()
            prior_mobile_allocator_state = (
                torch._C._is_default_mobile_cpu_allocator_set()
            )
            py_rng_state = random.getstate()
            prior_dtype = torch.get_default_dtype()
            torch_rng_state = torch.random.get_rng_state()
            cuda_rng_state = None
            if torch.cuda.is_available():
                cuda_rng_state = torch.cuda.get_rng_state()
            cuda_matmul_fp32_prec = torch._C._get_fp32_precision_getter(
                "cuda", "matmul"
            )
            prior_fwd_from_src = torch.fx.graph_module._forward_from_src
            torch.fx.graph_module._forward_from_src = fx_forward_from_src_skip_result
            cleanup = setup_compile_debug()
            exit_stack = contextlib.ExitStack()
            exit_stack.enter_context(
                torch.fx._symbolic_trace._maybe_revert_all_patches()
            )
            exit_stack.enter_context(torch_function_mode_stack_state_mgr)
            try:
                return fn(*args, **kwargs)
            finally:
                cleanup.close()
                assert torch._C._len_torch_function_stack() == 0, (
                    "Torch function mode stack state changed while dynamo tracing, please report a bug"
                )
                exit_stack.close()
                torch._C._set_grad_enabled(prior_grad_mode)
                torch.autograd.grad_mode._enter_inference_mode(prior_inference_mode)
                torch.use_deterministic_algorithms(
                    prior_deterministic, warn_only=prior_warn_only
                )
                random.setstate(py_rng_state)
                torch.random.set_rng_state(torch_rng_state)
                torch.set_default_dtype(prior_dtype)
                curr_mobile_allocator_state = (
                    torch._C._is_default_mobile_cpu_allocator_set()
                )
                if prior_mobile_allocator_state != curr_mobile_allocator_state:
                    torch._C._unset_default_mobile_cpu_allocator()
                if cuda_rng_state is not None:
                    torch.cuda.set_rng_state(cuda_rng_state)
                torch._C._set_fp32_precision_setter(
                    "cuda", "matmul", cuda_matmul_fp32_prec
                )
                torch.fx.graph_module._forward_from_src = prior_fwd_from_src
                assert guards.check(), (
                    f"Global {guards.reason()}state changed while dynamo tracing, please report a bug"
                )

    _fn._torchdynamo_orig_backend = fn  # type: ignore[attr-defined]
    return _fn


@TorchPatcher.suppress_torch_distributed_warnings
def has_tensor_in_frame(frame: DynamoFrameType) -> bool:
    """Check if the frame has torch.* related bits"""
    # Check if the function was decorated using torch._dynamo.optimize
    if frame.f_code in always_optimize_code_objects:
        return True

    # Check if there is global import of torch.*
    for co_name in frame.f_code.co_names:
        if co_name in frame.f_globals:
            obj = frame.f_globals[co_name]
            if isinstance(obj, ModuleType) and (
                obj.__name__.startswith("torch.") or obj is torch
            ):
                return True
            # ... or a global import of numpy.*
            if np and config.trace_numpy and (obj is np or is_numpy(obj)):
                return True

    seen_ids: dict[int, bool] = {}

    def has_tensor(obj: object) -> bool:
        """Recursively check if the obj has a tensor"""
        obj_id = id(obj)
        if obj_id in seen_ids:
            return seen_ids[obj_id]
        seen_ids[obj_id] = False

        if isinstance(obj, (torch.Tensor, torch.nn.Module)) or (
            istype(obj, type) and issubclass(obj, torch.nn.Module)
        ):
            seen_ids[obj_id] = True
            return seen_ids[obj_id]
        elif (
            config.trace_numpy
            and np
            and (istype(obj, np.ndarray) or isinstance(obj, np.generic))
        ):
            seen_ids[obj_id] = True
            return seen_ids[obj_id]
        elif istype(obj, (list, tuple)):
            seen_ids[obj_id] = any(has_tensor(v) for v in obj)
            return seen_ids[obj_id]
        elif istype(obj, dict):
            # Some packages like pytest can be updated during runtime. So, make a
            # copy of values to avoid issues like "RuntimeError: dictionary
            # changed size during iteration"
            values = list(obj.values())
            seen_ids[obj_id] = any(has_tensor(v) for v in values)
            return seen_ids[obj_id]
        elif istype(obj, (str, int, float, type(None), bool)):
            seen_ids[obj_id] = False
            return seen_ids[obj_id]
        elif is_namedtuple(obj) and hasattr(obj, "_fields"):
            seen_ids[obj_id] = any(has_tensor(getattr(obj, v)) for v in obj._fields)
            return seen_ids[obj_id]
        else:
            # if config.debug:
            #     print(
            #         f"Assuming that object of type {type(obj)} does not have a tensor"
            #     )
            return False

    # Check if the passed arguments are of type Tensor
    for value in frame.f_locals.values():
        if has_tensor(value):
            return True

    log.debug(
        "skipping because no torch.* %s \
            %s %s",
        frame.f_code.co_name,
        frame.f_code.co_filename,
        frame.f_code.co_firstlineno,
    )

    return False


def exception_handler(
    e: Exception,
    code: CodeType,
    frame: Optional[DynamoFrameType] = None,
    export: bool = False,
) -> None:
    record_filename = None
    if hasattr(e, "exec_record"):
        record_filename = gen_record_file_name(e, code)
        write_record_to_file(record_filename, e.exec_record)
        e.record_filename = record_filename  # type: ignore[attr-defined]

    augment_exc_message(e, export=export)


FRAME_COUNTER = 0
FRAME_COMPILE_COUNTER: typing.Counter[Union[int, FrameStateSizeEntry]] = (
    collections.Counter()
)


def maybe_cprofile(func: Callable[_P, _T]) -> Callable[_P, _T]:
    if config.cprofile:
        return cprofile_wrapper(func)
    return func


def cprofile_wrapper(func: Callable[_P, _T]) -> Callable[_P, _T]:
    @functools.wraps(func)
    def profile_wrapper(*args: _P.args, **kwargs: _P.kwargs) -> _T:
        trace_id = CompileContext.current_trace_id()
        assert trace_id, "Trace id is None"
        profile_path = Path(
            f"/tmp/{func.__name__}_{str(trace_id).replace('/', '_')}.profile"
        )
        prof = cProfile.Profile()
        try:
            prof.enable()
            start_ts = time.time()
            retval = prof.runcall(func, *args, **kwargs)
            profile_latency = time.time() - start_ts
            prof.disable()
        except ValueError:
            log.exception("failed to enable cProfile")
            profile_latency = 0
            retval = func(*args, **kwargs)
        log.warning(
            "### Cprofile for %s trace id [%s] took %.3f seconds ###",
            func.__name__,
            trace_id,
            profile_latency,
        )
        ps = pstats.Stats(prof)
        try:
            prof.dump_stats(profile_path)
        except OSError:
            log.exception("Cannot write to %s", profile_path)
        log.warning("Raw profile at %s", profile_path)
        svg_path = profile_path.with_suffix(".svg")
        try:
            gprof2dot_process = subprocess.Popen(
                [
                    "gprof2dot",
                    "-f",
                    "pstats",
                    "--node-label=total-time-percentage",
                    "--node-label=self-time-percentage",
                    "--node-label=total-time",
                    str(profile_path),
                ],
                stdout=subprocess.PIPE,
            )
            subprocess.check_call(
                ["dot", "-Tsvg", "-o", str(svg_path)],
                stdin=gprof2dot_process.stdout,
            )
            log.warning("Generated SVG from profile at %s", svg_path)
        except FileNotFoundError:
            log.warning(
                "Failed to generate SVG from profile -- dumping stats instead."
                "Try installing gprof2dot and dot for a better visualization"
            )
            ps.sort_stats(pstats.SortKey.TIME).print_stats(20)
            ps.sort_stats(pstats.SortKey.CUMULATIVE).print_stats(20)

        if manifold_link := maybe_upload_prof_stats_to_manifold(
            str(profile_path)
        ):  # fb-only
            torch._logging.trace_structured(
                "link",
                lambda: {"name": "cprofile_manifold_url", "url": manifold_link},
            )
        return retval

    return profile_wrapper


@dataclass
class ConvertFrameBox:
    error_on_graph_break: Optional[bool] = None


<<<<<<< HEAD
def _is_error_on_graph_break(tx: Optional[InstructionTranslator]) -> bool:
    if config.debug_force_graph_break_on_leaf_return:
        return False
=======
def _is_error_on_graph_break(tx: Optional[DynamoTracerOutput]) -> bool:
>>>>>>> 186b38d3
    if tx is None:
        return _get_error_on_graph_break()
    return tx.error_on_graph_break


def get_compile_id(
    frame_state: dict[str, Union[int, FrameStateSizeEntry]],
) -> CompileId:
    global FRAME_COUNTER
    if "_id" not in frame_state:
        frame_state["_id"] = FRAME_COUNTER
        FRAME_COUNTER += 1
    frame_id = frame_state["_id"]
    assert isinstance(frame_id, int)

    frame_compile_id = FRAME_COMPILE_COUNTER[frame_id]
    FRAME_COMPILE_COUNTER[frame_id] += 1

    compiled_autograd_id = None
    if prior := CompileContext.current_compile_id():
        compiled_autograd_id = prior.compiled_autograd_id
    return CompileId(
        compiled_autograd_id=compiled_autograd_id,
        frame_id=frame_id,
        frame_compile_id=frame_compile_id,
    )


class ConvertFrameAssert:
    def __init__(
        self,
        compiler_fn: CompilerFn,
        one_graph: bool = True,
        export: bool = False,
        export_constraints: Optional[typing.Never] = None,
        package: Optional[CompilePackage] = None,
    ) -> None:
        # assert export_constraints is None
        reset_graph_break_dup_checker()
        self._torchdynamo_orig_backend = compiler_fn
        self._one_graph = one_graph
        self._export = export
        self._export_constraints = export_constraints
        self._package = package
        self._box = ConvertFrameBox()

    @property
    def _clone_with_backend(self) -> Callable[[CompilerFn], ConvertFrameAssert]:
        return lambda backend: convert_frame_assert(
            backend,
            self._one_graph,
            self._export,
            self._export_constraints,
        )

    def __call__(
        self,
        frame: DynamoFrameType,
        cache_entry: Optional[CacheEntry],
        hooks: Hooks,
        frame_state: dict[str, Union[int, FrameStateSizeEntry]],
        *,
        skip: int = 0,
    ) -> ConvertFrameReturn:
        increment_frame()
        code = frame.f_code

        cache_size = compute_cache_size(frame, cache_entry)
        input_codes.add(code)
        if code in output_codes:
            return ConvertFrameReturn()
        if (
            os.environ.get("TORCHDYNAMO_DEBUG_FUNCTION")
            and os.environ.get("TORCHDYNAMO_DEBUG_FUNCTION") != code.co_name
        ):
            return ConvertFrameReturn()
        if code.co_name == "<genexpr>" and code.co_filename.endswith(
            (
                "transformers/file_utils.py",
                "transformers/utils/generic.py",
                "diffusers/utils/outputs.py",
            )
        ):
            # not needed, but cleans up torchbench error stats
            return ConvertFrameReturn()
        if code.co_name == "__setattr__":
            # setattr could be tricky to handle generally,
            # but also not likely useful to compile- skip the whole frame
            return ConvertFrameReturn()
        if code.co_name == "__init__" and code.co_filename.startswith(
            os.path.dirname(torch.optim.__file__)
        ):
            # optimizer support is still incomplete see
            # test_state_dict in test/dynamo/test_optimizers.py
            return ConvertFrameReturn()

        # Check if the frame is generated by an exec builtin call
        # TODO - Running exec generated frame seems propagates f_globals to the
        # next frames.
        if code.co_name == "<module>" and code.co_filename == "<string>":
            return ConvertFrameReturn()

        if (
            code.co_name == "<lambda>"
            and code.co_filename == "<string>"
            and not bool(frame.f_builtins)
        ):
            # namedtuple subclass constructor. Empty builtins cause issue with
            # len keyword in LIST_LEN guard.
            return ConvertFrameReturn()

        if is_generator(code):
            unimplemented_v2(
                gb_type="Attempt to trace generator",
                context="",
                explanation="Generators cannot be compiled directly with `torch.compile`.",
                hints=[
                    "Call a generator from inside of a non-generator Python function and "
                    "compile that function instead.",
                    *graph_break_hints.FUNDAMENTAL,
                ],
            )

        if not has_tensor_in_frame(frame):
            return ConvertFrameReturn()

        # skip tracing non-recursive disabled functions
        # detect if the previous frame (non-convert_frame) is a non-recursive disable wrapper
        prev_frame = sys._getframe()
        while (
            prev_frame
            and "torch/_dynamo/convert_frame.py" in prev_frame.f_code.co_filename
        ):
            prev_frame = prev_frame.f_back  # type: ignore[assignment]
        if (
            prev_frame
            and prev_frame.f_code is decorators._nonrecursive_disable_wrapper_code
        ):
            return ConvertFrameReturn(apply_to_code=False)

        global initial_global_state
        initial_global_state = GlobalStateGuard()

        compile_id = get_compile_id(frame_state)
        frame_id = compile_id.frame_id

        signpost_event(
            "dynamo",
            "_convert_frame_assert._compile",
            {
                "co_name": code.co_name,
                "frame_id": frame_id,
                "compile_id": str(compile_id),
                "co_filename": code.co_filename,
                "co_firstlineno": code.co_firstlineno,
                "cache_size": cache_size.num_cache_entries_with_same_id_matched_objs,
                "accumulated_cache_size": cache_size.num_cache_entries,
            },
        )

        # Record traced frames, skipping Dynamo generated ones.
        if not code.co_name.startswith(TORCH_DYNAMO_RESUME_IN_PREFIX):
            info = f"{code.co_name} {code.co_filename}:{code.co_firstlineno}"
            dynamo_tls.traced_frame_infos.append(info)

        with compile_context(CompileContext(compile_id)):
            result = _compile(
                frame.f_code,
                frame.f_globals,
                frame.f_locals,
                frame.f_builtins,
                frame.closure,
                self._torchdynamo_orig_backend,
                self._one_graph,
                self._export,
                self._export_constraints,
                hooks,
                cache_entry,
                cache_size,
                frame,
                frame_state=frame_state,
                compile_id=compile_id,
                skip=skip + 1,
                package=self._package,
                convert_frame_box=self._box,
            )

        if config.caching_precompile and self._package is not None:
            from .package import DynamoCache

            # Record that the dynamo package has changed
            DynamoCache.record_package(self._package)
        return result


def convert_frame_assert(
    compiler_fn: CompilerFn,
    one_graph: bool = True,
    export: bool = False,
    export_constraints: Optional[typing.Never] = None,
    package: Optional[CompilePackage] = None,
) -> ConvertFrameAssert:
    """Fully convert a frame into an FX graph, raising an exception if we fail."""
    return ConvertFrameAssert(
        compiler_fn, one_graph, export, export_constraints, package
    )


from collections import OrderedDict

from torch.utils.hooks import RemovableHandle


# we have to use `OrderedDict` to make `RemovableHandle` work.
_bytecode_hooks: dict[int, BytecodeHook] = OrderedDict()


def register_bytecode_hook(hook: BytecodeHook) -> RemovableHandle:
    """Register hooks for bytecode generated by Dynamo. The hook can do some
    logging, as well as return a new code object to be used. Please refer
    to `BytecodeHook` for the hook signature.
    """
    handle = RemovableHandle(_bytecode_hooks)
    _bytecode_hooks[handle.id] = hook
    return handle


@preserve_global_state
def trace_frame(
    code: types.CodeType,
    globals: dict[str, object],
    locals: dict[str, object],
    builtins: dict[str, object],
    closure: tuple[CellType],
    compiler_fn: CompilerFn,
    tf_mode_stack: list[torch.overrides.TorchFunctionMode],
    one_graph: bool,
    speculation_log: SpeculationLog,
    instructions: list[Instruction],
    code_options: dict[str, object],
    *,
    export: bool = False,
    export_constraints: Optional[typing.Never] = None,
    frame_state: Optional[dict[str, Union[int, FrameStateSizeEntry]]] = None,
    distributed_state: Optional[DistributedState] = None,
    package: Optional[CompilePackage] = None,
) -> DynamoTracerOutput:
    from torch.fx.experimental.validator import bisect, translation_validation_enabled

    speculation_log.restart()  # type: ignore[has-type]
    exn_vt_stack = ExceptionStack()
    tracer = InstructionTranslator(
        instructions,
        code,
        locals,
        globals,
        builtins,
        closure,
        tf_mode_stack,
        code_options,
        compiler_fn,
        one_graph,
        export,
        export_constraints,
        frame_state=frame_state,
        speculation_log=speculation_log,  # type: ignore[has-type]
        exn_vt_stack=exn_vt_stack,
        distributed_state=distributed_state,  # type: ignore[has-type]
        package=package,
    )

    def run_tracer() -> None:
        try:
            tracer.output.mark_bytecode_tracing_start()
            with tracing(tracer.output.tracing_context), tracer.set_current_tx():
                tracer.run()
        except exc.UnspecializeRestartAnalysis:
            speculation_log.clear()  # type: ignore[has-type]
            raise
        except (
            exc.SpeculationRestartAnalysis,
            exc.TensorifyScalarRestartAnalysis,
            exc.SkipFrame,
        ):
            raise
        except Exception:
            if translation_validation_enabled():
                bisect(tracer.output.shape_env)
            raise
        finally:
            tracer.output.call_cleanup_hooks()

    try:
        run_tracer()
        tracer_output = DynamoTracerOutput(tracer)
        output = tracer_output.output_graph
        assert output is not None
        assert output.output_instructions
        instructions[:] = output.output_instructions
        code_options.update(output.code_options)
        propagate_inst_exn_table_entries(instructions)
        check_inst_exn_tab_entries_valid(instructions)
        instructions[:] = remove_pointless_jumps(remove_dead_code(instructions))
    except Exception as e:
        e._torch_dynamo_tracer_output = DynamoTracerOutput(tracer, error=True)  # type: ignore[attr-defined]
        raise

    return tracer_output


@dataclass
class DynamoOutput:
    """
    Represents the core data returned from a single dynamo run, including:
      - Guards, wrapped inside tracer_output.output_graph.guards
      - Generated bytecode
      - Other information needed for compilation.
    This data structure should capture all the "interesting" information dynamo
    produces on the frontend side before it enters user backend.
    """

    tracer_output: DynamoTracerOutput
    bytecode: types.CodeType
    last_attempt_start_time: Optional[float]

    def build_guards(
        self,
        code: types.CodeType,
        hooks: Optional[Hooks] = None,
        save: bool = False,
        cache_entry: Optional[CacheEntry] = None,
    ) -> CheckFunctionManager:
        assert self.tracer_output.output_graph is not None
        return CheckFunctionManager(
            code,
            self.tracer_output.output_graph,
            cache_entry,
            hooks.guard_fail_fn if hooks else None,
            hooks.guard_filter_fn if hooks else None,
            save_guards=save,
        )


@dataclass
class BackendInput:
    """
    Represents core data structure that dynamo will pass to a backend, including:
      - Graph module
      - Example inputs
      - The FakeTensorMode used for compiling graph.
    This data structure should capture all the information dynamo produces
    on for the user backend.
    """

    backend_id: str
    graph_module: torch.fx.GraphModule
    example_inputs: Any
    fake_mode: torch._subclasses.fake_tensor.FakeTensorMode


@dataclass
class CaptureOutput:
    """
    CaptureOutput should represent all the information produced from torch
    compiler for a single graph capture. This intends to be consumed by
    various compiler frontends so that we can share as much compiler internals
    as possible and avoid great divergence between different stacks.
    This data structure should eventually contain all the information compiler
    produces as more refactors happens to converge different compiler
    frontends.
    """

    dynamo_output: DynamoOutput
    backend_input: BackendInput


@dataclass
class FrameInfo:
    code: types.CodeType
    globals: dict[str, object]
    locals: dict[str, object]
    builtins: dict[str, object]
    closure: tuple[CellType]


def fullgraph_capture(frame: FrameInfo) -> CaptureOutput:
    """
    A standalone function which takes a frame and returns dynamo captured graph
    plus other important compile information. This should serve as the common
    interface for different torch compiler AOT frontengs (e.g. precompile, export).
    Note that this function doesn't apply context managers like metrics context
    or compile id, and the expectation is that the caller will apply them depending
    on the use case.

    The CaptureOutput is separated into two parts:
    1. Dynamo specific information from DynamoOutput, which includes:
        - guards
        - generated bytecode
        - other information tracked by OutputGraph.
    2. Backend specific information (indexed by unique backend id) such as:
        - fx graph
        - example inputs
    """
    from torch._guards import TracingContext

    backend_input: Optional[BackendInput] = None

    def fullgraph_compiler(
        gm: torch.fx.GraphModule, example_inputs: list[torch.Tensor]
    ) -> torch.fx.GraphModule:
        nonlocal backend_input
        fake_mode = TracingContext.get().fake_mode
        assert fake_mode is not None
        assert isinstance(gm.meta["backend_id"], str)
        backend_input = BackendInput(
            gm.meta["backend_id"], gm, example_inputs, fake_mode
        )
        return gm

    dynamo_output = compile_frame(
        frame.code,
        frame.globals,
        frame.locals,
        frame.builtins,
        frame.closure,
        compiler_fn=fullgraph_compiler,
        one_graph=True,
        restart_reasons=set(),
    )
    assert backend_input is not None
    return CaptureOutput(dynamo_output, backend_input)


def compile_frame(  # type: ignore[return]
    code: types.CodeType,
    globals: dict[str, object],
    locals: dict[str, object],
    builtins: dict[str, object],
    closure: tuple[CellType],
    compiler_fn: CompilerFn,
    one_graph: bool,
    restart_reasons: set[str],
    *,
    export: bool = False,
    export_constraints: Optional[typing.Never] = None,
    frame_state: Optional[dict[str, Union[int, FrameStateSizeEntry]]] = None,
    distributed_state: Optional[DistributedState] = None,
    package: Optional[CompilePackage] = None,
) -> DynamoOutput:
    """
    A helper function taking a frame and backend, then return the generated bytecode
    and guards as a common data structure.
    This is a shared interface for multiple compiler frontends (e.g. torch.compile,
    torch.export) that needs to capture a graph out of python code.
    """
    # This is shared across restarts
    speculation_log = SpeculationLog()

    def transform(
        instructions: list[Instruction], code_options: dict[str, object]
    ) -> DynamoTracerOutput:
        tf_mode_stack: list[torch.overrides.TorchFunctionMode] = (
            torch.overrides._get_current_function_mode_stack()
        )
        tracer_output = trace_frame(
            code,
            globals,
            locals,
            builtins,
            closure,
            compiler_fn,
            tf_mode_stack,
            one_graph,
            speculation_log,
            instructions,
            code_options,
            export=export,
            export_constraints=export_constraints,
            frame_state=frame_state,
            distributed_state=distributed_state,
            package=package,
        )

        assert tracer_output is not None
        return tracer_output

    last_attempt_start_time = None
    for attempt in itertools.count():
        CompileContext.get().attempt = attempt

        try:
            with dynamo_timed(f"compile_attempt_{attempt}", log_pt2_compile_event=True):
                bytecode, tracer_output = transform_code_object(code, transform)
                assert tracer_output is not None
                return DynamoOutput(
                    tracer_output=tracer_output,
                    bytecode=bytecode,
                    last_attempt_start_time=last_attempt_start_time,
                )
        except exc.RestartAnalysis as e:
            if not isinstance(e, exc.TensorifyScalarRestartAnalysis):
                TensorifyState.clear()
            log.info(
                "Restarting analysis due to %s",
                LazyString(format_traceback_short, e.__traceback__),
            )
            # If restart reason is None just log the type of the exception
            restart_reasons.add(e.restart_reason or str(type(e)))
            # We now have a new "last attempt", reset the clock
            last_attempt_start_time = time.time()
            if attempt > 100:
                unimplemented_v2(
                    gb_type="Excessive RestartAnalysis() calls",
                    context="",
                    explanation="Dynamo attempted to trace the same frame 100+ times. "
                    "Giving up on compiling as the compile time tradeoff is likely not "
                    "worth the performance gain.",
                    hints=[],
                )
        except exc.SkipFrame as e:
            if not isinstance(e, exc.TensorifyScalarRestartAnalysis):
                TensorifyState.clear()
            log.debug(
                "Skipping frame %s %s \
                %s %s",
                e,
                code.co_name,
                code.co_filename,
                code.co_firstlineno,
            )
            raise


def _compile(
    code: CodeType,
    globals: dict[str, object],
    locals: dict[str, object],
    builtins: dict[str, object],
    closure: tuple[CellType],
    compiler_fn: CompilerFn,
    one_graph: bool,
    export: bool,
    export_constraints: Optional[typing.Never],
    hooks: Hooks,
    cache_entry: Optional[CacheEntry],
    cache_size: CacheSizeRelevantForFrame,
    frame: Optional[DynamoFrameType] = None,
    frame_state: Optional[dict[str, Union[int, FrameStateSizeEntry]]] = None,
    *,
    compile_id: CompileId,
    skip: int = 0,
    package: Optional[CompilePackage] = None,
    # Can be used to record things for the caller, both
    # in the case of normal and exception code paths
    convert_frame_box: Optional[ConvertFrameBox] = None,
) -> ConvertFrameReturn:
    from torch._inductor.async_compile import async_compile_pool_manager
    from torch.fx.experimental.validator import (
        BisectValidationException,
        ValidationException,
    )

    # Only nonlocal defs here please!
    # Time spent compiling this frame before restarting or failing analysis
    dynamo_time_before_restart: float = 0.0

    @compile_time_strobelight_meta(phase_name="compile_inner")
    def compile_inner(
        code: CodeType, one_graph: bool, hooks: Hooks
    ) -> tuple[ConvertFrameReturn, Optional[DynamoTracerOutput]]:
        with contextlib.ExitStack() as stack:
            stack.enter_context(
                torch._dynamo.callback_handler.install_callbacks(
                    CallbackTrigger.DYNAMO, str(CompileContext.current_compile_id())
                )
            )
            stack.enter_context(CompileTimeInstructionCounter.record())
            return _compile_inner(code, one_graph, hooks)

        return (
            ConvertFrameReturn(),
            None,
        )  # dead, but see https://github.com/python/mypy/issues/7577

    @maybe_cprofile
    def _compile_inner(
        code: CodeType,
        one_graph: bool,
        hooks: Hooks,
    ) -> tuple[ConvertFrameReturn, DynamoTracerOutput]:
        nonlocal dynamo_time_before_restart
        last_attempt_start_time = start_time = time.time()

        def log_bytecode(
            prefix: str, name: str, filename: str, line_no: int, code: CodeType
        ) -> None:
            if bytecode_log.isEnabledFor(logging.DEBUG):
                bytecode_log.debug(
                    format_bytecode(prefix, name, filename, line_no, code)
                )

        log_bytecode(
            "ORIGINAL BYTECODE",
            code.co_name,
            code.co_filename,
            code.co_firstlineno,
            code,
        )

        out_code = None
        try:
            dynamo_output = compile_frame(
                code,
                globals,
                locals,
                builtins,
                closure,
                compiler_fn,
                one_graph,
                restart_reasons,
                export=export,
                export_constraints=export_constraints,
                frame_state=frame_state,
                distributed_state=distributed_state,
                package=package,
            )
        except exc.SkipFrame as e:
            if one_graph or _is_error_on_graph_break(e._torch_dynamo_tracer_output):
                log.debug(
                    "No graph captured with one_graph=True or error_on_graph_break=True"
                )
            assert e._torch_dynamo_tracer_output is not None
            return ConvertFrameReturn(), e._torch_dynamo_tracer_output

        assert distributed_state is None or distributed_state.all_states is not None, (  # type: ignore[has-type]
            "compiler collective wasn't run before compilation completed"
        )
        out_code = dynamo_output.bytecode
        tracer_output = dynamo_output.tracer_output
        if dynamo_output.last_attempt_start_time is not None:
            last_attempt_start_time = dynamo_output.last_attempt_start_time

        assert out_code is not None
        log_bytecode(
            "MODIFIED BYTECODE",
            code.co_name,
            code.co_filename,
            code.co_firstlineno,
            out_code,
        )

        for idx, hook in enumerate(_bytecode_hooks.values()):
            with dynamo_timed(f"bytecode_hooks_{idx}", log_pt2_compile_event=True):
                hook_output = hook(code, out_code)
                if hook_output is not None:
                    out_code = hook_output

        orig_code_map[out_code] = code
        output_codes.add(out_code)
        dynamo_time_before_restart = last_attempt_start_time - start_time
        assert tracer_output.output_graph is not None
        output = tracer_output.output_graph

        # Tests for new code objects.
        # The rationale for these tests can be found in torch/csrc/dynamo/eval_frame.c
        # Only test once the code object is created.
        # They are not tested during runtime.

        def count_args(code: CodeType) -> int:
            import inspect

            return (
                code.co_argcount
                + code.co_kwonlyargcount
                + bool(code.co_flags & inspect.CO_VARARGS)
                + bool(code.co_flags & inspect.CO_VARKEYWORDS)
            )

        assert out_code is not None

        total_argcount_old = count_args(code)
        total_argcount_new = count_args(out_code)
        msg = "arg mismatch: "
        msg += f"old code object has args {code.co_varnames[:total_argcount_old]}, "
        msg += f"new code object has args {out_code.co_varnames[:total_argcount_new]}"
        assert (
            code.co_varnames[:total_argcount_old]
            == out_code.co_varnames[:total_argcount_new]
        ), msg

        msg = "free var mismatch: "
        msg += f"old code object has free var {code.co_freevars}, "
        msg += f"new code object has free var {out_code.co_freevars}"
        assert code.co_freevars == out_code.co_freevars, msg

        msg = "cell var mismatch: "
        msg += f"old code object has cell var {code.co_cellvars}, "
        msg += f"new code object has cell var {out_code.co_cellvars}"
        assert code.co_cellvars == out_code.co_cellvars, msg

        # Skipping Dynamo on a frame without any extracted graph.
        # This does not affect eager functionality. But this is necessary
        # for export for cases where Dynamo-reconstructed bytecode can create
        # new function frames, confusing export in thinking that there
        # are extra graphs now.

        if output.export and output.is_empty_graph():
            return ConvertFrameReturn(), tracer_output

        assert output.guards is not None
        CleanupManager.instance[out_code] = output.cleanups
        nonlocal cache_entry
        with dynamo_timed("build_guards", log_pt2_compile_event=True):
            check_fn = dynamo_output.build_guards(
                code,
                hooks=hooks,
                save=package is not None,
                cache_entry=cache_entry,
            )

        if package is not None:
            assert check_fn.guards_state is not None
            package.add_guarded_code(check_fn.guards_state, out_code)
            package.add_inlined_source(output.tracing_context.traced_code)

        compile_id_str = str(compile_id) if compile_id is not None else "Unknown"
        annotation_str = "Torch-Compiled Region: " + compile_id_str
        guarded_code = GuardedCode(
            out_code,
            check_fn.guard_manager,  # type: ignore[arg-type]
            compile_id,
            annotation_str,
        )

        if not output.is_empty_graph() and hooks.guard_export_fn is not None:
            # We should not run the guard_export_fn when Dynamo does not
            # generate any graph. This can happen in export when TorchDynamo
            # generated bytecode has some reconstruction logic for mutated
            # variables which can trigger TorchDynamo on the children frames but
            # they are benign and do not generate any new graphs.
            hooks.guard_export_fn(output.guards)

        return wrap_guarded_code(guarded_code), tracer_output

    metrics_context = get_metrics_context()
    code_context = (
        package.code_context(code) if package is not None else contextlib.nullcontext()
    )
    with (
        _use_lazy_graph_module(config.use_lazy_graph_module),
        compile_context(CompileContext(compile_id)),
        async_compile_pool_manager(),
        chromium_event_timed(
            "dynamo", reset_event_log_on_exit=True, log_pt2_compile_event=True
        ),
        _WaitCounter("pytorch.wait_counter.entire_forward_compile").guard(),
        metrics_context,
        dynamo_timed(
            "_compile.compile_inner",
            phase_name="entire_frame_compile",
            dynamo_compile_column_us="dynamo_cumulative_compile_time_us",
        ),
        code_context,
    ):
        restart_reasons: set[str] = set()
        if compile_pg := get_compile_pg():
            distributed_state = DistributedState(compile_pg, LocalState())
        else:
            distributed_state = None

        # Check recompilations
        recompile_reason: Optional[str] = None
        if is_recompilation(cache_size) and frame:
            reasons = get_and_maybe_log_recompilation_reasons(cache_entry, frame)
            recompile_reason = (
                "Unable to find recompilation reasons" if not reasons else reasons[0]
            )
        # Recheck for recompilation, for when inline_inbuilt_nn_modules is set to False
        inline_inbuilt_nn_modules_candidate = False
        if not config.inline_inbuilt_nn_modules and frame:
            inbuilt_nn_reasons = get_and_maybe_log_recompilation_reasons(
                cache_entry, frame, skip_logging=True
            )
            inbuilt_nn_recompile_reason = (
                None if not inbuilt_nn_reasons else inbuilt_nn_reasons[0]
            )

            if (
                inbuilt_nn_recompile_reason is not None
                and "[inline-inbuilt-nn-modules-candidate]"
                in inbuilt_nn_recompile_reason
            ):
                inline_inbuilt_nn_modules_candidate = True

        # Set if the recompile is a candidate for inline_inbuilt_nn_modules
        # regardless of whether inline_inbuilt_nn_modules is set or not
        metrics_context.update_outer(
            {
                "recompile_reason": recompile_reason,
                "inline_inbuilt_nn_modules_candidate": inline_inbuilt_nn_modules_candidate,
            }
        )

        recompile_user_contexts = get_hook_for_recompile_user_context()
        if recompile_user_contexts:
            # cap each user context to N chars for data retention purposes. N=256
            # is chosen to be large enough to capture the most important info.
            user_contexts_msg = {
                user_context()[:256] for user_context in recompile_user_contexts
            }
            metrics_context.set("recompile_user_contexts", user_contexts_msg)

        exceeded, limit_type = exceeds_recompile_limit(cache_size, compile_id)
        if exceeded:

            def format_func_info(code: CodeType) -> str:
                return f"'{code.co_name}' ({code.co_filename}:{code.co_firstlineno})"

            # NS: Don't add period at the end of string, as it'll be added to URL
            # rendering it incorrect
            log.warning(
                "torch._dynamo hit config.%s (%s)\n"
                "   function: %s\n"
                "   last reason: %s\n"
                'To log all recompilation reasons, use TORCH_LOGS="recompiles".\n'
                "To diagnose recompilation issues, see %s",
                limit_type,
                getattr(config, limit_type),
                format_func_info(code),
                recompile_reason,
                troubleshooting_url,
            )
            if config.fail_on_recompile_limit_hit:
                raise FailOnRecompileLimitHit(
                    f"{limit_type} reached, because fail_on_recompile_limit_hit = True this is a HARD failure"
                )
            elif one_graph or _get_error_on_graph_break():
                raise FailOnRecompileLimitHit(
                    f"{limit_type} reached with one_graph=True or error_on_graph_break=True. "
                    "Excessive recompilations can degrade "
                    "performance due to the compilation overhead of each recompilation. To monitor "
                    "recompilations, enable TORCH_LOGS=recompiles. If recompilations are expected, consider "
                    "increasing torch._dynamo.config.cache_size_limit to an appropriate value."
                )
            elif justknobs_check(
                "pytorch/compiler:skip_code_recursive_on_recompile_limit_hit"
            ):
                raise RecompileLimitExceeded(f"{limit_type} reached")
            else:
                # do not recursively skip frames
                unimplemented_v2(
                    gb_type="Dynamo cache limit exceeded",
                    context=f"Limit type: {limit_type}",
                    explanation="Dynamo attempted to recompile the code object too many times, "
                    f"exceeding the {limit_type} cache size limit."
                    "Giving up on compiling as the compile time tradeoff is likely not "
                    "worth the performance gain.",
                    hints=[],
                )

        log.debug(
            "torchdynamo start compiling %s %s:%s, stack (elided %s frames):\n%s",
            code.co_name,
            code.co_filename,
            code.co_firstlineno,
            skip + 2,
            # -2: omit current frame, omit contextlib decorator
            "".join(CapturedTraceback.extract(skip=2 + skip).format()),
        )
        # -4: -2 as above, plus trace_structured frames
        #
        # NB: the frame looks like this:
        #
        # # handled by skip argument
        # torch/_dynamo/convert_frame.py:1069 in catch_errors
        # torch/_dynamo/convert_frame.py:910 in _convert_frame
        # torch/_dynamo/convert_frame.py:464 in _convert_frame_assert
        # torch/_utils_internal.py:70 in wrapper_function
        #
        # # 2 current frame and context lib
        # env/lib/python3.10/contextlib.py:79 in inner
        # torch/_dynamo/convert_frame.py:776 in _compile
        #
        # # 2 extra here
        # torch/_logging/_internal.py:1064 in trace_structured
        # torch/_dynamo/convert_frame.py:780 in <lambda>
        stack_trace = log_dynamo_start(code, skip)
        start_time_ns = time.time_ns()
        fail_type: Optional[str] = None
        fail_reason: Optional[str] = None
        exception_stack_trace: Optional[list[str]] = None
        fail_user_frame_filename: Optional[str] = None
        fail_user_frame_lineno: Optional[int] = None
        torch._dynamo.utils.ReinplaceCounters.clear()
        guarded_code = None
        tracer_output = None
        try:
            guarded_code, tracer_output = compile_inner(code, one_graph, hooks)

            # NB: We only put_code_state in success case.  Success case here
            # does include graph breaks; specifically, if a graph break still
            # resulted in a partially compiled graph, we WILL return here.  An
            # Unsupported exception will only bubble to the top level if we
            # are unable to compile the frame at all.  In this case, there's
            # no point in uploading the code state, because we will always
            # fail exactly the same way even without the update.  (It's useful
            # to upload for graph break though, because this can prevent
            # extra graph break compilations.)
            put_code_state()
            log_frame_dynamic_whitelist(code)

            return guarded_code
        except Exception as e:
            # NB: e's msg is mutated here to add user stack, but we DON'T want
            # that stack in the Scuba logged fail_reason. So we grab the fail
            # info here and add it to the metrics context below.
            fail_type = type(e).__qualname__
            fail_reason = str(e)
            exception_stack_trace = [traceback.format_exc()]
            exception_handler(e, code, frame, export=export)
            # NB: this is the post-mutation exception
            torch._logging.trace_structured(
                "artifact",
                metadata_fn=lambda: {
                    "name": "dynamo_error",
                    "encoding": "string",
                },
                payload_fn=lambda: traceback.format_exc(),
            )
            fail_user_frame_filename, fail_user_frame_lineno = exc.get_exc_message(
                e, compile_id
            )
            if isinstance(
                e,
                (
                    Unsupported,
                    TorchRuntimeError,
                    BackendCompilerFailed,
                    AssertionError,
                    ConstraintViolationError,
                    GuardOnDataDependentSymNode,
                    ValidationException,
                    UncapturedHigherOrderOpError,
                    BisectValidationException,
                    ShortenTraceback,
                    PackageError,
                    ResumePrologueTracingError,
                ),
            ):
                raise
            else:
                # Rewrap for clarity
                raise InternalTorchDynamoError(
                    f"{type(e).__qualname__}: {str(e)}"
                ).with_traceback(e.__traceback__) from None
        finally:
            # === WARNING WARNING WARNING ===
            # If you commit a bug here, it will suppress writing to
            # dynamo_compile table, and we will not have telemetry.
            # Be extra careful when making changes here!

            if torch._dynamo.config.run_gc_after_compile:
                with dynamo_timed("gc", dynamo_compile_column_us="gc_time_us"):
                    log.info("run_gc_after_compile: running gc")
                    gc.collect(1)

            output = None
            if tracer_output:
                output = tracer_output.output_graph
            if output:
                output.local_scope = {}
                # tracer should already be None, keep an extra check here just in case.
                if tracer := output.root_tx:
                    tracer.f_locals = {}

            from .utils import curr_frame

            frame_key = str(curr_frame)
            if fail_reason is None and output is not None:
                guard_count = len(output.guards)
                shape_env_guard_count = len(output.shape_env.guards)
                graph_op_count = output.count_calls()
                graph_node_count = len(output.graph.nodes)
                graph_node_shapes = output.get_graph_sizes_structured()
                graph_input_count = len(output.placeholders)
                non_compliant_ops = {op.__qualname__ for op in output.non_compliant_ops}
                compliant_custom_ops = {
                    op.__qualname__ for op in output.compliant_custom_ops
                }
                torch._dynamo.utils.ReinplaceCounters.log()
            else:
                guard_count = None
                shape_env_guard_count = None
                graph_op_count = None
                graph_node_count = None
                graph_node_shapes = {}
                graph_input_count = None
                non_compliant_ops = set({})
                compliant_custom_ops = set({})
                restart_reasons = set()
                # If compilation failed, the entire time is wasted
                dynamo_time_before_restart = (time.time_ns() - start_time_ns) / 1e9

            metrics = {
                "frame_key": frame_key,
                "co_name": code.co_name,
                "co_filename": code.co_filename,
                "co_firstlineno": code.co_firstlineno,
                "cache_size": cache_size.num_cache_entries_with_same_id_matched_objs,
                "accumulated_cache_size": cache_size.num_cache_entries,
                "guard_count": guard_count,
                "shape_env_guard_count": shape_env_guard_count,
                "graph_op_count": graph_op_count,
                "graph_node_count": graph_node_count,
                "graph_input_count": graph_input_count,
                "fail_type": fail_type,
                "fail_reason": fail_reason,
                "fail_user_frame_filename": fail_user_frame_filename,
                "fail_user_frame_lineno": fail_user_frame_lineno,
                "non_compliant_ops": non_compliant_ops,
                "compliant_custom_ops": compliant_custom_ops,
                "restart_reasons": restart_reasons,
                "dynamo_time_before_restart_s": dynamo_time_before_restart,
                "has_guarded_code": guarded_code is not None,
                "specialize_float": config.specialize_float,
                "is_forward": True,
                "dynamo_compile_time_before_restart_us": to_int_us(
                    dynamo_time_before_restart
                ),
                "stack_trace": stack_trace,
                "graph_node_shapes": str(graph_node_shapes),
                "exception_stack_trace": exception_stack_trace,
            }
            # TODO: replace with CompileEventLogger.compilation_metrics
            # There are some columns here not in PT2 Compile Events
            # so we need to slightly change it
            metrics_context.update_outer(metrics)
            # === END WARNING WARNING WARNING ===

            # If tracer is available, then tracer.error_on_graph_break reflects value of
            # global symbolic_convert.error_on_graph_break at the time of the graph break -
            # symbolic_convert.error_on_graph_break may have been (correctly) changed during cleanup.
            # If tracer is unavailable, then fallback to symbolic_convert.error_on_graph_break.
            if convert_frame_box:
                convert_frame_box.error_on_graph_break = (
                    tracer_output.error_on_graph_break
                    if tracer_output
                    else _get_error_on_graph_break()
                )


class ConvertFrame:
    def __init__(
        self,
        compiler_fn: CompilerFn,
        hooks: Hooks,
        package: Optional[CompilePackage] = None,
    ) -> None:
        self._torchdynamo_orig_backend = compiler_fn
        self._inner_convert = convert_frame_assert(
            compiler_fn, one_graph=False, package=package
        )
        self._hooks = hooks

    @property
    def _clone_with_backend(self) -> Callable[[WrapBackendDebug], ConvertFrame]:
        return lambda backend: convert_frame(
            backend,
            self._hooks,
        )

    def __call__(
        self,
        frame: DynamoFrameType,
        cache_entry: Optional[CacheEntry],
        hooks: Hooks,
        frame_state: dict[str, Union[int, FrameStateSizeEntry]],
        skip: int = 0,
    ) -> ConvertFrameReturn:
        input_codes.add(frame.f_code)
        counters["frames"]["total"] += 1
        try:
            result = self._inner_convert(
                frame, cache_entry, hooks, frame_state, skip=skip + 1
            )
            counters["frames"]["ok"] += 1
            return result
        except Exception as e:
            # Do not allow errors to be suppressed if we're tracing a resume function prologue
            if isinstance(e, ResumePrologueTracingError):
                raise

            error_on_graph_break = (
                self._inner_convert._box.error_on_graph_break is not None
            )
            assert error_on_graph_break is not None
            if self._inner_convert._box.error_on_graph_break:
                # NOTE we _might_ have to wrap the current in a custom exception
                # in order to correctly bubble up to the top-level compile wrapper in
                # eval_frame.py. But re-raising seems to work for now because exceptions from tracing
                # a nested call that results in a top-level frame compile will be handled by the caller
                # as an observed exception - we don't expect that exception to be suppressed.
                raise

            # These two exception types are "soft" failure, in the sense that
            # we know this is due to something we didn't implement all the
            # way, scare the user less about it.  That being said, if you
            # are trying to understand why a graph break happened, it's still
            # important to have this information, so offer it.
            #
            # NB: NotImplementedError used to be on this list, but actually
            # it is impossible for it to reach here, as it is converted into
            # InternalTorchDynamoError.  This behavior seemed reasonable
            # to me (ezyang, Aug 2023) so I kept it, but maybe at some point
            # someone wanted these to also get suppressed.  If so, you'll
            # need to make these exceptions not get wrapped

            # We intentionally don't want to suppress error here.
            if isinstance(e, UncapturedHigherOrderOpError):
                raise

            soft_fail = isinstance(e, Unsupported)

            # This is a soft failure. In the sense, the code path reaches here
            # when we do not support graph breaks on bytecodes like LOAD_ATTR,
            # BUILD_SET etc. In such case, we can fallback to eager without
            # scaring users.
            if soft_fail and graph_break_log.isEnabledFor(logging.DEBUG):
                # Log this message in the graph break. Also use the string
                # "skip: " to tell that the whole frame is falling back to
                # eager.
                if hasattr(e, "compile_id") and hasattr(e, "real_stack"):
                    with compile_context(CompileContext(e.compile_id)):  # type: ignore[attr-defined]
                        user_stack = e.real_stack
                        user_stack_formatted = "".join(
                            traceback.format_list(user_stack)
                        )
                        user_stack_trace = f"Graph break: skip: from user code at:\n{user_stack_formatted}"
                        torch._logging.trace_structured(
                            "artifact",
                            metadata_fn=lambda: {
                                "name": "dynamo_graph_break_reason",
                                "encoding": "string",
                            },
                            payload_fn=lambda: f"{user_stack_trace}\n{traceback.format_exc()}",
                        )
                        graph_break_log.debug(
                            user_stack_trace,
                            exc_info=True,
                        )

            if not config.suppress_errors and not soft_fail:
                raise

            # Suppress the error.  NB: It's very important to do the
            # suppression logging HERE, where the actual suppression
            # happens. Previously it was somewhere else and so it was
            # possible to accidentally not log at all.
            record_filename = getattr(e, "record_filename", None)
            code = frame.f_code
            error_msg = format_error_msg(e, code, record_filename, frame)

            if soft_fail:
                log.info(error_msg, exc_info=True)
            else:
                log.warning(error_msg, exc_info=True)

            if isinstance(e, SkipCodeRecursiveException):
                return ConvertFrameReturn(
                    frame_exec_strategy=FrameExecStrategy(
                        FrameAction.SKIP, FrameAction.SKIP
                    )
                )
            elif isinstance(e, RecompileLimitExceeded):
                return ConvertFrameReturn(
                    frame_exec_strategy=FrameExecStrategy(
                        FrameAction.RUN_ONLY, FrameAction.RUN_ONLY
                    )
                )

        return ConvertFrameReturn()


def convert_frame(
    compiler_fn: CompilerFn,
    hooks: Hooks,
    package: Optional[CompilePackage] = None,
) -> ConvertFrame:
    """Try to convert a frame into an FX graph, if error leave frame unmodified"""
    return ConvertFrame(compiler_fn, hooks, package=package)


# TODO mlazos: add support for same args, or record them
def replay(filename: str) -> None:
    from .backends.debugging import eager

    original_replay_val = config.replay_record_enabled
    config.replay_record_enabled = False
    with open(filename, "rb") as in_file:
        record = ExecutionRecord.load(in_file)
    record.globals = dict(itertools.chain(record.globals.items(), globals().items()))

    with decorators.set_fullgraph(fullgraph=False):
        try:
            _compile(
                record.code,
                record.globals,
                record.locals,
                record.builtins,
                record.closure,
                compiler_fn=eager,
                one_graph=False,
                export=False,
                export_constraints=None,
                hooks=Hooks(),
                cache_size=CacheSizeRelevantForFrame(0, 0),
                cache_entry=None,
                frame=None,
                frame_state={},
                compile_id=CompileId(frame_id=42, frame_compile_id=999),
            )
        finally:
            config.replay_record_enabled = original_replay_val


def first_real_inst_idx(code: CodeType) -> int:
    if sys.version_info < (3, 11):
        return 0
    for inst in dis.get_instructions(code):
        if inst.opname == "RESUME":
            return inst.offset // 2
    raise RuntimeError("RESUME instruction not found in code")


class ConvertFrameProtocol(typing.Protocol):
    def __call__(
        self,
        frame: DynamoFrameType,
        cache_entry: Optional[CacheEntry],
        hooks: Hooks,
        frame_state: dict[str, Union[int, FrameStateSizeEntry]],
        *,
        skip: int = 0,
    ) -> ConvertFrameReturn: ...


class CatchErrorsWrapper:
    def __init__(self, callback: ConvertFrameProtocol, hooks: Hooks) -> None:
        functools.wraps(callback)(self)
        self._torchdynamo_orig_backend = callback
        self.hooks = hooks

    def __call__(
        self,
        frame: DynamoFrameType,
        cache_entry: Optional[CacheEntry],
        frame_state: dict[str, Union[int, FrameStateSizeEntry]],
    ) -> ConvertFrameReturn:
        assert frame_state is not None

        input_codes.add(frame.f_code)

        is_skipfile = trace_rules.check(frame.f_code)
        if sys.version_info >= (3, 13):
            has_started_execution = frame.f_lasti > first_real_inst_idx(frame.f_code)
        else:
            has_started_execution = frame.f_lasti >= first_real_inst_idx(frame.f_code)
        if (
            # TODO: the first condition is not covered by any test
            has_started_execution
            or is_skipfile
            or config.disable
            or (
                is_in_torch_dispatch_mode(include_infra_modes=False)
                and not getattr(self._torchdynamo_orig_backend, "_export", False)
            )
        ):
            if log.isEnabledFor(logging.DEBUG):
                if has_started_execution:
                    skip_reason = "traced frame already"
                elif trace_rules.check(frame.f_code):
                    skip_reason = "in skipfiles"
                elif is_in_torch_dispatch_mode(include_infra_modes=False):
                    skip_reason = "non-infra torch dispatch mode present, this is not supported today in torch.compile"
                else:
                    skip_reason = "dynamo tracing is disabled"

                log.debug(
                    "skipping: %s (reason: %s, file: %s)",
                    frame.f_code.co_name,
                    skip_reason,
                    frame.f_code.co_filename,
                )
            return ConvertFrameReturn()

        if (
            frame.f_code.co_filename == "<string>" and frame.f_code.co_name == "__new__"
        ) or (
            frame.f_code.co_filename.endswith("collections/__init__.py")
            and frame.f_code.co_name == "_make"
        ):
            # nametuple constructor/_make
            return ConvertFrameReturn()
        if torch._dynamo.utils.get_optimize_ddp_mode() == "ddp_optimizer":
            ddp_module = DistributedDataParallel._get_active_ddp_module()
            if ddp_module:
                with compile_lock:
                    from torch._dynamo.backends.distributed import DDPOptimizer

                    ddp_optimizer = DDPOptimizer(
                        bucket_bytes_cap=ddp_module.bucket_bytes_cap,
                        backend_compile_fn=self._torchdynamo_orig_backend._torchdynamo_orig_backend,  # type: ignore[attr-defined]
                    )
                    assert hasattr(
                        self._torchdynamo_orig_backend, "_clone_with_backend"
                    ), (
                        "DDPOptimizer only supports callback fns that know how to clone themselves."
                    )
                    hijacked_callback = (
                        self._torchdynamo_orig_backend._clone_with_backend(
                            ddp_optimizer.compile_fn,
                        )
                    )
                    return hijacked_callback(
                        frame, cache_entry, self.hooks, frame_state
                    )

        with compile_lock, _disable_current_modes():
            # skip=1: skip this frame
            result = self._torchdynamo_orig_backend(
                frame, cache_entry, self.hooks, frame_state, skip=1
            )
            return result


def catch_errors_wrapper(
    callback: ConvertFrameProtocol, hooks: Hooks
) -> CatchErrorsWrapper:
    return CatchErrorsWrapper(callback, hooks)<|MERGE_RESOLUTION|>--- conflicted
+++ resolved
@@ -523,13 +523,9 @@
     error_on_graph_break: Optional[bool] = None
 
 
-<<<<<<< HEAD
-def _is_error_on_graph_break(tx: Optional[InstructionTranslator]) -> bool:
+def _is_error_on_graph_break(tx: Optional[DynamoTracerOutput]) -> bool:
     if config.debug_force_graph_break_on_leaf_return:
         return False
-=======
-def _is_error_on_graph_break(tx: Optional[DynamoTracerOutput]) -> bool:
->>>>>>> 186b38d3
     if tx is None:
         return _get_error_on_graph_break()
     return tx.error_on_graph_break
