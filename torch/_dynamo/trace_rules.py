--- conflicted
+++ resolved
@@ -64,11 +64,8 @@
     LocalGeneratorObjectVariable,
     NestedUserFunctionVariable,
     PolyfilledFunctionVariable,
-<<<<<<< HEAD
-=======
     PyTreeGetNodeTypeFunctionVariable,
     PyTreeTreeIsLeafFunctionVariable,
->>>>>>> 93fef4bd
     ReparametrizeModuleCallVariable,
     SkipFunctionVariable,
     TorchInGraphFunctionVariable,
@@ -383,11 +380,8 @@
     f"torch/testing/_internal/distributed/_tensor/common_dtensor.py#{TORCH_DYNAMO_RESUME_IN_PREFIX}": UserFunctionVariable,
     "torch/testing/_internal/common_distributed.py#forward": UserFunctionVariable,
     f"torch/testing/_internal/common_distributed.py#{TORCH_DYNAMO_RESUME_IN_PREFIX}": UserFunctionVariable,
-<<<<<<< HEAD
-=======
     "torch.utils._pytree._get_node_type": PyTreeGetNodeTypeFunctionVariable,
     "torch.utils._pytree.tree_is_leaf": PyTreeTreeIsLeafFunctionVariable,
->>>>>>> 93fef4bd
 }
 
 
