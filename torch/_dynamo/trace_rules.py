# mypy: allow-untyped-defs
import builtins
import collections
import copy
import dataclasses
import functools
import importlib
import inspect
import operator
import os
import random
import re
import sys
import traceback
import types
import typing
import unittest
from collections import defaultdict
from pathlib import Path
from typing import Any, Callable, cast, Optional, Union

import torch
import torch._inductor.test_operators
import torch.distributed
import torch.utils._content_store
from torch.utils import _config_module

from .resume_execution import TORCH_DYNAMO_RESUME_IN_PREFIX
from .utils import getfile, hashable, NP_SUPPORTED_MODULES, unwrap_if_wrapper
from .variables import (
    BuiltinVariable,
    FunctionalCallVariable,
    FunctionDecoratedByContextlibContextManagerVariable,
    FunctorchHigherOrderVariable,
    NestedUserFunctionVariable,
    PolyfilledFunctionVariable,
    SkipFunctionVariable,
    TorchInGraphFunctionVariable,
    UserFunctionVariable,
    UserMethodVariable,
)


np: Optional[types.ModuleType] = None
try:
    import numpy as np
except ModuleNotFoundError:
    pass


if typing.TYPE_CHECKING:
    from .variables.base import VariableTracker


"""
A note on skip/inline rules:

Dynamo consults this file to determine whether function should be inlined or skipped.

A skip applies at the frame boundary, meaning dynamo either triggers a graph break
at the beginning of the frame or attempts to trace/inline the whole frame. When skipping
a frame, recursively called frames are still traced by dynamo unless also skipped.

Skipfiles (skipped at the file level instead of function level) still apply on a
frame-by-frame boundary as dynamo traces, but apply to all functions in that file.

@skip is a helper decorator that can be applied to your function to cause it to be
included here.

Dynamo skip/inline rules & priorities are defined as follows:
* Inline is the default behavior and will be used unless explicitly skipped.
* Dynamo has two SKIPLIST: BUILTIN_SKIPLIST and THIRDPARTY_SKIPLIST.
    * BUILTIN_SKIPLIST contains builtin python modules, such as abc, collections, etc.
    * THIRDPARTY_SKIPLIST contains common third party libraries, such as numpy, pandas, etc.
* Functions in these two SKIPLISTs are always skipped, except:
    * They have explicitly defined rule in `manual_torch_name_rule_map`;
    * The corresponding python module has been put into MOD_INLINELIST.
* PyTorch(torch) is in the BUILTIN_SKIPLIST by default, but there are many cases
    where we want inline the functions under torch namespace.
    We should specify inline for the functions in `manual_torch_name_rule_map` or
    put the corresponding python module into MOD_INLINELIST to make dynamo inline them.
* If you call functions under skipped modules/files, Dynamo will wrap these functions
    as SkipFunctionVariable. There are a few functions(e.g, collections.OrderedDict) that
    we have special handling at SkipFunctionVariable.call_function.

Overall: *_INLINELIST has precedence over *_SKIPLIST has precedence over DEFAULT (inline)

To figure out what the behavior is, check the following list in order:
* `manual_torch_name_rule_map` (Inline if YES)
* MOD_INLINELIST (Inline if YES)
* BUILTIN_SKIPLIST & THIRDPARTY_SKIPLIST (Skip if YES)
* MOD_SKIPLIST (Skip if YES)
* Inline by default

In general, if you want to force inline a function or module, please consider adding
the function's python module to MOD_INLINELIST first.
Use the `manual_torch_name_rule_map` only when there are other functions under the same module that
you don't want to inline them.
"""

"""
Map of function objects to their tracing rules (Dynamo variables).
* TorchInGraphFunctionVariable: The functions should be put into the FX graph or can be constant folded. E.g.,
  - torch.add: should be put into the FX graph.
  - torch.is_floating_point: constant folded.
* SkipFunctionVariable: The objects should be skipped from tracing.
* UserFunctionVariable: The functions should be inlined.

For developers: If you add/remove a torch level API, it may trigger failures from
test/dynamo/test_trace_rules.py:test_torch_name_rule_map_updated. To fix the failures:
If you are adding a new torch level API or Dynamo implementation:
* Add the name with the corresponding tracing rule to this map
  if you are adding a new in graph function or Dynamo implementation for an existing function.
* Remove the object name from test/dynamo/test_trace_rules.ignored_c_binding_in_graph_function_names if it's there.

If you are removing an existing torch level API:
* Remove the entry represented the API from this map or test/dynamo/test_trace_rules.ignored_c_binding_in_graph_function_names
  depends on where it is.


"""
manual_torch_name_rule_map = {
    "torch.onnx.is_in_onnx_export": TorchInGraphFunctionVariable,
    "torch.onnx.operators.shape_as_tensor": TorchInGraphFunctionVariable,
    "torch.overrides.is_tensor_like": TorchInGraphFunctionVariable,
    "torch.jit.is_scripting": TorchInGraphFunctionVariable,
    "torch.jit.is_tracing": TorchInGraphFunctionVariable,
    "torch.jit.annotate": TorchInGraphFunctionVariable,
    "torch.distributed.is_available": TorchInGraphFunctionVariable,
    "torch.distributed.is_initialized": TorchInGraphFunctionVariable,
    "torch.distributed.get_rank": TorchInGraphFunctionVariable,
    "torch.distributed.get_world_size": TorchInGraphFunctionVariable,
    "torch.distributed.tensor._api.DTensor#from_local": TorchInGraphFunctionVariable,
    "torch.distributed.distributed_c10d._get_group_size_by_name": TorchInGraphFunctionVariable,
    "torch.distributed.distributed_c10d._resolve_group_name_by_ranks_and_tag": TorchInGraphFunctionVariable,
    "torch.distributed.distributed_c10d._get_group_tag": TorchInGraphFunctionVariable,
    "torch.distributed.distributed_c10d.get_process_group_ranks": TorchInGraphFunctionVariable,
    "torch._utils.is_compiling": TorchInGraphFunctionVariable,
    "torch.fx._symbolic_trace.is_fx_tracing": TorchInGraphFunctionVariable,
    "torch._dynamo.external_utils.is_compiling": TorchInGraphFunctionVariable,
    "torch.compiler.is_compiling": TorchInGraphFunctionVariable,
    "torch.compiler.is_dynamo_compiling": TorchInGraphFunctionVariable,
    "torch.compiler.is_exporting": TorchInGraphFunctionVariable,
    "torch.autograd._profiler_enabled": SkipFunctionVariable,
    "torch._C._to_dlpack": SkipFunctionVariable,
    "torch.to_dlpack": SkipFunctionVariable,
    # We graph break on RNG state setters or getters like
    # `torch.get_rng_state` or `torch.set_rng_state`. These functions
    # are not aten operations and therefore they are completely ignored
    # by the AOT dispatcher. As a result, the AOT graph does not have
    # these setter or getter functions, producing an incorrect graph
    # when it comes to rng states.
    "torch.default_generator#get_state": SkipFunctionVariable,
    "torch._C.Generator#get_state": SkipFunctionVariable,
    "torch.get_rng_state": SkipFunctionVariable,
    "torch.cuda.get_rng_state": SkipFunctionVariable,
    "torch.default_generator#set_state": SkipFunctionVariable,
    "torch._C.Generator#set_state": SkipFunctionVariable,
    "torch.set_rng_state": SkipFunctionVariable,
    "torch.cuda.set_rng_state": SkipFunctionVariable,
    # https://github.com/pytorch/pytorch/issues/107187
    "torch.manual_seed": SkipFunctionVariable,
    # https://github.com/pytorch/pytorch/issues/93501
    "torch.nn.utils.rnn.pack_padded_sequence": SkipFunctionVariable,
    "torch.nn.Parameter": TorchInGraphFunctionVariable,
    "torch.nn.Buffer": TorchInGraphFunctionVariable,
    "torch._nested_tensor_from_mask": SkipFunctionVariable,
    "torch.nested._internal.nested_tensor.nested_from_padded": TorchInGraphFunctionVariable,
    "torch.nested.nested_tensor_from_jagged": UserFunctionVariable,
    "torch.nested.nested_tensor_from_padded": UserFunctionVariable,
    # torch.fx map utils
    "torch.fx.node.map_aggregate": UserFunctionVariable,
    "torch.fx.node.map_arg": UserFunctionVariable,
    # symbol operators implemented in Python
    "torch.sym_not": TorchInGraphFunctionVariable,
    "torch.sym_float": TorchInGraphFunctionVariable,
    "torch.sym_int": TorchInGraphFunctionVariable,
    "torch.sym_max": TorchInGraphFunctionVariable,
    "torch.sym_min": TorchInGraphFunctionVariable,
    "torch.sym_sqrt": TorchInGraphFunctionVariable,
    "torch.sym_ite": TorchInGraphFunctionVariable,
    "torch.sym_sum": TorchInGraphFunctionVariable,
    "torch.sym_fresh_size": UserFunctionVariable,
    "torch.Tensor#_make_wrapper_subclass": SkipFunctionVariable,
    "torch.Tensor#__init__": SkipFunctionVariable,
    "torch.Tensor#split": TorchInGraphFunctionVariable,
    "torch.cuda.set_device": SkipFunctionVariable,
    "torch.cuda.current_device": TorchInGraphFunctionVariable,
    "torch._C.autocast_decrement_nesting": SkipFunctionVariable,
    "torch._C.autocast_increment_nesting": SkipFunctionVariable,
    "torch.autograd.grad": SkipFunctionVariable,
    "torch.autograd.backward": SkipFunctionVariable,
    "torch._C.clear_autocast_cache": SkipFunctionVariable,
    "torch.distributions.constraints.is_dependent": SkipFunctionVariable,
    "torch.jit.isinstance": SkipFunctionVariable,
    "torch._C.set_anomaly_enabled": SkipFunctionVariable,
    "torch._C.set_autocast_cache_enabled": SkipFunctionVariable,
    "torch._C.set_autocast_cpu_dtype": SkipFunctionVariable,
    "torch._C.set_autocast_cpu_enabled": SkipFunctionVariable,
    "torch._C.set_autocast_enabled": SkipFunctionVariable,
    "torch._C.set_autocast_gpu_dtype": SkipFunctionVariable,
    "torch._C.set_autocast_ipu_dtype": SkipFunctionVariable,
    "torch._C.set_autocast_ipu_enabled": SkipFunctionVariable,
    "torch._C.set_autocast_xla_dtype": SkipFunctionVariable,
    "torch._C.set_autocast_xla_enabled": SkipFunctionVariable,
    "torch.resize_as_": SkipFunctionVariable,
    "torch.resize_as_sparse_": SkipFunctionVariable,
    "torch.get_default_device": TorchInGraphFunctionVariable,
    # functorch/vmap
    "torch._functorch.vmap._check_int_or_none": UserFunctionVariable,
    "torch._functorch.vmap._check_out_dims_is_int_or_int_pytree": UserFunctionVariable,
    "torch._functorch.vmap._check_randomness_arg": UserFunctionVariable,
    "torch._functorch.vmap._chunked_vmap": UserFunctionVariable,
    "torch._functorch.vmap._concat_chunked_outputs": UserFunctionVariable,
    "torch._functorch.vmap._create_batched_inputs": UserFunctionVariable,
    "torch._functorch.vmap._flat_vmap": UserFunctionVariable,
    "torch._functorch.vmap._flatten_chunks_output": UserFunctionVariable,
    "torch._functorch.vmap._get_chunked_inputs": UserFunctionVariable,
    "torch._functorch.vmap._get_name": UserFunctionVariable,
    "torch._functorch.vmap._maybe_remove_batch_dim": UserFunctionVariable,
    "torch._functorch.vmap._num_outputs": UserFunctionVariable,
    "torch._functorch.vmap._process_batched_inputs": UserFunctionVariable,
    "torch._functorch.vmap._unwrap_batched": UserFunctionVariable,
    "torch._functorch.vmap._validate_and_get_batch_size": UserFunctionVariable,
    "torch._functorch.vmap.doesnt_support_saved_tensors_hooks": UserFunctionVariable,
    "torch._functorch.vmap.get_chunk_sizes": UserFunctionVariable,
    # lazy_load_decompositions uses a lock that is not supported yet in dynamo
    # "torch._functorch.vmap.lazy_load_decompositions": UserFunctionVariable,
    "torch._functorch.vmap.restore_vmap": UserFunctionVariable,
    "torch._functorch.apis.vmap": UserFunctionVariable,
    "torch._functorch.vmap.unwrap_batched": UserFunctionVariable,
    "torch._functorch.vmap.vmap_impl": FunctorchHigherOrderVariable,
    "torch._functorch.vmap.wrap_batched": UserFunctionVariable,
    # functorch/grad
    "torch._functorch.eager_transforms.grad_impl": FunctorchHigherOrderVariable,
    "torch._functorch.apis.grad_and_value": UserFunctionVariable,
    "torch._functorch.eager_transforms._as_tuple": UserFunctionVariable,
    "torch._functorch.eager_transforms._check_unique_non_empty": UserFunctionVariable,
    "torch._functorch.eager_transforms._create_differentiable": UserFunctionVariable,
    "torch._functorch.eager_transforms._slice_argnums": UserFunctionVariable,
    "torch._functorch.eager_transforms._undo_create_differentiable": UserFunctionVariable,
    "torch._functorch.eager_transforms._validate_and_wrap_argnum": UserFunctionVariable,
    "torch._functorch.eager_transforms._validate_and_wrap_argnums": UserFunctionVariable,
    "torch._functorch.eager_transforms._wrap_all_tensors": UserFunctionVariable,
    "torch._functorch.eager_transforms._wrap_tensor_for_grad": UserFunctionVariable,
    # functorch/jacrev
    "torch._functorch.eager_transforms.jacrev": FunctorchHigherOrderVariable,
    "torch._functorch.eager_transforms.error_if_complex": UserFunctionVariable,
    "torch._functorch.eager_transforms._chunked_standard_basis_for_": UserFunctionVariable,
    "torch._functorch.eager_transforms._safe_zero_index": UserFunctionVariable,
    # functorch/vjp
    "torch._functorch.eager_transforms.vjp": FunctorchHigherOrderVariable,
    "torch._functorch.eager_transforms._vjp_with_argnums": UserFunctionVariable,
    "torch._functorch.eager_transforms.assert_non_empty_tensor_output": UserFunctionVariable,
    # functorch/jvp
    "torch._functorch.eager_transforms._jvp_with_argnums": UserFunctionVariable,
    "torch._functorch.eager_transforms.jvp": FunctorchHigherOrderVariable,
    "torch._functorch.eager_transforms._replace_args": UserFunctionVariable,
    "torch._functorch.eager_transforms.safe_unpack_dual": UserFunctionVariable,
    "torch._functorch.eager_transforms.assert_non_empty_list_of_tensors": UserFunctionVariable,
    "torch._functorch.eager_transforms.assert_output_is_tensor_or_tensors": UserFunctionVariable,
    "torch.autograd.forward_ad.enter_dual_level": UserFunctionVariable,
    "torch.autograd.forward_ad.exit_dual_level": UserFunctionVariable,
    "torch.autograd.forward_ad.make_dual": UserFunctionVariable,
    "torch.autograd.forward_ad.unpack_dual": UserFunctionVariable,
    # functorch/linearize
    "torch._functorch.eager_transforms.linearize": FunctorchHigherOrderVariable,
    # functorch/jacfwd
    "torch._functorch.eager_transforms.jacfwd": FunctorchHigherOrderVariable,
    "torch._functorch.eager_transforms._construct_standard_basis_for": UserFunctionVariable,
    "torch._functorch.eager_transforms.safe_unflatten": UserFunctionVariable,
    # functorch/hessian
    "torch._functorch.eager_transforms.hessian": FunctorchHigherOrderVariable,
    # functional_call
    "torch._functorch.functional_call.functional_call": FunctionalCallVariable,
    "torch.nn.utils.stateless._groupby_tensor": TorchInGraphFunctionVariable,
    # functorch/deprecated
    "torch._functorch.deprecated.jvp": UserFunctionVariable,
    "torch._functorch.deprecated.hessian": UserFunctionVariable,
    "torch._functorch.deprecated.jacfwd": UserFunctionVariable,
    "torch._functorch.deprecated.jacrev": UserFunctionVariable,
    "torch._functorch.deprecated.grad": UserFunctionVariable,
    "torch._functorch.deprecated.grad_and_value": UserFunctionVariable,
    "torch._functorch.deprecated.vjp": UserFunctionVariable,
    # functorch/C++ bindings
    "torch._C._functorch._add_batch_dim": TorchInGraphFunctionVariable,
    "torch._C._functorch._remove_batch_dim": TorchInGraphFunctionVariable,
    "torch._C._functorch._wrap_for_grad": TorchInGraphFunctionVariable,
    "torch._C._functorch._unwrap_for_grad": TorchInGraphFunctionVariable,
    "torch._C._functorch._unwrap_batched": TorchInGraphFunctionVariable,
    "torch._C._functorch.current_level": TorchInGraphFunctionVariable,
    "torch._C._functorch.maybe_current_level": TorchInGraphFunctionVariable,
    "torch._C._functorch.is_batchedtensor": TorchInGraphFunctionVariable,
    "torch._C._functorch.peek_interpreter_stack": TorchInGraphFunctionVariable,
    "torch._C._functorch.unwrap_if_dead": TorchInGraphFunctionVariable,
    # everything else
    "torch._functorch.pyfunctorch.coerce_cinterpreter": TorchInGraphFunctionVariable,
    "torch._higher_order_ops.triton_kernel_wrap.do_prune_configs": UserFunctionVariable,
    "torch._higher_order_ops.foreach_map.foreach_map": UserFunctionVariable,
    "torch._constrain_as_size": UserFunctionVariable,
    "torch._tensor._convert": UserFunctionVariable,
    "torch.jit._unwrap_optional": UserFunctionVariable,
    "torch.backends.mha.get_fastpath_enabled": UserFunctionVariable,
    "torch._dynamo.mark_static": UserFunctionVariable,
    "torch.fx.experimental.symbolic_shapes.guard_size_oblivious": TorchInGraphFunctionVariable,
    "torch.cuda._get_device_properties": TorchInGraphFunctionVariable,
    "torch.utils.hooks.BackwardHook": TorchInGraphFunctionVariable,
    "torch.set_default_device": UserFunctionVariable,
    "torch.sparse_bsc_tensor": SkipFunctionVariable,
    "torch.sparse_bsr_tensor": SkipFunctionVariable,
    "torch.sparse_csc_tensor": SkipFunctionVariable,
    "torch.sparse_csr_tensor": SkipFunctionVariable,
    "torch.sparse_compressed_tensor": SkipFunctionVariable,
    "torch._C._autograd._unsafe_set_version_counter": TorchInGraphFunctionVariable,
    # avoid skipping user defined modules in distributed unit tests
    "torch/testing/_internal/common_fsdp.py#forward": UserFunctionVariable,
    f"torch/testing/_internal/common_fsdp.py#{TORCH_DYNAMO_RESUME_IN_PREFIX}": UserFunctionVariable,
    "torch/testing/_internal/distributed/_tensor/common_dtensor.py#forward": UserFunctionVariable,
    f"torch/testing/_internal/distributed/_tensor/common_dtensor.py#{TORCH_DYNAMO_RESUME_IN_PREFIX}": UserFunctionVariable,
    "torch/testing/_internal/common_distributed.py#forward": UserFunctionVariable,
    f"torch/testing/_internal/common_distributed.py#{TORCH_DYNAMO_RESUME_IN_PREFIX}": UserFunctionVariable,
}


# In graph functions (including constant folding) that are C bindings
torch_c_binding_in_graph_functions = dict.fromkeys(
    [
        "math.acos",
        "math.acosh",
        "math.asin",
        "math.asinh",
        "math.atan",
        "math.atan2",
        "math.atanh",
        "math.ceil",
        "math.comb",
        "math.copysign",
        "math.cos",
        "math.cosh",
        "math.degrees",
        "math.dist",
        "math.erf",
        "math.erfc",
        "math.exp",
        "math.expm1",
        "math.fabs",
        "math.factorial",
        "math.floor",
        "math.fmod",
        "math.frexp",
        "math.fsum",
        "math.gamma",
        "math.gcd",
        "math.hypot",
        "math.isclose",
        "math.isfinite",
        "math.isinf",
        "math.isnan",
        "math.isqrt",
        "math.ldexp",
        "math.lgamma",
        "math.log",
        "math.log10",
        "math.log1p",
        "math.log2",
        "math.modf",
        "math.nextafter",
        "math.perm",
        "math.pow",
        "math.prod",
        "math.radians",
        "math.remainder",
        "math.sin",
        "math.sinh",
        "math.tan",
        "math.tanh",
        "math.trunc",
        "math.ulp",
        "torch._adaptive_avg_pool2d",
        "torch._adaptive_avg_pool3d",
        "torch._add_batch_dim",
        "torch._add_relu_",
        "torch._add_relu",
        "torch._addmm_activation",
        "torch._aminmax",
        "torch._amp_foreach_non_finite_check_and_unscale_",
        "torch._amp_update_scale_",
        "torch._assert_async",
        "torch._assert_tensor_metadata",
        "torch._batch_norm_impl_index",
        "torch._C._activate_gpu_trace",
        "torch._C._add_cached_tensor",
        "torch._C._add_docstr",
        "torch._C._are_functorch_transforms_active",
        "torch._C._autograd_init",
        "torch._C._awaitable_nowait",
        "torch._C._awaitable_wait",
        "torch._C._awaitable",
        "torch._C._backport_for_mobile_from_buffer_to_buffer",
        "torch._C._backport_for_mobile_from_buffer",
        "torch._C._backport_for_mobile_to_buffer",
        "torch._C._backport_for_mobile",
        "torch._C._broadcast_coalesced",
        "torch._C._broadcast_out",
        "torch._C._broadcast",
        "torch._C._c10d_init",
        "torch._C._calculate_package_version_based_on_upgraders",
        "torch._C._can_use_flash_attention",
        "torch._C._can_use_mem_efficient_attention",
        "torch._C._can_use_cudnn_attention",
        "torch._C._check_onnx_proto",
        "torch._C._check_sparse_tensor_invariants",
        "torch._C._collect_all",
        "torch._C._commit_update",
        "torch._C._compile_graph_to_code_table",
        "torch._C._construct_CUDA_Tensor_From_Storage_And_Metadata",
        "torch._C._construct_storage_from_data_pointer",
        "torch._C._conv_determine_backend_memory_format",
        "torch._C._cpu._is_avx2_supported",
        "torch._C._cpu._is_avx512_supported",
        "torch._C._cpu._is_avx512_vnni_supported",
        "torch._C._cpu._is_avx512_bf16_supported",
        "torch._C._cpu._is_amx_tile_supported",
        "torch._C._cpu._is_amx_fp16_supported",
        "torch._C._cpu._init_amx",
        "torch._C._cpu._is_arm_sve_supported",
        "torch._C._crash_if_aten_asan",
        "torch._C._crash_if_csrc_asan",
        "torch._C._crash_if_csrc_ubsan",
        "torch._C._crash_if_debug_asserts_fail",
        "torch._C._crash_if_vptr_ubsan",
        "torch._C._create_function_from_graph",
        "torch._C._create_function_from_trace_with_dict",
        "torch._C._create_function_from_trace",
        "torch._C._create_graph_by_tracing",
        "torch._C._create_module_with_type",
        "torch._C._create_object_with_type",
        "torch._C._cuda_attach_out_of_memory_observer",
        "torch._C._cuda_beginAllocateCurrentStreamToPool",
        "torch._C._cuda_canDeviceAccessPeer",
        "torch._C._cuda_changeCurrentAllocator",
        "torch._C._cuda_checkPoolLiveAllocations",
        "torch._C._cuda_clearCublasWorkspaces",
        "torch._C._cuda_cudaCachingAllocator_raw_alloc",
        "torch._C._cuda_cudaCachingAllocator_raw_delete",
        "torch._C._cuda_cudaCachingAllocator_set_allocator_settings",
        "torch._C._cuda_cudaHostAllocator",
        "torch._C._cuda_customAllocator",
        "torch._C._cuda_emptyCache",
        "torch._C._cuda_endAllocateCurrentStreamToPool",
        "torch._C._cuda_exchangeDevice",
        "torch._C._cuda_get_conv_benchmark_empty_cache",
        "torch._C._cuda_get_cudnn_benchmark_limit",
        "torch._C._cuda_get_sync_debug_mode",
        "torch._C._cuda_getAllocator",
        "torch._C._cuda_getAllocatorBackend",
        "torch._C._cuda_getArchFlags",
        "torch._C._cuda_getCheckpointState",
        "torch._C._cuda_getCompiledVersion",
        "torch._C._cuda_getCurrentBlasHandle",
        "torch._C._cuda_getCurrentRawStream",
        "torch._C._cuda_getCurrentStream",
        "torch._C._cuda_getDefaultStream",
        "torch._C._cuda_getDevice",
        "torch._C._cuda_getDeviceCount",
        "torch._C._cuda_hasPrimaryContext",
        "torch._C._cuda_init",
        "torch._C._cuda_ipc_collect",
        "torch._C._cuda_isCurrentStreamCapturing",
        "torch._C._cuda_isHistoryEnabled",
        "torch._C._cuda_isInBadFork",
        "torch._C._cuda_jiterator_compile_and_launch_kernel",
        "torch._C._cuda_lock_mutex",
        "torch._C._cuda_maybeExchangeDevice",
        "torch._C._cuda_memorySnapshot",
        "torch._C._cuda_memoryStats",
        "torch._C._cuda_record_memory_history_legacy",
        "torch._C._cuda_record_memory_history",
        "torch._C._cuda_releasePool",
        "torch._C._cuda_resetAccumulatedMemoryStats",
        "torch._C._cuda_resetPeakMemoryStats",
        "torch._C._cuda_set_cudnn_benchmark_limit",
        "torch._C._cuda_set_sync_debug_mode",
        "torch._C._cuda_setCheckpointPoolState",
        "torch._C._cuda_setDevice",
        "torch._C._cuda_setMemoryFraction",
        "torch._C._cuda_setStream",
        "torch._C._cuda_sleep",
        "torch._C._cuda_synchronize",
        "torch._C._cuda_unlock_mutex",
        "torch._C._cudnn_set_conv_benchmark_empty_cache",
        "torch._C._cudnn.getCompileVersion",
        "torch._C._cudnn.getRuntimeVersion",
        "torch._C._cudnn.getVersionInt",
        "torch._C._current_autograd_node",
        "torch._C._current_graph_task_execution_order",
        "torch._C._current_graph_task_id",
        "torch._C._cxx_flags",
        "torch._C._debug_get_fusion_group_inlining",
        "torch._C._debug_only_are_vmap_fallback_warnings_enabled",
        "torch._C._debug_only_display_vmap_fallback_warnings",
        "torch._C._debug_set_autodiff_subgraph_inlining",
        "torch._C._debug_set_fusion_group_inlining",
        "torch._C._demangle",
        "torch._C._disabled_torch_dispatch_impl",
        "torch._C._disabled_torch_function_impl",
        "torch._C._dispatch_call_boxed",
        "torch._C._dispatch_check_all_invariants",
        "torch._C._dispatch_check_invariants",
        "torch._C._dispatch_dump_table",
        "torch._C._dispatch_dump",
        "torch._C._dispatch_find_dangling_impls",
        "torch._C._dispatch_find_schema_or_throw",
        "torch._C._dispatch_get_all_op_names",
        "torch._C._dispatch_get_backend_keyset_from_autograd",
        "torch._C._dispatch_get_registrations_for_dispatch_key",
        "torch._C._dispatch_has_backend_fallback",
        "torch._C._dispatch_has_computed_kernel_for_dispatch_key",
        "torch._C._dispatch_has_kernel_for_any_dispatch_key",
        "torch._C._dispatch_has_kernel_for_dispatch_key",
        "torch._C._dispatch_has_kernel",
        "torch._C._dispatch_is_alias_key",
        "torch._C._dispatch_is_included_in_alias",
        "torch._C._dispatch_is_main_interpreter",
        "torch._C._dispatch_isTensorSubclassLike",
        "torch._C._dispatch_key_for_device",
        "torch._C._dispatch_key_name",
        "torch._C._dispatch_key_parse",
        "torch._C._dispatch_key_set",
        "torch._C._dispatch_keys",
        "torch._C._dispatch_keyset_full_after",
        "torch._C._dispatch_keyset_full",
        "torch._C._dispatch_keyset_to_string",
        "torch._C._dispatch_library",
        "torch._C._dispatch_num_backends",
        "torch._C._dispatch_print_registrations_for_dispatch_key",
        "torch._C._dispatch_pystub",
        "torch._C._dispatch_set_report_error_callback",
        "torch._C._dispatch_tls_is_dispatch_key_excluded",
        "torch._C._dispatch_tls_is_dispatch_key_included",
        "torch._C._dispatch_tls_local_exclude_set",
        "torch._C._dispatch_tls_local_include_set",
        "torch._C._dispatch_tls_set_dispatch_key_excluded",
        "torch._C._dispatch_tls_set_dispatch_key_included",
        "torch._C._dist_autograd_init",
        "torch._C._dump_local_tls_set",
        "torch._C._dump_upgraders_map",
        "torch._C._enable_mobile_interface_call_export",
        "torch._C._enter_dual_level",
        "torch._C._error_if_any_worker_fails",
        "torch._C._exit_dual_level",
        "torch._C._export_operator_list",
        "torch._C._export_opnames",
        "torch._C._faulty_agent_init",
        "torch._C._fft.fft_fft",
        "torch._C._fft.fft_fft2",
        "torch._C._fft.fft_fftfreq",
        "torch._C._fft.fft_fftn",
        "torch._C._fft.fft_fftshift",
        "torch._C._fft.fft_hfft",
        "torch._C._fft.fft_hfft2",
        "torch._C._fft.fft_hfftn",
        "torch._C._fft.fft_ifft",
        "torch._C._fft.fft_ifft2",
        "torch._C._fft.fft_ifftn",
        "torch._C._fft.fft_ifftshift",
        "torch._C._fft.fft_ihfft",
        "torch._C._fft.fft_ihfft2",
        "torch._C._fft.fft_ihfftn",
        "torch._C._fft.fft_irfft",
        "torch._C._fft.fft_irfft2",
        "torch._C._fft.fft_irfftn",
        "torch._C._fft.fft_rfft",
        "torch._C._fft.fft_rfft2",
        "torch._C._fft.fft_rfftfreq",
        "torch._C._fft.fft_rfftn",
        "torch._C._free_And_Remove_DeleterFn",
        "torch._C._freeze_module",
        "torch._C._from_dlpack",
        "torch._C._functionality_to_backend_keys",
        "torch._C._functionalization_reapply_views_tls",
        "torch._C._fuse_to_static_module",
        "torch._C._gather_out",
        "torch._C._gather",
        "torch._C._generate_upgraders_graph",
        "torch._C._get_autograd_fallback_mode",
        "torch._C._get_backcompat_broadcast_warn",
        "torch._C._get_backcompat_keepdim_warn",
        "torch._C._get_blas_preferred_backend",
        "torch._C._get_caught_jit_exception_class_name",
        "torch._C._get_caught_jit_exception_original_msg",
        "torch._C._get_constant_bool_symnode",
        "torch._C._get_cpp_backtrace",
        "torch._C._get_cpu_capability",
        "torch._C._get_cublas_allow_bf16_reduced_precision_reduction",
        "torch._C._get_cublas_allow_fp16_reduced_precision_reduction",
        "torch._C._get_cublas_allow_tf32",
        "torch._C._get_cudnn_allow_tf32",
        "torch._C._get_cudnn_benchmark",
        "torch._C._get_cudnn_deterministic",
        "torch._C._get_cudnn_enabled",
        "torch._C._get_custom_class_python_wrapper",
        "torch._C._get_default_device",
        "torch._C._get_deterministic_algorithms_warn_only",
        "torch._C._get_deterministic_algorithms",
        "torch._C._get_deterministic_fill_uninitialized_memory",
        "torch._C._get_dispatch_mode",
        "torch._C._get_dispatch_stack_at",
        "torch._C._get_file_format",
        "torch._C._get_flash_sdp_enabled",
        "torch._C._get_float32_matmul_precision",
        "torch._C._get_function_stack_at",
        "torch._C._get_graph_executor_optimize",
        "torch._C._get_linalg_preferred_backend",
        "torch._C._get_rocm_fa_preferred_backend",
        "torch._C._get_math_sdp_enabled",
        "torch._C._get_math_sdp_allow_fp16_bf16_reduction",
        "torch._C._get_max_operator_version",
        "torch._C._get_mem_efficient_sdp_enabled",
        "torch._C._get_mkldnn_enabled",
        "torch._C._get_cudnn_sdp_enabled",
        "torch._C._set_sdp_use_cudnn",
        "torch._C._get_mobile_model_contained_types_from_buffer",
        "torch._C._get_mobile_model_contained_types",
        "torch._C._get_model_bytecode_version_from_buffer",
        "torch._C._get_model_bytecode_version",
        "torch._C._get_model_extra_files_from_buffer",
        "torch._C._get_model_extra_files",
        "torch._C._get_model_ops_and_info_from_buffer",
        "torch._C._get_model_ops_and_info",
        "torch._C._get_module_info_from_flatbuffer",
        "torch._C._get_nnpack_enabled",
        "torch._C._get_obj_in_tls",
        "torch._C._get_operation_overload",
        "torch._C._get_operator_version_map",
        "torch._C._get_privateuse1_backend_name",
        "torch._C._get_qengine",
        "torch._C._get_schema",
        "torch._C._get_nested_int",
        "torch._C._get_tensor_metadata",
        "torch._C._get_tracing_state",
        "torch._C._get_upgrader_ranges",
        "torch._C._get_upgraders_entry_map",
        "torch._C._get_upgraders_map_size",
        "torch._C._get_value_trace",
        "torch._C._get_version_calculator_flag",
        "torch._C._get_warnAlways",
        "torch._C._graph_pool_handle",
        "torch._C._group_tensors_by_device_and_dtype",
        "torch._C._hack_do_not_use_clone_module_with_class",
        "torch._C._has_distributed",
        "torch._C._has_Standard_Deleter",
        "torch._C._has_storage",
        "torch._C._has_tensorexpr_cpp_tests",
        "torch._C._run_tensorexpr_cpp_tests",
        "torch._C._has_torch_function_unary",
        "torch._C._has_torch_function_variadic",
        "torch._C._has_torch_function",
        "torch._C._import_ir_module_from_package",
        "torch._C._increment_version",
        "torch._C._infer_size",
        "torch._C._init_names",
        "torch._C._initExtension",
        "torch._C._is_alias_of",
        "torch._C._is_any_autocast_enabled",
        "torch._C._is_cached_tensor",
        "torch._C._is_flash_attention_available",
        "torch._C._is_fwd_grad_enabled",
        "torch._C._is_key_in_tls",
        "torch._C._is_multithreading_enabled",
        "torch._C._is_torch_function_enabled",
        "torch._C._is_torch_function_mode_enabled",
        "torch._C._is_tracing",
        "torch._C._is_view_replay_enabled",
        "torch._C._is_xnnpack_enabled",
        "torch._C._itt.is_available",
        "torch._C._itt.mark",
        "torch._C._itt.rangePop",
        "torch._C._itt.rangePush",
        "torch._C._ivalue_debug_python_object",
        "torch._C._ivalue_tags_match",
        "torch._C._jit_assert_is_instance",
        "torch._C._jit_can_fuse_on_cpu_legacy",
        "torch._C._jit_can_fuse_on_cpu",
        "torch._C._jit_can_fuse_on_gpu",
        "torch._C._jit_cat_wo_conditionals",
        "torch._C._jit_check_alias_annotation",
        "torch._C._jit_clear_class_registry",
        "torch._C._jit_debug_fuser_num_cached_kernel_specs",
        "torch._C._jit_debug_module_iterators",
        "torch._C._jit_decay_packed_param_input_types",
        "torch._C._jit_decomposition_graph_for_node",
        "torch._C._jit_differentiate",
        "torch._C._jit_erase_non_input_shape_information",
        "torch._C._jit_flatten",
        "torch._C._jit_fuser_get_fused_kernel_code",
        "torch._C._jit_get_all_schemas",
        "torch._C._jit_get_custom_class_schemas",
        "torch._C._jit_get_emit_hooks",
        "torch._C._jit_get_inline_everything_mode",
        "torch._C._jit_get_logging_option",
        "torch._C._jit_get_num_profiled_runs",
        "torch._C._jit_get_operation",
        "torch._C._jit_get_schemas_for_operator",
        "torch._C._jit_get_te_cuda_pointwise_block_count",
        "torch._C._jit_get_te_cuda_pointwise_block_size",
        "torch._C._jit_get_te_cuda_pointwise_loop_levels",
        "torch._C._jit_get_te_generate_block_code",
        "torch._C._jit_get_te_must_use_llvm_cpu",
        "torch._C._jit_get_tracer_state_warn",
        "torch._C._jit_has_cpp_tests",
        "torch._C._jit_init",
        "torch._C._jit_interpret_graph",
        "torch._C._jit_is_onnx_log_enabled",
        "torch._C._jit_is_script_object",
        "torch._C._jit_llga_enabled",
        "torch._C._jit_nvfuser_can_be_enabled",
        "torch._C._jit_nvfuser_clear_comparison_callback",
        "torch._C._jit_nvfuser_enabled",
        "torch._C._jit_nvfuser_horizontal_mode",
        "torch._C._jit_nvfuser_set_comparison_callback",
        "torch._C._jit_nvfuser_single_node_mode",
        "torch._C._jit_object_is_non_holding",
        "torch._C._jit_onnx_convert_pattern_from_subblock",
        "torch._C._jit_onnx_create_full_scope_name",
        "torch._C._jit_onnx_list_model_parameters",
        "torch._C._jit_onnx_log",
        "torch._C._jit_opt_conditionals",
        "torch._C._jit_override_can_fuse_on_cpu_legacy",
        "torch._C._jit_override_can_fuse_on_cpu",
        "torch._C._jit_override_can_fuse_on_gpu",
        "torch._C._jit_pass_autocast",
        "torch._C._jit_pass_batch_mm",
        "torch._C._jit_pass_canonicalize_graph_fuser_ops",
        "torch._C._jit_pass_canonicalize",
        "torch._C._jit_pass_complete_shape_analysis",
        "torch._C._jit_pass_concat_frozen_linear",
        "torch._C._jit_pass_constant_loop_unrolling",
        "torch._C._jit_pass_constant_pooling",
        "torch._C._jit_pass_constant_propagation_immutable_types",
        "torch._C._jit_pass_constant_propagation",
        "torch._C._jit_pass_convert_frozen_ops_to_mkldnn",
        "torch._C._jit_pass_create_autodiff_subgraphs",
        "torch._C._jit_pass_create_functional_graphs",
        "torch._C._jit_pass_cse",
        "torch._C._jit_pass_custom_pattern_based_rewrite_graph",
        "torch._C._jit_pass_custom_pattern_based_rewrite",
        "torch._C._jit_pass_dbr_quant_remove_redundant_aliases",
        "torch._C._jit_pass_dce_allow_deleting_nodes_with_side_effects",
        "torch._C._jit_pass_dce",
        "torch._C._jit_pass_decompose_ops",
        "torch._C._jit_pass_dedup_module_uses",
        "torch._C._jit_pass_erase_number_types",
        "torch._C._jit_pass_erase_shape_information",
        "torch._C._jit_pass_filter_non_tensor_arguments",
        "torch._C._jit_pass_fixup_onnx_controlflow_node",
        "torch._C._jit_pass_fold_convbn",
        "torch._C._jit_pass_fold_frozen_conv_add_or_sub",
        "torch._C._jit_pass_fold_frozen_conv_bn",
        "torch._C._jit_pass_fold_frozen_conv_mul_or_div",
        "torch._C._jit_pass_fold_frozen_linear_bn",
        "torch._C._jit_pass_fold_prepacking_ops",
        "torch._C._jit_pass_functional_to_inplace_activation",
        "torch._C._jit_pass_fuse_add_relu",
        "torch._C._jit_pass_fuse_addmm",
        "torch._C._jit_pass_fuse_clamp_w_prepacked_linear_conv",
        "torch._C._jit_pass_fuse_frozen_conv_add_relu",
        "torch._C._jit_pass_fuse_linear",
        "torch._C._jit_pass_fuse_quantized_add_relu",
        "torch._C._jit_pass_fuse_tensorexprs",
        "torch._C._jit_pass_fuse",
        "torch._C._jit_pass_inline_fork_wait",
        "torch._C._jit_pass_inline_functional_graphs",
        "torch._C._jit_pass_inline",
        "torch._C._jit_pass_inplace_to_functional_activation",
        "torch._C._jit_pass_insert_observer_method_for_ondevice_ptq",
        "torch._C._jit_pass_insert_observers",
        "torch._C._jit_pass_insert_prepack_unpack",
        "torch._C._jit_pass_insert_prepacked_ops",
        "torch._C._jit_pass_insert_quant_dequant_for_ondevice_ptq",
        "torch._C._jit_pass_insert_quant_dequant",
        "torch._C._jit_pass_integer_value_refinement",
        "torch._C._jit_pass_lint",
        "torch._C._jit_pass_loop_unrolling",
        "torch._C._jit_pass_lower_all_tuples",
        "torch._C._jit_pass_lower_graph",
        "torch._C._jit_pass_metal_fold_prepacking_ops",
        "torch._C._jit_pass_metal_fuse_clamp_w_prepacked_conv",
        "torch._C._jit_pass_metal_insert_prepacked_ops",
        "torch._C._jit_pass_metal_optimize_for_mobile",
        "torch._C._jit_pass_onnx_assign_output_shape",
        "torch._C._jit_pass_onnx_assign_scoped_names_for_node_and_value",
        "torch._C._jit_pass_onnx_autograd_function_process",
        "torch._C._jit_pass_onnx_block",
        "torch._C._jit_pass_onnx_cast_all_constant_to_floating",
        "torch._C._jit_pass_onnx_clear_scope_records",
        "torch._C._jit_pass_onnx_constant_fold",
        "torch._C._jit_pass_onnx_deduplicate_initializers",
        "torch._C._jit_pass_onnx_eliminate_unused_items",
        "torch._C._jit_pass_onnx_eval_peephole",
        "torch._C._jit_pass_onnx_function_extraction",
        "torch._C._jit_pass_onnx_function_substitution",
        "torch._C._jit_pass_onnx_graph_shape_type_inference",
        "torch._C._jit_pass_onnx_lint",
        "torch._C._jit_pass_onnx_node_shape_type_inference",
        "torch._C._jit_pass_onnx_peephole",
        "torch._C._jit_pass_onnx_preprocess_caffe2",
        "torch._C._jit_pass_onnx_preprocess",
        "torch._C._jit_pass_onnx_quantization_insert_permutes",
        "torch._C._jit_pass_onnx_remove_inplace_ops_for_onnx",
        "torch._C._jit_pass_onnx_remove_print",
        "torch._C._jit_pass_onnx_scalar_type_analysis",
        "torch._C._jit_pass_onnx_set_dynamic_input_shape",
        "torch._C._jit_pass_onnx_track_scope_attributes",
        "torch._C._jit_pass_onnx_unpack_quantized_weights",
        "torch._C._jit_pass_onnx",
        "torch._C._jit_pass_optimize_for_inference",
        "torch._C._jit_pass_optimize_for_mobile",
        "torch._C._jit_pass_optimize_frozen_graph",
        "torch._C._jit_pass_pattern_based_rewrite",
        "torch._C._jit_pass_peephole_list_idioms",
        "torch._C._jit_pass_peephole",
        "torch._C._jit_pass_prepare_division_for_onnx",
        "torch._C._jit_pass_propagate_device",
        "torch._C._jit_pass_propagate_dtype",
        "torch._C._jit_pass_propagate_shapes_on_graph_and_build_compute",
        "torch._C._jit_pass_propagate_shapes_on_graph",
        "torch._C._jit_pass_quant_finalize_for_ondevice_ptq",
        "torch._C._jit_pass_quant_finalize",
        "torch._C._jit_pass_quant_fusion",
        "torch._C._jit_pass_refine_integer_values",
        "torch._C._jit_pass_refine_tuple_types",
        "torch._C._jit_pass_remove_dropout",
        "torch._C._jit_pass_remove_expands",
        "torch._C._jit_pass_remove_inplace_ops",
        "torch._C._jit_pass_remove_mutation",
        "torch._C._jit_pass_replace_old_ops_with_upgraders",
        "torch._C._jit_pass_replicate_dequantize",
        "torch._C._jit_pass_run_decompositions",
        "torch._C._jit_pass_specialize_autogradzero",
        "torch._C._jit_pass_swap_functional_linear",
        "torch._C._jit_pass_transform_conv1d_to_conv2d",
        "torch._C._jit_pass_transpose_frozen_linear",
        "torch._C._jit_pass_vulkan_fold_prepacking_ops",
        "torch._C._jit_pass_vulkan_fuse_clamp_w_prepacked_conv",
        "torch._C._jit_pass_vulkan_insert_prepacked_ops",
        "torch._C._jit_pass_vulkan_optimize_for_mobile",
        "torch._C._jit_register_decomposition_for_schema",
        "torch._C._jit_register_shape_compute_graph_for_node",
        "torch._C._jit_resolve_packet",
        "torch._C._jit_run_cpp_tests",
        "torch._C._jit_script_class_compile",
        "torch._C._jit_script_compile_overload",
        "torch._C._jit_script_compile",
        "torch._C._jit_script_interface_compile",
        "torch._C._jit_set_autocast_mode",
        "torch._C._jit_set_bailout_depth",
        "torch._C._jit_set_emit_hooks",
        "torch._C._jit_set_fusion_strategy",
        "torch._C._jit_set_inline_everything_mode",
        "torch._C._jit_set_llga_enabled",
        "torch._C._jit_set_logging_option",
        "torch._C._jit_set_logging_stream",
        "torch._C._jit_set_num_profiled_runs",
        "torch._C._jit_set_nvfuser_enabled",
        "torch._C._jit_set_nvfuser_guard_mode",
        "torch._C._jit_set_nvfuser_horizontal_mode",
        "torch._C._jit_set_nvfuser_single_node_mode",
        "torch._C._jit_set_nvfuser_skip_node_kind",
        "torch._C._jit_set_onnx_log_enabled",
        "torch._C._jit_set_onnx_log_output_stream",
        "torch._C._jit_set_profiling_executor",
        "torch._C._jit_set_profiling_mode",
        "torch._C._jit_set_symbolic_shapes_test_mode",
        "torch._C._jit_set_te_cuda_pointwise_block_count",
        "torch._C._jit_set_te_cuda_pointwise_block_size",
        "torch._C._jit_set_te_cuda_pointwise_loop_levels",
        "torch._C._jit_set_te_generate_block_code",
        "torch._C._jit_set_te_must_use_llvm_cpu",
        "torch._C._jit_set_texpr_dynamic_shape_enabled",
        "torch._C._jit_set_texpr_fuser_enabled",
        "torch._C._jit_set_texpr_reductions_enabled",
        "torch._C._jit_set_tracer_state_warn",
        "torch._C._jit_set_utf8_decoding_ignore",
        "torch._C._jit_shape_compute_graph_for_node",
        "torch._C._jit_symbolic_shapes_test_mode_enabled",
        "torch._C._jit_texpr_dynamic_shape_enabled",
        "torch._C._jit_texpr_fallback_allowed",
        "torch._C._jit_texpr_fuser_enabled",
        "torch._C._jit_texpr_reductions_enabled",
        "torch._C._jit_texpr_set_fallback_allowed",
        "torch._C._jit_to_backend_selective",
        "torch._C._jit_to_backend",
        "torch._C._jit_to_static_module",
        "torch._C._jit_trace_graph",
        "torch._C._jit_trace_module",
        "torch._C._jit_tree_views.FalseLiteral",
        "torch._C._jit_tree_views.NoneLiteral",
        "torch._C._jit_tree_views.TrueLiteral",
        "torch._C._jit_try_infer_type",
        "torch._C._jit_unflatten",
        "torch._C._last_executed_optimized_graph",
        "torch._C._len_torch_dispatch_stack",
        "torch._C._len_torch_function_stack",
        "torch._C._linalg._linalg_eigvals",
        "torch._C._linalg.linalg_cholesky_ex",
        "torch._C._linalg.linalg_cholesky",
        "torch._C._linalg.linalg_cond",
        "torch._C._linalg.linalg_cross",
        "torch._C._linalg.linalg_det",
        "torch._C._linalg.linalg_diagonal",
        "torch._C._linalg.linalg_eig",
        "torch._C._linalg.linalg_eigh",
        "torch._C._linalg.linalg_eigvals",
        "torch._C._linalg.linalg_eigvalsh",
        "torch._C._linalg.linalg_householder_product",
        "torch._C._linalg.linalg_inv_ex",
        "torch._C._linalg.linalg_inv",
        "torch._C._linalg.linalg_ldl_factor_ex",
        "torch._C._linalg.linalg_ldl_factor",
        "torch._C._linalg.linalg_ldl_solve",
        "torch._C._linalg.linalg_lstsq",
        "torch._C._linalg.linalg_lu_factor_ex",
        "torch._C._linalg.linalg_lu_factor",
        "torch._C._linalg.linalg_lu_solve",
        "torch._C._linalg.linalg_lu",
        "torch._C._linalg.linalg_matmul",
        "torch._C._linalg.linalg_matrix_exp",
        "torch._C._linalg.linalg_matrix_norm",
        "torch._C._linalg.linalg_matrix_power",
        "torch._C._linalg.linalg_matrix_rank",
        "torch._C._linalg.linalg_multi_dot",
        "torch._C._linalg.linalg_norm",
        "torch._C._linalg.linalg_pinv",
        "torch._C._linalg.linalg_qr",
        "torch._C._linalg.linalg_slogdet",
        "torch._C._linalg.linalg_solve_ex",
        "torch._C._linalg.linalg_solve_triangular",
        "torch._C._linalg.linalg_solve",
        "torch._C._linalg.linalg_svd",
        "torch._C._linalg.linalg_svdvals",
        "torch._C._linalg.linalg_tensorinv",
        "torch._C._linalg.linalg_tensorsolve",
        "torch._C._linalg.linalg_vander",
        "torch._C._linalg.linalg_vecdot",
        "torch._C._linalg.linalg_vector_norm",
        "torch._C._llvm_enabled",
        "torch._C._load_for_lite_interpreter_from_buffer",
        "torch._C._load_for_lite_interpreter",
        "torch._C._load_jit_module_from_bytes",
        "torch._C._load_jit_module_from_file",
        "torch._C._load_mobile_module_from_bytes",
        "torch._C._load_mobile_module_from_file",
        "torch._C._log_api_usage_metadata",
        "torch._C._log_api_usage_once",
        "torch._C._logging_set_logger",
        "torch._C._meta_in_tls_dispatch_include",
        "torch._C._mps_acquireEvent",
        "torch._C._mps_currentAllocatedMemory",
        "torch._C._mps_deviceSynchronize",
        "torch._C._mps_driverAllocatedMemory",
        "torch._C._mps_recommendedMaxMemory",
        "torch._C._mps_elapsedTimeOfEvents",
        "torch._C._mps_emptyCache",
        "torch._C._mps_get_default_generator",
        "torch._C._mps_is_available",
        "torch._C._mps_is_in_bad_fork",
        "torch._C._mps_is_on_macos_13_or_newer",
        "torch._C._mps_profilerStartTrace",
        "torch._C._mps_profilerStopTrace",
        "torch._C._mps_queryEvent",
        "torch._C._mps_recordEvent",
        "torch._C._mps_releaseEvent",
        "torch._C._mps_setMemoryFraction",
        "torch._C._mps_synchronizeEvent",
        "torch._C._mps_waitForEvent",
        "torch._C._multiprocessing_init",
        "torch._C._nccl_all_gather",
        "torch._C._nccl_all_reduce",
        "torch._C._nccl_broadcast",
        "torch._C._nccl_init_rank",
        "torch._C._nccl_reduce_scatter",
        "torch._C._nccl_reduce",
        "torch._C._nccl_unique_id",
        "torch._C._nccl_version_suffix",
        "torch._C._nccl_version",
        "torch._C._nested.nested_tensor",
        "torch._C._nested.nested_to_padded_tensor",
        "torch._C._new_symbolic_shape_symbol",
        "torch._C._nn_module_to_mobile",
        "torch._C._nn._conv_depthwise2d",
        "torch._C._nn._pad_circular",
        "torch._C._nn._pad_enum",
        "torch._C._nn._parse_to",
        "torch._C._nn._test_ambiguous_defaults",
        "torch._C._nn._test_optional_filled_intlist",
        "torch._C._nn._test_optional_floatlist",
        "torch._C._nn._test_optional_intlist",
        "torch._C._nn._test_string_default",
        "torch._C._nn._test_warn_in_autograd",
        "torch._C._nn._upsample_bicubic2d_aa",
        "torch._C._nn._upsample_bilinear2d_aa",
        "torch._C._nn._upsample_nearest_exact1d",
        "torch._C._nn._upsample_nearest_exact2d",
        "torch._C._nn._upsample_nearest_exact3d",
        "torch._C._nn.adaptive_avg_pool2d",
        "torch._C._nn.adaptive_avg_pool3d",
        "torch._C._nn.adaptive_max_pool2d",
        "torch._C._nn.adaptive_max_pool3d",
        "torch._C._nn.avg_pool2d",
        "torch._C._nn.avg_pool3d",
        "torch._C._nn.binary_cross_entropy",
        "torch._C._nn.col2im",
        "torch._C._nn.conv_depthwise3d",
        "torch._C._nn.cross_entropy_loss",
        "torch._C._nn.elu_",
        "torch._C._nn.elu",
        "torch._C._nn.flatten_dense_tensors",
        "torch._C._nn.fractional_max_pool2d",
        "torch._C._nn.fractional_max_pool3d",
        "torch._C._nn.gelu_",
        "torch._C._nn.gelu",
        "torch._C._nn.glu",
        "torch._C._nn.hardsigmoid_",
        "torch._C._nn.hardsigmoid",
        "torch._C._nn.hardswish_",
        "torch._C._nn.hardswish",
        "torch._C._nn.hardtanh_",
        "torch._C._nn.hardtanh",
        "torch._C._nn.huber_loss",
        "torch._C._nn.im2col",
        "torch._C._nn.l1_loss",
        "torch._C._nn.leaky_relu_",
        "torch._C._nn.leaky_relu",
        "torch._C._nn.linear",
        "torch._C._nn.log_sigmoid",
        "torch._C._nn.max_pool2d_with_indices",
        "torch._C._nn.max_pool3d_with_indices",
        "torch._C._nn.max_unpool2d",
        "torch._C._nn.max_unpool3d",
        "torch._C._nn.mish_",
        "torch._C._nn.mish",
        "torch._C._nn.mkldnn_linear",
        "torch._C._nn.mkldnn_reorder_conv2d_weight",
        "torch._C._nn.mkldnn_reorder_conv3d_weight",
        "torch._C._nn.mse_loss",
        "torch._C._nn.multi_margin_loss",
        "torch._C._nn.multilabel_margin_loss",
        "torch._C._nn.nll_loss_nd",
        "torch._C._nn.nll_loss",
        "torch._C._nn.nll_loss2d",
        "torch._C._nn.one_hot",
        "torch._C._nn.pad_sequence",
        "torch._C._nn.pad",
        "torch._C._nn.reflection_pad1d",
        "torch._C._nn.reflection_pad2d",
        "torch._C._nn.reflection_pad3d",
        "torch._C._nn.relu6_",
        "torch._C._nn.relu6",
        "torch._C._nn.replication_pad1d",
        "torch._C._nn.replication_pad2d",
        "torch._C._nn.replication_pad3d",
        "torch._C._nn.rrelu_with_noise_",
        "torch._C._nn.rrelu_with_noise",
        "torch._C._nn.scaled_dot_product_attention",
        "torch._C._nn.silu_",
        "torch._C._nn.silu",
        "torch._C._nn.slow_conv_dilated2d",
        "torch._C._nn.slow_conv_dilated3d",
        "torch._C._nn.slow_conv_transpose2d",
        "torch._C._nn.slow_conv_transpose3d",
        "torch._C._nn.slow_conv3d",
        "torch._C._nn.smooth_l1_loss",
        "torch._C._nn.soft_margin_loss",
        "torch._C._nn.softplus",
        "torch._C._nn.softshrink",
        "torch._C._nn.thnn_conv2d",
        "torch._C._nn.unflatten_dense_tensors",
        "torch._C._nn.upsample_bicubic2d",
        "torch._C._nn.upsample_bilinear2d",
        "torch._C._nn.upsample_linear1d",
        "torch._C._nn.upsample_nearest1d",
        "torch._C._nn.upsample_nearest2d",
        "torch._C._nn.upsample_nearest3d",
        "torch._C._nn.upsample_trilinear3d",
        "torch._C._non_sym_sizes",
        "torch._C._overlaps",
        "torch._C._parallel_info",
        "torch._C._parse_dispatch_key",
        "torch._C._parse_source_def",
        "torch._C._pop_torch_dispatch_stack",
        "torch._C._pop_torch_function_stack",
        "torch._C._propagate_and_assign_input_shapes",
        "torch._C._propagate_shapes",
        "torch._C._propagate_xla_data",
        "torch._C._push_on_torch_dispatch_stack",
        "torch._C._push_on_torch_function_stack",
        "torch._C._quantize_ondevice_ptq_dynamic",
        "torch._C._register_py_class_for_device",
        "torch._C._remove_cached_tensor",
        "torch._C._remove_worker_pids",
        "torch._C._rename_privateuse1_backend",
        "torch._C._replace_",
        "torch._C._replace_overloaded_method_decl",
        "torch._C._resolve_type_from_object",
        "torch._C._resolve_type",
        "torch._C._rocm_is_backward_pass",
        "torch._C._rpc_init",
        "torch._C._run_emit_module_hook",
        "torch._C._save_jit_module_to_bytes",
        "torch._C._save_jit_module",
        "torch._C._save_mobile_module_to_bytes",
        "torch._C._save_mobile_module",
        "torch._C._save_parameters",
        "torch._C._scatter_out",
        "torch._C._scatter",
        "torch._C._select_conv_backend",
        "torch._C._select_batch_norm_backend",
        "torch._C._set_autograd_fallback_mode",
        "torch._C._set_backcompat_broadcast_warn",
        "torch._C._set_backcompat_keepdim_warn",
        "torch._C._set_blas_preferred_backend",
        "torch._C._set_cached_tensors_enabled",
        "torch._C._set_check_sparse_tensor_invariants",
        "torch._C._set_conj",
        "torch._C._set_cublas_allow_bf16_reduced_precision_reduction",
        "torch._C._set_cublas_allow_fp16_reduced_precision_reduction",
        "torch._C._set_cublas_allow_tf32",
        "torch._C._set_cudnn_allow_tf32",
        "torch._C._set_cudnn_benchmark",
        "torch._C._set_cudnn_deterministic",
        "torch._C._set_cudnn_enabled",
        "torch._C._set_default_dtype",
        "torch._C._set_default_mobile_cpu_allocator",
        "torch._C._set_default_tensor_type",
        "torch._C._set_deterministic_algorithms",
        "torch._C._set_deterministic_fill_uninitialized_memory",
        "torch._C._set_dispatch_mode",
        "torch._C._set_float32_matmul_precision",
        "torch._C._set_fwd_grad_enabled",
        "torch._C._set_grad_enabled",
        "torch._C._set_graph_executor_optimize",
        "torch._C._set_linalg_preferred_backend",
        "torch._C._set_rocm_fa_preferred_backend",
        "torch._C._set_meta_in_tls_dispatch_include",
        "torch._C._set_mkldnn_enabled",
        "torch._C._set_multithreading_enabled",
        "torch._C._set_neg",
        "torch._C._set_nnpack_enabled",
        "torch._C._set_print_stack_traces_on_fatal_signal",
        "torch._C._set_qengine",
        "torch._C._set_sdp_use_flash",
        "torch._C._set_sdp_use_math",
        "torch._C._set_math_sdp_allow_fp16_bf16_reduction",
        "torch._C._set_sdp_use_mem_efficient",
        "torch._C._set_should_use_format_with_string_table",
        "torch._C._set_storage_access_error_msg",
        "torch._C._set_tensor_metadata",
        "torch._C._set_tracing_state",
        "torch._C._set_value_trace",
        "torch._C._set_view_replay_enabled",
        "torch._C._set_warnAlways",
        "torch._C._set_worker_pids",
        "torch._C._set_worker_signal_handlers",
        "torch._C._should_allow_numbers_as_tensors",
        "torch._C._show_config",
        "torch._C._sparse._sparse_addmm",
        "torch._C._sparse._sparse_log_softmax",
        "torch._C._sparse._sparse_mm_reduce_impl",
        "torch._C._sparse._sparse_mm",
        "torch._C._sparse._sparse_softmax",
        "torch._C._sparse._spdiags",
        "torch._C._sparse.sparse_sampled_addmm",
        "torch._C._special.special_airy_ai",
        "torch._C._special.special_bessel_j0",
        "torch._C._special.special_bessel_j1",
        "torch._C._special.special_bessel_y0",
        "torch._C._special.special_bessel_y1",
        "torch._C._special.special_chebyshev_polynomial_t",
        "torch._C._special.special_chebyshev_polynomial_u",
        "torch._C._special.special_chebyshev_polynomial_v",
        "torch._C._special.special_chebyshev_polynomial_w",
        "torch._C._special.special_digamma",
        "torch._C._special.special_entr",
        "torch._C._special.special_erf",
        "torch._C._special.special_erfc",
        "torch._C._special.special_erfcx",
        "torch._C._special.special_erfinv",
        "torch._C._special.special_exp2",
        "torch._C._special.special_expit",
        "torch._C._special.special_expm1",
        "torch._C._special.special_gammainc",
        "torch._C._special.special_gammaincc",
        "torch._C._special.special_gammaln",
        "torch._C._special.special_hermite_polynomial_h",
        "torch._C._special.special_hermite_polynomial_he",
        "torch._C._special.special_i0",
        "torch._C._special.special_i0e",
        "torch._C._special.special_i1",
        "torch._C._special.special_i1e",
        "torch._C._special.special_laguerre_polynomial_l",
        "torch._C._special.special_legendre_polynomial_p",
        "torch._C._special.special_log_ndtr",
        "torch._C._special.special_log_softmax",
        "torch._C._special.special_log1p",
        "torch._C._special.special_logit",
        "torch._C._special.special_logsumexp",
        "torch._C._special.special_modified_bessel_i0",
        "torch._C._special.special_modified_bessel_i1",
        "torch._C._special.special_modified_bessel_k0",
        "torch._C._special.special_modified_bessel_k1",
        "torch._C._special.special_multigammaln",
        "torch._C._special.special_ndtr",
        "torch._C._special.special_ndtri",
        "torch._C._special.special_polygamma",
        "torch._C._special.special_psi",
        "torch._C._special.special_round",
        "torch._C._special.special_scaled_modified_bessel_k0",
        "torch._C._special.special_scaled_modified_bessel_k1",
        "torch._C._special.special_shifted_chebyshev_polynomial_t",
        "torch._C._special.special_shifted_chebyshev_polynomial_u",
        "torch._C._special.special_shifted_chebyshev_polynomial_v",
        "torch._C._special.special_shifted_chebyshev_polynomial_w",
        "torch._C._special.special_sinc",
        "torch._C._special.special_softmax",
        "torch._C._special.special_spherical_bessel_j0",
        "torch._C._special.special_xlog1py",
        "torch._C._special.special_xlogy",
        "torch._C._special.special_zeta",
        "torch._C._stash_obj_in_tls",
        "torch._C._storage_id",
        "torch._C._storage_Use_Count",
        "torch._C._supported_qengines",
        "torch._C._te.abs",
        "torch._C._te.acos",
        "torch._C._te.annotate_input_shapes",
        "torch._C._te.asin",
        "torch._C._te.atan",
        "torch._C._te.atan2",
        "torch._C._te.ceil",
        "torch._C._te.Compute",
        "torch._C._te.Compute2",
        "torch._C._te.construct_codegen",
        "torch._C._te.cos",
        "torch._C._te.cosh",
        "torch._C._te.erf",
        "torch._C._te.erfc",
        "torch._C._te.exp",
        "torch._C._te.expm1",
        "torch._C._te.fixup_missing_shape_info",
        "torch._C._te.floor",
        "torch._C._te.fmod",
        "torch._C._te.frac",
        "torch._C._te.ifThenElse",
        "torch._C._te.is_graph_compilable",
        "torch._C._te.isnan",
        "torch._C._te.lgamma",
        "torch._C._te.log",
        "torch._C._te.log10",
        "torch._C._te.log1p",
        "torch._C._te.log2",
        "torch._C._te.lower",
        "torch._C._te.make_shapes_symbolic",
        "torch._C._te.pow",
        "torch._C._te.Reduce",
        "torch._C._te.remainder",
        "torch._C._te.remove_graph_output",
        "torch._C._te.remove_unused_self_argument",
        "torch._C._te.replace_list_output_with_tuple",
        "torch._C._te.round",
        "torch._C._te.rsqrt",
        "torch._C._te.sigmoid",
        "torch._C._te.simplify",
        "torch._C._te.sin",
        "torch._C._te.sinh",
        "torch._C._te.sqrt",
        "torch._C._te.tan",
        "torch._C._te.tanh",
        "torch._C._te.trim_graph",
        "torch._C._te.trunc",
        "torch._C._tensor_impl_raw_handle",
        "torch._C._test_only_add_entry_to_op_version_map",
        "torch._C._test_only_populate_upgraders",
        "torch._C._test_only_remove_entry_to_op_version_map",
        "torch._C._test_only_remove_upgraders",
        "torch._C._to_functionality_key",
        "torch._C._tracer_set_force_outplace",
        "torch._C._tracer_set_get_unique_name_fn",
        "torch._C._tracer_warn_use_python",
        "torch._C._unset_default_mobile_cpu_allocator",
        "torch._C._unset_dispatch_mode",
        "torch._C._valgrind_supported_platform",
        "torch._C._valgrind_toggle_and_dump_stats",
        "torch._C._valgrind_toggle",
        "torch._C._verbose.mkl_set_verbose",
        "torch._C._verbose.mkldnn_set_verbose",
        "torch._C._vmapmode_decrement_nesting",
        "torch._C._vmapmode_increment_nesting",
        "torch._C._warn_deprecation",
        "torch._C._warn",
        "torch._C._will_engine_execute_node",
        "torch._C._wrap_tensor_impl",
        "torch._C.fork",
        "torch._C.get_autocast_cpu_dtype",
        "torch._C.get_autocast_dtype",
        "torch._C.get_autocast_gpu_dtype",
        "torch._C.get_autocast_ipu_dtype",
        "torch._C.get_autocast_xla_dtype",
        "torch._C.get_default_dtype",
        "torch._C.get_num_interop_threads",
        "torch._C.get_num_threads",
        "torch._C.import_ir_module_from_buffer",
        "torch._C.import_ir_module",
        "torch._C.init_num_threads",
        "torch._C.is_anomaly_check_nan_enabled",
        "torch._C.is_anomaly_enabled",
        "torch._C.is_autocast_cache_enabled",
        "torch._C.is_autocast_cpu_enabled",
        "torch._C.is_autocast_enabled",
        "torch._C.is_autocast_ipu_enabled",
        "torch._C.is_autocast_xla_enabled",
        "torch._C.is_grad_enabled",
        "torch._C.is_inference_mode_enabled",
        "torch._C.merge_type_from_type_comment",
        "torch._C.parse_ir",
        "torch._C.parse_schema",
        "torch._C.parse_type_comment",
        "torch._C.read_vitals",
        "torch._C.set_vital",
        "torch._C.unify_type_list",
        "torch._C.vitals_enabled",
        "torch._C.wait",
        "torch._cast_Byte",
        "torch._cast_Char",
        "torch._cast_Double",
        "torch._cast_Float",
        "torch._cast_Half",
        "torch._cast_Int",
        "torch._cast_Long",
        "torch._cast_Short",
        "torch._choose_qparams_per_tensor",
        "torch._chunk_cat",
        "torch._coalesce",
        "torch._compute_linear_combination",
        "torch._conj_copy",
        "torch._conj_physical",
        "torch._conj",
        "torch._convert_indices_from_coo_to_csr",
        "torch._convert_indices_from_csr_to_coo",
        "torch._convert_weight_to_int4pack",
        "torch._convert_weight_to_int4pack_for_cpu",
        "torch._convolution_mode",
        "torch._convolution",
        "torch._copy_from_and_resize",
        "torch._copy_from",
        "torch._cslt_compress",
        "torch._cslt_sparse_mm",
        "torch._ctc_loss",
        "torch._cudnn_ctc_loss",
        "torch._cudnn_init_dropout_state",
        "torch._cudnn_rnn_flatten_weight",
        "torch._cudnn_rnn",
        "torch._cufft_clear_plan_cache",
        "torch._cufft_get_plan_cache_max_size",
        "torch._cufft_get_plan_cache_size",
        "torch._cufft_set_plan_cache_max_size",
        "torch._cummax_helper",
        "torch._cummin_helper",
        "torch._debug_has_internal_overlap",
        "torch._dim_arange",
        "torch._dirichlet_grad",
        "torch._disable_functionalization",
        "torch._dyn_quant_matmul_4bit",
        "torch._dyn_quant_pack_4bit_weight",
        "torch._efficientzerotensor",
        "torch._embedding_bag_forward_only",
        "torch._embedding_bag",
        "torch._empty_affine_quantized",
        "torch._empty_per_channel_affine_quantized",
        "torch._enable_functionalization",
        "torch._euclidean_dist",
        "torch._fake_quantize_learnable_per_channel_affine",
        "torch._fake_quantize_learnable_per_tensor_affine",
        "torch._fake_quantize_per_tensor_affine_cachemask_tensor_qparams",
        "torch._fft_c2c",
        "torch._fft_c2r",
        "torch._fft_r2c",
        "torch._fill_mem_eff_dropout_mask_",
        "torch._foobar",
        "torch._foreach_abs_",
        "torch._foreach_abs",
        "torch._foreach_acos_",
        "torch._foreach_acos",
        "torch._foreach_add_",
        "torch._foreach_add",
        "torch._foreach_addcdiv_",
        "torch._foreach_addcdiv",
        "torch._foreach_addcmul_",
        "torch._foreach_addcmul",
        "torch._foreach_asin_",
        "torch._foreach_asin",
        "torch._foreach_atan_",
        "torch._foreach_atan",
        "torch._foreach_ceil_",
        "torch._foreach_ceil",
        "torch._foreach_clamp_max_",
        "torch._foreach_clamp_max",
        "torch._foreach_clamp_min_",
        "torch._foreach_clamp_min",
        "torch._foreach_copy_",
        "torch._foreach_cos_",
        "torch._foreach_cos",
        "torch._foreach_cosh_",
        "torch._foreach_cosh",
        "torch._foreach_div_",
        "torch._foreach_div",
        "torch._foreach_erf_",
        "torch._foreach_erf",
        "torch._foreach_erfc_",
        "torch._foreach_erfc",
        "torch._foreach_exp_",
        "torch._foreach_exp",
        "torch._foreach_expm1_",
        "torch._foreach_expm1",
        "torch._foreach_floor_",
        "torch._foreach_floor",
        "torch._foreach_frac_",
        "torch._foreach_frac",
        "torch._foreach_lerp_",
        "torch._foreach_lerp",
        "torch._foreach_lgamma_",
        "torch._foreach_lgamma",
        "torch._foreach_log_",
        "torch._foreach_log",
        "torch._foreach_log10_",
        "torch._foreach_log10",
        "torch._foreach_log1p_",
        "torch._foreach_log1p",
        "torch._foreach_log2_",
        "torch._foreach_log2",
        "torch._foreach_maximum_",
        "torch._foreach_maximum",
        "torch._foreach_minimum_",
        "torch._foreach_minimum",
        "torch._foreach_mul_",
        "torch._foreach_mul",
        "torch._foreach_neg_",
        "torch._foreach_neg",
        "torch._foreach_norm",
        "torch._foreach_pow_",
        "torch._foreach_pow",
        "torch._foreach_reciprocal_",
        "torch._foreach_reciprocal",
        "torch._foreach_round_",
        "torch._foreach_round",
        "torch._foreach_sigmoid_",
        "torch._foreach_sigmoid",
        "torch._foreach_rsqrt_",
        "torch._foreach_rsqrt",
        "torch._foreach_sign_",
        "torch._foreach_sign",
        "torch._foreach_sin_",
        "torch._foreach_sin",
        "torch._foreach_sinh_",
        "torch._foreach_sinh",
        "torch._foreach_sqrt_",
        "torch._foreach_sqrt",
        "torch._foreach_sub_",
        "torch._foreach_sub",
        "torch._foreach_tan_",
        "torch._foreach_tan",
        "torch._foreach_tanh_",
        "torch._foreach_tanh",
        "torch._foreach_trunc_",
        "torch._foreach_trunc",
        "torch._foreach_zero_",
        "torch._freeze_functional_tensor",
        "torch._from_functional_tensor",
        "torch._functional_assert_async",
        "torch._functional_sym_constrain_range_for_size",
        "torch._functional_sym_constrain_range",
        "torch._functionalize_are_all_mutations_hidden_from_autograd",
        "torch._functionalize_commit_update",
        "torch._functionalize_enable_reapply_views",
        "torch._functionalize_has_data_mutation",
        "torch._functionalize_has_metadata_mutation",
        "torch._functionalize_is_multi_output_view",
        "torch._functionalize_mark_mutation_hidden_from_autograd",
        "torch._functionalize_replace",
        "torch._functionalize_sync",
        "torch._functionalize_was_storage_changed",
        "torch._fused_adam_",
        "torch._fused_adamw_",
        "torch._fused_dropout",
        "torch._fused_moving_avg_obs_fq_helper",
        "torch._fused_sdp_choice",
        "torch._fw_primal_copy",
        "torch._grid_sampler_2d_cpu_fallback",
        "torch._has_compatible_shallow_copy_type",
        "torch._histogramdd_bin_edges",
        "torch._histogramdd_from_bin_cts",
        "torch._histogramdd_from_bin_tensors",
        "torch._index_put_impl_",
        "torch._indices_copy",
        "torch._int_mm",
        "torch._is_all_true",
        "torch._is_any_true",
        "torch._is_functional_tensor",
        "torch._is_zerotensor",
        "torch._linalg_check_errors",
        "torch._linalg_det",
        "torch._linalg_eigh",
        "torch._linalg_eigvals",
        "torch._linalg_slogdet",
        "torch._linalg_solve_ex",
        "torch._linalg_svd",
        "torch._log_softmax_backward_data",
        "torch._log_softmax",
        "torch._logcumsumexp",
        "torch._lstm_mps",
        "torch._lu_with_info",
        "torch._make_dep_token",
        "torch._make_dual_copy",
        "torch._make_dual",
        "torch._make_per_channel_quantized_tensor",
        "torch._make_per_tensor_quantized_tensor",
        "torch._masked_scale",
        "torch._masked_softmax",
        "torch._mirror_autograd_meta_to",
        "torch._mixed_dtypes_linear",
        "torch._mkldnn_reshape",
        "torch._mkldnn_transpose_",
        "torch._mkldnn_transpose",
        "torch._mps_convolution_transpose",
        "torch._mps_convolution",
        "torch._native_batch_norm_legit_no_training",
        "torch._native_batch_norm_legit",
        "torch._native_multi_head_attention",
        "torch._neg_view_copy",
        "torch._neg_view",
        "torch._nested_from_padded_and_nested_example",
        "torch._nested_from_padded_tensor",
        "torch._nested_tensor_from_mask_left_aligned",
        "torch._nested_tensor_from_tensor_list",
        "torch._nested_tensor_softmax_with_shape",
        "torch._nested_view_from_buffer_copy",
        "torch._nested_view_from_buffer",
        "torch._nnpack_available",
        "torch._nnpack_spatial_convolution",
        "torch._pack_padded_sequence",
        "torch._pad_packed_sequence",
        "torch._pin_memory",
        "torch._prelu_kernel",
        "torch._propagate_xla_data",
        "torch._remove_batch_dim",
        "torch._reshape_alias_copy",
        "torch._reshape_from_tensor",
        "torch._resize_output_",
        "torch._rowwise_prune",
        "torch._sample_dirichlet",
        "torch._saturate_weight_to_fp16",
        "torch._scaled_dot_product_attention_math",
        "torch._scaled_dot_product_efficient_attention",
        "torch._scaled_dot_product_flash_attention",
        "torch._scaled_dot_product_flash_attention_for_cpu",
        "torch._scaled_dot_product_cudnn_attention",
        "torch._scaled_mm",
        "torch._shape_as_tensor",
        "torch._sobol_engine_draw",
        "torch._sobol_engine_ff_",
        "torch._sobol_engine_initialize_state_",
        "torch._sobol_engine_scramble_",
        "torch._softmax_backward_data",
        "torch._softmax",
        "torch._sparse_broadcast_to_copy",
        "torch._sparse_broadcast_to",
        "torch._sparse_csr_prod",
        "torch._sparse_csr_sum",
        "torch._sparse_log_softmax_backward_data",
        "torch._sparse_semi_structured_addmm",
        "torch._sparse_semi_structured_linear",
        "torch._sparse_semi_structured_mm",
        "torch._sparse_softmax_backward_data",
        "torch._sparse_sparse_matmul",
        "torch._sparse_sum",
        "torch._stack",
        "torch._standard_gamma_grad",
        "torch._standard_gamma",
        "torch._test_autograd_multiple_dispatch_view_copy",
        "torch._test_autograd_multiple_dispatch_view",
        "torch._test_autograd_multiple_dispatch",
        "torch._test_check_tensor",
        "torch._test_functorch_fallback",
        "torch._test_serialization_subcmul",
        "torch._to_cpu",
        "torch._to_functional_tensor",
        "torch._to_sparse_semi_structured",
        "torch._transform_bias_rescale_qkv",
        "torch._transformer_encoder_layer_fwd",
        "torch._trilinear",
        "torch._triton_multi_head_attention",
        "torch._triton_scaled_dot_attention",
        "torch._unique",
        "torch._unique2",
        "torch._unpack_dual",
        "torch._unsafe_index_put",
        "torch._unsafe_index",
        "torch._unsafe_masked_index_put_accumulate",
        "torch._unsafe_masked_index",
        "torch._use_cudnn_ctc_loss",
        "torch._use_cudnn_rnn_flatten_weight",
        "torch._values_copy",
        "torch._weight_int4pack_mm",
        "torch._weight_int4pack_mm_for_cpu",
        "torch._weight_int8pack_mm",
        "torch._weight_norm_interface",
        "torch._weight_norm",
        "torch.abs_",
        "torch.abs",
        "torch.absolute",
        "torch.acos_",
        "torch.acos",
        "torch.acosh_",
        "torch.acosh",
        "torch.adaptive_avg_pool1d",
        "torch.adaptive_max_pool1d",
        "torch.add",
        "torch.addbmm",
        "torch.addcdiv",
        "torch.addcmul",
        "torch.addmm",
        "torch.addmv_",
        "torch.addmv",
        "torch.addr",
        "torch.adjoint",
        "torch.affine_grid_generator",
        "torch.alias_copy",
        "torch.all",
        "torch.allclose",
        "torch.alpha_dropout_",
        "torch.alpha_dropout",
        "torch.amax",
        "torch.amin",
        "torch.aminmax",
        "torch.angle",
        "torch.any",
        "torch.arange",
        "torch.arccos_",
        "torch.arccos",
        "torch.arccosh_",
        "torch.arccosh",
        "torch.arcsin_",
        "torch.arcsin",
        "torch.arcsinh_",
        "torch.arcsinh",
        "torch.arctan_",
        "torch.arctan",
        "torch.arctan2",
        "torch.arctanh_",
        "torch.arctanh",
        "torch.argmax",
        "torch.argmin",
        "torch.argsort",
        "torch.argwhere",
        "torch.as_strided_",
        "torch.as_strided_copy",
        "torch.as_strided_scatter",
        "torch.as_strided",
        "torch.as_tensor",
        "torch.asarray",
        "torch.asin_",
        "torch.asin",
        "torch.asinh_",
        "torch.asinh",
        "torch.atan_",
        "torch.atan",
        "torch.atan2",
        "torch.atanh_",
        "torch.atanh",
        "torch.avg_pool1d",
        "torch.baddbmm",
        "torch.bartlett_window",
        "torch.batch_norm_backward_elemt",
        "torch.batch_norm_backward_reduce",
        "torch.batch_norm_elemt",
        "torch.batch_norm_gather_stats_with_counts",
        "torch.batch_norm_gather_stats",
        "torch.batch_norm_stats",
        "torch.batch_norm_update_stats",
        "torch.batch_norm",
        "torch.bernoulli",
        "torch.bilinear",
        "torch.binary_cross_entropy_with_logits",
        "torch.bincount",
        "torch.binomial",
        "torch.bitwise_and",
        "torch.bitwise_left_shift",
        "torch.bitwise_not",
        "torch.bitwise_or",
        "torch.bitwise_right_shift",
        "torch.bitwise_xor",
        "torch.blackman_window",
        "torch.bmm",
        "torch.broadcast_to",
        "torch.bucketize",
        "torch.can_cast",
        "torch.cat",
        "torch.ccol_indices_copy",
        "torch.ceil_",
        "torch.ceil",
        "torch.celu_",
        "torch.celu",
        "torch.channel_shuffle",
        "torch.cholesky_inverse",
        "torch.cholesky_solve",
        "torch.cholesky",
        "torch.choose_qparams_optimized",
        "torch.chunk",
        "torch.clamp_",
        "torch.clamp_max_",
        "torch.clamp_max",
        "torch.clamp_min_",
        "torch.clamp_min",
        "torch.clamp",
        "torch.clip_",
        "torch.clip",
        "torch.clone",
        "torch.col_indices_copy",
        "torch.column_stack",
        "torch.combinations",
        "torch.complex",
        "torch.concat",
        "torch.concatenate",
        "torch.conj_physical_",
        "torch.conj_physical",
        "torch.conj",
        "torch.constant_pad_nd",
        "torch.conv_tbc",
        "torch.conv_transpose1d",
        "torch.conv_transpose2d",
        "torch.conv_transpose3d",
        "torch.conv1d",
        "torch.conv2d",
        "torch.conv3d",
        "torch.convolution",
        "torch.copysign",
        "torch.corrcoef",
        "torch.cos_",
        "torch.cos",
        "torch.cosh_",
        "torch.cosh",
        "torch.cosine_embedding_loss",
        "torch.cosine_similarity",
        "torch.count_nonzero",
        "torch.cov",
        "torch.cross",
        "torch.crow_indices_copy",
        "torch.ctc_loss",
        "torch.cudnn_affine_grid_generator",
        "torch.cudnn_batch_norm",
        "torch.cudnn_convolution_add_relu",
        "torch.cudnn_convolution_relu",
        "torch.cudnn_convolution_transpose",
        "torch.cudnn_convolution",
        "torch.cudnn_grid_sampler",
        "torch.cudnn_is_acceptable",
        "torch.cummax",
        "torch.cummin",
        "torch.cumprod",
        "torch.cumsum",
        "torch.cumulative_trapezoid",
        "torch.deg2rad_",
        "torch.deg2rad",
        "torch.dequantize",
        "torch.det",
        "torch.detach_",
        "torch.detach_copy",
        "torch.detach",
        "torch.diag_embed",
        "torch.diag",
        "torch.diagflat",
        "torch.diagonal_copy",
        "torch.diagonal_scatter",
        "torch.diagonal",
        "torch.diff",
        "torch.digamma",
        "torch.dist",
        "torch.div",
        "torch.divide",
        "torch.dot",
        "torch.dropout_",
        "torch.dropout",
        "torch.dsmm",
        "torch.dsplit",
        "torch.dstack",
        "torch.embedding_bag",
        "torch.embedding_renorm_",
        "torch.embedding",
        "torch.empty_like",
        "torch.empty_permuted",
        "torch.empty_quantized",
        "torch.empty_strided",
        "torch.empty",
        "torch.eq",
        "torch.equal",
        "torch.erf_",
        "torch.erf",
        "torch.erfc_",
        "torch.erfc",
        "torch.erfinv",
        "torch.exp_",
        "torch.exp",
        "torch.exp2_",
        "torch.exp2",
        "torch.expand_copy",
        "torch.expm1_",
        "torch.expm1",
        "torch.eye",
        "torch.fake_quantize_per_channel_affine",
        "torch.fake_quantize_per_tensor_affine",
        "torch.fbgemm_linear_fp16_weight_fp32_activation",
        "torch.fbgemm_linear_fp16_weight",
        "torch.fbgemm_linear_int8_weight_fp32_activation",
        "torch.fbgemm_linear_int8_weight",
        "torch.fbgemm_linear_quantize_weight",
        "torch.fbgemm_pack_gemm_matrix_fp16",
        "torch.fbgemm_pack_quantized_matrix",
        "torch.feature_alpha_dropout_",
        "torch.feature_alpha_dropout",
        "torch.feature_dropout_",
        "torch.feature_dropout",
        "torch.fill_",
        "torch.fill",
        "torch.fix_",
        "torch.fix",
        "torch.flatten",
        "torch.flip",
        "torch.fliplr",
        "torch.flipud",
        "torch.float_power",
        "torch.floor_",
        "torch.floor_divide",
        "torch.floor",
        "torch.fmax",
        "torch.fmin",
        "torch.fmod",
        "torch.frac_",
        "torch.frac",
        "torch.frexp",
        "torch.frobenius_norm",
        "torch.from_file",
        "torch.from_numpy",
        "torch.frombuffer",
        "torch.full_like",
        "torch.full",
        "torch.fused_moving_avg_obs_fake_quant",
        "torch.gather",
        "torch.gcd_",
        "torch.gcd",
        "torch.ge",
        "torch.geqrf",
        "torch.ger",
        "torch.get_device",
        "torch.gradient",
        "torch.greater_equal",
        "torch.greater",
        "torch.grid_sampler_2d",
        "torch.grid_sampler_3d",
        "torch.grid_sampler",
        "torch.group_norm",
        "torch.gru_cell",
        "torch.gru",
        "torch.gt",
        "torch.hamming_window",
        "torch.hann_window",
        "torch.hardshrink",
        "torch.heaviside",
        "torch.hinge_embedding_loss",
        "torch.histc",
        "torch.histogram",
        "torch.histogramdd",
        "torch.hsmm",
        "torch.hsplit",
        "torch.hspmm",
        "torch.hstack",
        "torch.hypot",
        "torch.i0_",
        "torch.i0",
        "torch.igamma",
        "torch.igammac",
        "torch.imag",
        "torch.index_add",
        "torch.index_copy",
        "torch.index_fill",
        "torch.index_put_",
        "torch.index_put",
        "torch.index_reduce",
        "torch.index_select",
        "torch.indices_copy",
        "torch.inner",
        "torch.instance_norm",
        "torch.int_repr",
        "torch.inverse",
        "torch.is_complex",
        "torch.is_conj",
        "torch.is_distributed",
        "torch.is_floating_point",
        "torch.is_inference",
        "torch.is_neg",
        "torch.is_nonzero",
        "torch.is_same_size",
        "torch.is_signed",
        "torch.is_vulkan_available",
        "torch.isclose",
        "torch.isfinite",
        "torch.isin",
        "torch.isinf",
        "torch.isnan",
        "torch.isneginf",
        "torch.isposinf",
        "torch.isreal",
        "torch.istft",
        "torch.kaiser_window",
        "torch.kl_div",
        "torch.kron",
        "torch.kthvalue",
        "torch.layer_norm",
        "torch.lcm_",
        "torch.lcm",
        "torch.ldexp_",
        "torch.ldexp",
        "torch.le",
        "torch.lerp",
        "torch.less_equal",
        "torch.less",
        "torch.lgamma",
        "torch.linspace",
        "torch.log_",
        "torch.log_softmax",
        "torch.log",
        "torch.log10_",
        "torch.log10",
        "torch.log1p_",
        "torch.log1p",
        "torch.log2_",
        "torch.log2",
        "torch.logaddexp",
        "torch.logaddexp2",
        "torch.logcumsumexp",
        "torch.logdet",
        "torch.logical_and",
        "torch.logical_not",
        "torch.logical_or",
        "torch.logical_xor",
        "torch.logit_",
        "torch.logit",
        "torch.logspace",
        "torch.logsumexp",
        "torch.lstm_cell",
        "torch.lstm",
        "torch.lt",
        "torch.lu_solve",
        "torch.lu_unpack",
        "torch.margin_ranking_loss",
        "torch.masked_fill",
        "torch.masked_scatter",
        "torch.masked_select",
        "torch.matmul",
        "torch.matrix_exp",
        "torch.matrix_power",
        "torch.max_pool1d_with_indices",
        "torch.max_pool1d",
        "torch.max_pool2d",
        "torch.max_pool3d",
        "torch.max",
        "torch.maximum",
        "torch.mean",
        "torch.median",
        "torch.min",
        "torch.minimum",
        "torch.miopen_batch_norm",
        "torch.miopen_convolution_add_relu",
        "torch.miopen_convolution_relu",
        "torch.miopen_convolution_transpose",
        "torch.miopen_convolution",
        "torch.miopen_depthwise_convolution",
        "torch.miopen_rnn",
        "torch.mkldnn_adaptive_avg_pool2d",
        "torch.mkldnn_convolution",
        "torch.mkldnn_linear_backward_weights",
        "torch.mkldnn_max_pool2d",
        "torch.mkldnn_max_pool3d",
        "torch.mkldnn_rnn_layer",
        "torch.mm",
        "torch.mode",
        "torch.moveaxis",
        "torch.movedim",
        "torch.msort",
        "torch.mul",
        "torch.multinomial",
        "torch.multiply",
        "torch.mv",
        "torch.mvlgamma",
        "torch.nan_to_num_",
        "torch.nan_to_num",
        "torch.nanmean",
        "torch.nanmedian",
        "torch.nanquantile",
        "torch.nansum",
        "torch.narrow_copy",
        "torch.narrow",
        "torch.native_batch_norm",
        "torch.native_channel_shuffle",
        "torch.native_dropout",
        "torch.native_group_norm",
        "torch.native_layer_norm",
        "torch.native_norm",
        "torch.ne",
        "torch.neg_",
        "torch.neg",
        "torch.negative_",
        "torch.negative",
        "torch.nextafter",
        "torch.nonzero_static",
        "torch.nonzero",
        "torch.norm_except_dim",
        "torch.normal",
        "torch.not_equal",
        "torch.nuclear_norm",
        "torch.numel",
        "torch.ones_like",
        "torch.ones",
        "torch.orgqr",
        "torch.ormqr",
        "torch.outer",
        "torch.pairwise_distance",
        "torch.pdist",
        "torch.permute_copy",
        "torch.permute",
        "torch.pinverse",
        "torch.pixel_shuffle",
        "torch.pixel_unshuffle",
        "torch.poisson_nll_loss",
        "torch.poisson",
        "torch.polar",
        "torch.polygamma",
        "torch.positive",
        "torch.pow",
        "torch.prelu",
        "torch._print",
        "torch.prod",
        "torch.promote_types",
        "torch.put",
        "torch.q_per_channel_axis",
        "torch.q_per_channel_scales",
        "torch.q_per_channel_zero_points",
        "torch.q_scale",
        "torch.q_zero_point",
        "torch.qr",
        "torch.quantile",
        "torch.quantize_per_channel",
        "torch.quantize_per_tensor_dynamic",
        "torch.quantize_per_tensor",
        "torch.quantized_batch_norm",
        "torch.quantized_gru_cell",
        "torch.quantized_lstm_cell",
        "torch.quantized_max_pool1d",
        "torch.quantized_max_pool2d",
        "torch.quantized_max_pool3d",
        "torch.quantized_rnn_relu_cell",
        "torch.quantized_rnn_tanh_cell",
        "torch.rad2deg_",
        "torch.rad2deg",
        "torch.rand_like",
        "torch.rand",
        "torch.randint_like",
        "torch.randint",
        "torch.randn_like",
        "torch.randn",
        "torch.randperm",
        "torch.range",
        "torch.ravel",
        "torch.real",
        "torch.reciprocal_",
        "torch.reciprocal",
        "torch.relu_",
        "torch.relu",
        "torch.remainder",
        "torch.renorm",
        "torch.repeat_interleave",
        "torch.reshape",
        "torch.resolve_conj",
        "torch.resolve_neg",
        "torch.result_type",
        "torch.rms_norm",
        "torch.rnn_relu_cell",
        "torch.rnn_relu",
        "torch.rnn_tanh_cell",
        "torch.rnn_tanh",
        "torch.roll",
        "torch.rot90",
        "torch.round_",
        "torch.round",
        "torch.row_indices_copy",
        "torch.row_stack",
        "torch.rrelu_",
        "torch.rrelu",
        "torch.rsqrt_",
        "torch.rsqrt",
        "torch.rsub",
        "torch.saddmm",
        "torch.scalar_tensor",
        "torch.scatter_add",
        "torch.scatter_reduce",
        "torch.scatter",
        "torch.searchsorted",
        "torch.segment_reduce",
        "torch.select_copy",
        "torch.select_scatter",
        "torch.select",
        "torch.selu_",
        "torch.selu",
        "torch.sgn",
        "torch.sigmoid_",
        "torch.sigmoid",
        "torch.sign",
        "torch.signal.windows.windows.sqrt",
        "torch.signbit",
        "torch.sin_",
        "torch.sin",
        "torch.sinc_",
        "torch.sinc",
        "torch.sinh_",
        "torch.sinh",
        "torch.slice_copy",
        "torch.slice_scatter",
        "torch.slogdet",
        "torch.smm",
        "torch.softmax",
        "torch.sort",
        "torch.split_copy",
        "torch.split_with_sizes_copy",
        "torch.split_with_sizes",
        "torch.spmm",
        "torch.sqrt_",
        "torch.sqrt",
        "torch.square_",
        "torch.square",
        "torch.squeeze_copy",
        "torch.squeeze",
        "torch.sspaddmm",
        "torch.stack",
        "torch.std_mean",
        "torch.std",
        "torch.sub",
        "torch.subtract",
        "torch.sum",
        "torch.svd",
        "torch.swapaxes",
        "torch.swapdims",
        "torch.sym_constrain_range_for_size",
        "torch.sym_constrain_range",
        "torch.t_copy",
        "torch.t",
        "torch.take_along_dim",
        "torch.take",
        "torch.tan_",
        "torch.tan",
        "torch.tanh_",
        "torch.tanh",
        "torch.tensor_split",
        "torch.tensor",
        "torch.threshold_",
        "torch.threshold",
        "torch.tile",
        "torch.topk",
        "torch.trace",
        "torch.transpose_copy",
        "torch.transpose",
        "torch.trapezoid",
        "torch.trapz",
        "torch.triangular_solve",
        "torch.tril_indices",
        "torch.tril",
        "torch.triplet_margin_loss",
        "torch.triu_indices",
        "torch.triu",
        "torch.true_divide",
        "torch.trunc_",
        "torch.trunc",
        "torch.unbind_copy",
        "torch.unbind",
        "torch.unflatten",
        "torch.unfold_copy",
        "torch.unsafe_chunk",
        "torch.unsafe_split_with_sizes",
        "torch.unsafe_split",
        "torch.unsqueeze_copy",
        "torch.unsqueeze",
        "torch.values_copy",
        "torch.vander",
        "torch.var_mean",
        "torch.var",
        "torch.vdot",
        "torch.view_as_complex_copy",
        "torch.view_as_complex",
        "torch.view_as_real_copy",
        "torch.view_as_real",
        "torch.view_copy",
        "torch.vsplit",
        "torch.vstack",
        "torch.where",
        "torch.xlogy_",
        "torch.xlogy",
        "torch.zero_",
        "torch.zeros",
        "torch.zeros_like",
        "torch._fused_sgd_",
        "torch.slice_inverse",
        "torch._assert_scalar",
        "torch._functional_assert_scalar",
    ],
    TorchInGraphFunctionVariable,
)


torch_c_binding_in_graph_functions["math.lcm"] = TorchInGraphFunctionVariable
if sys.version_info >= (3, 11):
    torch_c_binding_in_graph_functions["math.exp2"] = TorchInGraphFunctionVariable
    torch_c_binding_in_graph_functions["math.cbrt"] = TorchInGraphFunctionVariable


# In graph functions (including constant folding) that are not C bindings
# NOTE: [Cacheability of in-graph torch functions]
# Functions in this list have the property that graphs containing them are safe to cache/serialize.
# serialize given only the information in the graph. I.e, either:
# - Your function does not access or close over global state, or
# - Your function closes over global state, but this state is guarded by dynamo, either
#   through constant folding or other mechanisms
# If your function needs a custom special handler (via @register on TorchInGraphFunctionVariable),
# or captures global state, please add it to manual_torch_name_rule_map instead
torch_non_c_binding_in_graph_functions = dict.fromkeys(
    [
        "torch.__future__.get_overwrite_module_params_on_conversion",
        "torch.__future__.set_overwrite_module_params_on_conversion",
        "torch.__getattr__",
        "torch._assert",
        "torch._check_index",
        "torch._check_is_size",
        "torch._check_not_implemented",
        "torch._check_tensor_all_with",
        "torch._check_tensor_all",
        "torch._check_type",
        "torch._check_value",
        "torch._check_with",
        "torch._check",
        "torch._compile._disable_dynamo",
        "torch._functorch.apis.chunk_vmap",
        "torch._functorch.batch_norm_replacement.batch_norm_without_running_stats",
        "torch._functorch.batch_norm_replacement.replace_all_batch_norm_modules_",
        "torch._functorch.deprecated.combine_state_for_ensemble",
        "torch._functorch.deprecated.functionalize",
        "torch._functorch.deprecated.get_warning",
        "torch._functorch.deprecated.make_functional_with_buffers",
        "torch._functorch.deprecated.make_functional",
        "torch._functorch.deprecated.setup_docs",
        "torch._functorch.deprecated.warn_deprecated",
        "torch._functorch.eager_transforms._any_differentiable",
        "torch._functorch.eager_transforms._autograd_grad",
        "torch._functorch.eager_transforms._set_tensor_requires_grad",
        "torch._functorch.eager_transforms._is_differentiable",
        "torch._functorch.eager_transforms._maybe_unwrap_functional_tensor",
        "torch._functorch.eager_transforms._maybe_wrap_functional_tensor",
        "torch._functorch.eager_transforms._unwrap_all_tensors_from_functional",
        "torch._functorch.eager_transforms._wrap_all_tensors_to_functional",
        "torch._functorch.eager_transforms.assert_flat_tuple_of_tensors",
        "torch._functorch.eager_transforms.functionalize",
        "torch._functorch.eager_transforms.lazy_dynamo_disable",
        "torch._functorch.eager_transforms.noop",
        "torch._functorch.utils.enable_single_level_autograd_function",
        "torch._functorch.utils.exposed_in",
        "torch._functorch.utils.unwrap_dead_wrappers",
        "torch._functorch.vmap.lazy_load_decompositions",
        "torch._guards.compile_context",
        "torch._guards.detect_fake_mode",
        "torch._guards.tracing",
        "torch._higher_order_ops.map._has_potential_branch_input_alias",
        "torch._higher_order_ops.map._has_potential_branch_input_mutation",
        "torch._higher_order_ops.map._stack_pytree",
        "torch._higher_order_ops.map._unstack_pytree",
        "torch._higher_order_ops.map.create_fw_bw_graph",
        "torch._higher_order_ops.map.map_autograd",
        "torch._higher_order_ops.map.map_dense",
        "torch._higher_order_ops.map.map_fake_tensor_mode",
        "torch._higher_order_ops.map.map_functionalize",
        "torch._higher_order_ops.map.map_proxy_torch_dispatch_mode",
        "torch._higher_order_ops.map.map_wrapper",
        "torch._higher_order_ops.map.trace_map",
        "torch._higher_order_ops.out_dtype.elementwise_dtypes",
        "torch._higher_order_ops.out_dtype.is_int_mm",
        "torch._higher_order_ops.out_dtype.out_dtype_dense",
        "torch._higher_order_ops.out_dtype.out_dtype_fake_tensor_mode",
        "torch._higher_order_ops.out_dtype.out_dtype_fallback",
        "torch._higher_order_ops.out_dtype.out_dtype_func",
        "torch._higher_order_ops.out_dtype.out_dtype_proxy",
        "torch._higher_order_ops.out_dtype.trace_out_dtype",
        "torch._higher_order_ops.utils.autograd_not_implemented_inner",
        "torch._higher_order_ops.utils.autograd_not_implemented",
        "torch._linalg_utils._symeig",
        "torch._linalg_utils.basis",
        "torch._linalg_utils.bform",
        "torch._linalg_utils.eig",
        "torch._linalg_utils.get_floating_dtype",
        "torch._linalg_utils.is_sparse",
        "torch._linalg_utils.lstsq",
        "torch._linalg_utils.matmul",
        "torch._linalg_utils.matrix_rank",
        "torch._linalg_utils.qform",
        "torch._linalg_utils.solve",
        "torch._linalg_utils.symeig",
        "torch._load_global_deps",
        "torch._lowrank._svd_lowrank",
        "torch._lowrank.get_approximate_basis",
        "torch._lowrank.pca_lowrank",
        "torch._lowrank.svd_lowrank",
        "torch._preload_cuda_deps",
        "torch._register_device_module",
        "torch._running_with_deploy",
        "torch._utils._dummy_type",
        "torch._utils._flatten_dense_tensors",
        "torch._utils._unflatten_dense_tensors",
        "torch._weights_only_unpickler._get_allowed_globals",
        "torch._weights_only_unpickler.load",
        "torch.align_tensors",
        "torch.amp.autocast_mode._enter_autocast",
        "torch.amp.autocast_mode._exit_autocast",
        "torch.amp.autocast_mode.autocast_decorator",
        "torch.amp.autocast_mode.custom_bwd",
        "torch.amp.autocast_mode.custom_fwd",
        "torch.are_deterministic_algorithms_enabled",
        "torch.atleast_1d",
        "torch.atleast_2d",
        "torch.atleast_3d",
        "torch.autograd._calculate_shape",
        "torch.autograd._is_checkpoint_valid",
        "torch.autograd._make_grads",
        "torch.autograd._register_py_tensor_class_for_device",
        "torch.autograd._tensor_or_tensors_to_tuple",
        "torch.autograd.forward_ad._maybe_load_decompositions",
        "torch.autograd.function._iter_filter",
        "torch.autograd.function._iter_jit_values",
        "torch.autograd.function._iter_None_tensors",
        "torch.autograd.function._iter_tensors_permissive",
        "torch.autograd.function._iter_tensors",
        "torch.autograd.function._jit_unwrap_structured",
        "torch.autograd.function._map_tensor_data",
        "torch.autograd.function._nested_map",
        "torch.autograd.function._unflatten",
        "torch.autograd.function.once_differentiable",
        "torch.autograd.function.traceable",
        "torch.autograd.functional._as_tuple_nocheck",
        "torch.autograd.functional._as_tuple",
        "torch.autograd.functional._autograd_grad",
        "torch.autograd.functional._check_requires_grad",
        "torch.autograd.functional._construct_standard_basis_for",
        "torch.autograd.functional._fill_in_zeros",
        "torch.autograd.functional._grad_postprocess",
        "torch.autograd.functional._grad_preprocess",
        "torch.autograd.functional._jacfwd",
        "torch.autograd.functional._tuple_postprocess",
        "torch.autograd.functional._validate_v",
        "torch.autograd.functional.hessian",
        "torch.autograd.functional.hvp",
        "torch.autograd.functional.jacobian",
        "torch.autograd.functional.jvp",
        "torch.autograd.functional.vhp",
        "torch.autograd.functional.vjp",
        "torch.autograd.grad_mode._enter_inference_mode",
        "torch.autograd.grad_mode._exit_inference_mode",
        "torch.autograd.graph._get_sid",
        "torch.autograd.graph._get_tid",
        "torch.autograd.graph.allow_mutation_on_saved_tensors",
        "torch.autograd.graph.get_gradient_edge",
        "torch.autograd.graph.increment_version",
        "torch.autograd.graph.register_multi_grad_hook",
        "torch.autograd.variable",
        "torch.backends.__allow_nonbracketed_mutation",
        "torch.backends.cpu.get_cpu_capability",
        "torch.backends.cuda.can_use_efficient_attention",
        "torch.backends.cuda.can_use_flash_attention",
        "torch.backends.cuda.can_use_cudnn_attention",
        "torch.backends.cuda.enable_flash_sdp",
        "torch.backends.cuda.enable_math_sdp",
        "torch.backends.cuda.allow_fp16_bf16_reduction_math_sdp",
        "torch.backends.cuda.enable_mem_efficient_sdp",
        "torch.backends.cuda.flash_sdp_enabled",
        "torch.backends.cuda.is_built",
        "torch.backends.cuda.is_flash_attention_available",
        "torch.backends.cuda.math_sdp_enabled",
        "torch.backends.cuda.fp16_bf16_reduction_math_sdp_allowed",
        "torch.backends.cuda.mem_efficient_sdp_enabled",
        "torch.backends.cuda.cudnn_sdp_enabled",
        "torch.backends.cuda.enable_cudnn_sdp",
        "torch.backends.cuda.preferred_blas_library",
        "torch.backends.cuda.preferred_linalg_library",
        "torch.backends.cuda.preferred_rocm_fa_library",
        "torch.backends.cuda.sdp_kernel",
        "torch.backends.cudnn._init",
        "torch.backends.cudnn.flags",
        "torch.backends.cudnn.is_acceptable",
        "torch.backends.cudnn.is_available",
        "torch.backends.cudnn.set_flags",
        "torch.backends.cudnn.version",
        "torch.backends.disable_global_flags",
        "torch.backends.flags_frozen",
        "torch.backends.mkl.is_available",
        "torch.backends.mkldnn.flags",
        "torch.backends.mkldnn.is_available",
        "torch.backends.mkldnn.set_flags",
        "torch.backends.mps._init",
        "torch.backends.mps.is_available",
        "torch.backends.mps.is_built",
        "torch.backends.mps.is_macos13_or_newer",
        "torch.backends.openmp.is_available",
        "torch.backends.quantized._get_qengine_id",
        "torch.backends.quantized._get_qengine_str",
        "torch.block_diag",
        "torch.broadcast_tensors",
        "torch.cartesian_prod",
        "torch.cdist",
        "torch.chain_matmul",
        "torch.compile",
        "torch.compiled_with_cxx11_abi",
        "torch._C._cpu._is_avx2_supported",
        "torch._C._cpu._is_avx512_supported",
        "torch._C._cpu._is_avx512_vnni_supported",
        "torch._C._cpu._is_avx512_bf16_supported",
        "torch._C._cpu._is_amx_tile_supported",
        "torch._C._cpu._is_amx_fp16_supported",
        "torch.cpu._init_amx",
        "torch._C._cpu._is_arm_sve_supported",
        "torch.cpu.current_device",
        "torch.cpu.current_stream",
        "torch.cpu.device_count",
        "torch.cpu.is_available",
        "torch.cpu.set_device",
        "torch.cpu.stream",
        "torch.cpu.synchronize",
        "torch.cuda._check_capability",
        "torch.cuda._check_cubins",
        "torch.cuda._device_count_amdsmi",
        "torch.cuda._device_count_nvml",
        "torch.cuda._get_amdsmi_handler",
        "torch.cuda._get_amdsmi_device_index",
        "torch.cuda._get_device",
        "torch.cuda._get_generator",
        "torch.cuda._get_nvml_device_index",
        "torch.cuda._get_pynvml_handler",
        "torch.cuda._get_rng_state_offset",
        "torch.cuda._is_compiled",
        "torch.cuda._lazy_call",
        "torch.cuda._lazy_init",
        "torch.cuda._memory_viz._block_extra_legacy",
        "torch.cuda._memory_viz._block_extra",
        "torch.cuda._memory_viz._format_size",
        "torch.cuda._memory_viz._format_viz",
        "torch.cuda._memory_viz._frame_filter",
        "torch.cuda._memory_viz._frame_fmt",
        "torch.cuda._memory_viz._frames_fmt",
        "torch.cuda._memory_viz._profile_to_snapshot",
        "torch.cuda._memory_viz._report_free",
        "torch.cuda._memory_viz._write_blocks",
        "torch.cuda._memory_viz.calc_active",
        "torch.cuda._memory_viz.compare",
        "torch.cuda._memory_viz.format_flamegraph",
        "torch.cuda._memory_viz.memory",
        "torch.cuda._memory_viz.profile_plot",
        "torch.cuda._memory_viz.segment_plot",
        "torch.cuda._memory_viz.segments",
        "torch.cuda._memory_viz.segsum",
        "torch.cuda._memory_viz.trace_plot",
        "torch.cuda._memory_viz.trace",
        "torch.cuda._nvml_based_avail",
        "torch.cuda._parse_visible_devices",
        "torch.cuda._raw_device_count_amdsmi",
        "torch.cuda._raw_device_count_nvml",
        "torch.cuda._raw_device_uuid_amdsmi",
        "torch.cuda._raw_device_uuid_nvml",
        "torch.cuda._register_triton_kernels",
        "torch.cuda._set_rng_state_offset",
        "torch.cuda._set_stream_by_id",
        "torch.cuda._sleep",
        "torch.cuda._transform_uuid_to_ordinals",
        "torch.cuda._utils._get_device_index",
        "torch.cuda.amp.autocast_mode._cast",
        "torch.cuda.amp.autocast_mode.custom_bwd",
        "torch.cuda.amp.autocast_mode.custom_fwd",
        "torch.cuda.amp.common.amp_definitely_not_available",
        "torch.amp.grad_scaler._refresh_per_optimizer_state",
        "torch.cuda.can_device_access_peer",
        "torch.cuda.check_error",
        "torch.cuda.clock_rate",
        "torch.cuda.cudart",
        "torch.cuda.current_blas_handle",
        "torch.cuda.current_stream",
        "torch.cuda.default_stream",
        "torch.cuda.device_count",
        "torch.cuda.device_memory_used",
        "torch.cuda.get_arch_list",
        "torch.cuda.get_device_capability",
        "torch.cuda.get_device_name",
        "torch.cuda.get_device_properties",
        "torch.cuda.get_gencode_flags",
        "torch.cuda.get_sync_debug_mode",
        "torch.cuda.graphs.graph_pool_handle",
        "torch.cuda.graphs.is_current_stream_capturing",
        "torch.cuda.graphs.make_graphed_callables",
        "torch.cuda.init",
        "torch.cuda.ipc_collect",
        "torch.cuda.is_available",
        "torch.cuda.is_bf16_supported",
        "torch.cuda.is_initialized",
        "torch.cuda.jiterator._create_jit_fn",
        "torch.cuda.jiterator._create_multi_output_jit_fn",
        "torch.cuda.memory_usage",
        "torch.cuda.memory._dump_snapshot",
        "torch.cuda.memory._free_mutex",
        "torch.cuda.memory._get_current_allocator",
        "torch.cuda.memory._host_allocator",
        "torch.cuda.memory._record_memory_history_impl",
        "torch.cuda.memory._record_memory_history_legacy",
        "torch.cuda.memory._record_memory_history",
        "torch.cuda.memory._save_memory_usage",
        "torch.cuda.memory._save_segment_usage",
        "torch.cuda.memory._set_allocator_settings",
        "torch.cuda.memory._snapshot",
        "torch.cuda.memory.caching_allocator_alloc",
        "torch.cuda.memory.caching_allocator_delete",
        "torch.cuda.memory.caching_allocator_enable",
        "torch.cuda.memory.change_current_allocator",
        "torch.cuda.memory.empty_cache",
        "torch.cuda.memory.get_allocator_backend",
        "torch.cuda.memory.get_per_process_memory_fraction",
        "torch.cuda.memory.list_gpu_processes",
        "torch.cuda.memory.max_memory_allocated",
        "torch.cuda.memory.max_memory_cached",
        "torch.cuda.memory.max_memory_reserved",
        "torch.cuda.memory.mem_get_info",
        "torch.cuda.memory.memory_allocated",
        "torch.cuda.memory.memory_cached",
        "torch.cuda.memory.memory_reserved",
        "torch.cuda.memory.memory_snapshot",
        "torch.cuda.memory.memory_stats_as_nested_dict",
        "torch.cuda.memory.memory_stats",
        "torch.cuda.memory.memory_summary",
        "torch.cuda.memory.reset_accumulated_memory_stats",
        "torch.cuda.memory.reset_max_memory_allocated",
        "torch.cuda.memory.reset_max_memory_cached",
        "torch.cuda.memory.reset_peak_memory_stats",
        "torch.cuda.memory.set_per_process_memory_fraction",
        "torch.cuda.nccl._check_sequence_type",
        "torch.cuda.nccl.all_gather",
        "torch.cuda.nccl.all_reduce",
        "torch.cuda.nccl.broadcast",
        "torch.cuda.nccl.init_rank",
        "torch.cuda.nccl.is_available",
        "torch.cuda.nccl.reduce_scatter",
        "torch.cuda.nccl.reduce",
        "torch.cuda.nccl.unique_id",
        "torch.cuda.nccl.version",
        "torch.cuda.nvtx.mark",
        "torch.cuda.nvtx.range_end",
        "torch.cuda.nvtx.range_pop",
        "torch.cuda.nvtx.range_push",
        "torch.cuda.nvtx.range_start",
        "torch.cuda.nvtx.range",
        "torch.cuda.power_draw",
        "torch.cuda.profiler.init",
        "torch.cuda.profiler.profile",
        "torch.cuda.profiler.start",
        "torch.cuda.profiler.stop",
        "torch.cuda.random.get_rng_state_all",
        "torch.cuda.random.initial_seed",
        "torch.cuda.random.manual_seed_all",
        "torch.cuda.random.manual_seed",
        "torch.cuda.random.seed_all",
        "torch.cuda.random.seed",
        "torch.cuda.random.set_rng_state_all",
        "torch.cuda.set_stream",
        "torch.cuda.set_sync_debug_mode",
        "torch.cuda.stream",
        "torch.cuda.synchronize",
        "torch.cuda.temperature",
        "torch.cuda.utilization",
        "torch.einsum",
        "torch.functional._check_list_size",
        "torch.functional._consecutive_return_counts",
        "torch.functional._consecutive_return_inverse_false",
        "torch.functional._consecutive_return_inverse_true",
        "torch.functional._consecutive_return_inverse",
        "torch.functional._consecutive_return_output",
        "torch.functional._lu_impl",
        "torch.functional._lu_no_infos",
        "torch.functional._lu_with_infos",
        "torch.functional._meshgrid",
        "torch.functional._return_counts",
        "torch.functional._return_inverse_false",
        "torch.functional._return_inverse_true",
        "torch.functional._return_inverse",
        "torch.functional._return_output",
        "torch.functional._unique_consecutive_impl",
        "torch.functional._unique_impl",
        "torch.functional._unravel_index",
        "torch.functional.broadcast_shapes",
        "torch.functional.lu",
        "torch.functional.unique",
        "torch.functional.unravel_index",
        "torch.futures.collect_all",
        "torch.futures.wait_all",
        "torch.fx.experimental.const_fold.split_const_subgraphs",
        "torch.fx.experimental.proxy_tensor.make_fx",
        "torch.get_deterministic_debug_mode",
        "torch.get_float32_matmul_precision",
        "torch.is_deterministic_algorithms_warn_only_enabled",
        "torch.is_storage",
        "torch.is_tensor",
        "torch.is_warn_always_enabled",
        "torch.masked._ops._any",
        "torch.masked._ops._apply_docstring_templates",
        "torch.masked._ops._canonical_dim",
        "torch.masked._ops._combine_input_and_mask",
        "torch.masked._ops._generate_docstring",
        "torch.masked._ops._input_mask",
        "torch.masked._ops._output_mask",
        "torch.masked._ops._reduction_identity",
        "torch.masked._ops._sparse_coo_flatten_indices",
        "torch.masked._ops._sparse_coo_scatter_reduction_helper",
        "torch.masked._ops._sparse_coo_where",
        "torch.masked._ops._sparse_csr_segment_reduction_helper",
        "torch.masked._ops._sparse_csr_where",
        "torch.masked._ops._std_var",
        "torch.masked._ops._where",
        "torch.masked._ops.amax",
        "torch.masked._ops.amin",
        "torch.masked._ops.argmax",
        "torch.masked._ops.argmin",
        "torch.masked._ops.corresponding_real_dtype",
        "torch.masked._ops.cumprod",
        "torch.masked._ops.cumsum",
        "torch.masked._ops.log_softmax",
        "torch.masked._ops.logaddexp",
        "torch.masked._ops.logsumexp",
        "torch.masked._ops.mean",
        "torch.masked._ops.median",
        "torch.masked._ops.norm",
        "torch.masked._ops.normalize",
        "torch.masked._ops.prod",
        "torch.masked._ops.softmax",
        "torch.masked._ops.softmin",
        "torch.masked._ops.std",
        "torch.masked._ops.sum",
        "torch.masked._ops.var",
        "torch.meshgrid",
        "torch.mps._get_default_mps_generator",
        "torch.mps.current_allocated_memory",
        "torch.mps.driver_allocated_memory",
        "torch.mps.empty_cache",
        "torch.mps.get_rng_state",
        "torch.mps.manual_seed",
        "torch.mps.profiler.profile",
        "torch.mps.profiler.start",
        "torch.mps.profiler.stop",
        "torch.mps.seed",
        "torch.mps.set_per_process_memory_fraction",
        "torch.mps.set_rng_state",
        "torch.mps.synchronize",
        "torch.nested._internal.nested_tensor.buffer_from_jagged",
        "torch.nested._internal.nested_tensor.get_tensor_symint",
        "torch.nested._internal.nested_tensor.is_expandable_to",
        "torch.nested._internal.nested_tensor.jagged_from_list",
        "torch.nested._internal.nested_tensor.jagged_from_tensor_and_lengths",
        "torch.nested._internal.nested_tensor.nested_view_from_values_offsets",
        "torch.nested._internal.nested_tensor.nested_view_from_values_offsets_lengths",
        "torch.nested.as_nested_tensor",
        "torch.nested.narrow",
        "torch.nested.nested_tensor",
        "torch.nn._reduction.get_enum",
        "torch.nn._reduction.legacy_get_enum",
        "torch.nn._reduction.legacy_get_string",
        "torch.nn.factory_kwargs",
        "torch.nn.functional.adaptive_avg_pool2d",
        "torch.nn.functional.adaptive_avg_pool3d",
        "torch.nn.functional.adaptive_max_pool1d_with_indices",
        "torch.nn.functional.adaptive_max_pool1d",
        "torch.nn.functional.adaptive_max_pool2d_with_indices",
        "torch.nn.functional.adaptive_max_pool2d",
        "torch.nn.functional.adaptive_max_pool3d_with_indices",
        "torch.nn.functional.adaptive_max_pool3d",
        "torch.nn.functional.affine_grid",
        "torch.nn.functional.alpha_dropout",
        "torch.nn.functional.assert_int_or_pair",
        "torch.nn.functional.batch_norm",
        "torch.nn.functional.binary_cross_entropy_with_logits",
        "torch.nn.functional.binary_cross_entropy",
        "torch.nn.functional.celu",
        "torch.nn.functional.cosine_embedding_loss",
        "torch.nn.functional.cross_entropy",
        "torch.nn.functional.ctc_loss",
        "torch.nn.functional.dropout",
        "torch.nn.functional.dropout1d",
        "torch.nn.functional.dropout2d",
        "torch.nn.functional.dropout3d",
        "torch.nn.functional.elu",
        "torch.nn.functional.embedding_bag",
        "torch.nn.functional.embedding",
        "torch.nn.functional.feature_alpha_dropout",
        "torch.nn.functional.fold",
        "torch.nn.functional.fractional_max_pool2d_with_indices",
        "torch.nn.functional.fractional_max_pool2d",
        "torch.nn.functional.fractional_max_pool3d_with_indices",
        "torch.nn.functional.fractional_max_pool3d",
        "torch.nn.functional.gaussian_nll_loss",
        "torch.nn.functional.glu",
        "torch.nn.functional.grid_sample",
        "torch.nn.functional.group_norm",
        "torch.nn.functional.gumbel_softmax",
        "torch.nn.functional.hardsigmoid",
        "torch.nn.functional.hardswish",
        "torch.nn.functional.hardtanh",
        "torch.nn.functional.hinge_embedding_loss",
        "torch.nn.functional.huber_loss",
        "torch.nn.functional.instance_norm",
        "torch.nn.functional.interpolate",
        "torch.nn.functional.kl_div",
        "torch.nn.functional.l1_loss",
        "torch.nn.functional.layer_norm",
        "torch.nn.functional.leaky_relu",
        "torch.nn.functional.local_response_norm",
        "torch.nn.functional.log_softmax",
        "torch.nn.functional.lp_pool1d",
        "torch.nn.functional.lp_pool2d",
        "torch.nn.functional.margin_ranking_loss",
        "torch.nn.functional.max_pool1d_with_indices",
        "torch.nn.functional.max_pool1d",
        "torch.nn.functional.max_pool2d_with_indices",
        "torch.nn.functional.max_pool2d",
        "torch.nn.functional.max_pool3d_with_indices",
        "torch.nn.functional.max_pool3d",
        "torch.nn.functional.max_unpool1d",
        "torch.nn.functional.max_unpool2d",
        "torch.nn.functional.max_unpool3d",
        "torch.nn.functional.mish",
        "torch.nn.functional.mse_loss",
        "torch.nn.functional.multi_head_attention_forward",
        "torch.nn.functional.multi_margin_loss",
        "torch.nn.functional.multilabel_margin_loss",
        "torch.nn.functional.multilabel_soft_margin_loss",
        "torch.nn.functional.nll_loss",
        "torch.nn.functional.normalize",
        "torch.nn.functional.poisson_nll_loss",
        "torch.nn.functional.relu",
        "torch.nn.functional.relu6",
        "torch.nn.functional.rrelu",
        "torch.nn.functional.selu",
        "torch.nn.functional.sigmoid",
        "torch.nn.functional.silu",
        "torch.nn.functional.smooth_l1_loss",
        "torch.nn.functional.soft_margin_loss",
        "torch.nn.functional.softmax",
        "torch.nn.functional.softmin",
        "torch.nn.functional.softsign",
        "torch.nn.functional.tanh",
        "torch.nn.functional.tanhshrink",
        "torch.nn.functional.triplet_margin_loss",
        "torch.nn.functional.unfold",
        "torch.nn.functional.upsample_bilinear",
        "torch.nn.functional.upsample_nearest",
        "torch.nn.functional.upsample",
        "torch.nn.grad._pair",
        "torch.nn.grad._single",
        "torch.nn.grad._triple",
        "torch.nn.grad.conv1d_input",
        "torch.nn.grad.conv1d_weight",
        "torch.nn.grad.conv2d_input",
        "torch.nn.grad.conv2d_weight",
        "torch.nn.grad.conv3d_input",
        "torch.nn.grad.conv3d_weight",
        "torch.nn.modules.activation._is_make_fx_tracing",
        "torch.nn.modules.utils._list_with_default",
        "torch.nn.modules.utils._ntuple",
        "torch.nn.modules.utils._quadruple",
        "torch.nn.modules.utils._reverse_repeat_tuple",
        "torch.nn.modules.utils.consume_prefix_in_state_dict_if_present",
        "torch.nn.parameter.is_lazy",
        "torch.norm",
        "torch.quantization.default_eval_fn",
        "torch.random._seed_custom_device",
        "torch.random.fork_rng",
        "torch.random.initial_seed",
        "torch.random.seed",
        "torch.return_types.pytree_register_structseq",
        "torch.set_default_dtype",
        "torch.set_default_tensor_type",
        "torch.set_deterministic_debug_mode",
        "torch.set_float32_matmul_precision",
        "torch.set_warn_always",
        "torch.signal.windows.windows._add_docstr",
        "torch.signal.windows.windows._window_function_checks",
        "torch.signal.windows.windows.bartlett",
        "torch.signal.windows.windows.blackman",
        "torch.signal.windows.windows.cosine",
        "torch.signal.windows.windows.exponential",
        "torch.signal.windows.windows.gaussian",
        "torch.signal.windows.windows.general_cosine",
        "torch.signal.windows.windows.general_hamming",
        "torch.signal.windows.windows.hamming",
        "torch.signal.windows.windows.hann",
        "torch.signal.windows.windows.kaiser",
        "torch.signal.windows.windows.merge_dicts",
        "torch.signal.windows.windows.nuttall",
        "torch.signal.windows.windows.parse_kwargs",
        "torch.sparse.semi_structured.to_sparse_semi_structured",
        "torch.sparse.sum",
        "torch.split",
        "torch.stft",
        "torch.sym_float",
        "torch.sym_int",
        "torch.sym_ite",
        "torch.sym_max",
        "torch.sym_min",
        "torch.sym_not",
        "torch.tensordot",
        "torch.unique_consecutive",
        "torch.use_deterministic_algorithms",
    ],
    TorchInGraphFunctionVariable,
)


torch_name_rule_map = [
    manual_torch_name_rule_map,
    torch_c_binding_in_graph_functions,
    torch_non_c_binding_in_graph_functions,
]


"""
Generate the torch object - Dynamo tracing rule (the wrapping variable) map.
"""


@functools.lru_cache(None)
def get_torch_obj_rule_map() -> dict[Any, type["VariableTracker"]]:
    d: dict[Any, type[VariableTracker]] = {}
    for m in torch_name_rule_map:
        for k, v in m.items():  # type: ignore[attr-defined]
            if ".py#" not in k:
                obj = load_object(k)
            else:
                obj = _module_dir(torch) + k[len("torch/") :]
            if obj is not None:
                if obj in d and d[obj] != v:
                    raise AssertionError(
                        f"Duplicate torch object {obj} with different rules: {v}, {d[obj]}"
                    )
                else:
                    d[obj] = v
    return d


def _load_obj_from_str(fully_qualified_name):
    module, obj_name = fully_qualified_name.rsplit(".", maxsplit=1)
    return getattr(importlib.import_module(module), obj_name)


"""
Load string represented torch objects.
"""


def load_object(name):
    try:
        x = name.split("#")
        if len(x) == 2:
            obj = _load_obj_from_str(x[0])
            val = getattr(obj, x[1])
        else:
            assert len(x) == 1, f"Invalid obj name {name}"
            val = _load_obj_from_str(x[0])
        val = unwrap_if_wrapper(val)
    except (AttributeError, ImportError):
        val = None
    return val


"""
Get all torch.Tensor methods which are allowed to be in graph functions.
"""


@functools.lru_cache(None)
def get_tensor_method():
    disallowed_tensor_methods = {"__new__", "_make_wrapper_subclass", "_make_subclass"}
    s = set()
    for name in dir(torch.Tensor):
        method = getattr(torch.Tensor, name)
        if (
            isinstance(
                method,
                (
                    types.MethodDescriptorType,
                    types.WrapperDescriptorType,
                    types.BuiltinFunctionType,
                ),
            )
            and name not in disallowed_tensor_methods
        ):
            s.add(method)

    # mlazos: these are functions which we handle specially in TensorVariable
    s.add(torch.Tensor.__contains__)  # type: ignore[arg-type]
    s.add(torch.Tensor.register_hook)  # type: ignore[arg-type]
    return frozenset(s)


"""
Return if a torch object is ATen op or torch.Tensor method.
"""


def is_aten_op_or_tensor_method(obj):
    return obj in get_tensor_method() or isinstance(
        obj,
        (torch._ops.OpOverloadPacket, torch._ops.OpOverload),
    )


class FunctionIdSet:
    """
    Track a set of `id()`s of objects which are either allowed or not
    allowed to go into the generated FX graph.  Use to test for torch.*,
    numpy.*, builtins.*, etc.

    Support user modification to permit customization of what can be
    added to the graph and what will cause a graph break.
    """

    function_ids: Optional[set[int]] = None
    function_names: Optional[dict[int, str]] = None

    def __init__(
        self, lazy_initializer: Callable[[], Union[dict[int, str], set[int]]]
    ) -> None:
        self.lazy_initializer = lazy_initializer

    def __call__(self) -> set[int]:
        if self.function_ids is None:
            value = self.lazy_initializer()
            if isinstance(value, dict):
                self.function_ids = set(value.keys())
                self.function_names = value
            else:
                assert isinstance(value, set)
                self.function_ids = value
        return self.function_ids

    def get_name(self, idx: int, default: str):
        self()  # lazy init
        assert self.function_names is not None
        return self.function_names.get(idx, default)

    def add(self, idx: int):
        function_ids = self()  # lazy init
        function_ids.add(idx)

    def remove(self, idx: int):
        function_ids = self()
        if idx in function_ids:
            function_ids.remove(idx)

    def __contains__(self, idx: int) -> bool:
        return idx in self()


@FunctionIdSet
def _allowed_callable_ids() -> dict[int, str]:
    rv: dict[int, str] = {}
    return rv


@FunctionIdSet
def _disallowed_callable_ids() -> dict[int, str]:
    rv: dict[int, str] = {}
    return rv


@FunctionIdSet
def _builtin_function_ids() -> dict[int, str]:
    # See also torch/_dynamo/polyfills/loader.py, which removes items in _builtin_function_ids
    rv = {
        id(v): f"builtins.{k}"
        for k, v in builtins.__dict__.items()
        if not k.startswith("_") and callable(v)
    }
    rv.update(
        {
            id(v): f"operator.{k}"
            for k, v in operator.__dict__.items()
            if not k.startswith("_") and callable(v)
        }
    )
    rv.update(
        {
            id(cast): "typing.cast",
            id(copy.deepcopy): "copy.deepcopy",
        }
    )
    return rv


@FunctionIdSet
def _polyfilled_function_ids() -> set[int]:
    # See also @torch._dynamo.decorators.substitute_in_graph(...), which adds items in _polyfilled_function_ids
    return set()


@FunctionIdSet
def _numpy_function_ids() -> dict[int, str]:
    unsupported_funcs = {
        "seed",
        "ranf",
        "get_bit_generator",
        "RandomState",
        "set_bit_generator",
        "sample",
    }

    def is_supported(k, v, mod):
        if not callable(v):
            return False
        if not getattr(v, "__module__", None):
            return True
        if v.__module__ == mod.__name__:
            return True
        if (
            v.__module__ == "numpy.random.mtrand"
            and mod.__name__ == "numpy.random"
            and k not in unsupported_funcs
        ):
            return True
        return False

    rv = {}
    for mod in NP_SUPPORTED_MODULES:
        for k, v in mod.__dict__.items():
            if is_supported(k, v, mod):
                rv[id(v)] = f"{mod.__name__}.{k}"
    return rv


@FunctionIdSet
def _builtin_constant_ids() -> dict[int, str]:
    """
    Collects constant builtins by eliminating callable items.
    """
    rv = {
        id(v): f"builtins.{k}"
        for k, v in builtins.__dict__.items()
        if not k.startswith("_") and not callable(v)
    }
    return rv


_lazy_module_init: dict[str, list[Callable[[], None]]] = defaultdict(list)


def add_module_init_func(name: str, init_func: Callable[[], None]) -> None:
    """Register a module without eagerly importing it"""
    # If the module is already imported, eagerly run init
    assert "." not in name, f"Expected a root module name, but got {name}"
    assert name not in _lazy_module_init
    _lazy_module_init[name].append(init_func)


def _maybe_init_lazy_module(obj: object) -> None:
    module = getattr(obj, "__module__", None)
    if module is None:
        return

    base_module = module.split(".")[0]
    init_funcs = _lazy_module_init.pop(base_module, None)
    if init_funcs is not None:
        for fn in init_funcs:
            fn()


def is_callable_allowed(obj) -> bool:
    _maybe_init_lazy_module(obj)
    return id(obj) in _allowed_callable_ids


def is_callable_disallowed(obj) -> bool:
    _maybe_init_lazy_module(obj)
    return id(obj) in _disallowed_callable_ids


def is_forbidden(obj) -> bool:
    _maybe_init_lazy_module(obj)
    return inspect.getattr_static(obj, "_dynamo_forbidden", False)


def is_builtin_callable(obj) -> bool:
    # See also torch/_dynamo/polyfills/loader.py, which removes items in _builtin_function_ids
    return id(obj) in _builtin_function_ids


def is_builtin_constant(obj) -> bool:
    return id(obj) in _builtin_constant_ids


def is_polyfilled_callable(obj) -> bool:
    # See also @torch._dynamo.decorators.substitute_in_graph(...), which adds items in _polyfilled_function_ids
    return id(obj) in _polyfilled_function_ids


def is_numpy(obj) -> bool:
    if np is None:
        return False
    return isinstance(obj, (np.ndarray, np.generic)) or id(obj) in _numpy_function_ids


def is_numpy_dtype(obj) -> bool:
    if np is None:
        return False
    return isinstance(obj, np.dtype)


def is_numpy_type_info(obj) -> bool:
    if np is None:
        return False
    return isinstance(obj, (np.finfo, np.iinfo))


BUILTIN_SKIPLIST = (
    collections,
<<<<<<< HEAD
=======
    copy,
>>>>>>> 6aed6c04
    inspect,
    random,
    traceback,
    unittest,
)

# third party libraries skiplist is defined by str, because users may not use these libraries.
# we should use lazy import & skip in the future.
THIRDPARTY_SKIPLIST = (
    "fx2trt_oss",
    "hypothesis",
    "networkx",
    "numpy",
    "onnx",
    "onnxruntime",
    "onnx_tf",
    "pandas",
    "sklearn",
    "tabulate",
    "tensorflow",
    "tensorrt",
    "torch2trt",
    "tqdm",
    "tree",
    "tvm",
    "xarray",
)


def _as_posix_path(path):
    posix_path = Path(os.path.normpath(path)).as_posix()
    # os.path.normpath and pathlib.Path remove trailing slash, so we need to add it back
    if path.endswith((os.path.sep, "/")):
        posix_path += "/"
    return posix_path


def _strip_init_py(s):
    # TODO: Once we require py3.9 use removesuffix instead.
    suffix = "__init__.py"
    if s.endswith(suffix):
        s = s[: -len(suffix)]
    return _as_posix_path(s)


def _module_dir(m: types.ModuleType):
    # Protect against a module not exporting __file__ - this can happen for
    # frozen modules, for example.
    file = getattr(m, "__file__", None)
    return file and _strip_init_py(file)


# These are legacy workarounds, don't add new modules to this list.
# Please use the MOD_INLINELIST instead to force inline functions under particular modules.
LEGACY_MOD_INLINELIST = {
    "torch._dynamo.external_utils",
    "torch._export.db.examples",
    "torch._export.wrappers",
    "torch._functorch.apis",
    "torch._functorch.deprecated",
    "torch._higher_order_ops.cond",
    "torch._higher_order_ops.while_loop",
    "torch._higher_order_ops.associative_scan",
    "torch._higher_order_ops.scan",
    "torch._higher_order_ops.utils",
    "torch.nn.attention.flex_attention",
    "torch.ao.quantization.pt2e.export_utils",
    "torch.ao.quantization.pt2e.qat_utils",
    "torch.ao.quantization.pt2e.representation.rewrite",
    "torch.ao.quantization.pt2e.utils",
    "torch.ao.quantization.quantizer.xnnpack_quantizer",
    "torch.export.unflatten",
    "torch.optim",
}

if torch.distributed.is_available():
    LEGACY_MOD_INLINELIST |= {
        "torch.distributed.tensor._api",
        "torch.distributed.tensor.device_mesh",
        "torch.distributed.device_mesh",
        "torch.distributed.algorithms._checkpoint.checkpoint_wrapper",
        "torch.distributed.tensor.parallel._data_parallel_utils",
        "torch.distributed.tensor.parallel._utils",
        "torch.distributed.tensor.parallel.style",
        # we have to add replicate to LEGACY_MOD_INLINELIST to ensure
        # the forward_hook won't be ignored.
        "torch.distributed._composable.replicate",
    }
    if not torch._dynamo.config.skip_fsdp_hooks:
        LEGACY_MOD_INLINELIST.add("torch.distributed.fsdp._fully_shard")

# Force inline functions under these modules, even they are in *_SKIPLIST.
# We are using python module name instead of file or directory object to avoid circular dependency.
# Please keep this sorted alphabetically.
MOD_INLINELIST = [
    "torch._decomp",
    "torch._dynamo._trace_wrapped_higher_order_op",
    "torch._dynamo.compiled_autograd",
    "torch._dynamo.comptime",
    "torch._dynamo.polyfills",
    "torch._functorch._aot_autograd.subclass_parametrization",
    "torch._functorch.autograd_function",
    "torch._functorch.eager_transforms",
    "torch._functorch.functional_call",
    "torch._functorch.pyfunctorch",
    "torch._functorch.vmap",
    "torch._higher_order_ops.associative_scan",
    "torch._higher_order_ops.invoke_subgraph",
    "torch._higher_order_ops.scan",
    "torch._higher_order_ops.strict_mode",
    "torch._higher_order_ops.triton_kernel_wrap",
    "torch._higher_order_ops.while_loop",
    "torch._inductor.test_operators",
    "torch._library.autograd",
    "torch._library.custom_ops",
    "torch._ops",
    "torch._prims",
    "torch._refs",
    "torch._tensor",
    "torch.amp.autocast_mode",
    "torch.ao.nn",
    "torch.autograd.function",
    "torch.backends.cuda",
    "torch.cuda.amp.autocast_mode",
    "torch.distributions",
    "torch.export._tree_utils",
    "torch.fx._pytree",
    "torch.fx._symbolic_trace",
    "torch.fx.experimental.proxy_tensor",
    "torch.fx.passes.shape_prop",
    "torch.nn",
    "torch.overrides",
    "torch.random",
    "torch.return_types",
    "torch.sparse",
    "torch.testing",
    "torch.utils._content_store",
    "torch.utils._contextlib",
    "torch.utils._cxx_pytree",
    "torch.utils._device",
    "torch.utils._foreach_utils",
    "torch.utils._python_dispatch",
    "torch.utils._pytree",
    "torch.utils.hooks",
]
assert sorted(set(MOD_INLINELIST)) == MOD_INLINELIST
MOD_INLINELIST = set(MOD_INLINELIST)


if torch.distributed.is_available():
    MOD_INLINELIST.add("torch.distributed")
    if not torch._dynamo.config.skip_fsdp_hooks:
        MOD_INLINELIST.add("torch.distributed.fsdp._fully_shard")


# By default, all functions under these modules are skipped.
# All the other knobs
# (torch_name_rule_map, MOD_INLINELIST, LEGACY_MOD_INLINELIST)
# take precedence over this list; e.g. if a function is in
# MOD_INLINELIST and MOD_SKIPLIST, then it will be inlined.
# See "A note on skip/inline rules" for more details.
MOD_SKIPLIST = [
    "torch._VF",
    "torch.__config__",
    "torch.__future__",
    "torch.__init__",
    "torch._appdirs",
    "torch._awaits",
    "torch._classes",
    "torch._compile",
    "torch._custom_op",
    "torch._custom_ops",
    "torch._decomp",
    "torch._deploy",
    "torch._dispatch",
    "torch._dynamo",
    "torch._environment",
    "torch._export",
    "torch._functorch",
    "torch._guards",
    "torch._higher_order_op",
    "torch._inductor",
    "torch._jit_internal",
    "torch._lazy",
    "torch._library",
    "torch._linalg_utils",
    "torch._lobpcg",
    "torch._logging",
    "torch._lowrank",
    "torch._meta_registrations",
    "torch._namedtensor_internals",
    "torch._numpy",
    "torch._ops",
    "torch._prims",
    "torch._prims_common",
    "torch._python_dispatcher",
    "torch._refs",
    "torch._size_docs",
    "torch._sources",
    "torch._storage_docs",
    "torch._streambase",
    "torch._strobelight",
    "torch._subclasses",
    "torch._tensor",
    "torch._tensor_docs",
    "torch._tensor_str",
    "torch._thread_safe_fork",
    "torch._torch_docs",
    "torch._utils",
    "torch._utils_internal",
    "torch._vendor",
    "torch._vmap_internals",
    "torch._weights_only_unpickler",
    "torch.accelerator",
    "torch.amp",
    "torch.ao",
    "torch.autograd",
    "torch.backends",
    "torch.compiler",
    "torch.contrib",
    "torch.cpu",
    "torch.cuda",
    "torch.distributed",
    "torch.distributions",
    "torch.export",
    "torch.fb",
    "torch.fft",
    "torch.func",
    "torch.functional",
    "torch.futures",
    "torch.fx",
    "torch.hub",
    "torch.include",
    "torch.jit",
    "torch.legacy",
    "torch.library",
    "torch.linalg",
    "torch.masked",
    "torch.monitor",
    "torch.mps",
    "torch.mtia",
    "torch.multiprocessing",
    "torch.nested",
    "torch.nn",
    "torch.onnx",
    "torch.optim",
    "torch.overrides",
    "torch.package",
    "torch.profiler",
    "torch.quantization",
    "torch.quasirandom",
    "torch.random",
    "torch.return_types",
    "torch.serialization",
    "torch.share",
    "torch.signal",
    "torch.sparse",
    "torch.special",
    "torch.storage",
    "torch.testing",
    "torch.torch_version",
    "torch.types",
    "torch.utils",
    "torch.version",
    "torch.xpu",
]

assert sorted(set(MOD_SKIPLIST)) == MOD_SKIPLIST
MOD_SKIPLIST = set(MOD_SKIPLIST)


@functools.lru_cache(None)
def get_legacy_mod_inlinelist():
    inlinelist = {
        _as_posix_path(_module_dir(torch) + m[len("torch.") :].replace(".", "/"))
        for m in LEGACY_MOD_INLINELIST
    }
    return inlinelist


@functools.lru_cache(None)
def get_mod_inlinelist():
    inlinelist = {
        _as_posix_path(_module_dir(torch) + m[len("torch.") :].replace(".", "/"))
        for m in MOD_INLINELIST
    }
    return inlinelist


@functools.lru_cache(None)
def get_mod_skiplist():
    skiplist = {
        _as_posix_path(_module_dir(torch) + m[len("torch.") :].replace(".", "/"))
        for m in MOD_SKIPLIST
    }
    return skiplist


# skip some standard python builtin libs
SKIP_DIRS = [
    "<frozen importlib",
    "<frozen abc",
    "<__array_function__ internals>",
    _as_posix_path(_config_module.__file__),
    "triton/backends",
]
SKIP_DIRS.extend(map(_as_posix_path, filter(None, map(_module_dir, BUILTIN_SKIPLIST))))

SKIP_DIRS_RE = re.compile(r"match nothing^")

is_fbcode = importlib.import_module("torch._inductor.config").is_fbcode()
# Skip fbcode paths(including torch.package paths) containing
# one of the following strings.
FBCODE_SKIP_DIRS: set[str] = set()

FBCODE_SKIP_DIRS_RE = re.compile(f".*({'|'.join(map(re.escape, FBCODE_SKIP_DIRS))})")

# Remove this after fbcode is fully migrated to tracing through torchrec.
FBCODE_SKIP_TORCHREC_DIRS = {
    "torchrec/distributed",
    "trochrec/fb/distributed",
    "caffe2/torch/fb/sparsenn/pooled_embeddings_modules.py",
}

FBCODE_SKIP_TORCHREC_DIRS_RE = re.compile(
    f".*({'|'.join(re.escape(_as_posix_path(d)) for d in FBCODE_SKIP_TORCHREC_DIRS)})"
)

# TODO(yanboliang, anijain2305) - There are a few concerns that we should
# resolve
# 1) Audit if torchrec/distributed is even required in FBCODE_SKIPS_DIR
# 2) To inline just one file but skip others in a directory, we could use
# manual_torch_name_rule_map but this one is hard because FBCODE can add unusual
# names like torch_package.
# So, this is a stop gap solution till then.
FBCODE_INLINE_FILES_IN_SKIPPED_DIRS = {
    "torchrec/distributed/types.py",
}
FBCODE_INLINE_FILES_IN_SKIPPED_DIRS_RE = re.compile(
    f".*({'|'.join(re.escape(_as_posix_path(d)) for d in FBCODE_INLINE_FILES_IN_SKIPPED_DIRS)})"
)

# torch.optim is a special case,
# we usually want to inline it, but the directory
# structure does not match the module structure
# and we want to skip the functions in optim/lr_scheduler.py
# this has precedence over all other rules in check_file
FORCE_SKIP_FILES = {f"{_module_dir(torch)}optim/lr_scheduler.py"}


def _recompile_re():
    global SKIP_DIRS_RE
    SKIP_DIRS_RE = re.compile(
        rf"^[^\s<]*({'|'.join(re.escape(_as_posix_path(d)) for d in SKIP_DIRS)})"
    )


def add(import_name: str):
    if isinstance(import_name, types.ModuleType):
        return add(import_name.__name__)
    assert isinstance(import_name, str)
    from importlib.util import find_spec

    module_spec = find_spec(import_name)
    if not module_spec:
        return
    origin = module_spec.origin
    if origin is None:
        return
    SKIP_DIRS.append(_strip_init_py(origin))
    _recompile_re()


@dataclasses.dataclass
class SkipResult:
    skipped: bool
    reason: Optional[str]


def check_file(filename, is_inlined_call=False):
    """Should skip this file?"""
    if filename is None:
        return SkipResult(True, "filename is None")
    filename = _as_posix_path(filename)
    if filename in FORCE_SKIP_FILES:
        return SkipResult(True, "FORCE_SKIP_FILES")

    if any(filename.startswith(d) for d in get_legacy_mod_inlinelist()):
        return SkipResult(
            False,
            "LEGACY_MOD_INLINELIST",
        )
    if is_inlined_call and is_torch_inline_allowed(filename):
        return SkipResult(
            False,
            "MOD_INLINELIST",
        )
    if (
        is_fbcode
        and FBCODE_SKIP_DIRS
        and bool(FBCODE_SKIP_DIRS_RE.match(filename))
        and not bool(FBCODE_INLINE_FILES_IN_SKIPPED_DIRS_RE.match(filename))
    ):
        return SkipResult(
            True,
            "FBCODE_SKIP_DIRS",
        )

    if (
        is_fbcode
        and torch._dynamo.config.skip_torchrec
        and FBCODE_SKIP_TORCHREC_DIRS
        and bool(FBCODE_SKIP_TORCHREC_DIRS_RE.match(filename))
        and not bool(FBCODE_INLINE_FILES_IN_SKIPPED_DIRS_RE.match(filename))
    ):
        return SkipResult(True, "FBCODE_SKIP_TORCHREC_DIRS")

    if bool(SKIP_DIRS_RE.match(filename)):
        return SkipResult(True, "SKIP_DIRS")

    if any(filename.startswith(d) for d in get_mod_skiplist()):
        return SkipResult(True, "MOD_SKIPLIST")
    return SkipResult(False, "inlined by default")


@dataclasses.dataclass
class FunctionInfo:
    py_obj: Optional[object]
    name: Optional[str]
    filename: str
    code: Optional[types.CodeType]


"""
This is the main entry point to determine whether an object (function) should be inlined or skipped.
Let's illustrate the logic with an example:
    @torch.compile
    def f1(x, y):
        ......
        f2(x, y)
        ......

    def f2(x, y):
        ......
        f3(x, y)
        ......

    def f3(x, y):
        ......

There are mainly three call sites of check/check_verbose:
* The compile region entrance (like function f1), the correspoinding code is located at eval_frame.py.
* When tracing the recursively called functions (like function f2 and f3).
    * Dynamo decides inline/skip everytime it encounters a new recursively function call, and the call site
      is in InliningInstructionTranslator.check_inlineable of symbolic_convert.py.
    * If f2 is skipped by Dynamo, when evaluating the frame of f3, Dynamo need the inline/skip check again
      and the call site is in catch_errors_wrapper.catch_errors of convert_frame.py.
* For global variables and function arguments, Dynamo needs to decide if they are wrapped as SkipFunctionVariable in builder.py.

`is_inlined_call` is used to indicate if the current function call is inlined (f2 is inlined call if it passes check)
or not (f3 is not inlined call if f2 is skipped). Inside of the `check_verbose` function, there are more rules
to be checked if this `is_inlined_call`.
The reason to have this flag is that if the upper level function call (e.g, f2) is skipped,
we don't want to inline the lower level function call (e.g, f3) by default.
"""


def check_verbose(obj, is_inlined_call=False):
    if isinstance(
        obj,
        (
            UserFunctionVariable,
            UserMethodVariable,
            NestedUserFunctionVariable,
            FunctionDecoratedByContextlibContextManagerVariable,
        ),
    ):
        try:
            py_obj = obj.get_function()
        except NotImplementedError:
            py_obj = None
        fi = FunctionInfo(py_obj, obj.get_name(), obj.get_filename(), obj.get_code())
    elif isinstance(obj, types.CodeType):
        fi = FunctionInfo(None, obj.co_name, obj.co_filename, obj)
    elif isinstance(obj, (types.FunctionType, types.MethodType)):
        fi = FunctionInfo(
            obj, obj.__name__, getfile(obj), obj.__code__  # type: ignore[union-attr] # FIXME Add MethodType.__code__ to typeshed
        )
    else:
        fi = FunctionInfo(obj, None, getfile(obj), None)

    # Consulte the central trace rules defined in torch._dynamo.trace_rules.
    reasons: set[str] = set()
    rule = lookup_inner(fi.py_obj, fi.name, fi.filename, is_inlined_call, reasons)
    if issubclass(rule, (UserFunctionVariable, PolyfilledFunctionVariable)):
        return SkipResult(
            False,
            f"inlined according trace_rules.lookup {reasons.pop()}",
        )
    else:
        assert rule == SkipFunctionVariable, rule
        return SkipResult(
            True,
            f"skipped according trace_rules.lookup {reasons.pop()}",
        )


def check(obj, is_inlined_call=False):
    return check_verbose(obj, is_inlined_call).skipped


# skip common third party libs
for _name in THIRDPARTY_SKIPLIST:
    add(_name)

_recompile_re()


def is_torch_inline_allowed(filename):
    return any(filename.startswith(d) for d in get_mod_inlinelist())


@functools.lru_cache(None)
def dynamo_dir():
    import torch._dynamo

    return _module_dir(torch._dynamo)


def is_torch(filename):
    if filename.startswith(dynamo_dir()):
        return False
    return filename.startswith(_module_dir(torch))


"""
Main entry point for looking up the trace rule (the Dynamo variable) for a given callable object.
"""


def lookup_callable(obj):
    if not hashable(obj):
        return None
    # Custom allow/disallow in graph takes precedence over the general lookup.
    if is_callable_disallowed(obj):
        return SkipFunctionVariable
    if is_callable_allowed(obj):
        return TorchInGraphFunctionVariable
    if is_polyfilled_callable(obj):
        return PolyfilledFunctionVariable
    if is_builtin_callable(obj):
        return BuiltinVariable
    return None


"""
Main entry point for looking up the trace rule (the Dynamo variable) for a given function object.
E.g, the lookup result of `torch.sin` is `TorchInGraphFunctionVariable`.
"""


def lookup(obj):
    return lookup_inner(obj)


def lookup_inner(
    obj,
    name=None,
    filename=None,
    is_direct_call=True,
    reasons: Union[None, set[str]] = None,
):
    # Step 1: lookup obj's tracing rule in `torch_name_rule_map`.
    # The rules defined in `torch_name_rule_map` mainly includes two parts:
    # - Manually defined rules for any functions.
    # - The list of torch in graph functions.
    try:
        can_hash = hashable(obj)
    except Exception:
        can_hash = False
    if not can_hash:
        if reasons is not None:
            reasons.add("obj is not hashable")
        return None
    if obj is not None:
        if is_aten_op_or_tensor_method(obj):
            return TorchInGraphFunctionVariable
        rule = get_torch_obj_rule_map().get(obj, None)
        if rule is not None:
            if reasons is not None:
                reasons.add("get_torch_obj_rule_map")
            return rule
    elif name is not None and filename is not None and not is_direct_call:
        if name.startswith(TORCH_DYNAMO_RESUME_IN_PREFIX):
            rule = get_torch_obj_rule_map().get(
                filename + "#" + TORCH_DYNAMO_RESUME_IN_PREFIX, None
            )
        else:
            rule = get_torch_obj_rule_map().get(filename + "#" + name, None)
        if rule is not None:
            if reasons is not None:
                reasons.add("get_torch_obj_rule_map")
            return rule
    elif name == "<listcomp>":
        if reasons is not None:
            reasons.add("inlining frame from list comprehension")
        return UserFunctionVariable

    # Step 2: lookup obj's tracing rule by function name.
    if is_direct_call:
        if name == "patched_init":
            if reasons is not None:
                reasons.add("func name is patched_init")
            return SkipFunctionVariable
        elif name == "__torch_function__" or (
            obj and obj.__name__ == "__torch_function__"
        ):
            if reasons is not None:
                reasons.add("func name is __torch_function__")
            return UserFunctionVariable

    if not is_direct_call:
        if name == "__getattr__":
            # is_direct_call = False indicates that this is the top-level frame
            # being traced (i.e., it is not inlined and not called from
            # InliningInstructionTranslator).  Tracing __getattr__ at the top
            # level is unlikely because we inline it for
            # UserDefinedObjectVariable. This scenario occurs only for
            # UnspecializedNNModuleVariable, where Dynamo directly calls
            # __getattr__ during trace time, generating LOAD_ATTR bytecode
            # without going through the underlying __getattr__ data structures.
            # When this optimized bytecode is executed, Dynamo is triggered
            # again on the __getattr__ call. Therefore, we skip Dynamo tracing
            # in this case.
            if reasons is not None:
                reasons.add(
                    "Tracing __getattr__ as the top level frame, unsuitable for tracing."
                )
            return SkipFunctionVariable

    # Step 3: lookup obj's tracing rule by filename.
    if filename is None:
        filename = getfile(obj)

    skip_result = check_file(filename, is_direct_call)
    if reasons is not None:
        reasons.add(skip_result.reason)
    if skip_result.skipped:
        return SkipFunctionVariable
    else:
        return UserFunctionVariable


def clear_lru_cache():
    torch._dynamo.trace_rules.get_torch_obj_rule_map.cache_clear()
    torch._dynamo.trace_rules.get_tensor_method.cache_clear()
    torch._dynamo.trace_rules.get_legacy_mod_inlinelist.cache_clear()
    torch._dynamo.trace_rules.get_mod_inlinelist.cache_clear()
    torch._dynamo.trace_rules.dynamo_dir.cache_clear()<|MERGE_RESOLUTION|>--- conflicted
+++ resolved
@@ -3143,11 +3143,6 @@
 
 BUILTIN_SKIPLIST = (
     collections,
-<<<<<<< HEAD
-=======
-    copy,
->>>>>>> 6aed6c04
-    inspect,
     random,
     traceback,
     unittest,
