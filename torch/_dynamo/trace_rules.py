# mypy: allow-untyped-defs
import _collections_abc
import _weakrefset
import abc
import builtins
import collections
import contextlib
import copy
import copyreg
import dataclasses
import enum
import functools
import importlib
import inspect
import itertools
import linecache
import logging
import multiprocessing
import operator
import os
import posixpath
import random
import re
import selectors
import signal
import sys
import tempfile
import threading
import tokenize
import traceback
import types
import typing
import unittest
import weakref
from collections import defaultdict
from pathlib import Path
from typing import Any, Callable, cast, Dict, List, Optional, Set, Union

import torch
import torch._inductor.test_operators
import torch.distributed
import torch.utils._content_store
from torch.utils import _config_module

from .resume_execution import TORCH_DYNAMO_RESUME_IN_PREFIX
from .utils import getfile, hashable, NP_SUPPORTED_MODULES, unwrap_if_wrapper
from .variables import (
    BuiltinVariable,
    FunctionalCallVariable,
    FunctorchHigherOrderVariable,
    NestedUserFunctionVariable,
    PolyfilledFunctionVariable,
    SkipFunctionVariable,
    TorchInGraphFunctionVariable,
    UserFunctionVariable,
    UserMethodVariable,
)


np: Optional[types.ModuleType] = None
try:
    import numpy as np
except ModuleNotFoundError:
    pass


if typing.TYPE_CHECKING:
    from .variables.base import VariableTracker


"""
A note on skip/inline rules:

Dynamo consults this file to determine whether function should be inlined or skipped.

A skip applies at the frame boundary, meaning dynamo either triggers a graph break
at the beginning of the frame or attempts to trace/inline the whole frame. When skipping
a frame, recursively called frames are still traced by dynamo unless also skipped.

Skipfiles (skipped at the file level instead of function level) still apply on a
frame-by-frame boundary as dynamo traces, but apply to all functions in that file.

@skip is a helper decorator that can be applied to your function to cause it to be
included here.

Dynamo skip/inline rules & priorities are defined as follows:
* Inline is the default behavior and will be used unless explicitly skipped.
* Dynamo has two SKIPLIST: BUILTIN_SKIPLIST and THIRDPARTY_SKIPLIST.
    * BUILTIN_SKIPLIST contains builtin python modules, such as abc, collections, etc.
    * THIRDPARTY_SKIPLIST contains common third party libraries, such as numpy, pandas, etc.
* Functions in these two SKIPLISTs are always skipped, except:
    * They have explicitly defined rule in `manual_torch_name_rule_map`;
    * The corresponding python module has been put into MOD_INLINELIST.
* PyTorch(torch) is in the BUILTIN_SKIPLIST by default, but there are many cases
    where we want inline the functions under torch namespace.
    We should specify inline for the functions in `manual_torch_name_rule_map` or
    put the corresponding python module into MOD_INLINELIST to make dynamo inline them.
* If you call functions under skipped modules/files, Dynamo will wrap these functions
    as SkipFunctionVariable. There are a few functions(e.g, collections.OrderedDict) that
    we have special handling at SkipFunctionVariable.call_function.

Overall: *_INLINELIST has precedence over *_SKIPLIST has precedence over DEFAULT (inline)

To figure out what the behavior is, check the following list in order:
* `manual_torch_name_rule_map` (Inline if YES)
* MOD_INLINELIST (Inline if YES)
* BUILTIN_SKIPLIST & THIRDPARTY_SKIPLIST (Skip if YES)
* Inline by default

In general, if you want to force inline a function or module, please consider adding
the function's python module to MOD_INLINELIST first.
Use the `manual_torch_name_rule_map` only when there are other functions under the same module that
you don't want to inline them.
"""

"""
Map of function objects to their tracing rules (Dynamo variables).
* TorchInGraphFunctionVariable: The functions should be put into the FX graph or can be constant folded. E.g.,
  - torch.add: should be put into the FX graph.
  - torch.is_floating_point: constant folded.
* SkipFunctionVariable: The objects should be skipped from tracing.
* UserFunctionVariable: The functions should be inlined.

For developers: If you add/remove a torch level API, it may trigger failures from
test/dynamo/test_trace_rules.py:test_torch_name_rule_map_updated. To fix the failures:
If you are adding a new torch level API or Dynamo implementation:
* Add the name with the corresponding tracing rule to this map
  if you are adding a new in graph function or Dynamo implementation for an existing function.
* Remove the object name from test/dynamo/test_trace_rules.ignored_c_binding_in_graph_function_names if it's there.

If you are removing an existing torch level API:
* Remove the entry represented the API from this map or test/dynamo/test_trace_rules.ignored_c_binding_in_graph_function_names
  depends on where it is.


"""
manual_torch_name_rule_map = {
    "torch.onnx.is_in_onnx_export": TorchInGraphFunctionVariable,
    "torch.onnx.operators.shape_as_tensor": TorchInGraphFunctionVariable,
    "torch.overrides.is_tensor_like": TorchInGraphFunctionVariable,
    "torch.jit.is_scripting": TorchInGraphFunctionVariable,
    "torch.jit.is_tracing": TorchInGraphFunctionVariable,
    "torch.jit.annotate": TorchInGraphFunctionVariable,
    "torch.distributed.is_available": TorchInGraphFunctionVariable,
    "torch.distributed.is_initialized": TorchInGraphFunctionVariable,
    "torch.distributed.get_rank": TorchInGraphFunctionVariable,
    "torch.distributed.get_world_size": TorchInGraphFunctionVariable,
    "torch.distributed._tensor.api.DTensor#from_local": TorchInGraphFunctionVariable,
    "torch.distributed.distributed_c10d._get_group_size_by_name": TorchInGraphFunctionVariable,
    "torch.distributed.distributed_c10d._resolve_group_name_by_ranks_and_tag": TorchInGraphFunctionVariable,
    "torch.distributed.distributed_c10d._get_group_tag": TorchInGraphFunctionVariable,
    "torch.distributed.distributed_c10d.get_process_group_ranks": TorchInGraphFunctionVariable,
    "torch._utils.is_compiling": TorchInGraphFunctionVariable,
    "torch.fx._symbolic_trace.is_fx_tracing": TorchInGraphFunctionVariable,
    "torch._dynamo.external_utils.is_compiling": TorchInGraphFunctionVariable,
    "torch.compiler.is_compiling": TorchInGraphFunctionVariable,
    "torch.compiler.is_dynamo_compiling": TorchInGraphFunctionVariable,
    "torch.autograd._profiler_enabled": SkipFunctionVariable,
    "torch._C._to_dlpack": SkipFunctionVariable,
    "torch.to_dlpack": SkipFunctionVariable,
    # We graph break on RNG state setters or getters like
    # `torch.get_rng_state` or `torch.set_rng_state`. These functions
    # are not aten operations and therefore they are completely ignored
    # by the AOT dispatcher. As a result, the AOT graph does not have
    # these setter or getter functions, producing an incorrect graph
    # when it comes to rng states.
    "torch.default_generator#get_state": SkipFunctionVariable,
    "torch._C.Generator#get_state": SkipFunctionVariable,
    "torch.get_rng_state": SkipFunctionVariable,
    "torch.cuda.get_rng_state": SkipFunctionVariable,
    "torch.default_generator#set_state": SkipFunctionVariable,
    "torch._C.Generator#set_state": SkipFunctionVariable,
    "torch.set_rng_state": SkipFunctionVariable,
    "torch.cuda.set_rng_state": SkipFunctionVariable,
    # https://github.com/pytorch/pytorch/issues/107187
    "torch.manual_seed": SkipFunctionVariable,
    # https://github.com/pytorch/pytorch/issues/93501
    "torch.nn.utils.rnn.pack_padded_sequence": SkipFunctionVariable,
    "torch.nn.Parameter": TorchInGraphFunctionVariable,
    "torch.nn.Buffer": TorchInGraphFunctionVariable,
    "torch._nested_tensor_from_mask": SkipFunctionVariable,
    "torch._nested_from_padded": SkipFunctionVariable,
    "torch.nested.nested_tensor_from_jagged": UserFunctionVariable,
    # symbol operators implemented in Python
    "torch.sym_not": TorchInGraphFunctionVariable,
    "torch.sym_float": TorchInGraphFunctionVariable,
    "torch.sym_int": TorchInGraphFunctionVariable,
    "torch.sym_max": TorchInGraphFunctionVariable,
    "torch.sym_min": TorchInGraphFunctionVariable,
    "torch.sym_sqrt": TorchInGraphFunctionVariable,
    "torch.sym_ite": TorchInGraphFunctionVariable,
    "torch.Tensor#_make_wrapper_subclass": SkipFunctionVariable,
    "torch.Tensor#__init__": SkipFunctionVariable,
    "torch.cuda.set_device": SkipFunctionVariable,
    "torch.cuda.current_device": SkipFunctionVariable,
    "torch._C.autocast_decrement_nesting": SkipFunctionVariable,
    "torch._C.autocast_increment_nesting": SkipFunctionVariable,
    "torch.autograd.grad": SkipFunctionVariable,
    "torch.autograd.backward": SkipFunctionVariable,
    "torch._C.clear_autocast_cache": SkipFunctionVariable,
    "torch.distributions.constraints.is_dependent": SkipFunctionVariable,
    "torch.jit.isinstance": SkipFunctionVariable,
    "torch._C.set_anomaly_enabled": SkipFunctionVariable,
    "torch._C.set_autocast_cache_enabled": SkipFunctionVariable,
    "torch._C.set_autocast_cpu_dtype": SkipFunctionVariable,
    "torch._C.set_autocast_cpu_enabled": SkipFunctionVariable,
    "torch._C.set_autocast_enabled": SkipFunctionVariable,
    "torch._C.set_autocast_gpu_dtype": SkipFunctionVariable,
    "torch._C.set_autocast_ipu_dtype": SkipFunctionVariable,
    "torch._C.set_autocast_ipu_enabled": SkipFunctionVariable,
    "torch._C.set_autocast_xla_dtype": SkipFunctionVariable,
    "torch._C.set_autocast_xla_enabled": SkipFunctionVariable,
    "torch.resize_as_": SkipFunctionVariable,
    "torch.resize_as_sparse_": SkipFunctionVariable,
    "torch.get_default_device": TorchInGraphFunctionVariable,
    # functorch/vmap
    "torch._functorch.vmap._check_int_or_none": UserFunctionVariable,
    "torch._functorch.vmap._check_out_dims_is_int_or_int_pytree": UserFunctionVariable,
    "torch._functorch.vmap._check_randomness_arg": UserFunctionVariable,
    "torch._functorch.vmap._chunked_vmap": UserFunctionVariable,
    "torch._functorch.vmap._concat_chunked_outputs": UserFunctionVariable,
    "torch._functorch.vmap._create_batched_inputs": UserFunctionVariable,
    "torch._functorch.vmap._flat_vmap": UserFunctionVariable,
    "torch._functorch.vmap._flatten_chunks_output": UserFunctionVariable,
    "torch._functorch.vmap._get_chunked_inputs": UserFunctionVariable,
    "torch._functorch.vmap._get_name": UserFunctionVariable,
    "torch._functorch.vmap._maybe_remove_batch_dim": UserFunctionVariable,
    "torch._functorch.vmap._num_outputs": UserFunctionVariable,
    "torch._functorch.vmap._process_batched_inputs": UserFunctionVariable,
    "torch._functorch.vmap._unwrap_batched": UserFunctionVariable,
    "torch._functorch.vmap._validate_and_get_batch_size": UserFunctionVariable,
    "torch._functorch.vmap.doesnt_support_saved_tensors_hooks": UserFunctionVariable,
    "torch._functorch.vmap.get_chunk_sizes": UserFunctionVariable,
    # lazy_load_decompositions uses a lock that is not supported yet in dynamo
    # "torch._functorch.vmap.lazy_load_decompositions": UserFunctionVariable,
    "torch._functorch.vmap.restore_vmap": UserFunctionVariable,
    "torch._functorch.apis.vmap": UserFunctionVariable,
    "torch._functorch.vmap.unwrap_batched": UserFunctionVariable,
    "torch._functorch.vmap.vmap_impl": FunctorchHigherOrderVariable,
    "torch._functorch.vmap.wrap_batched": UserFunctionVariable,
    # functorch/grad
    "torch._functorch.eager_transforms.grad_impl": FunctorchHigherOrderVariable,
    "torch._functorch.apis.grad_and_value": UserFunctionVariable,
    "torch._functorch.eager_transforms._as_tuple": UserFunctionVariable,
    "torch._functorch.eager_transforms._check_unique_non_empty": UserFunctionVariable,
    "torch._functorch.eager_transforms._create_differentiable": UserFunctionVariable,
    "torch._functorch.eager_transforms._slice_argnums": UserFunctionVariable,
    "torch._functorch.eager_transforms._undo_create_differentiable": UserFunctionVariable,
    "torch._functorch.eager_transforms._validate_and_wrap_argnum": UserFunctionVariable,
    "torch._functorch.eager_transforms._validate_and_wrap_argnums": UserFunctionVariable,
    "torch._functorch.eager_transforms._wrap_all_tensors": UserFunctionVariable,
    "torch._functorch.eager_transforms._wrap_tensor_for_grad": UserFunctionVariable,
    # functorch/jacrev
    "torch._functorch.eager_transforms.jacrev": FunctorchHigherOrderVariable,
    "torch._functorch.eager_transforms.error_if_complex": UserFunctionVariable,
    "torch._functorch.eager_transforms._chunked_standard_basis_for_": UserFunctionVariable,
    "torch._functorch.eager_transforms._safe_zero_index": UserFunctionVariable,
    # functorch/vjp
    "torch._functorch.eager_transforms.vjp": FunctorchHigherOrderVariable,
    "torch._functorch.eager_transforms._vjp_with_argnums": UserFunctionVariable,
    "torch._functorch.eager_transforms.assert_non_empty_tensor_output": UserFunctionVariable,
    # functorch/jvp
    "torch._functorch.eager_transforms._jvp_with_argnums": UserFunctionVariable,
    "torch._functorch.eager_transforms.jvp": FunctorchHigherOrderVariable,
    "torch._functorch.eager_transforms._replace_args": UserFunctionVariable,
    "torch._functorch.eager_transforms.safe_unpack_dual": UserFunctionVariable,
    "torch._functorch.eager_transforms.assert_non_empty_list_of_tensors": UserFunctionVariable,
    "torch._functorch.eager_transforms.assert_output_is_tensor_or_tensors": UserFunctionVariable,
    "torch.autograd.forward_ad.enter_dual_level": UserFunctionVariable,
    "torch.autograd.forward_ad.exit_dual_level": UserFunctionVariable,
    "torch.autograd.forward_ad.make_dual": UserFunctionVariable,
    "torch.autograd.forward_ad.unpack_dual": UserFunctionVariable,
    # functorch/linearize
    "torch._functorch.eager_transforms.linearize": FunctorchHigherOrderVariable,
    # functorch/jacfwd
    "torch._functorch.eager_transforms.jacfwd": FunctorchHigherOrderVariable,
    "torch._functorch.eager_transforms._construct_standard_basis_for": UserFunctionVariable,
    "torch._functorch.eager_transforms.safe_unflatten": UserFunctionVariable,
    # functorch/hessian
    "torch._functorch.eager_transforms.hessian": FunctorchHigherOrderVariable,
    # functional_call
    "torch._functorch.functional_call.functional_call": FunctionalCallVariable,
    "torch.nn.utils.stateless._groupby_tensor": TorchInGraphFunctionVariable,
    # functorch/deprecated
    "torch._functorch.deprecated.jvp": UserFunctionVariable,
    "torch._functorch.deprecated.hessian": UserFunctionVariable,
    "torch._functorch.deprecated.jacfwd": UserFunctionVariable,
    "torch._functorch.deprecated.jacrev": UserFunctionVariable,
    "torch._functorch.deprecated.grad": UserFunctionVariable,
    "torch._functorch.deprecated.grad_and_value": UserFunctionVariable,
    "torch._functorch.deprecated.vjp": UserFunctionVariable,
    # everything else
    "torch._constrain_as_size": UserFunctionVariable,
    "torch._tensor._convert": UserFunctionVariable,
    "torch.jit._unwrap_optional": UserFunctionVariable,
    "torch.backends.mha.get_fastpath_enabled": UserFunctionVariable,
    "torch._C._functorch._add_batch_dim": TorchInGraphFunctionVariable,
    "torch._C._functorch._remove_batch_dim": TorchInGraphFunctionVariable,
    "torch._C._functorch._wrap_for_grad": TorchInGraphFunctionVariable,
    "torch._C._functorch._unwrap_for_grad": TorchInGraphFunctionVariable,
    "torch._C._functorch.maybe_current_level": TorchInGraphFunctionVariable,
    "torch._C._functorch.is_batchedtensor": TorchInGraphFunctionVariable,
    "torch._dynamo.mark_static": UserFunctionVariable,
    "torch.fx.experimental.symbolic_shapes.guard_size_oblivious": TorchInGraphFunctionVariable,
    "torch.cuda._get_device_properties": TorchInGraphFunctionVariable,
    "torch.utils.hooks.BackwardHook": TorchInGraphFunctionVariable,
    "torch.sparse_bsc_tensor": SkipFunctionVariable,
    "torch.sparse_bsr_tensor": SkipFunctionVariable,
    "torch.sparse_csc_tensor": SkipFunctionVariable,
    "torch.sparse_csr_tensor": SkipFunctionVariable,
    "torch.sparse_compressed_tensor": SkipFunctionVariable,
    "torch._C._autograd._unsafe_set_version_counter": TorchInGraphFunctionVariable,
    # avoid skipping user defined modules in distributed unit tests
    "torch/testing/_internal/common_fsdp.py#forward": UserFunctionVariable,
    f"torch/testing/_internal/common_fsdp.py#{TORCH_DYNAMO_RESUME_IN_PREFIX}": UserFunctionVariable,
    "torch/testing/_internal/distributed/_tensor/common_dtensor.py#forward": UserFunctionVariable,
    f"torch/testing/_internal/distributed/_tensor/common_dtensor.py#{TORCH_DYNAMO_RESUME_IN_PREFIX}": UserFunctionVariable,
    "torch/testing/_internal/common_distributed.py#forward": UserFunctionVariable,
    f"torch/testing/_internal/common_distributed.py#{TORCH_DYNAMO_RESUME_IN_PREFIX}": UserFunctionVariable,
}


# In graph functions (including constant folding) that are C bindings
torch_c_binding_in_graph_functions = dict.fromkeys(
    [
        "math.acos",
        "math.acosh",
        "math.asin",
        "math.asinh",
        "math.atan",
        "math.atan2",
        "math.atanh",
        "math.ceil",
        "math.comb",
        "math.copysign",
        "math.cos",
        "math.cosh",
        "math.degrees",
        "math.dist",
        "math.erf",
        "math.erfc",
        "math.exp",
        "math.expm1",
        "math.fabs",
        "math.factorial",
        "math.floor",
        "math.fmod",
        "math.frexp",
        "math.fsum",
        "math.gamma",
        "math.gcd",
        "math.hypot",
        "math.isclose",
        "math.isfinite",
        "math.isinf",
        "math.isnan",
        "math.isqrt",
        "math.ldexp",
        "math.lgamma",
        "math.log",
        "math.log10",
        "math.log1p",
        "math.log2",
        "math.modf",
        "math.nextafter",
        "math.perm",
        "math.pow",
        "math.prod",
        "math.radians",
        "math.remainder",
        "math.sin",
        "math.sinh",
        "math.tan",
        "math.tanh",
        "math.trunc",
        "math.ulp",
        "torch._adaptive_avg_pool2d",
        "torch._adaptive_avg_pool3d",
        "torch._add_batch_dim",
        "torch._add_relu_",
        "torch._add_relu",
        "torch._addmm_activation",
        "torch._aminmax",
        "torch._amp_foreach_non_finite_check_and_unscale_",
        "torch._amp_update_scale_",
        "torch._assert_async",
        "torch._assert_tensor_metadata",
        "torch._batch_norm_impl_index",
        "torch._C._activate_gpu_trace",
        "torch._C._add_cached_tensor",
        "torch._C._add_docstr",
        "torch._C._are_functorch_transforms_active",
        "torch._C._autograd_init",
        "torch._C._awaitable_nowait",
        "torch._C._awaitable_wait",
        "torch._C._awaitable",
        "torch._C._backport_for_mobile_from_buffer_to_buffer",
        "torch._C._backport_for_mobile_from_buffer",
        "torch._C._backport_for_mobile_to_buffer",
        "torch._C._backport_for_mobile",
        "torch._C._broadcast_coalesced",
        "torch._C._broadcast_out",
        "torch._C._broadcast",
        "torch._C._c10d_init",
        "torch._C._calculate_package_version_based_on_upgraders",
        "torch._C._can_use_flash_attention",
        "torch._C._can_use_mem_efficient_attention",
        "torch._C._can_use_cudnn_attention",
        "torch._C._check_onnx_proto",
        "torch._C._check_sparse_tensor_invariants",
        "torch._C._collect_all",
        "torch._C._commit_update",
        "torch._C._compile_graph_to_code_table",
        "torch._C._construct_CUDA_Tensor_From_Storage_And_Metadata",
        "torch._C._construct_storage_from_data_pointer",
        "torch._C._conv_determine_backend_memory_format",
        "torch._C._cpu._is_cpu_support_avx2",
        "torch._C._cpu._is_cpu_support_avx512",
        "torch._C._cpu._is_cpu_support_avx512_vnni",
        "torch._C._cpu._is_cpu_support_amx_tile",
        "torch._C._cpu._init_amx",
        "torch._C._crash_if_aten_asan",
        "torch._C._crash_if_csrc_asan",
        "torch._C._crash_if_csrc_ubsan",
        "torch._C._crash_if_debug_asserts_fail",
        "torch._C._crash_if_vptr_ubsan",
        "torch._C._create_function_from_graph",
        "torch._C._create_function_from_trace_with_dict",
        "torch._C._create_function_from_trace",
        "torch._C._create_graph_by_tracing",
        "torch._C._create_module_with_type",
        "torch._C._create_object_with_type",
        "torch._C._cuda_attach_out_of_memory_observer",
        "torch._C._cuda_beginAllocateCurrentStreamToPool",
        "torch._C._cuda_canDeviceAccessPeer",
        "torch._C._cuda_changeCurrentAllocator",
        "torch._C._cuda_checkPoolLiveAllocations",
        "torch._C._cuda_clearCublasWorkspaces",
        "torch._C._cuda_cudaCachingAllocator_raw_alloc",
        "torch._C._cuda_cudaCachingAllocator_raw_delete",
        "torch._C._cuda_cudaCachingAllocator_set_allocator_settings",
        "torch._C._cuda_cudaHostAllocator",
        "torch._C._cuda_customAllocator",
        "torch._C._cuda_emptyCache",
        "torch._C._cuda_endAllocateCurrentStreamToPool",
        "torch._C._cuda_exchangeDevice",
        "torch._C._cuda_get_conv_benchmark_empty_cache",
        "torch._C._cuda_get_cudnn_benchmark_limit",
        "torch._C._cuda_get_sync_debug_mode",
        "torch._C._cuda_getAllocator",
        "torch._C._cuda_getAllocatorBackend",
        "torch._C._cuda_getArchFlags",
        "torch._C._cuda_getCheckpointState",
        "torch._C._cuda_getCompiledVersion",
        "torch._C._cuda_getCurrentBlasHandle",
        "torch._C._cuda_getCurrentRawStream",
        "torch._C._cuda_getCurrentStream",
        "torch._C._cuda_getDefaultStream",
        "torch._C._cuda_getDevice",
        "torch._C._cuda_getDeviceCount",
        "torch._C._cuda_hasPrimaryContext",
        "torch._C._cuda_init",
        "torch._C._cuda_ipc_collect",
        "torch._C._cuda_isCurrentStreamCapturing",
        "torch._C._cuda_isHistoryEnabled",
        "torch._C._cuda_isInBadFork",
        "torch._C._cuda_jiterator_compile_and_launch_kernel",
        "torch._C._cuda_lock_mutex",
        "torch._C._cuda_maybeExchangeDevice",
        "torch._C._cuda_memorySnapshot",
        "torch._C._cuda_memoryStats",
        "torch._C._cuda_record_memory_history_legacy",
        "torch._C._cuda_record_memory_history",
        "torch._C._cuda_releasePool",
        "torch._C._cuda_resetAccumulatedMemoryStats",
        "torch._C._cuda_resetPeakMemoryStats",
        "torch._C._cuda_set_cudnn_benchmark_limit",
        "torch._C._cuda_set_sync_debug_mode",
        "torch._C._cuda_setCheckpointPoolState",
        "torch._C._cuda_setDevice",
        "torch._C._cuda_setMemoryFraction",
        "torch._C._cuda_setStream",
        "torch._C._cuda_sleep",
        "torch._C._cuda_synchronize",
        "torch._C._cuda_unlock_mutex",
        "torch._C._cudnn_set_conv_benchmark_empty_cache",
        "torch._C._cudnn.getCompileVersion",
        "torch._C._cudnn.getRuntimeVersion",
        "torch._C._cudnn.getVersionInt",
        "torch._C._current_autograd_node",
        "torch._C._current_graph_task_execution_order",
        "torch._C._current_graph_task_id",
        "torch._C._cxx_flags",
        "torch._C._debug_get_fusion_group_inlining",
        "torch._C._debug_only_are_vmap_fallback_warnings_enabled",
        "torch._C._debug_only_display_vmap_fallback_warnings",
        "torch._C._debug_set_autodiff_subgraph_inlining",
        "torch._C._debug_set_fusion_group_inlining",
        "torch._C._demangle",
        "torch._C._disabled_torch_dispatch_impl",
        "torch._C._disabled_torch_function_impl",
        "torch._C._dispatch_call_boxed",
        "torch._C._dispatch_check_all_invariants",
        "torch._C._dispatch_check_invariants",
        "torch._C._dispatch_dump_table",
        "torch._C._dispatch_dump",
        "torch._C._dispatch_find_dangling_impls",
        "torch._C._dispatch_find_schema_or_throw",
        "torch._C._dispatch_get_all_op_names",
        "torch._C._dispatch_get_backend_keyset_from_autograd",
        "torch._C._dispatch_get_registrations_for_dispatch_key",
        "torch._C._dispatch_has_backend_fallback",
        "torch._C._dispatch_has_computed_kernel_for_dispatch_key",
        "torch._C._dispatch_has_kernel_for_any_dispatch_key",
        "torch._C._dispatch_has_kernel_for_dispatch_key",
        "torch._C._dispatch_has_kernel",
        "torch._C._dispatch_is_alias_key",
        "torch._C._dispatch_is_included_in_alias",
        "torch._C._dispatch_is_main_interpreter",
        "torch._C._dispatch_isTensorSubclassLike",
        "torch._C._dispatch_key_for_device",
        "torch._C._dispatch_key_name",
        "torch._C._dispatch_key_parse",
        "torch._C._dispatch_key_set",
        "torch._C._dispatch_keys",
        "torch._C._dispatch_keyset_full_after",
        "torch._C._dispatch_keyset_full",
        "torch._C._dispatch_keyset_to_string",
        "torch._C._dispatch_library",
        "torch._C._dispatch_num_backends",
        "torch._C._dispatch_print_registrations_for_dispatch_key",
        "torch._C._dispatch_pystub",
        "torch._C._dispatch_set_report_error_callback",
        "torch._C._dispatch_tls_is_dispatch_key_excluded",
        "torch._C._dispatch_tls_is_dispatch_key_included",
        "torch._C._dispatch_tls_local_exclude_set",
        "torch._C._dispatch_tls_local_include_set",
        "torch._C._dispatch_tls_set_dispatch_key_excluded",
        "torch._C._dispatch_tls_set_dispatch_key_included",
        "torch._C._dist_autograd_init",
        "torch._C._dump_local_tls_set",
        "torch._C._dump_upgraders_map",
        "torch._C._enable_mobile_interface_call_export",
        "torch._C._enter_dual_level",
        "torch._C._error_if_any_worker_fails",
        "torch._C._exit_dual_level",
        "torch._C._export_operator_list",
        "torch._C._export_opnames",
        "torch._C._faulty_agent_init",
        "torch._C._fft.fft_fft",
        "torch._C._fft.fft_fft2",
        "torch._C._fft.fft_fftfreq",
        "torch._C._fft.fft_fftn",
        "torch._C._fft.fft_fftshift",
        "torch._C._fft.fft_hfft",
        "torch._C._fft.fft_hfft2",
        "torch._C._fft.fft_hfftn",
        "torch._C._fft.fft_ifft",
        "torch._C._fft.fft_ifft2",
        "torch._C._fft.fft_ifftn",
        "torch._C._fft.fft_ifftshift",
        "torch._C._fft.fft_ihfft",
        "torch._C._fft.fft_ihfft2",
        "torch._C._fft.fft_ihfftn",
        "torch._C._fft.fft_irfft",
        "torch._C._fft.fft_irfft2",
        "torch._C._fft.fft_irfftn",
        "torch._C._fft.fft_rfft",
        "torch._C._fft.fft_rfft2",
        "torch._C._fft.fft_rfftfreq",
        "torch._C._fft.fft_rfftn",
        "torch._C._free_And_Remove_DeleterFn",
        "torch._C._freeze_module",
        "torch._C._from_dlpack",
        "torch._C._functionality_to_backend_keys",
        "torch._C._functionalization_reapply_views_tls",
        "torch._C._fuse_to_static_module",
        "torch._C._gather_out",
        "torch._C._gather",
        "torch._C._generate_upgraders_graph",
        "torch._C._get_autograd_fallback_mode",
        "torch._C._get_backcompat_broadcast_warn",
        "torch._C._get_backcompat_keepdim_warn",
        "torch._C._get_blas_preferred_backend",
        "torch._C._get_caught_jit_exception_class_name",
        "torch._C._get_caught_jit_exception_original_msg",
        "torch._C._get_constant_bool_symnode",
        "torch._C._get_cpp_backtrace",
        "torch._C._get_cpu_capability",
        "torch._C._get_cublas_allow_bf16_reduced_precision_reduction",
        "torch._C._get_cublas_allow_fp16_reduced_precision_reduction",
        "torch._C._get_cublas_allow_tf32",
        "torch._C._get_cudnn_allow_tf32",
        "torch._C._get_cudnn_benchmark",
        "torch._C._get_cudnn_deterministic",
        "torch._C._get_cudnn_enabled",
        "torch._C._get_custom_class_python_wrapper",
        "torch._C._get_default_device",
        "torch._C._get_deterministic_algorithms_warn_only",
        "torch._C._get_deterministic_algorithms",
        "torch._C._get_deterministic_fill_uninitialized_memory",
        "torch._C._get_dispatch_mode",
        "torch._C._get_dispatch_stack_at",
        "torch._C._get_file_format",
        "torch._C._get_flash_sdp_enabled",
        "torch._C._get_float32_matmul_precision",
        "torch._C._get_function_stack_at",
        "torch._C._get_graph_executor_optimize",
        "torch._C._get_linalg_preferred_backend",
        "torch._C._get_math_sdp_enabled",
        "torch._C._get_max_operator_version",
        "torch._C._get_mem_efficient_sdp_enabled",
        "torch._C._get_mkldnn_enabled",
        "torch._C._get_cudnn_sdp_enabled",
        "torch._C._set_sdp_use_cudnn",
        "torch._C._get_mobile_model_contained_types_from_buffer",
        "torch._C._get_mobile_model_contained_types",
        "torch._C._get_model_bytecode_version_from_buffer",
        "torch._C._get_model_bytecode_version",
        "torch._C._get_model_extra_files_from_buffer",
        "torch._C._get_model_extra_files",
        "torch._C._get_model_ops_and_info_from_buffer",
        "torch._C._get_model_ops_and_info",
        "torch._C._get_module_info_from_flatbuffer",
        "torch._C._get_nnpack_enabled",
        "torch._C._get_obj_in_tls",
        "torch._C._get_operation_overload",
        "torch._C._get_operator_version_map",
        "torch._C._get_privateuse1_backend_name",
        "torch._C._get_qengine",
        "torch._C._get_schema",
        "torch._C._get_nested_int",
        "torch._C._get_tensor_metadata",
        "torch._C._get_tracing_state",
        "torch._C._get_upgrader_ranges",
        "torch._C._get_upgraders_entry_map",
        "torch._C._get_upgraders_map_size",
        "torch._C._get_value_trace",
        "torch._C._get_version_calculator_flag",
        "torch._C._get_warnAlways",
        "torch._C._graph_pool_handle",
        "torch._C._group_tensors_by_device_and_dtype",
        "torch._C._hack_do_not_use_clone_module_with_class",
        "torch._C._has_distributed",
        "torch._C._has_Standard_Deleter",
        "torch._C._has_storage",
        "torch._C._has_tensorexpr_cpp_tests",
        "torch._C._run_tensorexpr_cpp_tests",
        "torch._C._has_torch_function_unary",
        "torch._C._has_torch_function_variadic",
        "torch._C._has_torch_function",
        "torch._C._import_ir_module_from_package",
        "torch._C._increment_version",
        "torch._C._infer_size",
        "torch._C._init_names",
        "torch._C._initExtension",
        "torch._C._is_alias_of",
        "torch._C._is_any_autocast_enabled",
        "torch._C._is_cached_tensor",
        "torch._C._is_flash_attention_available",
        "torch._C._is_fwd_grad_enabled",
        "torch._C._is_key_in_tls",
        "torch._C._is_multithreading_enabled",
        "torch._C._is_torch_function_enabled",
        "torch._C._is_torch_function_mode_enabled",
        "torch._C._is_tracing",
        "torch._C._is_view_replay_enabled",
        "torch._C._is_xnnpack_enabled",
        "torch._C._itt.is_available",
        "torch._C._itt.mark",
        "torch._C._itt.rangePop",
        "torch._C._itt.rangePush",
        "torch._C._ivalue_debug_python_object",
        "torch._C._ivalue_tags_match",
        "torch._C._jit_assert_is_instance",
        "torch._C._jit_can_fuse_on_cpu_legacy",
        "torch._C._jit_can_fuse_on_cpu",
        "torch._C._jit_can_fuse_on_gpu",
        "torch._C._jit_cat_wo_conditionals",
        "torch._C._jit_check_alias_annotation",
        "torch._C._jit_clear_class_registry",
        "torch._C._jit_debug_fuser_num_cached_kernel_specs",
        "torch._C._jit_debug_module_iterators",
        "torch._C._jit_decay_packed_param_input_types",
        "torch._C._jit_decomposition_graph_for_node",
        "torch._C._jit_differentiate",
        "torch._C._jit_erase_non_input_shape_information",
        "torch._C._jit_flatten",
        "torch._C._jit_fuser_get_fused_kernel_code",
        "torch._C._jit_get_all_schemas",
        "torch._C._jit_get_custom_class_schemas",
        "torch._C._jit_get_emit_hooks",
        "torch._C._jit_get_inline_everything_mode",
        "torch._C._jit_get_logging_option",
        "torch._C._jit_get_num_profiled_runs",
        "torch._C._jit_get_operation",
        "torch._C._jit_get_schemas_for_operator",
        "torch._C._jit_get_te_cuda_pointwise_block_count",
        "torch._C._jit_get_te_cuda_pointwise_block_size",
        "torch._C._jit_get_te_cuda_pointwise_loop_levels",
        "torch._C._jit_get_te_generate_block_code",
        "torch._C._jit_get_te_must_use_llvm_cpu",
        "torch._C._jit_get_tracer_state_warn",
        "torch._C._jit_has_cpp_tests",
        "torch._C._jit_init",
        "torch._C._jit_interpret_graph",
        "torch._C._jit_is_onnx_log_enabled",
        "torch._C._jit_is_script_object",
        "torch._C._jit_llga_enabled",
        "torch._C._jit_nvfuser_can_be_enabled",
        "torch._C._jit_nvfuser_clear_comparison_callback",
        "torch._C._jit_nvfuser_enabled",
        "torch._C._jit_nvfuser_horizontal_mode",
        "torch._C._jit_nvfuser_set_comparison_callback",
        "torch._C._jit_nvfuser_single_node_mode",
        "torch._C._jit_object_is_non_holding",
        "torch._C._jit_onnx_convert_pattern_from_subblock",
        "torch._C._jit_onnx_create_full_scope_name",
        "torch._C._jit_onnx_list_model_parameters",
        "torch._C._jit_onnx_log",
        "torch._C._jit_opt_conditionals",
        "torch._C._jit_override_can_fuse_on_cpu_legacy",
        "torch._C._jit_override_can_fuse_on_cpu",
        "torch._C._jit_override_can_fuse_on_gpu",
        "torch._C._jit_pass_autocast",
        "torch._C._jit_pass_batch_mm",
        "torch._C._jit_pass_canonicalize_graph_fuser_ops",
        "torch._C._jit_pass_canonicalize",
        "torch._C._jit_pass_complete_shape_analysis",
        "torch._C._jit_pass_concat_frozen_linear",
        "torch._C._jit_pass_constant_loop_unrolling",
        "torch._C._jit_pass_constant_pooling",
        "torch._C._jit_pass_constant_propagation_immutable_types",
        "torch._C._jit_pass_constant_propagation",
        "torch._C._jit_pass_convert_frozen_ops_to_mkldnn",
        "torch._C._jit_pass_create_autodiff_subgraphs",
        "torch._C._jit_pass_create_functional_graphs",
        "torch._C._jit_pass_cse",
        "torch._C._jit_pass_custom_pattern_based_rewrite_graph",
        "torch._C._jit_pass_custom_pattern_based_rewrite",
        "torch._C._jit_pass_dbr_quant_remove_redundant_aliases",
        "torch._C._jit_pass_dce_allow_deleting_nodes_with_side_effects",
        "torch._C._jit_pass_dce",
        "torch._C._jit_pass_decompose_ops",
        "torch._C._jit_pass_dedup_module_uses",
        "torch._C._jit_pass_erase_number_types",
        "torch._C._jit_pass_erase_shape_information",
        "torch._C._jit_pass_filter_non_tensor_arguments",
        "torch._C._jit_pass_fixup_onnx_controlflow_node",
        "torch._C._jit_pass_fold_convbn",
        "torch._C._jit_pass_fold_frozen_conv_add_or_sub",
        "torch._C._jit_pass_fold_frozen_conv_bn",
        "torch._C._jit_pass_fold_frozen_conv_mul_or_div",
        "torch._C._jit_pass_fold_frozen_linear_bn",
        "torch._C._jit_pass_fold_prepacking_ops",
        "torch._C._jit_pass_functional_to_inplace_activation",
        "torch._C._jit_pass_fuse_add_relu",
        "torch._C._jit_pass_fuse_addmm",
        "torch._C._jit_pass_fuse_clamp_w_prepacked_linear_conv",
        "torch._C._jit_pass_fuse_frozen_conv_add_relu",
        "torch._C._jit_pass_fuse_linear",
        "torch._C._jit_pass_fuse_quantized_add_relu",
        "torch._C._jit_pass_fuse_tensorexprs",
        "torch._C._jit_pass_fuse",
        "torch._C._jit_pass_inline_fork_wait",
        "torch._C._jit_pass_inline_functional_graphs",
        "torch._C._jit_pass_inline",
        "torch._C._jit_pass_inplace_to_functional_activation",
        "torch._C._jit_pass_insert_observer_method_for_ondevice_ptq",
        "torch._C._jit_pass_insert_observers",
        "torch._C._jit_pass_insert_prepack_unpack",
        "torch._C._jit_pass_insert_prepacked_ops",
        "torch._C._jit_pass_insert_quant_dequant_for_ondevice_ptq",
        "torch._C._jit_pass_insert_quant_dequant",
        "torch._C._jit_pass_integer_value_refinement",
        "torch._C._jit_pass_lint",
        "torch._C._jit_pass_loop_unrolling",
        "torch._C._jit_pass_lower_all_tuples",
        "torch._C._jit_pass_lower_graph",
        "torch._C._jit_pass_metal_fold_prepacking_ops",
        "torch._C._jit_pass_metal_fuse_clamp_w_prepacked_conv",
        "torch._C._jit_pass_metal_insert_prepacked_ops",
        "torch._C._jit_pass_metal_optimize_for_mobile",
        "torch._C._jit_pass_onnx_assign_output_shape",
        "torch._C._jit_pass_onnx_assign_scoped_names_for_node_and_value",
        "torch._C._jit_pass_onnx_autograd_function_process",
        "torch._C._jit_pass_onnx_block",
        "torch._C._jit_pass_onnx_cast_all_constant_to_floating",
        "torch._C._jit_pass_onnx_clear_scope_records",
        "torch._C._jit_pass_onnx_constant_fold",
        "torch._C._jit_pass_onnx_deduplicate_initializers",
        "torch._C._jit_pass_onnx_eliminate_unused_items",
        "torch._C._jit_pass_onnx_eval_peephole",
        "torch._C._jit_pass_onnx_function_extraction",
        "torch._C._jit_pass_onnx_function_substitution",
        "torch._C._jit_pass_onnx_graph_shape_type_inference",
        "torch._C._jit_pass_onnx_lint",
        "torch._C._jit_pass_onnx_node_shape_type_inference",
        "torch._C._jit_pass_onnx_peephole",
        "torch._C._jit_pass_onnx_preprocess_caffe2",
        "torch._C._jit_pass_onnx_preprocess",
        "torch._C._jit_pass_onnx_quantization_insert_permutes",
        "torch._C._jit_pass_onnx_remove_inplace_ops_for_onnx",
        "torch._C._jit_pass_onnx_remove_print",
        "torch._C._jit_pass_onnx_scalar_type_analysis",
        "torch._C._jit_pass_onnx_set_dynamic_input_shape",
        "torch._C._jit_pass_onnx_track_scope_attributes",
        "torch._C._jit_pass_onnx_unpack_quantized_weights",
        "torch._C._jit_pass_onnx",
        "torch._C._jit_pass_optimize_for_inference",
        "torch._C._jit_pass_optimize_for_mobile",
        "torch._C._jit_pass_optimize_frozen_graph",
        "torch._C._jit_pass_pattern_based_rewrite",
        "torch._C._jit_pass_peephole_list_idioms",
        "torch._C._jit_pass_peephole",
        "torch._C._jit_pass_prepare_division_for_onnx",
        "torch._C._jit_pass_propagate_device",
        "torch._C._jit_pass_propagate_dtype",
        "torch._C._jit_pass_propagate_shapes_on_graph_and_build_compute",
        "torch._C._jit_pass_propagate_shapes_on_graph",
        "torch._C._jit_pass_quant_finalize_for_ondevice_ptq",
        "torch._C._jit_pass_quant_finalize",
        "torch._C._jit_pass_quant_fusion",
        "torch._C._jit_pass_refine_integer_values",
        "torch._C._jit_pass_refine_tuple_types",
        "torch._C._jit_pass_remove_dropout",
        "torch._C._jit_pass_remove_expands",
        "torch._C._jit_pass_remove_inplace_ops",
        "torch._C._jit_pass_remove_mutation",
        "torch._C._jit_pass_replace_old_ops_with_upgraders",
        "torch._C._jit_pass_replicate_dequantize",
        "torch._C._jit_pass_run_decompositions",
        "torch._C._jit_pass_specialize_autogradzero",
        "torch._C._jit_pass_swap_functional_linear",
        "torch._C._jit_pass_transform_conv1d_to_conv2d",
        "torch._C._jit_pass_transpose_frozen_linear",
        "torch._C._jit_pass_vulkan_fold_prepacking_ops",
        "torch._C._jit_pass_vulkan_fuse_clamp_w_prepacked_conv",
        "torch._C._jit_pass_vulkan_insert_prepacked_ops",
        "torch._C._jit_pass_vulkan_optimize_for_mobile",
        "torch._C._jit_register_decomposition_for_schema",
        "torch._C._jit_register_shape_compute_graph_for_node",
        "torch._C._jit_resolve_packet",
        "torch._C._jit_run_cpp_tests",
        "torch._C._jit_script_class_compile",
        "torch._C._jit_script_compile_overload",
        "torch._C._jit_script_compile",
        "torch._C._jit_script_interface_compile",
        "torch._C._jit_set_autocast_mode",
        "torch._C._jit_set_bailout_depth",
        "torch._C._jit_set_emit_hooks",
        "torch._C._jit_set_fusion_strategy",
        "torch._C._jit_set_inline_everything_mode",
        "torch._C._jit_set_llga_enabled",
        "torch._C._jit_set_logging_option",
        "torch._C._jit_set_logging_stream",
        "torch._C._jit_set_num_profiled_runs",
        "torch._C._jit_set_nvfuser_enabled",
        "torch._C._jit_set_nvfuser_guard_mode",
        "torch._C._jit_set_nvfuser_horizontal_mode",
        "torch._C._jit_set_nvfuser_single_node_mode",
        "torch._C._jit_set_nvfuser_skip_node_kind",
        "torch._C._jit_set_onnx_log_enabled",
        "torch._C._jit_set_onnx_log_output_stream",
        "torch._C._jit_set_profiling_executor",
        "torch._C._jit_set_profiling_mode",
        "torch._C._jit_set_symbolic_shapes_test_mode",
        "torch._C._jit_set_te_cuda_pointwise_block_count",
        "torch._C._jit_set_te_cuda_pointwise_block_size",
        "torch._C._jit_set_te_cuda_pointwise_loop_levels",
        "torch._C._jit_set_te_generate_block_code",
        "torch._C._jit_set_te_must_use_llvm_cpu",
        "torch._C._jit_set_texpr_dynamic_shape_enabled",
        "torch._C._jit_set_texpr_fuser_enabled",
        "torch._C._jit_set_texpr_reductions_enabled",
        "torch._C._jit_set_tracer_state_warn",
        "torch._C._jit_set_utf8_decoding_ignore",
        "torch._C._jit_shape_compute_graph_for_node",
        "torch._C._jit_symbolic_shapes_test_mode_enabled",
        "torch._C._jit_texpr_dynamic_shape_enabled",
        "torch._C._jit_texpr_fallback_allowed",
        "torch._C._jit_texpr_fuser_enabled",
        "torch._C._jit_texpr_reductions_enabled",
        "torch._C._jit_texpr_set_fallback_allowed",
        "torch._C._jit_to_backend_selective",
        "torch._C._jit_to_backend",
        "torch._C._jit_to_static_module",
        "torch._C._jit_trace_graph",
        "torch._C._jit_trace_module",
        "torch._C._jit_tree_views.FalseLiteral",
        "torch._C._jit_tree_views.NoneLiteral",
        "torch._C._jit_tree_views.TrueLiteral",
        "torch._C._jit_try_infer_type",
        "torch._C._jit_unflatten",
        "torch._C._last_executed_optimized_graph",
        "torch._C._len_torch_dispatch_stack",
        "torch._C._len_torch_function_stack",
        "torch._C._linalg._linalg_eigvals",
        "torch._C._linalg.linalg_cholesky_ex",
        "torch._C._linalg.linalg_cholesky",
        "torch._C._linalg.linalg_cond",
        "torch._C._linalg.linalg_cross",
        "torch._C._linalg.linalg_det",
        "torch._C._linalg.linalg_diagonal",
        "torch._C._linalg.linalg_eig",
        "torch._C._linalg.linalg_eigh",
        "torch._C._linalg.linalg_eigvals",
        "torch._C._linalg.linalg_eigvalsh",
        "torch._C._linalg.linalg_householder_product",
        "torch._C._linalg.linalg_inv_ex",
        "torch._C._linalg.linalg_inv",
        "torch._C._linalg.linalg_ldl_factor_ex",
        "torch._C._linalg.linalg_ldl_factor",
        "torch._C._linalg.linalg_ldl_solve",
        "torch._C._linalg.linalg_lstsq",
        "torch._C._linalg.linalg_lu_factor_ex",
        "torch._C._linalg.linalg_lu_factor",
        "torch._C._linalg.linalg_lu_solve",
        "torch._C._linalg.linalg_lu",
        "torch._C._linalg.linalg_matmul",
        "torch._C._linalg.linalg_matrix_exp",
        "torch._C._linalg.linalg_matrix_norm",
        "torch._C._linalg.linalg_matrix_power",
        "torch._C._linalg.linalg_matrix_rank",
        "torch._C._linalg.linalg_multi_dot",
        "torch._C._linalg.linalg_norm",
        "torch._C._linalg.linalg_pinv",
        "torch._C._linalg.linalg_qr",
        "torch._C._linalg.linalg_slogdet",
        "torch._C._linalg.linalg_solve_ex",
        "torch._C._linalg.linalg_solve_triangular",
        "torch._C._linalg.linalg_solve",
        "torch._C._linalg.linalg_svd",
        "torch._C._linalg.linalg_svdvals",
        "torch._C._linalg.linalg_tensorinv",
        "torch._C._linalg.linalg_tensorsolve",
        "torch._C._linalg.linalg_vander",
        "torch._C._linalg.linalg_vecdot",
        "torch._C._linalg.linalg_vector_norm",
        "torch._C._llvm_enabled",
        "torch._C._load_for_lite_interpreter_from_buffer",
        "torch._C._load_for_lite_interpreter",
        "torch._C._load_jit_module_from_bytes",
        "torch._C._load_jit_module_from_file",
        "torch._C._load_mobile_module_from_bytes",
        "torch._C._load_mobile_module_from_file",
        "torch._C._log_api_usage_metadata",
        "torch._C._log_api_usage_once",
        "torch._C._logging_set_logger",
        "torch._C._meta_in_tls_dispatch_include",
        "torch._C._mps_acquireEvent",
        "torch._C._mps_currentAllocatedMemory",
        "torch._C._mps_deviceSynchronize",
        "torch._C._mps_driverAllocatedMemory",
        "torch._C._mps_recommendedMaxMemory",
        "torch._C._mps_elapsedTimeOfEvents",
        "torch._C._mps_emptyCache",
        "torch._C._mps_get_default_generator",
        "torch._C._mps_is_available",
        "torch._C._mps_is_in_bad_fork",
        "torch._C._mps_is_on_macos_13_or_newer",
        "torch._C._mps_profilerStartTrace",
        "torch._C._mps_profilerStopTrace",
        "torch._C._mps_queryEvent",
        "torch._C._mps_recordEvent",
        "torch._C._mps_releaseEvent",
        "torch._C._mps_setMemoryFraction",
        "torch._C._mps_synchronizeEvent",
        "torch._C._mps_waitForEvent",
        "torch._C._multiprocessing_init",
        "torch._C._nccl_all_gather",
        "torch._C._nccl_all_reduce",
        "torch._C._nccl_broadcast",
        "torch._C._nccl_init_rank",
        "torch._C._nccl_reduce_scatter",
        "torch._C._nccl_reduce",
        "torch._C._nccl_unique_id",
        "torch._C._nccl_version_suffix",
        "torch._C._nccl_version",
        "torch._C._nested.nested_tensor",
        "torch._C._nested.nested_to_padded_tensor",
        "torch._C._new_symbolic_shape_symbol",
        "torch._C._nn_module_to_mobile",
        "torch._C._nn._conv_depthwise2d",
        "torch._C._nn._pad_circular",
        "torch._C._nn._pad_enum",
        "torch._C._nn._parse_to",
        "torch._C._nn._test_ambiguous_defaults",
        "torch._C._nn._test_optional_filled_intlist",
        "torch._C._nn._test_optional_floatlist",
        "torch._C._nn._test_optional_intlist",
        "torch._C._nn._test_string_default",
        "torch._C._nn._test_warn_in_autograd",
        "torch._C._nn._upsample_bicubic2d_aa",
        "torch._C._nn._upsample_bilinear2d_aa",
        "torch._C._nn._upsample_nearest_exact1d",
        "torch._C._nn._upsample_nearest_exact2d",
        "torch._C._nn._upsample_nearest_exact3d",
        "torch._C._nn.adaptive_avg_pool2d",
        "torch._C._nn.adaptive_avg_pool3d",
        "torch._C._nn.adaptive_max_pool2d",
        "torch._C._nn.adaptive_max_pool3d",
        "torch._C._nn.avg_pool2d",
        "torch._C._nn.avg_pool3d",
        "torch._C._nn.binary_cross_entropy",
        "torch._C._nn.col2im",
        "torch._C._nn.conv_depthwise3d",
        "torch._C._nn.cross_entropy_loss",
        "torch._C._nn.elu_",
        "torch._C._nn.elu",
        "torch._C._nn.flatten_dense_tensors",
        "torch._C._nn.fractional_max_pool2d",
        "torch._C._nn.fractional_max_pool3d",
        "torch._C._nn.gelu_",
        "torch._C._nn.gelu",
        "torch._C._nn.glu",
        "torch._C._nn.hardsigmoid_",
        "torch._C._nn.hardsigmoid",
        "torch._C._nn.hardswish_",
        "torch._C._nn.hardswish",
        "torch._C._nn.hardtanh_",
        "torch._C._nn.hardtanh",
        "torch._C._nn.huber_loss",
        "torch._C._nn.im2col",
        "torch._C._nn.l1_loss",
        "torch._C._nn.leaky_relu_",
        "torch._C._nn.leaky_relu",
        "torch._C._nn.linear",
        "torch._C._nn.log_sigmoid",
        "torch._C._nn.max_pool2d_with_indices",
        "torch._C._nn.max_pool3d_with_indices",
        "torch._C._nn.max_unpool2d",
        "torch._C._nn.max_unpool3d",
        "torch._C._nn.mish_",
        "torch._C._nn.mish",
        "torch._C._nn.mkldnn_linear",
        "torch._C._nn.mkldnn_reorder_conv2d_weight",
        "torch._C._nn.mkldnn_reorder_conv3d_weight",
        "torch._C._nn.mse_loss",
        "torch._C._nn.multi_margin_loss",
        "torch._C._nn.multilabel_margin_loss",
        "torch._C._nn.nll_loss_nd",
        "torch._C._nn.nll_loss",
        "torch._C._nn.nll_loss2d",
        "torch._C._nn.one_hot",
        "torch._C._nn.pad_sequence",
        "torch._C._nn.pad",
        "torch._C._nn.reflection_pad1d",
        "torch._C._nn.reflection_pad2d",
        "torch._C._nn.reflection_pad3d",
        "torch._C._nn.relu6_",
        "torch._C._nn.relu6",
        "torch._C._nn.replication_pad1d",
        "torch._C._nn.replication_pad2d",
        "torch._C._nn.replication_pad3d",
        "torch._C._nn.rrelu_with_noise_",
        "torch._C._nn.rrelu_with_noise",
        "torch._C._nn.scaled_dot_product_attention",
        "torch._C._nn.silu_",
        "torch._C._nn.silu",
        "torch._C._nn.slow_conv_dilated2d",
        "torch._C._nn.slow_conv_dilated3d",
        "torch._C._nn.slow_conv_transpose2d",
        "torch._C._nn.slow_conv_transpose3d",
        "torch._C._nn.slow_conv3d",
        "torch._C._nn.smooth_l1_loss",
        "torch._C._nn.soft_margin_loss",
        "torch._C._nn.softplus",
        "torch._C._nn.softshrink",
        "torch._C._nn.thnn_conv2d",
        "torch._C._nn.unflatten_dense_tensors",
        "torch._C._nn.upsample_bicubic2d",
        "torch._C._nn.upsample_bilinear2d",
        "torch._C._nn.upsample_linear1d",
        "torch._C._nn.upsample_nearest1d",
        "torch._C._nn.upsample_nearest2d",
        "torch._C._nn.upsample_nearest3d",
        "torch._C._nn.upsample_trilinear3d",
        "torch._C._non_sym_sizes",
        "torch._C._overlaps",
        "torch._C._parallel_info",
        "torch._C._parse_dispatch_key",
        "torch._C._parse_source_def",
        "torch._C._pop_torch_dispatch_stack",
        "torch._C._pop_torch_function_stack",
        "torch._C._propagate_and_assign_input_shapes",
        "torch._C._propagate_shapes",
        "torch._C._propagate_xla_data",
        "torch._C._push_on_torch_dispatch_stack",
        "torch._C._push_on_torch_function_stack",
        "torch._C._quantize_ondevice_ptq_dynamic",
        "torch._C._register_py_class_for_device",
        "torch._C._remove_cached_tensor",
        "torch._C._remove_worker_pids",
        "torch._C._rename_privateuse1_backend",
        "torch._C._replace_",
        "torch._C._replace_overloaded_method_decl",
        "torch._C._resolve_type_from_object",
        "torch._C._resolve_type",
        "torch._C._rocm_is_backward_pass",
        "torch._C._rpc_init",
        "torch._C._run_emit_module_hook",
        "torch._C._save_jit_module_to_bytes",
        "torch._C._save_jit_module",
        "torch._C._save_mobile_module_to_bytes",
        "torch._C._save_mobile_module",
        "torch._C._save_parameters",
        "torch._C._scatter_out",
        "torch._C._scatter",
        "torch._C._select_conv_backend",
        "torch._C._select_batch_norm_backend",
        "torch._C._set_autograd_fallback_mode",
        "torch._C._set_backcompat_broadcast_warn",
        "torch._C._set_backcompat_keepdim_warn",
        "torch._C._set_blas_preferred_backend",
        "torch._C._set_cached_tensors_enabled",
        "torch._C._set_check_sparse_tensor_invariants",
        "torch._C._set_conj",
        "torch._C._set_cublas_allow_bf16_reduced_precision_reduction",
        "torch._C._set_cublas_allow_fp16_reduced_precision_reduction",
        "torch._C._set_cublas_allow_tf32",
        "torch._C._set_cudnn_allow_tf32",
        "torch._C._set_cudnn_benchmark",
        "torch._C._set_cudnn_deterministic",
        "torch._C._set_cudnn_enabled",
        "torch._C._set_default_dtype",
        "torch._C._set_default_mobile_cpu_allocator",
        "torch._C._set_default_tensor_type",
        "torch._C._set_deterministic_algorithms",
        "torch._C._set_deterministic_fill_uninitialized_memory",
        "torch._C._set_dispatch_mode",
        "torch._C._set_float32_matmul_precision",
        "torch._C._set_fwd_grad_enabled",
        "torch._C._set_grad_enabled",
        "torch._C._set_graph_executor_optimize",
        "torch._C._set_linalg_preferred_backend",
        "torch._C._set_meta_in_tls_dispatch_include",
        "torch._C._set_mkldnn_enabled",
        "torch._C._set_multithreading_enabled",
        "torch._C._set_neg",
        "torch._C._set_nnpack_enabled",
        "torch._C._set_print_stack_traces_on_fatal_signal",
        "torch._C._set_qengine",
        "torch._C._set_sdp_use_flash",
        "torch._C._set_sdp_use_math",
        "torch._C._set_sdp_use_mem_efficient",
        "torch._C._set_should_use_format_with_string_table",
        "torch._C._set_storage_access_error_msg",
        "torch._C._set_tensor_metadata",
        "torch._C._set_tracing_state",
        "torch._C._set_value_trace",
        "torch._C._set_view_replay_enabled",
        "torch._C._set_warnAlways",
        "torch._C._set_worker_pids",
        "torch._C._set_worker_signal_handlers",
        "torch._C._should_allow_numbers_as_tensors",
        "torch._C._show_config",
        "torch._C._sparse._sparse_addmm",
        "torch._C._sparse._sparse_log_softmax",
        "torch._C._sparse._sparse_mm_reduce_impl",
        "torch._C._sparse._sparse_mm",
        "torch._C._sparse._sparse_softmax",
        "torch._C._sparse._spdiags",
        "torch._C._sparse.sparse_sampled_addmm",
        "torch._C._special.special_airy_ai",
        "torch._C._special.special_bessel_j0",
        "torch._C._special.special_bessel_j1",
        "torch._C._special.special_bessel_y0",
        "torch._C._special.special_bessel_y1",
        "torch._C._special.special_chebyshev_polynomial_t",
        "torch._C._special.special_chebyshev_polynomial_u",
        "torch._C._special.special_chebyshev_polynomial_v",
        "torch._C._special.special_chebyshev_polynomial_w",
        "torch._C._special.special_digamma",
        "torch._C._special.special_entr",
        "torch._C._special.special_erf",
        "torch._C._special.special_erfc",
        "torch._C._special.special_erfcx",
        "torch._C._special.special_erfinv",
        "torch._C._special.special_exp2",
        "torch._C._special.special_expit",
        "torch._C._special.special_expm1",
        "torch._C._special.special_gammainc",
        "torch._C._special.special_gammaincc",
        "torch._C._special.special_gammaln",
        "torch._C._special.special_hermite_polynomial_h",
        "torch._C._special.special_hermite_polynomial_he",
        "torch._C._special.special_i0",
        "torch._C._special.special_i0e",
        "torch._C._special.special_i1",
        "torch._C._special.special_i1e",
        "torch._C._special.special_laguerre_polynomial_l",
        "torch._C._special.special_legendre_polynomial_p",
        "torch._C._special.special_log_ndtr",
        "torch._C._special.special_log_softmax",
        "torch._C._special.special_log1p",
        "torch._C._special.special_logit",
        "torch._C._special.special_logsumexp",
        "torch._C._special.special_modified_bessel_i0",
        "torch._C._special.special_modified_bessel_i1",
        "torch._C._special.special_modified_bessel_k0",
        "torch._C._special.special_modified_bessel_k1",
        "torch._C._special.special_multigammaln",
        "torch._C._special.special_ndtr",
        "torch._C._special.special_ndtri",
        "torch._C._special.special_polygamma",
        "torch._C._special.special_psi",
        "torch._C._special.special_round",
        "torch._C._special.special_scaled_modified_bessel_k0",
        "torch._C._special.special_scaled_modified_bessel_k1",
        "torch._C._special.special_shifted_chebyshev_polynomial_t",
        "torch._C._special.special_shifted_chebyshev_polynomial_u",
        "torch._C._special.special_shifted_chebyshev_polynomial_v",
        "torch._C._special.special_shifted_chebyshev_polynomial_w",
        "torch._C._special.special_sinc",
        "torch._C._special.special_softmax",
        "torch._C._special.special_spherical_bessel_j0",
        "torch._C._special.special_xlog1py",
        "torch._C._special.special_xlogy",
        "torch._C._special.special_zeta",
        "torch._C._stash_obj_in_tls",
        "torch._C._storage_id",
        "torch._C._storage_Use_Count",
        "torch._C._supported_qengines",
        "torch._C._te.abs",
        "torch._C._te.acos",
        "torch._C._te.annotate_input_shapes",
        "torch._C._te.asin",
        "torch._C._te.atan",
        "torch._C._te.atan2",
        "torch._C._te.ceil",
        "torch._C._te.Compute",
        "torch._C._te.Compute2",
        "torch._C._te.construct_codegen",
        "torch._C._te.cos",
        "torch._C._te.cosh",
        "torch._C._te.erf",
        "torch._C._te.erfc",
        "torch._C._te.exp",
        "torch._C._te.expm1",
        "torch._C._te.fixup_missing_shape_info",
        "torch._C._te.floor",
        "torch._C._te.fmod",
        "torch._C._te.frac",
        "torch._C._te.ifThenElse",
        "torch._C._te.is_graph_compilable",
        "torch._C._te.isnan",
        "torch._C._te.lgamma",
        "torch._C._te.log",
        "torch._C._te.log10",
        "torch._C._te.log1p",
        "torch._C._te.log2",
        "torch._C._te.lower",
        "torch._C._te.make_shapes_symbolic",
        "torch._C._te.pow",
        "torch._C._te.Reduce",
        "torch._C._te.remainder",
        "torch._C._te.remove_graph_output",
        "torch._C._te.remove_unused_self_argument",
        "torch._C._te.replace_list_output_with_tuple",
        "torch._C._te.round",
        "torch._C._te.rsqrt",
        "torch._C._te.sigmoid",
        "torch._C._te.simplify",
        "torch._C._te.sin",
        "torch._C._te.sinh",
        "torch._C._te.sqrt",
        "torch._C._te.tan",
        "torch._C._te.tanh",
        "torch._C._te.trim_graph",
        "torch._C._te.trunc",
        "torch._C._tensor_impl_raw_handle",
        "torch._C._test_only_add_entry_to_op_version_map",
        "torch._C._test_only_populate_upgraders",
        "torch._C._test_only_remove_entry_to_op_version_map",
        "torch._C._test_only_remove_upgraders",
        "torch._C._to_functionality_key",
        "torch._C._tracer_set_force_outplace",
        "torch._C._tracer_set_get_unique_name_fn",
        "torch._C._tracer_warn_use_python",
        "torch._C._unset_default_mobile_cpu_allocator",
        "torch._C._unset_dispatch_mode",
        "torch._C._valgrind_supported_platform",
        "torch._C._valgrind_toggle_and_dump_stats",
        "torch._C._valgrind_toggle",
        "torch._C._verbose.mkl_set_verbose",
        "torch._C._verbose.mkldnn_set_verbose",
        "torch._C._vmapmode_decrement_nesting",
        "torch._C._vmapmode_increment_nesting",
        "torch._C._warn_deprecation",
        "torch._C._warn",
        "torch._C._will_engine_execute_node",
        "torch._C._wrap_tensor_impl",
        "torch._C.fork",
        "torch._C.get_autocast_cpu_dtype",
        "torch._C.get_autocast_dtype",
        "torch._C.get_autocast_gpu_dtype",
        "torch._C.get_autocast_ipu_dtype",
        "torch._C.get_autocast_xla_dtype",
        "torch._C.get_default_dtype",
        "torch._C.get_num_interop_threads",
        "torch._C.get_num_threads",
        "torch._C.import_ir_module_from_buffer",
        "torch._C.import_ir_module",
        "torch._C.init_num_threads",
        "torch._C.is_anomaly_check_nan_enabled",
        "torch._C.is_anomaly_enabled",
        "torch._C.is_autocast_cache_enabled",
        "torch._C.is_autocast_cpu_enabled",
        "torch._C.is_autocast_enabled",
        "torch._C.is_autocast_ipu_enabled",
        "torch._C.is_autocast_xla_enabled",
        "torch._C.is_grad_enabled",
        "torch._C.is_inference_mode_enabled",
        "torch._C.merge_type_from_type_comment",
        "torch._C.parse_ir",
        "torch._C.parse_schema",
        "torch._C.parse_type_comment",
        "torch._C.read_vitals",
        "torch._C.set_vital",
        "torch._C.unify_type_list",
        "torch._C.vitals_enabled",
        "torch._C.wait",
        "torch._cast_Byte",
        "torch._cast_Char",
        "torch._cast_Double",
        "torch._cast_Float",
        "torch._cast_Half",
        "torch._cast_Int",
        "torch._cast_Long",
        "torch._cast_Short",
        "torch._choose_qparams_per_tensor",
        "torch._chunk_cat",
        "torch._coalesce",
        "torch._compute_linear_combination",
        "torch._conj_copy",
        "torch._conj_physical",
        "torch._conj",
        "torch._convert_indices_from_coo_to_csr",
        "torch._convert_indices_from_csr_to_coo",
        "torch._convert_weight_to_int4pack",
        "torch._convolution_mode",
        "torch._convolution",
        "torch._copy_from_and_resize",
        "torch._copy_from",
        "torch._cslt_compress",
        "torch._cslt_sparse_mm",
        "torch._ctc_loss",
        "torch._cudnn_ctc_loss",
        "torch._cudnn_init_dropout_state",
        "torch._cudnn_rnn_flatten_weight",
        "torch._cudnn_rnn",
        "torch._cufft_clear_plan_cache",
        "torch._cufft_get_plan_cache_max_size",
        "torch._cufft_get_plan_cache_size",
        "torch._cufft_set_plan_cache_max_size",
        "torch._cummax_helper",
        "torch._cummin_helper",
        "torch._debug_has_internal_overlap",
        "torch._dim_arange",
        "torch._dirichlet_grad",
        "torch._disable_functionalization",
        "torch._efficientzerotensor",
        "torch._embedding_bag_forward_only",
        "torch._embedding_bag",
        "torch._empty_affine_quantized",
        "torch._empty_per_channel_affine_quantized",
        "torch._enable_functionalization",
        "torch._euclidean_dist",
        "torch._fake_quantize_learnable_per_channel_affine",
        "torch._fake_quantize_learnable_per_tensor_affine",
        "torch._fake_quantize_per_tensor_affine_cachemask_tensor_qparams",
        "torch._fft_c2c",
        "torch._fft_c2r",
        "torch._fft_r2c",
        "torch._fill_mem_eff_dropout_mask_",
        "torch._foobar",
        "torch._foreach_abs_",
        "torch._foreach_abs",
        "torch._foreach_acos_",
        "torch._foreach_acos",
        "torch._foreach_add_",
        "torch._foreach_add",
        "torch._foreach_addcdiv_",
        "torch._foreach_addcdiv",
        "torch._foreach_addcmul_",
        "torch._foreach_addcmul",
        "torch._foreach_asin_",
        "torch._foreach_asin",
        "torch._foreach_atan_",
        "torch._foreach_atan",
        "torch._foreach_ceil_",
        "torch._foreach_ceil",
        "torch._foreach_clamp_max_",
        "torch._foreach_clamp_max",
        "torch._foreach_clamp_min_",
        "torch._foreach_clamp_min",
        "torch._foreach_copy_",
        "torch._foreach_cos_",
        "torch._foreach_cos",
        "torch._foreach_cosh_",
        "torch._foreach_cosh",
        "torch._foreach_div_",
        "torch._foreach_div",
        "torch._foreach_erf_",
        "torch._foreach_erf",
        "torch._foreach_erfc_",
        "torch._foreach_erfc",
        "torch._foreach_exp_",
        "torch._foreach_exp",
        "torch._foreach_expm1_",
        "torch._foreach_expm1",
        "torch._foreach_floor_",
        "torch._foreach_floor",
        "torch._foreach_frac_",
        "torch._foreach_frac",
        "torch._foreach_lerp_",
        "torch._foreach_lerp",
        "torch._foreach_lgamma_",
        "torch._foreach_lgamma",
        "torch._foreach_log_",
        "torch._foreach_log",
        "torch._foreach_log10_",
        "torch._foreach_log10",
        "torch._foreach_log1p_",
        "torch._foreach_log1p",
        "torch._foreach_log2_",
        "torch._foreach_log2",
        "torch._foreach_maximum_",
        "torch._foreach_maximum",
        "torch._foreach_minimum_",
        "torch._foreach_minimum",
        "torch._foreach_mul_",
        "torch._foreach_mul",
        "torch._foreach_neg_",
        "torch._foreach_neg",
        "torch._foreach_norm",
        "torch._foreach_pow_",
        "torch._foreach_pow",
        "torch._foreach_reciprocal_",
        "torch._foreach_reciprocal",
        "torch._foreach_round_",
        "torch._foreach_round",
        "torch._foreach_sigmoid_",
        "torch._foreach_sigmoid",
        "torch._foreach_sign_",
        "torch._foreach_sign",
        "torch._foreach_sin_",
        "torch._foreach_sin",
        "torch._foreach_sinh_",
        "torch._foreach_sinh",
        "torch._foreach_sqrt_",
        "torch._foreach_sqrt",
        "torch._foreach_sub_",
        "torch._foreach_sub",
        "torch._foreach_tan_",
        "torch._foreach_tan",
        "torch._foreach_tanh_",
        "torch._foreach_tanh",
        "torch._foreach_trunc_",
        "torch._foreach_trunc",
        "torch._foreach_zero_",
        "torch._freeze_functional_tensor",
        "torch._from_functional_tensor",
        "torch._functional_assert_async",
        "torch._functional_sym_constrain_range_for_size",
        "torch._functional_sym_constrain_range",
        "torch._functionalize_are_all_mutations_hidden_from_autograd",
        "torch._functionalize_commit_update",
        "torch._functionalize_enable_reapply_views",
        "torch._functionalize_has_data_mutation",
        "torch._functionalize_has_metadata_mutation",
        "torch._functionalize_is_multi_output_view",
        "torch._functionalize_mark_mutation_hidden_from_autograd",
        "torch._functionalize_replace",
        "torch._functionalize_sync",
        "torch._functionalize_was_storage_changed",
        "torch._fused_adam_",
        "torch._fused_adamw_",
        "torch._fused_dropout",
        "torch._fused_moving_avg_obs_fq_helper",
        "torch._fused_sdp_choice",
        "torch._fw_primal_copy",
        "torch._grid_sampler_2d_cpu_fallback",
        "torch._has_compatible_shallow_copy_type",
        "torch._histogramdd_bin_edges",
        "torch._histogramdd_from_bin_cts",
        "torch._histogramdd_from_bin_tensors",
        "torch._index_put_impl_",
        "torch._indices_copy",
        "torch._int_mm",
        "torch._is_all_true",
        "torch._is_any_true",
        "torch._is_functional_tensor",
        "torch._is_zerotensor",
        "torch._linalg_check_errors",
        "torch._linalg_det",
        "torch._linalg_eigh",
        "torch._linalg_eigvals",
        "torch._linalg_slogdet",
        "torch._linalg_solve_ex",
        "torch._linalg_svd",
        "torch._log_softmax_backward_data",
        "torch._log_softmax",
        "torch._logcumsumexp",
        "torch._lstm_mps",
        "torch._lu_with_info",
        "torch._make_dep_token",
        "torch._make_dual_copy",
        "torch._make_dual",
        "torch._make_per_channel_quantized_tensor",
        "torch._make_per_tensor_quantized_tensor",
        "torch._masked_scale",
        "torch._masked_softmax",
        "torch._mirror_autograd_meta_to",
        "torch._mixed_dtypes_linear",
        "torch._mkldnn_reshape",
        "torch._mkldnn_transpose_",
        "torch._mkldnn_transpose",
        "torch._mps_convolution_transpose",
        "torch._mps_convolution",
        "torch._native_batch_norm_legit_no_training",
        "torch._native_batch_norm_legit",
        "torch._native_multi_head_attention",
        "torch._neg_view_copy",
        "torch._neg_view",
        "torch._nested_from_padded_and_nested_example",
        "torch._nested_tensor_from_mask_left_aligned",
        "torch._nested_tensor_from_tensor_list",
        "torch._nested_tensor_softmax_with_shape",
        "torch._nested_view_from_buffer_copy",
        "torch._nested_view_from_buffer",
        "torch._nnpack_available",
        "torch._nnpack_spatial_convolution",
        "torch._pack_padded_sequence",
        "torch._pad_packed_sequence",
        "torch._pin_memory",
        "torch._prelu_kernel",
        "torch._propagate_xla_data",
        "torch._remove_batch_dim",
        "torch._reshape_alias_copy",
        "torch._reshape_from_tensor",
        "torch._resize_output_",
        "torch._rowwise_prune",
        "torch._sample_dirichlet",
        "torch._saturate_weight_to_fp16",
        "torch._scaled_dot_product_attention_math",
        "torch._scaled_dot_product_efficient_attention",
        "torch._scaled_dot_product_flash_attention",
        "torch._scaled_dot_product_flash_attention_for_cpu",
        "torch._scaled_dot_product_cudnn_attention",
        "torch._scaled_mm",
        "torch._shape_as_tensor",
        "torch._sobol_engine_draw",
        "torch._sobol_engine_ff_",
        "torch._sobol_engine_initialize_state_",
        "torch._sobol_engine_scramble_",
        "torch._softmax_backward_data",
        "torch._softmax",
        "torch._sparse_broadcast_to_copy",
        "torch._sparse_broadcast_to",
        "torch._sparse_csr_prod",
        "torch._sparse_csr_sum",
        "torch._sparse_log_softmax_backward_data",
        "torch._sparse_semi_structured_addmm",
        "torch._sparse_semi_structured_linear",
        "torch._sparse_semi_structured_mm",
        "torch._sparse_softmax_backward_data",
        "torch._sparse_sparse_matmul",
        "torch._sparse_sum",
        "torch._stack",
        "torch._standard_gamma_grad",
        "torch._standard_gamma",
        "torch._test_autograd_multiple_dispatch_view_copy",
        "torch._test_autograd_multiple_dispatch_view",
        "torch._test_autograd_multiple_dispatch",
        "torch._test_check_tensor",
        "torch._test_functorch_fallback",
        "torch._test_serialization_subcmul",
        "torch._to_cpu",
        "torch._to_functional_tensor",
        "torch._to_sparse_semi_structured",
        "torch._transform_bias_rescale_qkv",
        "torch._transformer_encoder_layer_fwd",
        "torch._trilinear",
        "torch._triton_multi_head_attention",
        "torch._triton_scaled_dot_attention",
        "torch._unique",
        "torch._unique2",
        "torch._unpack_dual",
        "torch._unsafe_index_put",
        "torch._unsafe_index",
        "torch._unsafe_masked_index_put_accumulate",
        "torch._unsafe_masked_index",
        "torch._use_cudnn_ctc_loss",
        "torch._use_cudnn_rnn_flatten_weight",
        "torch._values_copy",
        "torch._weight_int4pack_mm",
        "torch._weight_int8pack_mm",
        "torch._weight_norm_interface",
        "torch._weight_norm",
        "torch.abs_",
        "torch.abs",
        "torch.absolute",
        "torch.acos_",
        "torch.acos",
        "torch.acosh_",
        "torch.acosh",
        "torch.adaptive_avg_pool1d",
        "torch.adaptive_max_pool1d",
        "torch.add",
        "torch.addbmm",
        "torch.addcdiv",
        "torch.addcmul",
        "torch.addmm",
        "torch.addmv_",
        "torch.addmv",
        "torch.addr",
        "torch.adjoint",
        "torch.affine_grid_generator",
        "torch.alias_copy",
        "torch.all",
        "torch.allclose",
        "torch.alpha_dropout_",
        "torch.alpha_dropout",
        "torch.amax",
        "torch.amin",
        "torch.aminmax",
        "torch.angle",
        "torch.any",
        "torch.arange",
        "torch.arccos_",
        "torch.arccos",
        "torch.arccosh_",
        "torch.arccosh",
        "torch.arcsin_",
        "torch.arcsin",
        "torch.arcsinh_",
        "torch.arcsinh",
        "torch.arctan_",
        "torch.arctan",
        "torch.arctan2",
        "torch.arctanh_",
        "torch.arctanh",
        "torch.argmax",
        "torch.argmin",
        "torch.argsort",
        "torch.argwhere",
        "torch.as_strided_",
        "torch.as_strided_copy",
        "torch.as_strided_scatter",
        "torch.as_strided",
        "torch.as_tensor",
        "torch.asarray",
        "torch.asin_",
        "torch.asin",
        "torch.asinh_",
        "torch.asinh",
        "torch.atan_",
        "torch.atan",
        "torch.atan2",
        "torch.atanh_",
        "torch.atanh",
        "torch.avg_pool1d",
        "torch.baddbmm",
        "torch.bartlett_window",
        "torch.batch_norm_backward_elemt",
        "torch.batch_norm_backward_reduce",
        "torch.batch_norm_elemt",
        "torch.batch_norm_gather_stats_with_counts",
        "torch.batch_norm_gather_stats",
        "torch.batch_norm_stats",
        "torch.batch_norm_update_stats",
        "torch.batch_norm",
        "torch.bernoulli",
        "torch.bilinear",
        "torch.binary_cross_entropy_with_logits",
        "torch.bincount",
        "torch.binomial",
        "torch.bitwise_and",
        "torch.bitwise_left_shift",
        "torch.bitwise_not",
        "torch.bitwise_or",
        "torch.bitwise_right_shift",
        "torch.bitwise_xor",
        "torch.blackman_window",
        "torch.bmm",
        "torch.broadcast_to",
        "torch.bucketize",
        "torch.can_cast",
        "torch.cat",
        "torch.ccol_indices_copy",
        "torch.ceil_",
        "torch.ceil",
        "torch.celu_",
        "torch.celu",
        "torch.channel_shuffle",
        "torch.cholesky_inverse",
        "torch.cholesky_solve",
        "torch.cholesky",
        "torch.choose_qparams_optimized",
        "torch.chunk",
        "torch.clamp_",
        "torch.clamp_max_",
        "torch.clamp_max",
        "torch.clamp_min_",
        "torch.clamp_min",
        "torch.clamp",
        "torch.clip_",
        "torch.clip",
        "torch.clone",
        "torch.col_indices_copy",
        "torch.column_stack",
        "torch.combinations",
        "torch.complex",
        "torch.concat",
        "torch.concatenate",
        "torch.conj_physical_",
        "torch.conj_physical",
        "torch.conj",
        "torch.constant_pad_nd",
        "torch.conv_tbc",
        "torch.conv_transpose1d",
        "torch.conv_transpose2d",
        "torch.conv_transpose3d",
        "torch.conv1d",
        "torch.conv2d",
        "torch.conv3d",
        "torch.convolution",
        "torch.copysign",
        "torch.corrcoef",
        "torch.cos_",
        "torch.cos",
        "torch.cosh_",
        "torch.cosh",
        "torch.cosine_embedding_loss",
        "torch.cosine_similarity",
        "torch.count_nonzero",
        "torch.cov",
        "torch.cross",
        "torch.crow_indices_copy",
        "torch.ctc_loss",
        "torch.cudnn_affine_grid_generator",
        "torch.cudnn_batch_norm",
        "torch.cudnn_convolution_add_relu",
        "torch.cudnn_convolution_relu",
        "torch.cudnn_convolution_transpose",
        "torch.cudnn_convolution",
        "torch.cudnn_grid_sampler",
        "torch.cudnn_is_acceptable",
        "torch.cummax",
        "torch.cummin",
        "torch.cumprod",
        "torch.cumsum",
        "torch.cumulative_trapezoid",
        "torch.deg2rad_",
        "torch.deg2rad",
        "torch.dequantize",
        "torch.det",
        "torch.detach_",
        "torch.detach_copy",
        "torch.detach",
        "torch.diag_embed",
        "torch.diag",
        "torch.diagflat",
        "torch.diagonal_copy",
        "torch.diagonal_scatter",
        "torch.diagonal",
        "torch.diff",
        "torch.digamma",
        "torch.dist",
        "torch.div",
        "torch.divide",
        "torch.dot",
        "torch.dropout_",
        "torch.dropout",
        "torch.dsmm",
        "torch.dsplit",
        "torch.dstack",
        "torch.embedding_bag",
        "torch.embedding_renorm_",
        "torch.embedding",
        "torch.empty_like",
        "torch.empty_permuted",
        "torch.empty_quantized",
        "torch.empty_strided",
        "torch.empty",
        "torch.eq",
        "torch.equal",
        "torch.erf_",
        "torch.erf",
        "torch.erfc_",
        "torch.erfc",
        "torch.erfinv",
        "torch.exp_",
        "torch.exp",
        "torch.exp2_",
        "torch.exp2",
        "torch.expand_copy",
        "torch.expm1_",
        "torch.expm1",
        "torch.eye",
        "torch.fake_quantize_per_channel_affine",
        "torch.fake_quantize_per_tensor_affine",
        "torch.fbgemm_linear_fp16_weight_fp32_activation",
        "torch.fbgemm_linear_fp16_weight",
        "torch.fbgemm_linear_int8_weight_fp32_activation",
        "torch.fbgemm_linear_int8_weight",
        "torch.fbgemm_linear_quantize_weight",
        "torch.fbgemm_pack_gemm_matrix_fp16",
        "torch.fbgemm_pack_quantized_matrix",
        "torch.feature_alpha_dropout_",
        "torch.feature_alpha_dropout",
        "torch.feature_dropout_",
        "torch.feature_dropout",
        "torch.fill_",
        "torch.fill",
        "torch.fix_",
        "torch.fix",
        "torch.flatten",
        "torch.flip",
        "torch.fliplr",
        "torch.flipud",
        "torch.float_power",
        "torch.floor_",
        "torch.floor_divide",
        "torch.floor",
        "torch.fmax",
        "torch.fmin",
        "torch.fmod",
        "torch.frac_",
        "torch.frac",
        "torch.frexp",
        "torch.frobenius_norm",
        "torch.from_file",
        "torch.from_numpy",
        "torch.frombuffer",
        "torch.full_like",
        "torch.full",
        "torch.fused_moving_avg_obs_fake_quant",
        "torch.gather",
        "torch.gcd_",
        "torch.gcd",
        "torch.ge",
        "torch.geqrf",
        "torch.ger",
        "torch.get_device",
        "torch.gradient",
        "torch.greater_equal",
        "torch.greater",
        "torch.grid_sampler_2d",
        "torch.grid_sampler_3d",
        "torch.grid_sampler",
        "torch.group_norm",
        "torch.gru_cell",
        "torch.gru",
        "torch.gt",
        "torch.hamming_window",
        "torch.hann_window",
        "torch.hardshrink",
        "torch.heaviside",
        "torch.hinge_embedding_loss",
        "torch.histc",
        "torch.histogram",
        "torch.histogramdd",
        "torch.hsmm",
        "torch.hsplit",
        "torch.hspmm",
        "torch.hstack",
        "torch.hypot",
        "torch.i0_",
        "torch.i0",
        "torch.igamma",
        "torch.igammac",
        "torch.imag",
        "torch.index_add",
        "torch.index_copy",
        "torch.index_fill",
        "torch.index_put_",
        "torch.index_put",
        "torch.index_reduce",
        "torch.index_select",
        "torch.indices_copy",
        "torch.inner",
        "torch.instance_norm",
        "torch.int_repr",
        "torch.inverse",
        "torch.is_complex",
        "torch.is_conj",
        "torch.is_distributed",
        "torch.is_floating_point",
        "torch.is_inference",
        "torch.is_neg",
        "torch.is_nonzero",
        "torch.is_same_size",
        "torch.is_signed",
        "torch.is_vulkan_available",
        "torch.isclose",
        "torch.isfinite",
        "torch.isin",
        "torch.isinf",
        "torch.isnan",
        "torch.isneginf",
        "torch.isposinf",
        "torch.isreal",
        "torch.istft",
        "torch.kaiser_window",
        "torch.kl_div",
        "torch.kron",
        "torch.kthvalue",
        "torch.layer_norm",
        "torch.lcm_",
        "torch.lcm",
        "torch.ldexp_",
        "torch.ldexp",
        "torch.le",
        "torch.lerp",
        "torch.less_equal",
        "torch.less",
        "torch.lgamma",
        "torch.linspace",
        "torch.log_",
        "torch.log_softmax",
        "torch.log",
        "torch.log10_",
        "torch.log10",
        "torch.log1p_",
        "torch.log1p",
        "torch.log2_",
        "torch.log2",
        "torch.logaddexp",
        "torch.logaddexp2",
        "torch.logcumsumexp",
        "torch.logdet",
        "torch.logical_and",
        "torch.logical_not",
        "torch.logical_or",
        "torch.logical_xor",
        "torch.logit_",
        "torch.logit",
        "torch.logspace",
        "torch.logsumexp",
        "torch.lstm_cell",
        "torch.lstm",
        "torch.lt",
        "torch.lu_solve",
        "torch.lu_unpack",
        "torch.margin_ranking_loss",
        "torch.masked_fill",
        "torch.masked_scatter",
        "torch.masked_select",
        "torch.matmul",
        "torch.matrix_exp",
        "torch.matrix_power",
        "torch.max_pool1d_with_indices",
        "torch.max_pool1d",
        "torch.max_pool2d",
        "torch.max_pool3d",
        "torch.max",
        "torch.maximum",
        "torch.mean",
        "torch.median",
        "torch.min",
        "torch.minimum",
        "torch.miopen_batch_norm",
        "torch.miopen_convolution_add_relu",
        "torch.miopen_convolution_relu",
        "torch.miopen_convolution_transpose",
        "torch.miopen_convolution",
        "torch.miopen_depthwise_convolution",
        "torch.miopen_rnn",
        "torch.mkldnn_adaptive_avg_pool2d",
        "torch.mkldnn_convolution",
        "torch.mkldnn_linear_backward_weights",
        "torch.mkldnn_max_pool2d",
        "torch.mkldnn_max_pool3d",
        "torch.mkldnn_rnn_layer",
        "torch.mm",
        "torch.mode",
        "torch.moveaxis",
        "torch.movedim",
        "torch.msort",
        "torch.mul",
        "torch.multinomial",
        "torch.multiply",
        "torch.mv",
        "torch.mvlgamma",
        "torch.nan_to_num_",
        "torch.nan_to_num",
        "torch.nanmean",
        "torch.nanmedian",
        "torch.nanquantile",
        "torch.nansum",
        "torch.narrow_copy",
        "torch.narrow",
        "torch.native_batch_norm",
        "torch.native_channel_shuffle",
        "torch.native_dropout",
        "torch.native_group_norm",
        "torch.native_layer_norm",
        "torch.native_norm",
        "torch.ne",
        "torch.neg_",
        "torch.neg",
        "torch.negative_",
        "torch.negative",
        "torch.nextafter",
        "torch.nonzero_static",
        "torch.nonzero",
        "torch.norm_except_dim",
        "torch.normal",
        "torch.not_equal",
        "torch.nuclear_norm",
        "torch.numel",
        "torch.ones_like",
        "torch.ones",
        "torch.orgqr",
        "torch.ormqr",
        "torch.outer",
        "torch.pairwise_distance",
        "torch.pdist",
        "torch.permute_copy",
        "torch.permute",
        "torch.pinverse",
        "torch.pixel_shuffle",
        "torch.pixel_unshuffle",
        "torch.poisson_nll_loss",
        "torch.poisson",
        "torch.polar",
        "torch.polygamma",
        "torch.positive",
        "torch.pow",
        "torch.prelu",
        "torch._print",
        "torch.prod",
        "torch.promote_types",
        "torch.put",
        "torch.q_per_channel_axis",
        "torch.q_per_channel_scales",
        "torch.q_per_channel_zero_points",
        "torch.q_scale",
        "torch.q_zero_point",
        "torch.qr",
        "torch.quantile",
        "torch.quantize_per_channel",
        "torch.quantize_per_tensor_dynamic",
        "torch.quantize_per_tensor",
        "torch.quantized_batch_norm",
        "torch.quantized_gru_cell",
        "torch.quantized_lstm_cell",
        "torch.quantized_max_pool1d",
        "torch.quantized_max_pool2d",
        "torch.quantized_max_pool3d",
        "torch.quantized_rnn_relu_cell",
        "torch.quantized_rnn_tanh_cell",
        "torch.rad2deg_",
        "torch.rad2deg",
        "torch.rand_like",
        "torch.rand",
        "torch.randint_like",
        "torch.randint",
        "torch.randn_like",
        "torch.randn",
        "torch.randperm",
        "torch.range",
        "torch.ravel",
        "torch.real",
        "torch.reciprocal_",
        "torch.reciprocal",
        "torch.relu_",
        "torch.relu",
        "torch.remainder",
        "torch.renorm",
        "torch.repeat_interleave",
        "torch.reshape",
        "torch.resolve_conj",
        "torch.resolve_neg",
        "torch.result_type",
        "torch.rms_norm",
        "torch.rnn_relu_cell",
        "torch.rnn_relu",
        "torch.rnn_tanh_cell",
        "torch.rnn_tanh",
        "torch.roll",
        "torch.rot90",
        "torch.round_",
        "torch.round",
        "torch.row_indices_copy",
        "torch.row_stack",
        "torch.rrelu_",
        "torch.rrelu",
        "torch.rsqrt_",
        "torch.rsqrt",
        "torch.rsub",
        "torch.saddmm",
        "torch.scalar_tensor",
        "torch.scatter_add",
        "torch.scatter_reduce",
        "torch.scatter",
        "torch.searchsorted",
        "torch.segment_reduce",
        "torch.select_copy",
        "torch.select_scatter",
        "torch.select",
        "torch.selu_",
        "torch.selu",
        "torch.sgn",
        "torch.sigmoid_",
        "torch.sigmoid",
        "torch.sign",
        "torch.signal.windows.windows.sqrt",
        "torch.signbit",
        "torch.sin_",
        "torch.sin",
        "torch.sinc_",
        "torch.sinc",
        "torch.sinh_",
        "torch.sinh",
        "torch.slice_copy",
        "torch.slice_scatter",
        "torch.slogdet",
        "torch.smm",
        "torch.softmax",
        "torch.sort",
        "torch.split_copy",
        "torch.split_with_sizes_copy",
        "torch.split_with_sizes",
        "torch.spmm",
        "torch.sqrt_",
        "torch.sqrt",
        "torch.square_",
        "torch.square",
        "torch.squeeze_copy",
        "torch.squeeze",
        "torch.sspaddmm",
        "torch.stack",
        "torch.std_mean",
        "torch.std",
        "torch.sub",
        "torch.subtract",
        "torch.sum",
        "torch.svd",
        "torch.swapaxes",
        "torch.swapdims",
        "torch.sym_constrain_range_for_size",
        "torch.sym_constrain_range",
        "torch.t_copy",
        "torch.t",
        "torch.take_along_dim",
        "torch.take",
        "torch.tan_",
        "torch.tan",
        "torch.tanh_",
        "torch.tanh",
        "torch.tensor_split",
        "torch.tensor",
        "torch.threshold_",
        "torch.threshold",
        "torch.tile",
        "torch.topk",
        "torch.trace",
        "torch.transpose_copy",
        "torch.transpose",
        "torch.trapezoid",
        "torch.trapz",
        "torch.triangular_solve",
        "torch.tril_indices",
        "torch.tril",
        "torch.triplet_margin_loss",
        "torch.triu_indices",
        "torch.triu",
        "torch.true_divide",
        "torch.trunc_",
        "torch.trunc",
        "torch.unbind_copy",
        "torch.unbind",
        "torch.unflatten",
        "torch.unfold_copy",
        "torch.unsafe_chunk",
        "torch.unsafe_split_with_sizes",
        "torch.unsafe_split",
        "torch.unsqueeze_copy",
        "torch.unsqueeze",
        "torch.values_copy",
        "torch.vander",
        "torch.var_mean",
        "torch.var",
        "torch.vdot",
        "torch.view_as_complex_copy",
        "torch.view_as_complex",
        "torch.view_as_real_copy",
        "torch.view_as_real",
        "torch.view_copy",
        "torch.vsplit",
        "torch.vstack",
        "torch.where",
        "torch.xlogy_",
        "torch.xlogy",
        "torch.zero_",
        "torch.zeros",
        "torch.zeros_like",
        "torch._fused_sgd_",
        "torch.slice_inverse",
        "torch._assert_scalar",
        "torch._functional_assert_scalar",
    ],
    TorchInGraphFunctionVariable,
)


if sys.version_info >= (3, 9):
    torch_c_binding_in_graph_functions["math.lcm"] = TorchInGraphFunctionVariable
if sys.version_info >= (3, 11):
    torch_c_binding_in_graph_functions["math.exp2"] = TorchInGraphFunctionVariable
    torch_c_binding_in_graph_functions["math.cbrt"] = TorchInGraphFunctionVariable


# In graph functions (including constant folding) that are not C bindings
torch_non_c_binding_in_graph_functions = dict.fromkeys(
    [
        "torch.__future__.get_overwrite_module_params_on_conversion",
        "torch.__future__.set_overwrite_module_params_on_conversion",
        "torch.__getattr__",
        "torch._assert",
        "torch._check_index",
        "torch._check_is_size",
        "torch._check_not_implemented",
        "torch._check_tensor_all_with",
        "torch._check_tensor_all",
        "torch._check_type",
        "torch._check_value",
        "torch._check_with",
        "torch._check",
        "torch._compile._disable_dynamo",
        "torch._functorch.apis.chunk_vmap",
        "torch._functorch.autograd_function.custom_function_call_functionalize",
        "torch._functorch.autograd_function.custom_function_call_grad",
        "torch._functorch.autograd_function.custom_function_call_vmap_generate_rule",
        "torch._functorch.autograd_function.custom_function_call_vmap",
        "torch._functorch.autograd_function.generate_single_level_function",
        "torch._functorch.autograd_function.get_tangents_in_dims",
        "torch._functorch.autograd_function.has_overriden_vmap_rule",
        "torch._functorch.autograd_function.reductify_leaf",
        "torch._functorch.autograd_function.reductify",
        "torch._functorch.autograd_function.validate_vmap_returns_tuple_of_two_elements",
        "torch._functorch.autograd_function.vmapify_autograd_function",
        "torch._functorch.autograd_function.wrap_outputs_maintaining_identity",
        "torch._functorch.batch_norm_replacement.batch_norm_without_running_stats",
        "torch._functorch.batch_norm_replacement.replace_all_batch_norm_modules_",
        "torch._functorch.deprecated.combine_state_for_ensemble",
        "torch._functorch.deprecated.functionalize",
        "torch._functorch.deprecated.get_warning",
        "torch._functorch.deprecated.make_functional_with_buffers",
        "torch._functorch.deprecated.make_functional",
        "torch._functorch.deprecated.setup_docs",
        "torch._functorch.deprecated.warn_deprecated",
        "torch._functorch.eager_transforms._any_differentiable",
        "torch._functorch.eager_transforms._autograd_grad",
        "torch._functorch.eager_transforms._vjp_treespec_compare",
        "torch._functorch.eager_transforms._set_tensor_requires_grad",
        "torch._functorch.eager_transforms._jvp_treespec_compare",
        "torch._functorch.eager_transforms._linearize_treespec_compare",
        "torch._functorch.eager_transforms._is_differentiable",
        "torch._functorch.eager_transforms._maybe_unwrap_functional_tensor",
        "torch._functorch.eager_transforms._maybe_wrap_functional_tensor",
        "torch._functorch.eager_transforms._unwrap_all_tensors_from_functional",
        "torch._functorch.eager_transforms._wrap_all_tensors_to_functional",
        "torch._functorch.eager_transforms.assert_flat_tuple_of_tensors",
        "torch._functorch.eager_transforms.functionalize",
        "torch._functorch.eager_transforms.lazy_dynamo_disable",
        "torch._functorch.eager_transforms.noop",
        "torch._functorch.pyfunctorch.coerce_cinterpreter",
        "torch._functorch.pyfunctorch.dispatch_functorch",
        "torch._functorch.pyfunctorch.nested",
        "torch._functorch.pyfunctorch.retrieve_current_functorch_interpreter",
        "torch._functorch.pyfunctorch.temporarily_pop_interpreter_stack",
        "torch._functorch.utils.enable_single_level_autograd_function",
        "torch._functorch.utils.exposed_in",
        "torch._functorch.utils.unwrap_dead_wrappers",
        "torch._functorch.vmap.lazy_load_decompositions",
        "torch._guards.compile_context",
        "torch._guards.detect_fake_mode",
        "torch._guards.tracing",
        "torch._higher_order_ops.map._has_potential_branch_input_alias",
        "torch._higher_order_ops.map._has_potential_branch_input_mutation",
        "torch._higher_order_ops.map._stack_pytree",
        "torch._higher_order_ops.map._unstack_pytree",
        "torch._higher_order_ops.map.create_fw_bw_graph",
        "torch._higher_order_ops.map.map_autograd",
        "torch._higher_order_ops.map.map_dense",
        "torch._higher_order_ops.map.map_fake_tensor_mode",
        "torch._higher_order_ops.map.map_functionalize",
        "torch._higher_order_ops.map.map_proxy_torch_dispatch_mode",
        "torch._higher_order_ops.map.map_wrapper",
        "torch._higher_order_ops.map.trace_map",
        "torch._higher_order_ops.out_dtype.elementwise_dtypes",
        "torch._higher_order_ops.out_dtype.is_int_mm",
        "torch._higher_order_ops.out_dtype.out_dtype_dense",
        "torch._higher_order_ops.out_dtype.out_dtype_fake_tensor_mode",
        "torch._higher_order_ops.out_dtype.out_dtype_fallback",
        "torch._higher_order_ops.out_dtype.out_dtype_func",
        "torch._higher_order_ops.out_dtype.out_dtype_proxy",
        "torch._higher_order_ops.out_dtype.trace_out_dtype",
        "torch._higher_order_ops.utils.autograd_not_implemented_inner",
        "torch._higher_order_ops.utils.autograd_not_implemented",
        "torch._linalg_utils._symeig",
        "torch._linalg_utils.basis",
        "torch._linalg_utils.bform",
        "torch._linalg_utils.eig",
        "torch._linalg_utils.get_floating_dtype",
        "torch._linalg_utils.is_sparse",
        "torch._linalg_utils.lstsq",
        "torch._linalg_utils.matmul",
        "torch._linalg_utils.matrix_rank",
        "torch._linalg_utils.qform",
        "torch._linalg_utils.solve",
        "torch._linalg_utils.symeig",
        "torch._load_global_deps",
        "torch._lowrank._svd_lowrank",
        "torch._lowrank.get_approximate_basis",
        "torch._lowrank.pca_lowrank",
        "torch._lowrank.svd_lowrank",
        "torch._ops._compute_keyset",
        "torch._ops._get_tensors",
        "torch._ops._to_flat_tuple",
        "torch._ops.add_cached_op",
        "torch._ops.dl_open_guard",
        "torch._ops.get_cached_ops",
        "torch._ops.key_extractor",
        "torch._ops.reset_cached_ops",
        "torch._ops.resolve_key",
        "torch._preload_cuda_deps",
        "torch._register_device_module",
        "torch._running_with_deploy",
        "torch._utils._dummy_type",
        "torch._weights_only_unpickler._get_allowed_globals",
        "torch._weights_only_unpickler.load",
        "torch.align_tensors",
        "torch.amp.autocast_mode._enter_autocast",
        "torch.amp.autocast_mode._exit_autocast",
        "torch.amp.autocast_mode.autocast_decorator",
        "torch.amp.autocast_mode.custom_bwd",
        "torch.amp.autocast_mode.custom_fwd",
        "torch.are_deterministic_algorithms_enabled",
        "torch.atleast_1d",
        "torch.atleast_2d",
        "torch.atleast_3d",
        "torch.autograd._calculate_shape",
        "torch.autograd._is_checkpoint_valid",
        "torch.autograd._make_grads",
        "torch.autograd._register_py_tensor_class_for_device",
        "torch.autograd._tensor_or_tensors_to_tuple",
        "torch.autograd.forward_ad._maybe_load_decompositions",
        "torch.autograd.function._iter_filter",
        "torch.autograd.function._iter_jit_values",
        "torch.autograd.function._iter_None_tensors",
        "torch.autograd.function._iter_tensors_permissive",
        "torch.autograd.function._iter_tensors",
        "torch.autograd.function._jit_unwrap_structured",
        "torch.autograd.function._map_tensor_data",
        "torch.autograd.function._nested_map",
        "torch.autograd.function._unflatten",
        "torch.autograd.function.once_differentiable",
        "torch.autograd.function.traceable",
        "torch.autograd.functional._as_tuple_nocheck",
        "torch.autograd.functional._as_tuple",
        "torch.autograd.functional._autograd_grad",
        "torch.autograd.functional._check_requires_grad",
        "torch.autograd.functional._construct_standard_basis_for",
        "torch.autograd.functional._fill_in_zeros",
        "torch.autograd.functional._grad_postprocess",
        "torch.autograd.functional._grad_preprocess",
        "torch.autograd.functional._jacfwd",
        "torch.autograd.functional._tuple_postprocess",
        "torch.autograd.functional._validate_v",
        "torch.autograd.functional.hessian",
        "torch.autograd.functional.hvp",
        "torch.autograd.functional.jacobian",
        "torch.autograd.functional.jvp",
        "torch.autograd.functional.vhp",
        "torch.autograd.functional.vjp",
        "torch.autograd.grad_mode._enter_inference_mode",
        "torch.autograd.grad_mode._exit_inference_mode",
        "torch.autograd.graph._get_sid",
        "torch.autograd.graph._get_tid",
        "torch.autograd.graph.allow_mutation_on_saved_tensors",
        "torch.autograd.graph.get_gradient_edge",
        "torch.autograd.graph.increment_version",
        "torch.autograd.graph.register_multi_grad_hook",
        "torch.autograd.variable",
        "torch.backends.__allow_nonbracketed_mutation",
        "torch.backends.cpu.get_cpu_capability",
        "torch.backends.cuda.can_use_efficient_attention",
        "torch.backends.cuda.can_use_flash_attention",
        "torch.backends.cuda.can_use_cudnn_attention",
        "torch.backends.cuda.enable_flash_sdp",
        "torch.backends.cuda.enable_math_sdp",
        "torch.backends.cuda.enable_mem_efficient_sdp",
        "torch.backends.cuda.flash_sdp_enabled",
        "torch.backends.cuda.is_built",
        "torch.backends.cuda.is_flash_attention_available",
        "torch.backends.cuda.math_sdp_enabled",
        "torch.backends.cuda.mem_efficient_sdp_enabled",
        "torch.backends.cuda.cudnn_sdp_enabled",
        "torch.backends.cuda.enable_cudnn_sdp",
        "torch.backends.cuda.preferred_blas_library",
        "torch.backends.cuda.preferred_linalg_library",
        "torch.backends.cuda.sdp_kernel",
        "torch.backends.cudnn._init",
        "torch.backends.cudnn.flags",
        "torch.backends.cudnn.is_acceptable",
        "torch.backends.cudnn.is_available",
        "torch.backends.cudnn.set_flags",
        "torch.backends.cudnn.version",
        "torch.backends.disable_global_flags",
        "torch.backends.flags_frozen",
        "torch.backends.mkl.is_available",
        "torch.backends.mkldnn.flags",
        "torch.backends.mkldnn.is_available",
        "torch.backends.mkldnn.set_flags",
        "torch.backends.mps._init",
        "torch.backends.mps.is_available",
        "torch.backends.mps.is_built",
        "torch.backends.mps.is_macos13_or_newer",
        "torch.backends.openmp.is_available",
        "torch.backends.quantized._get_qengine_id",
        "torch.backends.quantized._get_qengine_str",
        "torch.block_diag",
        "torch.broadcast_tensors",
        "torch.cartesian_prod",
        "torch.cdist",
        "torch.chain_matmul",
        "torch.compile",
        "torch.compiled_with_cxx11_abi",
        "torch.cpu._is_cpu_support_avx2",
        "torch.cpu._is_cpu_support_avx512",
        "torch.cpu._is_cpu_support_avx512_vnni",
        "torch.cpu._is_cpu_support_amx_tile",
        "torch.cpu._init_amx",
        "torch.cpu.current_device",
        "torch.cpu.current_stream",
        "torch.cpu.device_count",
        "torch.cpu.is_available",
        "torch.cpu.set_device",
        "torch.cpu.stream",
        "torch.cpu.synchronize",
        "torch.cuda._check_capability",
        "torch.cuda._check_cubins",
        "torch.cuda._device_count_amdsmi",
        "torch.cuda._device_count_nvml",
        "torch.cuda._get_amdsmi_handler",
        "torch.cuda._get_amdsmi_device_index",
        "torch.cuda._get_device",
        "torch.cuda._get_generator",
        "torch.cuda._get_nvml_device_index",
        "torch.cuda._get_pynvml_handler",
        "torch.cuda._get_rng_state_offset",
        "torch.cuda._is_compiled",
        "torch.cuda._lazy_call",
        "torch.cuda._lazy_init",
        "torch.cuda._memory_viz._block_extra_legacy",
        "torch.cuda._memory_viz._block_extra",
        "torch.cuda._memory_viz._format_size",
        "torch.cuda._memory_viz._format_viz",
        "torch.cuda._memory_viz._frame_filter",
        "torch.cuda._memory_viz._frame_fmt",
        "torch.cuda._memory_viz._frames_fmt",
        "torch.cuda._memory_viz._profile_to_snapshot",
        "torch.cuda._memory_viz._report_free",
        "torch.cuda._memory_viz._write_blocks",
        "torch.cuda._memory_viz.calc_active",
        "torch.cuda._memory_viz.compare",
        "torch.cuda._memory_viz.format_flamegraph",
        "torch.cuda._memory_viz.memory",
        "torch.cuda._memory_viz.profile_plot",
        "torch.cuda._memory_viz.segment_plot",
        "torch.cuda._memory_viz.segments",
        "torch.cuda._memory_viz.segsum",
        "torch.cuda._memory_viz.trace_plot",
        "torch.cuda._memory_viz.trace",
        "torch.cuda._nvml_based_avail",
        "torch.cuda._parse_visible_devices",
        "torch.cuda._raw_device_count_amdsmi",
        "torch.cuda._raw_device_count_nvml",
        "torch.cuda._raw_device_uuid_amdsmi",
        "torch.cuda._raw_device_uuid_nvml",
        "torch.cuda._register_triton_kernels",
        "torch.cuda._set_rng_state_offset",
        "torch.cuda._set_stream_by_id",
        "torch.cuda._sleep",
        "torch.cuda._transform_uuid_to_ordinals",
        "torch.cuda._utils._get_device_index",
        "torch.cuda.amp.autocast_mode._cast",
        "torch.cuda.amp.autocast_mode.custom_bwd",
        "torch.cuda.amp.autocast_mode.custom_fwd",
        "torch.cuda.amp.common.amp_definitely_not_available",
        "torch.amp.grad_scaler._refresh_per_optimizer_state",
        "torch.cuda.can_device_access_peer",
        "torch.cuda.check_error",
        "torch.cuda.clock_rate",
        "torch.cuda.cudart",
        "torch.cuda.current_blas_handle",
        "torch.cuda.current_stream",
        "torch.cuda.default_stream",
        "torch.cuda.device_count",
        "torch.cuda.get_arch_list",
        "torch.cuda.get_device_capability",
        "torch.cuda.get_device_name",
        "torch.cuda.get_device_properties",
        "torch.cuda.get_gencode_flags",
        "torch.cuda.get_sync_debug_mode",
        "torch.cuda.graphs.graph_pool_handle",
        "torch.cuda.graphs.is_current_stream_capturing",
        "torch.cuda.graphs.make_graphed_callables",
        "torch.cuda.init",
        "torch.cuda.ipc_collect",
        "torch.cuda.is_available",
        "torch.cuda.is_bf16_supported",
        "torch.cuda.is_initialized",
        "torch.cuda.jiterator._create_jit_fn",
        "torch.cuda.jiterator._create_multi_output_jit_fn",
        "torch.cuda.memory_usage",
        "torch.cuda.memory._dump_snapshot",
        "torch.cuda.memory._free_mutex",
        "torch.cuda.memory._get_current_allocator",
        "torch.cuda.memory._host_allocator",
        "torch.cuda.memory._record_memory_history_impl",
        "torch.cuda.memory._record_memory_history_legacy",
        "torch.cuda.memory._record_memory_history",
        "torch.cuda.memory._save_memory_usage",
        "torch.cuda.memory._save_segment_usage",
        "torch.cuda.memory._set_allocator_settings",
        "torch.cuda.memory._snapshot",
        "torch.cuda.memory.caching_allocator_alloc",
        "torch.cuda.memory.caching_allocator_delete",
        "torch.cuda.memory.change_current_allocator",
        "torch.cuda.memory.empty_cache",
        "torch.cuda.memory.get_allocator_backend",
        "torch.cuda.memory.list_gpu_processes",
        "torch.cuda.memory.max_memory_allocated",
        "torch.cuda.memory.max_memory_cached",
        "torch.cuda.memory.max_memory_reserved",
        "torch.cuda.memory.mem_get_info",
        "torch.cuda.memory.memory_allocated",
        "torch.cuda.memory.memory_cached",
        "torch.cuda.memory.memory_reserved",
        "torch.cuda.memory.memory_snapshot",
        "torch.cuda.memory.memory_stats_as_nested_dict",
        "torch.cuda.memory.memory_stats",
        "torch.cuda.memory.memory_summary",
        "torch.cuda.memory.reset_accumulated_memory_stats",
        "torch.cuda.memory.reset_max_memory_allocated",
        "torch.cuda.memory.reset_max_memory_cached",
        "torch.cuda.memory.reset_peak_memory_stats",
        "torch.cuda.memory.set_per_process_memory_fraction",
        "torch.cuda.nccl._check_sequence_type",
        "torch.cuda.nccl.all_gather",
        "torch.cuda.nccl.all_reduce",
        "torch.cuda.nccl.broadcast",
        "torch.cuda.nccl.init_rank",
        "torch.cuda.nccl.is_available",
        "torch.cuda.nccl.reduce_scatter",
        "torch.cuda.nccl.reduce",
        "torch.cuda.nccl.unique_id",
        "torch.cuda.nccl.version",
        "torch.cuda.nvtx.mark",
        "torch.cuda.nvtx.range_end",
        "torch.cuda.nvtx.range_pop",
        "torch.cuda.nvtx.range_push",
        "torch.cuda.nvtx.range_start",
        "torch.cuda.nvtx.range",
        "torch.cuda.power_draw",
        "torch.cuda.profiler.init",
        "torch.cuda.profiler.profile",
        "torch.cuda.profiler.start",
        "torch.cuda.profiler.stop",
        "torch.cuda.random.get_rng_state_all",
        "torch.cuda.random.initial_seed",
        "torch.cuda.random.manual_seed_all",
        "torch.cuda.random.manual_seed",
        "torch.cuda.random.seed_all",
        "torch.cuda.random.seed",
        "torch.cuda.random.set_rng_state_all",
        "torch.cuda.set_stream",
        "torch.cuda.set_sync_debug_mode",
        "torch.cuda.stream",
        "torch.cuda.synchronize",
        "torch.cuda.temperature",
        "torch.cuda.utilization",
        "torch.einsum",
        "torch.functional._check_list_size",
        "torch.functional._consecutive_return_counts",
        "torch.functional._consecutive_return_inverse_false",
        "torch.functional._consecutive_return_inverse_true",
        "torch.functional._consecutive_return_inverse",
        "torch.functional._consecutive_return_output",
        "torch.functional._lu_impl",
        "torch.functional._lu_no_infos",
        "torch.functional._lu_with_infos",
        "torch.functional._meshgrid",
        "torch.functional._return_counts",
        "torch.functional._return_inverse_false",
        "torch.functional._return_inverse_true",
        "torch.functional._return_inverse",
        "torch.functional._return_output",
        "torch.functional._unique_consecutive_impl",
        "torch.functional._unique_impl",
        "torch.functional._unravel_index",
        "torch.functional.broadcast_shapes",
        "torch.functional.lu",
        "torch.functional.unique",
        "torch.functional.unravel_index",
        "torch.futures.collect_all",
        "torch.futures.wait_all",
        "torch.fx.experimental.const_fold.split_const_subgraphs",
        "torch.fx.experimental.proxy_tensor.make_fx",
        "torch.get_deterministic_debug_mode",
        "torch.get_float32_matmul_precision",
        "torch.is_deterministic_algorithms_warn_only_enabled",
        "torch.is_storage",
        "torch.is_tensor",
        "torch.is_warn_always_enabled",
        "torch.masked._ops._any",
        "torch.masked._ops._apply_docstring_templates",
        "torch.masked._ops._canonical_dim",
        "torch.masked._ops._combine_input_and_mask",
        "torch.masked._ops._generate_docstring",
        "torch.masked._ops._input_mask",
        "torch.masked._ops._output_mask",
        "torch.masked._ops._reduction_identity",
        "torch.masked._ops._sparse_coo_flatten_indices",
        "torch.masked._ops._sparse_coo_scatter_reduction_helper",
        "torch.masked._ops._sparse_coo_where",
        "torch.masked._ops._sparse_csr_segment_reduction_helper",
        "torch.masked._ops._sparse_csr_where",
        "torch.masked._ops._std_var",
        "torch.masked._ops._where",
        "torch.masked._ops.amax",
        "torch.masked._ops.amin",
        "torch.masked._ops.argmax",
        "torch.masked._ops.argmin",
        "torch.masked._ops.corresponding_real_dtype",
        "torch.masked._ops.cumprod",
        "torch.masked._ops.cumsum",
        "torch.masked._ops.log_softmax",
        "torch.masked._ops.logaddexp",
        "torch.masked._ops.logsumexp",
        "torch.masked._ops.mean",
        "torch.masked._ops.median",
        "torch.masked._ops.norm",
        "torch.masked._ops.normalize",
        "torch.masked._ops.prod",
        "torch.masked._ops.softmax",
        "torch.masked._ops.softmin",
        "torch.masked._ops.std",
        "torch.masked._ops.sum",
        "torch.masked._ops.var",
        "torch.meshgrid",
        "torch.mps._get_default_mps_generator",
        "torch.mps.current_allocated_memory",
        "torch.mps.driver_allocated_memory",
        "torch.mps.empty_cache",
        "torch.mps.get_rng_state",
        "torch.mps.manual_seed",
        "torch.mps.profiler.profile",
        "torch.mps.profiler.start",
        "torch.mps.profiler.stop",
        "torch.mps.seed",
        "torch.mps.set_per_process_memory_fraction",
        "torch.mps.set_rng_state",
        "torch.mps.synchronize",
        "torch.nested._internal.nested_tensor.buffer_from_jagged",
        "torch.nested._internal.nested_tensor.get_tensor_symint",
        "torch.nested._internal.nested_tensor.is_expandable_to",
        "torch.nested._internal.nested_tensor.jagged_from_list",
        "torch.nested._internal.nested_tensor.jagged_from_tensor_and_lengths",
        "torch.nested._internal.nested_tensor.nested_view_from_values_offsets",
        "torch.nested._internal.nested_tensor.nested_view_from_values_offsets_lengths",
        "torch.nested.as_nested_tensor",
        "torch.nested.narrow",
        "torch.nested.nested_tensor",
        "torch.nn._reduction.get_enum",
        "torch.nn._reduction.legacy_get_enum",
        "torch.nn._reduction.legacy_get_string",
        "torch.nn.factory_kwargs",
        "torch.nn.functional.adaptive_avg_pool2d",
        "torch.nn.functional.adaptive_avg_pool3d",
        "torch.nn.functional.adaptive_max_pool1d_with_indices",
        "torch.nn.functional.adaptive_max_pool1d",
        "torch.nn.functional.adaptive_max_pool2d_with_indices",
        "torch.nn.functional.adaptive_max_pool2d",
        "torch.nn.functional.adaptive_max_pool3d_with_indices",
        "torch.nn.functional.adaptive_max_pool3d",
        "torch.nn.functional.affine_grid",
        "torch.nn.functional.alpha_dropout",
        "torch.nn.functional.assert_int_or_pair",
        "torch.nn.functional.batch_norm",
        "torch.nn.functional.binary_cross_entropy_with_logits",
        "torch.nn.functional.binary_cross_entropy",
        "torch.nn.functional.celu",
        "torch.nn.functional.cosine_embedding_loss",
        "torch.nn.functional.cross_entropy",
        "torch.nn.functional.ctc_loss",
        "torch.nn.functional.dropout",
        "torch.nn.functional.dropout1d",
        "torch.nn.functional.dropout2d",
        "torch.nn.functional.dropout3d",
        "torch.nn.functional.elu",
        "torch.nn.functional.embedding_bag",
        "torch.nn.functional.embedding",
        "torch.nn.functional.feature_alpha_dropout",
        "torch.nn.functional.fold",
        "torch.nn.functional.fractional_max_pool2d_with_indices",
        "torch.nn.functional.fractional_max_pool2d",
        "torch.nn.functional.fractional_max_pool3d_with_indices",
        "torch.nn.functional.fractional_max_pool3d",
        "torch.nn.functional.gaussian_nll_loss",
        "torch.nn.functional.glu",
        "torch.nn.functional.grid_sample",
        "torch.nn.functional.group_norm",
        "torch.nn.functional.gumbel_softmax",
        "torch.nn.functional.hardsigmoid",
        "torch.nn.functional.hardswish",
        "torch.nn.functional.hardtanh",
        "torch.nn.functional.hinge_embedding_loss",
        "torch.nn.functional.huber_loss",
        "torch.nn.functional.instance_norm",
        "torch.nn.functional.interpolate",
        "torch.nn.functional.kl_div",
        "torch.nn.functional.l1_loss",
        "torch.nn.functional.layer_norm",
        "torch.nn.functional.leaky_relu",
        "torch.nn.functional.local_response_norm",
        "torch.nn.functional.log_softmax",
        "torch.nn.functional.lp_pool1d",
        "torch.nn.functional.lp_pool2d",
        "torch.nn.functional.margin_ranking_loss",
        "torch.nn.functional.max_pool1d_with_indices",
        "torch.nn.functional.max_pool1d",
        "torch.nn.functional.max_pool2d_with_indices",
        "torch.nn.functional.max_pool2d",
        "torch.nn.functional.max_pool3d_with_indices",
        "torch.nn.functional.max_pool3d",
        "torch.nn.functional.max_unpool1d",
        "torch.nn.functional.max_unpool2d",
        "torch.nn.functional.max_unpool3d",
        "torch.nn.functional.mish",
        "torch.nn.functional.mse_loss",
        "torch.nn.functional.multi_head_attention_forward",
        "torch.nn.functional.multi_margin_loss",
        "torch.nn.functional.multilabel_margin_loss",
        "torch.nn.functional.multilabel_soft_margin_loss",
        "torch.nn.functional.nll_loss",
        "torch.nn.functional.normalize",
        "torch.nn.functional.poisson_nll_loss",
        "torch.nn.functional.relu",
        "torch.nn.functional.relu6",
        "torch.nn.functional.rrelu",
        "torch.nn.functional.selu",
        "torch.nn.functional.sigmoid",
        "torch.nn.functional.silu",
        "torch.nn.functional.smooth_l1_loss",
        "torch.nn.functional.soft_margin_loss",
        "torch.nn.functional.softmax",
        "torch.nn.functional.softmin",
        "torch.nn.functional.softsign",
        "torch.nn.functional.tanh",
        "torch.nn.functional.tanhshrink",
        "torch.nn.functional.triplet_margin_loss",
        "torch.nn.functional.unfold",
        "torch.nn.functional.upsample_bilinear",
        "torch.nn.functional.upsample_nearest",
        "torch.nn.functional.upsample",
        "torch.nn.grad._pair",
        "torch.nn.grad._single",
        "torch.nn.grad._triple",
        "torch.nn.grad.conv1d_input",
        "torch.nn.grad.conv1d_weight",
        "torch.nn.grad.conv2d_input",
        "torch.nn.grad.conv2d_weight",
        "torch.nn.grad.conv3d_input",
        "torch.nn.grad.conv3d_weight",
        "torch.nn.modules.activation._is_make_fx_tracing",
        "torch.nn.modules.utils._list_with_default",
        "torch.nn.modules.utils._ntuple",
        "torch.nn.modules.utils._quadruple",
        "torch.nn.modules.utils._reverse_repeat_tuple",
        "torch.nn.modules.utils.consume_prefix_in_state_dict_if_present",
        "torch.nn.parameter.is_lazy",
        "torch.norm",
        "torch.quantization.default_eval_fn",
        "torch.random._seed_custom_device",
        "torch.random.fork_rng",
        "torch.random.initial_seed",
        "torch.random.seed",
        "torch.return_types.pytree_register_structseq",
        "torch.set_default_device",
        "torch.set_default_dtype",
        "torch.set_default_tensor_type",
        "torch.set_deterministic_debug_mode",
        "torch.set_float32_matmul_precision",
        "torch.set_warn_always",
        "torch.signal.windows.windows._add_docstr",
        "torch.signal.windows.windows._window_function_checks",
        "torch.signal.windows.windows.bartlett",
        "torch.signal.windows.windows.blackman",
        "torch.signal.windows.windows.cosine",
        "torch.signal.windows.windows.exponential",
        "torch.signal.windows.windows.gaussian",
        "torch.signal.windows.windows.general_cosine",
        "torch.signal.windows.windows.general_hamming",
        "torch.signal.windows.windows.hamming",
        "torch.signal.windows.windows.hann",
        "torch.signal.windows.windows.kaiser",
        "torch.signal.windows.windows.merge_dicts",
        "torch.signal.windows.windows.nuttall",
        "torch.signal.windows.windows.parse_kwargs",
        "torch.sparse.semi_structured.to_sparse_semi_structured",
        "torch.sparse.sum",
        "torch.split",
        "torch.stft",
        "torch.sym_float",
        "torch.sym_int",
        "torch.sym_ite",
        "torch.sym_max",
        "torch.sym_min",
        "torch.sym_not",
        "torch.tensordot",
        "torch.typename",
        "torch.unique_consecutive",
        "torch.use_deterministic_algorithms",
    ],
    TorchInGraphFunctionVariable,
)


torch_name_rule_map = [
    manual_torch_name_rule_map,
    torch_c_binding_in_graph_functions,
    torch_non_c_binding_in_graph_functions,
]


"""
Generate the torch object - Dynamo tracing rule (the wrapping variable) map.
"""


@functools.lru_cache(None)
def get_torch_obj_rule_map():
    d: Dict[Any, VariableTracker] = {}
    for m in torch_name_rule_map:
        for k, v in m.items():  # type: ignore[attr-defined]
            if ".py#" not in k:
                obj = load_object(k)
            else:
                obj = _module_dir(torch) + k[len("torch/") :]
            if obj is not None:
                if obj in d and d[obj] != v:
                    raise AssertionError(
                        f"Duplicate torch object {obj} with different rules: {v}, {d[obj]}"
                    )
                else:
                    d[obj] = v
    return d


def _load_obj_from_str(fully_qualified_name):
    module, obj_name = fully_qualified_name.rsplit(".", maxsplit=1)
    return getattr(importlib.import_module(module), obj_name)


"""
Load string represented torch objects.
"""


def load_object(name):
    try:
        x = name.split("#")
        if len(x) == 2:
            obj = _load_obj_from_str(x[0])
            val = getattr(obj, x[1])
        else:
            assert len(x) == 1, f"Invalid obj name {name}"
            val = _load_obj_from_str(x[0])
        val = unwrap_if_wrapper(val)
    except (AttributeError, ImportError):
        val = None
    return val


"""
Get all torch.Tensor methods which are allowed to be in graph functions.
"""


@functools.lru_cache(None)
def get_tensor_method():
    s = set()
    for name in dir(torch.Tensor):
        method = getattr(torch.Tensor, name)
        if isinstance(
            method, (types.MethodDescriptorType, types.WrapperDescriptorType)
        ):
            s.add(method)
    return frozenset(s)


"""
Return if a torch object is ATen op or torch.Tensor method.
"""


def is_aten_op_or_tensor_method(obj):
    return obj in get_tensor_method() or isinstance(
        obj,
        (torch._ops.OpOverloadPacket, torch._ops.OpOverload),
    )


class FunctionIdSet:
    """
    Track a set of `id()`s of objects which are either allowed or not
    allowed to go into the generated FX graph.  Use to test for torch.*,
    numpy.*, builtins.*, etc.

    Support user modification to permit customization of what can be
    added to the graph and what will cause a graph break.
    """

    function_ids: Optional[Set[int]] = None
    function_names: Optional[Dict[int, str]] = None

    def __init__(
        self, lazy_initializer: Callable[[], Union[Dict[int, str], Set[int]]]
    ) -> None:
        self.lazy_initializer = lazy_initializer

    def __call__(self) -> Set[int]:
        if self.function_ids is None:
            value = self.lazy_initializer()
            if isinstance(value, dict):
                self.function_ids = set(value.keys())
                self.function_names = value
            else:
                assert isinstance(value, set)
                self.function_ids = value
        return self.function_ids

    def get_name(self, idx: int, default: str):
        self()  # lazy init
        assert self.function_names is not None
        return self.function_names.get(idx, default)

    def add(self, idx: int):
        function_ids = self()  # lazy init
        function_ids.add(idx)

    def remove(self, idx: int):
        function_ids = self()
        if idx in function_ids:
            function_ids.remove(idx)

    def __contains__(self, idx: int) -> bool:
        return idx in self()


@FunctionIdSet
def _allowed_callable_ids() -> Dict[int, str]:
    rv: Dict[int, str] = {}
    return rv


@FunctionIdSet
def _disallowed_callable_ids() -> Dict[int, str]:
    rv: Dict[int, str] = {}
    return rv


@FunctionIdSet
def _builtin_function_ids() -> Dict[int, str]:
    # See also torch/_dynamo/polyfills/loader.py, which removes items in _builtin_function_ids
    rv = {
        id(v): f"builtins.{k}"
        for k, v in builtins.__dict__.items()
        if not k.startswith("_") and callable(v)
    }
    rv.update(
        {
            id(v): f"operator.{k}"
            for k, v in operator.__dict__.items()
            if not k.startswith("_") and callable(v)
        }
    )
    rv.update(
        {id(v): f"itertools.{v.__name__}" for v in (itertools.chain, itertools.islice)}
    )
    rv.update(
        {
            id(cast): "typing.cast",
            id(functools.reduce): "functools.reduce",
            id(copy.deepcopy): "copy.deepcopy",
        }
    )
    return rv


@FunctionIdSet
def _numpy_function_ids() -> Dict[int, str]:
    rv = {}
    for mod in NP_SUPPORTED_MODULES:
        rv.update(
            {
                id(v): f"{mod.__name__}.{k}"
                for k, v in mod.__dict__.items()
                if callable(v)
                and (getattr(v, "__module__", None) or mod.__name__) == mod.__name__
            }
        )
    return rv


@FunctionIdSet
def _builtin_constant_ids() -> Dict[int, str]:
    """
    Collects constant builtins by eliminating callable items.
    """
    rv = {
        id(v): f"builtins.{k}"
        for k, v in builtins.__dict__.items()
        if not k.startswith("_") and not callable(v)
    }
    return rv


_lazy_module_init: Dict[str, List[Callable[[], None]]] = defaultdict(list)


def add_module_init_func(name: str, init_func: Callable[[], None]) -> None:
    """Register a module without eagerly importing it"""
    # If the module is already imported, eagerly run init
    assert "." not in name, f"Expected a root module name, but got {name}"
    assert name not in _lazy_module_init
    _lazy_module_init[name].append(init_func)


def _maybe_init_lazy_module(obj: object) -> None:
    module = getattr(obj, "__module__", None)
    if module is None:
        return

    base_module = module.split(".")[0]
    init_funcs = _lazy_module_init.pop(base_module, None)
    if init_funcs is not None:
        for fn in init_funcs:
            fn()


def is_callable_allowed(obj) -> bool:
    _maybe_init_lazy_module(obj)
    return id(obj) in _allowed_callable_ids


def is_callable_disallowed(obj) -> bool:
    _maybe_init_lazy_module(obj)
    return id(obj) in _disallowed_callable_ids


def is_forbidden(obj) -> bool:
    _maybe_init_lazy_module(obj)
    return inspect.getattr_static(obj, "_dynamo_forbidden", False)


def is_builtin_callable(obj) -> bool:
    # See also torch/_dynamo/polyfills/loader.py, which removes items in _builtin_function_ids
    return id(obj) in _builtin_function_ids


def is_builtin_constant(obj) -> bool:
    return id(obj) in _builtin_constant_ids


def is_numpy(obj) -> bool:
    if np is None:
        return False
    return isinstance(obj, (np.ndarray, np.generic)) or id(obj) in _numpy_function_ids


def is_numpy_dtype(obj) -> bool:
    if np is None:
        return False
    return isinstance(obj, np.dtype)


def is_numpy_type_info(obj) -> bool:
    if np is None:
        return False
    return isinstance(obj, (np.finfo, np.iinfo))


BUILTIN_SKIPLIST = (
    abc,
    collections,
    contextlib,
    copy,
    copyreg,
    dataclasses,
    enum,
    functools,
    importlib,
    inspect,
    linecache,
    logging,
    multiprocessing,
    operator,
    posixpath,
    random,
    re,
    selectors,
    signal,
    tempfile,
    threading,
    tokenize,
    torch,  # torch/* is skipped by default unless specified in FUNC_INLINELIST or MOD_INLINELIST
    traceback,
    types,
    typing,
    unittest,
    weakref,
    _collections_abc,
    _weakrefset,
)

# third party libraries skiplist is defined by str, because users may not use these libraries.
# we should use lazy import & skip in the future.
THIRDPARTY_SKIPLIST = (
    "fx2trt_oss",
    "hypothesis",
    "networkx",
    "numpy",
    "omegaconf",
    "onnx",
    "onnxruntime",
    "onnx_tf",
    "pandas",
    "sklearn",
    "tabulate",
    "tensorflow",
    "tensorrt",
    "torch2trt",
    "tqdm",
    "tree",
    "tvm",
    "xarray",
)


def _as_posix_path(path):
    posix_path = Path(os.path.normpath(path)).as_posix()
    # os.path.normpath and pathlib.Path remove trailing slash, so we need to add it back
    if path.endswith((os.path.sep, "/")):
        posix_path += "/"
    return posix_path


def _strip_init_py(s):
    # TODO: Once we require py3.9 use removesuffix instead.
    suffix = "__init__.py"
    if s.endswith(suffix):
        s = s[: -len(suffix)]
    return _as_posix_path(s)


def _module_dir(m: types.ModuleType):
    # Protect against a module not exporting __file__ - this can happen for
    # frozen modules, for example.
    file = getattr(m, "__file__", None)
    return file and _strip_init_py(file)


# These are legacy workarounds, don't add new modules to this list.
# Please use the MOD_INLINELIST instead to force inline functions under particular modules.
LEGACY_MOD_INLINELIST = {
    "torch._dynamo.external_utils",
    "torch._export.db.examples",
    "torch._export.wrappers",
    "torch._functorch.apis",
    "torch._functorch.deprecated",
    "torch._higher_order_ops.cond",
    "torch._higher_order_ops.while_loop",
    "torch._higher_order_ops.associative_scan",
    "torch._higher_order_ops.scan",
    "torch.nn.attention.flex_attention",
    "torch.ao.quantization.pt2e.export_utils",
    "torch.ao.quantization.pt2e.qat_utils",
    "torch.ao.quantization.pt2e.representation.rewrite",
    "torch.ao.quantization.pt2e.utils",
    "torch.ao.quantization.quantizer.xnnpack_quantizer",
    "torch.export.unflatten",
    "torch.optim",
}

if torch.distributed.is_available():
    LEGACY_MOD_INLINELIST |= {
        "torch.distributed._tensor.api",
        "torch.distributed._tensor.device_mesh",
        "torch.distributed.device_mesh",
        "torch.distributed.algorithms._checkpoint.checkpoint_wrapper",
        "torch.distributed.tensor.parallel._data_parallel_utils",
        "torch.distributed.tensor.parallel._utils",
        "torch.distributed.tensor.parallel.style",
        # we have to add replicate to LEGACY_MOD_INLINELIST to ensure
        # the forward_hook won't be ignored.
        "torch.distributed._composable.replicate",
    }


# Force inline functions under these modules, even they are in *_SKIPLIST.
# We are using python module name instead of file or directory object to avoid circular dependency.
# Please keep this sorted alphabetically.
MOD_INLINELIST = [
    "torch._decomp",
    "torch._dynamo._trace_wrapped_higher_order_op",
    "torch._dynamo.comptime",
    "torch._dynamo.polyfills",
    "torch._functorch.autograd_function",
    "torch._functorch.eager_transforms",
    "torch._functorch.functional_call",
    "torch._functorch.vmap",
    "torch._higher_order_ops.associative_scan",
    "torch._higher_order_ops.strict_mode",
    "torch._higher_order_ops.while_loop",
    "torch._inductor.test_operators",
    "torch._library.custom_ops",
    "torch._prims",
    "torch._refs",
    "torch._tensor",
    "torch.amp.autocast_mode",
    "torch.ao.nn",
    "torch.autograd.function",
    "torch.backends.cuda",
    "torch.cuda.amp.autocast_mode",
    "torch.distributions",
    "torch.export._tree_utils",
    "torch.fx._pytree",
    "torch.fx.passes.shape_prop",
    "torch.nn",
    "torch.overrides",
    "torch.random",
    "torch.sparse",
    "torch.testing",
    "torch.utils._content_store",
    "torch.utils._contextlib",
    "torch.utils._foreach_utils",
    "torch.utils._python_dispatch",
    "torch.utils._pytree",
    "torch.utils.hooks",
<<<<<<< HEAD
    "torch._tensor",
    "torch._higher_order_ops.strict_mode",
    "torch._higher_order_ops.while_loop",
    "torch._higher_order_ops.associative_scan",
    "torch._higher_order_ops.scan",
    "torch._functorch.functional_call",
}
=======
]
assert sorted(set(MOD_INLINELIST)) == MOD_INLINELIST
MOD_INLINELIST = set(MOD_INLINELIST)
>>>>>>> 4a18fcf7


if torch.distributed.is_available():
    MOD_INLINELIST.add("torch.distributed")


@functools.lru_cache(None)
def get_legacy_mod_inlinelist():
    inlinelist = {
        _as_posix_path(_module_dir(torch) + m[len("torch.") :].replace(".", "/"))
        for m in LEGACY_MOD_INLINELIST
    }
    return inlinelist


@functools.lru_cache(None)
def get_mod_inlinelist():
    inlinelist = {
        _as_posix_path(_module_dir(torch) + m[len("torch.") :].replace(".", "/"))
        for m in MOD_INLINELIST
    }
    return inlinelist


# skip some standard python builtin libs
SKIP_DIRS = [
    "<frozen importlib",
    "<frozen abc",
    "<__array_function__ internals>",
    _as_posix_path(_config_module.__file__),
    "triton/backends",
]
SKIP_DIRS.extend(map(_as_posix_path, filter(None, map(_module_dir, BUILTIN_SKIPLIST))))

SKIP_DIRS_RE = re.compile(r"match nothing^")

is_fbcode = importlib.import_module("torch._inductor.config").is_fbcode()
# Skip fbcode paths(including torch.package paths) containing
# one of the following strings.
FBCODE_SKIP_DIRS: Set[str] = set()

FBCODE_SKIP_DIRS_RE = re.compile(f".*({'|'.join(map(re.escape, FBCODE_SKIP_DIRS))})")

# Remove this after fbcode is fully migrated to tracing through torchrec.
FBCODE_SKIP_TORCHREC_DIRS = {
    "torchrec/distributed",
    "trochrec/fb/distributed",
    "caffe2/torch/fb/sparsenn/pooled_embeddings_modules.py",
}

FBCODE_SKIP_TORCHREC_DIRS_RE = re.compile(
    f".*({'|'.join(re.escape(_as_posix_path(d)) for d in FBCODE_SKIP_TORCHREC_DIRS)})"
)

# TODO(yanboliang, anijain2305) - There are a few concerns that we should
# resolve
# 1) Audit if torchrec/distributed is even required in FBCODE_SKIPS_DIR
# 2) To inline just one file but skip others in a directory, we could use
# manual_torch_name_rule_map but this one is hard because FBCODE can add unusual
# names like torch_package.
# So, this is a stop gap solution till then.
FBCODE_INLINE_FILES_IN_SKIPPED_DIRS = {
    "torchrec/distributed/types.py",
}
FBCODE_INLINE_FILES_IN_SKIPPED_DIRS_RE = re.compile(
    f".*({'|'.join(re.escape(_as_posix_path(d)) for d in FBCODE_INLINE_FILES_IN_SKIPPED_DIRS)})"
)

# torch.optim is a special case,
# we usually want to inline it, but the directory
# structure does not match the module structure
# and we want to skip the functions in optim/lr_scheduler.py
# this has precedence over all other rules in check_file
FORCE_SKIP_FILES = {f"{_module_dir(torch)}optim/lr_scheduler.py"}


def _recompile_re():
    global SKIP_DIRS_RE
    SKIP_DIRS_RE = re.compile(
        rf"^[^\s<]*({'|'.join(re.escape(_as_posix_path(d)) for d in SKIP_DIRS)})"
    )


def add(import_name: str):
    if isinstance(import_name, types.ModuleType):
        return add(import_name.__name__)
    assert isinstance(import_name, str)
    from importlib.util import find_spec

    module_spec = find_spec(import_name)
    if not module_spec:
        return
    origin = module_spec.origin
    if origin is None:
        return
    SKIP_DIRS.append(_strip_init_py(origin))
    _recompile_re()


@dataclasses.dataclass
class SkipResult:
    skipped: bool
    reason: Optional[str]


def check_file(filename, is_inlined_call=False):
    """Should skip this file?"""
    if filename is None:
        return SkipResult(True, "filename is None")
    filename = _as_posix_path(filename)
    if filename in FORCE_SKIP_FILES:
        return SkipResult(True, "FORCE_SKIP_FILES")
    if any(filename.startswith(d) for d in get_legacy_mod_inlinelist()):
        return SkipResult(
            False,
            "LEGACY_MOD_INLINELIST",
        )
    if is_inlined_call and is_torch_inline_allowed(filename):
        return SkipResult(
            False,
            "MOD_INLINELIST",
        )
    if (
        is_fbcode
        and FBCODE_SKIP_DIRS
        and bool(FBCODE_SKIP_DIRS_RE.match(filename))
        and not bool(FBCODE_INLINE_FILES_IN_SKIPPED_DIRS_RE.match(filename))
    ):
        return SkipResult(
            True,
            "FBCODE_SKIP_DIRS",
        )

    if (
        is_fbcode
        and torch._dynamo.config.skip_torchrec
        and FBCODE_SKIP_TORCHREC_DIRS
        and bool(FBCODE_SKIP_TORCHREC_DIRS_RE.match(filename))
        and not bool(FBCODE_INLINE_FILES_IN_SKIPPED_DIRS_RE.match(filename))
    ):
        return SkipResult(True, "FBCODE_SKIP_TORCHREC_DIRS")

    if bool(SKIP_DIRS_RE.match(filename)):
        return SkipResult(True, "SKIP_DIRS")
    else:
        return SkipResult(False, "inlined by default")


@dataclasses.dataclass
class FunctionInfo:
    py_obj: Optional[object]
    name: Optional[str]
    filename: str
    code: Optional[types.CodeType]


"""
This is the main entry point to determine whether an object (function) should be inlined or skipped.
Let's illustrate the logic with an example:
    @torch.compile
    def f1(x, y):
        ......
        f2(x, y)
        ......

    def f2(x, y):
        ......
        f3(x, y)
        ......

    def f3(x, y):
        ......

There are mainly three call sites of check/check_verbose:
* The compile region entrance (like function f1), the correspoinding code is located at eval_frame.py.
* When tracing the recursively called functions (like function f2 and f3).
    * Dynamo decides inline/skip everytime it encounters a new recursively function call, and the call site
      is in InliningInstructionTranslator.check_inlineable of symbolic_convert.py.
    * If f2 is skipped by Dynamo, when evaluating the frame of f3, Dynamo need the inline/skip check again
      and the call site is in catch_errors_wrapper.catch_errors of convert_frame.py.
* For global variables and function arguments, Dynamo needs to decide if they are wrapped as SkipFunctionVariable in builder.py.

`is_inlined_call` is used to indicate if the current function call is inlined (f2 is inlined call if it passes check)
or not (f3 is not inlined call if f2 is skipped). Inside of the `check_verbose` function, there are more rules
to be checked if this `is_inlined_call`.
The reason to have this flag is that if the upper level function call (e.g, f2) is skipped,
we don't want to inline the lower level function call (e.g, f3) by default.
"""


def check_verbose(obj, is_inlined_call=False):
    if isinstance(
        obj, (UserFunctionVariable, UserMethodVariable, NestedUserFunctionVariable)
    ):
        try:
            py_obj = obj.get_function()
        except NotImplementedError:
            py_obj = None
        fi = FunctionInfo(py_obj, obj.get_name(), obj.get_filename(), obj.get_code())
    elif isinstance(obj, types.CodeType):
        fi = FunctionInfo(None, obj.co_name, obj.co_filename, obj)
    elif isinstance(obj, (types.FunctionType, types.MethodType)):
        fi = FunctionInfo(
            obj, obj.__name__, getfile(obj), obj.__code__  # type: ignore[union-attr] # FIXME Add MethodType.__code__ to typeshed
        )
    else:
        fi = FunctionInfo(obj, None, getfile(obj), None)

    # Consulte the central trace rules defined in torch._dynamo.trace_rules.
    reasons: Set[str] = set()
    rule = torch._dynamo.trace_rules.lookup_inner(
        fi.py_obj, fi.name, fi.filename, is_inlined_call, reasons
    )
    if issubclass(rule, (UserFunctionVariable, PolyfilledFunctionVariable)):
        return SkipResult(
            False,
            f"inlined according trace_rules.lookup {reasons.pop()}",
        )
    else:
        assert rule == SkipFunctionVariable, rule
        return SkipResult(
            True,
            f"skipped according trace_rules.lookup {reasons.pop()}",
        )


def check(obj, is_inlined_call=False):
    return check_verbose(obj, is_inlined_call).skipped


# skip common third party libs
for _name in THIRDPARTY_SKIPLIST:
    add(_name)

_recompile_re()


def is_torch_inline_allowed(filename):
    return any(filename.startswith(d) for d in get_mod_inlinelist())


@functools.lru_cache(None)
def dynamo_dir():
    import torch._dynamo

    return _module_dir(torch._dynamo)


def is_torch(filename):
    if filename.startswith(dynamo_dir()):
        return False
    return filename.startswith(_module_dir(torch))


"""
Main entry point for looking up the trace rule (the Dynamo variable) for a given callable object.
"""


def lookup_callable(obj):
    if not hashable(obj):
        return None
    # Custom allow/disallow in graph takes precedence over the general lookup.
    if is_callable_disallowed(obj):
        return SkipFunctionVariable
    if is_callable_allowed(obj):
        return TorchInGraphFunctionVariable
    if is_builtin_callable(obj):
        return BuiltinVariable
    return None


"""
Main entry point for looking up the trace rule (the Dynamo variable) for a given function object.
E.g, the lookup result of `torch.sin` is `TorchInGraphFunctionVariable`.
"""


def lookup(obj):
    return lookup_inner(obj)


def lookup_inner(
    obj,
    name=None,
    filename=None,
    is_direct_call=True,
    reasons: Union[None, Set[str]] = None,
):
    # Step 1: lookup obj's tracing rule in `torch_name_rule_map`.
    # The rules defined in `torch_name_rule_map` mainly includes two parts:
    # - Manually defined rules for any functions.
    # - The list of torch in graph functions.
    try:
        can_hash = hashable(obj)
    except Exception:
        can_hash = False
    if not can_hash:
        if reasons is not None:
            reasons.add("obj is not hashable")
        return None
    if obj is not None:
        if is_aten_op_or_tensor_method(obj):
            return TorchInGraphFunctionVariable
        rule = get_torch_obj_rule_map().get(obj, None)
        if rule is not None:
            if reasons is not None:
                reasons.add("get_torch_obj_rule_map")
            return rule
    elif name is not None and filename is not None and not is_direct_call:
        if name.startswith(TORCH_DYNAMO_RESUME_IN_PREFIX):
            rule = get_torch_obj_rule_map().get(
                filename + "#" + TORCH_DYNAMO_RESUME_IN_PREFIX, None
            )
        else:
            rule = get_torch_obj_rule_map().get(filename + "#" + name, None)
        if rule is not None:
            if reasons is not None:
                reasons.add("get_torch_obj_rule_map")
            return rule

    # Step 2: lookup obj's tracing rule by function name.
    if is_direct_call:
        if name == "patched_init":
            if reasons is not None:
                reasons.add("func name is patched_init")
            return SkipFunctionVariable
        elif name == "__torch_function__":
            if reasons is not None:
                reasons.add("func name is __torch_function__")
            return UserFunctionVariable

    if not is_direct_call:
        if name == "__getattr__":
            # is_direct_call = False indicates that this is the top-level frame
            # being traced (i.e., it is not inlined and not called from
            # InliningInstructionTranslator).  Tracing __getattr__ at the top
            # level is unlikely because we inline it for
            # UserDefinedObjectVariable. This scenario occurs only for
            # UnspecializedNNModuleVariable, where Dynamo directly calls
            # __getattr__ during trace time, generating LOAD_ATTR bytecode
            # without going through the underlying __getattr__ data structures.
            # When this optimized bytecode is executed, Dynamo is triggered
            # again on the __getattr__ call. Therefore, we skip Dynamo tracing
            # in this case.
            if reasons is not None:
                reasons.add(
                    "Tracing __getattr__ as the top level frame, unsuitable for tracing."
                )
            return SkipFunctionVariable

    # Step 3: lookup obj's tracing rule by filename.
    if filename is None:
        filename = getfile(obj)

    skip_result = check_file(filename, is_direct_call)
    if reasons is not None:
        reasons.add(skip_result.reason)
    if skip_result.skipped:
        return SkipFunctionVariable
    else:
        return UserFunctionVariable


def clear_lru_cache():
    torch._dynamo.trace_rules.get_torch_obj_rule_map.cache_clear()
    torch._dynamo.trace_rules.get_tensor_method.cache_clear()
    torch._dynamo.trace_rules.get_legacy_mod_inlinelist.cache_clear()
    torch._dynamo.trace_rules.get_mod_inlinelist.cache_clear()
    torch._dynamo.trace_rules.dynamo_dir.cache_clear()<|MERGE_RESOLUTION|>--- conflicted
+++ resolved
@@ -3256,19 +3256,15 @@
     "torch.utils._python_dispatch",
     "torch.utils._pytree",
     "torch.utils.hooks",
-<<<<<<< HEAD
     "torch._tensor",
     "torch._higher_order_ops.strict_mode",
     "torch._higher_order_ops.while_loop",
     "torch._higher_order_ops.associative_scan",
     "torch._higher_order_ops.scan",
     "torch._functorch.functional_call",
-}
-=======
 ]
 assert sorted(set(MOD_INLINELIST)) == MOD_INLINELIST
 MOD_INLINELIST = set(MOD_INLINELIST)
->>>>>>> 4a18fcf7
 
 
 if torch.distributed.is_available():
