--- conflicted
+++ resolved
@@ -3143,11 +3143,6 @@
 BUILTIN_SKIPLIST = (
     collections,
     inspect,
-<<<<<<< HEAD
-    types,
-=======
-    random,
->>>>>>> 4f486abf
     traceback,
     unittest,
 )
