# mypy: allow-untyped-defs
import builtins
import collections
import copy
import dataclasses
import functools
import importlib
import inspect
import operator
import os
import re
import sys
import types
import typing
import unittest
from collections import defaultdict
from pathlib import Path
from typing import Any, Callable, cast, Optional, Union

import torch
import torch._inductor.test_operators
import torch.distributed
import torch.utils._content_store
from torch.utils import _config_module

from .resume_execution import TORCH_DYNAMO_RESUME_IN_PREFIX
from .utils import getfile, hashable, NP_SUPPORTED_MODULES, unwrap_if_wrapper
from .variables import (
    BuiltinVariable,
    FunctionalCallVariable,
    FunctionDecoratedByContextlibContextManagerVariable,
    FunctorchHigherOrderVariable,
    NestedUserFunctionVariable,
    PolyfilledFunctionVariable,
    SkipFunctionVariable,
    TorchInGraphFunctionVariable,
    UserFunctionVariable,
    UserMethodVariable,
)


np: Optional[types.ModuleType] = None
try:
    import numpy as np
except ModuleNotFoundError:
    pass


if typing.TYPE_CHECKING:
    from .variables.base import VariableTracker


"""
A note on skip/inline rules:

Dynamo consults this file to determine whether function should be inlined or skipped.

A skip applies at the frame boundary, meaning dynamo either triggers a graph break
at the beginning of the frame or attempts to trace/inline the whole frame. When skipping
a frame, recursively called frames are still traced by dynamo unless also skipped.

Skipfiles (skipped at the file level instead of function level) still apply on a
frame-by-frame boundary as dynamo traces, but apply to all functions in that file.

@skip is a helper decorator that can be applied to your function to cause it to be
included here.

Dynamo skip/inline rules & priorities are defined as follows:
* Inline is the default behavior and will be used unless explicitly skipped.
* Dynamo has two SKIPLIST: BUILTIN_SKIPLIST and THIRDPARTY_SKIPLIST.
    * BUILTIN_SKIPLIST contains builtin python modules, such as abc, collections, etc.
    * THIRDPARTY_SKIPLIST contains common third party libraries, such as numpy, pandas, etc.
* Functions in these two SKIPLISTs are always skipped, except:
    * They have explicitly defined rule in `manual_torch_name_rule_map`;
    * The corresponding python module has been put into MOD_INLINELIST.
* PyTorch(torch) is in the BUILTIN_SKIPLIST by default, but there are many cases
    where we want inline the functions under torch namespace.
    We should specify inline for the functions in `manual_torch_name_rule_map` or
    put the corresponding python module into MOD_INLINELIST to make dynamo inline them.
* If you call functions under skipped modules/files, Dynamo will wrap these functions
    as SkipFunctionVariable. There are a few functions(e.g, collections.OrderedDict) that
    we have special handling at SkipFunctionVariable.call_function.

Overall: *_INLINELIST has precedence over *_SKIPLIST has precedence over DEFAULT (inline)

To figure out what the behavior is, check the following list in order:
* `manual_torch_name_rule_map` (Inline if YES)
* MOD_INLINELIST (Inline if YES)
* BUILTIN_SKIPLIST & THIRDPARTY_SKIPLIST (Skip if YES)
* MOD_SKIPLIST (Skip if YES)
* Inline by default

In general, if you want to force inline a function or module, please consider adding
the function's python module to MOD_INLINELIST first.
Use the `manual_torch_name_rule_map` only when there are other functions under the same module that
you don't want to inline them.
"""

"""
Map of function objects to their tracing rules (Dynamo variables).
* TorchInGraphFunctionVariable: The functions should be put into the FX graph or can be constant folded. E.g.,
  - torch.add: should be put into the FX graph.
  - torch.is_floating_point: constant folded.
* SkipFunctionVariable: The objects should be skipped from tracing.
* UserFunctionVariable: The functions should be inlined.

For developers: If you add/remove a torch level API, it may trigger failures from
test/dynamo/test_trace_rules.py:test_torch_name_rule_map_updated. To fix the failures:
If you are adding a new torch level API or Dynamo implementation:
* Add the name with the corresponding tracing rule to this map
  if you are adding a new in graph function or Dynamo implementation for an existing function.
* Remove the object name from test/dynamo/test_trace_rules.ignored_c_binding_in_graph_function_names if it's there.

If you are removing an existing torch level API:
* Remove the entry represented the API from this map or test/dynamo/test_trace_rules.ignored_c_binding_in_graph_function_names
  depends on where it is.


"""
manual_torch_name_rule_map = {
    "torch.onnx.is_in_onnx_export": TorchInGraphFunctionVariable,
    "torch.onnx.operators.shape_as_tensor": TorchInGraphFunctionVariable,
    "torch.overrides.is_tensor_like": TorchInGraphFunctionVariable,
    "torch.jit.is_scripting": TorchInGraphFunctionVariable,
    "torch.jit.is_tracing": TorchInGraphFunctionVariable,
    "torch.jit.annotate": TorchInGraphFunctionVariable,
    "torch.distributed.is_available": TorchInGraphFunctionVariable,
    "torch.distributed.is_initialized": TorchInGraphFunctionVariable,
    "torch.distributed.get_rank": TorchInGraphFunctionVariable,
    "torch.distributed.get_world_size": TorchInGraphFunctionVariable,
    "torch.distributed.tensor._api.DTensor#from_local": TorchInGraphFunctionVariable,
    "torch.distributed.distributed_c10d._get_group_size_by_name": TorchInGraphFunctionVariable,
    "torch.distributed.distributed_c10d._resolve_group_name_by_ranks_and_tag": TorchInGraphFunctionVariable,
    "torch.distributed.distributed_c10d._get_group_tag": TorchInGraphFunctionVariable,
    "torch.distributed.distributed_c10d.get_process_group_ranks": TorchInGraphFunctionVariable,
    "torch._utils.is_compiling": TorchInGraphFunctionVariable,
    "torch.fx._symbolic_trace.is_fx_tracing": TorchInGraphFunctionVariable,
    "torch._dynamo.external_utils.is_compiling": TorchInGraphFunctionVariable,
    "torch.compiler.is_compiling": TorchInGraphFunctionVariable,
    "torch.compiler.is_dynamo_compiling": TorchInGraphFunctionVariable,
    "torch.compiler.is_exporting": TorchInGraphFunctionVariable,
    "torch.autograd._profiler_enabled": SkipFunctionVariable,
    "torch._C._to_dlpack": SkipFunctionVariable,
    "torch.to_dlpack": SkipFunctionVariable,
    # We graph break on RNG state setters or getters like
    # `torch.get_rng_state` or `torch.set_rng_state`. These functions
    # are not aten operations and therefore they are completely ignored
    # by the AOT dispatcher. As a result, the AOT graph does not have
    # these setter or getter functions, producing an incorrect graph
    # when it comes to rng states.
    "torch.default_generator#get_state": SkipFunctionVariable,
    "torch._C.Generator#get_state": SkipFunctionVariable,
    "torch.get_rng_state": SkipFunctionVariable,
    "torch.cuda.get_rng_state": SkipFunctionVariable,
    "torch.default_generator#set_state": SkipFunctionVariable,
    "torch._C.Generator#set_state": SkipFunctionVariable,
    "torch.set_rng_state": SkipFunctionVariable,
    "torch.cuda.set_rng_state": SkipFunctionVariable,
    # https://github.com/pytorch/pytorch/issues/107187
    "torch.manual_seed": SkipFunctionVariable,
    # https://github.com/pytorch/pytorch/issues/93501
    "torch.nn.utils.rnn.pack_padded_sequence": SkipFunctionVariable,
    "torch.nn.Parameter": TorchInGraphFunctionVariable,
    "torch.nn.Buffer": TorchInGraphFunctionVariable,
    "torch._nested_tensor_from_mask": SkipFunctionVariable,
    "torch.nested._internal.nested_tensor.nested_from_padded": TorchInGraphFunctionVariable,
    "torch.nested.nested_tensor_from_jagged": UserFunctionVariable,
    "torch.nested.nested_tensor_from_padded": UserFunctionVariable,
    # torch.fx map utils
    "torch.fx.node.map_aggregate": UserFunctionVariable,
    "torch.fx.node.map_arg": UserFunctionVariable,
    # symbol operators implemented in Python
    "torch.sym_not": TorchInGraphFunctionVariable,
    "torch.sym_float": TorchInGraphFunctionVariable,
    "torch.sym_int": TorchInGraphFunctionVariable,
    "torch.sym_max": TorchInGraphFunctionVariable,
    "torch.sym_min": TorchInGraphFunctionVariable,
    "torch.sym_sqrt": TorchInGraphFunctionVariable,
    "torch.sym_ite": TorchInGraphFunctionVariable,
    "torch.sym_sum": TorchInGraphFunctionVariable,
    "torch.sym_fresh_size": UserFunctionVariable,
    "torch.Tensor#_make_wrapper_subclass": SkipFunctionVariable,
    "torch.Tensor#__init__": SkipFunctionVariable,
    "torch.Tensor#split": TorchInGraphFunctionVariable,
    "torch.cuda.set_device": SkipFunctionVariable,
    "torch.cuda.current_device": TorchInGraphFunctionVariable,
    "torch._C.autocast_decrement_nesting": SkipFunctionVariable,
    "torch._C.autocast_increment_nesting": SkipFunctionVariable,
    "torch.autograd.grad": SkipFunctionVariable,
    "torch.autograd.backward": SkipFunctionVariable,
    "torch._C.clear_autocast_cache": SkipFunctionVariable,
    "torch.distributions.constraints.is_dependent": SkipFunctionVariable,
    "torch.jit.isinstance": SkipFunctionVariable,
    "torch._C.set_anomaly_enabled": SkipFunctionVariable,
    "torch._C.set_autocast_cache_enabled": SkipFunctionVariable,
    "torch._C.set_autocast_cpu_dtype": SkipFunctionVariable,
    "torch._C.set_autocast_cpu_enabled": SkipFunctionVariable,
    "torch._C.set_autocast_enabled": SkipFunctionVariable,
    "torch._C.set_autocast_gpu_dtype": SkipFunctionVariable,
    "torch._C.set_autocast_ipu_dtype": SkipFunctionVariable,
    "torch._C.set_autocast_ipu_enabled": SkipFunctionVariable,
    "torch._C.set_autocast_xla_dtype": SkipFunctionVariable,
    "torch._C.set_autocast_xla_enabled": SkipFunctionVariable,
    "torch.resize_as_": SkipFunctionVariable,
    "torch.resize_as_sparse_": SkipFunctionVariable,
    "torch.get_default_device": TorchInGraphFunctionVariable,
    # functorch/vmap
    "torch._functorch.vmap._check_int_or_none": UserFunctionVariable,
    "torch._functorch.vmap._check_out_dims_is_int_or_int_pytree": UserFunctionVariable,
    "torch._functorch.vmap._check_randomness_arg": UserFunctionVariable,
    "torch._functorch.vmap._chunked_vmap": UserFunctionVariable,
    "torch._functorch.vmap._concat_chunked_outputs": UserFunctionVariable,
    "torch._functorch.vmap._create_batched_inputs": UserFunctionVariable,
    "torch._functorch.vmap._flat_vmap": UserFunctionVariable,
    "torch._functorch.vmap._flatten_chunks_output": UserFunctionVariable,
    "torch._functorch.vmap._get_chunked_inputs": UserFunctionVariable,
    "torch._functorch.vmap._get_name": UserFunctionVariable,
    "torch._functorch.vmap._maybe_remove_batch_dim": UserFunctionVariable,
    "torch._functorch.vmap._num_outputs": UserFunctionVariable,
    "torch._functorch.vmap._process_batched_inputs": UserFunctionVariable,
    "torch._functorch.vmap._unwrap_batched": UserFunctionVariable,
    "torch._functorch.vmap._validate_and_get_batch_size": UserFunctionVariable,
    "torch._functorch.vmap.doesnt_support_saved_tensors_hooks": UserFunctionVariable,
    "torch._functorch.vmap.get_chunk_sizes": UserFunctionVariable,
    # lazy_load_decompositions uses a lock that is not supported yet in dynamo
    # "torch._functorch.vmap.lazy_load_decompositions": UserFunctionVariable,
    "torch._functorch.vmap.restore_vmap": UserFunctionVariable,
    "torch._functorch.apis.vmap": UserFunctionVariable,
    "torch._functorch.vmap.unwrap_batched": UserFunctionVariable,
    "torch._functorch.vmap.vmap_impl": FunctorchHigherOrderVariable,
    "torch._functorch.vmap.wrap_batched": UserFunctionVariable,
    # functorch/grad
    "torch._functorch.eager_transforms.grad_impl": FunctorchHigherOrderVariable,
    "torch._functorch.apis.grad_and_value": UserFunctionVariable,
    "torch._functorch.eager_transforms._as_tuple": UserFunctionVariable,
    "torch._functorch.eager_transforms._check_unique_non_empty": UserFunctionVariable,
    "torch._functorch.eager_transforms._create_differentiable": UserFunctionVariable,
    "torch._functorch.eager_transforms._slice_argnums": UserFunctionVariable,
    "torch._functorch.eager_transforms._undo_create_differentiable": UserFunctionVariable,
    "torch._functorch.eager_transforms._validate_and_wrap_argnum": UserFunctionVariable,
    "torch._functorch.eager_transforms._validate_and_wrap_argnums": UserFunctionVariable,
    "torch._functorch.eager_transforms._wrap_all_tensors": UserFunctionVariable,
    "torch._functorch.eager_transforms._wrap_tensor_for_grad": UserFunctionVariable,
    # functorch/jacrev
    "torch._functorch.eager_transforms.jacrev": FunctorchHigherOrderVariable,
    "torch._functorch.eager_transforms.error_if_complex": UserFunctionVariable,
    "torch._functorch.eager_transforms._chunked_standard_basis_for_": UserFunctionVariable,
    "torch._functorch.eager_transforms._safe_zero_index": UserFunctionVariable,
    # functorch/vjp
    "torch._functorch.eager_transforms.vjp": FunctorchHigherOrderVariable,
    "torch._functorch.eager_transforms._vjp_with_argnums": UserFunctionVariable,
    "torch._functorch.eager_transforms.assert_non_empty_tensor_output": UserFunctionVariable,
    # functorch/jvp
    "torch._functorch.eager_transforms._jvp_with_argnums": UserFunctionVariable,
    "torch._functorch.eager_transforms.jvp": FunctorchHigherOrderVariable,
    "torch._functorch.eager_transforms._replace_args": UserFunctionVariable,
    "torch._functorch.eager_transforms.safe_unpack_dual": UserFunctionVariable,
    "torch._functorch.eager_transforms.assert_non_empty_list_of_tensors": UserFunctionVariable,
    "torch._functorch.eager_transforms.assert_output_is_tensor_or_tensors": UserFunctionVariable,
    "torch.autograd.forward_ad.enter_dual_level": UserFunctionVariable,
    "torch.autograd.forward_ad.exit_dual_level": UserFunctionVariable,
    "torch.autograd.forward_ad.make_dual": UserFunctionVariable,
    "torch.autograd.forward_ad.unpack_dual": UserFunctionVariable,
    # functorch/linearize
    "torch._functorch.eager_transforms.linearize": FunctorchHigherOrderVariable,
    # functorch/jacfwd
    "torch._functorch.eager_transforms.jacfwd": FunctorchHigherOrderVariable,
    "torch._functorch.eager_transforms._construct_standard_basis_for": UserFunctionVariable,
    "torch._functorch.eager_transforms.safe_unflatten": UserFunctionVariable,
    # functorch/hessian
    "torch._functorch.eager_transforms.hessian": FunctorchHigherOrderVariable,
    # functional_call
    "torch._functorch.functional_call.functional_call": FunctionalCallVariable,
    "torch.nn.utils.stateless._groupby_tensor": TorchInGraphFunctionVariable,
    # functorch/deprecated
    "torch._functorch.deprecated.jvp": UserFunctionVariable,
    "torch._functorch.deprecated.hessian": UserFunctionVariable,
    "torch._functorch.deprecated.jacfwd": UserFunctionVariable,
    "torch._functorch.deprecated.jacrev": UserFunctionVariable,
    "torch._functorch.deprecated.grad": UserFunctionVariable,
    "torch._functorch.deprecated.grad_and_value": UserFunctionVariable,
    "torch._functorch.deprecated.vjp": UserFunctionVariable,
    # functorch/C++ bindings
    "torch._C._functorch._add_batch_dim": TorchInGraphFunctionVariable,
    "torch._C._functorch._remove_batch_dim": TorchInGraphFunctionVariable,
    "torch._C._functorch._wrap_for_grad": TorchInGraphFunctionVariable,
    "torch._C._functorch._unwrap_for_grad": TorchInGraphFunctionVariable,
    "torch._C._functorch._unwrap_batched": TorchInGraphFunctionVariable,
    "torch._C._functorch.current_level": TorchInGraphFunctionVariable,
    "torch._C._functorch.maybe_current_level": TorchInGraphFunctionVariable,
    "torch._C._functorch.is_batchedtensor": TorchInGraphFunctionVariable,
    "torch._C._functorch.peek_interpreter_stack": TorchInGraphFunctionVariable,
    "torch._C._functorch.unwrap_if_dead": TorchInGraphFunctionVariable,
    # everything else
    "torch._functorch.pyfunctorch.coerce_cinterpreter": TorchInGraphFunctionVariable,
    "torch._higher_order_ops.triton_kernel_wrap.do_prune_configs": UserFunctionVariable,
    "torch._higher_order_ops.foreach_map.foreach_map": UserFunctionVariable,
    "torch._constrain_as_size": UserFunctionVariable,
    "torch._tensor._convert": UserFunctionVariable,
    "torch.jit._unwrap_optional": UserFunctionVariable,
    "torch.backends.mha.get_fastpath_enabled": UserFunctionVariable,
    "torch._dynamo.mark_static": UserFunctionVariable,
    "torch.fx.experimental.symbolic_shapes.guard_size_oblivious": TorchInGraphFunctionVariable,
    "torch.cuda._get_device_properties": TorchInGraphFunctionVariable,
    "torch.utils.hooks.BackwardHook": TorchInGraphFunctionVariable,
    "torch.set_default_device": UserFunctionVariable,
    "torch.sparse_bsc_tensor": SkipFunctionVariable,
    "torch.sparse_bsr_tensor": SkipFunctionVariable,
    "torch.sparse_csc_tensor": SkipFunctionVariable,
    "torch.sparse_csr_tensor": SkipFunctionVariable,
    "torch.sparse_compressed_tensor": SkipFunctionVariable,
    "torch._C._autograd._unsafe_set_version_counter": TorchInGraphFunctionVariable,
    # avoid skipping user defined modules in distributed unit tests
    "torch/testing/_internal/common_fsdp.py#forward": UserFunctionVariable,
    f"torch/testing/_internal/common_fsdp.py#{TORCH_DYNAMO_RESUME_IN_PREFIX}": UserFunctionVariable,
    "torch/testing/_internal/distributed/_tensor/common_dtensor.py#forward": UserFunctionVariable,
    f"torch/testing/_internal/distributed/_tensor/common_dtensor.py#{TORCH_DYNAMO_RESUME_IN_PREFIX}": UserFunctionVariable,
    "torch/testing/_internal/common_distributed.py#forward": UserFunctionVariable,
    f"torch/testing/_internal/common_distributed.py#{TORCH_DYNAMO_RESUME_IN_PREFIX}": UserFunctionVariable,
}


# In graph functions (including constant folding) that are C bindings
torch_c_binding_in_graph_functions = dict.fromkeys(
    [
        "math.acos",
        "math.acosh",
        "math.asin",
        "math.asinh",
        "math.atan",
        "math.atan2",
        "math.atanh",
        "math.ceil",
        "math.comb",
        "math.copysign",
        "math.cos",
        "math.cosh",
        "math.degrees",
        "math.dist",
        "math.erf",
        "math.erfc",
        "math.exp",
        "math.expm1",
        "math.fabs",
        "math.factorial",
        "math.floor",
        "math.fmod",
        "math.frexp",
        "math.fsum",
        "math.gamma",
        "math.gcd",
        "math.hypot",
        "math.isclose",
        "math.isfinite",
        "math.isinf",
        "math.isnan",
        "math.isqrt",
        "math.ldexp",
        "math.lgamma",
        "math.log",
        "math.log10",
        "math.log1p",
        "math.log2",
        "math.modf",
        "math.nextafter",
        "math.perm",
        "math.pow",
        "math.prod",
        "math.radians",
        "math.remainder",
        "math.sin",
        "math.sinh",
        "math.tan",
        "math.tanh",
        "math.trunc",
        "math.ulp",
        "torch._adaptive_avg_pool2d",
        "torch._adaptive_avg_pool3d",
        "torch._add_batch_dim",
        "torch._add_relu_",
        "torch._add_relu",
        "torch._addmm_activation",
        "torch._aminmax",
        "torch._amp_foreach_non_finite_check_and_unscale_",
        "torch._amp_update_scale_",
        "torch._assert_async",
        "torch._assert_tensor_metadata",
        "torch._batch_norm_impl_index",
        "torch._C._activate_gpu_trace",
        "torch._C._add_cached_tensor",
        "torch._C._add_docstr",
        "torch._C._are_functorch_transforms_active",
        "torch._C._autograd_init",
        "torch._C._awaitable_nowait",
        "torch._C._awaitable_wait",
        "torch._C._awaitable",
        "torch._C._backport_for_mobile_from_buffer_to_buffer",
        "torch._C._backport_for_mobile_from_buffer",
        "torch._C._backport_for_mobile_to_buffer",
        "torch._C._backport_for_mobile",
        "torch._C._broadcast_coalesced",
        "torch._C._broadcast_out",
        "torch._C._broadcast",
        "torch._C._c10d_init",
        "torch._C._calculate_package_version_based_on_upgraders",
        "torch._C._can_use_flash_attention",
        "torch._C._can_use_mem_efficient_attention",
        "torch._C._can_use_cudnn_attention",
        "torch._C._check_onnx_proto",
        "torch._C._check_sparse_tensor_invariants",
        "torch._C._collect_all",
        "torch._C._commit_update",
        "torch._C._compile_graph_to_code_table",
        "torch._C._construct_CUDA_Tensor_From_Storage_And_Metadata",
        "torch._C._construct_storage_from_data_pointer",
        "torch._C._conv_determine_backend_memory_format",
        "torch._C._cpu._is_avx2_supported",
        "torch._C._cpu._is_avx512_supported",
        "torch._C._cpu._is_avx512_vnni_supported",
        "torch._C._cpu._is_avx512_bf16_supported",
        "torch._C._cpu._is_amx_tile_supported",
        "torch._C._cpu._is_amx_fp16_supported",
        "torch._C._cpu._init_amx",
        "torch._C._cpu._is_arm_sve_supported",
        "torch._C._crash_if_aten_asan",
        "torch._C._crash_if_csrc_asan",
        "torch._C._crash_if_csrc_ubsan",
        "torch._C._crash_if_debug_asserts_fail",
        "torch._C._crash_if_vptr_ubsan",
        "torch._C._create_function_from_graph",
        "torch._C._create_function_from_trace_with_dict",
        "torch._C._create_function_from_trace",
        "torch._C._create_graph_by_tracing",
        "torch._C._create_module_with_type",
        "torch._C._create_object_with_type",
        "torch._C._cuda_attach_out_of_memory_observer",
        "torch._C._cuda_beginAllocateCurrentStreamToPool",
        "torch._C._cuda_canDeviceAccessPeer",
        "torch._C._cuda_changeCurrentAllocator",
        "torch._C._cuda_checkPoolLiveAllocations",
        "torch._C._cuda_clearCublasWorkspaces",
        "torch._C._cuda_cudaCachingAllocator_raw_alloc",
        "torch._C._cuda_cudaCachingAllocator_raw_delete",
        "torch._C._cuda_cudaCachingAllocator_set_allocator_settings",
        "torch._C._cuda_cudaHostAllocator",
        "torch._C._cuda_customAllocator",
        "torch._C._cuda_emptyCache",
        "torch._C._cuda_endAllocateCurrentStreamToPool",
        "torch._C._cuda_exchangeDevice",
        "torch._C._cuda_get_conv_benchmark_empty_cache",
        "torch._C._cuda_get_cudnn_benchmark_limit",
        "torch._C._cuda_get_sync_debug_mode",
        "torch._C._cuda_getAllocator",
        "torch._C._cuda_getAllocatorBackend",
        "torch._C._cuda_getArchFlags",
        "torch._C._cuda_getCheckpointState",
        "torch._C._cuda_getCompiledVersion",
        "torch._C._cuda_getCurrentBlasHandle",
        "torch._C._cuda_getCurrentRawStream",
        "torch._C._cuda_getCurrentStream",
        "torch._C._cuda_getDefaultStream",
        "torch._C._cuda_getDevice",
        "torch._C._cuda_getDeviceCount",
        "torch._C._cuda_hasPrimaryContext",
        "torch._C._cuda_init",
        "torch._C._cuda_ipc_collect",
        "torch._C._cuda_isCurrentStreamCapturing",
        "torch._C._cuda_isHistoryEnabled",
        "torch._C._cuda_isInBadFork",
        "torch._C._cuda_jiterator_compile_and_launch_kernel",
        "torch._C._cuda_lock_mutex",
        "torch._C._cuda_maybeExchangeDevice",
        "torch._C._cuda_memorySnapshot",
        "torch._C._cuda_memoryStats",
        "torch._C._cuda_record_memory_history_legacy",
        "torch._C._cuda_record_memory_history",
        "torch._C._cuda_releasePool",
        "torch._C._cuda_resetAccumulatedMemoryStats",
        "torch._C._cuda_resetPeakMemoryStats",
        "torch._C._cuda_set_cudnn_benchmark_limit",
        "torch._C._cuda_set_sync_debug_mode",
        "torch._C._cuda_setCheckpointPoolState",
        "torch._C._cuda_setDevice",
        "torch._C._cuda_setMemoryFraction",
        "torch._C._cuda_setStream",
        "torch._C._cuda_sleep",
        "torch._C._cuda_synchronize",
        "torch._C._cuda_unlock_mutex",
        "torch._C._cudnn_set_conv_benchmark_empty_cache",
        "torch._C._cudnn.getCompileVersion",
        "torch._C._cudnn.getRuntimeVersion",
        "torch._C._cudnn.getVersionInt",
        "torch._C._current_autograd_node",
        "torch._C._current_graph_task_execution_order",
        "torch._C._current_graph_task_id",
        "torch._C._cxx_flags",
        "torch._C._debug_get_fusion_group_inlining",
        "torch._C._debug_only_are_vmap_fallback_warnings_enabled",
        "torch._C._debug_only_display_vmap_fallback_warnings",
        "torch._C._debug_set_autodiff_subgraph_inlining",
        "torch._C._debug_set_fusion_group_inlining",
        "torch._C._demangle",
        "torch._C._disabled_torch_dispatch_impl",
        "torch._C._disabled_torch_function_impl",
        "torch._C._dispatch_call_boxed",
        "torch._C._dispatch_check_all_invariants",
        "torch._C._dispatch_check_invariants",
        "torch._C._dispatch_dump_table",
        "torch._C._dispatch_dump",
        "torch._C._dispatch_find_dangling_impls",
        "torch._C._dispatch_find_schema_or_throw",
        "torch._C._dispatch_get_all_op_names",
        "torch._C._dispatch_get_backend_keyset_from_autograd",
        "torch._C._dispatch_get_registrations_for_dispatch_key",
        "torch._C._dispatch_has_backend_fallback",
        "torch._C._dispatch_has_computed_kernel_for_dispatch_key",
        "torch._C._dispatch_has_kernel_for_any_dispatch_key",
        "torch._C._dispatch_has_kernel_for_dispatch_key",
        "torch._C._dispatch_has_kernel",
        "torch._C._dispatch_is_alias_key",
        "torch._C._dispatch_is_included_in_alias",
        "torch._C._dispatch_is_main_interpreter",
        "torch._C._dispatch_isTensorSubclassLike",
        "torch._C._dispatch_key_for_device",
        "torch._C._dispatch_key_name",
        "torch._C._dispatch_key_parse",
        "torch._C._dispatch_key_set",
        "torch._C._dispatch_keys",
        "torch._C._dispatch_keyset_full_after",
        "torch._C._dispatch_keyset_full",
        "torch._C._dispatch_keyset_to_string",
        "torch._C._dispatch_library",
        "torch._C._dispatch_num_backends",
        "torch._C._dispatch_print_registrations_for_dispatch_key",
        "torch._C._dispatch_pystub",
        "torch._C._dispatch_set_report_error_callback",
        "torch._C._dispatch_tls_is_dispatch_key_excluded",
        "torch._C._dispatch_tls_is_dispatch_key_included",
        "torch._C._dispatch_tls_local_exclude_set",
        "torch._C._dispatch_tls_local_include_set",
        "torch._C._dispatch_tls_set_dispatch_key_excluded",
        "torch._C._dispatch_tls_set_dispatch_key_included",
        "torch._C._dist_autograd_init",
        "torch._C._dump_local_tls_set",
        "torch._C._dump_upgraders_map",
        "torch._C._enable_mobile_interface_call_export",
        "torch._C._enter_dual_level",
        "torch._C._error_if_any_worker_fails",
        "torch._C._exit_dual_level",
        "torch._C._export_operator_list",
        "torch._C._export_opnames",
        "torch._C._faulty_agent_init",
        "torch._C._fft.fft_fft",
        "torch._C._fft.fft_fft2",
        "torch._C._fft.fft_fftfreq",
        "torch._C._fft.fft_fftn",
        "torch._C._fft.fft_fftshift",
        "torch._C._fft.fft_hfft",
        "torch._C._fft.fft_hfft2",
        "torch._C._fft.fft_hfftn",
        "torch._C._fft.fft_ifft",
        "torch._C._fft.fft_ifft2",
        "torch._C._fft.fft_ifftn",
        "torch._C._fft.fft_ifftshift",
        "torch._C._fft.fft_ihfft",
        "torch._C._fft.fft_ihfft2",
        "torch._C._fft.fft_ihfftn",
        "torch._C._fft.fft_irfft",
        "torch._C._fft.fft_irfft2",
        "torch._C._fft.fft_irfftn",
        "torch._C._fft.fft_rfft",
        "torch._C._fft.fft_rfft2",
        "torch._C._fft.fft_rfftfreq",
        "torch._C._fft.fft_rfftn",
        "torch._C._free_And_Remove_DeleterFn",
        "torch._C._freeze_module",
        "torch._C._from_dlpack",
        "torch._C._functionality_to_backend_keys",
        "torch._C._functionalization_reapply_views_tls",
        "torch._C._fuse_to_static_module",
        "torch._C._gather_out",
        "torch._C._gather",
        "torch._C._generate_upgraders_graph",
        "torch._C._get_autograd_fallback_mode",
        "torch._C._get_backcompat_broadcast_warn",
        "torch._C._get_backcompat_keepdim_warn",
        "torch._C._get_blas_preferred_backend",
        "torch._C._get_caught_jit_exception_class_name",
        "torch._C._get_caught_jit_exception_original_msg",
        "torch._C._get_constant_bool_symnode",
        "torch._C._get_cpp_backtrace",
        "torch._C._get_cpu_capability",
        "torch._C._get_cublas_allow_bf16_reduced_precision_reduction",
        "torch._C._get_cublas_allow_fp16_reduced_precision_reduction",
        "torch._C._get_cublas_allow_tf32",
        "torch._C._get_cudnn_allow_tf32",
        "torch._C._get_cudnn_benchmark",
        "torch._C._get_cudnn_deterministic",
        "torch._C._get_cudnn_enabled",
        "torch._C._get_custom_class_python_wrapper",
        "torch._C._get_default_device",
        "torch._C._get_deterministic_algorithms_warn_only",
        "torch._C._get_deterministic_algorithms",
        "torch._C._get_deterministic_fill_uninitialized_memory",
        "torch._C._get_dispatch_mode",
        "torch._C._get_dispatch_stack_at",
        "torch._C._get_file_format",
        "torch._C._get_flash_sdp_enabled",
        "torch._C._get_float32_matmul_precision",
        "torch._C._get_function_stack_at",
        "torch._C._get_graph_executor_optimize",
        "torch._C._get_linalg_preferred_backend",
        "torch._C._get_rocm_fa_preferred_backend",
        "torch._C._get_math_sdp_enabled",
        "torch._C._get_math_sdp_allow_fp16_bf16_reduction",
        "torch._C._get_max_operator_version",
        "torch._C._get_mem_efficient_sdp_enabled",
        "torch._C._get_mkldnn_enabled",
        "torch._C._get_cudnn_sdp_enabled",
        "torch._C._set_sdp_use_cudnn",
        "torch._C._get_mobile_model_contained_types_from_buffer",
        "torch._C._get_mobile_model_contained_types",
        "torch._C._get_model_bytecode_version_from_buffer",
        "torch._C._get_model_bytecode_version",
        "torch._C._get_model_extra_files_from_buffer",
        "torch._C._get_model_extra_files",
        "torch._C._get_model_ops_and_info_from_buffer",
        "torch._C._get_model_ops_and_info",
        "torch._C._get_module_info_from_flatbuffer",
        "torch._C._get_nnpack_enabled",
        "torch._C._get_obj_in_tls",
        "torch._C._get_operation_overload",
        "torch._C._get_operator_version_map",
        "torch._C._get_privateuse1_backend_name",
        "torch._C._get_qengine",
        "torch._C._get_schema",
        "torch._C._get_nested_int",
        "torch._C._get_tensor_metadata",
        "torch._C._get_tracing_state",
        "torch._C._get_upgrader_ranges",
        "torch._C._get_upgraders_entry_map",
        "torch._C._get_upgraders_map_size",
        "torch._C._get_value_trace",
        "torch._C._get_version_calculator_flag",
        "torch._C._get_warnAlways",
        "torch._C._graph_pool_handle",
        "torch._C._group_tensors_by_device_and_dtype",
        "torch._C._hack_do_not_use_clone_module_with_class",
        "torch._C._has_distributed",
        "torch._C._has_Standard_Deleter",
        "torch._C._has_storage",
        "torch._C._has_tensorexpr_cpp_tests",
        "torch._C._run_tensorexpr_cpp_tests",
        "torch._C._has_torch_function_unary",
        "torch._C._has_torch_function_variadic",
        "torch._C._has_torch_function",
        "torch._C._import_ir_module_from_package",
        "torch._C._increment_version",
        "torch._C._infer_size",
        "torch._C._init_names",
        "torch._C._initExtension",
        "torch._C._is_alias_of",
        "torch._C._is_any_autocast_enabled",
        "torch._C._is_cached_tensor",
        "torch._C._is_flash_attention_available",
        "torch._C._is_fwd_grad_enabled",
        "torch._C._is_key_in_tls",
        "torch._C._is_multithreading_enabled",
        "torch._C._is_torch_function_enabled",
        "torch._C._is_torch_function_mode_enabled",
        "torch._C._is_tracing",
        "torch._C._is_view_replay_enabled",
        "torch._C._is_xnnpack_enabled",
        "torch._C._itt.is_available",
        "torch._C._itt.mark",
        "torch._C._itt.rangePop",
        "torch._C._itt.rangePush",
        "torch._C._ivalue_debug_python_object",
        "torch._C._ivalue_tags_match",
        "torch._C._jit_assert_is_instance",
        "torch._C._jit_can_fuse_on_cpu_legacy",
        "torch._C._jit_can_fuse_on_cpu",
        "torch._C._jit_can_fuse_on_gpu",
        "torch._C._jit_cat_wo_conditionals",
        "torch._C._jit_check_alias_annotation",
        "torch._C._jit_clear_class_registry",
        "torch._C._jit_debug_fuser_num_cached_kernel_specs",
        "torch._C._jit_debug_module_iterators",
        "torch._C._jit_decay_packed_param_input_types",
        "torch._C._jit_decomposition_graph_for_node",
        "torch._C._jit_differentiate",
        "torch._C._jit_erase_non_input_shape_information",
        "torch._C._jit_flatten",
        "torch._C._jit_fuser_get_fused_kernel_code",
        "torch._C._jit_get_all_schemas",
        "torch._C._jit_get_custom_class_schemas",
        "torch._C._jit_get_emit_hooks",
        "torch._C._jit_get_inline_everything_mode",
        "torch._C._jit_get_logging_option",
        "torch._C._jit_get_num_profiled_runs",
        "torch._C._jit_get_operation",
        "torch._C._jit_get_schemas_for_operator",
        "torch._C._jit_get_te_cuda_pointwise_block_count",
        "torch._C._jit_get_te_cuda_pointwise_block_size",
        "torch._C._jit_get_te_cuda_pointwise_loop_levels",
        "torch._C._jit_get_te_generate_block_code",
        "torch._C._jit_get_te_must_use_llvm_cpu",
        "torch._C._jit_get_tracer_state_warn",
        "torch._C._jit_has_cpp_tests",
        "torch._C._jit_init",
        "torch._C._jit_interpret_graph",
        "torch._C._jit_is_onnx_log_enabled",
        "torch._C._jit_is_script_object",
        "torch._C._jit_llga_enabled",
        "torch._C._jit_nvfuser_can_be_enabled",
        "torch._C._jit_nvfuser_clear_comparison_callback",
        "torch._C._jit_nvfuser_enabled",
        "torch._C._jit_nvfuser_horizontal_mode",
        "torch._C._jit_nvfuser_set_comparison_callback",
        "torch._C._jit_nvfuser_single_node_mode",
        "torch._C._jit_object_is_non_holding",
        "torch._C._jit_onnx_convert_pattern_from_subblock",
        "torch._C._jit_onnx_create_full_scope_name",
        "torch._C._jit_onnx_list_model_parameters",
        "torch._C._jit_onnx_log",
        "torch._C._jit_opt_conditionals",
        "torch._C._jit_override_can_fuse_on_cpu_legacy",
        "torch._C._jit_override_can_fuse_on_cpu",
        "torch._C._jit_override_can_fuse_on_gpu",
        "torch._C._jit_pass_autocast",
        "torch._C._jit_pass_batch_mm",
        "torch._C._jit_pass_canonicalize_graph_fuser_ops",
        "torch._C._jit_pass_canonicalize",
        "torch._C._jit_pass_complete_shape_analysis",
        "torch._C._jit_pass_concat_frozen_linear",
        "torch._C._jit_pass_constant_loop_unrolling",
        "torch._C._jit_pass_constant_pooling",
        "torch._C._jit_pass_constant_propagation_immutable_types",
        "torch._C._jit_pass_constant_propagation",
        "torch._C._jit_pass_convert_frozen_ops_to_mkldnn",
        "torch._C._jit_pass_create_autodiff_subgraphs",
        "torch._C._jit_pass_create_functional_graphs",
        "torch._C._jit_pass_cse",
        "torch._C._jit_pass_custom_pattern_based_rewrite_graph",
        "torch._C._jit_pass_custom_pattern_based_rewrite",
        "torch._C._jit_pass_dbr_quant_remove_redundant_aliases",
        "torch._C._jit_pass_dce_allow_deleting_nodes_with_side_effects",
        "torch._C._jit_pass_dce",
        "torch._C._jit_pass_decompose_ops",
        "torch._C._jit_pass_dedup_module_uses",
        "torch._C._jit_pass_erase_number_types",
        "torch._C._jit_pass_erase_shape_information",
        "torch._C._jit_pass_filter_non_tensor_arguments",
        "torch._C._jit_pass_fixup_onnx_controlflow_node",
        "torch._C._jit_pass_fold_convbn",
        "torch._C._jit_pass_fold_frozen_conv_add_or_sub",
        "torch._C._jit_pass_fold_frozen_conv_bn",
        "torch._C._jit_pass_fold_frozen_conv_mul_or_div",
        "torch._C._jit_pass_fold_frozen_linear_bn",
        "torch._C._jit_pass_fold_prepacking_ops",
        "torch._C._jit_pass_functional_to_inplace_activation",
        "torch._C._jit_pass_fuse_add_relu",
        "torch._C._jit_pass_fuse_addmm",
        "torch._C._jit_pass_fuse_clamp_w_prepacked_linear_conv",
        "torch._C._jit_pass_fuse_frozen_conv_add_relu",
        "torch._C._jit_pass_fuse_linear",
        "torch._C._jit_pass_fuse_quantized_add_relu",
        "torch._C._jit_pass_fuse_tensorexprs",
        "torch._C._jit_pass_fuse",
        "torch._C._jit_pass_inline_fork_wait",
        "torch._C._jit_pass_inline_functional_graphs",
        "torch._C._jit_pass_inline",
        "torch._C._jit_pass_inplace_to_functional_activation",
        "torch._C._jit_pass_insert_observer_method_for_ondevice_ptq",
        "torch._C._jit_pass_insert_observers",
        "torch._C._jit_pass_insert_prepack_unpack",
        "torch._C._jit_pass_insert_prepacked_ops",
        "torch._C._jit_pass_insert_quant_dequant_for_ondevice_ptq",
        "torch._C._jit_pass_insert_quant_dequant",
        "torch._C._jit_pass_integer_value_refinement",
        "torch._C._jit_pass_lint",
        "torch._C._jit_pass_loop_unrolling",
        "torch._C._jit_pass_lower_all_tuples",
        "torch._C._jit_pass_lower_graph",
        "torch._C._jit_pass_metal_fold_prepacking_ops",
        "torch._C._jit_pass_metal_fuse_clamp_w_prepacked_conv",
        "torch._C._jit_pass_metal_insert_prepacked_ops",
        "torch._C._jit_pass_metal_optimize_for_mobile",
        "torch._C._jit_pass_onnx_assign_output_shape",
        "torch._C._jit_pass_onnx_assign_scoped_names_for_node_and_value",
        "torch._C._jit_pass_onnx_autograd_function_process",
        "torch._C._jit_pass_onnx_block",
        "torch._C._jit_pass_onnx_cast_all_constant_to_floating",
        "torch._C._jit_pass_onnx_clear_scope_records",
        "torch._C._jit_pass_onnx_constant_fold",
        "torch._C._jit_pass_onnx_deduplicate_initializers",
        "torch._C._jit_pass_onnx_eliminate_unused_items",
        "torch._C._jit_pass_onnx_eval_peephole",
        "torch._C._jit_pass_onnx_function_extraction",
        "torch._C._jit_pass_onnx_function_substitution",
        "torch._C._jit_pass_onnx_graph_shape_type_inference",
        "torch._C._jit_pass_onnx_lint",
        "torch._C._jit_pass_onnx_node_shape_type_inference",
        "torch._C._jit_pass_onnx_peephole",
        "torch._C._jit_pass_onnx_preprocess_caffe2",
        "torch._C._jit_pass_onnx_preprocess",
        "torch._C._jit_pass_onnx_quantization_insert_permutes",
        "torch._C._jit_pass_onnx_remove_inplace_ops_for_onnx",
        "torch._C._jit_pass_onnx_remove_print",
        "torch._C._jit_pass_onnx_scalar_type_analysis",
        "torch._C._jit_pass_onnx_set_dynamic_input_shape",
        "torch._C._jit_pass_onnx_track_scope_attributes",
        "torch._C._jit_pass_onnx_unpack_quantized_weights",
        "torch._C._jit_pass_onnx",
        "torch._C._jit_pass_optimize_for_inference",
        "torch._C._jit_pass_optimize_for_mobile",
        "torch._C._jit_pass_optimize_frozen_graph",
        "torch._C._jit_pass_pattern_based_rewrite",
        "torch._C._jit_pass_peephole_list_idioms",
        "torch._C._jit_pass_peephole",
        "torch._C._jit_pass_prepare_division_for_onnx",
        "torch._C._jit_pass_propagate_device",
        "torch._C._jit_pass_propagate_dtype",
        "torch._C._jit_pass_propagate_shapes_on_graph_and_build_compute",
        "torch._C._jit_pass_propagate_shapes_on_graph",
        "torch._C._jit_pass_quant_finalize_for_ondevice_ptq",
        "torch._C._jit_pass_quant_finalize",
        "torch._C._jit_pass_quant_fusion",
        "torch._C._jit_pass_refine_integer_values",
        "torch._C._jit_pass_refine_tuple_types",
        "torch._C._jit_pass_remove_dropout",
        "torch._C._jit_pass_remove_expands",
        "torch._C._jit_pass_remove_inplace_ops",
        "torch._C._jit_pass_remove_mutation",
        "torch._C._jit_pass_replace_old_ops_with_upgraders",
        "torch._C._jit_pass_replicate_dequantize",
        "torch._C._jit_pass_run_decompositions",
        "torch._C._jit_pass_specialize_autogradzero",
        "torch._C._jit_pass_swap_functional_linear",
        "torch._C._jit_pass_transform_conv1d_to_conv2d",
        "torch._C._jit_pass_transpose_frozen_linear",
        "torch._C._jit_pass_vulkan_fold_prepacking_ops",
        "torch._C._jit_pass_vulkan_fuse_clamp_w_prepacked_conv",
        "torch._C._jit_pass_vulkan_insert_prepacked_ops",
        "torch._C._jit_pass_vulkan_optimize_for_mobile",
        "torch._C._jit_register_decomposition_for_schema",
        "torch._C._jit_register_shape_compute_graph_for_node",
        "torch._C._jit_resolve_packet",
        "torch._C._jit_run_cpp_tests",
        "torch._C._jit_script_class_compile",
        "torch._C._jit_script_compile_overload",
        "torch._C._jit_script_compile",
        "torch._C._jit_script_interface_compile",
        "torch._C._jit_set_autocast_mode",
        "torch._C._jit_set_bailout_depth",
        "torch._C._jit_set_emit_hooks",
        "torch._C._jit_set_fusion_strategy",
        "torch._C._jit_set_inline_everything_mode",
        "torch._C._jit_set_llga_enabled",
        "torch._C._jit_set_logging_option",
        "torch._C._jit_set_logging_stream",
        "torch._C._jit_set_num_profiled_runs",
        "torch._C._jit_set_nvfuser_enabled",
        "torch._C._jit_set_nvfuser_guard_mode",
        "torch._C._jit_set_nvfuser_horizontal_mode",
        "torch._C._jit_set_nvfuser_single_node_mode",
        "torch._C._jit_set_nvfuser_skip_node_kind",
        "torch._C._jit_set_onnx_log_enabled",
        "torch._C._jit_set_onnx_log_output_stream",
        "torch._C._jit_set_profiling_executor",
        "torch._C._jit_set_profiling_mode",
        "torch._C._jit_set_symbolic_shapes_test_mode",
        "torch._C._jit_set_te_cuda_pointwise_block_count",
        "torch._C._jit_set_te_cuda_pointwise_block_size",
        "torch._C._jit_set_te_cuda_pointwise_loop_levels",
        "torch._C._jit_set_te_generate_block_code",
        "torch._C._jit_set_te_must_use_llvm_cpu",
        "torch._C._jit_set_texpr_dynamic_shape_enabled",
        "torch._C._jit_set_texpr_fuser_enabled",
        "torch._C._jit_set_texpr_reductions_enabled",
        "torch._C._jit_set_tracer_state_warn",
        "torch._C._jit_set_utf8_decoding_ignore",
        "torch._C._jit_shape_compute_graph_for_node",
        "torch._C._jit_symbolic_shapes_test_mode_enabled",
        "torch._C._jit_texpr_dynamic_shape_enabled",
        "torch._C._jit_texpr_fallback_allowed",
        "torch._C._jit_texpr_fuser_enabled",
        "torch._C._jit_texpr_reductions_enabled",
        "torch._C._jit_texpr_set_fallback_allowed",
        "torch._C._jit_to_backend_selective",
        "torch._C._jit_to_backend",
        "torch._C._jit_to_static_module",
        "torch._C._jit_trace_graph",
        "torch._C._jit_trace_module",
        "torch._C._jit_tree_views.FalseLiteral",
        "torch._C._jit_tree_views.NoneLiteral",
        "torch._C._jit_tree_views.TrueLiteral",
        "torch._C._jit_try_infer_type",
        "torch._C._jit_unflatten",
        "torch._C._last_executed_optimized_graph",
        "torch._C._len_torch_dispatch_stack",
        "torch._C._len_torch_function_stack",
        "torch._C._linalg._linalg_eigvals",
        "torch._C._linalg.linalg_cholesky_ex",
        "torch._C._linalg.linalg_cholesky",
        "torch._C._linalg.linalg_cond",
        "torch._C._linalg.linalg_cross",
        "torch._C._linalg.linalg_det",
        "torch._C._linalg.linalg_diagonal",
        "torch._C._linalg.linalg_eig",
        "torch._C._linalg.linalg_eigh",
        "torch._C._linalg.linalg_eigvals",
        "torch._C._linalg.linalg_eigvalsh",
        "torch._C._linalg.linalg_householder_product",
        "torch._C._linalg.linalg_inv_ex",
        "torch._C._linalg.linalg_inv",
        "torch._C._linalg.linalg_ldl_factor_ex",
        "torch._C._linalg.linalg_ldl_factor",
        "torch._C._linalg.linalg_ldl_solve",
        "torch._C._linalg.linalg_lstsq",
        "torch._C._linalg.linalg_lu_factor_ex",
        "torch._C._linalg.linalg_lu_factor",
        "torch._C._linalg.linalg_lu_solve",
        "torch._C._linalg.linalg_lu",
        "torch._C._linalg.linalg_matmul",
        "torch._C._linalg.linalg_matrix_exp",
        "torch._C._linalg.linalg_matrix_norm",
        "torch._C._linalg.linalg_matrix_power",
        "torch._C._linalg.linalg_matrix_rank",
        "torch._C._linalg.linalg_multi_dot",
        "torch._C._linalg.linalg_norm",
        "torch._C._linalg.linalg_pinv",
        "torch._C._linalg.linalg_qr",
        "torch._C._linalg.linalg_slogdet",
        "torch._C._linalg.linalg_solve_ex",
        "torch._C._linalg.linalg_solve_triangular",
        "torch._C._linalg.linalg_solve",
        "torch._C._linalg.linalg_svd",
        "torch._C._linalg.linalg_svdvals",
        "torch._C._linalg.linalg_tensorinv",
        "torch._C._linalg.linalg_tensorsolve",
        "torch._C._linalg.linalg_vander",
        "torch._C._linalg.linalg_vecdot",
        "torch._C._linalg.linalg_vector_norm",
        "torch._C._llvm_enabled",
        "torch._C._load_for_lite_interpreter_from_buffer",
        "torch._C._load_for_lite_interpreter",
        "torch._C._load_jit_module_from_bytes",
        "torch._C._load_jit_module_from_file",
        "torch._C._load_mobile_module_from_bytes",
        "torch._C._load_mobile_module_from_file",
        "torch._C._log_api_usage_metadata",
        "torch._C._log_api_usage_once",
        "torch._C._logging_set_logger",
        "torch._C._meta_in_tls_dispatch_include",
        "torch._C._mps_acquireEvent",
        "torch._C._mps_currentAllocatedMemory",
        "torch._C._mps_deviceSynchronize",
        "torch._C._mps_driverAllocatedMemory",
        "torch._C._mps_recommendedMaxMemory",
        "torch._C._mps_elapsedTimeOfEvents",
        "torch._C._mps_emptyCache",
        "torch._C._mps_get_default_generator",
        "torch._C._mps_is_available",
        "torch._C._mps_is_in_bad_fork",
        "torch._C._mps_is_on_macos_13_or_newer",
        "torch._C._mps_profilerStartTrace",
        "torch._C._mps_profilerStopTrace",
        "torch._C._mps_queryEvent",
        "torch._C._mps_recordEvent",
        "torch._C._mps_releaseEvent",
        "torch._C._mps_setMemoryFraction",
        "torch._C._mps_synchronizeEvent",
        "torch._C._mps_waitForEvent",
        "torch._C._multiprocessing_init",
        "torch._C._nccl_all_gather",
        "torch._C._nccl_all_reduce",
        "torch._C._nccl_broadcast",
        "torch._C._nccl_init_rank",
        "torch._C._nccl_reduce_scatter",
        "torch._C._nccl_reduce",
        "torch._C._nccl_unique_id",
        "torch._C._nccl_version_suffix",
        "torch._C._nccl_version",
        "torch._C._nested.nested_tensor",
        "torch._C._nested.nested_to_padded_tensor",
        "torch._C._new_symbolic_shape_symbol",
        "torch._C._nn_module_to_mobile",
        "torch._C._nn._conv_depthwise2d",
        "torch._C._nn._pad_circular",
        "torch._C._nn._pad_enum",
        "torch._C._nn._parse_to",
        "torch._C._nn._test_ambiguous_defaults",
        "torch._C._nn._test_optional_filled_intlist",
        "torch._C._nn._test_optional_floatlist",
        "torch._C._nn._test_optional_intlist",
        "torch._C._nn._test_string_default",
        "torch._C._nn._test_warn_in_autograd",
        "torch._C._nn._upsample_bicubic2d_aa",
        "torch._C._nn._upsample_bilinear2d_aa",
        "torch._C._nn._upsample_nearest_exact1d",
        "torch._C._nn._upsample_nearest_exact2d",
        "torch._C._nn._upsample_nearest_exact3d",
        "torch._C._nn.adaptive_avg_pool2d",
        "torch._C._nn.adaptive_avg_pool3d",
        "torch._C._nn.adaptive_max_pool2d",
        "torch._C._nn.adaptive_max_pool3d",
        "torch._C._nn.avg_pool2d",
        "torch._C._nn.avg_pool3d",
        "torch._C._nn.binary_cross_entropy",
        "torch._C._nn.col2im",
        "torch._C._nn.conv_depthwise3d",
        "torch._C._nn.cross_entropy_loss",
        "torch._C._nn.elu_",
        "torch._C._nn.elu",
        "torch._C._nn.flatten_dense_tensors",
        "torch._C._nn.fractional_max_pool2d",
        "torch._C._nn.fractional_max_pool3d",
        "torch._C._nn.gelu_",
        "torch._C._nn.gelu",
        "torch._C._nn.glu",
        "torch._C._nn.hardsigmoid_",
        "torch._C._nn.hardsigmoid",
        "torch._C._nn.hardswish_",
        "torch._C._nn.hardswish",
        "torch._C._nn.hardtanh_",
        "torch._C._nn.hardtanh",
        "torch._C._nn.huber_loss",
        "torch._C._nn.im2col",
        "torch._C._nn.l1_loss",
        "torch._C._nn.leaky_relu_",
        "torch._C._nn.leaky_relu",
        "torch._C._nn.linear",
        "torch._C._nn.log_sigmoid",
        "torch._C._nn.max_pool2d_with_indices",
        "torch._C._nn.max_pool3d_with_indices",
        "torch._C._nn.max_unpool2d",
        "torch._C._nn.max_unpool3d",
        "torch._C._nn.mish_",
        "torch._C._nn.mish",
        "torch._C._nn.mkldnn_linear",
        "torch._C._nn.mkldnn_reorder_conv2d_weight",
        "torch._C._nn.mkldnn_reorder_conv3d_weight",
        "torch._C._nn.mse_loss",
        "torch._C._nn.multi_margin_loss",
        "torch._C._nn.multilabel_margin_loss",
        "torch._C._nn.nll_loss_nd",
        "torch._C._nn.nll_loss",
        "torch._C._nn.nll_loss2d",
        "torch._C._nn.one_hot",
        "torch._C._nn.pad_sequence",
        "torch._C._nn.pad",
        "torch._C._nn.reflection_pad1d",
        "torch._C._nn.reflection_pad2d",
        "torch._C._nn.reflection_pad3d",
        "torch._C._nn.relu6_",
        "torch._C._nn.relu6",
        "torch._C._nn.replication_pad1d",
        "torch._C._nn.replication_pad2d",
        "torch._C._nn.replication_pad3d",
        "torch._C._nn.rrelu_with_noise_",
        "torch._C._nn.rrelu_with_noise",
        "torch._C._nn.scaled_dot_product_attention",
        "torch._C._nn.silu_",
        "torch._C._nn.silu",
        "torch._C._nn.slow_conv_dilated2d",
        "torch._C._nn.slow_conv_dilated3d",
        "torch._C._nn.slow_conv_transpose2d",
        "torch._C._nn.slow_conv_transpose3d",
        "torch._C._nn.slow_conv3d",
        "torch._C._nn.smooth_l1_loss",
        "torch._C._nn.soft_margin_loss",
        "torch._C._nn.softplus",
        "torch._C._nn.softshrink",
        "torch._C._nn.thnn_conv2d",
        "torch._C._nn.unflatten_dense_tensors",
        "torch._C._nn.upsample_bicubic2d",
        "torch._C._nn.upsample_bilinear2d",
        "torch._C._nn.upsample_linear1d",
        "torch._C._nn.upsample_nearest1d",
        "torch._C._nn.upsample_nearest2d",
        "torch._C._nn.upsample_nearest3d",
        "torch._C._nn.upsample_trilinear3d",
        "torch._C._non_sym_sizes",
        "torch._C._overlaps",
        "torch._C._parallel_info",
        "torch._C._parse_dispatch_key",
        "torch._C._parse_source_def",
        "torch._C._pop_torch_dispatch_stack",
        "torch._C._pop_torch_function_stack",
        "torch._C._propagate_and_assign_input_shapes",
        "torch._C._propagate_shapes",
        "torch._C._propagate_xla_data",
        "torch._C._push_on_torch_dispatch_stack",
        "torch._C._push_on_torch_function_stack",
        "torch._C._quantize_ondevice_ptq_dynamic",
        "torch._C._register_py_class_for_device",
        "torch._C._remove_cached_tensor",
        "torch._C._remove_worker_pids",
        "torch._C._rename_privateuse1_backend",
        "torch._C._replace_",
        "torch._C._replace_overloaded_method_decl",
        "torch._C._resolve_type_from_object",
        "torch._C._resolve_type",
        "torch._C._rocm_is_backward_pass",
        "torch._C._rpc_init",
        "torch._C._run_emit_module_hook",
        "torch._C._save_jit_module_to_bytes",
        "torch._C._save_jit_module",
        "torch._C._save_mobile_module_to_bytes",
        "torch._C._save_mobile_module",
        "torch._C._save_parameters",
        "torch._C._scatter_out",
        "torch._C._scatter",
        "torch._C._select_conv_backend",
        "torch._C._select_batch_norm_backend",
        "torch._C._set_autograd_fallback_mode",
        "torch._C._set_backcompat_broadcast_warn",
        "torch._C._set_backcompat_keepdim_warn",
        "torch._C._set_blas_preferred_backend",
        "torch._C._set_cached_tensors_enabled",
        "torch._C._set_check_sparse_tensor_invariants",
        "torch._C._set_conj",
        "torch._C._set_cublas_allow_bf16_reduced_precision_reduction",
        "torch._C._set_cublas_allow_fp16_reduced_precision_reduction",
        "torch._C._set_cublas_allow_tf32",
        "torch._C._set_cudnn_allow_tf32",
        "torch._C._set_cudnn_benchmark",
        "torch._C._set_cudnn_deterministic",
        "torch._C._set_cudnn_enabled",
        "torch._C._set_default_dtype",
        "torch._C._set_default_mobile_cpu_allocator",
        "torch._C._set_default_tensor_type",
        "torch._C._set_deterministic_algorithms",
        "torch._C._set_deterministic_fill_uninitialized_memory",
        "torch._C._set_dispatch_mode",
        "torch._C._set_float32_matmul_precision",
        "torch._C._set_fwd_grad_enabled",
        "torch._C._set_grad_enabled",
        "torch._C._set_graph_executor_optimize",
        "torch._C._set_linalg_preferred_backend",
        "torch._C._set_rocm_fa_preferred_backend",
        "torch._C._set_meta_in_tls_dispatch_include",
        "torch._C._set_mkldnn_enabled",
        "torch._C._set_multithreading_enabled",
        "torch._C._set_neg",
        "torch._C._set_nnpack_enabled",
        "torch._C._set_print_stack_traces_on_fatal_signal",
        "torch._C._set_qengine",
        "torch._C._set_sdp_use_flash",
        "torch._C._set_sdp_use_math",
        "torch._C._set_math_sdp_allow_fp16_bf16_reduction",
        "torch._C._set_sdp_use_mem_efficient",
        "torch._C._set_should_use_format_with_string_table",
        "torch._C._set_storage_access_error_msg",
        "torch._C._set_tensor_metadata",
        "torch._C._set_tracing_state",
        "torch._C._set_value_trace",
        "torch._C._set_view_replay_enabled",
        "torch._C._set_warnAlways",
        "torch._C._set_worker_pids",
        "torch._C._set_worker_signal_handlers",
        "torch._C._should_allow_numbers_as_tensors",
        "torch._C._show_config",
        "torch._C._sparse._sparse_addmm",
        "torch._C._sparse._sparse_log_softmax",
        "torch._C._sparse._sparse_mm_reduce_impl",
        "torch._C._sparse._sparse_mm",
        "torch._C._sparse._sparse_softmax",
        "torch._C._sparse._spdiags",
        "torch._C._sparse.sparse_sampled_addmm",
        "torch._C._special.special_airy_ai",
        "torch._C._special.special_bessel_j0",
        "torch._C._special.special_bessel_j1",
        "torch._C._special.special_bessel_y0",
        "torch._C._special.special_bessel_y1",
        "torch._C._special.special_chebyshev_polynomial_t",
        "torch._C._special.special_chebyshev_polynomial_u",
        "torch._C._special.special_chebyshev_polynomial_v",
        "torch._C._special.special_chebyshev_polynomial_w",
        "torch._C._special.special_digamma",
        "torch._C._special.special_entr",
        "torch._C._special.special_erf",
        "torch._C._special.special_erfc",
        "torch._C._special.special_erfcx",
        "torch._C._special.special_erfinv",
        "torch._C._special.special_exp2",
        "torch._C._special.special_expit",
        "torch._C._special.special_expm1",
        "torch._C._special.special_gammainc",
        "torch._C._special.special_gammaincc",
        "torch._C._special.special_gammaln",
        "torch._C._special.special_hermite_polynomial_h",
        "torch._C._special.special_hermite_polynomial_he",
        "torch._C._special.special_i0",
        "torch._C._special.special_i0e",
        "torch._C._special.special_i1",
        "torch._C._special.special_i1e",
        "torch._C._special.special_laguerre_polynomial_l",
        "torch._C._special.special_legendre_polynomial_p",
        "torch._C._special.special_log_ndtr",
        "torch._C._special.special_log_softmax",
        "torch._C._special.special_log1p",
        "torch._C._special.special_logit",
        "torch._C._special.special_logsumexp",
        "torch._C._special.special_modified_bessel_i0",
        "torch._C._special.special_modified_bessel_i1",
        "torch._C._special.special_modified_bessel_k0",
        "torch._C._special.special_modified_bessel_k1",
        "torch._C._special.special_multigammaln",
        "torch._C._special.special_ndtr",
        "torch._C._special.special_ndtri",
        "torch._C._special.special_polygamma",
        "torch._C._special.special_psi",
        "torch._C._special.special_round",
        "torch._C._special.special_scaled_modified_bessel_k0",
        "torch._C._special.special_scaled_modified_bessel_k1",
        "torch._C._special.special_shifted_chebyshev_polynomial_t",
        "torch._C._special.special_shifted_chebyshev_polynomial_u",
        "torch._C._special.special_shifted_chebyshev_polynomial_v",
        "torch._C._special.special_shifted_chebyshev_polynomial_w",
        "torch._C._special.special_sinc",
        "torch._C._special.special_softmax",
        "torch._C._special.special_spherical_bessel_j0",
        "torch._C._special.special_xlog1py",
        "torch._C._special.special_xlogy",
        "torch._C._special.special_zeta",
        "torch._C._stash_obj_in_tls",
        "torch._C._storage_id",
        "torch._C._storage_Use_Count",
        "torch._C._supported_qengines",
        "torch._C._te.abs",
        "torch._C._te.acos",
        "torch._C._te.annotate_input_shapes",
        "torch._C._te.asin",
        "torch._C._te.atan",
        "torch._C._te.atan2",
        "torch._C._te.ceil",
        "torch._C._te.Compute",
        "torch._C._te.Compute2",
        "torch._C._te.construct_codegen",
        "torch._C._te.cos",
        "torch._C._te.cosh",
        "torch._C._te.erf",
        "torch._C._te.erfc",
        "torch._C._te.exp",
        "torch._C._te.expm1",
        "torch._C._te.fixup_missing_shape_info",
        "torch._C._te.floor",
        "torch._C._te.fmod",
        "torch._C._te.frac",
        "torch._C._te.ifThenElse",
        "torch._C._te.is_graph_compilable",
        "torch._C._te.isnan",
        "torch._C._te.lgamma",
        "torch._C._te.log",
        "torch._C._te.log10",
        "torch._C._te.log1p",
        "torch._C._te.log2",
        "torch._C._te.lower",
        "torch._C._te.make_shapes_symbolic",
        "torch._C._te.pow",
        "torch._C._te.Reduce",
        "torch._C._te.remainder",
        "torch._C._te.remove_graph_output",
        "torch._C._te.remove_unused_self_argument",
        "torch._C._te.replace_list_output_with_tuple",
        "torch._C._te.round",
        "torch._C._te.rsqrt",
        "torch._C._te.sigmoid",
        "torch._C._te.simplify",
        "torch._C._te.sin",
        "torch._C._te.sinh",
        "torch._C._te.sqrt",
        "torch._C._te.tan",
        "torch._C._te.tanh",
        "torch._C._te.trim_graph",
        "torch._C._te.trunc",
        "torch._C._tensor_impl_raw_handle",
        "torch._C._test_only_add_entry_to_op_version_map",
        "torch._C._test_only_populate_upgraders",
        "torch._C._test_only_remove_entry_to_op_version_map",
        "torch._C._test_only_remove_upgraders",
        "torch._C._to_functionality_key",
        "torch._C._tracer_set_force_outplace",
        "torch._C._tracer_set_get_unique_name_fn",
        "torch._C._tracer_warn_use_python",
        "torch._C._unset_default_mobile_cpu_allocator",
        "torch._C._unset_dispatch_mode",
        "torch._C._valgrind_supported_platform",
        "torch._C._valgrind_toggle_and_dump_stats",
        "torch._C._valgrind_toggle",
        "torch._C._verbose.mkl_set_verbose",
        "torch._C._verbose.mkldnn_set_verbose",
        "torch._C._vmapmode_decrement_nesting",
        "torch._C._vmapmode_increment_nesting",
        "torch._C._warn_deprecation",
        "torch._C._warn",
        "torch._C._will_engine_execute_node",
        "torch._C._wrap_tensor_impl",
        "torch._C.fork",
        "torch._C.get_autocast_cpu_dtype",
        "torch._C.get_autocast_dtype",
        "torch._C.get_autocast_gpu_dtype",
        "torch._C.get_autocast_ipu_dtype",
        "torch._C.get_autocast_xla_dtype",
        "torch._C.get_default_dtype",
        "torch._C.get_num_interop_threads",
        "torch._C.get_num_threads",
        "torch._C.import_ir_module_from_buffer",
        "torch._C.import_ir_module",
        "torch._C.init_num_threads",
        "torch._C.is_anomaly_check_nan_enabled",
        "torch._C.is_anomaly_enabled",
        "torch._C.is_autocast_cache_enabled",
        "torch._C.is_autocast_cpu_enabled",
        "torch._C.is_autocast_enabled",
        "torch._C.is_autocast_ipu_enabled",
        "torch._C.is_autocast_xla_enabled",
        "torch._C.is_grad_enabled",
        "torch._C.is_inference_mode_enabled",
        "torch._C.merge_type_from_type_comment",
        "torch._C.parse_ir",
        "torch._C.parse_schema",
        "torch._C.parse_type_comment",
        "torch._C.read_vitals",
        "torch._C.set_vital",
        "torch._C.unify_type_list",
        "torch._C.vitals_enabled",
        "torch._C.wait",
        "torch._cast_Byte",
        "torch._cast_Char",
        "torch._cast_Double",
        "torch._cast_Float",
        "torch._cast_Half",
        "torch._cast_Int",
        "torch._cast_Long",
        "torch._cast_Short",
        "torch._choose_qparams_per_tensor",
        "torch._chunk_cat",
        "torch._coalesce",
        "torch._compute_linear_combination",
        "torch._conj_copy",
        "torch._conj_physical",
        "torch._conj",
        "torch._convert_indices_from_coo_to_csr",
        "torch._convert_indices_from_csr_to_coo",
        "torch._convert_weight_to_int4pack",
        "torch._convert_weight_to_int4pack_for_cpu",
        "torch._convolution_mode",
        "torch._convolution",
        "torch._copy_from_and_resize",
        "torch._copy_from",
        "torch._cslt_compress",
        "torch._cslt_sparse_mm",
        "torch._ctc_loss",
        "torch._cudnn_ctc_loss",
        "torch._cudnn_init_dropout_state",
        "torch._cudnn_rnn_flatten_weight",
        "torch._cudnn_rnn",
        "torch._cufft_clear_plan_cache",
        "torch._cufft_get_plan_cache_max_size",
        "torch._cufft_get_plan_cache_size",
        "torch._cufft_set_plan_cache_max_size",
        "torch._cummax_helper",
        "torch._cummin_helper",
        "torch._debug_has_internal_overlap",
        "torch._dim_arange",
        "torch._dirichlet_grad",
        "torch._disable_functionalization",
        "torch._dyn_quant_matmul_4bit",
        "torch._dyn_quant_pack_4bit_weight",
        "torch._efficientzerotensor",
        "torch._embedding_bag_forward_only",
        "torch._embedding_bag",
        "torch._empty_affine_quantized",
        "torch._empty_per_channel_affine_quantized",
        "torch._enable_functionalization",
        "torch._euclidean_dist",
        "torch._fake_quantize_learnable_per_channel_affine",
        "torch._fake_quantize_learnable_per_tensor_affine",
        "torch._fake_quantize_per_tensor_affine_cachemask_tensor_qparams",
        "torch._fft_c2c",
        "torch._fft_c2r",
        "torch._fft_r2c",
        "torch._fill_mem_eff_dropout_mask_",
        "torch._foobar",
        "torch._foreach_abs_",
        "torch._foreach_abs",
        "torch._foreach_acos_",
        "torch._foreach_acos",
        "torch._foreach_add_",
        "torch._foreach_add",
        "torch._foreach_addcdiv_",
        "torch._foreach_addcdiv",
        "torch._foreach_addcmul_",
        "torch._foreach_addcmul",
        "torch._foreach_asin_",
        "torch._foreach_asin",
        "torch._foreach_atan_",
        "torch._foreach_atan",
        "torch._foreach_ceil_",
        "torch._foreach_ceil",
        "torch._foreach_clamp_max_",
        "torch._foreach_clamp_max",
        "torch._foreach_clamp_min_",
        "torch._foreach_clamp_min",
        "torch._foreach_copy_",
        "torch._foreach_cos_",
        "torch._foreach_cos",
        "torch._foreach_cosh_",
        "torch._foreach_cosh",
        "torch._foreach_div_",
        "torch._foreach_div",
        "torch._foreach_erf_",
        "torch._foreach_erf",
        "torch._foreach_erfc_",
        "torch._foreach_erfc",
        "torch._foreach_exp_",
        "torch._foreach_exp",
        "torch._foreach_expm1_",
        "torch._foreach_expm1",
        "torch._foreach_floor_",
        "torch._foreach_floor",
        "torch._foreach_frac_",
        "torch._foreach_frac",
        "torch._foreach_lerp_",
        "torch._foreach_lerp",
        "torch._foreach_lgamma_",
        "torch._foreach_lgamma",
        "torch._foreach_log_",
        "torch._foreach_log",
        "torch._foreach_log10_",
        "torch._foreach_log10",
        "torch._foreach_log1p_",
        "torch._foreach_log1p",
        "torch._foreach_log2_",
        "torch._foreach_log2",
        "torch._foreach_maximum_",
        "torch._foreach_maximum",
        "torch._foreach_minimum_",
        "torch._foreach_minimum",
        "torch._foreach_mul_",
        "torch._foreach_mul",
        "torch._foreach_neg_",
        "torch._foreach_neg",
        "torch._foreach_norm",
        "torch._foreach_pow_",
        "torch._foreach_pow",
        "torch._foreach_reciprocal_",
        "torch._foreach_reciprocal",
        "torch._foreach_round_",
        "torch._foreach_round",
        "torch._foreach_sigmoid_",
        "torch._foreach_sigmoid",
        "torch._foreach_rsqrt_",
        "torch._foreach_rsqrt",
        "torch._foreach_sign_",
        "torch._foreach_sign",
        "torch._foreach_sin_",
        "torch._foreach_sin",
        "torch._foreach_sinh_",
        "torch._foreach_sinh",
        "torch._foreach_sqrt_",
        "torch._foreach_sqrt",
        "torch._foreach_sub_",
        "torch._foreach_sub",
        "torch._foreach_tan_",
        "torch._foreach_tan",
        "torch._foreach_tanh_",
        "torch._foreach_tanh",
        "torch._foreach_trunc_",
        "torch._foreach_trunc",
        "torch._foreach_zero_",
        "torch._freeze_functional_tensor",
        "torch._from_functional_tensor",
        "torch._functional_assert_async",
        "torch._functional_sym_constrain_range_for_size",
        "torch._functional_sym_constrain_range",
        "torch._functionalize_are_all_mutations_hidden_from_autograd",
        "torch._functionalize_commit_update",
        "torch._functionalize_enable_reapply_views",
        "torch._functionalize_has_data_mutation",
        "torch._functionalize_has_metadata_mutation",
        "torch._functionalize_is_multi_output_view",
        "torch._functionalize_mark_mutation_hidden_from_autograd",
        "torch._functionalize_replace",
        "torch._functionalize_sync",
        "torch._functionalize_was_storage_changed",
        "torch._fused_adam_",
        "torch._fused_adamw_",
        "torch._fused_dropout",
        "torch._fused_moving_avg_obs_fq_helper",
        "torch._fused_sdp_choice",
        "torch._fw_primal_copy",
        "torch._grid_sampler_2d_cpu_fallback",
        "torch._has_compatible_shallow_copy_type",
        "torch._histogramdd_bin_edges",
        "torch._histogramdd_from_bin_cts",
        "torch._histogramdd_from_bin_tensors",
        "torch._index_put_impl_",
        "torch._indices_copy",
        "torch._int_mm",
        "torch._is_all_true",
        "torch._is_any_true",
        "torch._is_functional_tensor",
        "torch._is_zerotensor",
        "torch._linalg_check_errors",
        "torch._linalg_det",
        "torch._linalg_eigh",
        "torch._linalg_eigvals",
        "torch._linalg_slogdet",
        "torch._linalg_solve_ex",
        "torch._linalg_svd",
        "torch._log_softmax_backward_data",
        "torch._log_softmax",
        "torch._logcumsumexp",
        "torch._lstm_mps",
        "torch._lu_with_info",
        "torch._make_dep_token",
        "torch._make_dual_copy",
        "torch._make_dual",
        "torch._make_per_channel_quantized_tensor",
        "torch._make_per_tensor_quantized_tensor",
        "torch._masked_scale",
        "torch._masked_softmax",
        "torch._mirror_autograd_meta_to",
        "torch._mixed_dtypes_linear",
        "torch._mkldnn_reshape",
        "torch._mkldnn_transpose_",
        "torch._mkldnn_transpose",
        "torch._mps_convolution_transpose",
        "torch._mps_convolution",
        "torch._native_batch_norm_legit_no_training",
        "torch._native_batch_norm_legit",
        "torch._native_multi_head_attention",
        "torch._neg_view_copy",
        "torch._neg_view",
        "torch._nested_from_padded_and_nested_example",
        "torch._nested_from_padded_tensor",
        "torch._nested_tensor_from_mask_left_aligned",
        "torch._nested_tensor_from_tensor_list",
        "torch._nested_tensor_softmax_with_shape",
        "torch._nested_view_from_buffer_copy",
        "torch._nested_view_from_buffer",
        "torch._nnpack_available",
        "torch._nnpack_spatial_convolution",
        "torch._pack_padded_sequence",
        "torch._pad_packed_sequence",
        "torch._pin_memory",
        "torch._prelu_kernel",
        "torch._propagate_xla_data",
        "torch._remove_batch_dim",
        "torch._reshape_alias_copy",
        "torch._reshape_from_tensor",
        "torch._resize_output_",
        "torch._rowwise_prune",
        "torch._sample_dirichlet",
        "torch._saturate_weight_to_fp16",
        "torch._scaled_dot_product_attention_math",
        "torch._scaled_dot_product_efficient_attention",
        "torch._scaled_dot_product_flash_attention",
        "torch._scaled_dot_product_flash_attention_for_cpu",
        "torch._scaled_dot_product_cudnn_attention",
        "torch._scaled_mm",
        "torch._shape_as_tensor",
        "torch._sobol_engine_draw",
        "torch._sobol_engine_ff_",
        "torch._sobol_engine_initialize_state_",
        "torch._sobol_engine_scramble_",
        "torch._softmax_backward_data",
        "torch._softmax",
        "torch._sparse_broadcast_to_copy",
        "torch._sparse_broadcast_to",
        "torch._sparse_csr_prod",
        "torch._sparse_csr_sum",
        "torch._sparse_log_softmax_backward_data",
        "torch._sparse_semi_structured_addmm",
        "torch._sparse_semi_structured_linear",
        "torch._sparse_semi_structured_mm",
        "torch._sparse_softmax_backward_data",
        "torch._sparse_sparse_matmul",
        "torch._sparse_sum",
        "torch._stack",
        "torch._standard_gamma_grad",
        "torch._standard_gamma",
        "torch._test_autograd_multiple_dispatch_view_copy",
        "torch._test_autograd_multiple_dispatch_view",
        "torch._test_autograd_multiple_dispatch",
        "torch._test_check_tensor",
        "torch._test_functorch_fallback",
        "torch._test_serialization_subcmul",
        "torch._to_cpu",
        "torch._to_functional_tensor",
        "torch._to_sparse_semi_structured",
        "torch._transform_bias_rescale_qkv",
        "torch._transformer_encoder_layer_fwd",
        "torch._trilinear",
        "torch._triton_multi_head_attention",
        "torch._triton_scaled_dot_attention",
        "torch._unique",
        "torch._unique2",
        "torch._unpack_dual",
        "torch._unsafe_index_put",
        "torch._unsafe_index",
        "torch._unsafe_masked_index_put_accumulate",
        "torch._unsafe_masked_index",
        "torch._use_cudnn_ctc_loss",
        "torch._use_cudnn_rnn_flatten_weight",
        "torch._values_copy",
        "torch._weight_int4pack_mm",
        "torch._weight_int4pack_mm_for_cpu",
        "torch._weight_int8pack_mm",
        "torch._weight_norm_interface",
        "torch._weight_norm",
        "torch.abs_",
        "torch.abs",
        "torch.absolute",
        "torch.acos_",
        "torch.acos",
        "torch.acosh_",
        "torch.acosh",
        "torch.adaptive_avg_pool1d",
        "torch.adaptive_max_pool1d",
        "torch.add",
        "torch.addbmm",
        "torch.addcdiv",
        "torch.addcmul",
        "torch.addmm",
        "torch.addmv_",
        "torch.addmv",
        "torch.addr",
        "torch.adjoint",
        "torch.affine_grid_generator",
        "torch.alias_copy",
        "torch.all",
        "torch.allclose",
        "torch.alpha_dropout_",
        "torch.alpha_dropout",
        "torch.amax",
        "torch.amin",
        "torch.aminmax",
        "torch.angle",
        "torch.any",
        "torch.arange",
        "torch.arccos_",
        "torch.arccos",
        "torch.arccosh_",
        "torch.arccosh",
        "torch.arcsin_",
        "torch.arcsin",
        "torch.arcsinh_",
        "torch.arcsinh",
        "torch.arctan_",
        "torch.arctan",
        "torch.arctan2",
        "torch.arctanh_",
        "torch.arctanh",
        "torch.argmax",
        "torch.argmin",
        "torch.argsort",
        "torch.argwhere",
        "torch.as_strided_",
        "torch.as_strided_copy",
        "torch.as_strided_scatter",
        "torch.as_strided",
        "torch.as_tensor",
        "torch.asarray",
        "torch.asin_",
        "torch.asin",
        "torch.asinh_",
        "torch.asinh",
        "torch.atan_",
        "torch.atan",
        "torch.atan2",
        "torch.atanh_",
        "torch.atanh",
        "torch.avg_pool1d",
        "torch.baddbmm",
        "torch.bartlett_window",
        "torch.batch_norm_backward_elemt",
        "torch.batch_norm_backward_reduce",
        "torch.batch_norm_elemt",
        "torch.batch_norm_gather_stats_with_counts",
        "torch.batch_norm_gather_stats",
        "torch.batch_norm_stats",
        "torch.batch_norm_update_stats",
        "torch.batch_norm",
        "torch.bernoulli",
        "torch.bilinear",
        "torch.binary_cross_entropy_with_logits",
        "torch.bincount",
        "torch.binomial",
        "torch.bitwise_and",
        "torch.bitwise_left_shift",
        "torch.bitwise_not",
        "torch.bitwise_or",
        "torch.bitwise_right_shift",
        "torch.bitwise_xor",
        "torch.blackman_window",
        "torch.bmm",
        "torch.broadcast_to",
        "torch.bucketize",
        "torch.can_cast",
        "torch.cat",
        "torch.ccol_indices_copy",
        "torch.ceil_",
        "torch.ceil",
        "torch.celu_",
        "torch.celu",
        "torch.channel_shuffle",
        "torch.cholesky_inverse",
        "torch.cholesky_solve",
        "torch.cholesky",
        "torch.choose_qparams_optimized",
        "torch.chunk",
        "torch.clamp_",
        "torch.clamp_max_",
        "torch.clamp_max",
        "torch.clamp_min_",
        "torch.clamp_min",
        "torch.clamp",
        "torch.clip_",
        "torch.clip",
        "torch.clone",
        "torch.col_indices_copy",
        "torch.column_stack",
        "torch.combinations",
        "torch.complex",
        "torch.concat",
        "torch.concatenate",
        "torch.conj_physical_",
        "torch.conj_physical",
        "torch.conj",
        "torch.constant_pad_nd",
        "torch.conv_tbc",
        "torch.conv_transpose1d",
        "torch.conv_transpose2d",
        "torch.conv_transpose3d",
        "torch.conv1d",
        "torch.conv2d",
        "torch.conv3d",
        "torch.convolution",
        "torch.copysign",
        "torch.corrcoef",
        "torch.cos_",
        "torch.cos",
        "torch.cosh_",
        "torch.cosh",
        "torch.cosine_embedding_loss",
        "torch.cosine_similarity",
        "torch.count_nonzero",
        "torch.cov",
        "torch.cross",
        "torch.crow_indices_copy",
        "torch.ctc_loss",
        "torch.cudnn_affine_grid_generator",
        "torch.cudnn_batch_norm",
        "torch.cudnn_convolution_add_relu",
        "torch.cudnn_convolution_relu",
        "torch.cudnn_convolution_transpose",
        "torch.cudnn_convolution",
        "torch.cudnn_grid_sampler",
        "torch.cudnn_is_acceptable",
        "torch.cummax",
        "torch.cummin",
        "torch.cumprod",
        "torch.cumsum",
        "torch.cumulative_trapezoid",
        "torch.deg2rad_",
        "torch.deg2rad",
        "torch.dequantize",
        "torch.det",
        "torch.detach_",
        "torch.detach_copy",
        "torch.detach",
        "torch.diag_embed",
        "torch.diag",
        "torch.diagflat",
        "torch.diagonal_copy",
        "torch.diagonal_scatter",
        "torch.diagonal",
        "torch.diff",
        "torch.digamma",
        "torch.dist",
        "torch.div",
        "torch.divide",
        "torch.dot",
        "torch.dropout_",
        "torch.dropout",
        "torch.dsmm",
        "torch.dsplit",
        "torch.dstack",
        "torch.embedding_bag",
        "torch.embedding_renorm_",
        "torch.embedding",
        "torch.empty_like",
        "torch.empty_permuted",
        "torch.empty_quantized",
        "torch.empty_strided",
        "torch.empty",
        "torch.eq",
        "torch.equal",
        "torch.erf_",
        "torch.erf",
        "torch.erfc_",
        "torch.erfc",
        "torch.erfinv",
        "torch.exp_",
        "torch.exp",
        "torch.exp2_",
        "torch.exp2",
        "torch.expand_copy",
        "torch.expm1_",
        "torch.expm1",
        "torch.eye",
        "torch.fake_quantize_per_channel_affine",
        "torch.fake_quantize_per_tensor_affine",
        "torch.fbgemm_linear_fp16_weight_fp32_activation",
        "torch.fbgemm_linear_fp16_weight",
        "torch.fbgemm_linear_int8_weight_fp32_activation",
        "torch.fbgemm_linear_int8_weight",
        "torch.fbgemm_linear_quantize_weight",
        "torch.fbgemm_pack_gemm_matrix_fp16",
        "torch.fbgemm_pack_quantized_matrix",
        "torch.feature_alpha_dropout_",
        "torch.feature_alpha_dropout",
        "torch.feature_dropout_",
        "torch.feature_dropout",
        "torch.fill_",
        "torch.fill",
        "torch.fix_",
        "torch.fix",
        "torch.flatten",
        "torch.flip",
        "torch.fliplr",
        "torch.flipud",
        "torch.float_power",
        "torch.floor_",
        "torch.floor_divide",
        "torch.floor",
        "torch.fmax",
        "torch.fmin",
        "torch.fmod",
        "torch.frac_",
        "torch.frac",
        "torch.frexp",
        "torch.frobenius_norm",
        "torch.from_file",
        "torch.from_numpy",
        "torch.frombuffer",
        "torch.full_like",
        "torch.full",
        "torch.fused_moving_avg_obs_fake_quant",
        "torch.gather",
        "torch.gcd_",
        "torch.gcd",
        "torch.ge",
        "torch.geqrf",
        "torch.ger",
        "torch.get_device",
        "torch.gradient",
        "torch.greater_equal",
        "torch.greater",
        "torch.grid_sampler_2d",
        "torch.grid_sampler_3d",
        "torch.grid_sampler",
        "torch.group_norm",
        "torch.gru_cell",
        "torch.gru",
        "torch.gt",
        "torch.hamming_window",
        "torch.hann_window",
        "torch.hardshrink",
        "torch.heaviside",
        "torch.hinge_embedding_loss",
        "torch.histc",
        "torch.histogram",
        "torch.histogramdd",
        "torch.hsmm",
        "torch.hsplit",
        "torch.hspmm",
        "torch.hstack",
        "torch.hypot",
        "torch.i0_",
        "torch.i0",
        "torch.igamma",
        "torch.igammac",
        "torch.imag",
        "torch.index_add",
        "torch.index_copy",
        "torch.index_fill",
        "torch.index_put_",
        "torch.index_put",
        "torch.index_reduce",
        "torch.index_select",
        "torch.indices_copy",
        "torch.inner",
        "torch.instance_norm",
        "torch.int_repr",
        "torch.inverse",
        "torch.is_complex",
        "torch.is_conj",
        "torch.is_distributed",
        "torch.is_floating_point",
        "torch.is_inference",
        "torch.is_neg",
        "torch.is_nonzero",
        "torch.is_same_size",
        "torch.is_signed",
        "torch.is_vulkan_available",
        "torch.isclose",
        "torch.isfinite",
        "torch.isin",
        "torch.isinf",
        "torch.isnan",
        "torch.isneginf",
        "torch.isposinf",
        "torch.isreal",
        "torch.istft",
        "torch.kaiser_window",
        "torch.kl_div",
        "torch.kron",
        "torch.kthvalue",
        "torch.layer_norm",
        "torch.lcm_",
        "torch.lcm",
        "torch.ldexp_",
        "torch.ldexp",
        "torch.le",
        "torch.lerp",
        "torch.less_equal",
        "torch.less",
        "torch.lgamma",
        "torch.linspace",
        "torch.log_",
        "torch.log_softmax",
        "torch.log",
        "torch.log10_",
        "torch.log10",
        "torch.log1p_",
        "torch.log1p",
        "torch.log2_",
        "torch.log2",
        "torch.logaddexp",
        "torch.logaddexp2",
        "torch.logcumsumexp",
        "torch.logdet",
        "torch.logical_and",
        "torch.logical_not",
        "torch.logical_or",
        "torch.logical_xor",
        "torch.logit_",
        "torch.logit",
        "torch.logspace",
        "torch.logsumexp",
        "torch.lstm_cell",
        "torch.lstm",
        "torch.lt",
        "torch.lu_solve",
        "torch.lu_unpack",
        "torch.margin_ranking_loss",
        "torch.masked_fill",
        "torch.masked_scatter",
        "torch.masked_select",
        "torch.matmul",
        "torch.matrix_exp",
        "torch.matrix_power",
        "torch.max_pool1d_with_indices",
        "torch.max_pool1d",
        "torch.max_pool2d",
        "torch.max_pool3d",
        "torch.max",
        "torch.maximum",
        "torch.mean",
        "torch.median",
        "torch.min",
        "torch.minimum",
        "torch.miopen_batch_norm",
        "torch.miopen_convolution_add_relu",
        "torch.miopen_convolution_relu",
        "torch.miopen_convolution_transpose",
        "torch.miopen_convolution",
        "torch.miopen_depthwise_convolution",
        "torch.miopen_rnn",
        "torch.mkldnn_adaptive_avg_pool2d",
        "torch.mkldnn_convolution",
        "torch.mkldnn_linear_backward_weights",
        "torch.mkldnn_max_pool2d",
        "torch.mkldnn_max_pool3d",
        "torch.mkldnn_rnn_layer",
        "torch.mm",
        "torch.mode",
        "torch.moveaxis",
        "torch.movedim",
        "torch.msort",
        "torch.mul",
        "torch.multinomial",
        "torch.multiply",
        "torch.mv",
        "torch.mvlgamma",
        "torch.nan_to_num_",
        "torch.nan_to_num",
        "torch.nanmean",
        "torch.nanmedian",
        "torch.nanquantile",
        "torch.nansum",
        "torch.narrow_copy",
        "torch.narrow",
        "torch.native_batch_norm",
        "torch.native_channel_shuffle",
        "torch.native_dropout",
        "torch.native_group_norm",
        "torch.native_layer_norm",
        "torch.native_norm",
        "torch.ne",
        "torch.neg_",
        "torch.neg",
        "torch.negative_",
        "torch.negative",
        "torch.nextafter",
        "torch.nonzero_static",
        "torch.nonzero",
        "torch.norm_except_dim",
        "torch.normal",
        "torch.not_equal",
        "torch.nuclear_norm",
        "torch.numel",
        "torch.ones_like",
        "torch.ones",
        "torch.orgqr",
        "torch.ormqr",
        "torch.outer",
        "torch.pairwise_distance",
        "torch.pdist",
        "torch.permute_copy",
        "torch.permute",
        "torch.pinverse",
        "torch.pixel_shuffle",
        "torch.pixel_unshuffle",
        "torch.poisson_nll_loss",
        "torch.poisson",
        "torch.polar",
        "torch.polygamma",
        "torch.positive",
        "torch.pow",
        "torch.prelu",
        "torch._print",
        "torch.prod",
        "torch.promote_types",
        "torch.put",
        "torch.q_per_channel_axis",
        "torch.q_per_channel_scales",
        "torch.q_per_channel_zero_points",
        "torch.q_scale",
        "torch.q_zero_point",
        "torch.qr",
        "torch.quantile",
        "torch.quantize_per_channel",
        "torch.quantize_per_tensor_dynamic",
        "torch.quantize_per_tensor",
        "torch.quantized_batch_norm",
        "torch.quantized_gru_cell",
        "torch.quantized_lstm_cell",
        "torch.quantized_max_pool1d",
        "torch.quantized_max_pool2d",
        "torch.quantized_max_pool3d",
        "torch.quantized_rnn_relu_cell",
        "torch.quantized_rnn_tanh_cell",
        "torch.rad2deg_",
        "torch.rad2deg",
        "torch.rand_like",
        "torch.rand",
        "torch.randint_like",
        "torch.randint",
        "torch.randn_like",
        "torch.randn",
        "torch.randperm",
        "torch.range",
        "torch.ravel",
        "torch.real",
        "torch.reciprocal_",
        "torch.reciprocal",
        "torch.relu_",
        "torch.relu",
        "torch.remainder",
        "torch.renorm",
        "torch.repeat_interleave",
        "torch.reshape",
        "torch.resolve_conj",
        "torch.resolve_neg",
        "torch.result_type",
        "torch.rms_norm",
        "torch.rnn_relu_cell",
        "torch.rnn_relu",
        "torch.rnn_tanh_cell",
        "torch.rnn_tanh",
        "torch.roll",
        "torch.rot90",
        "torch.round_",
        "torch.round",
        "torch.row_indices_copy",
        "torch.row_stack",
        "torch.rrelu_",
        "torch.rrelu",
        "torch.rsqrt_",
        "torch.rsqrt",
        "torch.rsub",
        "torch.saddmm",
        "torch.scalar_tensor",
        "torch.scatter_add",
        "torch.scatter_reduce",
        "torch.scatter",
        "torch.searchsorted",
        "torch.segment_reduce",
        "torch.select_copy",
        "torch.select_scatter",
        "torch.select",
        "torch.selu_",
        "torch.selu",
        "torch.sgn",
        "torch.sigmoid_",
        "torch.sigmoid",
        "torch.sign",
        "torch.signal.windows.windows.sqrt",
        "torch.signbit",
        "torch.sin_",
        "torch.sin",
        "torch.sinc_",
        "torch.sinc",
        "torch.sinh_",
        "torch.sinh",
        "torch.slice_copy",
        "torch.slice_scatter",
        "torch.slogdet",
        "torch.smm",
        "torch.softmax",
        "torch.sort",
        "torch.split_copy",
        "torch.split_with_sizes_copy",
        "torch.split_with_sizes",
        "torch.spmm",
        "torch.sqrt_",
        "torch.sqrt",
        "torch.square_",
        "torch.square",
        "torch.squeeze_copy",
        "torch.squeeze",
        "torch.sspaddmm",
        "torch.stack",
        "torch.std_mean",
        "torch.std",
        "torch.sub",
        "torch.subtract",
        "torch.sum",
        "torch.svd",
        "torch.swapaxes",
        "torch.swapdims",
        "torch.sym_constrain_range_for_size",
        "torch.sym_constrain_range",
        "torch.t_copy",
        "torch.t",
        "torch.take_along_dim",
        "torch.take",
        "torch.tan_",
        "torch.tan",
        "torch.tanh_",
        "torch.tanh",
        "torch.tensor_split",
        "torch.tensor",
        "torch.threshold_",
        "torch.threshold",
        "torch.tile",
        "torch.topk",
        "torch.trace",
        "torch.transpose_copy",
        "torch.transpose",
        "torch.trapezoid",
        "torch.trapz",
        "torch.triangular_solve",
        "torch.tril_indices",
        "torch.tril",
        "torch.triplet_margin_loss",
        "torch.triu_indices",
        "torch.triu",
        "torch.true_divide",
        "torch.trunc_",
        "torch.trunc",
        "torch.unbind_copy",
        "torch.unbind",
        "torch.unflatten",
        "torch.unfold_copy",
        "torch.unsafe_chunk",
        "torch.unsafe_split_with_sizes",
        "torch.unsafe_split",
        "torch.unsqueeze_copy",
        "torch.unsqueeze",
        "torch.values_copy",
        "torch.vander",
        "torch.var_mean",
        "torch.var",
        "torch.vdot",
        "torch.view_as_complex_copy",
        "torch.view_as_complex",
        "torch.view_as_real_copy",
        "torch.view_as_real",
        "torch.view_copy",
        "torch.vsplit",
        "torch.vstack",
        "torch.where",
        "torch.xlogy_",
        "torch.xlogy",
        "torch.zero_",
        "torch.zeros",
        "torch.zeros_like",
        "torch._fused_sgd_",
        "torch.slice_inverse",
        "torch._assert_scalar",
        "torch._functional_assert_scalar",
    ],
    TorchInGraphFunctionVariable,
)


torch_c_binding_in_graph_functions["math.lcm"] = TorchInGraphFunctionVariable
if sys.version_info >= (3, 11):
    torch_c_binding_in_graph_functions["math.exp2"] = TorchInGraphFunctionVariable
    torch_c_binding_in_graph_functions["math.cbrt"] = TorchInGraphFunctionVariable


# In graph functions (including constant folding) that are not C bindings
# NOTE: [Cacheability of in-graph torch functions]
# Functions in this list have the property that graphs containing them are safe to cache/serialize.
# serialize given only the information in the graph. I.e, either:
# - Your function does not access or close over global state, or
# - Your function closes over global state, but this state is guarded by dynamo, either
#   through constant folding or other mechanisms
# If your function needs a custom special handler (via @register on TorchInGraphFunctionVariable),
# or captures global state, please add it to manual_torch_name_rule_map instead
torch_non_c_binding_in_graph_functions = dict.fromkeys(
    [
        "torch.__future__.get_overwrite_module_params_on_conversion",
        "torch.__future__.set_overwrite_module_params_on_conversion",
        "torch.__getattr__",
        "torch._assert",
        "torch._check_index",
        "torch._check_is_size",
        "torch._check_not_implemented",
        "torch._check_tensor_all_with",
        "torch._check_tensor_all",
        "torch._check_type",
        "torch._check_value",
        "torch._check_with",
        "torch._check",
        "torch._compile._disable_dynamo",
        "torch._functorch.apis.chunk_vmap",
        "torch._functorch.batch_norm_replacement.batch_norm_without_running_stats",
        "torch._functorch.batch_norm_replacement.replace_all_batch_norm_modules_",
        "torch._functorch.deprecated.combine_state_for_ensemble",
        "torch._functorch.deprecated.functionalize",
        "torch._functorch.deprecated.get_warning",
        "torch._functorch.deprecated.make_functional_with_buffers",
        "torch._functorch.deprecated.make_functional",
        "torch._functorch.deprecated.setup_docs",
        "torch._functorch.deprecated.warn_deprecated",
        "torch._functorch.eager_transforms._any_differentiable",
        "torch._functorch.eager_transforms._autograd_grad",
        "torch._functorch.eager_transforms._set_tensor_requires_grad",
        "torch._functorch.eager_transforms._is_differentiable",
        "torch._functorch.eager_transforms._maybe_unwrap_functional_tensor",
        "torch._functorch.eager_transforms._maybe_wrap_functional_tensor",
        "torch._functorch.eager_transforms._unwrap_all_tensors_from_functional",
        "torch._functorch.eager_transforms._wrap_all_tensors_to_functional",
        "torch._functorch.eager_transforms.assert_flat_tuple_of_tensors",
        "torch._functorch.eager_transforms.functionalize",
        "torch._functorch.eager_transforms.lazy_dynamo_disable",
        "torch._functorch.eager_transforms.noop",
        "torch._functorch.utils.enable_single_level_autograd_function",
        "torch._functorch.utils.exposed_in",
        "torch._functorch.utils.unwrap_dead_wrappers",
        "torch._functorch.vmap.lazy_load_decompositions",
        "torch._guards.compile_context",
        "torch._guards.detect_fake_mode",
        "torch._guards.tracing",
        "torch._higher_order_ops.map._has_potential_branch_input_alias",
        "torch._higher_order_ops.map._has_potential_branch_input_mutation",
        "torch._higher_order_ops.map._stack_pytree",
        "torch._higher_order_ops.map._unstack_pytree",
        "torch._higher_order_ops.map.create_fw_bw_graph",
        "torch._higher_order_ops.map.map_autograd",
        "torch._higher_order_ops.map.map_dense",
        "torch._higher_order_ops.map.map_fake_tensor_mode",
        "torch._higher_order_ops.map.map_functionalize",
        "torch._higher_order_ops.map.map_proxy_torch_dispatch_mode",
        "torch._higher_order_ops.map.map_wrapper",
        "torch._higher_order_ops.map.trace_map",
        "torch._higher_order_ops.out_dtype.elementwise_dtypes",
        "torch._higher_order_ops.out_dtype.is_int_mm",
        "torch._higher_order_ops.out_dtype.out_dtype_dense",
        "torch._higher_order_ops.out_dtype.out_dtype_fake_tensor_mode",
        "torch._higher_order_ops.out_dtype.out_dtype_fallback",
        "torch._higher_order_ops.out_dtype.out_dtype_func",
        "torch._higher_order_ops.out_dtype.out_dtype_proxy",
        "torch._higher_order_ops.out_dtype.trace_out_dtype",
        "torch._higher_order_ops.utils.autograd_not_implemented_inner",
        "torch._higher_order_ops.utils.autograd_not_implemented",
        "torch._linalg_utils._symeig",
        "torch._linalg_utils.basis",
        "torch._linalg_utils.bform",
        "torch._linalg_utils.eig",
        "torch._linalg_utils.get_floating_dtype",
        "torch._linalg_utils.is_sparse",
        "torch._linalg_utils.lstsq",
        "torch._linalg_utils.matmul",
        "torch._linalg_utils.matrix_rank",
        "torch._linalg_utils.qform",
        "torch._linalg_utils.solve",
        "torch._linalg_utils.symeig",
        "torch._load_global_deps",
        "torch._lowrank._svd_lowrank",
        "torch._lowrank.get_approximate_basis",
        "torch._lowrank.pca_lowrank",
        "torch._lowrank.svd_lowrank",
        "torch._preload_cuda_deps",
        "torch._register_device_module",
        "torch._running_with_deploy",
        "torch._utils._dummy_type",
        "torch._utils._flatten_dense_tensors",
        "torch._utils._unflatten_dense_tensors",
        "torch._weights_only_unpickler._get_allowed_globals",
        "torch._weights_only_unpickler.load",
        "torch.align_tensors",
        "torch.amp.autocast_mode._enter_autocast",
        "torch.amp.autocast_mode._exit_autocast",
        "torch.amp.autocast_mode.autocast_decorator",
        "torch.amp.autocast_mode.custom_bwd",
        "torch.amp.autocast_mode.custom_fwd",
        "torch.are_deterministic_algorithms_enabled",
        "torch.atleast_1d",
        "torch.atleast_2d",
        "torch.atleast_3d",
        "torch.autograd._calculate_shape",
        "torch.autograd._is_checkpoint_valid",
        "torch.autograd._make_grads",
        "torch.autograd._register_py_tensor_class_for_device",
        "torch.autograd._tensor_or_tensors_to_tuple",
        "torch.autograd.forward_ad._maybe_load_decompositions",
        "torch.autograd.function._iter_filter",
        "torch.autograd.function._iter_jit_values",
        "torch.autograd.function._iter_None_tensors",
        "torch.autograd.function._iter_tensors_permissive",
        "torch.autograd.function._iter_tensors",
        "torch.autograd.function._jit_unwrap_structured",
        "torch.autograd.function._map_tensor_data",
        "torch.autograd.function._nested_map",
        "torch.autograd.function._unflatten",
        "torch.autograd.function.once_differentiable",
        "torch.autograd.function.traceable",
        "torch.autograd.functional._as_tuple_nocheck",
        "torch.autograd.functional._as_tuple",
        "torch.autograd.functional._autograd_grad",
        "torch.autograd.functional._check_requires_grad",
        "torch.autograd.functional._construct_standard_basis_for",
        "torch.autograd.functional._fill_in_zeros",
        "torch.autograd.functional._grad_postprocess",
        "torch.autograd.functional._grad_preprocess",
        "torch.autograd.functional._jacfwd",
        "torch.autograd.functional._tuple_postprocess",
        "torch.autograd.functional._validate_v",
        "torch.autograd.functional.hessian",
        "torch.autograd.functional.hvp",
        "torch.autograd.functional.jacobian",
        "torch.autograd.functional.jvp",
        "torch.autograd.functional.vhp",
        "torch.autograd.functional.vjp",
        "torch.autograd.grad_mode._enter_inference_mode",
        "torch.autograd.grad_mode._exit_inference_mode",
        "torch.autograd.graph._get_sid",
        "torch.autograd.graph._get_tid",
        "torch.autograd.graph.allow_mutation_on_saved_tensors",
        "torch.autograd.graph.get_gradient_edge",
        "torch.autograd.graph.increment_version",
        "torch.autograd.graph.register_multi_grad_hook",
        "torch.autograd.variable",
        "torch.backends.__allow_nonbracketed_mutation",
        "torch.backends.cpu.get_cpu_capability",
        "torch.backends.cuda.can_use_efficient_attention",
        "torch.backends.cuda.can_use_flash_attention",
        "torch.backends.cuda.can_use_cudnn_attention",
        "torch.backends.cuda.enable_flash_sdp",
        "torch.backends.cuda.enable_math_sdp",
        "torch.backends.cuda.allow_fp16_bf16_reduction_math_sdp",
        "torch.backends.cuda.enable_mem_efficient_sdp",
        "torch.backends.cuda.flash_sdp_enabled",
        "torch.backends.cuda.is_built",
        "torch.backends.cuda.is_flash_attention_available",
        "torch.backends.cuda.math_sdp_enabled",
        "torch.backends.cuda.fp16_bf16_reduction_math_sdp_allowed",
        "torch.backends.cuda.mem_efficient_sdp_enabled",
        "torch.backends.cuda.cudnn_sdp_enabled",
        "torch.backends.cuda.enable_cudnn_sdp",
        "torch.backends.cuda.preferred_blas_library",
        "torch.backends.cuda.preferred_linalg_library",
        "torch.backends.cuda.preferred_rocm_fa_library",
        "torch.backends.cuda.sdp_kernel",
        "torch.backends.cudnn._init",
        "torch.backends.cudnn.flags",
        "torch.backends.cudnn.is_acceptable",
        "torch.backends.cudnn.is_available",
        "torch.backends.cudnn.set_flags",
        "torch.backends.cudnn.version",
        "torch.backends.disable_global_flags",
        "torch.backends.flags_frozen",
        "torch.backends.mkl.is_available",
        "torch.backends.mkldnn.flags",
        "torch.backends.mkldnn.is_available",
        "torch.backends.mkldnn.set_flags",
        "torch.backends.mps._init",
        "torch.backends.mps.is_available",
        "torch.backends.mps.is_built",
        "torch.backends.mps.is_macos13_or_newer",
        "torch.backends.openmp.is_available",
        "torch.backends.quantized._get_qengine_id",
        "torch.backends.quantized._get_qengine_str",
        "torch.block_diag",
        "torch.broadcast_tensors",
        "torch.cartesian_prod",
        "torch.cdist",
        "torch.chain_matmul",
        "torch.compile",
        "torch.compiled_with_cxx11_abi",
        "torch._C._cpu._is_avx2_supported",
        "torch._C._cpu._is_avx512_supported",
        "torch._C._cpu._is_avx512_vnni_supported",
        "torch._C._cpu._is_avx512_bf16_supported",
        "torch._C._cpu._is_amx_tile_supported",
        "torch._C._cpu._is_amx_fp16_supported",
        "torch.cpu._init_amx",
        "torch._C._cpu._is_arm_sve_supported",
        "torch.cpu.current_device",
        "torch.cpu.current_stream",
        "torch.cpu.device_count",
        "torch.cpu.is_available",
        "torch.cpu.set_device",
        "torch.cpu.stream",
        "torch.cpu.synchronize",
        "torch.cuda._check_capability",
        "torch.cuda._check_cubins",
        "torch.cuda._device_count_amdsmi",
        "torch.cuda._device_count_nvml",
        "torch.cuda._get_amdsmi_handler",
        "torch.cuda._get_amdsmi_device_index",
        "torch.cuda._get_device",
        "torch.cuda._get_generator",
        "torch.cuda._get_nvml_device_index",
        "torch.cuda._get_pynvml_handler",
        "torch.cuda._get_rng_state_offset",
        "torch.cuda._is_compiled",
        "torch.cuda._lazy_call",
        "torch.cuda._lazy_init",
        "torch.cuda._memory_viz._block_extra_legacy",
        "torch.cuda._memory_viz._block_extra",
        "torch.cuda._memory_viz._format_size",
        "torch.cuda._memory_viz._format_viz",
        "torch.cuda._memory_viz._frame_filter",
        "torch.cuda._memory_viz._frame_fmt",
        "torch.cuda._memory_viz._frames_fmt",
        "torch.cuda._memory_viz._profile_to_snapshot",
        "torch.cuda._memory_viz._report_free",
        "torch.cuda._memory_viz._write_blocks",
        "torch.cuda._memory_viz.calc_active",
        "torch.cuda._memory_viz.compare",
        "torch.cuda._memory_viz.format_flamegraph",
        "torch.cuda._memory_viz.memory",
        "torch.cuda._memory_viz.profile_plot",
        "torch.cuda._memory_viz.segment_plot",
        "torch.cuda._memory_viz.segments",
        "torch.cuda._memory_viz.segsum",
        "torch.cuda._memory_viz.trace_plot",
        "torch.cuda._memory_viz.trace",
        "torch.cuda._nvml_based_avail",
        "torch.cuda._parse_visible_devices",
        "torch.cuda._raw_device_count_amdsmi",
        "torch.cuda._raw_device_count_nvml",
        "torch.cuda._raw_device_uuid_amdsmi",
        "torch.cuda._raw_device_uuid_nvml",
        "torch.cuda._register_triton_kernels",
        "torch.cuda._set_rng_state_offset",
        "torch.cuda._set_stream_by_id",
        "torch.cuda._sleep",
        "torch.cuda._transform_uuid_to_ordinals",
        "torch.cuda._utils._get_device_index",
        "torch.cuda.amp.autocast_mode._cast",
        "torch.cuda.amp.autocast_mode.custom_bwd",
        "torch.cuda.amp.autocast_mode.custom_fwd",
        "torch.cuda.amp.common.amp_definitely_not_available",
        "torch.amp.grad_scaler._refresh_per_optimizer_state",
        "torch.cuda.can_device_access_peer",
        "torch.cuda.check_error",
        "torch.cuda.clock_rate",
        "torch.cuda.cudart",
        "torch.cuda.current_blas_handle",
        "torch.cuda.current_stream",
        "torch.cuda.default_stream",
        "torch.cuda.device_count",
        "torch.cuda.device_memory_used",
        "torch.cuda.get_arch_list",
        "torch.cuda.get_device_capability",
        "torch.cuda.get_device_name",
        "torch.cuda.get_device_properties",
        "torch.cuda.get_gencode_flags",
        "torch.cuda.get_sync_debug_mode",
        "torch.cuda.graphs.graph_pool_handle",
        "torch.cuda.graphs.is_current_stream_capturing",
        "torch.cuda.graphs.make_graphed_callables",
        "torch.cuda.init",
        "torch.cuda.ipc_collect",
        "torch.cuda.is_available",
        "torch.cuda.is_bf16_supported",
        "torch.cuda.is_initialized",
        "torch.cuda.jiterator._create_jit_fn",
        "torch.cuda.jiterator._create_multi_output_jit_fn",
        "torch.cuda.memory_usage",
        "torch.cuda.memory._dump_snapshot",
        "torch.cuda.memory._free_mutex",
        "torch.cuda.memory._get_current_allocator",
        "torch.cuda.memory._host_allocator",
        "torch.cuda.memory._record_memory_history_impl",
        "torch.cuda.memory._record_memory_history_legacy",
        "torch.cuda.memory._record_memory_history",
        "torch.cuda.memory._save_memory_usage",
        "torch.cuda.memory._save_segment_usage",
        "torch.cuda.memory._set_allocator_settings",
        "torch.cuda.memory._snapshot",
        "torch.cuda.memory.caching_allocator_alloc",
        "torch.cuda.memory.caching_allocator_delete",
        "torch.cuda.memory.caching_allocator_enable",
        "torch.cuda.memory.change_current_allocator",
        "torch.cuda.memory.empty_cache",
        "torch.cuda.memory.get_allocator_backend",
        "torch.cuda.memory.get_per_process_memory_fraction",
        "torch.cuda.memory.list_gpu_processes",
        "torch.cuda.memory.max_memory_allocated",
        "torch.cuda.memory.max_memory_cached",
        "torch.cuda.memory.max_memory_reserved",
        "torch.cuda.memory.mem_get_info",
        "torch.cuda.memory.memory_allocated",
        "torch.cuda.memory.memory_cached",
        "torch.cuda.memory.memory_reserved",
        "torch.cuda.memory.memory_snapshot",
        "torch.cuda.memory.memory_stats_as_nested_dict",
        "torch.cuda.memory.memory_stats",
        "torch.cuda.memory.memory_summary",
        "torch.cuda.memory.reset_accumulated_memory_stats",
        "torch.cuda.memory.reset_max_memory_allocated",
        "torch.cuda.memory.reset_max_memory_cached",
        "torch.cuda.memory.reset_peak_memory_stats",
        "torch.cuda.memory.set_per_process_memory_fraction",
        "torch.cuda.nccl._check_sequence_type",
        "torch.cuda.nccl.all_gather",
        "torch.cuda.nccl.all_reduce",
        "torch.cuda.nccl.broadcast",
        "torch.cuda.nccl.init_rank",
        "torch.cuda.nccl.is_available",
        "torch.cuda.nccl.reduce_scatter",
        "torch.cuda.nccl.reduce",
        "torch.cuda.nccl.unique_id",
        "torch.cuda.nccl.version",
        "torch.cuda.nvtx.mark",
        "torch.cuda.nvtx.range_end",
        "torch.cuda.nvtx.range_pop",
        "torch.cuda.nvtx.range_push",
        "torch.cuda.nvtx.range_start",
        "torch.cuda.nvtx.range",
        "torch.cuda.power_draw",
        "torch.cuda.profiler.init",
        "torch.cuda.profiler.profile",
        "torch.cuda.profiler.start",
        "torch.cuda.profiler.stop",
        "torch.cuda.random.get_rng_state_all",
        "torch.cuda.random.initial_seed",
        "torch.cuda.random.manual_seed_all",
        "torch.cuda.random.manual_seed",
        "torch.cuda.random.seed_all",
        "torch.cuda.random.seed",
        "torch.cuda.random.set_rng_state_all",
        "torch.cuda.set_stream",
        "torch.cuda.set_sync_debug_mode",
        "torch.cuda.stream",
        "torch.cuda.synchronize",
        "torch.cuda.temperature",
        "torch.cuda.utilization",
        "torch.einsum",
        "torch.functional._check_list_size",
        "torch.functional._consecutive_return_counts",
        "torch.functional._consecutive_return_inverse_false",
        "torch.functional._consecutive_return_inverse_true",
        "torch.functional._consecutive_return_inverse",
        "torch.functional._consecutive_return_output",
        "torch.functional._lu_impl",
        "torch.functional._lu_no_infos",
        "torch.functional._lu_with_infos",
        "torch.functional._meshgrid",
        "torch.functional._return_counts",
        "torch.functional._return_inverse_false",
        "torch.functional._return_inverse_true",
        "torch.functional._return_inverse",
        "torch.functional._return_output",
        "torch.functional._unique_consecutive_impl",
        "torch.functional._unique_impl",
        "torch.functional._unravel_index",
        "torch.functional.broadcast_shapes",
        "torch.functional.lu",
        "torch.functional.unique",
        "torch.functional.unravel_index",
        "torch.futures.collect_all",
        "torch.futures.wait_all",
        "torch.fx.experimental.const_fold.split_const_subgraphs",
        "torch.fx.experimental.proxy_tensor.make_fx",
        "torch.get_deterministic_debug_mode",
        "torch.get_float32_matmul_precision",
        "torch.is_deterministic_algorithms_warn_only_enabled",
        "torch.is_storage",
        "torch.is_tensor",
        "torch.is_warn_always_enabled",
        "torch.masked._ops._any",
        "torch.masked._ops._apply_docstring_templates",
        "torch.masked._ops._canonical_dim",
        "torch.masked._ops._combine_input_and_mask",
        "torch.masked._ops._generate_docstring",
        "torch.masked._ops._input_mask",
        "torch.masked._ops._output_mask",
        "torch.masked._ops._reduction_identity",
        "torch.masked._ops._sparse_coo_flatten_indices",
        "torch.masked._ops._sparse_coo_scatter_reduction_helper",
        "torch.masked._ops._sparse_coo_where",
        "torch.masked._ops._sparse_csr_segment_reduction_helper",
        "torch.masked._ops._sparse_csr_where",
        "torch.masked._ops._std_var",
        "torch.masked._ops._where",
        "torch.masked._ops.amax",
        "torch.masked._ops.amin",
        "torch.masked._ops.argmax",
        "torch.masked._ops.argmin",
        "torch.masked._ops.corresponding_real_dtype",
        "torch.masked._ops.cumprod",
        "torch.masked._ops.cumsum",
        "torch.masked._ops.log_softmax",
        "torch.masked._ops.logaddexp",
        "torch.masked._ops.logsumexp",
        "torch.masked._ops.mean",
        "torch.masked._ops.median",
        "torch.masked._ops.norm",
        "torch.masked._ops.normalize",
        "torch.masked._ops.prod",
        "torch.masked._ops.softmax",
        "torch.masked._ops.softmin",
        "torch.masked._ops.std",
        "torch.masked._ops.sum",
        "torch.masked._ops.var",
        "torch.meshgrid",
        "torch.mps._get_default_mps_generator",
        "torch.mps.current_allocated_memory",
        "torch.mps.driver_allocated_memory",
        "torch.mps.empty_cache",
        "torch.mps.get_rng_state",
        "torch.mps.manual_seed",
        "torch.mps.profiler.profile",
        "torch.mps.profiler.start",
        "torch.mps.profiler.stop",
        "torch.mps.seed",
        "torch.mps.set_per_process_memory_fraction",
        "torch.mps.set_rng_state",
        "torch.mps.synchronize",
        "torch.nested._internal.nested_tensor.buffer_from_jagged",
        "torch.nested._internal.nested_tensor.get_tensor_symint",
        "torch.nested._internal.nested_tensor.is_expandable_to",
        "torch.nested._internal.nested_tensor.jagged_from_list",
        "torch.nested._internal.nested_tensor.jagged_from_tensor_and_lengths",
        "torch.nested._internal.nested_tensor.nested_view_from_values_offsets",
        "torch.nested._internal.nested_tensor.nested_view_from_values_offsets_lengths",
        "torch.nested.as_nested_tensor",
        "torch.nested.narrow",
        "torch.nested.nested_tensor",
        "torch.nn._reduction.get_enum",
        "torch.nn._reduction.legacy_get_enum",
        "torch.nn._reduction.legacy_get_string",
        "torch.nn.factory_kwargs",
        "torch.nn.functional.adaptive_avg_pool2d",
        "torch.nn.functional.adaptive_avg_pool3d",
        "torch.nn.functional.adaptive_max_pool1d_with_indices",
        "torch.nn.functional.adaptive_max_pool1d",
        "torch.nn.functional.adaptive_max_pool2d_with_indices",
        "torch.nn.functional.adaptive_max_pool2d",
        "torch.nn.functional.adaptive_max_pool3d_with_indices",
        "torch.nn.functional.adaptive_max_pool3d",
        "torch.nn.functional.affine_grid",
        "torch.nn.functional.alpha_dropout",
        "torch.nn.functional.assert_int_or_pair",
        "torch.nn.functional.batch_norm",
        "torch.nn.functional.binary_cross_entropy_with_logits",
        "torch.nn.functional.binary_cross_entropy",
        "torch.nn.functional.celu",
        "torch.nn.functional.cosine_embedding_loss",
        "torch.nn.functional.cross_entropy",
        "torch.nn.functional.ctc_loss",
        "torch.nn.functional.dropout",
        "torch.nn.functional.dropout1d",
        "torch.nn.functional.dropout2d",
        "torch.nn.functional.dropout3d",
        "torch.nn.functional.elu",
        "torch.nn.functional.embedding_bag",
        "torch.nn.functional.embedding",
        "torch.nn.functional.feature_alpha_dropout",
        "torch.nn.functional.fold",
        "torch.nn.functional.fractional_max_pool2d_with_indices",
        "torch.nn.functional.fractional_max_pool2d",
        "torch.nn.functional.fractional_max_pool3d_with_indices",
        "torch.nn.functional.fractional_max_pool3d",
        "torch.nn.functional.gaussian_nll_loss",
        "torch.nn.functional.glu",
        "torch.nn.functional.grid_sample",
        "torch.nn.functional.group_norm",
        "torch.nn.functional.gumbel_softmax",
        "torch.nn.functional.hardsigmoid",
        "torch.nn.functional.hardswish",
        "torch.nn.functional.hardtanh",
        "torch.nn.functional.hinge_embedding_loss",
        "torch.nn.functional.huber_loss",
        "torch.nn.functional.instance_norm",
        "torch.nn.functional.interpolate",
        "torch.nn.functional.kl_div",
        "torch.nn.functional.l1_loss",
        "torch.nn.functional.layer_norm",
        "torch.nn.functional.leaky_relu",
        "torch.nn.functional.local_response_norm",
        "torch.nn.functional.log_softmax",
        "torch.nn.functional.lp_pool1d",
        "torch.nn.functional.lp_pool2d",
        "torch.nn.functional.margin_ranking_loss",
        "torch.nn.functional.max_pool1d_with_indices",
        "torch.nn.functional.max_pool1d",
        "torch.nn.functional.max_pool2d_with_indices",
        "torch.nn.functional.max_pool2d",
        "torch.nn.functional.max_pool3d_with_indices",
        "torch.nn.functional.max_pool3d",
        "torch.nn.functional.max_unpool1d",
        "torch.nn.functional.max_unpool2d",
        "torch.nn.functional.max_unpool3d",
        "torch.nn.functional.mish",
        "torch.nn.functional.mse_loss",
        "torch.nn.functional.multi_head_attention_forward",
        "torch.nn.functional.multi_margin_loss",
        "torch.nn.functional.multilabel_margin_loss",
        "torch.nn.functional.multilabel_soft_margin_loss",
        "torch.nn.functional.nll_loss",
        "torch.nn.functional.normalize",
        "torch.nn.functional.poisson_nll_loss",
        "torch.nn.functional.relu",
        "torch.nn.functional.relu6",
        "torch.nn.functional.rrelu",
        "torch.nn.functional.selu",
        "torch.nn.functional.sigmoid",
        "torch.nn.functional.silu",
        "torch.nn.functional.smooth_l1_loss",
        "torch.nn.functional.soft_margin_loss",
        "torch.nn.functional.softmax",
        "torch.nn.functional.softmin",
        "torch.nn.functional.softsign",
        "torch.nn.functional.tanh",
        "torch.nn.functional.tanhshrink",
        "torch.nn.functional.triplet_margin_loss",
        "torch.nn.functional.unfold",
        "torch.nn.functional.upsample_bilinear",
        "torch.nn.functional.upsample_nearest",
        "torch.nn.functional.upsample",
        "torch.nn.grad._pair",
        "torch.nn.grad._single",
        "torch.nn.grad._triple",
        "torch.nn.grad.conv1d_input",
        "torch.nn.grad.conv1d_weight",
        "torch.nn.grad.conv2d_input",
        "torch.nn.grad.conv2d_weight",
        "torch.nn.grad.conv3d_input",
        "torch.nn.grad.conv3d_weight",
        "torch.nn.modules.activation._is_make_fx_tracing",
        "torch.nn.modules.utils._list_with_default",
        "torch.nn.modules.utils._ntuple",
        "torch.nn.modules.utils._quadruple",
        "torch.nn.modules.utils._reverse_repeat_tuple",
        "torch.nn.modules.utils.consume_prefix_in_state_dict_if_present",
        "torch.nn.parameter.is_lazy",
        "torch.norm",
        "torch.quantization.default_eval_fn",
        "torch.random._seed_custom_device",
        "torch.random.fork_rng",
        "torch.random.initial_seed",
        "torch.random.seed",
        "torch.return_types.pytree_register_structseq",
        "torch.set_default_dtype",
        "torch.set_default_tensor_type",
        "torch.set_deterministic_debug_mode",
        "torch.set_float32_matmul_precision",
        "torch.set_warn_always",
        "torch.signal.windows.windows._add_docstr",
        "torch.signal.windows.windows._window_function_checks",
        "torch.signal.windows.windows.bartlett",
        "torch.signal.windows.windows.blackman",
        "torch.signal.windows.windows.cosine",
        "torch.signal.windows.windows.exponential",
        "torch.signal.windows.windows.gaussian",
        "torch.signal.windows.windows.general_cosine",
        "torch.signal.windows.windows.general_hamming",
        "torch.signal.windows.windows.hamming",
        "torch.signal.windows.windows.hann",
        "torch.signal.windows.windows.kaiser",
        "torch.signal.windows.windows.merge_dicts",
        "torch.signal.windows.windows.nuttall",
        "torch.signal.windows.windows.parse_kwargs",
        "torch.sparse.semi_structured.to_sparse_semi_structured",
        "torch.sparse.sum",
        "torch.split",
        "torch.stft",
        "torch.sym_float",
        "torch.sym_int",
        "torch.sym_ite",
        "torch.sym_max",
        "torch.sym_min",
        "torch.sym_not",
        "torch.tensordot",
        "torch.unique_consecutive",
        "torch.use_deterministic_algorithms",
    ],
    TorchInGraphFunctionVariable,
)


torch_name_rule_map = [
    manual_torch_name_rule_map,
    torch_c_binding_in_graph_functions,
    torch_non_c_binding_in_graph_functions,
]


"""
Generate the torch object - Dynamo tracing rule (the wrapping variable) map.
"""


@functools.lru_cache(None)
def get_torch_obj_rule_map() -> dict[Any, type["VariableTracker"]]:
    d: dict[Any, type[VariableTracker]] = {}
    for m in torch_name_rule_map:
        for k, v in m.items():  # type: ignore[attr-defined]
            if ".py#" not in k:
                obj = load_object(k)
            else:
                obj = _module_dir(torch) + k[len("torch/") :]
            if obj is not None:
                if obj in d and d[obj] != v:
                    raise AssertionError(
                        f"Duplicate torch object {obj} with different rules: {v}, {d[obj]}"
                    )
                else:
                    d[obj] = v
    return d


def _load_obj_from_str(fully_qualified_name):
    module, obj_name = fully_qualified_name.rsplit(".", maxsplit=1)
    return getattr(importlib.import_module(module), obj_name)


"""
Load string represented torch objects.
"""


def load_object(name):
    try:
        x = name.split("#")
        if len(x) == 2:
            obj = _load_obj_from_str(x[0])
            val = getattr(obj, x[1])
        else:
            assert len(x) == 1, f"Invalid obj name {name}"
            val = _load_obj_from_str(x[0])
        val = unwrap_if_wrapper(val)
    except (AttributeError, ImportError):
        val = None
    return val


"""
Get all torch.Tensor methods which are allowed to be in graph functions.
"""


@functools.lru_cache(None)
def get_tensor_method():
    disallowed_tensor_methods = {"__new__", "_make_wrapper_subclass", "_make_subclass"}
    s = set()
    for name in dir(torch.Tensor):
        method = getattr(torch.Tensor, name)
        if (
            isinstance(
                method,
                (
                    types.MethodDescriptorType,
                    types.WrapperDescriptorType,
                    types.BuiltinFunctionType,
                ),
            )
            and name not in disallowed_tensor_methods
        ):
            s.add(method)

    # mlazos: these are functions which we handle specially in TensorVariable
    s.add(torch.Tensor.__contains__)  # type: ignore[arg-type]
    s.add(torch.Tensor.register_hook)  # type: ignore[arg-type]
    return frozenset(s)


"""
Return if a torch object is ATen op or torch.Tensor method.
"""


def is_aten_op_or_tensor_method(obj):
    return obj in get_tensor_method() or isinstance(
        obj,
        (torch._ops.OpOverloadPacket, torch._ops.OpOverload),
    )


class FunctionIdSet:
    """
    Track a set of `id()`s of objects which are either allowed or not
    allowed to go into the generated FX graph.  Use to test for torch.*,
    numpy.*, builtins.*, etc.

    Support user modification to permit customization of what can be
    added to the graph and what will cause a graph break.
    """

    function_ids: Optional[set[int]] = None
    function_names: Optional[dict[int, str]] = None

    def __init__(
        self, lazy_initializer: Callable[[], Union[dict[int, str], set[int]]]
    ) -> None:
        self.lazy_initializer = lazy_initializer

    def __call__(self) -> set[int]:
        if self.function_ids is None:
            value = self.lazy_initializer()
            if isinstance(value, dict):
                self.function_ids = set(value.keys())
                self.function_names = value
            else:
                assert isinstance(value, set)
                self.function_ids = value
        return self.function_ids

    def get_name(self, idx: int, default: str):
        self()  # lazy init
        assert self.function_names is not None
        return self.function_names.get(idx, default)

    def add(self, idx: int):
        function_ids = self()  # lazy init
        function_ids.add(idx)

    def remove(self, idx: int):
        function_ids = self()
        if idx in function_ids:
            function_ids.remove(idx)

    def __contains__(self, idx: int) -> bool:
        return idx in self()


@FunctionIdSet
def _allowed_callable_ids() -> dict[int, str]:
    rv: dict[int, str] = {}
    return rv


@FunctionIdSet
def _disallowed_callable_ids() -> dict[int, str]:
    rv: dict[int, str] = {}
    return rv


@FunctionIdSet
def _builtin_function_ids() -> dict[int, str]:
    # See also torch/_dynamo/polyfills/loader.py, which removes items in _builtin_function_ids
    rv = {
        id(v): f"builtins.{k}"
        for k, v in builtins.__dict__.items()
        if not k.startswith("_") and callable(v)
    }
    rv.update(
        {
            id(v): f"operator.{k}"
            for k, v in operator.__dict__.items()
            if not k.startswith("_") and callable(v)
        }
    )
    rv.update(
        {
            id(cast): "typing.cast",
            id(copy.deepcopy): "copy.deepcopy",
        }
    )
    return rv


@FunctionIdSet
def _polyfilled_function_ids() -> set[int]:
    # See also @torch._dynamo.decorators.substitute_in_graph(...), which adds items in _polyfilled_function_ids
    return set()


@FunctionIdSet
def _numpy_function_ids() -> dict[int, str]:
    unsupported_funcs = {
        "seed",
        "ranf",
        "get_bit_generator",
        "RandomState",
        "set_bit_generator",
        "sample",
    }

    def is_supported(k, v, mod):
        if not callable(v):
            return False
        if not getattr(v, "__module__", None):
            return True
        if v.__module__ == mod.__name__:
            return True
        if (
            v.__module__ == "numpy.random.mtrand"
            and mod.__name__ == "numpy.random"
            and k not in unsupported_funcs
        ):
            return True
        return False

    rv = {}
    for mod in NP_SUPPORTED_MODULES:
        for k, v in mod.__dict__.items():
            if is_supported(k, v, mod):
                rv[id(v)] = f"{mod.__name__}.{k}"
    return rv


@FunctionIdSet
def _builtin_constant_ids() -> dict[int, str]:
    """
    Collects constant builtins by eliminating callable items.
    """
    rv = {
        id(v): f"builtins.{k}"
        for k, v in builtins.__dict__.items()
        if not k.startswith("_") and not callable(v)
    }
    return rv


_lazy_module_init: dict[str, list[Callable[[], None]]] = defaultdict(list)


def add_module_init_func(name: str, init_func: Callable[[], None]) -> None:
    """Register a module without eagerly importing it"""
    # If the module is already imported, eagerly run init
    assert "." not in name, f"Expected a root module name, but got {name}"
    assert name not in _lazy_module_init
    _lazy_module_init[name].append(init_func)


def _maybe_init_lazy_module(obj: object) -> None:
    module = getattr(obj, "__module__", None)
    if module is None:
        return

    base_module = module.split(".")[0]
    init_funcs = _lazy_module_init.pop(base_module, None)
    if init_funcs is not None:
        for fn in init_funcs:
            fn()


def is_callable_allowed(obj) -> bool:
    _maybe_init_lazy_module(obj)
    return id(obj) in _allowed_callable_ids


def is_callable_disallowed(obj) -> bool:
    _maybe_init_lazy_module(obj)
    return id(obj) in _disallowed_callable_ids


def is_forbidden(obj) -> bool:
    _maybe_init_lazy_module(obj)
    return inspect.getattr_static(obj, "_dynamo_forbidden", False)


def is_builtin_callable(obj) -> bool:
    # See also torch/_dynamo/polyfills/loader.py, which removes items in _builtin_function_ids
    return id(obj) in _builtin_function_ids


def is_builtin_constant(obj) -> bool:
    return id(obj) in _builtin_constant_ids


def is_polyfilled_callable(obj) -> bool:
    # See also @torch._dynamo.decorators.substitute_in_graph(...), which adds items in _polyfilled_function_ids
    return id(obj) in _polyfilled_function_ids


def is_numpy(obj) -> bool:
    if np is None:
        return False
    return isinstance(obj, (np.ndarray, np.generic)) or id(obj) in _numpy_function_ids


def is_numpy_dtype(obj) -> bool:
    if np is None:
        return False
    return isinstance(obj, np.dtype)


def is_numpy_type_info(obj) -> bool:
    if np is None:
        return False
    return isinstance(obj, (np.finfo, np.iinfo))


BUILTIN_SKIPLIST = (
    collections,
    inspect,
<<<<<<< HEAD
    multiprocessing,
    operator,
    threading,
    traceback,
=======
    random,
>>>>>>> de8c0e46
    types,
    unittest,
)

# third party libraries skiplist is defined by str, because users may not use these libraries.
# we should use lazy import & skip in the future.
THIRDPARTY_SKIPLIST = (
    "fx2trt_oss",
    "hypothesis",
    "networkx",
    "numpy",
    "onnx",
    "onnxruntime",
    "onnx_tf",
    "pandas",
    "sklearn",
    "tabulate",
    "tensorflow",
    "tensorrt",
    "torch2trt",
    "tqdm",
    "tree",
    "tvm",
    "xarray",
)


def _as_posix_path(path):
    posix_path = Path(os.path.normpath(path)).as_posix()
    # os.path.normpath and pathlib.Path remove trailing slash, so we need to add it back
    if path.endswith((os.path.sep, "/")):
        posix_path += "/"
    return posix_path


def _strip_init_py(s):
    # TODO: Once we require py3.9 use removesuffix instead.
    suffix = "__init__.py"
    if s.endswith(suffix):
        s = s[: -len(suffix)]
    return _as_posix_path(s)


def _module_dir(m: types.ModuleType):
    # Protect against a module not exporting __file__ - this can happen for
    # frozen modules, for example.
    file = getattr(m, "__file__", None)
    return file and _strip_init_py(file)


# These are legacy workarounds, don't add new modules to this list.
# Please use the MOD_INLINELIST instead to force inline functions under particular modules.
LEGACY_MOD_INLINELIST = {
    "torch._dynamo.external_utils",
    "torch._export.db.examples",
    "torch._export.wrappers",
    "torch._functorch.apis",
    "torch._functorch.deprecated",
    "torch._higher_order_ops.cond",
    "torch._higher_order_ops.while_loop",
    "torch._higher_order_ops.associative_scan",
    "torch._higher_order_ops.scan",
    "torch._higher_order_ops.utils",
    "torch.nn.attention.flex_attention",
    "torch.ao.quantization.pt2e.export_utils",
    "torch.ao.quantization.pt2e.qat_utils",
    "torch.ao.quantization.pt2e.representation.rewrite",
    "torch.ao.quantization.pt2e.utils",
    "torch.ao.quantization.quantizer.xnnpack_quantizer",
    "torch.export.unflatten",
    "torch.optim",
}

if torch.distributed.is_available():
    LEGACY_MOD_INLINELIST |= {
        "torch.distributed.tensor._api",
        "torch.distributed.tensor.device_mesh",
        "torch.distributed.device_mesh",
        "torch.distributed.algorithms._checkpoint.checkpoint_wrapper",
        "torch.distributed.tensor.parallel._data_parallel_utils",
        "torch.distributed.tensor.parallel._utils",
        "torch.distributed.tensor.parallel.style",
        # we have to add replicate to LEGACY_MOD_INLINELIST to ensure
        # the forward_hook won't be ignored.
        "torch.distributed._composable.replicate",
    }
    if not torch._dynamo.config.skip_fsdp_hooks:
        LEGACY_MOD_INLINELIST.add("torch.distributed.fsdp._fully_shard")

# Force inline functions under these modules, even they are in *_SKIPLIST.
# We are using python module name instead of file or directory object to avoid circular dependency.
# Please keep this sorted alphabetically.
MOD_INLINELIST = [
    "torch._decomp",
    "torch._dynamo._trace_wrapped_higher_order_op",
    "torch._dynamo.compiled_autograd",
    "torch._dynamo.comptime",
    "torch._dynamo.polyfills",
    "torch._functorch._aot_autograd.subclass_parametrization",
    "torch._functorch.autograd_function",
    "torch._functorch.eager_transforms",
    "torch._functorch.functional_call",
    "torch._functorch.pyfunctorch",
    "torch._functorch.vmap",
    "torch._higher_order_ops.associative_scan",
    "torch._higher_order_ops.invoke_subgraph",
    "torch._higher_order_ops.scan",
    "torch._higher_order_ops.strict_mode",
    "torch._higher_order_ops.triton_kernel_wrap",
    "torch._higher_order_ops.while_loop",
    "torch._inductor.test_operators",
    "torch._library.autograd",
    "torch._library.custom_ops",
    "torch._ops",
    "torch._prims",
    "torch._refs",
    "torch._tensor",
    "torch.amp.autocast_mode",
    "torch.ao.nn",
    "torch.autograd.function",
    "torch.backends.cuda",
    "torch.cuda.amp.autocast_mode",
    "torch.distributions",
    "torch.export._tree_utils",
    "torch.fx._pytree",
    "torch.fx._symbolic_trace",
    "torch.fx.experimental.proxy_tensor",
    "torch.fx.passes.shape_prop",
    "torch.nn",
    "torch.overrides",
    "torch.random",
    "torch.return_types",
    "torch.sparse",
    "torch.testing",
    "torch.utils._content_store",
    "torch.utils._contextlib",
    "torch.utils._cxx_pytree",
    "torch.utils._device",
    "torch.utils._foreach_utils",
    "torch.utils._python_dispatch",
    "torch.utils._pytree",
    "torch.utils.hooks",
]
assert sorted(set(MOD_INLINELIST)) == MOD_INLINELIST
MOD_INLINELIST = set(MOD_INLINELIST)


if torch.distributed.is_available():
    MOD_INLINELIST.add("torch.distributed")
    if not torch._dynamo.config.skip_fsdp_hooks:
        MOD_INLINELIST.add("torch.distributed.fsdp._fully_shard")


# By default, all functions under these modules are skipped.
# All the other knobs
# (torch_name_rule_map, MOD_INLINELIST, LEGACY_MOD_INLINELIST)
# take precedence over this list; e.g. if a function is in
# MOD_INLINELIST and MOD_SKIPLIST, then it will be inlined.
# See "A note on skip/inline rules" for more details.
MOD_SKIPLIST = [
    "torch._VF",
    "torch.__config__",
    "torch.__future__",
    "torch.__init__",
    "torch._appdirs",
    "torch._awaits",
    "torch._classes",
    "torch._compile",
    "torch._custom_op",
    "torch._custom_ops",
    "torch._decomp",
    "torch._deploy",
    "torch._dispatch",
    "torch._dynamo",
    "torch._environment",
    "torch._export",
    "torch._functorch",
    "torch._guards",
    "torch._higher_order_op",
    "torch._inductor",
    "torch._jit_internal",
    "torch._lazy",
    "torch._library",
    "torch._linalg_utils",
    "torch._lobpcg",
    "torch._logging",
    "torch._lowrank",
    "torch._meta_registrations",
    "torch._namedtensor_internals",
    "torch._numpy",
    "torch._ops",
    "torch._prims",
    "torch._prims_common",
    "torch._python_dispatcher",
    "torch._refs",
    "torch._size_docs",
    "torch._sources",
    "torch._storage_docs",
    "torch._streambase",
    "torch._strobelight",
    "torch._subclasses",
    "torch._tensor",
    "torch._tensor_docs",
    "torch._tensor_str",
    "torch._thread_safe_fork",
    "torch._torch_docs",
    "torch._utils",
    "torch._utils_internal",
    "torch._vendor",
    "torch._vmap_internals",
    "torch._weights_only_unpickler",
    "torch.accelerator",
    "torch.amp",
    "torch.ao",
    "torch.autograd",
    "torch.backends",
    "torch.compiler",
    "torch.contrib",
    "torch.cpu",
    "torch.cuda",
    "torch.distributed",
    "torch.distributions",
    "torch.export",
    "torch.fb",
    "torch.fft",
    "torch.func",
    "torch.functional",
    "torch.futures",
    "torch.fx",
    "torch.hub",
    "torch.include",
    "torch.jit",
    "torch.legacy",
    "torch.library",
    "torch.linalg",
    "torch.masked",
    "torch.monitor",
    "torch.mps",
    "torch.mtia",
    "torch.multiprocessing",
    "torch.nested",
    "torch.nn",
    "torch.onnx",
    "torch.optim",
    "torch.overrides",
    "torch.package",
    "torch.profiler",
    "torch.quantization",
    "torch.quasirandom",
    "torch.random",
    "torch.return_types",
    "torch.serialization",
    "torch.share",
    "torch.signal",
    "torch.sparse",
    "torch.special",
    "torch.storage",
    "torch.testing",
    "torch.torch_version",
    "torch.types",
    "torch.utils",
    "torch.version",
    "torch.xpu",
]

assert sorted(set(MOD_SKIPLIST)) == MOD_SKIPLIST
MOD_SKIPLIST = set(MOD_SKIPLIST)


@functools.lru_cache(None)
def get_legacy_mod_inlinelist():
    inlinelist = {
        _as_posix_path(_module_dir(torch) + m[len("torch.") :].replace(".", "/"))
        for m in LEGACY_MOD_INLINELIST
    }
    return inlinelist


@functools.lru_cache(None)
def get_mod_inlinelist():
    inlinelist = {
        _as_posix_path(_module_dir(torch) + m[len("torch.") :].replace(".", "/"))
        for m in MOD_INLINELIST
    }
    return inlinelist


@functools.lru_cache(None)
def get_mod_skiplist():
    skiplist = {
        _as_posix_path(_module_dir(torch) + m[len("torch.") :].replace(".", "/"))
        for m in MOD_SKIPLIST
    }
    return skiplist


# skip some standard python builtin libs
SKIP_DIRS = [
    "<frozen importlib",
    "<frozen abc",
    "<__array_function__ internals>",
    _as_posix_path(_config_module.__file__),
    "triton/backends",
]
SKIP_DIRS.extend(map(_as_posix_path, filter(None, map(_module_dir, BUILTIN_SKIPLIST))))

SKIP_DIRS_RE = re.compile(r"match nothing^")

is_fbcode = importlib.import_module("torch._inductor.config").is_fbcode()
# Skip fbcode paths(including torch.package paths) containing
# one of the following strings.
FBCODE_SKIP_DIRS: set[str] = set()

FBCODE_SKIP_DIRS_RE = re.compile(f".*({'|'.join(map(re.escape, FBCODE_SKIP_DIRS))})")

# Remove this after fbcode is fully migrated to tracing through torchrec.
FBCODE_SKIP_TORCHREC_DIRS = {
    "torchrec/distributed",
    "trochrec/fb/distributed",
    "caffe2/torch/fb/sparsenn/pooled_embeddings_modules.py",
}

FBCODE_SKIP_TORCHREC_DIRS_RE = re.compile(
    f".*({'|'.join(re.escape(_as_posix_path(d)) for d in FBCODE_SKIP_TORCHREC_DIRS)})"
)

# TODO(yanboliang, anijain2305) - There are a few concerns that we should
# resolve
# 1) Audit if torchrec/distributed is even required in FBCODE_SKIPS_DIR
# 2) To inline just one file but skip others in a directory, we could use
# manual_torch_name_rule_map but this one is hard because FBCODE can add unusual
# names like torch_package.
# So, this is a stop gap solution till then.
FBCODE_INLINE_FILES_IN_SKIPPED_DIRS = {
    "torchrec/distributed/types.py",
}
FBCODE_INLINE_FILES_IN_SKIPPED_DIRS_RE = re.compile(
    f".*({'|'.join(re.escape(_as_posix_path(d)) for d in FBCODE_INLINE_FILES_IN_SKIPPED_DIRS)})"
)

# torch.optim is a special case,
# we usually want to inline it, but the directory
# structure does not match the module structure
# and we want to skip the functions in optim/lr_scheduler.py
# this has precedence over all other rules in check_file
FORCE_SKIP_FILES = {f"{_module_dir(torch)}optim/lr_scheduler.py"}


def _recompile_re():
    global SKIP_DIRS_RE
    SKIP_DIRS_RE = re.compile(
        rf"^[^\s<]*({'|'.join(re.escape(_as_posix_path(d)) for d in SKIP_DIRS)})"
    )


def add(import_name: str):
    if isinstance(import_name, types.ModuleType):
        return add(import_name.__name__)
    assert isinstance(import_name, str)
    from importlib.util import find_spec

    module_spec = find_spec(import_name)
    if not module_spec:
        return
    origin = module_spec.origin
    if origin is None:
        return
    SKIP_DIRS.append(_strip_init_py(origin))
    _recompile_re()


@dataclasses.dataclass
class SkipResult:
    skipped: bool
    reason: Optional[str]


def check_file(filename, is_inlined_call=False):
    """Should skip this file?"""
    if filename is None:
        return SkipResult(True, "filename is None")
    filename = _as_posix_path(filename)
    if filename in FORCE_SKIP_FILES:
        return SkipResult(True, "FORCE_SKIP_FILES")

    if any(filename.startswith(d) for d in get_legacy_mod_inlinelist()):
        return SkipResult(
            False,
            "LEGACY_MOD_INLINELIST",
        )
    if is_inlined_call and is_torch_inline_allowed(filename):
        return SkipResult(
            False,
            "MOD_INLINELIST",
        )
    if (
        is_fbcode
        and FBCODE_SKIP_DIRS
        and bool(FBCODE_SKIP_DIRS_RE.match(filename))
        and not bool(FBCODE_INLINE_FILES_IN_SKIPPED_DIRS_RE.match(filename))
    ):
        return SkipResult(
            True,
            "FBCODE_SKIP_DIRS",
        )

    if (
        is_fbcode
        and torch._dynamo.config.skip_torchrec
        and FBCODE_SKIP_TORCHREC_DIRS
        and bool(FBCODE_SKIP_TORCHREC_DIRS_RE.match(filename))
        and not bool(FBCODE_INLINE_FILES_IN_SKIPPED_DIRS_RE.match(filename))
    ):
        return SkipResult(True, "FBCODE_SKIP_TORCHREC_DIRS")

    if bool(SKIP_DIRS_RE.match(filename)):
        return SkipResult(True, "SKIP_DIRS")

    if any(filename.startswith(d) for d in get_mod_skiplist()):
        return SkipResult(True, "MOD_SKIPLIST")
    return SkipResult(False, "inlined by default")


@dataclasses.dataclass
class FunctionInfo:
    py_obj: Optional[object]
    name: Optional[str]
    filename: str
    code: Optional[types.CodeType]


"""
This is the main entry point to determine whether an object (function) should be inlined or skipped.
Let's illustrate the logic with an example:
    @torch.compile
    def f1(x, y):
        ......
        f2(x, y)
        ......

    def f2(x, y):
        ......
        f3(x, y)
        ......

    def f3(x, y):
        ......

There are mainly three call sites of check/check_verbose:
* The compile region entrance (like function f1), the correspoinding code is located at eval_frame.py.
* When tracing the recursively called functions (like function f2 and f3).
    * Dynamo decides inline/skip everytime it encounters a new recursively function call, and the call site
      is in InliningInstructionTranslator.check_inlineable of symbolic_convert.py.
    * If f2 is skipped by Dynamo, when evaluating the frame of f3, Dynamo need the inline/skip check again
      and the call site is in catch_errors_wrapper.catch_errors of convert_frame.py.
* For global variables and function arguments, Dynamo needs to decide if they are wrapped as SkipFunctionVariable in builder.py.

`is_inlined_call` is used to indicate if the current function call is inlined (f2 is inlined call if it passes check)
or not (f3 is not inlined call if f2 is skipped). Inside of the `check_verbose` function, there are more rules
to be checked if this `is_inlined_call`.
The reason to have this flag is that if the upper level function call (e.g, f2) is skipped,
we don't want to inline the lower level function call (e.g, f3) by default.
"""


def check_verbose(obj, is_inlined_call=False):
    if isinstance(
        obj,
        (
            UserFunctionVariable,
            UserMethodVariable,
            NestedUserFunctionVariable,
            FunctionDecoratedByContextlibContextManagerVariable,
        ),
    ):
        try:
            py_obj = obj.get_function()
        except NotImplementedError:
            py_obj = None
        fi = FunctionInfo(py_obj, obj.get_name(), obj.get_filename(), obj.get_code())
    elif isinstance(obj, types.CodeType):
        fi = FunctionInfo(None, obj.co_name, obj.co_filename, obj)
    elif isinstance(obj, (types.FunctionType, types.MethodType)):
        fi = FunctionInfo(
            obj, obj.__name__, getfile(obj), obj.__code__  # type: ignore[union-attr] # FIXME Add MethodType.__code__ to typeshed
        )
    else:
        fi = FunctionInfo(obj, None, getfile(obj), None)

    # Consulte the central trace rules defined in torch._dynamo.trace_rules.
    reasons: set[str] = set()
    rule = lookup_inner(fi.py_obj, fi.name, fi.filename, is_inlined_call, reasons)
    if issubclass(rule, (UserFunctionVariable, PolyfilledFunctionVariable)):
        return SkipResult(
            False,
            f"inlined according trace_rules.lookup {reasons.pop()}",
        )
    else:
        assert rule == SkipFunctionVariable, rule
        return SkipResult(
            True,
            f"skipped according trace_rules.lookup {reasons.pop()}",
        )


def check(obj, is_inlined_call=False):
    return check_verbose(obj, is_inlined_call).skipped


# skip common third party libs
for _name in THIRDPARTY_SKIPLIST:
    add(_name)

_recompile_re()


def is_torch_inline_allowed(filename):
    return any(filename.startswith(d) for d in get_mod_inlinelist())


@functools.lru_cache(None)
def dynamo_dir():
    import torch._dynamo

    return _module_dir(torch._dynamo)


def is_torch(filename):
    if filename.startswith(dynamo_dir()):
        return False
    return filename.startswith(_module_dir(torch))


"""
Main entry point for looking up the trace rule (the Dynamo variable) for a given callable object.
"""


def lookup_callable(obj):
    if not hashable(obj):
        return None
    # Custom allow/disallow in graph takes precedence over the general lookup.
    if is_callable_disallowed(obj):
        return SkipFunctionVariable
    if is_callable_allowed(obj):
        return TorchInGraphFunctionVariable
    if is_polyfilled_callable(obj):
        return PolyfilledFunctionVariable
    if is_builtin_callable(obj):
        return BuiltinVariable
    return None


"""
Main entry point for looking up the trace rule (the Dynamo variable) for a given function object.
E.g, the lookup result of `torch.sin` is `TorchInGraphFunctionVariable`.
"""


def lookup(obj):
    return lookup_inner(obj)


def lookup_inner(
    obj,
    name=None,
    filename=None,
    is_direct_call=True,
    reasons: Union[None, set[str]] = None,
):
    # Step 1: lookup obj's tracing rule in `torch_name_rule_map`.
    # The rules defined in `torch_name_rule_map` mainly includes two parts:
    # - Manually defined rules for any functions.
    # - The list of torch in graph functions.
    try:
        can_hash = hashable(obj)
    except Exception:
        can_hash = False
    if not can_hash:
        if reasons is not None:
            reasons.add("obj is not hashable")
        return None
    if obj is not None:
        if is_aten_op_or_tensor_method(obj):
            return TorchInGraphFunctionVariable
        rule = get_torch_obj_rule_map().get(obj, None)
        if rule is not None:
            if reasons is not None:
                reasons.add("get_torch_obj_rule_map")
            return rule
    elif name is not None and filename is not None and not is_direct_call:
        if name.startswith(TORCH_DYNAMO_RESUME_IN_PREFIX):
            rule = get_torch_obj_rule_map().get(
                filename + "#" + TORCH_DYNAMO_RESUME_IN_PREFIX, None
            )
        else:
            rule = get_torch_obj_rule_map().get(filename + "#" + name, None)
        if rule is not None:
            if reasons is not None:
                reasons.add("get_torch_obj_rule_map")
            return rule
    elif name == "<listcomp>":
        if reasons is not None:
            reasons.add("inlining frame from list comprehension")
        return UserFunctionVariable

    # Step 2: lookup obj's tracing rule by function name.
    if is_direct_call:
        if name == "patched_init":
            if reasons is not None:
                reasons.add("func name is patched_init")
            return SkipFunctionVariable
        elif name == "__torch_function__" or (
            obj and obj.__name__ == "__torch_function__"
        ):
            if reasons is not None:
                reasons.add("func name is __torch_function__")
            return UserFunctionVariable

    if not is_direct_call:
        if name == "__getattr__":
            # is_direct_call = False indicates that this is the top-level frame
            # being traced (i.e., it is not inlined and not called from
            # InliningInstructionTranslator).  Tracing __getattr__ at the top
            # level is unlikely because we inline it for
            # UserDefinedObjectVariable. This scenario occurs only for
            # UnspecializedNNModuleVariable, where Dynamo directly calls
            # __getattr__ during trace time, generating LOAD_ATTR bytecode
            # without going through the underlying __getattr__ data structures.
            # When this optimized bytecode is executed, Dynamo is triggered
            # again on the __getattr__ call. Therefore, we skip Dynamo tracing
            # in this case.
            if reasons is not None:
                reasons.add(
                    "Tracing __getattr__ as the top level frame, unsuitable for tracing."
                )
            return SkipFunctionVariable

    # Step 3: lookup obj's tracing rule by filename.
    if filename is None:
        filename = getfile(obj)

    skip_result = check_file(filename, is_direct_call)
    if reasons is not None:
        reasons.add(skip_result.reason)
    if skip_result.skipped:
        return SkipFunctionVariable
    else:
        return UserFunctionVariable


def clear_lru_cache():
    torch._dynamo.trace_rules.get_torch_obj_rule_map.cache_clear()
    torch._dynamo.trace_rules.get_tensor_method.cache_clear()
    torch._dynamo.trace_rules.get_legacy_mod_inlinelist.cache_clear()
    torch._dynamo.trace_rules.get_mod_inlinelist.cache_clear()
    torch._dynamo.trace_rules.dynamo_dir.cache_clear()<|MERGE_RESOLUTION|>--- conflicted
+++ resolved
@@ -3142,14 +3142,6 @@
 BUILTIN_SKIPLIST = (
     collections,
     inspect,
-<<<<<<< HEAD
-    multiprocessing,
-    operator,
-    threading,
-    traceback,
-=======
-    random,
->>>>>>> de8c0e46
     types,
     unittest,
 )
