# mypy: allow-untyped-defs

import collections
import contextlib
import inspect
import warnings
import weakref
from collections.abc import MutableMapping
from types import CellType
from typing import Any, Optional, TYPE_CHECKING

import torch.nn

from . import graph_break_hints, utils, variables
from .bytecode_transformation import (
    bytecode_from_template,
    create_call_function,
    create_call_method,
    create_instruction,
)
from .codegen import PyCodegen
from .exc import SideEffectsError, unimplemented_v2
from .source import GlobalSource, LocalCellSource, LocalSource, Source
from .utils import is_frozen_dataclass, nn_module_new, object_new
from .variables.base import (
    AttributeMutation,
    AttributeMutationExisting,
    AttributeMutationNew,
    is_side_effect_safe,
    ValueMutationExisting,
    ValueMutationNew,
    VariableTracker,
)
from .variables.user_defined import FrozenDataClassVariable


if TYPE_CHECKING:
    from torch._dynamo.symbolic_convert import InstructionTranslator


def _manual_dict_setitem(dict_from, dict_to, mro_index):
    # Carefully calls the dict or OrderedDict `clear` or `__setitem__`. We have
    # to be careful because we don't want to trigger the user defined object
    # setitem or clear. The mro_index is used to find the dict/OrderedDict from
    # the class mro.
    dict_class = type(dict_to).__mro__[mro_index]
    dict_class.clear(dict_to)
    for k, v in dict_from.items():
        dict_class.__setitem__(dict_to, k, v)


def _manual_list_update(list_from, list_to):
    list.clear(list_to)
    list.extend(list_to, list_from)


class SideEffects:
    """
    Maintain records of mutations and provide methods to apply them during code generation.

    Handles tracking and applying side effects during PyTorch Dynamo compilation,
    maintaining Python semantics by managing mutations, attribute modifications,
    and other side effects that occur during program execution.

    Key responsibilities:
    - Tracks mutations to Python objects, lists, and dictionaries that need to be
    applied after an FX graph is run.
    - Manages attribute modifications and deletions
    - Handles tensor hooks and backward pass state
    - Tracks cell variable mutations and global variable changes
    - Ensures correct ordering and application of side effects after graph execution

    This ensures that optimized code behaves identically to the original Python code with
    respect to object mutations and other side effects.
    """

    id_to_variable: dict[int, VariableTracker]
    store_attr_mutations: dict[VariableTracker, dict[str, VariableTracker]]
    keepalive: list[Any]

    def __init__(
        self,
        output_graph,
        id_to_variable=None,
        store_attr_mutations=None,
        keepalive=None,
        save_for_backward=None,
        tensor_hooks=None,
    ):
        super().__init__()
        self.output_graph_weakref = weakref.ref(output_graph)
        self.id_to_variable = id_to_variable or {}
        self.store_attr_mutations = store_attr_mutations or {}
        self.keepalive = keepalive or []
        self.save_for_backward = save_for_backward or []
        self.tensor_hooks = tensor_hooks or {}
        # Used by MappingProxyVariable to graph break in case of any mutated
        # dict
        self._has_existing_dict_mutation = False
        # Track Compiled Autograd final callbacks that must be called at the end of Compiled Autograd backward graph.
        # Only applicable if this graph is created from Dynamo tracing in Compiled Autograd.
        self.ca_final_callbacks_var = None

    def __eq__(self, other: object) -> bool:
        assert isinstance(other, SideEffects)
        # NB: do NOT test keepalive
        return (
            self.id_to_variable == other.id_to_variable
            and self.store_attr_mutations == other.store_attr_mutations
            and self.save_for_backward == other.save_for_backward
            and self.tensor_hooks == other.tensor_hooks
        )

    def diff(self, other: "SideEffects") -> Optional[str]:
        if self.id_to_variable != other.id_to_variable:
            sk_itv = self.id_to_variable.keys()
            ok_itv = other.id_to_variable.keys()
            if sk_itv != ok_itv:
                return f"id_to_variable keys: {sk_itv} != {ok_itv}"
            # Feel free to augment this with more fancy diffing logic
            # if needed for debugging
            return "id_to_variable: unknown diff"
        elif self.store_attr_mutations != other.store_attr_mutations:
            sk_sam = self.store_attr_mutations.keys()
            ok_sam = other.store_attr_mutations.keys()
            if sk_sam != ok_sam:
                return f"store_attr_mutations keys: {sk_sam} != {ok_sam}"
            return "store_attr_mutations: unknown diff"
        elif self.save_for_backward != other.save_for_backward:
            return "save_for_backward"
        elif self.tensor_hooks != other.tensor_hooks:
            return "tensor_hooks"
        else:
            return None

    def clone(self):
        """Create a shallow copy"""
        return self.__class__(
            output_graph=self.output_graph_weakref(),
            id_to_variable=dict(self.id_to_variable),
            store_attr_mutations={
                k: dict(v) for k, v in self.store_attr_mutations.items()
            },
            keepalive=list(self.keepalive),
            save_for_backward=self.save_for_backward,
            tensor_hooks=self.tensor_hooks,
        )

    def __contains__(self, item):
        return id(item) in self.id_to_variable

    def __getitem__(self, item):
        return self.id_to_variable[id(item)]

    def should_allow_side_effects_under_checkpoint(self):
        output_graph = self.output_graph_weakref()
        return (
            output_graph
            and output_graph.current_tx.output.current_tracer.under_activation_checkpoint
            and output_graph.current_tx.output.current_tracer.allow_side_effects_under_checkpoint
        )

    def is_reconstructing_generator(self):
        output_graph = self.output_graph_weakref()

        return (
            output_graph
            and output_graph.current_tx.output.current_tracer.is_reconstructing_generator
        )

    def check_allowed_side_effect(self, item):
        from torch._dynamo.variables.misc import AutogradFunctionContextVariable

        # People do things like self.dim = dim inside autograd.Function.
        # These are benign.
        if isinstance(item, AutogradFunctionContextVariable):
            return True
        if self.should_allow_side_effects_under_checkpoint():
            return True
        if self.is_reconstructing_generator():
            # This is missing the case where one mutates a tensor. See
            # test_generator.py::test_reconstruct_generator_tensor_mutation
            raise SideEffectsError(
                "Cannot reconstruct a generator with variable mutations. "
                "Dynamo needs to fully exhaust the generator, which may cause "
                "unintended variable modifications."
            )
        if not is_side_effect_safe(item.mutation_type):
            # TODO plumb HOP information here
            unimplemented_v2(
                gb_type="HigherOrderOperator: Mutating a variable not in the current scope (SideEffects)",
                context="",
                explanation="This is not supported.",
                hints=[],
            )

    def store_attr(self, item: VariableTracker, name: str, value: VariableTracker):
        assert self.is_attribute_mutation(item)
        self.check_allowed_side_effect(item)
        if item not in self.store_attr_mutations:
            self.store_attr_mutations[item] = {}
        self.store_attr_mutations[item][name] = value

    def load_attr(self, item, name, deleted_ok=False, check=False):
        if check:
            assert self.is_attribute_mutation(item)
        result = self.store_attr_mutations[item][name]
        if not deleted_ok and isinstance(result, variables.DeletedVariable):
            unimplemented_v2(
                gb_type="Attempted to read a deleted variable",
                context=f"item: {item}, name: {name}",
                explanation="",
                hints=[*graph_break_hints.USER_ERROR],
            )
        return result

    def store_cell(self, cellvar, value):
        if cellvar.is_immutable():
            unimplemented_v2(
                gb_type="Write to immutable cell",
                context=f"cellvar: {cellvar}, value: {value}",
<<<<<<< HEAD
                explanation="Dynamo doesn't support writing to immutable cell variables.",
                hints=[*graph_break_hints.USER_ERROR],
=======
                explanation="Dynamo doesn't support writing to immutable/sourceless cell variables.",
                hints=[],
>>>>>>> 2c039faa
            )
        assert isinstance(cellvar, variables.CellVariable)
        assert isinstance(value, variables.VariableTracker)
        self.store_attr(cellvar, "cell_contents", value)

    def load_cell(self, cellvar):
        assert isinstance(cellvar, variables.CellVariable)
        if self.has_pending_mutation_of_attr(cellvar, "cell_contents"):
            return self.load_attr(cellvar, "cell_contents", check=False)
        if cellvar.pre_existing_contents:
            return cellvar.pre_existing_contents
        unimplemented_v2(
            gb_type="Read uninitialized cell",
            context=str(cellvar),
<<<<<<< HEAD
            explanation="Cannot read uninitialized cell.",
            hints=[*graph_break_hints.USER_ERROR],
=======
            explanation="Attempted to read a cell variable that has not been populated yet.",
            hints=[],
>>>>>>> 2c039faa
        )

    def load_global(self, gvar: VariableTracker, name: str):
        assert isinstance(gvar, variables.VariableTracker)
        return self.load_attr(gvar, name)

    def store_global(self, gvar: VariableTracker, name: str, value: VariableTracker):
        assert isinstance(gvar, variables.VariableTracker)
        assert isinstance(value, variables.VariableTracker)
        self.store_attr(gvar, name, value)

    @staticmethod
    def cls_supports_mutation_side_effects(cls):
        return inspect.getattr_static(cls, "__getattribute__", None) in (
            object.__getattribute__,
            dict.__getattribute__,
            int.__getattribute__,
            str.__getattribute__,
            list.__getattribute__,
        )

    def is_attribute_mutation(self, item):
        return isinstance(item.mutation_type, AttributeMutation)

    def has_pending_mutation(self, item):
        return self.is_attribute_mutation(item) and bool(
            self.store_attr_mutations.get(item)
        )

    def has_pending_mutation_of_attr(self, item, name):
        return self.is_attribute_mutation(
            item
        ) and name in self.store_attr_mutations.get(item, ())

    def is_modified(self, item):
        if item.is_immutable():
            return False
        if isinstance(item.mutation_type, (AttributeMutationNew, ValueMutationNew)):
            return True

        if isinstance(item, variables.UserDefinedObjectVariable):
            # Checks if the underlying dict or tuple vt has been modified
            return item in self.store_attr_mutations or item.is_underlying_vt_modified(
                self
            )

        if self.is_attribute_mutation(item):
            return item in self.store_attr_mutations

        return item.mutation_type.is_modified

    def _track_obj(
        self,
        item: Any,
        variable: VariableTracker,
        mutation_type_cls=ValueMutationExisting,
    ):
        """Start tracking a new variable for mutation"""
        assert variable.source is not None

        if id(item) in self.id_to_variable:
            raise AssertionError(
                f"{variable} is already tracked for mutation. This could be "
                "because you are not using VariableBuilder to construct "
                "the variable tracker. "
                f"Source of new object: {variable.source}. "
                f"Source of previously tracked object: {self.id_to_variable[id(item)].source}."
            )

        variable.mutation_type = mutation_type_cls()
        self.id_to_variable[id(item)] = variable
        self.keepalive.append(item)
        return variable

    track_mutable = _track_obj

    def track_object_existing(
        self,
        item: Any,
        variable: VariableTracker,
    ):
        return self._track_obj(
            item,
            variable,
            mutation_type_cls=AttributeMutationExisting,
        )

    def track_object_new(
        self,
        cls_source: Source,
        user_cls: Any,
        variable_cls: Any,
        options,
    ):
        if user_cls is torch.autograd.function.FunctionCtx:
            with warnings.catch_warnings(record=True):
                obj = torch.autograd.Function()
        else:
            obj = object_new(user_cls)
        variable = variable_cls(
            obj,
            mutation_type=AttributeMutationNew(cls_source),
            **options,
        )
        self.id_to_variable[id(obj)] = variable
        self.keepalive.append(obj)
        return variable

    def get_variable_cls(self, user_cls):
        from torch.overrides import TorchFunctionMode

        from .variables.ctx_manager import GenericContextWrappingVariable
        from .variables.torch_function import TorchFunctionModeVariable
        from .variables.user_defined import is_forbidden_context_manager

        variable_cls: type[
            variables.UserDefinedObjectVariable
        ] = variables.UserDefinedObjectVariable
        if issubclass(
            user_cls, TorchFunctionMode
        ) and TorchFunctionModeVariable.is_supported_torch_function_mode(user_cls):
            variable_cls = TorchFunctionModeVariable
        elif (
            hasattr(user_cls, "__enter__")
            and hasattr(user_cls, "__exit__")
            and not is_forbidden_context_manager(user_cls)
        ):
            variable_cls = GenericContextWrappingVariable
        elif issubclass(user_cls, torch.nn.Module):
            variable_cls = variables.UnspecializedNNModuleVariable
        elif issubclass(user_cls, (dict, collections.OrderedDict)):
            variable_cls = variables.UserDefinedDictVariable
        elif issubclass(user_cls, tuple):
            variable_cls = variables.UserDefinedTupleVariable
        elif issubclass(user_cls, list):
            variable_cls = variables.UserDefinedListVariable
        elif issubclass(user_cls, MutableMapping):
            variable_cls = variables.MutableMappingVariable
        elif is_frozen_dataclass(user_cls):
            variable_cls = FrozenDataClassVariable
        assert issubclass(variable_cls, variables.UserDefinedObjectVariable)
        return variable_cls

    def get_example_value(
        self,
        base_cls_vt,
        cls_vt,
        init_args,
    ):
        user_cls = cls_vt.value
        if issubclass(user_cls, torch.nn.Module):
            # TODO(anijain2305) - Is it possible to remove this specialization?
            obj = nn_module_new(user_cls)
        else:
            if isinstance(base_cls_vt, variables.BuiltinVariable):
                base_cls = base_cls_vt.fn
            elif isinstance(base_cls_vt, variables.UserDefinedClassVariable):
                base_cls = base_cls_vt.value
            else:
                raise RuntimeError(f"Unexpected base_cls_vt {base_cls_vt}")

            assert variables.UserDefinedClassVariable.is_supported_new_method(
                base_cls.__new__
            )
            # TODO(anijain2305) - Consider adding get_example_value method to
            # each VT to get an example value for all args. As we expand the
            # scope to other __new__ methods, we might need to call __new__ with
            # init_args (like functools.partial)
            # init_args = [arg.get_example_value() for arg in init_args]
            # obj = base_cls.__new__(user_cls, *init_args)

            obj = base_cls.__new__(user_cls)
        return obj

    def track_new_user_defined_object(
        self,
        base_cls_vt,
        cls_vt,
        init_args,
    ):
        """
        Creates a UserDefinedObjectVariable (or its subclass) variable tracker
        and mark it for attribute mutation tracking.

        Also records the variable trackers to call __new__ method on
        reconstruction. Roughly, the reconstruction looks like this
            base_cls_vt.__new__(user_cls, *init_args)
        """
        cls_source = cls_vt.source
        user_cls = cls_vt.value
        variable_cls = self.get_variable_cls(user_cls)
        obj = self.get_example_value(base_cls_vt, cls_vt, init_args)

        variable = variable_cls(
            obj,
            cls_source=cls_vt.source,
            base_cls_vt=base_cls_vt,
            init_args=init_args,
            mutation_type=AttributeMutationNew(cls_source),
        )
        self.id_to_variable[id(obj)] = variable
        self.keepalive.append(obj)
        return variable

    def track_cell_new(
        self,
    ):
        obj = object()
        variable = variables.CellVariable(
            mutation_type=AttributeMutationNew(),
        )
        self.id_to_variable[id(obj)] = variable
        self.keepalive.append(obj)
        return variable

    def track_cell_existing(
        self, source: Optional[Source], cell: CellType, contents: VariableTracker
    ):
        variable = variables.CellVariable(
            # We don't support mutation to cell without source because we need
            # source to properly codegen the mutations.
            mutation_type=None if source is None else AttributeMutationExisting(),
            pre_existing_contents=contents,
            source=source,
        )
        self.id_to_variable[id(cell)] = variable
        self.keepalive.append(cell)
        return variable

    def track_global_existing(self, source: Source, item: Any):
        variable = variables.NewGlobalVariable(
            mutation_type=AttributeMutationExisting(),
            source=source,
        )
        self.id_to_variable[id(item)] = variable
        self.keepalive.append(item)
        return variable

    def track_save_for_backward(self, ctx, args):
        assert isinstance(ctx, variables.AutogradFunctionContextVariable)
        self.save_for_backward.append((ctx, args))

    def track_tensor_variables_from_runahead_side_effects(self, other):
        # In higher order ops we want to keep track of tensors seen in the
        # speculate_subgraph so that we don't lift them again as a new input in
        # other speculate_subgraph or in the root tracer.
        for other_item in other.keepalive:
            other_id = id(other_item)
            other_variable = other.id_to_variable[other_id]
            if other_id not in self.id_to_variable and isinstance(
                other_variable, variables.TensorVariable
            ):
                self.track_object_existing(other_item, other_variable)

    def prune_dead_object_new(self, tx):
        # Avoid VT cycles from e.g., recursive function.
        visited: set[VariableTracker] = set()
        live_new_objects: set[VariableTracker] = set()

        def visit(var: VariableTracker):
            if var in visited:
                return
            visited.add(var)
            # Object may have been mutated, store this mutation.
            if isinstance(var.mutation_type, AttributeMutationNew):
                live_new_objects.add(var)
            # It's possible that we have mutated the value of this variable
            # to be another one. The new value is in store_attr_mutations.
            # Also recurse through the new value to detect alive AttributeMutationNew.
            if var in self.store_attr_mutations:
                VariableTracker.visit(
                    visit, self.store_attr_mutations[var]  # noqa: F821
                )

        def is_live(var: VariableTracker):
            if isinstance(var.mutation_type, AttributeMutationNew):
                return var in live_new_objects
            return True

        pre_existing_vars = [
            var
            for var in self.id_to_variable.values()
            if not isinstance(var.mutation_type, AttributeMutationNew)
        ]

        # The only live side effects come from returns (tx.stack), any intermediates
        # during a graph break (tx.symbolic_locals), and mutation on pre-existing variables.
        # Recursively visit Variables and see if any of them have been mutated.
        VariableTracker.visit(
            visit,
            # TODO track from all possible sources.
            (
                tx.stack,
                tx.symbolic_locals,
                pre_existing_vars,
                tx.output.backward_state,
                self.tensor_hooks,
            ),
        )
        # Manually release the self-referential function, which indirectly
        # captures certain `VariableTracker` and affects parts of PT test/logic
        # that are sensitive to when certain objects get released.
        del visit

        # NB: cell variable handling.is tricky.
        # cell variables must stay alive if any NestedUserFunctionVariable
        # are live. "visit"-ing the NestedUserFunctionVariable visits
        # the .closures field, from which we will see if we need to keep
        # any mutations to cell variables alive.

        self.id_to_variable = {
            k: v for k, v in self.id_to_variable.items() if is_live(v)
        }
        self.store_attr_mutations = {
            k: v for k, v in self.store_attr_mutations.items() if is_live(k)
        }

    def mutation(self, var):
        self.check_allowed_side_effect(var)
        if isinstance(var.mutation_type, ValueMutationExisting):
            var.mutation_type.is_modified = True
        if (
            var.source
            and isinstance(var, variables.ConstDictVariable)
            and not isinstance(var, variables.SetVariable)
        ):
            self._has_existing_dict_mutation = True

    def has_existing_dict_mutation(self):
        return self._has_existing_dict_mutation

    def _get_modified_vars(self):
        return [var for var in self.id_to_variable.values() if self.is_modified(var)]

    def codegen_save_tempvars(self, cg: PyCodegen):
        # Make sure we codegen these modified VT to their source by default, so
        # that mutation and aliasing are properly accounted for.
        for var in self._get_modified_vars():
            if isinstance(var.mutation_type, AttributeMutationNew) and isinstance(
                var, variables.CellVariable
            ):
                # Cells created in the root frame are created either by
                # `MAKE_CELL` or by them being in `co_cellvars`, so we only emit
                # `make_cell` for the non-root-frame cells here.
                # TODO generalize this so we never need to call `make_cell`.
                if var.local_name is None:
                    cg.add_push_null(
                        lambda: cg.load_import_from(utils.__name__, "make_cell")
                    )
                    cg.extend_output(create_call_function(0, False))
                    cg.add_cache(var)
                    var.source = LocalSource(cg.tempvars[var])  # type: ignore[attr-defined]
                elif var.source is None:
                    var.source = LocalCellSource(var.local_name)
            elif isinstance(var.mutation_type, AttributeMutationNew):
                if isinstance(var, variables.AutogradFunctionContextVariable):
                    unimplemented_v2(
                        gb_type="AutogradFunctionContextVariable escaped Dynamo-traced region",
                        context="",
                        explanation="We cannot reconstruct a torch.autograd.Function's context object.",
                        hints=[],
                    )

                # Reconstruct the bytecode for
                # base_cls.__new__(user_cls, *args)

                if isinstance(var, variables.UserDefinedObjectVariable):

                    def load_new_method():
                        assert var.base_cls_vt is not None
                        cg(var.base_cls_vt)  # type: ignore[attr-defined]
                        cg.extend_output([cg.create_load_attr("__new__")])

                    cg.add_push_null(load_new_method)
                else:
                    cg.add_push_null(
                        lambda: cg.load_import_from(utils.__name__, "object_new")
                    )
                cg(var.mutation_type.cls_source)

                # Generate the args to the __new__ method
                for arg in var.init_args:
                    cg(arg)

                # Call the __new__ method
                cg.extend_output(create_call_function(1 + len(var.init_args), False))

                cg.add_cache(var)
                var.source = LocalSource(cg.tempvars[var])
            else:
                # The remaning cases here are `AttributeMutationExisting` and
                # `MutableSideEffects`, which have sources already.
                assert var.source is not None

        for ctx, args in self.save_for_backward:
            cg(ctx.source)
            cg.load_method("save_for_backward")
            for arg in args:
                cg(arg)
            cg.extend_output(
                [
                    *create_call_method(len(args)),
                    create_instruction("POP_TOP"),
                ]
            )

    def register_hook(self, tensor, hook, handle, name):
        assert isinstance(tensor, variables.TensorVariable)
        assert isinstance(hook, variables.VariableTracker)
        assert (
            isinstance(handle, variables.RemovableHandleVariable)
            and handle.is_mutable()
        )
        assert hasattr(torch.Tensor, name)
        idx = len(self.tensor_hooks.keys())
        # duplicate index possible because of self.remove_hook()
        while idx in self.tensor_hooks:
            idx += 1
        self.tensor_hooks[idx] = (tensor, hook, handle, name)
        assert not handle.idx
        handle.idx = idx

    def remove_hook(self, idx):
        del self.tensor_hooks[idx]

    def codegen_hooks(self, cg):
        for (
            tensor,
            hook,
            handle,
            name,
        ) in self.tensor_hooks.values():
            # Note: [On tensor.register_hook]
            #
            # register_hook on a tensor, AKA backward hooks, have slightly nuanced differences in how they are implemented
            # when it comes to hooks on objects with sources (inputs, params) vs objects without sources (intermediaries).
            #
            # For tensors with a source, we bypass direct inclusion of register_hook calls in the graph.
            # Instead, these are tracked and stashed as a global variable, enabling their association with tensors in
            # the residuals. During dynamo's frame creation, these hooks are invoked seamlessly on known reconstructible/fetch-able
            # tensors. Because a source indicates knowledge of this object outside the torch compile region, and
            # because we are running residuals firmly before .backward() can be run, it is sound to invoke
            # `register_hook` on a known tensor.
            #
            # For tensors without a source, we support a limited subset of hooks. Global functions only, and
            # compiled_autograd must be enabled or we will graph break.
            #
            # Handling the Handle: When a user retains the register_hook result in a handle, we intercept the
            # STORE_FAST operation to record the user-designated local variable name. This ensures the reconstructed
            # bytecode retains this name. If no handle is defined, we simply pop the generated value to keep the
            # stack intact.
            #
            # Dynamo Tensor Hooks Workflow:
            # - Functions passed to register_hook are lifted globally.
            # - For tensors with sources:
            #   - In the "side_effects" phase of codegen, we iterate over tensors with hooks to:
            #     - Generate the tensor.
            #     - Issue a register_hook call on the tensor, linking to the globally stored function.
            #     - Incorporate a handle if one was established in the eager phase.
            #  - For tensors without sources:
            #    - We don't generate any instructions for registering a hook.
            #    - Handles from intermediary hooks are NYI.
            #    - We produce a call function that utilizes the trace_wrapped higher order op, closing over it.
            #    - We then manually insert the call function above into the graph.
            # - The handle's exact user-specified name, "user_code_variable_name", is discerned and associated during STORE_FAST.
            assert tensor.source, "Hooks on non input tensors NYI - should not get here"

            def gen_fn():
                cg(tensor)
                cg.extend_output([cg.create_load_attr(name)])

            cg.add_push_null(gen_fn)
            cg(hook)
            cg.extend_output(create_call_function(1, False))

            # Adding the handle to the cache means RemovableHandleVariable().reconstruct() will
            # be associated with the return value of register_hook().  This consumes the top of stack.
            cg.add_cache(handle)

    def get_ca_final_callbacks_var(self):
        from .variables.base import ValueMutationNew

        if self.ca_final_callbacks_var is None:
            self.ca_final_callbacks_var = variables.ListVariable(
                [], mutation_type=ValueMutationNew()
            )
        return self.ca_final_callbacks_var

    def codegen_update_mutated(self, cg: PyCodegen):
        suffixes = []
        for var in self._get_modified_vars():
            if isinstance(var, variables.ListVariable):
                # old[:] = new
                cg(var, allow_cache=False)  # Don't codegen via source
                cg(var.source)  # type: ignore[attr-defined]
                cg.extend_output(
                    [
                        cg.create_load_const(None),
                        cg.create_load_const(None),
                        create_instruction("BUILD_SLICE", arg=2),
                    ]
                )
                suffixes.append([create_instruction("STORE_SUBSCR")])
            elif isinstance(var, variables.lists.DequeVariable):
                # For limited maxlen, the order of operations matter for side
                # effect, but we currently don't track the order, so no support.
                if not (
                    isinstance(var.maxlen, variables.ConstantVariable)
                    and var.maxlen.value is None
                ):
                    unimplemented_v2(
                        gb_type="Side effect on existing deque with limited maxlen",
                        context="",
                        explanation="This is not supported.",
                        hints=[
                            "Don't use a deque with `maxlen` specified.",
                        ],
                    )

                # old.extend(new), this runs last
                cg(var.source)
                cg.load_method("extend")
                cg(var, allow_cache=False)  # Don't codegen via source
                suffixes.append(
                    [
                        *create_call_method(1),
                        create_instruction("POP_TOP"),
                    ]
                )

                # old.clear(), this runs first
                cg(var.source)
                cg.load_method("clear")
                suffixes.append(
                    [
                        *create_call_method(0),
                        create_instruction("POP_TOP"),
                    ]
                )

            elif isinstance(var, variables.ConstDictVariable):
                # Reconstruct works as follow:
                # (1) Skip codegen if there are no new items
                # (2) codegen(...) each pair of key/value
                # (3) create a new dictionary with the pairs of key/values above
                # (4) clear the original dictionary
                #   + only if a key was removed from the input dict
                # (5) update the original dictionary with the dict created in (2)

                if var.has_new_items():
                    cg(var.source)  # type: ignore[attr-defined]
                    cg.load_method("update")
                    cg(var, allow_cache=False)  # Don't codegen via source

                    if var.should_reconstruct_all:
                        cg(var.source)  # type: ignore[attr-defined]
                        cg.load_method("clear")

                    suffixes.append(
                        [
                            *create_call_method(1),  # update
                            create_instruction("POP_TOP"),
                        ]
                    )

                    if var.should_reconstruct_all:
                        # clear will appear before "update" as the suffixes are
                        # applied in reverse order.
                        suffixes.append(
                            [
                                *create_call_method(0),  # clear
                                create_instruction("POP_TOP"),
                            ]
                        )

            elif isinstance(
                var, variables.torch_function.TorchFunctionModeStackVariable
            ):
                # Needed in the finally block for stack restoration
                cg.add_push_null(
                    lambda: cg.load_import_from(
                        utils.__name__, "get_torch_function_mode_stack"
                    )
                )
                cg.call_function(0, False)
                name = variables.torch_function.get_prev_stack_var_name()
                cg.code_options["co_varnames"] += (name,)
                cg.append_output(create_instruction("STORE_FAST", argval=name))
                cg.add_push_null(
                    lambda: cg.load_import_from(
                        utils.__name__, "set_torch_function_mode_stack"
                    )
                )

                cg.foreach(var.symbolic_stack)
                cg.append_output(
                    create_instruction("BUILD_LIST", arg=len(var.symbolic_stack))
                )
                cg.call_function(1, False)
                cg.append_output(create_instruction("POP_TOP"))

            elif isinstance(var, variables.CellVariable) and var.local_name is not None:
                # Emit more readable and performant bytecode.
                # TODO generalize this for cells created during inlining.
                if var in self.store_attr_mutations:
                    contents_var = self.load_cell(var)
                    cg(contents_var)
                    suffixes.append([cg.create_store_deref(var.local_name)])

            elif self.is_attribute_mutation(var):
                if isinstance(
                    var, variables.UserDefinedDictVariable
                ) and self.is_modified(var._dict_vt):
                    # Do dict related update manually here. The store_attr
                    # mutations will be applied later.
                    varname_map = {}
                    for name in _manual_dict_setitem.__code__.co_varnames:
                        varname_map[name] = cg.tx.output.new_var()

                    try:
                        mro_index = type(var.value).__mro__.index(
                            collections.OrderedDict
                        )
                    except ValueError:
                        mro_index = type(var.value).__mro__.index(dict)

                    cg.extend_output(
                        [
                            create_instruction("LOAD_CONST", argval=mro_index),
                            create_instruction(
                                "STORE_FAST", argval=varname_map["mro_index"]
                            ),
                        ]
                    )

                    cg(var.source)  # type: ignore[attr-defined]
                    cg.extend_output(
                        [
                            create_instruction(
                                "STORE_FAST", argval=varname_map["dict_to"]
                            )
                        ]
                    )

                    cg(var._dict_vt, allow_cache=False)  # Don't codegen via source
                    cg.extend_output(
                        [
                            create_instruction(
                                "STORE_FAST", argval=varname_map["dict_from"]
                            )
                        ]
                    )

                    dict_update_insts = bytecode_from_template(
                        _manual_dict_setitem, varname_map=varname_map
                    )

                    suffixes.append(
                        [
                            *dict_update_insts,
                            create_instruction("POP_TOP"),
                        ]
                    )
                elif isinstance(
                    var, variables.UserDefinedListVariable
                ) and self.is_modified(var._list_vt):
                    # Update the list to the updated items. Be careful in
                    # calling the list methods and not the overridden methods.
                    varname_map = {}
                    for name in _manual_list_update.__code__.co_varnames:
                        varname_map[name] = cg.tx.output.new_var()

                    cg(var.source)  # type: ignore[attr-defined]
                    cg.extend_output(
                        [
                            create_instruction(
                                "STORE_FAST", argval=varname_map["list_to"]
                            )
                        ]
                    )

                    cg(var._list_vt, allow_cache=False)  # Don't codegen via source
                    cg.extend_output(
                        [
                            create_instruction(
                                "STORE_FAST", argval=varname_map["list_from"]
                            )
                        ]
                    )

                    list_update_insts = bytecode_from_template(
                        _manual_list_update, varname_map=varname_map
                    )

                    suffixes.append(
                        [
                            *list_update_insts,
                            create_instruction("POP_TOP"),
                        ]
                    )

                # Applying mutations involves two steps: 1) Push all
                # reconstructed objects onto the stack.  2) Call STORE_ATTR to
                # apply the mutations.
                #
                # Dynamo must ensure that mutations are applied in the same
                # order as in the original program. Therefore, two reverse
                # operations occur below.
                #
                # The first reverse operation concerns `suffixes`. We apply
                # suffixes in reverse order due to the way Python handles the
                # stack. In Step 1, we push all reconstructed objects onto the
                # stack, but the item at the top of the stack refers to the last
                # attribute in the mutation order. If not fixed, this will apply
                # the mutations of attributes in the reverse order.  To account
                # for this reversal, we iterate through the mutable attributes
                # in reverse order.
                for name, value in reversed(
                    self.store_attr_mutations.get(var, {}).items()
                ):
                    if isinstance(var, variables.NewGlobalVariable):
                        cg.tx.output.update_co_names(name)
                        cg(value)
                        assert isinstance(var.source, GlobalSource)  # type: ignore[attr-defined]
                        suffixes.append(
                            [create_instruction("STORE_GLOBAL", argval=name)]
                        )
                    elif isinstance(value, variables.DeletedVariable):
                        if isinstance(
                            var.mutation_type, AttributeMutationExisting
                        ) and hasattr(getattr(var, "value", None), name):
                            cg.tx.output.update_co_names(name)
                            cg(var.source)
                            suffixes.append(
                                [create_instruction("DELETE_ATTR", argval=name)]
                            )
                    elif (
                        isinstance(var, variables.UserDefinedObjectVariable)
                        and var.needs_slow_setattr()
                    ):
                        # __setattr__ is defined on this object, so call object.__setattr__ directly
                        cg.load_import_from("builtins", "object")
                        cg.load_method("__setattr__")
                        cg(var.source)  # type: ignore[attr-defined]
                        cg(variables.ConstantVariable(name))
                        cg(value)
                        suffixes.append(
                            [*create_call_method(3), create_instruction("POP_TOP")]
                        )
                    else:
                        cg.tx.output.update_co_names(name)
                        cg(value)
                        cg(var.source)
                        suffixes.append([create_instruction("STORE_ATTR", argval=name)])
            elif isinstance(var, variables.ListIteratorVariable):
                for _ in range(var.index):
                    cg.add_push_null(
                        lambda: cg.load_import_from(utils.__name__, "iter_next")
                    )
                    cg(var.source)  # type: ignore[attr-defined]
                    cg.call_function(1, False)
                    cg.pop_top()
            elif isinstance(var, variables.RandomVariable):
                # set correct random seed state
                def gen_fn():
                    cg(var.source)  # type: ignore[attr-defined]
                    cg.load_attr("setstate")

                cg.add_push_null(gen_fn)
                cg(var.wrap_state(var.random.getstate()))

                suffixes.append(
                    [
                        *create_call_function(1, False),  # setstate
                        create_instruction("POP_TOP"),
                    ]
                )
            else:
                raise AssertionError(type(var))

        # do all the actual mutations at the very end to handle dependencies
        for suffix in reversed(suffixes):
            cg.extend_output(suffix)

    def is_empty(self):
        return not (
            any(map(self.is_modified, self.id_to_variable.values()))
            or self.tensor_hooks
            or self.save_for_backward
            or self.tensor_hooks
        )

    def clear(self):
        self.keepalive.clear()
        self.id_to_variable.clear()


@contextlib.contextmanager
def allow_side_effects_under_checkpoint(tx: "InstructionTranslator"):
    assert tx.output.current_tracer.under_activation_checkpoint
    orig_val = tx.output.current_tracer.allow_side_effects_under_checkpoint
    try:
        tx.output.current_tracer.allow_side_effects_under_checkpoint = True
        yield
    finally:
        tx.output.current_tracer.allow_side_effects_under_checkpoint = orig_val


@contextlib.contextmanager
def disallow_side_effects_in_generator(tx: "InstructionTranslator"):
    orig_val = tx.output.current_tracer.is_reconstructing_generator
    try:
        tx.output.current_tracer.is_reconstructing_generator = True
        yield
    finally:
        tx.output.current_tracer.is_reconstructing_generator = orig_val<|MERGE_RESOLUTION|>--- conflicted
+++ resolved
@@ -219,13 +219,8 @@
             unimplemented_v2(
                 gb_type="Write to immutable cell",
                 context=f"cellvar: {cellvar}, value: {value}",
-<<<<<<< HEAD
-                explanation="Dynamo doesn't support writing to immutable cell variables.",
-                hints=[*graph_break_hints.USER_ERROR],
-=======
                 explanation="Dynamo doesn't support writing to immutable/sourceless cell variables.",
-                hints=[],
->>>>>>> 2c039faa
+                hints=[*graph_break_hints.DIFFICULT],
             )
         assert isinstance(cellvar, variables.CellVariable)
         assert isinstance(value, variables.VariableTracker)
@@ -240,13 +235,8 @@
         unimplemented_v2(
             gb_type="Read uninitialized cell",
             context=str(cellvar),
-<<<<<<< HEAD
-            explanation="Cannot read uninitialized cell.",
+            explanation="Attempted to read a cell variable that has not been populated yet.",
             hints=[*graph_break_hints.USER_ERROR],
-=======
-            explanation="Attempted to read a cell variable that has not been populated yet.",
-            hints=[],
->>>>>>> 2c039faa
         )
 
     def load_global(self, gvar: VariableTracker, name: str):
