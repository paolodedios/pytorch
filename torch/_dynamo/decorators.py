# mypy: allow-untyped-defs
# ruff: noqa: TCH004

"""
This module provides decorators and utilities for controlling TorchDynamo's behavior during compilation.
"""

import functools
import inspect
import sys
from dataclasses import dataclass
from typing import Any, Callable, TYPE_CHECKING, TypeVar
from typing_extensions import ParamSpec

import torch
from torch._environment import is_fbcode
from torch._vendor.packaging.version import Version
from torch.utils._contextlib import _DecoratorContextManager
from torch.utils._python_dispatch import is_traceable_wrapper_subclass

from . import trace_rules, variables
from .comptime import comptime
from .eval_frame import (
    _set_stance,
    DisableContext,
    DynamoStance,
    innermost_fn,
    RunOnlyContext,
)
from .exc import IncorrectUsage
from .external_utils import is_compiling
from .utils import is_function


if TYPE_CHECKING:
    from types import FunctionType

    from torch._C._dynamo.eval_frame import (  # noqa: F401
        reset_code,
        set_eval_frame,
        set_guard_error_hook,
        skip_code,
        unsupported,
    )

    from .variables import VariableTracker
else:
    for name in dir(torch._C._dynamo.eval_frame):
        if name.startswith("__"):
            continue
        globals()[name] = getattr(torch._C._dynamo.eval_frame, name)


_P = ParamSpec("_P")
_R = TypeVar("_R")


def run(fn=None):
    """Don't do any dynamic compiles, just use prior optimizations"""
    if fn is not None:
        fn = innermost_fn(fn)
        assert callable(fn)
        return RunOnlyContext()(fn)
    return RunOnlyContext()


def disable(fn=None, recursive=True):
    """
    Decorator to disable TorchDynamo

    If recursive=True, Dynamo is completely skipped on the decorated function
    frame as well as the recursively invoked functions.

    If recursive=False, Dynamo skips frames associated with the function code,
    but still process recursively invoked frames.
    """
    if recursive:
        if fn is not None:
            fn = innermost_fn(fn)
            assert callable(fn)
            return DisableContext()(fn)
        return DisableContext()
    else:
        return skip(fn)


def skip(fn=None):
    """
    Skip frames associated with the function code, but still process recursively
    invoked frames
    """
    if fn is None:
        return skip
    fn = innermost_fn(fn)
    assert callable(fn)
    skip_code(fn.__code__)
    fn._torchdynamo_disable = True
    return fn


class set_stance(_DecoratorContextManager):
    """
    Decorator, context manager, function to set the current stance of the compiler.

    Stances documented in corresponding function in torch/compiler/__init__.py
    """

    _dynamo_forbidden = True

    def __init__(
        self,
        stance: str = "default",
        *,
        skip_guard_eval_unsafe: bool = False,
        force_backend=None,
    ) -> None:
        if force_backend is not None and stance != "default":
            raise RuntimeError("non-default stance cannot have force_backend set")

        self.stance = DynamoStance(stance, skip_guard_eval_unsafe, force_backend)
        self.prev = _set_stance(self.stance)

    def __call__(self, fn):
        _set_stance(self.prev)
        wrapper = super().__call__(fn)
        # forbid wrapper in graph
        wrapper._dynamo_forbidden = True  # type: ignore[attr-defined]
        return wrapper

    def __enter__(self):
        _set_stance(self.stance)

    def __exit__(self, exc_type, exc_val, exc_tb):
        _set_stance(self.prev)

    def clone(self):
        return self.__class__(self.stance.stance, force_backend=self.stance.backend)


def assume_constant_result(fn):
    fn._dynamo_marked_constant = True
    return fn


def allow_in_graph(fn):
    """
    Tells the compiler frontend (Dynamo) to skip symbolic introspection of the function
    and instead directly write it to the graph when encountered.

    See :func:`torch.compiler.allow_in_graph`'s docstring for the full documentation

    WARNING: this API can be a footgun, please read the documentation carefully.
    """
    if isinstance(fn, (list, tuple)):
        return [allow_in_graph(x) for x in fn]
    assert callable(fn), "allow_in_graph expects a callable"
    if trace_rules.lookup_callable(fn) != variables.TorchInGraphFunctionVariable:
        trace_rules._disallowed_callable_ids.remove(id(fn))
        trace_rules._allowed_callable_ids.add(id(fn))
    return fn


def nonstrict_trace(traceable_fn):
<<<<<<< HEAD
    """
    Like `allow_in_graph`, but with the following enhancements/differences:

    1. Supports user-defined class as inputs, as long as the class has been
       registered with pytree.
    2. Reads to global/captured tensors forces the underlying graph to treat
       those tensors as constant, and we _assume_ they will not be updated. This
       is similar to FX tracing.
    3. In the resulting Dynamo graph, the call to a `nonstrict_trace`-ed function
       will be represented as a call to `torch._higher_order_ops.flat_apply`,
       which takes in the `nonstrict_trace`-ed function and pytree-flattened
       inputs.
    4. Only the returned function is traceable, and the original function will
       not be. Moreover, `nonstrict_trace` can be used inside a `torch.compile`
       region.

    NOTE: like `allow_in_graph`, aliasing information is neither preserved
    between inputs themselves, nor between inputs and outputs.
    """
=======
    # Like `allow_in_graph`, but with the following enhancements/differences:
    #
    # 1. Supports user-defined class as inputs, as long as the class has been
    #    registered with pytree.
    # 2. Reads to global/captured tensors forces the underlying graph to treat
    #    those tensors as constant, and we _assume_ they will not be updated. This
    #    is similar to FX tracing.
    # 3. In the resulting Dynamo graph, the call to a `nonstrict_trace`-ed function
    #    will be represented as a call to `torch._higher_order_ops.flat_apply`,
    #    which takes in the `nonstrict_trace`-ed function and pytree-flattened
    #    inputs.
    # 4. Only the returned function is traceable, and the original function will
    #    not be. Moreover, `nonstrict_trace` can be used inside a `torch.compile`
    #    region.
    #
    # NOTE: like `allow_in_graph`, aliasing information is neither preserved
    # between inputs themselves, nor between inputs and outputs.
>>>>>>> afe96254
    assert callable(traceable_fn), "nonstrict_trace expects a callable"

    @functools.wraps(traceable_fn)
    def wrapped(*args, **kwargs):
        return traceable_fn(*args, **kwargs)

    # This line allows us to reuse much of the `allow_in_graph` impl.
    trace_rules._allowed_callable_ids.add(id(wrapped))

    # This line allows us to diverge the impl from `allow_in_graph`.
    trace_rules._nonstrict_trace_callable_ids.add(id(wrapped))

    return wrapped


def _disallow_in_graph_helper(throw_if_not_allowed):
    def inner(fn):
        if isinstance(fn, (list, tuple)):
            return [disallow_in_graph(x) for x in fn]
        assert callable(fn), "disallow_in_graph expects a callable"
        if (
            throw_if_not_allowed
            and trace_rules.lookup_callable(fn)
            != variables.TorchInGraphFunctionVariable
            and trace_rules.lookup(fn) != variables.TorchInGraphFunctionVariable
        ):
            raise IncorrectUsage(
                "disallow_in_graph is expected to be used on an already allowed callable (like torch.* ops). "
                "Allowed callables means callables that TorchDynamo puts as-is in the extracted graph."
            )
        trace_rules._allowed_callable_ids.remove(id(fn))
        trace_rules._nonstrict_trace_callable_ids.remove(id(fn))
        trace_rules._disallowed_callable_ids.add(id(fn))
        return fn

    return inner


def disallow_in_graph(fn):
    """
    Customize which functions TorchDynamo will exclude in the generated
    graph and force a graph break on.
    ::

        torch._dynamo.disallow_in_graph(torch.sub)

        @torch._dynamo.optimize(...)
        def fn(a):
            x = torch.add(x, 1)
            x = torch.sub(x, 1)
            x = torch.add(x, 1)
            return x

        fn(...)

    Will break the graph on `torch.sub`, and give two graphs each with a
    single `torch.add()` op.
    """
    return _disallow_in_graph_helper(throw_if_not_allowed=True)(fn)


@_disallow_in_graph_helper(throw_if_not_allowed=False)
def graph_break(msg=""):
    """Force a graph break"""


def forbid_in_graph(fn):
    """
    Customize which functions TorchDynamo will assert are not present while tracing.

    If you want a graph break on this function instead, use disallow_in_graph.
    TODO(voz): We now have allow_in_graph, disallow_in_graph, forbid_in_graph - some more robust
    documentation would not be amiss.
    """
    if isinstance(fn, (list, tuple)):
        return [forbid_in_graph(x) for x in fn]
    assert callable(fn), "forbid_in_graph applies only to callables"
    fn._dynamo_forbidden = True
    return fn


def substitute_in_graph(
    original_fn: Callable[_P, _R],
    *,
    can_constant_fold_through: bool = False,
    skip_signature_check: bool = False,
    # type that is embedded in the Python interpreter
    is_embedded_type: bool = False,  # internal use only
) -> Callable[[Callable[_P, _R]], Callable[_P, _R]]:
    """
    Register a polyfill handler for a function, usually a C function from the C extension, to be
    used in place of the original function when inlining the original function in the graph.

    .. note::

        The polyfill handler is only used when inlining the original function. It is not used when
        the original function is called directly. In the eager mode, the decorated function calls
        the performant C function rather than the polyfill handler.

    The polyfill handler is a function that will be called in place of the original function when
    inlining the original function. The polyfill handler should have the same signature and the same
    behavior as the original function.

    Args:
        original_fn (callable): The original function, usually a C function, to register a polyfill
            handler for.
        can_constant_fold_through (bool, optional): Whether the polyfill handler can be constant
            folded through. That is, if the polyfill handler is a pure function and its arguments
            are constant, the result of the polyfill handler can be constant folded during the
            compilation. Defaults to ``False``.
        skip_signature_check (bool, optional): Whether to skip the signature check between the
            original function and the polyfill handler. Defaults to ``False``.

    Returns:
        A decorator that registers the polyfill handler for the original function.

    Example::

        >>> # xdoctest: +SKIP("conflict with the tests: duplicate polyfill handlers")
        >>> import operator
        >>> operator.indexOf([1, 2, 3, 4, 5], 3)
        2
        >>> torch.compile(operator.indexOf, fullgraph=True)([1, 2, 3, 4, 5], 3)
        Traceback (most recent call last):
        ...
        torch._dynamo.exc.Unsupported: ...

        >>> @torch.compiler.substitute_in_graph(operator.indexOf)
        ... def indexOf(a, b, /):
        ...     for i, item in enumerate(a):
        ...         if item is b or item == b:
        ...             return i
        ...     raise ValueError("sequence.index(x): x not in sequence")
        >>>
        >>> torch.compile(operator.indexOf, fullgraph=True)([1, 2, 3, 4, 5], 3)
        2
    """
    if not is_function(original_fn) and not (
        is_embedded_type and inspect.isclass(original_fn)
    ):
        raise TypeError(
            f"substitute_in_graph expects a function but got {type(original_fn)!r}"
        )
    if is_embedded_type:
        if not inspect.isclass(original_fn):
            raise TypeError(
                f"substitute_in_graph expects a class but got {type(original_fn)!r}"
            )

        from .variables.builder import ITERTOOLS_POLYFILLED_TYPE_IDS, ITERTOOLS_TYPE_IDS

        if id(original_fn) in ITERTOOLS_TYPE_IDS:
            ITERTOOLS_POLYFILLED_TYPE_IDS.add(id(original_fn))

    def wrapper(traceable_fn: Callable[_P, _R]) -> Callable[_P, _R]:
        if not is_function(traceable_fn):
            raise TypeError(
                f"@substitute_in_graph(...) expects a function but got {type(traceable_fn)!r}"
            )

        if not skip_signature_check:
            try:
                original_sig = inspect.signature(original_fn)
            except ValueError:
                pass
            else:
                traceable_sig = inspect.signature(traceable_fn)

                def sig_ident(sig):
                    # Ignore annotations for parameters and return type
                    return (
                        tuple(
                            p.name
                            for p in sig.parameters.values()
                            if (
                                p.kind
                                not in {
                                    p.KEYWORD_ONLY,
                                    # the name of *args and **kwargs is not important
                                    p.VAR_POSITIONAL,
                                    p.VAR_KEYWORD,
                                }
                            )
                        ),
                        {
                            p.name
                            for p in sig.parameters.values()
                            if p.kind == p.KEYWORD_ONLY
                        },
                        {
                            p.name: p.default
                            for p in sig.parameters.values()
                            # the name of *args and **kwargs is not important
                            if p.kind not in {p.VAR_POSITIONAL, p.VAR_KEYWORD}
                        },
                    )

                wildcard_sig = inspect.signature(lambda *args, **kwargs: None)

                if (
                    sig_ident(original_sig) != sig_ident(traceable_sig)
                    and sig_ident(original_sig) != sig_ident(wildcard_sig)
                    and sig_ident(traceable_sig) != sig_ident(wildcard_sig)
                ):
                    raise TypeError(
                        f"Signature mismatch between {original_fn} and {traceable_fn}: "
                        f"{original_sig} != {traceable_sig}"
                    )

        from torch._dynamo.guards import GuardBuilder
        from torch._dynamo.trace_rules import (
            _polyfilled_function_ids,
            get_torch_obj_rule_map,
        )
        from torch._dynamo.variables import PolyfilledFunctionVariable
        from torch._dynamo.variables.builder import VariableBuilder

        id_dispatch_map = VariableBuilder._id_dispatch()
        if id(original_fn) in id_dispatch_map:
            raise ValueError(
                f"Duplicate dispatch rule for {original_fn}: "
                "already registered in VariableBuilder's id dispatch map"
            )

        if id(original_fn) in _polyfilled_function_ids:
            raise ValueError(f"Duplicate polyfilled object {original_fn}")

        rule_map: dict[Any, type[VariableTracker]] = get_torch_obj_rule_map()
        if original_fn in rule_map:
            raise ValueError(
                f"Duplicate object {original_fn} with different rules: "
                f"{PolyfilledFunctionVariable}, {rule_map[original_fn]}"
            )

        polyfill_handlers: dict[Callable[..., Any], FunctionType]
        polyfill_handlers = PolyfilledFunctionVariable._get_polyfill_handlers()
        if original_fn in polyfill_handlers:
            raise ValueError(
                f"Duplicate polyfill handlers for {original_fn}: "
                f"already handled by {polyfill_handlers[original_fn]}"
            )

        # Need to wrap the function because we may cannot assign __torch_dynamo_polyfill__ to a
        # C++ function.
        @functools.wraps(traceable_fn)
        def wrapped(*args: _P.args, **kwargs: _P.kwargs) -> _R:
            return original_fn(*args, **kwargs)

        def dispatch_fn(self, value: Callable[_P, _R]) -> PolyfilledFunctionVariable:
            return PolyfilledFunctionVariable(
                value,
                source=self.source,
                **self.install_guards(GuardBuilder.FUNCTION_MATCH),
            )

        id_dispatch_map[id(original_fn)] = id_dispatch_map[id(wrapped)] = dispatch_fn
        _polyfilled_function_ids.add(id(original_fn))
        _polyfilled_function_ids.add(id(wrapped))
        rule_map[original_fn] = rule_map[wrapped] = PolyfilledFunctionVariable
        polyfill_handlers[original_fn] = polyfill_handlers[wrapped] = wrapped  # type: ignore[assignment]

        wrapped.__torch_dynamo_original__ = original_fn  # type: ignore[attr-defined]
        wrapped.__torch_dynamo_polyfill__ = traceable_fn  # type: ignore[attr-defined]
        wrapped.__torch_dynamo_can_constant_fold_through__ = can_constant_fold_through  # type: ignore[attr-defined]

        return wrapped  # type: ignore[return-value]

    return wrapper


# Helper function to flatten a tensor subclass and apply a function to
# all inner tensors that match the outer dim. Used to reduce duplication
# across the various marking APIs.
def _apply_func_to_inner_tensors_of_same_dim(func, t, *args, **kwargs):
    assert is_traceable_wrapper_subclass(t)

    attrs, _ctx = t.__tensor_flatten__()
    assert isinstance(t, torch.Tensor)
    for attr in attrs:
        inner = getattr(t, attr)
        if inner.dim() == t.dim():
            func(inner, *args, **kwargs)


@dataclass(frozen=True)
class _DimRange:
    """
    This represents an dimension of a tensor and the corresponding
    min and max values it can take.  Don't create this
    class directly; instead, use :func:`mark_dynamic`.
    """

    dim: int
    min: int
    max: int


@forbid_in_graph
def mark_unbacked(t, index, strict=False):
    """
    Mark a tensor as having an unbacked dim.  This changes the semantics of operations,
    we will always report the size does not equal zero/one, we will turn asserts
    on this index into runtime asserts, and if you try to get the real value we will
    raise an exception.  In other words, we will treat this dimension as if it was
    data dependent (we do not know anything about its value.)

    For historical reasons, by default if an unbacked dim is specialized, we will
    happily specialize it and continue. If you want to error in these cases, pass
    strict=True.
    """
    # You could have copied the mark_dynamic behavior but I'm not convinced
    # it's what you want
    assert not is_traceable_wrapper_subclass(t), "not implemented yet"

    if isinstance(index, int):
        if strict:
            if not hasattr(t, "_dynamo_strict_unbacked_indices"):
                t._dynamo_strict_unbacked_indices = set()
            t._dynamo_strict_unbacked_indices.add(index)
            return

        if not hasattr(t, "_dynamo_unbacked_indices"):
            t._dynamo_unbacked_indices = set()
        t._dynamo_unbacked_indices.add(index)
        return

    assert isinstance(index, (list, tuple))
    for i in index:
        mark_unbacked(t, i)


@forbid_in_graph
def mark_dynamic(t, index, *, min=None, max=None):
    """
    Mark a tensor as having a dynamic dim and set corresponding min and max range for the dim.

    [Note - on the state of mark_dynamic]

    The behavior of having a dynamic dimension on a tensor is governed by a few factors:

    1) torch._dynamo.config dynamic_shapes True or False.
        a) dynamic_shapes=True - dynamic_shapes must be True for mark_dynamic to work.
        a) dynamic_shapes=False - This config will raise an exception when used in conjunction with
        mark_dynamic. We will eventually support this.

    2) If the dimension is fully constrained - as in, it does not allow more than a single value
    in both eager (torch.compile, torch._dynamo.optimize) mode and export mode (torch._dynamo.export),
    we will raise an error

    3) If the dimension is partially constrained - allowing at least 2 values but not the full unbounded
    range of shapes, in eager we will pass it through, but export will raise an error.

    4) Attempts to trace this function will explicitly raise. As such, all calls to mark_dynamic must be made
    before torch.compile.

    """
    if is_traceable_wrapper_subclass(t):
        # default behavior: mirror mark_dynamic() on all inner tensors with same dim as t
        # TODO: Make this configurable via a supported public API
        _apply_func_to_inner_tensors_of_same_dim(
            mark_dynamic, t, index, min=min, max=max
        )

    if isinstance(index, int):
        if not hasattr(t, "_dynamo_dynamic_indices"):
            t._dynamo_dynamic_indices = set()
            t._dynamo_dynamic_range = set()
        # TODO(voz): Should we bounds check?
        t._dynamo_dynamic_indices.add(index)
        t._dynamo_dynamic_range.add(_DimRange(index, min, max))
        return

    assert isinstance(index, (list, tuple))
    for i in index:
        mark_dynamic(t, i, min=min, max=max)


@forbid_in_graph
def maybe_mark_dynamic(t, index):
    """
    Mark a tensor as having a dynamic dim, but don't enforce it (i.e., if this
    dimension ends up getting specialized, don't error).
    """
    if is_traceable_wrapper_subclass(t):
        # default behavior: mirror maybe_mark_dynamic() on all inner tensors with same dim as t
        # TODO: Make this configurable via a supported public API
        _apply_func_to_inner_tensors_of_same_dim(maybe_mark_dynamic, t, index)

    if isinstance(index, int):
        if not hasattr(t, "_dynamo_weak_dynamic_indices"):
            t._dynamo_weak_dynamic_indices = set()
        # TODO(voz): Should we bounds check?
        t._dynamo_weak_dynamic_indices.add(index)
        return

    assert isinstance(index, (list, tuple))
    for i in index:
        maybe_mark_dynamic(t, i)


def mark_static(t, index=None):
    """
    Mark a tensor as having a static dim or mark a nn module class as static.

    For tensors
    ===========
    This will prevent us from attempting to compile it dynamically
    when dynamic=True; this can improve trace-time performance.

    This has lower precedence than mark_dynamic.

    Unlike mark_dynamic, this can be done inside a graph, in which case it
    induces specialization on the tensor.

    For nn.Module classes
    =====================
    For static nn.Module classes, TorchDynamo assumes that the module instance
    attributes will not be modified after compilation. This will ensure that
    TorchDynamo keeps integer attributes CONSTANT and not symints.

    From TorchDynamo implementation side, the instances of static-marked
    nn.Module class will be converted to UnspecializedBuiltinNNModuleVariable,
    which have the same properties.

    Note that we still have to guard on the attributes, because different
    instances of the nn.Module can have different values of the attributes. The
    key point here is that the attributes are static.
    """
    if is_compiling():
        if index is None:
            for s in t.size():
                comptime.force_static(s)
        else:
            comptime.force_static(t.size(index))
        return

    if is_traceable_wrapper_subclass(t):
        # default behavior: mirror mark_static() on all inner tensors with same dim as t
        # TODO: Make this configurable via a supported public API
        _apply_func_to_inner_tensors_of_same_dim(mark_static, t, index)

    if not isinstance(t, torch.Tensor) and issubclass(t, torch.nn.Module):
        t._dynamo_marked_static = True
        return t

    if not isinstance(t, torch.Tensor):
        raise TypeError(
            f"mark_static expects a tensor/nn.Module class but recieved {type(t)}"
        )

    if isinstance(index, int):
        if not hasattr(t, "_dynamo_static_indices"):
            t._dynamo_static_indices = set()  # type: ignore[attr-defined]
        # TODO(voz): Should we bounds check?
        t._dynamo_static_indices.add(index)  # type: ignore[attr-defined]
    elif index is None:
        for i in range(t.dim()):
            mark_static(t, i)
    else:
        assert isinstance(index, (list, tuple))
        for i in index:
            mark_static(t, i)


@forbid_in_graph
def mark_static_address(t, guard=True):
    """
    Marks an input tensor whose data_ptr will not change across multiple calls
    to a dynamo-compiled function. This indicates to cudagraphs that an extra allocation
    is not needed for this input. The data_ptr will be guarded if guard=True. Note:
    Tensors marked in this way will be kept alive until `torch._dynamo.reset()` is called.
    """
    if not isinstance(t, torch.Tensor):
        raise TypeError(f"mark_static_address expects a tensor but recieved {type(t)}")

    if guard:
        t._dynamo_static_input_type = "guarded"  # type: ignore[attr-defined]
    else:
        t._dynamo_static_input_type = "unguarded"  # type: ignore[attr-defined]


# Note: this carefully avoids eagerly import einops.
# TODO: we should delete this whole _allow_in_graph_einops logic by approximately 2024 Q2
def _allow_in_graph_einops():
    mod = sys.modules.get("einops")
    if mod is None:
        return
    else:
        # version > 0.7.0 does allow_in_graph out of tree
        # for BC we need to keep this in fbcode
        # internal xref https://fb.workplace.com/groups/1026248852325474/permalink/1107135774236781/
        if Version(mod.__version__) < Version("0.7.0") or is_fbcode():
            import einops

            try:
                # requires einops > 0.6.1, torch >= 2.0
                from einops._torch_specific import (  # type: ignore[attr-defined]  # noqa: F401
                    _ops_were_registered_in_torchdynamo,
                )

                # einops > 0.6.1 will call the op registration logic as it is imported.
            except ImportError:
                # einops <= 0.6.1
                allow_in_graph(einops.rearrange)
                allow_in_graph(einops.reduce)
                if hasattr(einops, "repeat"):
                    allow_in_graph(einops.repeat)  # available since einops 0.2.0
                if hasattr(einops, "einsum"):
                    allow_in_graph(einops.einsum)  # available since einops 0.5.0
                if hasattr(einops, "pack"):
                    allow_in_graph(einops.pack)  # available since einops 0.6.0
                if hasattr(einops, "unpack"):
                    allow_in_graph(einops.unpack)  # available since einops 0.6.0


trace_rules.add_module_init_func("einops", _allow_in_graph_einops)<|MERGE_RESOLUTION|>--- conflicted
+++ resolved
@@ -161,27 +161,6 @@
 
 
 def nonstrict_trace(traceable_fn):
-<<<<<<< HEAD
-    """
-    Like `allow_in_graph`, but with the following enhancements/differences:
-
-    1. Supports user-defined class as inputs, as long as the class has been
-       registered with pytree.
-    2. Reads to global/captured tensors forces the underlying graph to treat
-       those tensors as constant, and we _assume_ they will not be updated. This
-       is similar to FX tracing.
-    3. In the resulting Dynamo graph, the call to a `nonstrict_trace`-ed function
-       will be represented as a call to `torch._higher_order_ops.flat_apply`,
-       which takes in the `nonstrict_trace`-ed function and pytree-flattened
-       inputs.
-    4. Only the returned function is traceable, and the original function will
-       not be. Moreover, `nonstrict_trace` can be used inside a `torch.compile`
-       region.
-
-    NOTE: like `allow_in_graph`, aliasing information is neither preserved
-    between inputs themselves, nor between inputs and outputs.
-    """
-=======
     # Like `allow_in_graph`, but with the following enhancements/differences:
     #
     # 1. Supports user-defined class as inputs, as long as the class has been
@@ -199,7 +178,6 @@
     #
     # NOTE: like `allow_in_graph`, aliasing information is neither preserved
     # between inputs themselves, nor between inputs and outputs.
->>>>>>> afe96254
     assert callable(traceable_fn), "nonstrict_trace expects a callable"
 
     @functools.wraps(traceable_fn)
