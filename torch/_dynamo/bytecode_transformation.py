"""
This module provides utilities for analyzing, transforming and manipulating Python bytecode.
It includes functionality for:
- Converting between different bytecode formats and versions
- Virtualizing jumps and managing jump targets
- Handling exception tables and their entries
- Managing instruction offsets and extended arguments
- Providing a clean API for bytecode modification and transformation
- Supporting Python version-specific bytecode features
- Generating bytecode from template functions

The module is designed to work across different Python versions (3.7+) and handles
version-specific bytecode differences transparently.
"""

import copy
import dataclasses
import dis
import functools
import itertools
import sys
import types
import uuid
from collections.abc import Iterable, Iterator, Mapping, Sequence
from typing import Any, Callable, cast, Optional, TYPE_CHECKING, Union

from ..utils._backport_slots import dataclass_slots
from . import config
from .bytecode_analysis import (
    get_indexof,
    propagate_line_nums,
    remove_extra_line_nums,
    stacksize_analysis,
)
from .utils import is_safe_constant


if TYPE_CHECKING:
    from .output_graph import DynamoTracerOutput


@dataclass_slots
@dataclasses.dataclass
class InstructionExnTabEntry:
    start: "Instruction"
    end: "Instruction"
    target: "Instruction"
    depth: int
    lasti: bool

    def __repr__(self) -> str:
        return (
            f"InstructionExnTabEntry(start={self.start.short_inst_repr()}, "
            f"end={self.end.short_inst_repr()}, "
            f"target={self.target.short_inst_repr()}, "
            f"depth={self.depth}, lasti={self.lasti})"
        )

    def __eq__(self, o: object) -> bool:
        if not isinstance(o, InstructionExnTabEntry):
            return False
        return (
            self.start is o.start
            and self.end is o.end
            and self.target is o.target
            and self.depth == o.depth
            and self.lasti == o.lasti
        )


@dataclass_slots
@dataclasses.dataclass
class Instruction:
    """A mutable version of dis.Instruction"""

    opcode: int
    opname: str
    arg: Optional[int]
    argval: Any
    offset: Optional[int] = None
    starts_line: Optional[int] = None
    is_jump_target: bool = False
    positions: Optional["dis.Positions"] = None
    # extra fields to make modification easier:
    target: Optional["Instruction"] = None
    exn_tab_entry: Optional[InstructionExnTabEntry] = None
    argrepr: Optional[str] = None

    def __hash__(self) -> int:
        return id(self)

    def __eq__(self, other: object) -> bool:
        return id(self) == id(other)

    def short_inst_repr(self) -> str:
        return f"Instruction(opname={self.opname}, offset={self.offset})"

    def copy_positions(self, other: "Instruction") -> None:
        self.starts_line = other.starts_line
        self.positions = other.positions


if sys.version_info >= (3, 13):

    def convert_instruction(i: dis.Instruction) -> Instruction:
        return Instruction(
            i.opcode,
            i.opname,
            i.arg,
            i.argval,
            i.offset,
            i.line_number,
            i.is_jump_target,
            i.positions,
        )

elif sys.version_info >= (3, 11):

    def convert_instruction(i: dis.Instruction) -> Instruction:
        return Instruction(
            i.opcode,
            i.opname,
            i.arg,
            i.argval,
            i.offset,
            i.starts_line,
            i.is_jump_target,
            i.positions,
        )

else:

    def convert_instruction(i: dis.Instruction) -> Instruction:
        return Instruction(
            i.opcode,
            i.opname,
            i.arg,
            i.argval,
            i.offset,
            i.starts_line,
            i.is_jump_target,
            None,
        )


class _NotProvided:
    def __repr__(self) -> str:
        return "_NotProvided"


if sys.version_info >= (3, 12):

    def inst_has_op_bits(name: str) -> bool:
        return name in ("LOAD_ATTR", "LOAD_GLOBAL", "LOAD_SUPER_ATTR")

elif sys.version_info >= (3, 11):

    def inst_has_op_bits(name: str) -> bool:
        return name == "LOAD_GLOBAL"

else:

    def inst_has_op_bits(name: str):
        return False


def create_instruction(
    name: str,
    *,
    arg: Optional[int] = None,
    argval: Optional[Any] = _NotProvided,
    target: Optional[Instruction] = None,
) -> Instruction:
    """
    At most one of `arg`, `argval`, and `target` can be not None/_NotProvided.
    This is to prevent ambiguity, e.g. does
        create_instruction("LOAD_CONST", 5)
    mean load the constant at co_consts[5], or load the constant 5?

    If `arg` is not provided, it will be computed during assembly from
    `argval` or `target`.

    Bits in the args of instructions LOAD_GLOBAL, LOAD_ATTR (3.12+), and LOAD_SUPER_ATTR
    modify the behavior of the instruction. In this case, we allow both `arg`
    and `argval` to be set. The value of `arg` here is expected to be the value of
    the op bits and the true value of `arg` will be computed during assembly.
    If `arg` is not set, the bits are assumed to be 0.
    """

    # allow for instructions with op bits to have both arg and argval specified
    if inst_has_op_bits(name):
        if target is not None:
            raise RuntimeError("target cannot be specified for instruction")
        if arg is None:
            arg = 0
    else:
        cnt = (arg is not None) + (argval is not _NotProvided) + (target is not None)
        if cnt > 1:
            raise RuntimeError(
                "only one of arg, argval, and target can be not None/_NotProvided"
            )
    if arg is not None and not isinstance(arg, int):
        raise RuntimeError("instruction arg must be int or None")
    return Instruction(
        opcode=dis.opmap[name], opname=name, arg=arg, argval=argval, target=target
    )


# Python 3.11 remaps
def create_jump_absolute(target: Instruction) -> Instruction:
    inst = "JUMP_FORWARD" if sys.version_info >= (3, 11) else "JUMP_ABSOLUTE"
    return create_instruction(inst, target=target)


def is_jump_absolute(target: Instruction) -> bool:
    return target.opname in ("JUMP_FORWARD", "JUMP_ABSOLUTE")


def create_load_const(val: Any, checked: bool = True) -> Instruction:
    """
    In general we should only create `LOAD_CONST` for immutable objects, but
    sometimes it's convenient _and safe_ for Dynamo create `LOAD_CONST` for
    mutable objects. In such cases, use `checked=False`.
    """
    if checked:
        assert is_safe_constant(val), f"unsafe constant {val}"
    return create_instruction("LOAD_CONST", argval=val)


def create_dup_top() -> Instruction:
    if sys.version_info >= (3, 11):
        return create_instruction("COPY", arg=1)
    return create_instruction("DUP_TOP")


def create_rot_n(n: int) -> list[Instruction]:
    """
    Returns a "simple" sequence of instructions that rotates TOS to the n-th
    position in the stack. For Python < 3.11, returns a single ROT_*
    instruction. If no such instruction exists, an error is raised and the
    caller is expected to generate an equivalent sequence of instructions.
    For Python >= 3.11, any rotation can be expressed as a simple sequence of
    swaps.
    """
    if n <= 1:
        # don't rotate
        return []

    if sys.version_info >= (3, 11):
        # rotate can be expressed as a sequence of swap operations
        # e.g. rotate 3 is equivalent to swap 3, swap 2
        return [create_instruction("SWAP", arg=i) for i in range(n, 1, -1)]

    # ROT_N does not exist in Python <= 3.9, but we can simulate it
    if sys.version_info < (3, 10) and n >= 5:
        """
        0 1 2 3 4
        [0 1 2 3 4]
        4 3 2 1 0
        4 [3 2 1 0]
        4 0 1 2 3
        """
        return [
            create_instruction("BUILD_TUPLE", arg=n),
            create_instruction("UNPACK_SEQUENCE", arg=n),
            create_instruction("BUILD_TUPLE", arg=n - 1),
            create_instruction("UNPACK_SEQUENCE", arg=n - 1),
        ]

    if n <= 4:
        return [create_instruction("ROT_" + ["TWO", "THREE", "FOUR"][n - 2])]
    return [create_instruction("ROT_N", arg=n)]


def add_push_null(
    inst_or_insts: Union[Instruction, list[Instruction]],
) -> list[Instruction]:
    """
    Appends or prepends a PUSH_NULL instruction to `inst_or_insts`,
    depending on Python version. Used when you know that
    `inst_or_insts` generates a callable that will be called.

    NOTE: Assumes `inst_or_insts` is a single instruction or sequence of
    instructions that pushes exactly 1 object to the stack that is to
    be called. It is important that you include ALL instructions that
    construct the callable - not just the first instruction/a prefix.

    Will attempt to use the NULL push bit for instructions
    with such bits (LOAD_GLOBAL 3.11+, LOAD_ATTR 3.12+, LOAD_SUPER_ATTR).
    In this case, instructions WILL be modified.
    """
    if isinstance(inst_or_insts, Instruction):
        insts: list[Instruction] = [inst_or_insts]
    else:
        assert isinstance(inst_or_insts, list)
        insts = inst_or_insts

    def inst_has_bit_set(idx: int) -> bool:
        assert insts[idx].arg is not None
        return insts[idx].arg & 1 == 1  # type: ignore[operator]

    def set_inst_bit(idx: int) -> None:
        assert insts[idx].arg is not None
        insts[idx].arg |= 1  # type: ignore[operator]

    if sys.version_info >= (3, 13):
        # In 3.13, NULL follows the callable
        if inst_has_op_bits(insts[-1].opname) and not inst_has_bit_set(-1):
            # All insts with op bits have the push_null bit as the last one.
            # Only set the bit if it hasn't been set - otherwise, we need
            # to add another PUSH_NULL.
            set_inst_bit(-1)
        else:
            insts = insts + [create_instruction("PUSH_NULL")]
    elif sys.version_info >= (3, 12):
        # LOAD_ATTR/LOAD_SUPER_ATTR at the end
        # We assume that `insts` will only load 1 object, so
        # LOAD_GLOBAL at the end doesn't need to be checked
        if inst_has_op_bits(insts[-1].opname) and not inst_has_bit_set(-1):
            set_inst_bit(-1)
        elif insts[0].opname == "LOAD_GLOBAL" and not inst_has_bit_set(0):
            set_inst_bit(0)
        else:
            insts = [create_instruction("PUSH_NULL")] + insts
    elif sys.version_info >= (3, 11):
        # 3.11 introduced NULL preceding callable
        if inst_has_op_bits(insts[0].opname) and not inst_has_bit_set(0):
            set_inst_bit(0)
        else:
            insts = [create_instruction("PUSH_NULL")] + insts
    return insts


def add_push_null_call_function_ex(
    inst_or_insts: Union[Instruction, list[Instruction]],
) -> list[Instruction]:
    """Like add_push_null, but the low bit of LOAD_ATTR/LOAD_SUPER_ATTR
    is not set, due to an expected CALL_FUNCTION_EX instruction.
    """
    if isinstance(inst_or_insts, Instruction):
        insts: list[Instruction] = [inst_or_insts]
    else:
        assert isinstance(inst_or_insts, list)
        insts = inst_or_insts

    if sys.version_info < (3, 11):
        return insts

    idx = -1 if sys.version_info >= (3, 13) else 0
    if insts[idx].opname == "LOAD_GLOBAL":
        assert insts[idx].arg is not None
        if insts[idx].arg & 1 == 0:  # type: ignore[operator]
            insts[idx].arg |= 1  # type: ignore[operator]
            return insts

    if sys.version_info >= (3, 13):
        insts = insts + [create_instruction("PUSH_NULL")]
    else:
        insts = [create_instruction("PUSH_NULL")] + insts

    return insts


def create_call_function(nargs: int, push_null: bool) -> list[Instruction]:
    """
    Creates a sequence of instructions that makes a function call.

    `push_null` is used in Python 3.11+ only. It is used in codegen when
    a function call is intended to be made with the NULL + fn convention,
    and we know that the NULL has not been pushed yet. We will push a
    NULL and rotate it to the correct position immediately before making
    the function call.

    `push_null` should be True if no NULL is pushed for the callable.
    Conversely, `push_null` should be False if a NULL was pushed for the callable.
    Prefer using `push_null=False` when possible since we will not need to rotate
    NULL to the right place, which is less efficient.

    Generally, you should codegen a function by using `add_push_null` then
    `create_call_function` with `push_null=False`.

    Example of when to set push_null False:

    insts = [
        create_instruction("LOAD_GLOBAL", argval="torch"),
        create_instruction("LOAD_ATTR", argval="nn"),
        create_instruction("LOAD_ATTR", argval="functional"),
        create_instruction("LOAD_ATTR", argval="relu"),
    ]
    insts = add_push_null(insts)
    insts.append(create_instruction("LOAD_FAST", argval="x"))
    insts.extend(create_call_function(1, False))

    Example of when to set push_null True:

    insts = [create_instruction("LOAD_FAST", x)]
    for should_wrap, wrapper_name in wrappers:
        if should_wrap:
            insts.extend([
                create_instruction("LOAD_GLOBAL", argval="wrapper1"),
                create_instruction("SWAP", arg=2),
                *create_call_function(1, True),
            )
    """
    if sys.version_info >= (3, 11):
        output = []
        if push_null:
            output.append(create_instruction("PUSH_NULL"))
            # 3.13 swapped NULL and callable
            rots = nargs + 1 if sys.version_info >= (3, 13) else nargs + 2
            output.extend(create_rot_n(rots))
        if sys.version_info < (3, 12):
            output.append(create_instruction("PRECALL", arg=nargs))
        output.append(create_instruction("CALL", arg=nargs))
        return output
    return [create_instruction("CALL_FUNCTION", arg=nargs)]


def create_call_method(nargs: int) -> list[Instruction]:
    if sys.version_info >= (3, 12):
        return [create_instruction("CALL", arg=nargs)]
    if sys.version_info >= (3, 11):
        return [
            create_instruction("PRECALL", arg=nargs),
            create_instruction("CALL", arg=nargs),
        ]
    return [create_instruction("CALL_METHOD", arg=nargs)]


def create_load_method(name: str) -> Instruction:
    if sys.version_info >= (3, 12):
        # in 3.12, create a LOAD_ATTR instruction with the low bit set
        return create_instruction("LOAD_ATTR", arg=1, argval=name)
    return create_instruction("LOAD_METHOD", argval=name)


def create_setup_with(target: Instruction) -> Instruction:
    opname = "BEFORE_WITH" if sys.version_info >= (3, 11) else "SETUP_WITH"
    return create_instruction(opname, target=target)


def create_swap(n: int) -> list[Instruction]:
    if sys.version_info >= (3, 11):
        return [create_instruction("SWAP", arg=n)]
    # in Python < 3.11, SWAP is a macro that expands to multiple instructions
    if n == 1:
        return []
    elif n == 2:
        return [create_instruction("ROT_TWO")]
    elif n == 3:
        return [create_instruction("ROT_THREE"), create_instruction("ROT_TWO")]
    """
    e.g. swap "a" and "b" in this stack:
    0 a 1 2 3 b
    0 a [1 2 3 b]
    0 a [1 2 3 b] [1 2 3 b]
    0 a [1 2 3 b] [1 2 3 b] -1
    0 a [1 2 3 b] b
    0 b a [1 2 3 b]
    0 b a [1 2 3 b] [1 2 3 b]
    0 b [1 2 3 b] a [1 2 3 b]
    0 b [1 2 3 b] a [1 2 3 b] -1
    0 b [1 2 3 a]
    0 b [1 2 3 a] [1 2 3 a]
    0 b [1 2 3 a] [1 2 3 a] reverse
    0 b [a 3 2 1] None
    0 b [a 3 2 1]
    0 b 1 2 3 a
    """
    return [
        create_instruction("BUILD_LIST", arg=n - 1),
        create_instruction("DUP_TOP"),
        create_instruction("LOAD_CONST", argval=-1),
        create_binary_subscr(),
        create_instruction("ROT_THREE"),
        create_instruction("DUP_TOP"),
        create_instruction("ROT_THREE"),
        create_instruction("LOAD_CONST", argval=-1),
        create_instruction("STORE_SUBSCR"),
        create_instruction("DUP_TOP"),
        create_load_method("reverse"),
        *create_call_method(0),
        create_instruction("POP_TOP"),
        create_instruction("UNPACK_SEQUENCE", arg=n - 1),
    ]


<<<<<<< HEAD
def create_binary_subscr() -> Instruction:
    if sys.version_info < (3, 14):
        return create_instruction("BINARY_SUBSCR")
    # https://github.com/python/cpython/blob/0e46c0499413bc5f9f8336fe76e2e67cf93f64d8/Include/opcode.h#L36
    return create_instruction("BINARY_OP", arg=26)
=======
def create_binary_slice(
    start: Optional[int], end: Optional[int], store: bool = False
) -> list[Instruction]:
    """
    BINARY_SLICE and STORE_SLICE (if `set` is True) for all Python versions
    """
    if sys.version_info >= (3, 12):
        inst_name = "STORE_SLICE" if store else "BINARY_SLICE"
        return [
            create_load_const(start),
            create_load_const(end),
            create_instruction(inst_name),
        ]
    else:
        inst_name = "STORE_SUBSCR" if store else "BINARY_SUBSCR"
        return [
            create_load_const(start),
            create_load_const(end),
            create_instruction("BUILD_SLICE", arg=2),
            create_instruction(inst_name),
        ]


def create_copy(i: int) -> list[Instruction]:
    if sys.version_info >= (3, 11):
        return [create_instruction("COPY", arg=i)]
    # COPY 4
    # 0 1 2 3
    # 3 1 2 0
    # 3 1 2 0 0
    # 0 1 2 0 3
    # 0 1 2 3 0
    return [
        *create_swap(i),
        create_dup_top(),
        *create_swap(i + 1),
        *create_swap(2),
    ]


# mainly for debugging generated bytecode
def create_print_on_stack(depth: int) -> list[Instruction]:
    return [
        *add_push_null(create_instruction("LOAD_CONST", argval=print)),
        *create_copy(depth + (2 if sys.version_info >= (3, 11) else 1)),
        *create_call_function(1, False),
        create_instruction("POP_TOP"),
    ]


# mainly for debugging generated bytecode
def create_print_value(value: Any) -> list[Instruction]:
    return [
        *add_push_null(create_instruction("LOAD_CONST", argval=print)),
        create_instruction("LOAD_CONST", argval=value),
        *create_call_function(1, False),
        create_instruction("POP_TOP"),
    ]
>>>>>>> fb94d9b3


def lnotab_writer(
    lineno: int, byteno: int = 0
) -> tuple[list[int], Callable[[int, int], None]]:
    """
    Used to create typing.CodeType.co_lnotab
    See https://github.com/python/cpython/blob/main/Objects/lnotab_notes.txt
    This is the internal format of the line number table if Python < 3.10
    """
    assert sys.version_info < (3, 10)
    lnotab: list[int] = []

    def update(lineno_new: int, byteno_new: int) -> None:
        nonlocal byteno, lineno
        while byteno_new != byteno or lineno_new != lineno:
            byte_offset = max(0, min(byteno_new - byteno, 255))
            line_offset = max(-128, min(lineno_new - lineno, 127))
            assert byte_offset != 0 or line_offset != 0
            byteno += byte_offset
            lineno += line_offset
            lnotab.extend((byte_offset, line_offset & 0xFF))

    return lnotab, update


def linetable_310_writer(
    first_lineno: int,
) -> tuple[list[int], Callable[[int, int], None], Callable[[int], None]]:
    """
    Used to create typing.CodeType.co_linetable
    See https://github.com/python/cpython/blob/main/Objects/lnotab_notes.txt
    This is the internal format of the line number table for Python 3.10
    """
    assert sys.version_info >= (3, 10) and sys.version_info < (3, 11)
    linetable: list[int] = []
    lineno = first_lineno
    lineno_delta = 0
    byteno = 0

    def _update(byteno_delta: int, lineno_delta: int) -> None:
        while byteno_delta != 0 or lineno_delta != 0:
            byte_offset = max(0, min(byteno_delta, 254))
            line_offset = max(-127, min(lineno_delta, 127))
            assert byte_offset != 0 or line_offset != 0
            byteno_delta -= byte_offset
            lineno_delta -= line_offset
            linetable.extend((byte_offset, line_offset & 0xFF))

    def update(lineno_new: int, byteno_new: int) -> None:
        nonlocal lineno, lineno_delta, byteno
        byteno_delta = byteno_new - byteno
        byteno = byteno_new
        _update(byteno_delta, lineno_delta)
        lineno_delta = lineno_new - lineno
        lineno = lineno_new

    def end(total_bytes: int) -> None:
        _update(total_bytes - byteno, lineno_delta)

    return linetable, update, end


def encode_varint(n: int) -> list[int]:
    """
    6-bit chunk encoding of an unsigned integer
    See https://github.com/python/cpython/blob/3.11/Objects/locations.md
    """
    assert n >= 0
    b = [n & 63]
    n >>= 6
    while n > 0:
        b[-1] |= 64
        b.append(n & 63)
        n >>= 6
    return b


def linetable_311_writer(
    first_lineno: int,
) -> tuple[list[int], Callable[[Optional["dis.Positions"], int], None]]:
    """
    Used to create typing.CodeType.co_linetable
    See https://github.com/python/cpython/blob/3.11/Objects/locations.md
    This is the internal format of the line number table for Python 3.11
    """
    assert sys.version_info >= (3, 11)
    linetable = []
    lineno = first_lineno

    def update(positions: Optional["dis.Positions"], inst_size: int) -> None:
        nonlocal lineno
        lineno_new = positions.lineno if positions else None

        def _update(delta: int, size: int) -> None:
            assert 0 < size <= 8
            # first byte - use 13 (no column info) is positions is
            # malformed, otherwise use 14 (long form)
            other_varints: tuple[int, ...] = ()
            if (
                positions
                and positions.lineno is not None
                and positions.end_lineno is not None
                and positions.col_offset is not None
                and positions.end_col_offset is not None
            ):
                linetable.append(0b1_1110_000 + size - 1)
                # for whatever reason, column offset needs `+ 1`
                # https://github.com/python/cpython/blob/1931c2a438c50e6250725c84dff94fc760b9b951/Python/compile.c#L7603
                other_varints = (
                    positions.end_lineno - positions.lineno,
                    positions.col_offset + 1,
                    positions.end_col_offset + 1,
                )
            else:
                linetable.append(0b1_1101_000 + size - 1)
            # encode signed int
            if delta < 0:
                delta = ((-delta) << 1) | 1
            else:
                delta <<= 1
            # encode unsigned int
            linetable.extend(encode_varint(delta))
            for n in other_varints:
                linetable.extend(encode_varint(n))

        if lineno_new is None:
            lineno_delta = 0
        else:
            lineno_delta = lineno_new - lineno
            lineno = lineno_new
        while inst_size > 8:
            _update(lineno_delta, 8)
            inst_size -= 8
        _update(lineno_delta, inst_size)

    return linetable, update


@dataclass_slots
@dataclasses.dataclass
class ExceptionTableEntry:
    start: int
    end: int
    target: int
    depth: int
    lasti: bool


def encode_exception_table_varint(n: int) -> list[int]:
    """
    Similar to `encode_varint`, but the 6-bit chunks are ordered in reverse.
    """
    assert n >= 0
    b = [n & 63]
    n >>= 6
    while n > 0:
        b.append(n & 63)
        n >>= 6
    b.reverse()
    for i in range(len(b) - 1):
        b[i] |= 64
    return b


def decode_exception_table_varint(bytes_iter: Iterator[int]) -> int:
    """
    Inverse of `encode_exception_table_varint`.
    """
    b = next(bytes_iter)
    val = b & 63
    while b & 64:
        val <<= 6
        b = next(bytes_iter)
        val |= b & 63
    return val


def check_exception_table(tab: list[ExceptionTableEntry]) -> None:
    """
    Verifies that a list of ExceptionTableEntries will make a well-formed
    jump table: entries are non-empty, sorted, and do not overlap.
    """
    for i in range(len(tab) - 1):
        assert (
            tab[i].start <= tab[i].end
            and tab[i].end < tab[i + 1].start
            and tab[i + 1].start <= tab[i + 1].end
        )


def parse_exception_table(exntab: bytes) -> list[ExceptionTableEntry]:
    """
    Parse the exception table according to
    https://github.com/python/cpython/blob/3.11/Objects/exception_handling_notes.txt
    """
    exntab_iter = iter(exntab)
    tab = []
    try:
        while True:
            start = decode_exception_table_varint(exntab_iter) * 2
            length = decode_exception_table_varint(exntab_iter) * 2
            end = start + length - 2
            target = decode_exception_table_varint(exntab_iter) * 2
            dl = decode_exception_table_varint(exntab_iter)
            depth = dl >> 1
            lasti = bool(dl & 1)
            tab.append(ExceptionTableEntry(start, end, target, depth, lasti))
    except StopIteration:
        check_exception_table(tab)
        return tab


def assemble_exception_table(tab: list[ExceptionTableEntry]) -> bytes:
    """
    Inverse of parse_exception_table - encodes list of exception
    table entries into bytes.
    """
    b = []
    for entry in tab:
        first_entry = encode_exception_table_varint(entry.start // 2)
        first_entry[0] |= 1 << 7
        b.extend(first_entry)
        length = entry.end - entry.start + 2
        b.extend(encode_exception_table_varint(length // 2))
        b.extend(encode_exception_table_varint(entry.target // 2))
        dl = (entry.depth << 1) + entry.lasti
        b.extend(encode_exception_table_varint(dl))
    return bytes(b)


def assemble(instructions: list[Instruction], firstlineno: int) -> tuple[bytes, bytes]:
    """Do the opposite of dis.get_instructions()"""
    code: list[int] = []
    if sys.version_info >= (3, 11):
        lnotab, update_lineno = linetable_311_writer(firstlineno)
        num_ext = 0
        for i, inst in enumerate(instructions):
            if inst.opname == "EXTENDED_ARG":
                inst_size = 1
                num_ext += 1
                # copy positions from the actual instruction
                for j in (1, 2, 3):
                    if instructions[i + j].opname != "EXTENDED_ARG":
                        inst.positions = instructions[i + j].positions
                        break
            else:
                inst_size = instruction_size(inst) // 2 + num_ext
                num_ext = 0
            update_lineno(inst.positions, inst_size)
            num_ext = 0
            arg = inst.arg or 0
            code.extend((inst.opcode, arg & 0xFF))
            for _ in range(instruction_size(inst) // 2 - 1):
                code.extend((0, 0))
    else:
        if sys.version_info < (3, 10):
            lnotab, update_lineno = lnotab_writer(firstlineno)
        else:
            lnotab, update_lineno, end = linetable_310_writer(firstlineno)

        for inst in instructions:
            if inst.starts_line is not None:
                update_lineno(inst.starts_line, len(code))
            arg = inst.arg or 0
            code.extend((inst.opcode, arg & 0xFF))

        if sys.version_info >= (3, 10):
            end(len(code))

    return bytes(code), bytes(lnotab)


def _get_instruction_by_offset(
    offset_to_inst: dict[int, Instruction], offset: int
) -> Optional[Instruction]:
    """
    Get the instruction located at a given offset, accounting for EXTENDED_ARGs
    """
    for n in (0, 2, 4, 6):
        if offset_to_inst[offset + n].opcode != dis.EXTENDED_ARG:
            return offset_to_inst[offset + n]
    return None


def virtualize_jumps(instructions: Iterable[Instruction]) -> None:
    """Replace jump targets with pointers to make editing easier"""
    jump_targets = {
        inst.offset: inst for inst in instructions if inst.offset is not None
    }

    for inst in instructions:
        if inst.opcode in dis.hasjabs or inst.opcode in dis.hasjrel:
            inst.target = _get_instruction_by_offset(jump_targets, inst.argval)


_REL_JUMPS = set(dis.hasjrel)


def flip_jump_direction(instruction: Instruction) -> None:
    if sys.version_info < (3, 11):
        raise RuntimeError("Cannot flip jump direction in Python < 3.11")
    if "FORWARD" in instruction.opname:
        instruction.opname = instruction.opname.replace("FORWARD", "BACKWARD")
    elif "BACKWARD" in instruction.opname:
        instruction.opname = instruction.opname.replace("BACKWARD", "FORWARD")
    else:
        raise AttributeError("Instruction is not a forward or backward jump")
    instruction.opcode = dis.opmap[instruction.opname]
    assert instruction.opcode in _REL_JUMPS


def _get_instruction_front(instructions: list[Instruction], idx: int) -> Instruction:
    """
    i.e. get the first EXTENDED_ARG instruction (if any) when targeting
    instructions[idx] with a jump.
    """
    target = instructions[idx]
    for offset in (1, 2, 3):
        if idx >= offset and instructions[idx - offset].opcode == dis.EXTENDED_ARG:
            target = instructions[idx - offset]
        else:
            break
    return target


def devirtualize_jumps(instructions: list[Instruction]) -> None:
    """Fill in args for virtualized jump target after instructions may have moved"""
    jumps = set(dis.hasjabs).union(set(dis.hasjrel))

    # check for negative jump args and fix them
    for inst in instructions:
        if inst.opcode in jumps:
            if inst.opcode not in dis.hasjabs:
                assert (
                    inst.target is not None
                    and inst.target.offset is not None
                    and inst.offset is not None
                )
                if inst.target.offset < inst.offset:
                    if sys.version_info < (3, 11):
                        raise RuntimeError("Got negative jump offset for Python < 3.11")
                    # forward jumps become backward
                    if "FORWARD" in inst.opname:
                        flip_jump_direction(inst)
                else:
                    # backward jumps become forward
                    if sys.version_info >= (3, 11) and "BACKWARD" in inst.opname:
                        flip_jump_direction(inst)

    # jump instruction size may have changed due to flips
    update_offsets(instructions)
    indexof = get_indexof(instructions)

    # compute jump instruction arg
    for inst in instructions:
        if inst.opcode in jumps:
            assert inst.target is not None
            target = _get_instruction_front(instructions, indexof[inst.target])
            if inst.opcode in dis.hasjabs:
                if sys.version_info < (3, 10):
                    inst.arg = target.offset
                elif sys.version_info < (3, 11):
                    # `arg` is expected to be bytecode offset, whereas `offset` is byte offset.
                    # Divide since bytecode is 2 bytes large.
                    inst.arg = int(target.offset / 2)
                else:
                    raise RuntimeError("Python 3.11+ should not have absolute jumps")
            else:  # relative jump
                # byte offset between target and next instruction
                assert target.offset is not None and inst.offset is not None
                inst.arg = abs(
                    int(target.offset - inst.offset - instruction_size(inst))
                )
                if sys.version_info >= (3, 10):
                    # see bytecode size comment in the absolute jump case above
                    inst.arg //= 2
            inst.argval = target.offset
            inst.argrepr = f"to {target.offset}"


def virtualize_exception_table(
    exn_tab_bytes: bytes, instructions: list[Instruction]
) -> None:
    """Replace exception table entries with pointers to make editing easier"""
    exn_tab = parse_exception_table(exn_tab_bytes)
    offset_to_inst = {cast(int, inst.offset): inst for inst in instructions}
    offsets = sorted(offset_to_inst.keys())
    end_offset_idx = 0
    exn_tab_iter = iter(exn_tab)
    try:

        def step() -> tuple[ExceptionTableEntry, InstructionExnTabEntry]:
            nonlocal end_offset_idx
            entry = next(exn_tab_iter)
            # find rightmost offset <= entry.end, since entry.end may not be
            # an actual instruction, e.g. if the end instruction is LOAD_GLOBAL,
            # which takes more than 2 bytes, then entry.end points to the end
            # of the LOAD_GLOBAL instruction, not the beginning.
            while (
                end_offset_idx < len(offsets) and offsets[end_offset_idx] <= entry.end
            ):
                end_offset_idx += 1
            assert end_offset_idx > 0
            end_offset = offsets[end_offset_idx - 1]
            inst_entry = InstructionExnTabEntry(
                _get_instruction_by_offset(offset_to_inst, entry.start),  # type: ignore[arg-type]
                _get_instruction_by_offset(offset_to_inst, end_offset),  # type: ignore[arg-type]
                _get_instruction_by_offset(offset_to_inst, entry.target),  # type: ignore[arg-type]
                entry.depth,
                entry.lasti,
            )
            return entry, inst_entry

        entry, inst_entry = step()
        for inst in instructions:
            assert inst.offset is not None
            while inst.offset > entry.end:
                entry, inst_entry = step()
            if inst.offset >= entry.start:
                inst.exn_tab_entry = copy.copy(inst_entry)
    except StopIteration:
        pass


def compute_exception_table(
    instructions: list[Instruction],
) -> list[ExceptionTableEntry]:
    """Compute exception table in list format from instructions with exn_tab_entries"""
    exn_dict: dict[tuple[int, int], tuple[int, int, bool]] = {}
    indexof = get_indexof(instructions)

    for inst in instructions:
        if inst.exn_tab_entry:
            # account for prefixed EXTENDED_ARGS
            start = _get_instruction_front(
                instructions, indexof[inst.exn_tab_entry.start]
            ).offset
            assert start is not None
            # point to the last 2 bytes of the end instruction
            end = (
                cast(int, inst.exn_tab_entry.end.offset)
                + instruction_size(inst.exn_tab_entry.end)
                - 2
            )
            assert end is not None
            target = _get_instruction_front(
                instructions, indexof[inst.exn_tab_entry.target]
            ).offset
            assert target is not None
            key = (start, end)
            val = (target, inst.exn_tab_entry.depth, inst.exn_tab_entry.lasti)
            if key in exn_dict:
                assert exn_dict[key] == val
            exn_dict[key] = val

    # Dynamo may construct nested exception table entries for convenience,
    # but Python expects exception table entries to not overlap.
    # NOTE: below, "keys" refer to old instruction entries' starts and ends,
    # and "entries" refer to the generated exception table entries.

    # Sort keys by increasing start, then decreasing end
    keys_sorted = sorted(exn_dict.keys(), key=lambda t: (t[0], -t[1]))
    # smallest byte that the next exception table entry can start at
    nexti = 0
    # stack of current nested keys
    key_stack: list[tuple[int, int]] = []
    exn_tab: list[ExceptionTableEntry] = []

    def pop() -> None:
        """
        Pop the key_stack and append an exception table entry if possible.
        """
        nonlocal nexti
        if key_stack:
            key = key_stack.pop()
            if nexti <= key[1]:
                exn_tab.append(
                    ExceptionTableEntry(max(key[0], nexti), key[1], *exn_dict[key])
                )
                nexti = key[1] + 2

    for key in keys_sorted:
        # pop keys that are no longer nested over the current key
        while key_stack and key_stack[-1][1] < key[0]:
            pop()
        if key_stack:
            # create an entry covering to the current key, if possible
            assert key_stack[-1][0] <= key[0] <= key[1] <= key_stack[-1][1]
            left = max(nexti, key_stack[-1][0])
            if left < key[0]:
                exn_tab.append(
                    ExceptionTableEntry(left, key[0] - 2, *exn_dict[key_stack[-1]])
                )
            nexti = key[0]
        key_stack.append(key)
    while key_stack:
        pop()
    check_exception_table(exn_tab)
    return exn_tab


def check_inst_exn_tab_entries_nested(
    tab: list[InstructionExnTabEntry], indexof: dict[Instruction, int]
) -> None:
    """
    Checks `tab` is a properly sorted list of nested InstructionExnTabEntry's,
    i.e. no entries partially overlap.
    "Properly sorted" means entries are sorted by increasing starts, then
    decreasing ends.
    """
    entry_stack: list[tuple[int, int]] = []
    for entry in tab:
        key = (indexof[entry.start], indexof[entry.end])
        while entry_stack and entry_stack[-1][1] < key[0]:
            entry_stack.pop()
        if entry_stack:
            assert entry_stack[-1][0] <= key[0] <= key[1] <= entry_stack[-1][1]
        entry_stack.append(key)


def propagate_inst_exn_table_entries(instructions: list[Instruction]) -> None:
    """
    Copies exception table entries to all instructions in an entry's range.
    Supports nested exception table entries.
    """
    indexof = get_indexof(instructions)
    entries: dict[tuple[int, int], InstructionExnTabEntry] = {}
    for inst in instructions:
        if inst.exn_tab_entry:
            key = (
                indexof[inst.exn_tab_entry.start],
                indexof[inst.exn_tab_entry.end],
            )
            if key in entries:
                assert inst.exn_tab_entry == entries[key]
            entries[key] = inst.exn_tab_entry
    sorted_entries = [
        entries[key] for key in sorted(entries.keys(), key=lambda t: (t[0], -t[1]))
    ]
    check_inst_exn_tab_entries_nested(sorted_entries, indexof)
    # Propagation of nested entries works since nested entries come later
    # in sorted order.
    for entry in sorted_entries:
        for i in range(indexof[entry.start], indexof[entry.end] + 1):
            instructions[i].exn_tab_entry = copy.copy(entry)


def check_inst_exn_tab_entries_valid(instructions: list[Instruction]) -> None:
    """
    Checks that exn_tab_entries of instructions are valid.
    An entry's start, end, and target must be in instructions.
    Instructions with an exn_tab_entry are located within
    the entry's start and end instructions.
    Instructions do not share exn_tab_entries.

    Implicitly checks for no duplicate instructions.
    """
    indexof = get_indexof(instructions)
    exn_tab_entry_set = set()
    for i, inst in enumerate(instructions):
        if inst.exn_tab_entry:
            assert sys.version_info >= (3, 11)
            assert id(inst.exn_tab_entry) not in exn_tab_entry_set
            exn_tab_entry_set.add(id(inst.exn_tab_entry))
            entry = inst.exn_tab_entry
            assert entry.start in indexof
            assert entry.end in indexof
            assert entry.target in indexof
            assert indexof[entry.start] <= i <= indexof[entry.end]


def strip_extended_args(instructions: list[Instruction]) -> None:
    instructions[:] = [i for i in instructions if i.opcode != dis.EXTENDED_ARG]


# Overwrites old_inst with a sequence of new instructions.
# This is necessary in order to preserve jump targets to the old
# instruction, exception table entries, and positions.
# Returns the modified sequence of instructions (including the modified
# old instruction!) that can be manipulated elsewhere.
def overwrite_instruction(
    old_inst: Instruction, new_insts: list[Instruction]
) -> list[Instruction]:
    # update old_inst.exnt_tab_entry.end if necessary
    if (
        old_inst.exn_tab_entry
        and old_inst.exn_tab_entry.end is old_inst
        and len(new_insts) > 1
    ):
        old_inst.exn_tab_entry.end = new_insts[-1]
    # preserve exception table entries and positions
    for inst in new_insts[1:]:
        inst.exn_tab_entry = copy.copy(old_inst.exn_tab_entry)
        inst.positions = old_inst.positions
    # modify old_inst in-place to preserve jump target
    old_inst.opcode = new_insts[0].opcode
    old_inst.opname = new_insts[0].opname
    old_inst.arg = new_insts[0].arg
    old_inst.argval = new_insts[0].argval
    old_inst.target = new_insts[0].target
    return [old_inst] + new_insts[1:]


def remove_load_call_method(instructions: list[Instruction]) -> list[Instruction]:
    """LOAD_METHOD puts a NULL on the stack which causes issues, so remove it"""
    assert sys.version_info < (3, 11)
    rewrites = {"LOAD_METHOD": "LOAD_ATTR", "CALL_METHOD": "CALL_FUNCTION"}
    for inst in instructions:
        if inst.opname in rewrites:
            inst.opname = rewrites[inst.opname]
            inst.opcode = dis.opmap[inst.opname]
    return instructions


def remove_jump_if_none(instructions: list[Instruction]) -> None:
    new_insts = []
    for inst in instructions:
        if "_NONE" in inst.opname:
            is_op = create_instruction("IS_OP", arg=int("NOT" in inst.opname))
            # need both argval and arg set correctly now (not later)
            is_op.argval = is_op.arg

            if sys.version_info < (3, 12):
                jump_op = create_instruction(
                    (
                        "POP_JUMP_FORWARD_IF_TRUE"
                        if "FORWARD" in inst.opname
                        else "POP_JUMP_BACKWARD_IF_TRUE"
                    ),
                    target=inst.target,
                )
            else:
                jump_op = create_instruction("POP_JUMP_IF_TRUE", target=inst.target)

            replace_insts = [
                create_instruction("LOAD_CONST", argval=None),
                is_op,
                jump_op,
            ]
            new_insts.extend(overwrite_instruction(inst, replace_insts))
        else:
            new_insts.append(inst)
    instructions[:] = new_insts


def remove_binary_store_slice(instructions: list[Instruction]) -> None:
    new_insts = []
    for inst in instructions:
        new_insts.append(inst)
        if inst.opname in ("BINARY_SLICE", "STORE_SLICE"):
            # new instruction
            subscr_inst = create_instruction(inst.opname.replace("SLICE", "SUBSCR"))
            if inst.exn_tab_entry and inst.exn_tab_entry.end is inst:
                inst.exn_tab_entry.end = subscr_inst
            subscr_inst.exn_tab_entry = copy.copy(inst.exn_tab_entry)
            subscr_inst.positions = inst.positions
            # modify inst in-place to preserve jump target
            inst.opcode = dis.opmap["BUILD_SLICE"]
            inst.opname = "BUILD_SLICE"
            inst.arg = 2
            inst.argval = 2
            new_insts.append(subscr_inst)
    instructions[:] = new_insts


FUSED_INSTS = {
    "LOAD_FAST_LOAD_FAST": ("LOAD_FAST", "LOAD_FAST"),
    "LOAD_FAST_BORROW_LOAD_FAST_BORROW": ("LOAD_FAST_BORROW", "LOAD_FAST_BORROW"),
    "STORE_FAST_STORE_FAST": ("STORE_FAST", "STORE_FAST"),
    "STORE_FAST_LOAD_FAST": ("STORE_FAST", "LOAD_FAST"),
}


def remove_fused_load_store(instructions: list[Instruction]) -> None:
    new_insts = []
    for inst in instructions:
        if inst.opname in FUSED_INSTS:
            inst0, inst1 = FUSED_INSTS[inst.opname]
            argval0, argval1 = inst.argval

            replace_insts = [
                create_instruction(inst0, argval=argval0),
                create_instruction(inst1, argval=argval1),
            ]
            new_insts.extend(overwrite_instruction(inst, replace_insts))
        else:
            new_insts.append(inst)
    instructions[:] = new_insts


# adds GRAPH_BREAK_IF_LEAF (not a real instruction) before RETURN_* instructions
# for testing purposes
def add_graph_break_if_leaf_instructions(instructions: list[Instruction]) -> None:
    new_insts = []
    for inst in instructions:
        if "RETURN" in inst.opname:
            replace_insts = [
                create_instruction("NOP", argval="GRAPH_BREAK_IF_LEAF"),
                create_instruction(inst.opname, argval=inst.argval),
            ]
            new_insts.extend(overwrite_instruction(inst, replace_insts))
        else:
            new_insts.append(inst)
    instructions[:] = new_insts


def remove_graph_break_if_leaf_instructions(instructions: list[Instruction]) -> None:
    new_insts = []
    for inst, next_inst in zip(instructions, instructions[1:]):
        if (
            inst.opname == "NOP"
            and inst.argval == "GRAPH_BREAK_IF_LEAF"
            and next_inst.opname.startswith("RETURN")
        ):
            # remove this instruction and update all other instructions' jump targets
            for i in range(len(instructions)):
                if instructions[i].target is inst:
                    instructions[i].target = next_inst
                if instructions[i].exn_tab_entry:
                    # linter is mistakenly complaining that None has no attribute "..."
                    # but this codepath only runs if instructions[i] is not None
                    if instructions[i].exn_tab_entry.start is inst:  # type: ignore[union-attr]
                        instructions[i].exn_tab_entry.start = next_inst  # type: ignore[union-attr]
                    if instructions[i].exn_tab_entry.end is inst:  # type: ignore[union-attr]
                        instructions[i].exn_tab_entry.end = next_inst  # type: ignore[union-attr]
                    if instructions[i].exn_tab_entry.target is inst:  # type: ignore[union-attr]
                        instructions[i].exn_tab_entry.target = next_inst  # type: ignore[union-attr]
        else:
            new_insts.append(inst)
    new_insts.append(instructions[-1])
    instructions[:] = new_insts


def explicit_super(code: types.CodeType, instructions: list[Instruction]) -> None:
    """convert super() with no args into explicit arg form"""
    cell_and_free = (code.co_cellvars or ()) + (code.co_freevars or ())
    if not len(code.co_varnames):
        # A function with no argument cannot contain a valid "super()" call
        return
    output = []
    for idx, inst in enumerate(instructions):
        output.append(inst)
        if inst.opname == "LOAD_GLOBAL" and inst.argval == "super":
            nexti = instructions[idx + 1]
            if nexti.arg == 0 and (
                (sys.version_info >= (3, 12) and nexti.opname == "CALL")
                or (
                    sys.version_info >= (3, 11)
                    and sys.version_info < (3, 12)
                    and nexti.opname == "PRECALL"
                )
                or (sys.version_info < (3, 11) and nexti.opname == "CALL_FUNCTION")
            ):
                assert "__class__" in cell_and_free
                output.append(create_instruction("LOAD_DEREF", argval="__class__"))
                first_var = code.co_varnames[0]
                if first_var in cell_and_free:
                    output.append(create_instruction("LOAD_DEREF", argval=first_var))
                else:
                    output.append(create_instruction("LOAD_FAST", argval=first_var))
                nexti.arg = 2
                nexti.argval = 2
                if nexti.opname == "PRECALL":
                    # also update the following CALL instruction
                    call_inst = instructions[idx + 2]
                    call_inst.arg = 2
                    call_inst.argval = 2

    instructions[:] = output


def fix_extended_args(instructions: list[Instruction]) -> int:
    """Fill in correct argvals for EXTENDED_ARG ops"""
    output: list[Instruction] = []

    def maybe_pop_n(n: int) -> None:
        for _ in range(n):
            if output and output[-1].opcode == dis.EXTENDED_ARG:
                output.pop()

    for inst in instructions:
        if inst.opcode == dis.EXTENDED_ARG:
            # Leave this instruction alone for now so we never shrink code
            inst.arg = 0
        elif inst.arg and inst.arg > 0xFFFFFF:
            maybe_pop_n(3)
            output.append(create_instruction("EXTENDED_ARG", arg=inst.arg >> 24))
            output.append(create_instruction("EXTENDED_ARG", arg=inst.arg >> 16))
            output.append(create_instruction("EXTENDED_ARG", arg=inst.arg >> 8))
        elif inst.arg and inst.arg > 0xFFFF:
            maybe_pop_n(2)
            output.append(create_instruction("EXTENDED_ARG", arg=inst.arg >> 16))
            output.append(create_instruction("EXTENDED_ARG", arg=inst.arg >> 8))
        elif inst.arg and inst.arg > 0xFF:
            maybe_pop_n(1)
            output.append(create_instruction("EXTENDED_ARG", arg=inst.arg >> 8))
        output.append(inst)

    added = len(output) - len(instructions)
    assert added >= 0
    instructions[:] = output
    return added


def instruction_size(inst: Instruction) -> int:
    import torch

    if sys.version_info >= (3, 11):
        return 2 * (torch._C._dynamo.eval_frame.py_opcode_caches[inst.opcode] + 1)
    return 2


def check_offsets(instructions: Sequence[Instruction]) -> None:
    offset = 0
    for inst in instructions:
        assert inst.offset == offset
        offset += instruction_size(inst)


def update_offsets(instructions: Sequence[Instruction]) -> None:
    offset = 0
    for inst in instructions:
        inst.offset = offset
        offset += instruction_size(inst)


def debug_bytes(*args: bytes) -> str:
    index = range(max(map(len, args)))
    result = [
        " ".join(f"{x:03}" for x in arg)
        for arg in [index]
        + list(args)
        + [[int(a != b) for a, b in zip(args[-1], args[-2])]]
    ]

    return "bytes mismatch\n" + "\n".join(result)


def debug_checks(code: types.CodeType) -> None:
    """Make sure our assembler produces same bytes as we start with"""
    dode, _ = transform_code_object(code, lambda x, y: None, safe=True)
    assert code.co_code == dode.co_code, debug_bytes(code.co_code, dode.co_code)
    assert code.co_lnotab == dode.co_lnotab, debug_bytes(code.co_lnotab, dode.co_lnotab)


HAS_LOCAL = set(dis.haslocal)
HAS_NAME = set(dis.hasname)
HAS_FREE = set(dis.hasfree)
HAS_CONST = set(dis.hasconst)


def get_const_index(code_options: dict[str, Any], val: Any) -> int:
    for i, v in enumerate(code_options["co_consts"]):
        # NOTE: stronger comparison is required, since we have
        # examples where two values compare equal but have
        # different semantic meaning in some cases, e.g.
        # 0.0 == -0.0 but have different effects in torch.copysign.
        if val is v:
            return i
    code_options["co_consts"] += (val,)
    return len(code_options["co_consts"]) - 1


def fix_vars(
    instructions: list[Instruction],
    code_options: dict[str, Any],
    varname_from_oparg: Optional[Callable[..., Any]] = None,
) -> None:
    # compute instruction arg from argval if arg is not provided
    names = {name: idx for idx, name in enumerate(code_options["co_names"])}

    def get_name_index(name: str) -> int:
        try:
            idx = names[name]
        except KeyError:
            # Add a missing item to co_names
            idx = names[name] = len(names)
            code_options["co_names"] = (*code_options["co_names"], name)
            assert len(code_options["co_names"]) == len(names)
        return idx

    if sys.version_info < (3, 11):
        assert varname_from_oparg is None
        varnames = {name: idx for idx, name in enumerate(code_options["co_varnames"])}
        freenames = {
            name: idx
            for idx, name in enumerate(
                code_options["co_cellvars"] + code_options["co_freevars"]
            )
        }
    else:
        assert callable(varname_from_oparg)
        allnames = {}
        for idx in itertools.count():
            try:
                name = varname_from_oparg(idx)
                allnames[name] = idx
            except IndexError:
                break
        varnames = {name: allnames[name] for name in code_options["co_varnames"]}
        freenames = {
            name: allnames[name]
            for name in code_options["co_cellvars"] + code_options["co_freevars"]
        }
    for i in range(len(instructions)):

        def should_compute_arg() -> bool:
            # argval is prioritized over arg
            return instructions[i].argval is not _NotProvided

        if instructions[i].opname == "LOAD_GLOBAL":
            # 3.11 LOAD_GLOBAL requires both arg and argval - see create_instruction
            assert instructions[i].argval is not _NotProvided
            if sys.version_info >= (3, 11):
                assert instructions[i].arg is not None
                instructions[i].arg = (get_name_index(instructions[i].argval) << 1) + (
                    cast(int, instructions[i].arg) % 2
                )
            else:
                instructions[i].arg = get_name_index(instructions[i].argval)
        elif instructions[i].opname == "LOAD_ATTR":
            # 3.12 LOAD_ATTR requires both arg and argval, like LOAD_GLOBAL
            assert instructions[i].argval is not _NotProvided
            if sys.version_info >= (3, 12):
                assert instructions[i].arg is not None
                instructions[i].arg = (get_name_index(instructions[i].argval) << 1) + (
                    cast(int, instructions[i].arg) % 2
                )
            else:
                instructions[i].arg = get_name_index(instructions[i].argval)
        elif instructions[i].opname == "LOAD_SUPER_ATTR":
            assert instructions[i].arg is not None
            assert instructions[i].argval is not _NotProvided
            # Copy low bit, force second bit on for explicit super (the "+ 2")
            instructions[i].arg = (
                (get_name_index(instructions[i].argval) << 2)
                + (cast(int, instructions[i].arg) % 2)
                + 2
            )
        elif instructions[i].opname in FUSED_INSTS:
            assert sys.version_info >= (3, 13)
            assert isinstance(instructions[i].argval, tuple)
            assert len(instructions[i].argval) == 2
            arg_tuple = tuple(
                varnames[name] if name in varnames else freenames[name]
                for name in instructions[i].argval
            )
            instructions[i].arg = (arg_tuple[0] << 4) + (arg_tuple[1] & 15)
        elif instructions[i].opcode in HAS_LOCAL:
            if should_compute_arg():
                if (
                    sys.version_info >= (3, 13)
                    and instructions[i].argval not in varnames
                ):
                    # instructions like LOAD_FAST used for both local and free vars
                    instructions[i].arg = freenames[instructions[i].argval]
                else:
                    instructions[i].arg = varnames[instructions[i].argval]
        elif instructions[i].opcode in HAS_NAME:
            if should_compute_arg():
                instructions[i].arg = get_name_index(instructions[i].argval)
        elif instructions[i].opcode in HAS_FREE:
            if should_compute_arg():
                instructions[i].arg = freenames[instructions[i].argval]
        elif instructions[i].opcode in HAS_CONST:
            # NOTE: only update argval if arg is not provided. This assumes
            # that any additions to co_consts are appended.
            if instructions[i].arg is None:
                # cannot use a dictionary since consts may not be hashable
                idx = get_const_index(code_options, instructions[i].argval)
                assert idx >= 0
                instructions[i].arg = idx


def clear_instruction_args(instructions: list[Instruction]) -> None:
    # Clear the instruction arg for instructions that have argvals.
    # Useful for using dis'd bytecode within generated bytecode.
    for inst in instructions:
        if (
            inst.argval is not _NotProvided
            and (
                inst.opcode in HAS_LOCAL
                or inst.opcode in HAS_NAME
                or inst.opcode in HAS_FREE
                or inst.opcode in HAS_CONST
            )
            and inst.opname not in ("LOAD_GLOBAL", "LOAD_ATTR", "LOAD_SUPER_ATTR")
        ):
            inst.arg = None


@functools.lru_cache
def get_code_keys() -> list[str]:
    # Python 3.11 changes to code keys are not fully documented.
    # See https://github.com/python/cpython/blob/3.11/Objects/clinic/codeobject.c.h#L24
    # for new format.
    keys = ["co_argcount"]
    keys.append("co_posonlyargcount")
    keys.extend(
        [
            "co_kwonlyargcount",
            "co_nlocals",
            "co_stacksize",
            "co_flags",
            "co_code",
            "co_consts",
            "co_names",
            "co_varnames",
            "co_filename",
            "co_name",
        ]
    )
    if sys.version_info >= (3, 11):
        keys.append("co_qualname")
    keys.append("co_firstlineno")
    if sys.version_info >= (3, 10):
        keys.append("co_linetable")
    else:
        keys.append("co_lnotab")
    if sys.version_info >= (3, 11):
        # not documented, but introduced in https://github.com/python/cpython/issues/84403
        keys.append("co_exceptiontable")
    keys.extend(
        [
            "co_freevars",
            "co_cellvars",
        ]
    )
    return keys


def transform_code_object(
    code: types.CodeType,
    transformations: Callable[
        [list[Instruction], dict[str, Any]], Optional["DynamoTracerOutput"]
    ],
    safe: bool = False,
) -> tuple[types.CodeType, Optional["DynamoTracerOutput"]]:
    keys = get_code_keys()
    code_options = {k: getattr(code, k) for k in keys}
    assert len(code_options["co_varnames"]) == code_options["co_nlocals"]

    instructions = cleaned_instructions(code, safe)
    # propagate line nums again for added instructions
    propagate_line_nums(instructions)

    tracer_output = transformations(instructions, code_options)
    _, bytecode = clean_and_assemble_instructions(instructions, keys, code_options)
    return bytecode, tracer_output


def clean_and_assemble_instructions(
    instructions: list[Instruction], keys: list[str], code_options: dict[str, Any]
) -> tuple[list[Instruction], types.CodeType]:
    remove_graph_break_if_leaf_instructions(instructions)
    # also implicitly checks for no duplicate instructions
    check_inst_exn_tab_entries_valid(instructions)

    code_options["co_nlocals"] = len(code_options["co_varnames"])
    varname_from_oparg = None
    if sys.version_info >= (3, 11):
        # temporary code object with updated names
        tmp_code = types.CodeType(*[code_options[k] for k in keys])
        varname_from_oparg = tmp_code._varname_from_oparg  # type: ignore[attr-defined]
    fix_vars(instructions, code_options, varname_from_oparg=varname_from_oparg)

    dirty = True
    while dirty:
        update_offsets(instructions)
        devirtualize_jumps(instructions)
        # this pass might change offsets, if so we need to try again
        dirty = bool(fix_extended_args(instructions))

    remove_extra_line_nums(instructions)
    bytecode, lnotab = assemble(instructions, code_options["co_firstlineno"])
    if sys.version_info < (3, 10):
        code_options["co_lnotab"] = lnotab
    else:
        code_options["co_linetable"] = lnotab

    code_options["co_code"] = bytecode
    code_options["co_stacksize"] = stacksize_analysis(instructions)
    assert set(keys) - {"co_posonlyargcount"} == set(code_options.keys()) - {
        "co_posonlyargcount"
    }
    if sys.version_info >= (3, 11):
        code_options["co_exceptiontable"] = assemble_exception_table(
            compute_exception_table(instructions)
        )

    return instructions, types.CodeType(*[code_options[k] for k in keys])


def populate_kw_names_argval(instructions: Sequence[Instruction], consts: Any) -> None:
    for inst in instructions:
        if inst.opname == "KW_NAMES":
            inst.argval = consts[inst.arg]


# If safe=True, we do not make any bytecode modifications.
# Mainly used for debugging bytecode_transformation (see debug_checks)
def cleaned_instructions(code: types.CodeType, safe: bool = False) -> list[Instruction]:
    instructions = _cached_cleaned_instructions(code, safe)
    # We have a lot of code that implicitly mutates the instruction array. We
    # could do better here by making the copies explicit when necessary.
    return _clone_instructions(instructions)


# Copy an instructions array, making sure to remap the individual instruction targets.
def _clone_instructions(instructions: Sequence[Instruction]) -> list[Instruction]:
    # This is super hot and this is the fastest way to do this (tried copy.copy
    # and dataclasses.replace).
    copied = [
        Instruction(
            i.opcode,
            i.opname,
            i.arg,
            i.argval,
            i.offset,
            i.starts_line,
            i.is_jump_target,
            i.positions,
            i.target,
            i.exn_tab_entry,
            i.argrepr,
        )
        for i in instructions
    ]

    remap = dict(zip(instructions, copied))
    # Handle `None` in the remapper so we don't need an extra `if`.
    remap[None] = None  # type: ignore[index, assignment]

    for i in copied:
        i.target = remap[i.target]  # type: ignore[index]
        if entry := i.exn_tab_entry:
            i.exn_tab_entry = InstructionExnTabEntry(
                remap[entry.start],
                remap[entry.end],
                remap[entry.target],
                entry.depth,
                entry.lasti,
            )
    return copied


@functools.lru_cache
def _cached_cleaned_instructions(
    code: types.CodeType, safe: bool = False
) -> Sequence[Instruction]:
    instructions = list(map(convert_instruction, dis.get_instructions(code)))
    # propagate now in case we remove some instructions
    propagate_line_nums(instructions)
    check_offsets(instructions)
    if sys.version_info >= (3, 11):
        populate_kw_names_argval(instructions, code.co_consts)
        virtualize_exception_table(code.co_exceptiontable, instructions)
    virtualize_jumps(instructions)
    strip_extended_args(instructions)
    if not safe:
        if sys.version_info < (3, 11):
            remove_load_call_method(instructions)
        if sys.version_info < (3, 12):
            explicit_super(code, instructions)
        if sys.version_info >= (3, 11):
            remove_jump_if_none(instructions)
            if sys.version_info >= (3, 12):
                remove_binary_store_slice(instructions)
            if sys.version_info >= (3, 13):
                remove_fused_load_store(instructions)
        if config.debug_force_graph_break_on_leaf_return:
            add_graph_break_if_leaf_instructions(instructions)
    if sys.version_info >= (3, 11):
        update_offsets(instructions)
        devirtualize_jumps(instructions)
    return instructions


_unique_id_counter = itertools.count()


def unique_id(name: str, with_uuid: bool = False) -> str:
    ret = f"{name}_{next(_unique_id_counter)}"
    if with_uuid:
        ret += f"_{uuid.uuid4()}".replace("-", "_")
    return ret


def is_generator(code: types.CodeType) -> bool:
    co_generator = 0x20
    return (code.co_flags & co_generator) > 0


def bytecode_from_template(
    fn: Callable[..., Any],
    varname_map: Optional[Mapping[Any, Any]] = None,
    noreturn: bool = True,
    noprefix: bool = True,
) -> list[Instruction]:
    """Generates bytecode from a template function `fn` for use in
    dynamo bytecode generation.

    For example, we can generate Python-version-independent bytecode
    for looping through a dictionary and copying the values to a new dictionary.

    def template(d1, d2):
        for k, v in d1.items():
            d2[k] = v


    or a try block:

    def template():
        try:
            dummy1
        except:
            dummy2
            raise
        dummy3

    Args:
        fn: a function template to generate bytecode from
        varname_map: a mapping of `fn`'s varnames to new names. This
            map will be applied to the generated bytecode's varnames.
            For example, local variables in `fn` can be replaced with
            new names that are generated by `OutputGraph.new_var`.
        noreturn: remove all RETURN_* bytecodes and replace them with a jump
            to the end of the bytecode. NOTE: any items pushed to the stack
            for return WILL remain on the stack! Append a POP_TOP if you don't want
            that item to be present.
        noprefix: remove prefix bytecodes (all bytecode before the first RESUME, inclusive).
    """
    insts = cleaned_instructions(fn.__code__)
    clear_instruction_args(insts)

    if noprefix:
        for i, inst in enumerate(insts):
            if inst.opname == "RESUME":
                insts = insts[i + 1 :]
                break

    for inst in insts:
        # If we don't reset starts_line, then the generated
        # bytecode's line number will be based on fn's.
        inst.starts_line = None
        inst.positions = None
        if varname_map and inst.argval in varname_map:
            inst.argval = varname_map[inst.argval]

    if noreturn:
        if sys.version_info >= (3, 12):
            # replace RETURN_CONST with LOAD_CONST RETURN_VALUE
            new_insts = []
            for inst in insts:
                if inst.opname == "RETURN_CONST":
                    inst.opcode = dis.opmap["LOAD_CONST"]
                    inst.opname = "LOAD_CONST"
                    new_insts.append(inst)
                    # no need to propagate target/exn table
                    new_insts.append(create_instruction("RETURN_VALUE"))
                else:
                    new_insts.append(inst)
            insts = new_insts

        returns = []
        for inst in insts:
            if inst.opname == "RETURN_VALUE":
                returns.append(inst)

        if len(returns) == 1 and returns[0] is insts[-1]:
            # only 1 return at the end - just pop it
            insts.pop(-1)
        elif len(returns) > 0:
            # create jump target - if the last inst is a return,
            # we can replace it with a NOP and make that the jump target.
            if insts[-1] is returns[-1]:
                insts[-1].opname = "NOP"
                insts[-1].opcode = dis.opmap["NOP"]
                insts[-1].arg = None
                insts[-1].argval = _NotProvided
                returns.pop(-1)
            else:
                insts.append(create_instruction("NOP"))

            # replace returns with jumps
            for inst in returns:
                # don't replace inst with new instruction
                # due to targeting/exn table/etc.
                jump_inst = create_jump_absolute(insts[-1])
                inst.opname = jump_inst.opname
                inst.opcode = jump_inst.opcode
                inst.arg = jump_inst.arg
                inst.argval = jump_inst.argval
                inst.target = jump_inst.target

    return insts<|MERGE_RESOLUTION|>--- conflicted
+++ resolved
@@ -485,13 +485,6 @@
     ]
 
 
-<<<<<<< HEAD
-def create_binary_subscr() -> Instruction:
-    if sys.version_info < (3, 14):
-        return create_instruction("BINARY_SUBSCR")
-    # https://github.com/python/cpython/blob/0e46c0499413bc5f9f8336fe76e2e67cf93f64d8/Include/opcode.h#L36
-    return create_instruction("BINARY_OP", arg=26)
-=======
 def create_binary_slice(
     start: Optional[int], end: Optional[int], store: bool = False
 ) -> list[Instruction]:
@@ -550,7 +543,13 @@
         *create_call_function(1, False),
         create_instruction("POP_TOP"),
     ]
->>>>>>> fb94d9b3
+
+
+def create_binary_subscr() -> Instruction:
+    if sys.version_info < (3, 14):
+        return create_instruction("BINARY_SUBSCR")
+    # https://github.com/python/cpython/blob/0e46c0499413bc5f9f8336fe76e2e67cf93f64d8/Include/opcode.h#L36
+    return create_instruction("BINARY_OP", arg=26)
 
 
 def lnotab_writer(
