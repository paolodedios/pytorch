--- conflicted
+++ resolved
@@ -544,7 +544,6 @@
     ]
 
 
-<<<<<<< HEAD
 def create_binary_subscr() -> Instruction:
     if sys.version_info < (3, 14):
         return create_instruction("BINARY_SUBSCR")
@@ -552,34 +551,7 @@
     return create_instruction("BINARY_OP", arg=26)
 
 
-def lnotab_writer(
-    lineno: int, byteno: int = 0
-) -> tuple[list[int], Callable[[int, int], None]]:
-    """
-    Used to create typing.CodeType.co_lnotab
-    See https://github.com/python/cpython/blob/main/Objects/lnotab_notes.txt
-    This is the internal format of the line number table if Python < 3.10
-    """
-    assert sys.version_info < (3, 10)
-    lnotab: list[int] = []
-
-    def update(lineno_new: int, byteno_new: int) -> None:
-        nonlocal byteno, lineno
-        while byteno_new != byteno or lineno_new != lineno:
-            byte_offset = max(0, min(byteno_new - byteno, 255))
-            line_offset = max(-128, min(lineno_new - lineno, 127))
-            assert byte_offset != 0 or line_offset != 0
-            byteno += byte_offset
-            lineno += line_offset
-            lnotab.extend((byte_offset, line_offset & 0xFF))
-
-    return lnotab, update
-
-
-def linetable_310_writer(
-=======
 def linetable_writer(
->>>>>>> 77b9aac6
     first_lineno: int,
 ) -> tuple[list[int], Callable[[int, int], None], Callable[[int], None]]:
     """
@@ -1197,7 +1169,10 @@
         new_insts.append(inst)
         if inst.opname in ("BINARY_SLICE", "STORE_SLICE"):
             # new instruction
-            subscr_inst = create_instruction(inst.opname.replace("SLICE", "SUBSCR"))
+            if sys.version_info >= (3, 14) and inst.opname == "BINARY_SLICE":
+                subscr_inst = create_binary_subscr()
+            else:
+                subscr_inst = create_instruction(inst.opname.replace("SLICE", "SUBSCR"))
             if inst.exn_tab_entry and inst.exn_tab_entry.end is inst:
                 inst.exn_tab_entry.end = subscr_inst
             subscr_inst.exn_tab_entry = copy.copy(inst.exn_tab_entry)
