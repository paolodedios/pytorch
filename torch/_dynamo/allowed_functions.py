--- conflicted
+++ resolved
@@ -107,6 +107,12 @@
         torch.set_autocast_gpu_dtype,
         warnings.warn,
         torch._C._dynamo.eval_frame.unsupported,
+        torch.distributed._functional_collectives.all_reduce,
+        torch.distributed._functional_collectives.all_gather_tensor,
+        torch.distributed._functional_collectives.reduce_scatter_tensor,
+        torch.distributed._functional_collectives._expand_group,
+        torch.distributed._functional_collectives._maybe_wrap_tensor,
+        torch.distributed._functional_collectives._are_we_tracing,
     ]
     # extract all dtypes from torch
     dtypes = [
@@ -254,21 +260,9 @@
     # torch.ops is populated lazily so we don't necessarily have them in
     # _allowed_function_ids.  Figure it out by testing the type instead
     # in those cases
-<<<<<<< HEAD
-    if obj in (
-        torch.distributed._functional_collectives.all_reduce,
-        torch.distributed._functional_collectives.all_gather_tensor,
-        torch.distributed._functional_collectives.reduce_scatter_tensor,
-        torch.distributed._functional_collectives._expand_group,
-        torch.distributed._functional_collectives._maybe_wrap_tensor,
-        torch.distributed._functional_collectives._are_we_tracing,
-    ):
-        return False
-
-=======
     if id(obj) in _disallowed_function_ids:
         return False
->>>>>>> 4c3cc956
+
     return id(obj) in _allowed_function_ids or isinstance(
         obj,
         (torch._ops.OpOverloadPacket, torch._ops.OpOverload, torch._ops._OpNamespace),
