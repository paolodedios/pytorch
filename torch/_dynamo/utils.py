--- conflicted
+++ resolved
@@ -4763,42 +4763,10 @@
     return tensor_dict
 
 
-<<<<<<< HEAD
-=======
-# This is useful for reconstructing within the Dynamo graph the non-graph-input objects
-# whose lifetime is governed by the user.
-# e.g. torch.cuda.Event is a prime example.
-user_obj_id_to_weakref: dict[int, weakref.ReferenceType[object]] = {}
-
-
-# TODO: mlazos to remove after replacing w/ above API
-def get_user_object_from_id(obj_id: int) -> Any:
-    obj = user_obj_id_to_weakref[obj_id]()
-    assert obj is not None, "User object is no longer alive"
-    return obj
-
-
-def store_user_object_weakref(obj: object) -> None:
-    obj_id = id(obj)
-    try:
-        user_obj_id_to_weakref[obj_id] = weakref.ref(obj)
-    except TypeError as e:
-        from .exc import unimplemented_v2
-
-        unimplemented_v2(
-            gb_type="Failed to make weakref to User Object when storing by ID",
-            context=f"user_objected: {obj}",
-            explanation="Object does not allow us to make a weakref to it",
-            hints=[],
-            from_exc=e,
-        )
-
-
 def build_stream(args: tuple[Any], kwargs: dict[Any, Any]) -> torch.Stream:
     return torch._C.Stream(*args, **kwargs)
 
 
->>>>>>> 172b7986
 class CompileTimeInstructionCounter:
     _counter: int = 0
     _id: int = -1
