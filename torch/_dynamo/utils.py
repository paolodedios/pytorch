# mypy: allow-untyped-defs
from __future__ import annotations

import atexit
import collections
import contextlib
import copy
import dataclasses
import datetime
import dis
import enum
import functools
import gc
import importlib
import inspect
import itertools
import json
import linecache
import logging
import math
import operator
import os
import re
import sys
import textwrap
import threading
import time
import traceback
import types
import typing
import uuid
import warnings
import weakref
from collections import Counter, OrderedDict
from contextlib import contextmanager
from dataclasses import is_dataclass
from functools import lru_cache
from types import MethodWrapperType
from typing import (
    Any,
    Callable,
    cast,
    ClassVar,
    Generic,
    Optional,
    overload,
    Set,
    TypeVar,
    Union,
)
from typing_extensions import Literal, TypeIs

import torch
import torch._functorch.config
import torch.fx.experimental.symbolic_shapes
import torch.utils._pytree as pytree
from torch import fx
from torch._C import (
    _instruction_counter,
    _len_torch_function_stack,
    _pop_torch_function_stack,
    _push_on_torch_function_stack,
)
from torch._dispatch.python import enable_python_dispatcher
from torch._dynamo.metrics_context import MetricsContext, RuntimeMetricsContext
from torch._guards import CompileId, Source, TracingContext
from torch._subclasses.meta_utils import is_sparse_compressed
from torch._utils_internal import (
    justknobs_check,
    log_chromium_event_internal,
    log_compilation_event,
    record_chromium_event_internal,
    signpost_event,
)
from torch.fx._utils import _format_graph_code, lazy_format_graph_code
from torch.monitor import _WaitCounter
from torch.nn.modules.lazy import LazyModuleMixin
from torch.utils._triton import has_triton, has_triton_package
from torch.utils.hooks import RemovableHandle


if typing.TYPE_CHECKING:
    from collections.abc import Generator, Iterable, Iterator, KeysView, ValuesView


try:
    import numpy as np
except ModuleNotFoundError:
    np = None  # type: ignore[assignment]

try:
    import torch._logging
    import torch._numpy as tnp
    from torch._guards import detect_fake_mode  # noqa: F401n
    from torch._logging import LazyString

    from . import config

    # NOTE: Make sure `NP_SUPPORTED_MODULES` and `NP_TO_TNP_MODULE` are in sync.
    if np:
        NP_SUPPORTED_MODULES: tuple[types.ModuleType, ...] = (
            np,
            np.fft,
            np.linalg,
            np.random,
        )

        NP_TO_TNP_MODULE = {
            np: tnp,
            np.fft: tnp.fft,
            np.linalg: tnp.linalg,
            np.random: tnp.random,
        }
    else:
        NP_SUPPORTED_MODULES = ()

        NP_TO_TNP_MODULE = {}
    from torch._subclasses.fake_tensor import FakeTensor, is_fake, maybe_get_fake_mode
except ImportError:
    pass


T = TypeVar("T")

unpatched_nn_module_getattr = torch.nn.Module.__getattr__
unpatched_nn_module_call = torch.nn.Module.__call__
unpatched_nn_module_call_impl = torch.nn.Module._call_impl

counters: collections.defaultdict[str, Counter[str]] = collections.defaultdict(
    collections.Counter
)
optimus_scuba_log: dict[str, Any] = {}
troubleshooting_url = (
    "https://pytorch.org/docs/main/torch.compiler_troubleshooting.html"
)
nnmodule_doc_url = "https://pytorch.org/docs/main/torch.compiler_nn_module.html"
nnmodule_doc_url_msg = f"See {nnmodule_doc_url} for more information and limitations."
log = logging.getLogger(__name__)

# profiling compilation time by function
compilation_time_metrics: dict[str, list[float]] = {}

# This supports calculate_time_spent(), which reports cumulative times
# across the process for any "phase" populated by dynamo_timed. Reset if
# reset_frame_count() is called.
cumulative_time_spent_ns: dict[str, float] = collections.defaultdict(float)

timer_counter = itertools.count()


# Abstraction on top of counters.
class ReInplaceTrigger(enum.Enum):
    AUTO_FUNC_V1 = 1
    AUTO_FUNC_V2 = 2
    TRITON_OPS = 3


class ReinplaceCounters:
    _values: collections.defaultdict[str, int] = collections.defaultdict(int)

    # Track sizes of known not re-inplaced tensors (exclude dynamic shapes).
    @classmethod
    def add_missed_bytes(cls, trigger: ReInplaceTrigger, bytes: int):
        if bytes != 0:
            cls._values[f"missed_bytes_{trigger.name}"] += bytes

    # Track number of not re-inplaced tensors.
    @classmethod
    def add_missed_opportunities(cls, trigger: ReInplaceTrigger, count: int):
        if count != 0:
            cls._values[f"missed_tensors_{trigger}"] += count

    @classmethod
    def clear(cls):
        cls._values.clear()

    @classmethod
    def get_total_missed(cls):
        sum = 0
        for trigger in ReInplaceTrigger:
            sum += cls._values.get(f"missed_tensors_{trigger}", 0)
        return sum

    @classmethod
    def get_total_missed_bytes(cls):
        sum = 0
        for trigger in ReInplaceTrigger:
            sum += cls._values.get(f"missed_bytes_{trigger.name}", 0)
        return sum

    @classmethod
    def log(cls):
        # if not empty log.
        if cls._values:
            signpost_event("inductor", "reinplace_counters", cls._values)


def tabulate(
    rows: Union[list[tuple[str, object]], list[list[object]]],
    headers: Union[tuple[str, ...], list[str]],
) -> str:
    try:
        import tabulate

        return tabulate.tabulate(rows, headers=headers)
    except ImportError:
        return "\n".join(
            ", ".join(map(str, row)) for row in itertools.chain([headers], rows)
        )


curr_frame = 0


# Note: Called for you by dynamo - you almost never ever want to invoke this yourself.
def increment_frame() -> None:
    global curr_frame
    curr_frame = curr_frame + 1


# Note: Called for you by dynamo - you almost never ever want to invoke this yourself.
def reset_frame_count() -> None:
    global curr_frame
    cumulative_time_spent_ns.clear()
    compilation_time_metrics.clear()
    curr_frame = 0


op_count = 0


def increment_op_count(cnt: int) -> None:
    global op_count
    op_count += cnt


# Get the total time in seconds for each "phase"
# For example, {'entire_frame_compile':8.574629999999999, 'backend_compile':5.26806}
def calculate_time_spent() -> dict[str, float]:
    total_by_key = {}
    for phase, timing in cumulative_time_spent_ns.items():
        total_by_key[phase] = timing / 1e9

    total_by_key["total_wall_time"] = total_by_key.get(
        "entire_frame_compile", 0
    ) + total_by_key.get("entire_backward_compile", 0)
    return total_by_key


# Print a report of time spent so far
# Ex:
# TIMING:
# entire_frame_compile:8.574629999999999
# backend_compile:5.26806
def print_time_report() -> None:
    total_by_key = calculate_time_spent()

    out = "TIMING:"
    for key, value in total_by_key.items():
        out = f"{out} {key}:{round(value, 5)}"

    print(out)


# Use the following singleton to capture and log CompilationMetrics. Entering the context
# manager allocates a new record to be logged when it exits. (You should not need to use
# this directly unless you introduce a new code path where compilation metrics would be
# gathered). While compiling, use the setters or timer in MetricsContext to update fields
# in the current context. For example:
#
# To set a single field once (use overwrite=True to overwrite):
#   get_metrics_context().set("metric_name", value)
#
# To set multiple fields at once (use overwrite=True to overwrite):
#   get_metrics_context().update({"name1": val1, "name2": val2})
#
# To increment an integer field:
#   get_metrics_context().increment("metric_name", value)
#
# To record execution time, MetricsContext works with dynamo_timed:
#    def foo(...):
#        # Updates the "metric_us" field.
#        with dynamo_timed("metric", dynamo_compile_column_us="metric_us")
#            ...
#
_METRICS_CONTEXT: MetricsContext
_RUNTIME_METRICS_CONTEXT: RuntimeMetricsContext


def get_metrics_context() -> MetricsContext:
    return _METRICS_CONTEXT


def get_runtime_metrics_context() -> RuntimeMetricsContext:
    return _RUNTIME_METRICS_CONTEXT


class CompileEventLogLevel(enum.Enum):
    """
    Enum that loosely corresponds with a "log level" of a given event.

    CHROMIUM_EVENT: Logs only to tlparse.
    COMPILE_EVENT: Logs to tlparse + PT2 Compile Events
    COMPILATION_METRIC: Logs to tlparse, PT2 Compile Events, and dynamo_compile
    """

    CHROMIUM = 1
    PT2_COMPILE = 2
    COMPILATION_METRIC = 3


class CompileEventLogger:
    """
    Helper class for representing adding metadata(i.e. columns) to various compile events.
    Use CompileEventLogger to add event data to:
    - Chromium events
    - PT2 Compile Events
    - CompilationMetrics

    This should be used in conjunction with dynamo_timed() and metrics contexts, which create
    timed spans and events. CompileEventLogger uses three log levels (described in CompileEventLogLevel),
    where each log level logs to all sources below it in the hierarchy.

    Example usages:
    - I want to log to an existing chromium event within dynamo timed:
    with dynamo_timed("my_event"):
        CompileEventLogger.chromium("my_event", foo=bar)

    - I want to log my event to both chromium + pt2_compile_events:
    with dynamo_timed("my_event", log_pt2_compile_event=True):
        CompileEventLogger.pt2_compile("my_event", foo=bar)

    - I want to add information to dynamo events and dynamo_compile
        CompileEventLogger.compilation_metric(foo=bar)
    """

    @staticmethod
    def log_instant_event(
        event_name: str,
        metadata: dict[str, Any],
        time_ns: Optional[int] = None,
        log_level: CompileEventLogLevel = CompileEventLogLevel.CHROMIUM,
    ):
        if time_ns is None:
            time_ns = time.time_ns()
        chromium_log = get_chromium_event_logger()
        if log_level == CompileEventLogLevel.CHROMIUM:
            log_pt2_compile_event = False
        elif log_level == CompileEventLogLevel.PT2_COMPILE:
            log_pt2_compile_event = True
        else:
            raise RuntimeError(
                "Cannot log instant event at COMPILATION_METRIC level. Please choose one of CHROMIUM_EVENT or COMPILE_EVENT"
            )
        chromium_log.log_instant_event(
            event_name, time_ns, metadata, log_pt2_compile_event
        )

    @staticmethod
    def add_data(event_name: str, log_level: CompileEventLogLevel, **metadata: object):
        """
        Centralized API for adding data to various events
        Log an event to a toplevel "dynamo" event or metrics context
        depending on log level.
        """
        chromium_log = get_chromium_event_logger()
        pt2_compile_substack = chromium_log.get_pt2_compile_substack()

        if log_level == CompileEventLogLevel.CHROMIUM:
            chromium_log.add_event_data(event_name, **metadata)
        elif log_level == CompileEventLogLevel.PT2_COMPILE:
            pt2_compile_substack = chromium_log.get_pt2_compile_substack()
            if event_name not in pt2_compile_substack:
                raise RuntimeError(
                    "Error: specified log level PT2_COMPILE, but the event %s"
                    " is not logged to pt2_compile_events. Make sure the event is active and you passed "
                    "log_pt2_compile_event=True to dynamo_timed",
                    event_name,
                )
            chromium_log.add_event_data(event_name, **metadata)
        else:
            assert log_level == CompileEventLogLevel.COMPILATION_METRIC
            top_event = chromium_log.get_top()

            if event_name != top_event:
                raise RuntimeError(
                    "Log level is COMPILATION_METRIC, but event_name isn't the toplevel event. "
                    "CompilationMetrics must be logged to the toplevel event. Consider using `log_toplevel_event_data` directly."
                )
            metrics_context = get_metrics_context()
            if not metrics_context.in_progress():
                raise RuntimeError(
                    "No metrics context is in progress. Please only call this function within a metrics context."
                )

            # TODO: should we assert that the keys of metadata are in CompilationMetrics?
            metrics_context.update(metadata)
            chromium_log.add_event_data(event_name, **metadata)

    @staticmethod
    def add_toplevel(log_level: CompileEventLogLevel, **metadata: object):
        """
        Syntactic sugar for logging to the toplevel event
        """
        top_event = get_chromium_event_logger().get_top()
        if top_event is None:
            raise RuntimeError(
                "No toplevel event active. Please only call this function within a dynamo_timed context."
            )
        CompileEventLogger.add_data(top_event, log_level, **metadata)

    @staticmethod
    def increment(
        event_name: str, log_level: CompileEventLogLevel, key: str, value: int
    ):
        """
        Increments an existing field, or adds it
        """
        chromium_log = get_chromium_event_logger()
        if (
            log_level == CompileEventLogLevel.CHROMIUM
            or log_level == CompileEventLogLevel.PT2_COMPILE
        ):
            chromium_log.increment(event_name, key, value)
        else:
            assert log_level == CompileEventLogLevel.COMPILATION_METRIC
            top_event = chromium_log.get_top()
            if event_name != top_event:
                raise RuntimeError(
                    "Log level is COMPILATION_METRIC, but event_name isn't the toplevel event. "
                    "CompilationMetrics must be logged to the toplevel event. Consider using `increment_toplevel` directly."
                )

            metrics_context = get_metrics_context()
            if not metrics_context.in_progress():
                raise RuntimeError(
                    "No metrics context is in progress. Please only call this function within a metrics context/dynamo_timed."
                )

            metrics_context.increment(key, value)
            chromium_log.increment(event_name, key, value)

    @staticmethod
    def increment_toplevel(
        key: str,
        value: int,
        log_level: CompileEventLogLevel = CompileEventLogLevel.COMPILATION_METRIC,
    ):
        """
        Increments a value on the toplevel metric. By default, logs to metric.
        """
        chromium_log = get_chromium_event_logger()
        top_event = chromium_log.get_top()
        if top_event is None:
            raise RuntimeError(
                "No toplevel event active. Please only call this function within a metrics context/dynamo_timed."
            )
        CompileEventLogger.increment(top_event, log_level, key, value)

    @staticmethod
    def add_to_set(
        event_name: str, log_level: CompileEventLogLevel, key: str, value: Any
    ):
        """
        Add metadata <value> to a set of values with key <key>. Creates a set if it doesn't exist.
        """
        chromium_log = get_chromium_event_logger()
        if (
            log_level == CompileEventLogLevel.CHROMIUM
            or log_level == CompileEventLogLevel.PT2_COMPILE
        ):
            chromium_log.add_to_set(event_name, key, value)
        else:
            assert log_level == CompileEventLogLevel.COMPILATION_METRIC
            top_event = chromium_log.get_top()
            if event_name != top_event:
                raise RuntimeError(
                    "Log level is COMPILATION_METRIC, but event_name isn't the toplevel event. "
                    "CompilationMetrics must be logged to the toplevel event. Consider using `add_to_set_metric` directly."
                )

            metrics_context = get_metrics_context()
            if not metrics_context.in_progress():
                raise RuntimeError(
                    "No metrics context is in progress. Please only call this function within a metrics context/dynamo_timed."
                )

            metrics_context.add_to_set(key, value)
            chromium_log.add_to_set(event_name, key, value)

    @staticmethod
    def add_to_set_toplevel(
        key: str,
        value: Any,
        log_level: CompileEventLogLevel = CompileEventLogLevel.COMPILATION_METRIC,
    ):
        """
        Same as add to set, just does it automatically to the toplevel event instead of having to explicitly name it.
        Defaults to COMPILATION_METRIC log level.
        """
        chromium_log = get_chromium_event_logger()
        top_event = chromium_log.get_top()
        if top_event is None:
            raise RuntimeError(
                "No toplevel event active. Please only call this function within a metrics context/dynamo_timed."
            )
        CompileEventLogger.add_to_set(top_event, log_level, key, value)

    # Helper functions that are syntactic sugar

    @staticmethod
    def chromium(event_name: str, **metadata: object):
        """
        Add <metadata> to <event_name> in chromium. Each key/value of metadata will appear in the chromium trace.
        <event_name> should be the name of a timed event span passed to `dynamo_timed`.
        """
        CompileEventLogger.add_data(
            event_name, CompileEventLogLevel.CHROMIUM, **metadata
        )

    @staticmethod
    def pt2_compile(event_name: str, **metadata: object):
        """
        Add <metadata> to <event_name> in chromium and PT2 Compile Events.
        Each key/value of metadata will appear in the chromium trace. Each kwarg name becomes
        a column in PT2 Compile Events, with the corresponding kwarg value.
        <event_name> should be the name of a timed event span passed to `dynamo_timed`,
        with log_to_pt2_compile_events=True.
        """
        CompileEventLogger.add_data(
            event_name, CompileEventLogLevel.PT2_COMPILE, **metadata
        )

    @staticmethod
    def compilation_metric(**metadata: object):
        """
        Add <metadata> to the CompilationMetrics context. Also logs to PT2 Compile Events
        and chromium.
        Each key/value of metadata will appear in the chromium trace. Each kwarg name becomes
        a column in PT2 Compile Events and Dynamo Compile, with the corresponding kwarg value.
        """
        CompileEventLogger.add_toplevel(
            CompileEventLogLevel.COMPILATION_METRIC, **metadata
        )

    @staticmethod
    def instant(
        event_name: str, metadata: dict[str, Any], time_ns: Optional[int] = None
    ):
        """
        Log an instant event to chromium logs with name <event_name> at time <time_ns>. The `args` field in
        Perfetto will point to metadata. <time_ns> should be a value obtained from time.time_ns().
        """
        CompileEventLogger.log_instant_event(
            event_name, metadata, time_ns, CompileEventLogLevel.CHROMIUM
        )

    @staticmethod
    def try_add_pt2_compile(event_name: str, **metadata: object):
        """
        Adds to an existing pt2_compile event, but silently returns if the event doesn't exist.
        This function is syntactic sugar for chromium_event_logger().try_add_event_data.
        """
        chromium_log = get_chromium_event_logger()
        chromium_log.try_add_event_data(event_name, **metadata)


@contextmanager
def dynamo_timed(
    key: str,
    # TODO(masneral): Deprecate this param.
    phase_name: Optional[str] = None,
    log_pt2_compile_event: bool = False,
    metadata: Optional[dict[str, object]] = None,
    dynamo_compile_column_us: Optional[str] = None,
    log_waitcounter: bool = False,
) -> Generator[Any, None, None]:
    """
    dynamo_timed is a context manager
    By wrapping a function in dynamo_timed, we can get a few things:

    1) Optionally log timings to pt2_compile_events.
    2) Optionally log timings to CompilationMetrics (dynamo_compile).
    3) Optionally log chromium events.
    4) Optionally increment a WaitCounter.
    5) Store a record in compilation_time_metrics
       For example:

        def _foo(...):
            with dynamo_timed("_foo"):
                ...

        Would show up as an entry in our timing dict:
        OrderedDict([('_foo', [0.083690, 0.23949, 3.1425e-05])])
        This is extremely useful for granular debugging.

    Although it is tempting to use dynamo_timed as a decorator, please do not.
    In its decorator form it makes cProfile traces less useful as dynamo_timed
    suddenly becomes a bottleneck for lots of function calls (as only one parent
    pointer is recorded).

    Params:
    - key: key into compile_time_metrics. If phase_name is not provided, this is
      also the event name used for pt2_compile_events logs and chromium events.
    - phase_name: Optional override for the event name.
    - log_pt2_compile_event: Whether to log a pt2 compile event internally.
    - metadata: Extra metadata to put in pt2_compile_events.
    - dynamo_compile_column_us: If provided, updates the specified CompilationMetrics
      field to be logged to dyname_compile column. We expect all columns to be _us;
      therefore, the field name must end with "_us".
    - log_waitcounter: If set, we'll log a waitcounter of the form "pytorch.dynamo_timed.{key}"
    """
    # We're standardizing on microseconds for dynamo_compile timings.
    if dynamo_compile_column_us is not None:
        assert dynamo_compile_column_us.endswith("_us")

    if phase_name:
        event_name = phase_name
        fn_name = key
    else:
        event_name = key
        fn_name = None

    if key not in compilation_time_metrics:
        compilation_time_metrics[key] = []

    event_metadata = {}
    if metadata:
        event_metadata.update(metadata)
    if fn_name:
        event_metadata.update({"fn_name": fn_name})

    chromium_log: ChromiumEventLogger = get_chromium_event_logger()
    start_ns = time.time_ns()
    chromium_log.log_event_start(
        event_name, start_ns, event_metadata, log_pt2_compile_event
    )

    try:
        with torch.profiler.record_function(f"{key} (dynamo_timed)"):
            if log_waitcounter:
                with _WaitCounter(f"pytorch.dynamo_timed.{key}").guard():
                    yield
            else:
                yield
    finally:
        end_ns = time.time_ns()
        time_spent_ns = end_ns - start_ns
        compilation_time_metrics[key].append(time_spent_ns / 1e9)
        chromium_log.log_event_end(
            event_name, end_ns, {}, start_ns, log_pt2_compile_event
        )
        if dynamo_compile_column_us:
            # TODO: the events that we capture in calculate_time_spent() seem a little
            # arbitrary. Currently, it's only those fields that are present in
            # CompilationMetrics (but note that we accumulate by the associated event
            # name, not the field name in CompilationMetrics). Do we want to keep it
            # this way?
            cumulative_time_spent_ns[event_name] += time_spent_ns

            is_runtime = torch._guards.CompileContext.try_get() is None
            if is_runtime:
                get_runtime_metrics_context().increment(
                    dynamo_compile_column_us, time_spent_ns // 1000
                )
            else:
                metrics_context = get_metrics_context()
                if metrics_context.in_progress():
                    metrics_context.increment(
                        dynamo_compile_column_us, time_spent_ns // 1000
                    )


@overload
def compile_times(repr: Literal["str"], aggregate: bool = False) -> str:
    ...


@overload
def compile_times(
    repr: Literal["csv"], aggregate: bool = False
) -> tuple[list[str], list[object]]:
    ...


def compile_times(repr="str", aggregate: bool = False):
    """
    Get metrics about torchdynamo frontend/backend compilation times.

    Accumulates information from functions tagged with `dynamo_timed`.

    repr='str' returns a printable string for user interaction, and 'csv'
    returns headers, rows which can be logged for output

    aggregate causes values from multiple compilations (e.g. split graphs)
    to be accumulated into one value.  If false, expect more than one value
    per metric.
    """

    def fmt_fn(values, item_fn=lambda x: x):
        if aggregate:
            return item_fn(sum(values))
        return ", ".join(map(item_fn, values))

    if repr == "str":
        rows = [
            (k, fmt_fn(compilation_time_metrics[k], item_fn=lambda x: f"{x:.4f}"))
            for k in compilation_time_metrics
        ]
        out = "TorchDynamo compilation metrics:\n"
        out += tabulate(rows, headers=("Function", "Runtimes (s)"))
        return out
    elif repr == "csv":
        values = [
            fmt_fn(v, item_fn=lambda x: f"{x:.6f}")
            for v in compilation_time_metrics.values()
        ]
        headers = list(compilation_time_metrics.keys())
        return headers, values
    return None


@atexit.register
def dump_compile_times() -> None:
    log.info(compile_times(repr="str", aggregate=True))


tensortype_to_dtype = {
    torch.FloatTensor: (torch.float32, torch.float),
    torch.DoubleTensor: (torch.float64, torch.double),
    torch.HalfTensor: (torch.float16, torch.half),
    torch.BFloat16Tensor: (torch.bfloat16,),
    torch.ByteTensor: (torch.uint8,),
    torch.CharTensor: (torch.int8,),
    torch.LongTensor: (torch.int64, torch.long),
    torch.IntTensor: (torch.int32, torch.int),
    torch.ShortTensor: (torch.int16, torch.short),
    torch.BoolTensor: (torch.bool,),
}


class DuplicateWarningChecker:
    def __init__(self, maxsize: int = 4096) -> None:
        self.maxsize = maxsize
        self.reset()

    def reset(self):
        self.set = OrderedDict()

    def add(self, key: Union[str, tuple[object, object]]) -> bool:
        if key in self.set:
            self.set.move_to_end(key, last=True)
            if not config.verbose:
                return False
        else:
            self.set[key] = None
            while len(self.set) > self.maxsize:
                self.set.popitem(last=False)
        return True


graph_break_dup_warning_checker = DuplicateWarningChecker()


def setup_compile_debug():
    compile_debug = os.environ.get("TORCH_COMPILE_DEBUG", "0") == "1"

    if compile_debug:
        return add_file_handler()

    return contextlib.ExitStack()


def reset_graph_break_dup_checker() -> None:
    graph_break_dup_warning_checker.reset()


def add_file_handler():
    log_path = os.path.join(get_debug_dir(), "torchdynamo")
    os.makedirs(log_path, exist_ok=True)

    log_file_handler = logging.FileHandler(os.path.join(log_path, "debug.log"))
    logger = logging.getLogger("torch._dynamo")
    logger.addHandler(log_file_handler)

    exitstack = contextlib.ExitStack()
    exitstack.callback(lambda: logger.removeHandler(log_file_handler))
    return exitstack


def setup_log_file():
    exitstack = contextlib.ExitStack()
    if config.log_file_name is not None:
        log_file_handler = logging.FileHandler(config.log_file_name)
        for logger in torch._logging._internal.get_loggers():
            logger.addHandler(log_file_handler)
            exitstack.callback(lambda: logger.removeHandler(log_file_handler))
        return exitstack

    return exitstack


def gen_record_file_name(exc, code) -> str:
    return f"{get_debug_dir()}/error_recordings/\
{code.co_name}_{type(exc).__name__}_{code.co_firstlineno}.rec"


def write_record_to_file(filename: str, exec_record) -> None:
    try:
        if os.path.exists(filename):
            log.warning(
                "Unable to write execution record %s; file already exists.", filename
            )
        else:
            os.makedirs(os.path.dirname(filename), exist_ok=True)
            with open(filename, "wb") as f:
                exec_record.dump(f)
    except Exception:
        log.exception("Unable to write execution record %s", filename)


def count_calls(g: fx.Graph) -> int:
    c = 0
    for n in g.nodes:
        if "call" in n.op:
            c += 1
    return c


def identity(x: T) -> T:
    return x


def hashable(x):
    try:
        hash(x)
        return True
    except TypeError:
        return False
    # cannot hash writable memoryview object
    except ValueError:
        return False


def nothing(*args, **kwargs):
    pass


class ExactWeakKeyDictionary:
    """Similar to weakref.WeakKeyDictionary, but use `is`/`id` rather than `==` to compare equality"""

    def __init__(self):
        self.values = {}
        self.refs = {}

    def __getitem__(self, key):
        return self.values[id(key)]

    def get(self, key, default=None):
        return self.values.get(id(key), default)

    def __contains__(self, key):
        return id(key) in self.values

    def __setitem__(self, key, value):
        idx = id(key)
        if idx not in self.refs:
            self.refs[idx] = weakref.ref(key, lambda ref: self._remove_id(idx))
        self.values[idx] = value

    def _remove_id(self, idx):
        if idx in self.values:
            del self.values[idx]
        if idx in self.refs:
            del self.refs[idx]

    def clear(self):
        self.refs.clear()
        self.values.clear()


@overload
def istype(obj: object, allowed_types: type[T]) -> TypeIs[T]:
    ...


@overload
def istype(
    obj: object, allowed_types: tuple[type[list[T]], type[tuple[T, ...]]]
) -> TypeIs[T]:
    ...


@overload
def istype(obj: object, allowed_types: Iterable[type]) -> bool:
    ...


def istype(obj, allowed_types):
    """isinstance() without subclasses"""
    if isinstance(allowed_types, (tuple, list, set)):
        return type(obj) in allowed_types
    return type(obj) is allowed_types


if sys.version_info >= (3, 12):
    # Some typing classes moved to C in 3.12,
    # which no longer have the _Final mixin.
    _builtin_final_typing_classes = (
        typing.ParamSpecArgs,
        typing.ParamSpecKwargs,
        typing.ParamSpec,
        typing.TypeVar,
        typing.TypeVarTuple,
        typing.TypeAliasType,
    )


def is_typing(value):
    # _Final catches most of typing classes:
    #   - Any
    #   - Callable
    #   - Union
    #   ...
    #
    # NB: we intentionally ignore classes that inherit from Generic, since they
    # can be used as both TypingVariable as well as UserDefinedClassVariable.
    if sys.version_info >= (3, 12) and isinstance(value, _builtin_final_typing_classes):
        return True
    return isinstance(value, typing._Final) or value is typing.Generic  # type: ignore[attr-defined]


def is_numpy_int_type(value):
    if not np:
        return False

    return istype(
        value,
        (
            np.int8,
            np.int16,
            np.int32,
            np.int64,
            np.uint8,
            np.uint16,
            np.uint32,
            np.uint64,
        ),
    )


def is_numpy_float_type(value):
    if not np:
        return False

    return istype(
        value,
        (
            np.float16,
            np.float32,
            np.float64,
        ),
    )


def is_lru_cache_wrapped_function(value):
    return isinstance(value, functools._lru_cache_wrapper) and is_function(
        inspect.getattr_static(value, "__wrapped__")
    )


def is_function_or_wrapper(value):
    return is_function(value) or isinstance(
        value, (torch._ops.OpOverloadPacket, torch._ops.OpOverload)
    )


def is_function(value):
    return isinstance(
        value,
        (
            types.FunctionType,
            types.BuiltinFunctionType,
            types.MethodDescriptorType,
            types.WrapperDescriptorType,
        ),
    )


cmp_name_to_op_mapping = {
    "__eq__": operator.eq,
    "__ne__": operator.ne,
    "__lt__": operator.lt,
    "__le__": operator.le,
    "__gt__": operator.gt,
    "__ge__": operator.ge,
}


def is_wrapper_or_member_descriptor(value):
    return isinstance(
        value,
        (
            # set up by PyGetSetDef
            types.GetSetDescriptorType,
            # set by PyMethodDef, e.g. list.append
            types.MethodDescriptorType,
            # slots - list.__add__
            types.WrapperDescriptorType,
            # set up by PyMemberDef
            types.MemberDescriptorType,
            # wrapper over C functions
            types.MethodWrapperType,
        ),
    )


def unwrap_if_wrapper(fn):
    return unwrap_with_attr_name_if_wrapper(fn)[0]


def unwrap_with_attr_name_if_wrapper(fn):
    # TODO(anijain2305) - Investigate if we can get rid of this function
    # unpack @torch._dynamo.optimize()(fn) wrapped function
    if is_function(fn) and inspect.getattr_static(fn, "_torchdynamo_inline", False):
        fn = inspect.getattr_static(fn, "_torchdynamo_inline", fn)
        attr_name = "_torchdynamo_inline"
    else:
        attr_name = None
    return fn, attr_name


def is_numpy_ndarray(value):
    if not np:
        return False

    return istype(value, np.ndarray)


def istensor(obj):
    """Check of obj is a tensor"""
    tensor_list: tuple[type, ...] = (
        torch.Tensor,
        torch.nn.Parameter,
        *config.traceable_tensor_subclasses,
    )
    tensor_list = tensor_list + (torch._subclasses.FakeTensor,)
    return istype(obj, tensor_list)


def is_lazy_module(mod):
    return isinstance(mod, LazyModuleMixin)


@functools.lru_cache(4096)
def print_once(*args):
    print(*args)


def make_cell(val=None):
    """Some black magic to create a cell object that usually only exists in a closure"""
    x = val

    def f():
        return x

    assert f.__closure__ is not None and len(f.__closure__) == 1
    return f.__closure__[0]


def proxy_args_kwargs(args, kwargs):
    try:
        proxy_args = tuple(arg.as_proxy() for arg in args)
        proxy_kwargs = {key: arg.as_proxy() for key, arg in kwargs.items()}
        return proxy_args, proxy_kwargs
    except NotImplementedError as e:
        from .exc import unimplemented
        from .variables.base import typestr

        unimplemented(
            f"call_function args: {typestr(*args)} {typestr(*list(kwargs.values()))}",
            from_exc=e,
        )


def to_int_ms(v: Optional[float]) -> Optional[int]:
    return None if v is None else int(v * 1000)


# float64 timestamp has a quarter microsecond precision in 2024, so while
# this is suboptimal we shouldn't meaningfully lose precision
def to_int_us(v: Optional[float]) -> Optional[int]:
    return None if v is None else int(v * 1_000_000)


# Version field added to every log. Increment to make it easier to distinguish new
# vs. old entries when you make a substantive change to how the logs are populated.
LOG_FORMAT_VERSION = 3


@dataclasses.dataclass
class CompilationMetrics:
    compile_id: Optional[str] = None
    frame_key: Optional[str] = None
    co_name: Optional[str] = None
    co_filename: Optional[str] = None
    co_firstlineno: Optional[int] = None
    cache_size: Optional[int] = None
    accumulated_cache_size: Optional[int] = None
    guard_count: Optional[int] = None
    shape_env_guard_count: Optional[int] = None
    graph_op_count: Optional[int] = None
    graph_node_count: Optional[int] = None
    graph_input_count: Optional[int] = None
    start_time: Optional[float] = None
    entire_frame_compile_time_s: Optional[float] = None
    backend_compile_time_s: Optional[float] = None
    inductor_compile_time_s: Optional[float] = None
    code_gen_time_s: Optional[float] = None
    fail_type: Optional[str] = None
    fail_reason: Optional[str] = None
    fail_user_frame_filename: Optional[str] = None
    fail_user_frame_lineno: Optional[int] = None
    non_compliant_ops: Optional[set[str]] = None
    compliant_custom_ops: Optional[set[str]] = None
    restart_reasons: Optional[set[str]] = None
    dynamo_time_before_restart_s: Optional[float] = None
    # Sometimes, we will finish analyzing a frame but conclude we don't want
    # to install any guarded code.  True means we actually decided to install
    # a compiled frame
    has_guarded_code: Optional[bool] = None
    remote_cache_time_saved_s: Optional[float] = None
    structured_logging_overhead_s: Optional[float] = None
    config_suppress_errors: Optional[bool] = None
    config_inline_inbuilt_nn_modules: Optional[bool] = None
    specialize_float: Optional[bool] = None
    dynamo_config: Optional[str] = None
    is_forward: Optional[bool] = None
    num_triton_bundles: Optional[int] = None
    remote_fx_graph_cache_get_time_ms: Optional[int] = None
    remote_fx_graph_cache_put_time_ms: Optional[int] = None
    start_time_us: Optional[int] = None
    duration_us: Optional[int] = None
    dynamo_cumulative_compile_time_us: Optional[int] = None
    aot_autograd_cumulative_compile_time_us: Optional[int] = None
    inductor_cumulative_compile_time_us: Optional[int] = None
    inductor_code_gen_cumulative_compile_time_us: Optional[int] = None
    triton_compile_time_us: Optional[int] = None
    runtime_cudagraphify_time_us: Optional[int] = None  # TODO: instrument
    runtime_triton_autotune_time_us: Optional[int] = None
    dynamo_compile_time_before_restart_us: Optional[int] = None
    cuda_synchronize_time_us: Optional[int] = None  # TODO: instrument
    distributed_ephemeral_timeout_us: Optional[int] = None
    structured_logging_overhead_us: Optional[int] = None
    remote_fx_graph_cache_get_time_us: Optional[int] = None
    remote_fx_graph_cache_put_time_us: Optional[int] = None
    backward_cumulative_compile_time_us: Optional[int] = None
    end_time_us: Optional[int] = None
    pre_grad_pass_time_us: Optional[int] = None
    post_grad_pass_time_us: Optional[int] = None
    joint_graph_pass_time_us: Optional[int] = None
    log_format_version: int = LOG_FORMAT_VERSION
    inductor_config: Optional[str] = None
    remote_cache_version: Optional[int] = None
    inductor_fx_remote_cache_hit_count: Optional[int] = None
    inductor_fx_remote_cache_miss_count: Optional[int] = None
    inductor_fx_remote_cache_backend_type: Optional[str] = None
    inductor_fx_remote_cache_hit_keys: Optional[str] = None
    inductor_fx_remote_cache_miss_keys: Optional[str] = None
    cuda_version: Optional[str] = None
    triton_version: Optional[str] = None
    feature_usage: Optional[dict[str, bool]] = None
    compile_time_autotune_time_us: Optional[int] = None
    is_runtime: Optional[bool] = False
    gc_time_us: Optional[int] = None
    tensorify_float_attempt: Optional[bool] = None
    tensorify_float_success: Optional[bool] = None
    tensorify_float_failure: Optional[set[str]] = None
    guard_latency_us: Optional[float] = None
    recompile_reason: Optional[str] = None

    @classmethod
    def create(cls, metrics: dict[str, Any]):
        """
        Factory method to create a CompilationMetrics from a dict of fields.
        Includes the logic to add legacy fields and any pre-processing, e.g.,
        we transform some fields to comma-separated strings for scuba logging.
        """

        def us_to_s(metric: Optional[int]) -> Optional[float]:
            return metric / 1e6 if metric is not None else None

        def us_to_ms(metric: Optional[int]) -> Optional[int]:
            return metric // 1000 if metric is not None else None

        def collection_to_str(metric: Optional[Any]) -> Optional[str]:
            def safe_str(item: Any) -> str:
                try:
                    return str(item)
                except Exception:
                    return "<unknown>"

            if metric is None:
                return None

            if not isinstance(metric, (set, list)):
                return "<unknown>"

            return ",".join(safe_str(item) for item in sorted(metric))

        # TODO: The following are legacy fields, populated from the fields that replace
        # them. Remove these when we decide we can really deprecate them.
        legacy_metrics = {
            "start_time": us_to_s(metrics.get("start_time_us")),
            "entire_frame_compile_time_s": us_to_s(
                metrics.get("dynamo_cumulative_compile_time_us")
            ),
            "backend_compile_time_s": us_to_s(
                metrics.get("aot_autograd_cumulative_compile_time_us")
            ),
            "inductor_compile_time_s": us_to_s(
                metrics.get("inductor_cumulative_compile_time_us")
            ),
            "code_gen_time_s": us_to_s(
                metrics.get("inductor_code_gen_cumulative_compile_time_us")
            ),
            "remote_cache_time_saved_s": us_to_s(
                metrics.get("distributed_ephemeral_timeout_us")
            ),
            "remote_fx_graph_cache_get_time_ms": us_to_ms(
                metrics.get("remote_fx_graph_cache_get_time_us")
            ),
            "remote_fx_graph_cache_put_time_ms": us_to_ms(
                metrics.get("remote_fx_graph_cache_put_time_us")
            ),
            "structured_logging_overhead_s": us_to_s(
                metrics.get("structured_logging_overhead_us")
            ),
        }

        all_metrics = {**legacy_metrics, **metrics}

        # Processing before logging:
        all_metrics["inductor_fx_remote_cache_hit_keys"] = collection_to_str(
            all_metrics.get("inductor_fx_remote_cache_hit_keys")
        )
        all_metrics["inductor_fx_remote_cache_miss_keys"] = collection_to_str(
            all_metrics.get("inductor_fx_remote_cache_miss_keys")
        )

        return cls(**all_metrics)


DEFAULT_COMPILATION_METRICS_LIMIT = 64


_compilation_metrics: collections.deque[CompilationMetrics] = collections.deque(
    maxlen=DEFAULT_COMPILATION_METRICS_LIMIT
)


def add_compilation_metrics_to_chromium(c: CompilationMetrics) -> None:
    """
    These are the common fields in CompilationMetrics that existed before
    metrics_context, and aren't set by MetricsContext.set(). We add the subset
    of them that make sense in `dynamo`/toplevel events in PT2 Compile Events
    directly.

    If you're tempted to add to this list, consider using CompileEventLogger.compilation_metric()
    instead, which will automatically also add it to tlparse and PT2 Compile Events.
    TODO: Get rid of this function and replace it with CompileEventLogger directly instead.
    """
    event_logger = get_chromium_event_logger()
    event_name = event_logger.get_top()
    if not event_name:
        return
    event_logger.add_event_data(
        event_name=event_name,
        frame_key=c.frame_key,
        co_name=c.co_name,
        co_filename=c.co_filename,
        co_firstlineno=c.co_firstlineno,
        cache_size=c.cache_size,
        accumulated_cache_size=c.accumulated_cache_size,
        guard_count=c.guard_count,
        shape_env_guard_count=c.shape_env_guard_count,
        graph_op_count=c.graph_op_count,
        graph_node_count=c.graph_node_count,
        graph_input_count=c.graph_input_count,
        fail_type=c.fail_type,
        fail_reason=c.fail_reason,
        fail_user_frame_filename=c.fail_user_frame_filename,
        fail_user_frame_lineno=c.fail_user_frame_lineno,
        # Sets aren't JSON serializable
        non_compliant_ops=list(c.non_compliant_ops)
        if c.non_compliant_ops is not None
        else None,
        compliant_custom_ops=list(c.compliant_custom_ops)
        if c.compliant_custom_ops is not None
        else None,
        restart_reasons=list(c.restart_reasons)
        if c.restart_reasons is not None
        else None,
        dynamo_time_before_restart_s=c.dynamo_time_before_restart_s,
        has_guarded_code=c.has_guarded_code,
        dynamo_config=c.dynamo_config,
    )


<<<<<<< HEAD
def _current_compile_id() -> Optional[CompileId]:
    """
    If a CompileContext is active, return its compile_id. Otherwise, return the
    compile_id of the current RuntimeCompileContext.
    """
    compile_id = torch._guards.CompileContext.current_compile_id()
    if compile_id is not None:
        return compile_id
    return torch._guards.RuntimeCompileContext.current_compile_id()
=======
def _get_dynamo_config_for_logging() -> Optional[str]:
    def clean_for_json(d: dict[str, Any]) -> dict[str, Any]:
        blocklist = {
            "TYPE_CHECKING",
            "log_file_name",
            "verbose",
            "repro_after",
            "repro_level",
            "repro_forward_only",
            "repro_tolerance",
            "repro_ignore_non_fp",
            "same_two_models_use_fp64",
            "base_dir",
            "debug_dir_root",
            "_save_config_ignore",
            "log_compilation_metrics",
            "inject_BUILD_SET_unimplemented_TESTING_ONLY",
            "_autograd_backward_strict_mode_banned_ops",
            "reorderable_logging_functions",
            "ignore_logger_methods",
            "traceable_tensor_subclasses",
            "_custom_ops_profile",
        }

        return {
            key: sorted(value) if isinstance(value, set) else value
            for key, value in d.items()
            if key not in blocklist
        }

    config_dict = clean_for_json(config.get_config_copy())
    return json.dumps(config_dict, sort_keys=True)
>>>>>>> 27ca369e


def _scrubbed_inductor_config_for_logging() -> Optional[str]:
    """
    Method to parse and scrub uninteresting configs from inductor config
    """

    # TypeSafeSerializer for json.dumps()
    # Skips complex types as values in config dict
    class TypeSafeSerializer(json.JSONEncoder):
        def default(self, o):
            try:
                return super().default(o)
            except Exception:
                return "Value is not JSON serializable"

    keys_to_scrub: Set[Any] = set()
    inductor_conf_str = None
    inductor_config_copy = (
        torch._inductor.config.get_config_copy() if torch._inductor.config else None
    )
    if inductor_config_copy is not None:
        try:
            for key, val in inductor_config_copy.items():
                if not isinstance(key, str):
                    keys_to_scrub.add(key)
                # Convert set() to list for json.dumps()
                if isinstance(val, set):
                    inductor_config_copy[key] = list(val)
            # Evict unwanted keys
            for key in keys_to_scrub:
                del inductor_config_copy[key]
            # Stringify Inductor config
            inductor_conf_str = json.dumps(
                inductor_config_copy,
                cls=TypeSafeSerializer,
                skipkeys=True,
                sort_keys=True,
            )
        except Exception:
            # Don't crash because of runtime logging errors
            inductor_conf_str = "Inductor Config is not JSON serializable"
    return inductor_conf_str


def record_compilation_metrics(
    start_time_ns: int,
    end_time_ns: int,
    metrics: dict[str, Any],
    exc_type: Optional[type[BaseException]],
    exc_value: Optional[BaseException],
):
    if torch._inductor.utils.should_use_remote_fx_graph_cache():
        try:
            from torch._inductor.fb.remote_cache import REMOTE_CACHE_VERSION

            remote_cache_version = REMOTE_CACHE_VERSION
            inductor_fx_remote_cache_backend_type = "_ManifoldCache"
        except ModuleNotFoundError:
            remote_cache_version = None
            inductor_fx_remote_cache_backend_type = None
    else:
        inductor_fx_remote_cache_backend_type = None
        remote_cache_version = None

    compile_id = _current_compile_id()
    is_runtime = torch._guards.CompileContext.try_get() is None

    common_metrics = {
        "compile_id": str(compile_id) if compile_id else None,
        "is_runtime": is_runtime,
        "start_time_us": start_time_ns // 1000,
        "end_time_us": end_time_ns // 1000,
        "duration_us": (end_time_ns - start_time_ns) // 1000,
        "fail_type": exc_type.__qualname__ if exc_type else None,
        "fail_reason": str(exc_value) if exc_value else None,
        "structured_logging_overhead_us": to_int_us(
            torch._logging.get_structured_logging_overhead()
        ),
        "dynamo_config": _get_dynamo_config_for_logging(),
        "inductor_config": _scrubbed_inductor_config_for_logging(),
        "cuda_version": torch.version.cuda,
        "triton_version": triton.__version__ if has_triton() else "",
        "remote_cache_version": remote_cache_version,
        "inductor_fx_remote_cache_backend_type": inductor_fx_remote_cache_backend_type,
    }

    compilation_metrics = CompilationMetrics.create({**common_metrics, **metrics})
    _compilation_metrics.append(compilation_metrics)

    name = "compilation_metrics"
    if compilation_metrics.is_forward is False:
        name = "bwd_" + name
    if compilation_metrics.is_runtime is True:
        name = name + "_runtime"

    torch._logging.trace_structured(
        name,
        lambda: {
            k: list(v) if isinstance(v, set) else v
            for k, v in dataclasses.asdict(compilation_metrics).items()
        },
        # NB: Because compilation metrics *includes* the logging overhead time,
        # we can't both *measure* the logging overhead of compilation metrics
        # without making it inconsistent with compilation metrics itself, so
        # we ignore the (hopefully small) time spent logging compilation metrics
        record_logging_overhead=False,
    )

    # If there's a chromium event in flight, add the CompilationMetrics to it.
    add_compilation_metrics_to_chromium(compilation_metrics)

    # Finally log the compilation metrics.
    if config.log_compilation_metrics:
        log_compilation_event(compilation_metrics)


# record_compilation_metrics is called by the singleton MetricsContext exit handler.
_METRICS_CONTEXT = MetricsContext(on_exit=record_compilation_metrics)
_RUNTIME_METRICS_CONTEXT = RuntimeMetricsContext(on_exit=record_compilation_metrics)


def set_compilation_metrics_limit(new_size: int) -> None:
    global _compilation_metrics
    while len(_compilation_metrics) > new_size:
        _compilation_metrics.popleft()
    new_deque = collections.deque(_compilation_metrics, maxlen=new_size)
    _compilation_metrics = new_deque


def clear_compilation_metrics() -> None:
    global _compilation_metrics
    _compilation_metrics.clear()


def get_compilation_metrics() -> list[CompilationMetrics]:
    return list(_compilation_metrics)


class ChromiumEventLogger:
    """Logs chromium events to structured logs. tlparse will concatenate these into a perfetto UI link.

    See https://docs.google.com/document/d/1CvAClvFfyA5R-PhYUmn5OOQtYMH4h6I0nSsKchNAySU/preview#heading=h.yr4qxyxotyw for
    a specification of the Chromium Event JSON format.
    """

    def get_stack(self) -> list[str]:
        """
        The main event stack, with every chromium event.
        Logged to tlparse.
        """
        if hasattr(self.tls, "stack"):
            return self.tls.stack
        else:
            self.tls.stack = []
            return self.tls.stack

    def get_top(self) -> Optional[str]:
        """
        Get the top event name or None if the stack is empty.
        """
        stack = self.get_stack()
        return stack[-1] if stack else None

    def get_pt2_compile_substack(self):
        """
        A smaller subset of the main stack that gets used to log
        PT2 Compile Events internally.
        """
        if hasattr(self.tls, "pt2_compile_substack"):
            return self.tls.pt2_compile_substack
        else:
            self.tls.pt2_compile_substack = []
            return self.tls.pt2_compile_substack

    def get_event_data(self) -> dict[str, Any]:
        if not hasattr(self.tls, "event_data"):
            self.tls.event_data = {}
        return self.tls.event_data

    def __init__(self):
        self.tls = threading.local()
        # Generate a unique id for this logger, which we can use in scuba to filter down
        # to a single python run.
        self.id_ = str(uuid.uuid4())

        # TODO: log to init/id tlparse after I add support for it
        log.info("ChromiumEventLogger initialized with id %s", self.id_)

    def try_add_event_data(self, event_name: str, **kwargs) -> None:
        """
        Same as add_event_data, but will silently not log if the event isn't in the stack.
        """
        if event_name not in self.get_stack():
            return
        self.add_event_data(event_name, **kwargs)

    def add_event_data(
        self,
        event_name: str,
        **kwargs,
    ) -> None:
        """
        Adds additional metadata info to an in-progress event
        This metadata is recorded in the END event
        """
        if event_name not in self.get_stack():
            raise RuntimeError(
                f"Event {repr(event_name)} not in {self.get_stack()}. "
                "Cannot add metadata to events that aren't in progress. "
                "Please make sure the event has started and hasn't ended."
            )
        event_data = self.get_event_data()
        if event_name not in event_data:
            event_data[event_name] = {}
        event_data[event_name].update(kwargs)

    def increment(self, event_name: str, key: str, value: int):
        """
        Increment an integer event data field by the given amount
        """
        if event_name not in self.get_stack():
            raise RuntimeError(
                f"Event {repr(event_name)} not in {self.get_stack()}. "
                "Cannot add metadata to events that aren't in progress. "
                "Please make sure the event has started and hasn't ended."
            )

        event_data = self.get_event_data()
        if event_name not in event_data:
            event_data[event_name] = {}
        if key not in event_data[event_name]:
            event_data[event_name][key] = 0
        event_data[event_name][key] += value

    def add_to_set(
        self,
        event_name: str,
        key: str,
        value: Any,
    ):
        """
        Add a value to a set within a event_name's metadata if it exists
        """
        if event_name not in self.get_stack():
            raise RuntimeError(
                f"Event {repr(event_name)} not in {self.get_stack()}. "
                "Cannot add metadata to events that aren't in progress. "
                "Please make sure the event has started and hasn't ended."
            )
        event_data = self.get_event_data()
        if event_name not in event_data:
            event_data[event_name] = {}
        if key not in event_data[event_name]:
            event_data[event_name][key] = set()
        event_data[event_name][key].add(value)

    def log_event_start(
        self,
        event_name: str,
        time_ns: int,
        metadata: dict[str, Any],
        log_pt2_compile_event: bool = False,
    ) -> None:
        """
        Logs the start of a single event.
        :param str event_name Name of event to appear in trace
        :param time_ns Timestamp in nanoseconds
        :param metadata: Any extra metadata associated with this event
        :param log_pt2_compile_event: If True, log to pt2_compile_events
        """
        compile_id = _current_compile_id()
        metadata["compile_id"] = str(compile_id)
        self._log_timed_event(
            event_name,
            time_ns,
            "B",
            metadata,
        )
        self.get_stack().append(event_name)
        # Add metadata from start event
        self.add_event_data(event_name, **metadata)
        if log_pt2_compile_event:
            self.get_pt2_compile_substack().append(event_name)

    def reset(self) -> None:
        # We this on every compile in case a compile crashes or restarts and we haven't
        # cleared the stack.
        stack = self.get_stack()
        substack = self.get_pt2_compile_substack()
        stack.clear()
        substack.clear()
        event_data = self.get_event_data()
        event_data.clear()

    def log_event_end(
        self,
        event_name: str,
        time_ns: int,
        metadata: dict[str, Any],
        start_time_ns: int,
        log_pt2_compile_event: bool,
    ) -> None:
        """
        Logs the end of a single event. This function should only be
        called after log_event_start with the same event_name.
        :param event_name: Name of event to appear in trace
        :param time_ns: Timestamp in nanoseconds
        :param metadata: Any extra metadata associated with this event
        :param start_time_ns: The start time timestamp in nanoseconds
        :param log_pt_compile_event: If True, log to pt2_compile_events
        """
        compile_id = _current_compile_id()
        metadata["compile_id"] = str(compile_id)

        # Grab metadata collected during event span
        all_event_data = self.get_event_data()
        if event_name in all_event_data:
            event_metadata = all_event_data[event_name]
            del all_event_data[event_name]
        else:
            event_metadata = {}
        # Add the passed in metadata
        event_metadata.update(metadata)

        event = self._log_timed_event(
            event_name,
            time_ns,
            "E",
            event_metadata,
        )

        def pop_stack(stack):
            while event_name != stack[-1]:
                # If the event isn't the most recent one to end, pop
                # off the stack until it is.
                # Since event_name in self.stack, this pop is always safe
                log.warning(
                    "ChromiumEventLogger: Detected overlapping events, fixing stack"
                )
                stack.pop()

        event_stack = self.get_stack()
        # These stack health checks currently never happen,
        # but they're written this way to future proof any weird event
        # overlaps in the future.
        if event_name not in event_stack:
            # Something went wrong, we never called start on this event,
            # or it was skipped due to overlapping events below
            log.warning("ChromiumEventLogger: Start event not in stack, ignoring")
            return

        pop_stack(event_stack)

        if log_pt2_compile_event:
            pt2_compile_substack = self.get_pt2_compile_substack()
            pop_stack(pt2_compile_substack)
            log_chromium_event_internal(
                event, pt2_compile_substack, self.id_, start_time_ns
            )
            # Pop actual event off of stack
            pt2_compile_substack.pop()

        # Finally pop the actual event off the stack
        event_stack.pop()

    def _log_timed_event(
        self,
        event_name: str,
        time_ns: int,
        phase: str,
        metadata: Optional[dict[str, Any]] = None,
    ) -> dict[str, Any]:
        """
        Logs a timed event in chromium format. See log_event_start, log_event_end, etc.
        """
        event = {
            "name": event_name,
            "ts": time_ns / 1000,  # Chromium events are in micro seconds
            "args": metadata,
            "ph": phase,
            # These categories are needed in all chromium traces
            "cat": "dynamo_timed",
            "tid": 0,
            "pid": 0,  # pid should be specified on all logs, we don't personally care about the actual process id
        }
        torch._logging.trace_structured(
            "chromium_event",
            payload_fn=lambda: event,
            suppress_context=False,
            expect_trace_id=False,  # Not every chromium event will have a trace_id
        )
        record_chromium_event_internal(event)
        return event

    def log_instant_event(
        self,
        event_name: str,
        time_ns: int,
        metadata: Optional[dict[str, Any]] = None,
        # By default, an instant event isn't logged internally, only to structured logging.
        log_pt2_compile_event: bool = False,
    ) -> None:
        """
        Log an instant event with no associated duration.
        :param str event_name: Name of event to appear in trace
        :param int time_ns Timestamp in nanoseconds
        :param Optional[Dict[str, Any]] metadata: Any extra metadata associated with this event
        :param str cname optional color for the arrow in the trace
        """
        if metadata is None:
            metadata = {}
        compile_id = _current_compile_id()
        metadata["compile_id"] = str(compile_id)
        event = {
            "name": event_name,
            "ts": time_ns / 1000,
            "args": metadata,
            "ph": "i",
            # These categories are needed in all chromium traces
            "cat": "dynamo_timed",
            "tid": 0,
            "pid": 0,
            "s": "p",  # We use "process" level instant events so they all appear on the same row in the trace.
        }
        torch._logging.trace_structured(
            "chromium_event",
            payload_fn=lambda: event,
            suppress_context=False,
            expect_trace_id=True,
        )
        if log_pt2_compile_event:
            # Log an instant event with the same start and end time
            log_chromium_event_internal(
                event, self.get_pt2_compile_substack(), self.id_, time_ns
            )


CHROMIUM_EVENT_LOG: Optional[ChromiumEventLogger] = None


def get_chromium_event_logger() -> ChromiumEventLogger:
    global CHROMIUM_EVENT_LOG
    if CHROMIUM_EVENT_LOG is None:
        CHROMIUM_EVENT_LOG = ChromiumEventLogger()
    return CHROMIUM_EVENT_LOG


@contextmanager
def chromium_event_timed(
    event_name: str,
    reset_event_log_on_exit: bool = False,
    log_pt2_compile_event: bool = False,
) -> Generator[Any, None, None]:
    """
    Context manager that creates a chromium start and end event. Chromium event
    logging is integrated with dynamo_timed, so you probably want to use that
    instead. Use this context manager only if you want to avoid dynamo_timed.
    """
    chromium_event_log = get_chromium_event_logger()
    chromium_start_time = time.time_ns()
    chromium_event_log.log_event_start(
        event_name,
        chromium_start_time,
        {},
        log_pt2_compile_event,
    )
    try:
        yield
    finally:
        chromium_event_log.log_event_end(
            event_name,
            time.time_ns(),
            {},
            chromium_start_time,
            log_pt2_compile_event,
        )
        if reset_event_log_on_exit:
            chromium_event_log.reset()


@dataclasses.dataclass
class CleanupHook:
    """Remove a global variable when hook is called"""

    scope: dict[str, Any]
    name: str

    def __call__(self, *args):
        # Make sure we're not shutting down
        if CleanupManager is not None:
            CleanupManager.count -= 1
        del self.scope[self.name]

    @staticmethod
    def create(scope, name, val):
        assert name not in scope
        CleanupManager.count += 1
        scope[name] = val
        return CleanupHook(scope, name)


class CleanupManager(ExactWeakKeyDictionary):
    count = 0
    instance: ClassVar[CleanupManager]

    def _remove_id(self, idx):
        for hook in self.values[idx]:
            hook()
        super()._remove_id(idx)


CleanupManager.instance = CleanupManager()


def clone_tensor(x):
    """Clone the tensor and its gradient"""
    y = x.clone().requires_grad_(x.requires_grad)
    if x.is_leaf and x.grad is not None:
        y.grad = x.grad.clone()
    return y


def clone_input(x, *, dtype=None):
    """copy while preserving strides"""
    # TODO: this is questionable
    if is_fake(x):
        # this func fails on fake tensors in __torch_dispatch__
        return x

    def torch_clone(x):
        y = torch.clone(x)
        if x.is_leaf:
            y.requires_grad_(x.requires_grad)
        if x.is_leaf and x.grad is not None:
            y.grad = clone_input(x.grad, dtype=dtype)
        if hasattr(x, "_dynamo_dynamic_indices"):
            y._dynamo_dynamic_indices = x._dynamo_dynamic_indices.copy()  # type: ignore[attr-defined]
        return y

    with torch.no_grad():
        if x.device.type == "xla":
            # Access data_ptr() for a xla tensor will cause crash
            return torch_clone(x)

        # Handle sparse storage (no stride).
        if x.layout is torch.sparse_coo:
            return torch.sparse_coo_tensor(
                torch_clone(x._indices()),
                torch_clone(x._values()),
                x.shape,
                is_coalesced=x.is_coalesced(),
            )
        elif is_sparse_compressed(x):
            if x.layout in {torch.sparse_csr, torch.sparse_bsr}:
                compressed_indices = x.crow_indices()
                plain_indices = x.col_indices()
            else:
                compressed_indices = x.ccol_indices()
                plain_indices = x.row_indices()
            return torch.sparse_compressed_tensor(
                torch_clone(compressed_indices),
                torch_clone(plain_indices),
                torch_clone(x.values()),
                x.shape,
                layout=x.layout,
            )

        needed_size = sum(
            (shape - 1) * stride for shape, stride in zip(x.size(), x.stride())
        )
        if x.is_quantized:
            result = torch.empty_quantized((needed_size + 32,), x)
        else:
            result = torch.empty(
                needed_size + 32, dtype=dtype or x.dtype, device=x.device
            )
        cache_line_offset = (
            (x.data_ptr() - result.data_ptr()) % 32
        ) // x.element_size()
        result.as_strided_(x.size(), x.stride(), cache_line_offset)
        try:
            result.copy_(x.clone())
            if x.is_leaf:
                result.requires_grad_(x.requires_grad)
            if x.is_leaf and x.grad is not None:
                result.grad = clone_input(x.grad, dtype=dtype)
        except RuntimeError:
            # RuntimeError: unsupported operation: more than one element of the written-to
            # tensor refers to a single memory location. Please clone() the tensor before
            # performing the operation.
            return torch_clone(x)
        if hasattr(x, "_dynamo_dynamic_indices"):
            result._dynamo_dynamic_indices = x._dynamo_dynamic_indices.copy()  # type: ignore[attr-defined]
        return result


def clone_inputs(example_inputs):
    res: Union[dict[Any, Any], list[Any]]
    if type(example_inputs) is dict:
        res = dict(example_inputs)
        for key, value in res.items():
            if isinstance(value, tuple):
                res[key] = clone_inputs(value)
            else:
                assert isinstance(value, torch.Tensor), type(value)
                res[key] = clone_input(value)
        return res

    res = list(example_inputs)
    for i in range(len(res)):
        if isinstance(res[i], torch.Tensor):
            res[i] = clone_input(res[i])
    return res


def skip_frame_if_in_functorch_mode(val: torch.Tensor):
    try:
        val.data_ptr()  # will throw for functorch tensors
    except RuntimeError as e:
        from .exc import SkipFrame

        # This will be GradTrackingTensor/BatchedTensor/etc
        functorch_subclass_name = re.sub(r"\(.*", "", repr(val))
        raise SkipFrame(
            f"torch.compile cannot be run in context: {functorch_subclass_name}"
        ) from e


@contextmanager
def preserve_rng_state():
    disable_functorch = torch._C._DisableFuncTorch
    disable_current_modes = torch.utils._python_dispatch._disable_current_modes
    with disable_current_modes(), disable_functorch():
        rng_state = torch.clone(torch.random.get_rng_state())
        skip_frame_if_in_functorch_mode(rng_state)
        if torch.cuda.is_available():
            cuda_rng_state = torch.clone(torch.cuda.get_rng_state())
    try:
        yield
    finally:
        with torch.utils._python_dispatch._disable_current_modes():
            torch.random.set_rng_state(rng_state)
            if torch.cuda.is_available():
                torch.cuda.set_rng_state(cuda_rng_state)  # type: ignore[possibly-undefined]


def is_jit_model(model0):
    return isinstance(
        model0,
        (
            torch.jit._trace.TopLevelTracedModule,
            torch.jit._script.RecursiveScriptModule,
            torch.jit.ScriptFunction,
            torch.jit.ScriptModule,
        ),
    )


def torchscript(model, example_inputs, verbose=False):
    if is_jit_model(model):
        # already done?
        return model

    try:
        return torch.jit.trace(model, example_inputs)
    except Exception:
        try:
            return torch.jit.script(model)
        except Exception:
            if verbose:
                log.exception("jit error")
            else:
                log.error("Both torch.jit.trace and torch.jit.script failed")
    return None


def getfile(obj):
    try:
        return inspect.getfile(obj)
    except (TypeError, OSError):
        return None


def is_namedtuple(obj):
    """Test if an object is a namedtuple or a torch.return_types.* quasi-namedtuple"""
    return is_namedtuple_cls(type(obj))


def is_namedtuple_cls(cls):
    """Test if an object is a namedtuple or a (torch.return_types|torch.autograd.forward_ad).* quasi-namedtuple"""
    try:
        if issubclass(cls, tuple):
            module = getattr(cls, "__module__", None)
            if module in ("torch.return_types", "torch.autograd.forward_ad"):
                return True
            if isinstance(getattr(cls, "_fields", None), tuple) and callable(
                getattr(cls, "_make", None)
            ):
                # The subclassing style namedtuple can have an extra base `typing.Generic`
                bases = tuple(t for t in cls.__bases__ if t is not Generic)
                if bases == (tuple,):
                    # This is a namedtuple type directly created by `collections.namedtuple(...)`
                    return True
                if bases and any(
                    (
                        # Subclass of namedtuple
                        is_namedtuple_cls(t)
                        # For subclasses of namedtuple, the __new__ method should not be customized
                        and cls.__new__ is t.__new__
                    )
                    for t in bases
                ):
                    return True
    except TypeError:
        pass
    return False


@functools.lru_cache(1)
def namedtuple_fields(cls) -> tuple[str, ...]:
    """Get the fields of a namedtuple or a torch.return_types.* quasi-namedtuple"""
    if cls is slice:
        return ("start", "stop", "step")

    assert issubclass(cls, tuple)
    if hasattr(cls, "_fields"):
        # normal namedtuples
        return cls._fields

    @dataclasses.dataclass
    class Marker:
        index: int

    # frustrating ones e.g. torch.return_types.max
    assert cls.__module__ == "torch.return_types"
    obj = cls(map(Marker, range(cls.n_fields)))
    fields: dict[str, int] = {}
    for name in dir(obj):
        if name[0] != "_" and isinstance(getattr(obj, name), Marker):
            fields[name] = getattr(obj, name).index
    assert len(fields) == cls.n_fields
    return tuple(sorted(fields, key=fields.get))  # type: ignore[arg-type]


def checkpoint_params(gm):
    with torch.no_grad():
        rng_state = torch.clone(torch.random.get_rng_state())
        if torch.cuda.is_available():
            cuda_rng_state = torch.clone(torch.cuda.get_rng_state())
        saved_state = [
            (param, param._version, torch.clone(param))
            for param in itertools.chain(gm.parameters(), gm.buffers())
        ]

    def restore():
        with torch.no_grad():
            torch.random.set_rng_state(rng_state)
            if torch.cuda.is_available():
                torch.cuda.set_rng_state(cuda_rng_state)
            for param, version, original_value in saved_state:
                if param._version != version:
                    param.copy_(original_value)

    return restore


def timed(model, example_inputs, times=1):
    if torch.cuda.is_available():
        synchronize = torch.cuda.synchronize
    else:
        synchronize = nothing

    synchronize()
    gc.collect()
    torch.manual_seed(1337)
    t0 = time.perf_counter()
    for _ in range(times):
        result = model(*example_inputs)
        synchronize()
    t1 = time.perf_counter()
    return result, t1 - t0  # type: ignore[possibly-undefined]


def check_is_cuda(gm, example_inputs):
    return all(x.is_cuda for x in itertools.chain(example_inputs, gm.parameters(True)))


@lru_cache(32)
def rot_n_helper(n):
    assert n > 1
    vars = [f"v{i}" for i in range(n)]
    rotated = reversed(vars[-1:] + vars[:-1])
    fn = eval(f"lambda {','.join(vars)}: ({','.join(rotated)})")
    fn.__name__ = f"rot_{n}_helper"
    return fn


common_constant_types: set[type] = {
    int,
    float,
    complex,
    bool,
    str,
    bytes,
    type(None),
    Ellipsis.__class__,
    NotImplemented.__class__,
    types.CodeType,
    # Commonly used immutable types from torch.
    torch.device,
    torch.dtype,
    torch.memory_format,
    torch.layout,
    torch.finfo,
    torch.iinfo,
    torch.nn.attention.SDPBackend,
    torch.cuda._CudaDeviceProperties,
}

if has_triton_package():
    import triton

    common_constant_types.add(triton.language.dtype)

"""
    Difference between is_safe_constant and common_constant_types.
    * common_constant_types: Constants would be wrapped by VariableBuilder.wrap_literal
                             as ConstantVariable.
    * is_safe_constant: Constants can be loaded by LOAD_CONST bytecode.
"""


def is_safe_constant(v):
    if istype(v, (tuple, frozenset)):
        return all(map(is_safe_constant, v))
    return isinstance(
        v,
        (
            enum.Enum,
            type,
            torch.Size,
            typing._GenericAlias,  # type: ignore[attr-defined]
            types.GenericAlias,
        ),
    ) or istype(
        v,
        common_constant_types | {slice},
    )


@functools.lru_cache(None)
def common_constants():
    return {
        # We zero-one specialize shapes, so specialize these constants
        # too
        0,
        1,
    }


def is_torch_sym(value):
    return isinstance(value, (torch.SymBool, torch.SymInt)) and not isinstance(
        value.node, torch.nested._internal.nested_int.NestedIntNode
    )


def is_int_specialization_case(value, source):
    from .source import is_from_defaults

    return not TracingContext.get().force_unspec_int_unbacked_size_like and (
        # Assume integers from global variables want to be specialized
        not source.guard_source().is_local()
        # Assume that integers that came from NN modules want to be
        # specialized (as we don't expect users to be changing the
        # NN modules on the fly), unless explicitly disabled
        or (
            source.guard_source().is_specialized_nn_module()
            and not config.allow_unspec_int_on_nn_module
        )
        or (
            source.guard_source().is_unspecialized_builtin_nn_module()
            and not config.allow_unspec_int_on_nn_module
        )
        or is_from_defaults(source)
        # TODO: Delete this condition when rollout is done.  NB: this
        # condition never evaluates True in open source
        or (
            not justknobs_check("pytorch/dynamo:enable_unspecialize_zero_one_plain_int")
            and value in common_constants()
        )
    )


def specialize_symnode(arg):
    from .variables import ConstantVariable, LazyVariableTracker, SymNodeVariable

    # Guard and specialize
    if isinstance(arg, LazyVariableTracker) and not arg.is_realized():
        # Find if the arg would be realized as SymNodeVariable later on. If yes,
        # realize it and specialize. Else return the arg.

        source = arg.original_source()
        value = arg.original_value()

        is_symnode_vt = is_torch_sym(value) or (
            not config.specialize_int
            and type(value) is int
            and not is_int_specialization_case(value, source)
        )

        if not is_symnode_vt:
            return arg

    if isinstance(arg, SymNodeVariable):
        return ConstantVariable.create(arg.evaluate_expr())
    return arg


def guard_if_dyn(arg):
    from .variables import ConstantVariable

    arg = specialize_symnode(arg)

    if isinstance(arg, ConstantVariable):
        return arg.as_python_constant()

    return arg


def check_constant_args(args, kwargs):
    return all(x.is_python_constant() for x in itertools.chain(args, kwargs.values()))


def check_unspec_python_args(args, kwargs):
    from .variables.constant import ConstantVariable
    from .variables.tensor import UnspecializedPythonVariable

    unspec_count = 0
    for x in itertools.chain(args, kwargs.values()):
        if isinstance(x, UnspecializedPythonVariable):
            unspec_count += 1
        elif not isinstance(x, ConstantVariable):
            return False
    return unspec_count > 0


def check_unspec_or_constant_args(args, kwargs):
    # A fused version of:
    # return check_constant_args(args, kwargs) or check_unspec_python_args(args, kwargs)
    from .variables.tensor import UnspecializedPythonVariable

    for x in itertools.chain(args, kwargs.values()):
        if not (x.is_python_constant() or isinstance(x, UnspecializedPythonVariable)):
            return False
    return True


def check_numpy_ndarray_args(args, kwargs):
    from .variables.tensor import NumpyNdarrayVariable

    return any(
        isinstance(x, NumpyNdarrayVariable)
        for x in itertools.chain(args, kwargs.values())
    )


dict_keys: type[KeysView[Any]] = type({}.keys())
dict_values: type[ValuesView[Any]] = type({}.values())
odict_values: type[ValuesView[Any]] = type(OrderedDict().values())
tuple_iterator: type[Iterator[Any]] = type(iter(()))
range_iterator: type[Iterator[Any]] = type(iter(range(0)))
tuple_iterator_len = tuple_iterator.__length_hint__  # type: ignore[attr-defined]
object_new = object.__new__
dict_new = dict.__new__
dict_methods = {
    method
    for method in itertools.chain(dict.__dict__.values(), OrderedDict.__dict__.values())
    if callable(method)
}

tuple_new = tuple.__new__
tuple_methods = {method for method in tuple.__dict__.values() if callable(method)}


def builtin_dict_keys(d):
    # Avoids overridden keys method of the dictionary
    assert isinstance(d, dict)
    return dict.keys(d)


def get_items_from_dict(obj):
    # Get items without calling the user defined __getitem__ or keys method.
    assert isinstance(obj, dict)
    if istype(obj, (dict, OrderedDict)):
        return obj.items()
    elif isinstance(obj, OrderedDict):
        return [(k, OrderedDict.__getitem__(obj, k)) for k in OrderedDict.keys(obj)]
    else:
        return [(k, dict.__getitem__(obj, k)) for k in dict.keys(obj)]


def nn_module_new(cls):
    obj = object_new(cls)
    torch.nn.Module.__init__(obj)
    return obj


def product(it):
    return functools.reduce(operator.mul, it, 1)


def tuple_iterator_getitem(it, index):
    _, (obj,), start = it.__reduce__()
    return obj[start + index]


iter_next = next


def normalize_range_iter(range_iter) -> tuple[int, int, int]:
    _, (range_obj,), maybe_idx = range_iter.__reduce__()
    # In 3.12+, `maybe_idx` could be None, and `range_obj.start` would've been
    # already incremented by the current index.
    start = range_obj.start + (maybe_idx or 0)
    stop = range_obj.stop
    step = range_obj.step
    return (start, stop, step)


def to_subclass(t, cls):
    return t.as_subclass(cls)


def dict_keys_getitem(d, n):
    return next(itertools.islice(iter(d), n, n + 1))


def enum_repr(value, local):
    # enum class can override __str__ method. Use __class__ and name attribute
    # to extract the class name and key name.
    name = value.__class__.__name__
    val = value.name
    scope = "L" if local else "G"
    local_name = f'{scope}["{name}"].{val}'
    return local_name


def set_example_value(node, example_value):
    # NB: example_value is a bit of a misnomer, because this is always a fake
    # tensor of some sort.  Furthermore, these example values serve as the
    # runtime state of Dynamo tracing, which means if metadata mutation
    # occurs, the example_value gets directly updated (so you can't rely on
    # this to accurately reflect what the state of the value was at the time
    # the program was traced).
    node.meta["example_value"] = example_value
    shape_env = TracingContext.get().fake_mode.shape_env
    if symbol_to_path := torch.fx.experimental.symbolic_shapes.compute_unbacked_bindings(
        shape_env, example_value
    ):
        node.meta["unbacked_bindings"] = symbol_to_path


def _get_fake_tensor(vt):
    fake_tensor = vt.as_proxy().node.meta.get("example_value")
    if not is_fake(fake_tensor):
        from .exc import unimplemented

        unimplemented("Cannot check Tensor object identity without its fake value")
    return fake_tensor


def iter_contains(items, search, tx, check_tensor_identity=False):
    from .variables import (
        BuiltinVariable,
        ConstantVariable,
        TensorVariable,
        VariableTracker,
    )

    if search.is_python_constant():
        found_const = any(
            x.is_python_constant()
            and x.as_python_constant() == search.as_python_constant()
            for x in items
        )
        return ConstantVariable.create(found_const)

    must_check_tensor_id = False
    if check_tensor_identity and isinstance(search, TensorVariable):
        must_check_tensor_id = True
        # Match of Tensor means match of FakeTensor
        search = _get_fake_tensor(search)

    found: Optional[VariableTracker] = None
    for x in items:
        if must_check_tensor_id:
            if isinstance(x, TensorVariable):
                if search is _get_fake_tensor(x):  # Object equivalence
                    return ConstantVariable.create(True)
        else:
            check = BuiltinVariable(operator.eq).call_function(tx, [x, search], {})
            if found is None:
                found = check
            else:
                found = BuiltinVariable(operator.or_).call_function(
                    tx, [check, found], {}
                )
    if found is None:
        found = ConstantVariable.create(False)
    return found


def key_is_id(k):
    """Returns whether it indexes dictionaries using its id"""
    return isinstance(k, (torch.Tensor, torch.nn.Module, MethodWrapperType))


def key_to_id(value):
    return [id(k) if key_is_id(k) else k for k in value.keys()]


def const_repr(x, *, local) -> str:
    from .trace_rules import is_builtin_callable

    if isinstance(x, (list, tuple)):
        elems_repr = ",".join(const_repr(s, local=local) for s in x)
        if isinstance(x, list):
            return f"[{elems_repr}]"
        else:
            assert isinstance(x, tuple)
            if len(x) == 1:
                return f"({elems_repr},)"
            else:
                return f"({elems_repr})"
    elif isinstance(x, enum.Enum):
        # To workaround repr(Enum) returning invalid global reference before python 3.11
        # by calling enum_repr and removing quotes to render enum in guard code.
        return enum_repr(x, local=local).replace("'", "")
    elif is_builtin_callable(x):
        return x.__name__
    elif isinstance(x, type):

        def fullname(o):
            klass = o.__class__
            module = klass.__module__
            if module == "builtins":
                return klass.__qualname__  # avoid outputs like 'builtins.str'
            return module + "." + klass.__qualname__

        return fullname(x)
    else:
        return f"{x!r}"


def dict_keys_repr(const_keys, *, local) -> str:
    keys_str = ",".join(const_repr(s, local=local) for s in const_keys)
    return "[" + keys_str + "]"


GLOBAL_KEY_PREFIX = "__dict_key"


from torch._subclasses import UnsupportedFakeTensorException  # noqa: F401


def get_safe_global_name(tx, root, obj):
    # The global_mangled_class_name should be different for different
    # invocations of torch.compile. Otherwise, we can run into a situation
    # where multiple torch.compile invocations re-use the same global name,
    # but the global's lifetime is tied to the first invocation (and
    # may be deleted when the first torch.compile invocation is deleted)
    # We mangle it based off of the output_graph's id.
    return f"{root}_{id(obj)}_c{tx.output.compile_id}"


def wrap_fake_exception(fn):
    try:
        return fn()
    except UnsupportedFakeTensorException as e:
        from .exc import unimplemented

        msg = f"Unsupported: {e.reason} with fake tensor propagation."
        log.warning(msg)
        unimplemented(msg, from_exc=e)


def deepcopy_to_fake_tensor(obj, fake_mode):
    with torch._subclasses.fake_tensor.FakeCopyMode(fake_mode):
        return wrap_fake_exception(lambda: copy.deepcopy(obj))


def rmse(ref, res):
    """
    Calculate root mean squared error
    """
    return torch.sqrt(torch.mean(torch.square(ref - res)))


def same(
    ref,
    res,
    fp64_ref=None,
    cos_similarity=False,
    tol=1e-4,
    equal_nan=False,
    exact_dtype=True,
    relax_numpy_equality=False,
    ignore_non_fp=False,
    log_error=log.error,
    use_larger_multiplier_for_smaller_tensor=False,
    force_max_multiplier: bool = False,
):
    """Check correctness to see if ref and res match"""
    if fp64_ref is None:
        fp64_ref = ref
    if isinstance(
        ref, (list, tuple, collections.deque, torch.nn.ParameterList, torch.Size)
    ):
        assert isinstance(
            res, (list, tuple, collections.deque)
        ), f"type mismatch {type(ref)} {type(res)}"
        if len(ref) != len(res):
            log_error("Length mismatch")
            return False
        return len(ref) == len(res) and all(
            same(
                ai,
                bi,
                fp64_refi,
                cos_similarity,
                tol,
                equal_nan,
                exact_dtype,
                relax_numpy_equality,
                ignore_non_fp,
                log_error=log_error,
                use_larger_multiplier_for_smaller_tensor=use_larger_multiplier_for_smaller_tensor,
                force_max_multiplier=force_max_multiplier,
            )
            for ai, bi, fp64_refi in zip(ref, res, fp64_ref)
        )
    elif type(ref).__name__ == "QuestionAnsweringModelOutput":
        # This skips checking accuracy for start_logits/end_logits.
        # Tentatively, start_logits/end_logits appear to be very prone to
        # inaccuracies and is somewhat subsumed by checking the loss.
        return same(
            ref.loss,
            res.loss,
            fp64_ref.loss,
            cos_similarity,
            tol,
            equal_nan,
            exact_dtype,
            relax_numpy_equality,
            ignore_non_fp,
            log_error=log_error,
            use_larger_multiplier_for_smaller_tensor=use_larger_multiplier_for_smaller_tensor,
            force_max_multiplier=force_max_multiplier,
        )
    elif isinstance(ref, dict):
        assert isinstance(res, dict)
        assert set(ref.keys()) == set(
            res.keys()
        ), f"keys mismatch {set(ref.keys())} == {set(res.keys())}"
        for k in sorted(ref.keys()):
            if not (
                same(
                    ref[k],
                    res[k],
                    fp64_ref[k],
                    cos_similarity=cos_similarity,
                    tol=tol,
                    equal_nan=equal_nan,
                    exact_dtype=exact_dtype,
                    relax_numpy_equality=relax_numpy_equality,
                    ignore_non_fp=ignore_non_fp,
                    log_error=log_error,
                    use_larger_multiplier_for_smaller_tensor=use_larger_multiplier_for_smaller_tensor,
                    force_max_multiplier=force_max_multiplier,
                )
            ):
                log_error("Accuracy failed for key name %s", k)
                return False
        return True
    elif isinstance(ref, set):
        assert isinstance(res, set)
        assert set(ref) == set(res), f"elements mismatch {set(ref)} == {set(res)}"
        return True
    elif isinstance(ref, (torch.Tensor, float)):
        assert not isinstance(ref, torch._subclasses.FakeTensor)
        assert not isinstance(res, torch._subclasses.FakeTensor)

        def to_tensor(t):
            return t if isinstance(t, torch.Tensor) else torch.tensor(t)

        ref, res, fp64_ref = (to_tensor(val) for val in (ref, res, fp64_ref))

        if ref.is_sparse:
            assert res.is_sparse
            ref = ref.to_dense()
            res = res.to_dense()
        assert isinstance(res, torch.Tensor), f"type mismatch {type(ref)} {type(res)}"
        if exact_dtype:
            if ref.dtype != res.dtype:
                log_error("dtype mismatch %s, %s", ref.dtype, res.dtype)
                return False
            if ref.dtype == torch.bool:
                if ignore_non_fp:
                    return True
                # triton stores bool as int8, so add this for more accurate checking
                r = torch.allclose(
                    ref.to(dtype=torch.uint8),
                    res.to(dtype=torch.uint8),
                    atol=tol,
                    rtol=tol,
                    equal_nan=equal_nan,
                )
                if not r:
                    log_error("Accuracy failed: uint8 tensor did not match")
                return r

        if cos_similarity:
            ref = ref.flatten().to(torch.float32)
            res = res.flatten().to(torch.float32)
            if torch.allclose(ref, res, atol=tol, rtol=tol, equal_nan=True):
                # early exit that handles zero/nan better
                # cosine_similarity(zeros(10), zeros(10), dim=0) is 0
                return True
            score = torch.nn.functional.cosine_similarity(ref, res, dim=0, eps=1e-6)
            if score < 0.99:
                log.warning("Similarity score=%s", score.detach().cpu().item())
            return score >= 0.99
        else:
            if not exact_dtype:
                ref = ref.to(res.dtype)

            # First try usual allclose
            if torch.allclose(ref, res, atol=tol, rtol=tol, equal_nan=equal_nan):
                return True

            # Check error from fp64 version
            if fp64_ref.dtype == torch.float64:
                # Fix a corner case that res and fp64_ref does not contains NaN and match (with loose tolerance)
                # while the ref contains NaN. In this case, RMSE should not match any ways.
                # But res is 'BETTER' than ref so we count it pass.
                #
                # This happens for Super_SloMo when loop ordering after fusion is enabled:
                # https://gist.github.com/shunting314/11f235c70f7db0d52718d26f4a701cab
                loose_tol = 1e-2 * 4
                if (
                    not fp64_ref.isnan().any()
                    and not res.isnan().any()
                    and ref.isnan().any()
                    and torch.allclose(
                        fp64_ref.to(dtype=res.dtype),
                        res,
                        atol=loose_tol,
                        rtol=loose_tol,
                        equal_nan=equal_nan,
                    )
                ):
                    return True
                ref_error = rmse(fp64_ref, ref).item()
                # ref unable to produce this with stable numerics in this precision, ignore
                if math.isnan(ref_error):
                    log.warning(
                        "Found nan in reference. Consider running in higher precision."
                    )

                res_error = rmse(fp64_ref, res).item()

                def get_multiplier():
                    # In some particular cases, we expect high difference in results.
                    # At the moment one of this cases is inductor freezing bfloat16 convolution const folding.
                    # In case of it the res_error is at least one order of magnitude higher.
                    if force_max_multiplier:
                        return 10.0
                    # In the case of using AMP (Automatic Mixed Precision), certain models have
                    # failed the benchmark's correctness check. However, the end-to-end model's
                    # accuracy when comparing AMP with FP32 is within a difference of less than 0.1%.
                    # Thus, it's possible that the correctness check failures for these models are
                    # false alarms. We use multiplier of 3 instead of 2 to avoid these false alarms.
                    multiplier = (
                        3.0 if res.dtype in (torch.float16, torch.bfloat16) else 2.0
                    )

                    if use_larger_multiplier_for_smaller_tensor and (
                        fp64_ref.numel() <= 10 and tol >= 4 * 1e-2
                    ):
                        multiplier = 10.0
                    elif use_larger_multiplier_for_smaller_tensor and (
                        fp64_ref.numel() <= 500 and tol >= 4 * 1e-2
                    ):
                        multiplier = 5.0
                    elif (
                        fp64_ref.numel() < 1000
                        or (ref.ndim == 4 and ref.shape[-1] == ref.shape[-2] == 1)
                        # large tol means a benchmark has been specified as REQUIRE_HIGHER_TOLERANCE
                        or tol >= 2 * 1e-2
                    ):
                        # In the presence of noise, noise might dominate our error
                        # metric for smaller tensors.
                        # Similary, for 1x1 kernels, there seems to be high noise with amp.
                        multiplier = 3.0
                    return multiplier

                multiplier = get_multiplier()

                passes_test = res_error <= (multiplier * ref_error + tol / 10.0)
                if (
                    not passes_test
                    and equal_nan
                    and math.isnan(ref_error)
                    and math.isnan(res_error)
                    # Some unit test for the accuracy minifier relies on
                    # returning false in this case.
                    and not torch._inductor.config.cpp.inject_relu_bug_TESTING_ONLY
                ):
                    passes_test = True
                if not passes_test:
                    log_error(
                        "RMSE (res-fp64): %.5f, (ref-fp64): %.5f and shape=%s. res.dtype: %s, multiplier: %f, tol: %f"
                        ", use_larger_multiplier_for_smaller_tensor: %d",
                        res_error,
                        ref_error,
                        res.size(),
                        res.dtype,
                        multiplier,
                        tol,
                        use_larger_multiplier_for_smaller_tensor,
                    )
                return passes_test

            if ignore_non_fp:
                return True

            log_error("Accuracy failed: allclose not within tol=%s", tol)
            return False
    elif isinstance(ref, (str, int, type(None), bool, torch.device)):
        if ignore_non_fp:
            return True
        r = ref == res
        if not r:
            log_error("Accuracy failed (%s): %s != %s", type(ref), ref, res)
        return r
    elif is_numpy_int_type(ref) or is_numpy_float_type(ref):
        if relax_numpy_equality and not (
            is_numpy_int_type(res) or is_numpy_float_type(res)
        ):
            ref = ref.item()
        r = (type(ref) is type(res)) and (ref == res)
        if not r:
            log_error("Accuracy failed (numpy): %s != %s", ref, res)
        return r
    elif is_numpy_ndarray(ref):
        return (type(ref) is type(res)) and same(
            torch.as_tensor(ref),
            torch.as_tensor(res),
            fp64_ref,
            cos_similarity=cos_similarity,
            tol=tol,
            equal_nan=equal_nan,
            exact_dtype=exact_dtype,
            relax_numpy_equality=relax_numpy_equality,
            ignore_non_fp=ignore_non_fp,
            log_error=log_error,
            use_larger_multiplier_for_smaller_tensor=use_larger_multiplier_for_smaller_tensor,
        )
    elif type(ref).__name__ in (
        "MaskedLMOutput",
        "Seq2SeqLMOutput",
        "CausalLMOutputWithCrossAttentions",
        "LongformerMaskedLMOutput",
        "Instances",
        "SquashedNormal",
        "Boxes",
        "Normal",
        "TanhTransform",
        "Foo",
        "Variable",
    ):
        assert type(ref) is type(res)
        return all(
            same(
                getattr(ref, key),
                getattr(res, key),
                getattr(fp64_ref, key),
                cos_similarity=cos_similarity,
                tol=tol,
                equal_nan=equal_nan,
                exact_dtype=exact_dtype,
                relax_numpy_equality=relax_numpy_equality,
                ignore_non_fp=ignore_non_fp,
                log_error=log_error,
                use_larger_multiplier_for_smaller_tensor=use_larger_multiplier_for_smaller_tensor,
            )
            for key in ref.__dict__.keys()
        )
    else:
        raise RuntimeError(f"unsupported type: {type(ref).__name__}")


def format_func_info(code):
    short_filename = code.co_filename.split("/")[-1]
    return f"'{code.co_name}' ({short_filename}:{code.co_firstlineno})"


@contextlib.contextmanager
def disable_cache_limit():
    prior = config.recompile_limit
    config.recompile_limit = sys.maxsize
    prior_acc_limit = config.accumulated_recompile_limit
    config.accumulated_recompile_limit = sys.maxsize

    try:
        yield
    finally:
        config.recompile_limit = prior
        config.accumulated_recompile_limit = prior_acc_limit


# map from transformed code back to original user code
orig_code_map = ExactWeakKeyDictionary()

# keep a record of code_obj -> list of guard failure reasons for logging
guard_failures: collections.defaultdict[Any, list[Any]] = collections.defaultdict(list)

# Keep a record of graph break reasons for logging
graph_break_reasons: list[torch._dynamo.output_graph.GraphCompileReason] = []

# keep record of compiled code, if we are in "error if recompile"
# to track code that dynamo has compiled previously
seen_code_map = ExactWeakKeyDictionary()


# return same dir unless user changes config between calls
@functools.lru_cache(None)
def _get_debug_dir(root_dir):
    dir_name = (
        "run_"
        + datetime.datetime.now().strftime("%Y_%m_%d_%H_%M_%S_%f")
        # use pid to avoid conflicts among ranks
        + "-pid_"
        + str(os.getpid())
    )
    return os.path.join(root_dir, dir_name)


def get_debug_dir():
    debug_root = config.debug_dir_root
    return _get_debug_dir(debug_root)


def extract_fake_example_value(node, required=True):
    if "example_value" in node.meta and is_fake(node.meta["example_value"]):
        return node.meta["example_value"]
    elif required:
        from torch._dynamo.exc import unimplemented

        unimplemented("`FakeTensor` example value was required but not available")
    else:
        return None


def ensure_graph_fake(e, tx):
    assert maybe_get_fake_mode(e) is tx.fake_mode
    return e


def get_fake_values_from_nodes(tx, nodes, allow_non_graph_fake):
    def visit(n: torch.fx.Node):
        if n.op == "call_function" and "example_value" not in n.meta:
            # fake tensor validity is checked inside get_fake_value using
            # ensure_graph_fake
            return get_fake_value(n, tx, allow_non_graph_fake)

        out = n.meta["example_value"]
        if not allow_non_graph_fake and isinstance(out, torch.Tensor):
            return ensure_graph_fake(out, tx)
        return out

    return torch.fx.node.map_arg(nodes, visit)


def get_fake_value(node, tx, allow_non_graph_fake=False):
    """
    Run the computation represented by `node` using fake tensors and return the result.

    allow_non_graph_fake: whether to allow the return result to be:
        1. non-fake or 2. fake that is not created by this instance of Dynamo.
        If `True`, you must be prepared to deal with such return values, ideally
        by further wrapping them as this graph's fakes.
    """
    from torch.utils._sympy.value_ranges import ValueRangeError

    from .exc import (
        TorchRuntimeError,
        unimplemented,
        Unsupported,
        UserError,
        UserErrorType,
    )

    op = node.op

    # FX Node should always return the same fake value
    if "example_value" in node.meta and is_fake(node.meta["example_value"]):
        return node.meta["example_value"]

    args, kwargs = get_fake_values_from_nodes(
        tx, (node.args, node.kwargs), allow_non_graph_fake
    )

    nnmodule = None
    if op == "call_method" and len(args) > 0 and isinstance(args[0], torch.nn.Module):
        # If the first argument is nn.Module, should copy to fake mode.
        args = (deepcopy_to_fake_tensor(args[0], tx.fake_mode),) + tuple(args[1:])

    if op == "call_module":
        nnmodule = tx.output.nn_modules[node.target]

        if is_lazy_module(nnmodule) and hasattr(nnmodule, "_initialize_hook"):
            # In the case of a lazy module, we want to run
            # the pre-hooks which initialize it.
            # Afterwards, lazy module deletes its pre-hooks
            # to avoid treating it as lazy on subsequent recompile.
            nnmodule._infer_parameters(nnmodule, args)

        # no matter it's lazy module or not, we should copy to fake mode.
        nnmodule = deepcopy_to_fake_tensor(nnmodule, tx.fake_mode)

    if node.name in ["interpolate", "is_integer", "wrapped_gradient"] or any(
        isinstance(a, complex) for a in args
    ):
        # We need to specialize symfloats for now. Eventually we should do a tensorify pass in dynamo.
        args = tuple(
            float(arg)
            if isinstance(arg, torch.SymFloat) and arg.node.hint is not None
            else arg
            for arg in args
        )

    try:
        with tx.fake_mode, enable_python_dispatcher():
            ret_val = wrap_fake_exception(
                lambda: run_node(tx.output, node, args, kwargs, nnmodule)
            )
    except Unsupported:
        raise
    except RuntimeError as e:
        cause: BaseException = e
        if e.__cause__ is not None:
            cause = e.__cause__

        if isinstance(
            cause, torch._subclasses.fake_tensor.DataDependentOutputException
        ):
            unimplemented(
                f"data dependent operator: {cause.func}; "
                "to enable, set torch._dynamo.config.capture_scalar_outputs = True"
            )
        elif isinstance(
            cause, torch._subclasses.fake_tensor.DynamicOutputShapeException
        ):
            if not torch._dynamo.config.capture_dynamic_output_shape_ops:
                unimplemented(
                    f"dynamic shape operator: {cause.func}; "
                    "to enable, set torch._dynamo.config.capture_dynamic_output_shape_ops = True"
                )
            else:
                unimplemented(
                    f"dynamic shape operator: {cause.func}; "
                    "Operator does not have a meta kernel that supports dynamic output shapes, "
                    "please report an issue to PyTorch"
                )
        elif isinstance(
            cause, torch._subclasses.fake_tensor.UnsupportedOperatorException
        ):
            op = cause.func
            import_suggestion = ""
            if isinstance(op, torch._ops.OpOverload):
                maybe_pystub = torch._C._dispatch_pystub(
                    op._schema.name, op._schema.overload_name
                )
                if maybe_pystub is not None:
                    module, ctx = maybe_pystub
                    import_suggestion = (
                        f"It's possible that the support was implemented in "
                        f"module `{module}` and you may need to `import {module}`"
                        f"({ctx}), otherwise "
                    )
            unimplemented(
                f"unsupported operator: {cause.func} ({import_suggestion}see "
                "https://docs.google.com/document/d/1GgvOe7C8_NVOMLOCwDaYV1mXXyHMXY7ExoewHqooxrs/edit#heading=h.64r4npvq0w0"
                " for how to fix)"
            )
        elif isinstance(
            cause, torch.fx.experimental.symbolic_shapes.GuardOnDataDependentSymNode
        ):
            raise UserError(  # noqa: B904
                UserErrorType.CONSTRAINT_VIOLATION,
                str(cause),
                case_name="constrain_as_size_example",
            )
        elif isinstance(cause, ValueRangeError):
            raise UserError(UserErrorType.CONSTRAINT_VIOLATION, e.args[0]) from e
        elif isinstance(cause, TypeError) and "argument" in str(cause):
            unimplemented(f"TypeError {node.target}: {cause}")

        raise TorchRuntimeError(str(e)).with_traceback(e.__traceback__) from None

    if not allow_non_graph_fake:
        _ = pytree.tree_map_only(
            torch.Tensor, functools.partial(ensure_graph_fake, tx=tx), ret_val
        )
    return ret_val


_current_node = threading.local()


def get_current_node():
    return getattr(_current_node, "value", None)


@contextmanager
def set_current_node(node):
    old = get_current_node()
    _current_node.value = node
    try:
        yield
    finally:
        _current_node.value = old


def run_node(tracer, node, args, kwargs, nnmodule):
    """
    Runs a given node, with the given args and kwargs.

    Behavior is dictated by a node's op.

    run_node is useful for extracting real values out of nodes.
    See get_real_value for more info on common usage.

    Note: The tracer arg is only used for 'get_attr' ops
    Note: The nnmodule arg is only used for 'call_module' ops

    Nodes that are not call_function, call_method, call_module, or get_attr will
    raise an AssertionError.
    """
    op = node.op

    with set_current_node(node):

        def make_error_message(e):
            return f"Failed running {op} {node.target}(*{args}, **{kwargs}):\n" + str(e)

        from .exc import Unsupported

        try:
            if op == "call_function":
                return node.target(*args, **kwargs)
            elif op == "call_method":
                if not hasattr(args[0], node.target):
                    from .exc import unimplemented

                    unimplemented(make_error_message("attribute not defined"))
                return getattr(args[0], node.target)(*args[1:], **kwargs)
            elif op == "call_module":
                assert nnmodule is not None
                return nnmodule(*args, **kwargs)
            elif op == "get_attr":
                return tracer.output_graph.get_submodule(node.target)
            elif op == "placeholder":
                assert "example_value" in node.meta
                return node.meta["example_value"]

        except (NotImplementedError, UnsupportedFakeTensorException) as e:
            # NB: mimic how wrap_fake_exception does it
            from .exc import unimplemented

            unimplemented(make_error_message(e), from_exc=e)
        except Unsupported:
            raise
        except Exception as e:
            raise RuntimeError(make_error_message(e)).with_traceback(
                e.__traceback__
            ) from e

    raise AssertionError(op)


def get_real_value(node, tracer):
    """
    Run the actual computation represented by `node` and return the result.
    This will execute any dependent nodes in the graph as well.
    """
    from .exc import TorchRuntimeError

    cache = tracer.real_value_cache
    if node in cache:
        return cache[node]

    op = node.op
    args, kwargs = torch.fx.node.map_arg(  # type: ignore[misc]
        (node.args, node.kwargs),
        lambda n: get_real_value(n, tracer),
    )

    if op == "placeholder" and "grapharg" in node.meta:
        return node.meta["grapharg"].example

    if op == "call_module":
        nn_module = tracer.output_graph.nn_modules[node.target]
        if not is_lazy_module(nn_module):
            nn_module = copy.deepcopy(nn_module)
        else:
            # In the case of a lazy module, we want to run
            # the pre-hooks which initialize it
            nn_module(*args, **kwargs)
    else:
        nn_module = None

    try:
        real_value = run_node(tracer, node, args, kwargs, nn_module)
        cache[node] = real_value
    except RuntimeError as e:
        raise TorchRuntimeError(str(e)).with_traceback(e.__traceback__) from None
    return real_value


def assert_no_fake_params_or_buffers(gm):
    from torch._subclasses.fake_tensor import FakeTensorConfig, is_fake

    def stack_or_hint(t):
        if FakeTensorConfig.debug:
            import traceback

            return f"FAKE TENSOR CREATION TRACEBACK: \n {traceback.format_list(t._debug_trace)}"
        else:
            return "Enable TORCH_FAKE_TENSOR_DEBUG=1 to get creation stack traces on fake tensors."

    for name, buffer in gm.named_buffers():
        assert not is_fake(
            buffer
        ), f"Unexpected fake buffer {name} {stack_or_hint(buffer)}"
    for name, param in gm.named_parameters():
        assert not is_fake(
            param
        ), f"Unexpected fake param {name} {stack_or_hint(param)}"


def fqn(obj: Any):
    """
    Returns the fully qualified name of the object.
    """
    return f"{obj.__module__}.{obj.__qualname__}"


def ifdynstaticdefault(count1, count2):
    if torch._dynamo.config.assume_static_by_default:
        return count1
    else:
        return count2


def import_submodule(mod: types.ModuleType):
    """
    Ensure all the files in a given submodule are imported
    """
    for filename in sorted(os.listdir(os.path.dirname(cast(str, mod.__file__)))):
        if filename.endswith(".py") and filename[0] != "_":
            importlib.import_module(f"{mod.__name__}.{filename[:-3]}")


def object_has_getattribute(value: Any):
    return class_has_getattribute(type(value))


def class_has_getattribute(cls: type):
    try:
        if isinstance(
            inspect.getattr_static(cls, "__getattribute__"),
            types.FunctionType,
        ):
            return True
    except AttributeError:
        pass
    return False


def get_custom_getattr(value: Any, ignore_nn_module_getattr: bool = False):
    try:
        getattr_fn = inspect.getattr_static(type(value), "__getattr__")
    except AttributeError:
        getattr_fn = None
    if ignore_nn_module_getattr and getattr_fn is torch.nn.Module.__getattr__:
        # ignore this case of getattr
        getattr_fn = None
    return getattr_fn


class TensorStaticReason(enum.Enum):
    PARAMETER = 2
    NOT_TENSOR = 4
    NN_MODULE_PROPERTY = 5


def tensor_static_reason_to_message(reason: TensorStaticReason):
    if reason == TensorStaticReason.PARAMETER:
        return "mark_dynamic on parameter, parameters are always static today."
    if reason == TensorStaticReason.NOT_TENSOR:
        return "mark_dynamic on a non tensor, how did this happen?"
    if reason == TensorStaticReason.NN_MODULE_PROPERTY:
        return "tensor is static because it is nn module associated."
    raise AssertionError(f"Illegal reason {reason}")


def tensor_always_has_static_shape(
    tensor: Union[torch.Tensor, Any],
    is_tensor: bool,
    tensor_source: Source,
) -> tuple[bool, Optional[TensorStaticReason]]:
    """
    Given a tensor, source, and is_tensor flag, determine if a shape should be static.

    Args:
    tensor - the real tensor to evaluate, parameters force a static shape.
    is_tensor - internal dynamo check, essentially "is_tensor": target_cls is TensorVariable,
    tensors not in a TensorVariable for whatever reason are forced static.

    Returns a tuple, where the first element is the bool of whether or not this tensor should have a static shape.
    The second element is a TensorStaticReason, useful for passing to tensor_static_reason_to_message if needed.
    """
    from .source import is_from_unspecialized_param_buffer_source

    if (
        tensor_source.guard_source().is_specialized_nn_module()
        or tensor_source.guard_source().is_unspecialized_builtin_nn_module()
    ) and config.force_nn_module_property_static_shapes:
        return True, TensorStaticReason.NN_MODULE_PROPERTY

    if (
        type(tensor) is torch.nn.Parameter
        or is_from_unspecialized_param_buffer_source(tensor_source)
    ) and config.force_parameter_static_shapes:
        return True, TensorStaticReason.PARAMETER
    if not is_tensor:
        return True, TensorStaticReason.NOT_TENSOR
    return False, None


def lazy_format_graph_tabular(fn_name, gm):
    def inner():
        try:
            from tabulate import tabulate  # TODO: Check that this is installed
        except ImportError:
            return (
                "Tabulate module missing, please install tabulate to log the graph in tabular format, logging code instead:\n"
                + str(lazy_format_graph_code(fn_name, gm))
            )

        node_specs = [
            [n.op, n.name, n.target, n.args, n.kwargs] for n in gm.graph.nodes
        ]
        graph_str = tabulate(
            node_specs, headers=["opcode", "name", "target", "args", "kwargs"]
        )
        return _format_graph_code(fn_name, gm.forward.__code__.co_filename, graph_str)

    return LazyString(inner)


def format_bytecode(prefix, name, filename, line_no, code):
    return f"{prefix} {name} {filename} line {line_no} \n{dis.Bytecode(code).dis()}\n"


forward_hook_names = ["_forward_pre_hooks", "_forward_hooks"]
backward_hook_names = ["_backward_pre_hooks", "_backward_hooks"]
state_dict_hook_names = [
    "_state_dict_pre_hooks",
    "_state_dict_hooks",
    "_load_state_dict_pre_hooks",
    "_load_state_dict_post_hooks",
]
all_hook_names = forward_hook_names + backward_hook_names + state_dict_hook_names


def nn_module_has_global_hooks():
    # This is limited to backward hooks for now because NNModuleVariable
    # supports fwd hooks underneath.
    return len(torch.nn.modules.module._global_backward_hooks) or len(
        torch.nn.modules.module._global_backward_pre_hooks
    )


def nn_module_get_all_hooks(
    mod,
    check_forward_hooks=False,
    check_backward_hooks=False,
    check_state_dict_hooks=False,
):
    """
    Sometimes its useful to differentiate between types of hooks such as forward/backward/pre
    hooks executed during module.__call__, and state_dict hooks which are executed separately.
    """
    hook_dicts_to_check = []
    check_all_hooks = (
        not check_forward_hooks
        and not check_backward_hooks
        and not check_state_dict_hooks
    )
    if check_forward_hooks or check_all_hooks:
        hook_dicts_to_check.extend(forward_hook_names)
    if check_backward_hooks or check_all_hooks:
        hook_dicts_to_check.extend(backward_hook_names)
    if check_state_dict_hooks:
        hook_dicts_to_check.extend(state_dict_hook_names)

    all_hooks = []
    for hook_dict_name in hook_dicts_to_check:
        hooks = getattr(mod, hook_dict_name, [])
        for hook_name in hooks:
            hook = hooks[hook_name]

            all_hooks.append(hook)
    return all_hooks


def nnmodule_has_hooks(
    mod,
    check_forward_hooks=False,
    check_backward_hooks=False,
    check_state_dict_hooks=False,
):
    """
    Helper function to check if a module has any hooks attached to it.
    """
    hooks = nn_module_get_all_hooks(
        mod,
        check_forward_hooks=check_forward_hooks,
        check_backward_hooks=check_backward_hooks,
        check_state_dict_hooks=check_state_dict_hooks,
    )
    return bool(hooks)


def to_numpy_helper(value):
    """Convert tensor and tnp.ndarray to numpy.ndarray."""
    if is_fake(value):
        return value
    if isinstance(value, tnp.ndarray):
        return to_numpy_helper(value.tensor)
    elif isinstance(value, torch.Tensor):
        return value.numpy(force=True)
    elif isinstance(value, (tuple, list)):
        return type(value)(to_numpy_helper(obj) for obj in value)
    else:
        return value


def numpy_to_tensor(value):
    """Convert tnp.ndarray to tensor, leave other types intact. If a list/tuple, loop through it to convert."""
    assert np is not None
    if isinstance(value, np.ndarray):
        return torch.as_tensor(value)
    if isinstance(value, tnp.ndarray):
        return value.tensor
    elif isinstance(value, (tuple, list)):
        return type(value)(numpy_to_tensor(obj) for obj in value)
    else:
        return value


class numpy_to_tensor_wrapper:
    def __init__(self, f):
        self.f = f
        self.__name__ = "wrapped_" + self.f.__name__

    def __repr__(self) -> str:
        return f"<Wrapped function <original {self.f.__name__}>>"

    def __call__(self, *args, **kwargs):
        out = self.f(*args, **kwargs)
        return numpy_to_tensor(out)


def numpy_attr_wrapper(obj, name):
    if isinstance(obj, tnp.ndarray):
        out = getattr(obj, name)
        return numpy_to_tensor(out)
    elif isinstance(obj, torch.Tensor):
        out = getattr(tnp.ndarray(obj), name)
        return numpy_to_tensor(out)


class numpy_method_wrapper:
    """Convert obj from torch.Tensor to tnp.ndarray and call method. Then convert result back to torch.Tensor."""

    def __init__(self, method: str):
        self.method = method
        self.__name__ = "wrapped_" + self.method

    def __repr__(self) -> str:
        return f"<Wrapped method <original {self.method}>>"

    def __call__(self, *args, **kwargs):
        obj = args[0]
        if isinstance(obj, torch.Tensor):
            obj = tnp.ndarray(obj)
        method_callable = getattr(obj, self.method)
        out = method_callable(*args[1:], **kwargs)
        return numpy_to_tensor(out)


class numpy_operator_wrapper:
    """Implements dunder methods for tnp.ndarray via functions from the operator library"""

    def __init__(self, op: Callable[..., Any]):
        self.op = op
        self.__name__ = f"wrapped_{op.__name__}"

    def __repr__(self) -> str:
        return f"<Wrapped operator <original {self.__name__}>>"

    def __call__(self, *args, **kwargs):
        assert not kwargs

        args = (
            tnp.ndarray(arg) if isinstance(arg, torch.Tensor) else arg for arg in args
        )
        out = self.op(*args)
        return numpy_to_tensor(out)


def defake(x):
    if not isinstance(x, FakeTensor):
        return x
    size: torch._prims_common.ShapeType
    stride: torch._prims_common.StrideType
    if x._has_symbolic_sizes_strides:
        size = []
        for s in x.size():
            if isinstance(s, torch.SymInt):
                size.append(s.node.shape_env.size_hint(s.node.expr))
            else:
                size.append(s)
        stride = []
        for s in x.stride():
            if isinstance(s, torch.SymInt):
                stride.append(s.node.shape_env.size_hint(s.node.expr))
            else:
                stride.append(s)
    else:
        size = x.size()
        stride = x.stride()
    y = torch.empty_strided(
        size,
        stride,
        dtype=x.dtype,
        device=x.device,
        requires_grad=x.requires_grad,
    )
    y.zero_()
    return y


def is_utils_checkpoint(obj):
    # Lazy import to avoid circular dependencies
    import torch.utils.checkpoint

    return obj is torch.utils.checkpoint.checkpoint


def is_invoke_subgraph(obj):
    from torch._higher_order_ops.invoke_subgraph import invoke_subgraph_placeholder

    return obj is invoke_subgraph_placeholder


def build_invoke_subgraph_variable(**options):
    from .variables.higher_order_ops import TorchHigherOrderOperatorVariable

    return TorchHigherOrderOperatorVariable.make(
        torch._higher_order_ops.invoke_subgraph,
        **options,
    )


def build_checkpoint_variable(**options):
    import torch._higher_order_ops.wrap as higher_order_ops

    from .variables.higher_order_ops import TorchHigherOrderOperatorVariable

    # TODO - This is a temporary situation where we have two versions of
    # checkpointing implementation. We will converge on one and remove the other.
    activation_checkpoint_op: torch._ops.HigherOrderOperator = (
        higher_order_ops.tag_activation_checkpoint
    )
    if torch._functorch.config.functionalize_rng_ops:
        activation_checkpoint_op = higher_order_ops.wrap_activation_checkpoint

    return TorchHigherOrderOperatorVariable.make(
        activation_checkpoint_op,
        **options,
    )


def is_compile_supported(device_type):
    from .eval_frame import is_dynamo_supported

    compile_supported = is_dynamo_supported()
    if device_type == "cpu":
        pass
    elif device_type == "cuda" and compile_supported:
        compile_supported = has_triton()
    else:
        compile_supported = False
    return compile_supported


# The following 3.11 source code functions are adapted from
# https://github.com/python/cpython/blob/v3.11.4/Lib/traceback.py
# in order to output source code corresponding to bytecode in 3.11+.
# We need our own versions since we want to support multiline expressions.
def _fix_offset(str: str, offset: int) -> int:
    """
    Convert byte offset `offset` of `str` into character offset.
    Byte offset is used for 3.11+ instruction column data.
    Takes things like unicode characters into consideration.

    Unchanged from CPython implementation.
    """
    as_utf8 = str.encode("utf-8")
    return len(as_utf8[:offset].decode("utf-8", errors="replace"))


@dataclasses.dataclass
class _Anchors:
    # inclusive
    left_end_lineno: int
    left_end_offset: int
    right_start_lineno: int
    # exclusive
    right_start_offset: int


def _extract_anchors_from_expr(segment: str) -> Optional[_Anchors]:
    """
    Given source code `segment` corresponding to a bytecode
    instruction, determine:
        - for binary ops, the location of the binary op
        - for indexing, the location of the brackets.
    `segment` is expected to be a valid Python expression
    """
    assert sys.version_info >= (3, 11)

    import ast

    try:
        # Without brackets, `segment` is parsed as a statement.
        # We expect an expression, so wrap `segment` in
        # brackets to handle multi-line expressions.
        tree = ast.parse("(\n" + segment + "\n)")
    except SyntaxError:
        return None

    if len(tree.body) != 1:
        return None

    lines = segment.split("\n")

    # get character index given byte offset
    def normalize(lineno, offset):
        return _fix_offset(lines[lineno], offset)

    # Gets the next valid character index in `lines`, if
    # the current location is not valid. Handles empty lines.
    def next_valid_char(lineno, col):
        while lineno < len(lines) and col >= len(lines[lineno]):
            col = 0
            lineno += 1
        assert lineno < len(lines) and col < len(lines[lineno])
        return lineno, col

    # Get the next valid character index in `lines`.
    def increment(lineno, col):
        col += 1
        lineno, col = next_valid_char(lineno, col)
        assert lineno < len(lines) and col < len(lines[lineno])
        return lineno, col

    # Get the next valid character at least on the next line
    def nextline(lineno, col):
        col = 0
        lineno += 1
        lineno, col = next_valid_char(lineno, col)
        assert lineno < len(lines) and col < len(lines[lineno])
        return lineno, col

    statement = tree.body[0]
    if isinstance(statement, ast.Expr):
        expr = statement.value
        if isinstance(expr, ast.BinOp):
            # ast gives locations for BinOp subexpressions, e.g.
            # ( left_expr ) + ( right_expr )
            #   left^^^^^       right^^^^^
            # -2 since end_lineno is 1-indexed and because we added an extra
            # bracket to `segment` when calling ast.parse
            cur_lineno = cast(int, expr.left.end_lineno) - 2
            cur_col = normalize(cur_lineno, expr.left.end_col_offset)
            cur_lineno, cur_col = next_valid_char(cur_lineno, cur_col)

            # Heuristic to find the operator character.
            # The original CPython implementation did not look for ), \, or #,
            # leading to incorrect anchor location, e.g.
            # (x) + (y)
            # ~~^~~~~~~
            while (ch := lines[cur_lineno][cur_col]).isspace() or ch in ")\\#":
                if ch in "\\#":
                    cur_lineno, cur_col = nextline(cur_lineno, cur_col)
                else:
                    cur_lineno, cur_col = increment(cur_lineno, cur_col)

            # binary op is 1 or 2 characters long, on the same line
            right_col = cur_col + 1
            if (
                right_col < len(lines[cur_lineno])
                and not (ch := lines[cur_lineno][right_col]).isspace()
                and ch not in "\\#"
            ):
                right_col += 1
            # right_col can be invalid since it is exclusive

            return _Anchors(cur_lineno, cur_col, cur_lineno, right_col)
        elif isinstance(expr, ast.Subscript):
            # ast gives locations for value and slice subexpressions, e.g.
            # ( value_expr ) [ slice_expr ]
            #   value^^^^^     slice^^^^^
            # subscript^^^^^^^^^^^^^^^^^^^^
            # find left bracket (first '[' after value)
            left_lineno = cast(int, expr.value.end_lineno) - 2
            left_col = normalize(left_lineno, expr.value.end_col_offset)
            left_lineno, left_col = next_valid_char(left_lineno, left_col)
            while lines[left_lineno][left_col] != "[":
                left_lineno, left_col = increment(left_lineno, left_col)
            # find right bracket (final character of expression)
            right_lineno = cast(int, expr.end_lineno) - 2
            right_col = normalize(right_lineno, expr.end_col_offset)
            return _Anchors(left_lineno, left_col, right_lineno, right_col)
        elif isinstance(expr, ast.Call):
            # ( func_expr ) (args, kwargs)
            #   func^^^^^
            # call^^^^^^^^^^^^^^^^^^^^^^^^
            # find left bracket (first '(' after func)
            left_lineno = cast(int, expr.func.end_lineno) - 2
            left_col = normalize(left_lineno, expr.func.end_col_offset)
            left_lineno, left_col = next_valid_char(left_lineno, left_col)
            while lines[left_lineno][left_col] != "(":
                left_lineno, left_col = increment(left_lineno, left_col)
            # find right bracket (final character of expression)
            right_lineno = cast(int, expr.end_lineno) - 2
            right_col = normalize(right_lineno, expr.end_col_offset)
            return _Anchors(left_lineno, left_col, right_lineno, right_col)

    return None


def get_instruction_source_311(code: types.CodeType, inst: dis.Instruction) -> str:
    """
    Python 3.11+ only. Returns lines of source code (from code object `code`)
    corresponding to `inst`'s location data, and underlines relevant code to `inst`.

    Example: CALL on `g`:
    f(g(
      ^^
        h(x)))
        ^^^^^

    We need our own implementation in < 3.13 since `format_frame_summary` in
    Python's `traceback` module doesn't handle multi-line expressions
    (and their anchor extraction code is not completely correct).
    """
    if sys.version_info >= (3, 13):
        # multiline traceback implemented in 3.13+
        frame_summary = traceback.FrameSummary(
            code.co_filename,
            inst.positions.lineno,
            code.co_name,
            end_lineno=inst.positions.end_lineno,
            colno=inst.positions.col_offset,
            end_colno=inst.positions.end_col_offset,
        )
        result = traceback.format_list([frame_summary])[0]
        # remove first line containing filename info
        result = "\n".join(result.splitlines()[1:])
        # indent lines with original indentation
        orig_lines = [
            linecache.getline(code.co_filename, lineno).rstrip()
            for lineno in range(inst.positions.lineno, inst.positions.end_lineno + 1)
        ]
        orig_lines_dedent = textwrap.dedent("\n".join(orig_lines)).splitlines()
        indent_len = len(orig_lines[0]) - len(orig_lines_dedent[0])
        indent = orig_lines[0][:indent_len]
        result = textwrap.indent(textwrap.dedent(result), indent)
        return result

    assert inst.positions is not None
    if inst.positions.lineno is None:
        return ""
    # The rstrip + "\n" pattern is used throughout this function to handle
    # linecache.getline errors. Error lines are treated as empty strings "", but we want
    # to treat them as blank lines "\n".
    first_line = linecache.getline(code.co_filename, inst.positions.lineno).rstrip()
    if inst.positions.end_lineno is None:
        return first_line
    if inst.positions.col_offset is None or inst.positions.end_col_offset is None:
        return first_line

    # character index of the start of the instruction
    start_offset = _fix_offset(first_line, inst.positions.col_offset)
    # character index of the end of the instruction
    # compute later since end may be a different line
    end_offset = None
    # expression corresponding to the instruction so we can get anchors
    segment = ""
    # underline markers to be printed - start with `~` marker and replace with `^` later
    markers = []

    # Compute segment and initial markers
    if inst.positions.end_lineno == inst.positions.lineno:
        end_offset = _fix_offset(first_line, inst.positions.end_col_offset)
        segment = first_line[start_offset:end_offset]
        markers.append(" " * start_offset + "~" * (end_offset - start_offset))
    else:
        segment = first_line[start_offset:] + "\n"
        markers.append(" " * start_offset + "~" * (len(first_line) - start_offset))
        last_line = linecache.getline(
            code.co_filename, inst.positions.end_lineno
        ).rstrip()
        end_offset = _fix_offset(last_line, inst.positions.end_col_offset)
        for lineno in range(inst.positions.lineno + 1, inst.positions.end_lineno):
            line = linecache.getline(code.co_filename, lineno).rstrip()
            segment += line + "\n"
            # don't underline leading spaces
            num_spaces = len(line) - len(line.lstrip())
            markers.append(" " * num_spaces + "~" * (len(line) - num_spaces))
        segment += last_line[:end_offset]
        num_spaces = len(last_line) - len(last_line.lstrip())
        markers.append(" " * num_spaces + "~" * (end_offset - num_spaces))

    anchors: Optional[_Anchors] = None
    try:
        anchors = _extract_anchors_from_expr(segment)
    except AssertionError:
        pass

    # replace `~` markers with `^` where necessary
    if anchors is None:
        markers = [marker.replace("~", "^") for marker in markers]
    else:
        # make markers mutable
        mutable_markers: list[list[str]] = [list(marker) for marker in markers]

        # anchor positions do not take start_offset into account
        if anchors.left_end_lineno == 0:
            anchors.left_end_offset += start_offset
        if anchors.right_start_lineno == 0:
            anchors.right_start_offset += start_offset

        # Turn `~`` markers between anchors to `^`
        for lineno in range(len(markers)):
            for col in range(len(mutable_markers[lineno])):
                if lineno < anchors.left_end_lineno:
                    continue
                if lineno == anchors.left_end_lineno and col < anchors.left_end_offset:
                    continue
                if (
                    lineno == anchors.right_start_lineno
                    and col >= anchors.right_start_offset
                ):
                    continue
                if lineno > anchors.right_start_lineno:
                    continue
                if mutable_markers[lineno][col] == "~":
                    mutable_markers[lineno][col] = "^"

        # make markers into strings again
        markers = ["".join(marker) for marker in mutable_markers]

    result = ""
    for i in range(len(markers)):
        result += (
            linecache.getline(code.co_filename, inst.positions.lineno + i).rstrip()
            + "\n"
        )
        result += markers[i] + "\n"
    return result


def get_static_address_type(t):
    if isinstance(t, torch.Tensor):
        return getattr(t, "_dynamo_static_input_type", None)

    return None


def is_rng_state_getter_or_setter(value):
    getters = (
        # The following two functions are not identical, so don't remove anyone!
        torch._C.Generator.get_state,
        torch.default_generator.get_state,
        torch.get_rng_state,
        torch.cuda.get_rng_state,
    )
    setters = (
        torch._C.Generator.set_state,
        torch.default_generator.set_state,
        torch.set_rng_state,
        torch.cuda.set_rng_state,
    )
    return value in (*setters, *getters)


def is_tensor_base_attr_getter(value):
    return (
        isinstance(value, types.MethodWrapperType)
        and value.__name__ == "__get__"
        and value.__self__.__objclass__ is torch._C._TensorBase  # type: ignore[attr-defined]
    )


def is_torch_function_object(value):
    return hasattr(value, "__torch_function__")


def has_torch_function(vt: torch._dynamo.variables.base.VariableTracker) -> bool:
    from torch._dynamo.variables import UserDefinedObjectVariable
    from torch._dynamo.variables.torch_function import TensorWithTFOverrideVariable

    # Note on lazy vars: The value will either be realized or not throughout the course of execution
    # if the value has a torch function, it will eventually be realized so we can realize it here
    # if the value does not have a torch function, it may or may not be realized
    # if it is realized it will be used and guards will be installed properly
    # if it is not used, guards won't be installed, and it doesn't matter
    # if the value has a torch function or not, so we should *not* realize it.
    # NB: We technically know that if is_realized is False, LazyVariableTracker has the peek_value method
    # but mypy does not unfortunately
    if vt.is_realized() or (
        hasattr(vt, "peek_value") and hasattr(vt.peek_value(), "__torch_function__")
    ):
        if isinstance(vt, TensorWithTFOverrideVariable):
            return True

        return isinstance(vt, UserDefinedObjectVariable) and hasattr(
            vt.value, "__torch_function__"
        )

    return False


# see note [Tensor Fakification and Symbol Caching]
def to_fake_tensor(t, fake_mode):
    symbolic_context = None
    source = None
    if tracing_context := torch._guards.TracingContext.try_get():
        if t in tracing_context.tensor_to_context:
            symbolic_context = tracing_context.tensor_to_context[t]
            source = symbolic_context.tensor_source

    return fake_mode.from_tensor(
        t, static_shapes=False, symbolic_context=symbolic_context, source=source
    )


# NB: this works for both classes and instances
def is_frozen_dataclass(value):
    return (
        not object_has_getattribute(value)
        and not class_has_getattribute(value)
        and is_dataclass(value)
        and hasattr(value, "__dataclass_params__")
        and hasattr(value.__dataclass_params__, "frozen")
        and value.__dataclass_params__.frozen
    )


def get_first_attr(obj, *attrs):
    """
    Return the first available attribute or throw an exception if none is present.
    """
    for attr in attrs:
        if hasattr(obj, attr):
            return getattr(obj, attr)

    raise AssertionError(f"{obj} does not has any of the attributes: {attrs}")


@contextlib.contextmanager
def maybe_enable_compiled_autograd(should_enable, fullgraph=True, dynamic=True):
    if not should_enable:
        yield
    else:

        def compiler_fn(gm):
            def inner_compiler(gm_, example_inputs_):
                torch._dynamo.utils.counters["compiled_autograd"]["compiles"] += 1
                return torch._inductor.compile(gm_, example_inputs_)

            return torch.compile(
                gm, backend=inner_compiler, fullgraph=fullgraph, dynamic=dynamic
            )

        with torch._dynamo.compiled_autograd._enable(compiler_fn) as ctx:
            yield ctx


def invalid_removeable_handle():
    # need a subclass so weakref works
    class Invalid(dict):  # type: ignore[type-arg]
        pass

    return RemovableHandle(Invalid())


# Returns a "proxy" (new object with the same class and dict) for (non-GraphModule) nn.Module's.
# Attribute changes to the original object/proxy will be reflected in the other.
# This is useful for cases where we want a keep-alive reference to a module without increasing
# its reference count.
def nn_module_proxy(mod):
    if not isinstance(mod, torch.nn.Module):
        return mod
    if isinstance(mod, torch.fx.GraphModule):
        # Dynamo-generated GM's shouldn't contain user-created GM's
        return mod
    proxy = mod.__class__.__new__(mod.__class__)
    proxy.__dict__ = mod.__dict__
    return proxy


class GmWrapper(torch.nn.Module):
    def __init__(self, gm, unflatten_fn):
        super().__init__()
        self.gm = gm
        self.unflatten_fn = unflatten_fn

    def forward(self, *args):
        args: list[Any] = list(args)
        return self.gm(*self.unflatten_fn(args))


def flatten_graph_inputs(gm: torch.fx.GraphModule, inputs, compile_gm):
    """
    Mutate inputs so that they are flat and wrap gm such that it
    accepts those inputs.  This is needed for graphs that take
    bumpy inputs.
    """
    inputs_idx_to_clear = [
        i
        for i, node in enumerate(gm.graph.nodes)
        if node.op == "placeholder" and node.meta.get("steal_arg", False)
    ]

    if torch._dynamo.compiled_autograd.in_compiled_autograd_region:
        # fast path, avoid pytree overhead
        # compiled autograd inputs are always a list of tensors, maybe followed by symints
        assert inputs_idx_to_clear == [0]
        assert isinstance(inputs[0], list)
        boxed_inputs_count = len(inputs[0])

        def flatten_fn(args):
            return args[0] + list(args[1:])

        def unflatten_fn(flat_args):
            return (flat_args[:boxed_inputs_count], *flat_args[boxed_inputs_count:])

        compiled_fn = compile_gm(GmWrapper(gm, unflatten_fn), flatten_fn(inputs))
    else:
        # slow path, don't know inputs structure
        flat_inputs, spec = pytree.tree_flatten(inputs)
        unflatten_fn = functools.partial(pytree.tree_unflatten, treespec=spec)
        compiled_fn = compile_gm(GmWrapper(gm, unflatten_fn), flat_inputs)
        # note this doesn't check the spec, assuming it is the same
        flatten_fn = pytree.arg_tree_leaves

    def wrapper(*args):
        flat_args = flatten_fn(args)

        # flat_args is a new list, so we need to clear references from the old list
        for i in inputs_idx_to_clear:
            args[i].clear()

        # this call is boxed to avoid increasing refcount until we reach aot_module_simplified forward
        return compiled_fn(flat_args)

    return wrapper


def get_locals_to_steal(maybe_gm):
    if not isinstance(maybe_gm, torch.fx.GraphModule) or not hasattr(maybe_gm, "meta"):
        return []
    return maybe_gm.meta.get("locals_to_steal", [])


def set_locals_to_steal(gm, locals_to_steal):
    gm.meta["locals_to_steal"] = locals_to_steal


class Lit:
    def __init__(self, s):
        self.s = s

    def __repr__(self) -> str:
        return self.s


warn_once_cache: set[str] = set()


def warn_once(msg, stacklevel=1):
    # Dynamo causes all warnings.warn (in user code and in Dynamo code) to print all the time.
    # https://github.com/pytorch/pytorch/issues/128427.
    # warn_once is a workaround: if the msg has been warned on before, then we will not
    # warn again.
    # NB: it's totally ok to store a cache of all the strings: this is what warnings.warn does as well.
    if msg in warn_once_cache:
        return
    warn_once_cache.add(msg)
    warnings.warn(msg, stacklevel=stacklevel + 1)


def strip_color_from_string(text):
    # This regular expression matches ANSI escape codes
    ansi_escape = re.compile(r"\x1B[@-_][0-?]*[ -/]*[@-~]")
    return ansi_escape.sub("", text)


@contextlib.contextmanager
def _disable_saved_tensors_hooks_during_tracing():
    # See NOTE: [Deferring tensor pack/unpack hooks until runtime]
    try:
        prior = torch._C._autograd._saved_tensors_hooks_set_tracing(True)
        yield
    finally:
        torch._C._autograd._saved_tensors_hooks_set_tracing(prior)


def is_parameter_freezing():
    return torch._inductor.config.freezing and not torch.is_grad_enabled()


def get_torch_function_mode_stack():
    return [
        get_torch_function_mode_stack_at(i) for i in range(_len_torch_function_stack())
    ]


def get_torch_function_mode_stack_at(ind):
    assert ind < _len_torch_function_stack() and ind >= 0
    return torch._C._get_function_stack_at(ind)


def set_torch_function_mode_stack(stack):
    for _ in range(_len_torch_function_stack()):
        _pop_torch_function_stack()

    for mode in stack:
        _push_on_torch_function_stack(mode)


def clear_torch_function_mode_stack():
    for _ in range(_len_torch_function_stack()):
        _pop_torch_function_stack()


# call from C dynamo in order to inspect values in pdb
def _breakpoint_for_c_dynamo(*args):
    breakpoint()


def verify_guard_fn_signature(value):
    fn = value.__metadata_guard__
    sig = inspect.signature(fn)
    if len(sig.parameters) != 2:
        from .exc import InternalTorchDynamoError

        raise InternalTorchDynamoError(
            "Tensor subclass method __metadata_guard__ must take exactly two subclass metadata arguments"
        )
    if fn.__self__ != value.__class__:
        from .exc import InternalTorchDynamoError

        raise InternalTorchDynamoError(
            "Tensor subclass method __metadata_guard__ must be a classmethod"
        )


def does_not_override_dict_iter_methods(user_cls):
    return (
        user_cls.items in (dict.items, OrderedDict.items)
        and user_cls.values in (dict.values, OrderedDict.values)
        and user_cls.keys in (dict.keys, OrderedDict.keys)
        and user_cls.__iter__ in (dict.__iter__, OrderedDict.__iter__)
    )


# Helper functions below are to prevent __torch_function__
# calls from happening in the middle of __torch_function__
# compiled bytecode
# They will be skipped which is the desired result
def call_size(x, i):
    @torch._dynamo.disable(recursive=True)
    def fn(x, i):
        return x.size(i)

    return fn(x, i)


def call_stride(x, i):
    @torch._dynamo.disable(recursive=True)
    def fn(x, i):
        return x.stride(i)

    return fn(x, i)


def call_storage_offset(x):
    @torch._dynamo.disable(recursive=True)
    def fn(x):
        return x.storage_offset()

    return fn(x)


# Helper function to extract relevant parts of a tensor's __dict__ to store in node meta.
# To avoid ref cycles, it's important that no tensors are present here, so leave those out.
def _extract_tensor_dict(t):
    KEYS_TO_COPY = [
        "_dynamo_static_input_type",
        "tag",
    ]

    tensor_dict = {
        key: copy.copy(t.__dict__[key]) for key in KEYS_TO_COPY if key in t.__dict__
    }

    return tensor_dict


# This is useful for reconstructing within the Dynamo graph the non-graph-input objects
# whose lifetime is governed by the user.
# e.g. torch.cuda.Event is a prime example.
user_obj_id_to_weakref: dict[int, weakref.ReferenceType[object]] = {}


def get_user_object_from_id(obj_id):
    obj = user_obj_id_to_weakref[obj_id]()
    assert obj is not None, "User object is no longer alive"
    return obj


def store_user_object_weakref(obj):
    obj_id = id(obj)
    user_obj_id_to_weakref[obj_id] = weakref.ref(obj)


class CompileTimeInstructionCounter:
    _counter: int = 0
    _id: int = -1
    _depth = 0

    @classmethod
    def start(cls) -> None:
        cls._depth = cls._depth + 1
        if cls._depth == 1:
            cls._id = _instruction_counter.start()

    @classmethod
    def end(cls) -> None:
        cls._depth = cls._depth - 1
        if cls._depth == 0:
            cls._counter += _instruction_counter.end(cls._id)
            cls._id = -1

    @classmethod
    def clear(cls) -> None:
        cls._counter = 0

    @classmethod
    def value(cls) -> int:
        return cls._counter

    @classmethod
    @contextmanager
    def record(cls):
        try:
            if config.record_compile_time_instruction_count:
                cls.start()
            yield
        finally:
            if config.record_compile_time_instruction_count:
                cls.end()


def set_feature_use(feature: str, usage: bool):
    """
    Records whether we are using a feature
    Generally a feature is a JK.
    """
    # Note that sometimes (tests etc...) we're not in a context which we can record into
    if get_metrics_context().in_progress():
        get_metrics_context().set_key_value("feature_usage", feature, usage)<|MERGE_RESOLUTION|>--- conflicted
+++ resolved
@@ -1307,17 +1307,6 @@
     )
 
 
-<<<<<<< HEAD
-def _current_compile_id() -> Optional[CompileId]:
-    """
-    If a CompileContext is active, return its compile_id. Otherwise, return the
-    compile_id of the current RuntimeCompileContext.
-    """
-    compile_id = torch._guards.CompileContext.current_compile_id()
-    if compile_id is not None:
-        return compile_id
-    return torch._guards.RuntimeCompileContext.current_compile_id()
-=======
 def _get_dynamo_config_for_logging() -> Optional[str]:
     def clean_for_json(d: dict[str, Any]) -> dict[str, Any]:
         blocklist = {
@@ -1350,7 +1339,6 @@
 
     config_dict = clean_for_json(config.get_config_copy())
     return json.dumps(config_dict, sort_keys=True)
->>>>>>> 27ca369e
 
 
 def _scrubbed_inductor_config_for_logging() -> Optional[str]:
@@ -1394,6 +1382,17 @@
             # Don't crash because of runtime logging errors
             inductor_conf_str = "Inductor Config is not JSON serializable"
     return inductor_conf_str
+
+
+def _current_compile_id() -> Optional[CompileId]:
+    """
+    If a CompileContext is active, return its compile_id. Otherwise, return the
+    compile_id of the current RuntimeCompileContext.
+    """
+    compile_id = torch._guards.CompileContext.current_compile_id()
+    if compile_id is not None:
+        return compile_id
+    return torch._guards.RuntimeCompileContext.current_compile_id()
 
 
 def record_compilation_metrics(
