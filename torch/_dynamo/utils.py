--- conflicted
+++ resolved
@@ -413,7 +413,9 @@
             )
         CompileEventLogger.add_data(top_event, log_level, **metadata)
 
-<<<<<<< HEAD
+    # MAIN API: These functions are syntactic sugar for the basic operations above without
+    # needing to use a specific log level. These are easier to use because you don't need
+    # to import CompileEventLogLevel to use them.
     @staticmethod
     def add(event_name: str, **metadata: object):
         """
@@ -526,11 +528,6 @@
         CompileEventLogger.add_to_set(top_event, log_level, key, value)
 
     # Helper functions that are syntactic sugar
-=======
-    # MAIN API: These functions are syntactic sugar for the basic operations above without
-    # needing to use a specific log level. These are easier to use because you don't need
-    # to import CompileEventLogLevel to use them.
->>>>>>> aa9d6170
 
     @staticmethod
     def chromium(event_name: str, **metadata: object):
