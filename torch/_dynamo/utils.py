--- conflicted
+++ resolved
@@ -1927,8 +1927,6 @@
 }
 
 
-<<<<<<< HEAD
-=======
 def builtin_dict_keys(d):
     # Avoids overridden keys method of the dictionary
     assert isinstance(d, dict)
@@ -1946,7 +1944,6 @@
         return [(k, dict.__getitem__(obj, k)) for k in dict.keys(obj)]
 
 
->>>>>>> b6bdb67f
 def nn_module_new(cls):
     obj = object_new(cls)
     torch.nn.Module.__init__(obj)
