# mypy: allow-untyped-defs
from __future__ import annotations

import atexit
import collections
import contextlib
import copy
import dataclasses
import datetime
import dis
import enum
import functools
import gc
import importlib
import inspect
import itertools
import json
import linecache
import logging
import math
import operator
import os
import re
import sys
import textwrap
import threading
import time
import traceback
import types
import typing
import uuid
import warnings
import weakref
from contextlib import contextmanager
from dataclasses import is_dataclass
from functools import lru_cache
from types import MethodWrapperType
from typing import (
    Any,
    Callable,
    cast,
    ClassVar,
    Counter,
    DefaultDict,
    Deque,
    Dict,
    Generator,
    Iterable,
    Iterator,
    KeysView,
    List,
    Optional,
    overload,
    Set,
    Tuple,
    Type,
    TypeVar,
    Union,
    ValuesView,
)
from typing_extensions import Literal, TypeIs

import torch
import torch._functorch.config
import torch.fx.experimental.symbolic_shapes
import torch.utils._pytree as pytree
from torch import fx
from torch._C import (
    _instruction_counter,
    _len_torch_function_stack,
    _pop_torch_function_stack,
    _push_on_torch_function_stack,
)
from torch._dispatch.python import enable_python_dispatcher
from torch._dynamo.metrics_context import MetricsContext
from torch._guards import Source, TracingContext
from torch._subclasses.meta_utils import is_sparse_compressed
from torch._utils_internal import (
    log_chromium_event_internal,
    log_compilation_event,
    record_chromium_event_internal,
    signpost_event,
)
from torch.fx._utils import _format_graph_code, lazy_format_graph_code
from torch.nn.modules.lazy import LazyModuleMixin
from torch.utils._triton import has_triton, has_triton_package
from torch.utils.hooks import RemovableHandle


try:
    import numpy as np
except ModuleNotFoundError:
    np = None  # type: ignore[assignment]

try:
    import torch._logging
    import torch._numpy as tnp
    from torch._guards import detect_fake_mode  # noqa: F401n
    from torch._logging import LazyString

    from . import config

    # NOTE: Make sure `NP_SUPPORTED_MODULES` and `NP_TO_TNP_MODULE` are in sync.
    if np:
        NP_SUPPORTED_MODULES: Tuple[types.ModuleType, ...] = (
            np,
            np.fft,
            np.linalg,
            np.random,
        )

        NP_TO_TNP_MODULE = {
            np: tnp,
            np.fft: tnp.fft,
            np.linalg: tnp.linalg,
            np.random: tnp.random,
        }
    else:
        NP_SUPPORTED_MODULES = ()

        NP_TO_TNP_MODULE = {}
    from torch._subclasses.fake_tensor import FakeTensor, is_fake, maybe_get_fake_mode
except ImportError:
    pass


T = TypeVar("T")

unpatched_nn_module_getattr = torch.nn.Module.__getattr__
unpatched_nn_module_call = torch.nn.Module.__call__
unpatched_nn_module_call_impl = torch.nn.Module._call_impl

counters: DefaultDict[str, Counter[str]] = collections.defaultdict(collections.Counter)
optimus_scuba_log: Dict[str, Any] = {}
troubleshooting_url = (
    "https://pytorch.org/docs/main/torch.compiler_troubleshooting.html"
)
nnmodule_doc_url = "https://pytorch.org/docs/main/torch.compiler_nn_module.html"
nnmodule_doc_url_msg = f"See {nnmodule_doc_url} for more information and limitations."
log = logging.getLogger(__name__)

# profiling compilation time by function
compilation_time_metrics: Dict[str, List[float]] = {}

# This supports calculate_time_spent(), which reports cumulative times
# across the process for any "phase" populated by dynamo_timed. Reset if
# reset_frame_count() is called.
cumulative_time_spent_ns: Dict[str, float] = collections.defaultdict(float)

timer_counter = itertools.count()


# Abstraction on top of counters.
class ReInplaceTrigger(enum.Enum):
    AUTO_FUNC_V1 = 1
    AUTO_FUNC_V2 = 2
    TRITON_OPS = 3


class ReinplaceCounters:
    _values: DefaultDict[str, int] = collections.defaultdict(int)

    # Track sizes of known not re-inplaced tensors (exclude dynamic shapes).
    @classmethod
    def add_missed_bytes(cls, trigger: ReInplaceTrigger, bytes: int):
        if bytes != 0:
            cls._values[f"missed_bytes_{trigger.name}"] += bytes

    # Track number of not re-inplaced tensors.
    @classmethod
    def add_missed_opportunities(cls, trigger: ReInplaceTrigger, count: int):
        if count != 0:
            cls._values[f"missed_tensors_{trigger}"] += count

    @classmethod
    def clear(cls):
        cls._values.clear()

    @classmethod
    def get_total_missed(cls):
        sum = 0
        for trigger in ReInplaceTrigger:
            sum += cls._values.get(f"missed_tensors_{trigger}", 0)
        return sum

    @classmethod
    def get_total_missed_bytes(cls):
        sum = 0
        for trigger in ReInplaceTrigger:
            sum += cls._values.get(f"missed_bytes_{trigger.name}", 0)
        return sum

    @classmethod
    def log(cls):
        # if not empty log.
        if cls._values:
            signpost_event("inductor", "reinplace_counters", cls._values)


def tabulate(
    rows: Union[List[Tuple[str, object]], List[List[object]]],
    headers: Union[Tuple[str, ...], List[str]],
) -> str:
    try:
        import tabulate

        return tabulate.tabulate(rows, headers=headers)
    except ImportError:
        return "\n".join(
            ", ".join(map(str, row)) for row in itertools.chain([headers], rows)
        )


curr_frame = 0


# Note: Called for you by dynamo - you almost never ever want to invoke this yourself.
def increment_frame() -> None:
    global curr_frame
    curr_frame = curr_frame + 1


# Note: Called for you by dynamo - you almost never ever want to invoke this yourself.
def reset_frame_count() -> None:
    global curr_frame
    cumulative_time_spent_ns.clear()
    compilation_time_metrics.clear()
    curr_frame = 0


op_count = 0


def increment_op_count(cnt: int) -> None:
    global op_count
    op_count += cnt


# Get the total time in seconds for each "phase"
# For example, {'entire_frame_compile':8.574629999999999, 'backend_compile':5.26806}
def calculate_time_spent() -> Dict[str, float]:
    total_by_key = {}
    for phase, timing in cumulative_time_spent_ns.items():
        total_by_key[phase] = timing / 1e9

    total_by_key["total_wall_time"] = total_by_key.get(
        "entire_frame_compile", 0
    ) + total_by_key.get("entire_backward_compile", 0)
    return total_by_key


# Print a report of time spent so far
# Ex:
# TIMING:
# entire_frame_compile:8.574629999999999
# backend_compile:5.26806
def print_time_report() -> None:
    total_by_key = calculate_time_spent()

    out = "TIMING:"
    for key, value in total_by_key.items():
        out = f"{out} {key}:{round(value, 5)}"

    print(out)


# Use the following singleton to capture and log CompilationMetrics. Entering the context
# manager allocates a new record to be logged when it exits. (You should not need to use
# this directly unless you introduce a new code path where compilation metrics would be
# gathered). While compiling, use the setters or timer in MetricsContext to update fields
# in the current context. For example:
#
# To set a single field once (use overwrite=True to overwrite):
#   get_metrics_context().set("metric_name", value)
#
# To set multiple fields at once (use overwrite=True to overwrite):
#   get_metrics_context().update({"name1": val1, "name2": val2})
#
# To increment an integer field:
#   get_metrics_context().increment("metric_name", value)
#
# To record execution time, MetricsContext works with dynamo_timed:
#    def foo(...):
#        # Updates the "metric_us" field.
#        with dynamo_timed("metric", dynamo_compile_column_us="metric_us")
#            ...
#
_METRICS_CONTEXT: MetricsContext


def get_metrics_context() -> MetricsContext:
    return _METRICS_CONTEXT


@contextmanager
def dynamo_timed(
    key: str,
    # TODO(masneral): Deprecate this param.
    phase_name: Optional[str] = None,
    log_pt2_compile_event: bool = False,
    metadata: Optional[Dict[str, object]] = None,
    dynamo_compile_column_us: Optional[str] = None,
) -> Generator[Any, None, None]:
    """
    dynamo_timed is a context manager
    By wrapping a function in dynamo_timed, we can get a few things:

    1) Log timings to pt2_compile_events.
    2) Log timings to CompilationMetrics (dynamo_compile).
    3) Chromium events.
    4) Storing a record in compilation_time_metrics
       For example:

        def _foo(...):
            with dynamo_timed("_foo"):
                ...

        Would show up as an entry in our timing dict:
        OrderedDict([('_foo', [0.083690, 0.23949, 3.1425e-05])])
        This is extremely useful for granular debugging.

    Although it is tempting to use dynamo_timed as a decorator, please do not.
    In its decorator form it makes cProfile traces less useful as dynamo_timed
    suddenly becomes a bottleneck for lots of function calls (as only one parent
    pointer is recorded).

    Params:
    - key: key into compile_time_metrics. If phase_name is not provided, this is
      also the event name used for pt2_compile_events logs and chromium events.
    - phase_name: Optional override for the event name.
    - log_pt2_compile_event: Whether to log a pt2 compile event internally.
    - metadata: Extra metadata to put in pt2_compile_events.
    - dynamo_compile_column_us: If provided, updates the specified CompilationMetrics
      field to be logged to dyname_compile column. We expect all columns to be _us;
      therefore, the field name must end with "_us".
    """
    # We're standardizing on microseconds for dynamo_compile timings.
    if dynamo_compile_column_us is not None:
        assert dynamo_compile_column_us.endswith("_us")

    if phase_name:
        event_name = phase_name
        fn_name = key
    else:
        event_name = key
        fn_name = None

    if key not in compilation_time_metrics:
        compilation_time_metrics[key] = []

    event_metadata = {}
    if metadata:
        event_metadata.update(metadata)
    if fn_name:
        event_metadata.update({"fn_name": fn_name})

    chromium_log: ChromiumEventLogger = get_chromium_event_logger()
    start_ns = time.time_ns()
    chromium_log.log_event_start(
        event_name, start_ns, event_metadata, log_pt2_compile_event
    )

    try:
        with torch.profiler.record_function(f"{key} (dynamo_timed)"):
            yield
    finally:
        end_ns = time.time_ns()
        time_spent_ns = end_ns - start_ns
        compilation_time_metrics[key].append(time_spent_ns / 1e9)
        chromium_log.log_event_end(
            event_name, end_ns, {}, start_ns, log_pt2_compile_event
        )
        if dynamo_compile_column_us:
            metrics_context = get_metrics_context()
            if metrics_context.in_progress():
                metrics_context.increment(
                    dynamo_compile_column_us, time_spent_ns // 1000
                )
            # TODO: the events that we capture in calculate_time_spent() seem a little
            # arbitrary. Currently, it's only those fields that are present in
            # CompilationMetrics (but note that we accumulate by the associated event
            # name, not the field name in CompilationMetrics). Do we want to keep it
            # this way?
            cumulative_time_spent_ns[event_name] += time_spent_ns


@overload
def compile_times(repr: Literal["str"], aggregate: bool = False) -> str:
    ...


@overload
def compile_times(
    repr: Literal["csv"], aggregate: bool = False
) -> Tuple[List[str], List[object]]:
    ...


def compile_times(repr="str", aggregate: bool = False):
    """
    Get metrics about torchdynamo frontend/backend compilation times.

    Accumulates information from functions tagged with `dynamo_timed`.

    repr='str' returns a printable string for user interaction, and 'csv'
    returns headers, rows which can be logged for output

    aggregate causes values from multiple compilations (e.g. split graphs)
    to be accumulated into one value.  If false, expect more than one value
    per metric.
    """

    def fmt_fn(values, item_fn=lambda x: x):
        if aggregate:
            return item_fn(sum(values))
        return ", ".join(map(item_fn, values))

    if repr == "str":
        rows = [
            (k, fmt_fn(compilation_time_metrics[k], item_fn=lambda x: f"{x:.4f}"))
            for k in compilation_time_metrics
        ]
        out = "TorchDynamo compilation metrics:\n"
        out += tabulate(rows, headers=("Function", "Runtimes (s)"))
        return out
    elif repr == "csv":
        values = [
            fmt_fn(v, item_fn=lambda x: f"{x:.6f}")
            for v in compilation_time_metrics.values()
        ]
        headers = list(compilation_time_metrics.keys())
        return headers, values
    return None


@atexit.register
def dump_compile_times() -> None:
    log.info(compile_times(repr="str", aggregate=True))


tensortype_to_dtype = {
    torch.FloatTensor: (torch.float32, torch.float),
    torch.DoubleTensor: (torch.float64, torch.double),
    torch.HalfTensor: (torch.float16, torch.half),
    torch.BFloat16Tensor: (torch.bfloat16,),
    torch.ByteTensor: (torch.uint8,),
    torch.CharTensor: (torch.int8,),
    torch.LongTensor: (torch.int64, torch.long),
    torch.IntTensor: (torch.int32, torch.int),
    torch.ShortTensor: (torch.int16, torch.short),
    torch.BoolTensor: (torch.bool,),
}


class DuplicateWarningChecker:
    def __init__(self, maxsize: int = 4096) -> None:
        self.maxsize = maxsize
        self.reset()

    def reset(self):
        self.set = collections.OrderedDict()

    def add(self, key: Union[str, Tuple[object, object]]) -> bool:
        if key in self.set:
            self.set.move_to_end(key, last=True)
            if not config.verbose:
                return False
        else:
            self.set[key] = None
            while len(self.set) > self.maxsize:
                self.set.popitem(last=False)
        return True


graph_break_dup_warning_checker = DuplicateWarningChecker()


def setup_compile_debug():
    compile_debug = os.environ.get("TORCH_COMPILE_DEBUG", "0") == "1"

    if compile_debug:
        return add_file_handler()

    return contextlib.ExitStack()


def reset_graph_break_dup_checker() -> None:
    graph_break_dup_warning_checker.reset()


def add_file_handler():
    log_path = os.path.join(get_debug_dir(), "torchdynamo")
    os.makedirs(log_path, exist_ok=True)

    log_file_handler = logging.FileHandler(os.path.join(log_path, "debug.log"))
    logger = logging.getLogger("torch._dynamo")
    logger.addHandler(log_file_handler)

    exitstack = contextlib.ExitStack()
    exitstack.callback(lambda: logger.removeHandler(log_file_handler))
    return exitstack


def setup_log_file():
    exitstack = contextlib.ExitStack()
    if config.log_file_name is not None:
        log_file_handler = logging.FileHandler(config.log_file_name)
        for logger in torch._logging._internal.get_loggers():
            logger.addHandler(log_file_handler)
            exitstack.callback(lambda: logger.removeHandler(log_file_handler))
        return exitstack

    return exitstack


def gen_record_file_name(exc, code) -> str:
    return f"{get_debug_dir()}/error_recordings/\
{code.co_name}_{type(exc).__name__}_{code.co_firstlineno}.rec"


def write_record_to_file(filename: str, exec_record) -> None:
    try:
        if os.path.exists(filename):
            log.warning(
                "Unable to write execution record %s; file already exists.", filename
            )
        else:
            os.makedirs(os.path.dirname(filename), exist_ok=True)
            with open(filename, "wb") as f:
                exec_record.dump(f)
    except Exception:
        log.exception("Unable to write execution record %s", filename)


def count_calls(g: fx.Graph) -> int:
    c = 0
    for n in g.nodes:
        if "call" in n.op:
            c += 1
    return c


def identity(x: T) -> T:
    return x


def hashable(x):
    try:
        hash(x)
        return True
    except TypeError:
        return False
    # cannot hash writable memoryview object
    except ValueError:
        return False


def nothing(*args, **kwargs):
    pass


class ExactWeakKeyDictionary:
    """Similar to weakref.WeakKeyDictionary, but use `is`/`id` rather than `==` to compare equality"""

    def __init__(self):
        self.values = {}
        self.refs = {}

    def __getitem__(self, key):
        return self.values[id(key)]

    def get(self, key, default=None):
        return self.values.get(id(key), default)

    def __contains__(self, key):
        return id(key) in self.values

    def __setitem__(self, key, value):
        idx = id(key)
        if idx not in self.refs:
            self.refs[idx] = weakref.ref(key, lambda ref: self._remove_id(idx))
        self.values[idx] = value

    def _remove_id(self, idx):
        if idx in self.values:
            del self.values[idx]
        if idx in self.refs:
            del self.refs[idx]

    def clear(self):
        self.refs.clear()
        self.values.clear()


@overload
def istype(obj: object, allowed_types: Type[T]) -> TypeIs[T]:
    ...


@overload
def istype(
    obj: object, allowed_types: Tuple[Type[List[T]], Type[Tuple[T, ...]]]
) -> TypeIs[T]:
    ...


@overload
def istype(obj: object, allowed_types: Iterable[type]) -> bool:
    ...


def istype(obj, allowed_types):
    """isinstance() without subclasses"""
    if isinstance(allowed_types, (tuple, list, set)):
        return type(obj) in allowed_types
    return type(obj) is allowed_types


if sys.version_info >= (3, 12):
    # Some typing classes moved to C in 3.12,
    # which no longer have the _Final mixin.
    _builtin_final_typing_classes = (
        typing.ParamSpecArgs,
        typing.ParamSpecKwargs,
        typing.ParamSpec,
        typing.TypeVar,
        typing.TypeVarTuple,
        typing.TypeAliasType,
    )


def is_typing(value):
    # _Final catches most of typing classes:
    #   - Any
    #   - Callable
    #   - Union
    #   ...
    #
    # NB: we intentionally ignore classes that inherit from Generic, since they
    # can be used as both TypingVariable as well as UserDefinedClassVariable.
    if sys.version_info >= (3, 12) and isinstance(value, _builtin_final_typing_classes):
        return True
    return isinstance(value, typing._Final) or value is typing.Generic  # type: ignore[attr-defined]


def is_numpy_int_type(value):
    if not np:
        return False

    return istype(
        value,
        (
            np.int8,
            np.int16,
            np.int32,
            np.int64,
            np.uint8,
            np.uint16,
            np.uint32,
            np.uint64,
        ),
    )


def is_numpy_float_type(value):
    if not np:
        return False

    return istype(
        value,
        (
            np.float16,
            np.float32,
            np.float64,
        ),
    )


def is_lru_cache_wrapped_function(value):
    return isinstance(value, functools._lru_cache_wrapper) and is_function(
        inspect.getattr_static(value, "__wrapped__")
    )


def is_function_or_wrapper(value):
    return is_function(value) or isinstance(
        value, (torch._ops.OpOverloadPacket, torch._ops.OpOverload)
    )


def is_function(value):
    return isinstance(
        value,
        (
            types.FunctionType,
            types.BuiltinFunctionType,
            types.MethodDescriptorType,
            types.WrapperDescriptorType,
        ),
    )


def is_wrapper_or_member_descriptor(value):
    return isinstance(
        value,
        (
            # set up by PyGetSetDef
            types.GetSetDescriptorType,
            # set by PyMethodDef, e.g. list.append
            types.MethodDescriptorType,
            # slots - list.__add__
            types.WrapperDescriptorType,
            # set up by PyMemberDef
            types.MemberDescriptorType,
            # wrapper over C functions
            types.MethodWrapperType,
        ),
    )


def unwrap_if_wrapper(fn):
    return unwrap_with_attr_name_if_wrapper(fn)[0]


def unwrap_with_attr_name_if_wrapper(fn):
    # TODO(anijain2305) - Investigate if we can get rid of this function
    # unpack @torch._dynamo.optimize()(fn) wrapped function
    if is_function(fn) and inspect.getattr_static(fn, "_torchdynamo_inline", False):
        fn = inspect.getattr_static(fn, "_torchdynamo_inline", fn)
        attr_name = "_torchdynamo_inline"
    else:
        attr_name = None
    return fn, attr_name


def is_numpy_ndarray(value):
    if not np:
        return False

    return istype(value, np.ndarray)


def istensor(obj):
    """Check of obj is a tensor"""
    tensor_list: Tuple[type, ...] = (
        torch.Tensor,
        torch.nn.Parameter,
        *config.traceable_tensor_subclasses,
    )
    tensor_list = tensor_list + (torch._subclasses.FakeTensor,)
    return istype(obj, tensor_list)


def is_lazy_module(mod):
    return isinstance(mod, LazyModuleMixin)


@functools.lru_cache(4096)
def print_once(*args):
    print(*args)


def make_cell(val=None):
    """Some black magic to create a cell object that usually only exists in a closure"""
    x = val

    def f():
        return x

    assert f.__closure__ is not None and len(f.__closure__) == 1
    return f.__closure__[0]


def proxy_args_kwargs(args, kwargs):
    try:
        proxy_args = tuple(arg.as_proxy() for arg in args)
        proxy_kwargs = {key: arg.as_proxy() for key, arg in kwargs.items()}
        return proxy_args, proxy_kwargs
    except NotImplementedError as e:
        from .exc import unimplemented
        from .variables.base import typestr

        unimplemented(
            f"call_function args: {typestr(*args)} {typestr(*list(kwargs.values()))}",
            from_exc=e,
        )


def to_int_ms(v: Optional[float]) -> Optional[int]:
    return None if v is None else int(v * 1000)


# float64 timestamp has a quarter microsecond precision in 2024, so while
# this is suboptimal we shouldn't meaningfully lose precision
def to_int_us(v: Optional[float]) -> Optional[int]:
    return None if v is None else int(v * 1_000_000)


# Version field added to every log. Increment to make it easier to distinguish new
# vs. old entries when you make a substantive change to how the logs are populated.
LOG_FORMAT_VERSION = 3


@dataclasses.dataclass
class CompilationMetrics:
    compile_id: Optional[str] = None
    frame_key: Optional[str] = None
    co_name: Optional[str] = None
    co_filename: Optional[str] = None
    co_firstlineno: Optional[int] = None
    cache_size: Optional[int] = None
    accumulated_cache_size: Optional[int] = None
    guard_count: Optional[int] = None
    shape_env_guard_count: Optional[int] = None
    graph_op_count: Optional[int] = None
    graph_node_count: Optional[int] = None
    graph_input_count: Optional[int] = None
    start_time: Optional[float] = None
    entire_frame_compile_time_s: Optional[float] = None
    backend_compile_time_s: Optional[float] = None
    inductor_compile_time_s: Optional[float] = None
    code_gen_time_s: Optional[float] = None
    fail_type: Optional[str] = None
    fail_reason: Optional[str] = None
    fail_user_frame_filename: Optional[str] = None
    fail_user_frame_lineno: Optional[int] = None
    non_compliant_ops: Optional[Set[str]] = None
    compliant_custom_ops: Optional[Set[str]] = None
    restart_reasons: Optional[Set[str]] = None
    dynamo_time_before_restart_s: Optional[float] = None
    # Sometimes, we will finish analyzing a frame but conclude we don't want
    # to install any guarded code.  True means we actually decided to install
    # a compiled frame
    has_guarded_code: Optional[bool] = None
    remote_cache_time_saved_s: Optional[float] = None
    structured_logging_overhead_s: Optional[float] = None
    config_suppress_errors: Optional[bool] = None
    config_inline_inbuilt_nn_modules: Optional[bool] = None
    specialize_float: Optional[bool] = None
    dynamo_config: Optional[str] = None
    is_forward: Optional[bool] = None
    num_triton_bundles: Optional[int] = None
    remote_fx_graph_cache_get_time_ms: Optional[int] = None
    remote_fx_graph_cache_put_time_ms: Optional[int] = None
    start_time_us: Optional[int] = None
    duration_us: Optional[int] = None
    dynamo_cumulative_compile_time_us: Optional[int] = None
    aot_autograd_cumulative_compile_time_us: Optional[int] = None
    inductor_cumulative_compile_time_us: Optional[int] = None
    inductor_code_gen_cumulative_compile_time_us: Optional[int] = None
    triton_compile_time_us: Optional[int] = None  # TODO: instrument
    runtime_cudagraphify_time_us: Optional[int] = None  # TODO: instrument
    runtime_triton_autotune_time_us: Optional[int] = None  # TODO: instrument
    dynamo_compile_time_before_restart_us: Optional[int] = None
    cuda_synchronize_time_us: Optional[int] = None  # TODO: instrument
    distributed_ephemeral_timeout_us: Optional[int] = None
    structured_logging_overhead_us: Optional[int] = None
    remote_fx_graph_cache_get_time_us: Optional[int] = None
    remote_fx_graph_cache_put_time_us: Optional[int] = None
    backward_cumulative_compile_time_us: Optional[int] = None
    end_time_us: Optional[int] = None
    pre_grad_pass_time_us: Optional[int] = None
    post_grad_pass_time_us: Optional[int] = None
    joint_graph_pass_time_us: Optional[int] = None
    log_format_version: int = LOG_FORMAT_VERSION
    inductor_config: Optional[str] = None
    remote_cache_version: Optional[int] = None
    inductor_fx_remote_cache_hit_count: Optional[int] = None
    inductor_fx_remote_cache_miss_count: Optional[int] = None
    inductor_fx_remote_cache_backend_type: Optional[str] = None
    inductor_fx_remote_cache_hit_keys: Optional[str] = None
    inductor_fx_remote_cache_miss_keys: Optional[str] = None
<<<<<<< HEAD
=======
    cuda_version: Optional[str] = None
    triton_version: Optional[str] = None
>>>>>>> d16aa566
    feature_usage: Optional[dict[str, bool]] = None


DEFAULT_COMPILATION_METRICS_LIMIT = 64


_compilation_metrics: Deque[CompilationMetrics] = collections.deque(
    maxlen=DEFAULT_COMPILATION_METRICS_LIMIT
)


def add_compilation_metrics_to_chromium(c: Dict[str, Any]) -> None:
    event_logger = get_chromium_event_logger()
    # The following compilation metrics are related to
    # dynamo, so go with the "entire frame compile" event
    event_logger.add_event_data(
        event_name="dynamo",
        frame_key=c["frame_key"],
        co_name=c["co_name"],
        co_filename=c["co_filename"],
        co_firstlineno=c["co_firstlineno"],
        cache_size=c["cache_size"],
        accumulated_cache_size=c["accumulated_cache_size"],
        guard_count=c["guard_count"],
        shape_env_guard_count=c["shape_env_guard_count"],
        graph_op_count=c["graph_op_count"],
        graph_node_count=c["graph_node_count"],
        graph_input_count=c["graph_input_count"],
        fail_type=c["fail_type"],
        fail_reason=c["fail_reason"],
        fail_user_frame_filename=c["fail_user_frame_filename"],
        fail_user_frame_lineno=c["fail_user_frame_lineno"],
        # Sets aren't JSON serializable
        non_compliant_ops=list(c["non_compliant_ops"])
        if c["non_compliant_ops"] is not None
        else None,
        compliant_custom_ops=list(c["compliant_custom_ops"])
        if c["compliant_custom_ops"] is not None
        else None,
        restart_reasons=list(c["restart_reasons"])
        if c["restart_reasons"] is not None
        else None,
        dynamo_time_before_restart_s=c["dynamo_time_before_restart_s"],
        has_guarded_code=c["has_guarded_code"],
        dynamo_config=c["dynamo_config"],
    )


def _scrubbed_inductor_config_for_logging() -> Optional[str]:
    """
    Method to parse and scrub unintersting configs from inductor config
    """

    # TypeSafeSerializer for json.dumps()
    # Skips complex types as values in config dict
    class TypeSafeSerializer(json.JSONEncoder):
        def default(self, o):
            try:
                return super().default(o)
            except Exception:
                return "Value is not JSON serializable"

    configs_to_scrub_re = r"((^TYPE_CHECKING$)|(.*_progress$)|(.*TESTING.*)|(.*(rocm|halide).*)|(^trace\..*)|(^_))"
    keys_to_scrub = set()
    inductor_conf_str = None
    inductor_config_copy = (
        torch._inductor.config.get_config_copy() if torch._inductor.config else None
    )
    if inductor_config_copy is not None:
        try:
            for key, val in inductor_config_copy.items():
                if not isinstance(key, str) or re.search(configs_to_scrub_re, key):
                    keys_to_scrub.add(key)
                # Convert set() to list for json.dumps()
                if isinstance(val, set):
                    inductor_config_copy[key] = list(val)
            # Evict unwanted keys
            for key in keys_to_scrub:
                del inductor_config_copy[key]
            # Stringify Inductor config
            inductor_conf_str = json.dumps(
                inductor_config_copy, cls=TypeSafeSerializer, skipkeys=True
            )
        except Exception:
            # Don't crash because of runtime logging errors
            inductor_conf_str = "Inductor Config is not JSON serializable"
    return inductor_conf_str


def record_compilation_metrics(metrics: Dict[str, Any]):
    def us_to_s(field):
        metric = metrics.get(field, None)
        return metric / 1e6 if metric is not None else None

    def us_to_ms(field):
        metric = metrics.get(field, None)
        return metric // 1000 if metric is not None else None

    def _convert_collection_to_str(field: str) -> Optional[str]:
        def safe_str(item: Any) -> str:
            try:
                return str(item)
            except Exception:
                return str(None)

        metric = metrics.get(field, None)
        if metric is None:
            return None

        # Remove this field (list/set) from metrics to avoid clashes
        del metrics[field]
        if not isinstance(metric, set) and not isinstance(metric, list):
            return None
        return ",".join(safe_str(item) for item in metric)

    common_metrics = {
        "inductor_config": _scrubbed_inductor_config_for_logging(),
        "cuda_version": torch.version.cuda,
        "triton_version": triton.__version__ if has_triton() else "",
        "inductor_fx_remote_cache_hit_keys": _convert_collection_to_str(
            "inductor_fx_remote_cache_hit_keys"
        ),
        "inductor_fx_remote_cache_miss_keys": _convert_collection_to_str(
            "inductor_fx_remote_cache_miss_keys"
        ),
        # -------- Any future common metircs go here --------
        #
        # Legacy metircs go here(TODO: Temporary; populate legacy fields from their replacements.)
        # Remove when we decide we can really deprecate them.
        "entire_frame_compile_time_s": us_to_s("dynamo_cumulative_compile_time_us"),
        "backend_compile_time_s": us_to_s("aot_autograd_cumulative_compile_time_us"),
        "inductor_compile_time_s": us_to_s("inductor_cumulative_compile_time_us"),
        "code_gen_time_s": us_to_s("inductor_code_gen_cumulative_compile_time_us"),
        "remote_cache_time_saved_s": us_to_s("distributed_ephemeral_timeout_us"),
        "remote_fx_graph_cache_get_time_ms": us_to_ms(
            "remote_fx_graph_cache_get_time_us"
        ),
        "remote_fx_graph_cache_put_time_ms": us_to_ms(
            "remote_fx_graph_cache_put_time_us"
        ),
    }

    compilation_metrics = CompilationMetrics(**{**metrics, **common_metrics})
    _compilation_metrics.append(compilation_metrics)
    if compilation_metrics.is_forward:
        name = "compilation_metrics"
    else:
        name = "bwd_compilation_metrics"
    torch._logging.trace_structured(
        name,
        lambda: {k: list(v) if isinstance(v, set) else v for k, v in metrics.items()},
        # NB: Because compilation metrics *includes* the logging overhead time,
        # we can't both *measure* the logging overhead of compilation metrics
        # without making it inconsistent with compilation metrics itself, so
        # we ignore the (hopefully small) time spent logging compilation metrics
        record_logging_overhead=False,
    )
    if config.log_compilation_metrics:
        log_compilation_event(compilation_metrics)


# record_compilation_metrics is called by the singleton MetricsContext exit handler.
_METRICS_CONTEXT = MetricsContext(on_exit=record_compilation_metrics)


def set_compilation_metrics_limit(new_size: int) -> None:
    global _compilation_metrics
    while len(_compilation_metrics) > new_size:
        _compilation_metrics.popleft()
    new_deque = collections.deque(_compilation_metrics, maxlen=new_size)
    _compilation_metrics = new_deque


def clear_compilation_metrics() -> None:
    global _compilation_metrics
    _compilation_metrics.clear()


def get_compilation_metrics() -> List[CompilationMetrics]:
    return list(_compilation_metrics)


class ChromiumEventLogger:
    """Logs chromium events to structured logs. tlparse will concatenate these into a perfetto UI link.

    See https://docs.google.com/document/d/1CvAClvFfyA5R-PhYUmn5OOQtYMH4h6I0nSsKchNAySU/preview#heading=h.yr4qxyxotyw for
    a specification of the Chromium Event JSON format.
    """

    def get_stack(self):
        """
        The main event stack, with every chromium event.
        Logged to tlparse.
        """
        if hasattr(self.tls, "stack"):
            return self.tls.stack
        else:
            self.tls.stack = []
            return self.tls.stack

    def get_pt2_compile_substack(self):
        """
        A smaller subset of the main stack that gets used to log
        PT2 Compile Events internally.
        """
        if hasattr(self.tls, "pt2_compile_substack"):
            return self.tls.pt2_compile_substack
        else:
            self.tls.pt2_compile_substack = []
            return self.tls.pt2_compile_substack

    def get_event_data(self) -> Dict[str, Any]:
        if not hasattr(self.tls, "event_data"):
            self.tls.event_data = {}
        return self.tls.event_data

    def __init__(self):
        self.tls = threading.local()
        # Generate a unique id for this logger, which we can use in scuba to filter down
        # to a single python run.
        self.id_ = str(uuid.uuid4())

        # TODO: log to init/id tlparse after I add support for it
        log.info("ChromiumEventLogger initialized with id %s", self.id_)

    def add_event_data(
        self,
        event_name: str,
        **kwargs,
    ) -> None:
        """
        Adds additional metadata info to an in-progress event
        This metadata is recorded in the END event
        """
        if event_name not in self.get_stack():
            raise RuntimeError(
                f"Event {repr(event_name)} not in {self.get_stack()}. "
                "Cannot add metadata to events that aren't in progress. "
                "Please make sure the event has started and hasn't ended."
            )
        event_data = self.get_event_data()
        if event_name not in event_data:
            event_data[event_name] = {}
        event_data[event_name].update(kwargs)

    def log_event_start(
        self,
        event_name: str,
        time_ns: int,
        metadata: Dict[str, Any],
        log_pt2_compile_event: bool = False,
    ) -> None:
        """
        Logs the start of a single event.
        :param str event_name Name of event to appear in trace
        :param time_ns Timestamp in nanoseconds
        :param metadata: Any extra metadata associated with this event
        """
        compile_id = str(torch._guards.CompileContext.current_compile_id())
        metadata["compile_id"] = compile_id
        self._log_timed_event(
            event_name,
            time_ns,
            "B",
            metadata,
        )
        self.get_stack().append(event_name)
        # Add metadata from start event
        self.add_event_data(event_name, **metadata)
        if log_pt2_compile_event:
            self.get_pt2_compile_substack().append(event_name)

    def reset(self) -> None:
        # We this on every compile in case a compile crashes or restarts and we haven't
        # cleared the stack.
        stack = self.get_stack()
        substack = self.get_pt2_compile_substack()
        stack.clear()
        substack.clear()
        event_data = self.get_event_data()
        event_data.clear()

    def log_event_end(
        self,
        event_name: str,
        time_ns: int,
        metadata: Dict[str, Any],
        start_time_ns: int,
        log_pt2_compile_event: bool,
    ) -> None:
        """
        Logs the end of a single event. This function should only be
        called after log_event_start with the same event_name.
        :param event_name: Name of event to appear in trace
        :param time_ns: Timestamp in nanoseconds
        :param metadata: Any extra metadata associated with this event
        """
        compile_id = str(torch._guards.CompileContext.current_compile_id())
        metadata["compile_id"] = compile_id

        # Grab metadata collected during event span
        all_event_data = self.get_event_data()
        if event_name in all_event_data:
            event_metadata = all_event_data[event_name]
            del all_event_data[event_name]
        else:
            event_metadata = {}
        # Add the passed in metadata
        event_metadata.update(metadata)

        event = self._log_timed_event(
            event_name,
            time_ns,
            "E",
            event_metadata,
        )

        def pop_stack(stack):
            while event_name != stack[-1]:
                # If the event isn't the most recent one to end, pop
                # off the stack until it is.
                # Since event_name in self.stack, this pop is always safe
                log.warning(
                    "ChromiumEventLogger: Detected overlapping events, fixing stack"
                )
                stack.pop()

        event_stack = self.get_stack()
        # These stack health checks currently never happen,
        # but they're written this way to future proof any weird event
        # overlaps in the future.
        if event_name not in event_stack:
            # Something went wrong, we never called start on this event,
            # or it was skipped due to overlapping events below
            log.warning("ChromiumEventLogger: Start event not in stack, ignoring")
            return

        pop_stack(event_stack)

        if log_pt2_compile_event:
            pt2_compile_substack = self.get_pt2_compile_substack()
            pop_stack(pt2_compile_substack)
            log_chromium_event_internal(
                event, pt2_compile_substack, self.id_, start_time_ns
            )
            # Pop actual event off of stack
            pt2_compile_substack.pop()

        # Finally pop the actual event off the stack
        event_stack.pop()

    def _log_timed_event(
        self,
        event_name: str,
        time_ns: int,
        phase: str,
        metadata: Optional[Dict[str, Any]] = None,
    ) -> Dict[str, Any]:
        """
        Logs a timed event in chromium format. See log_event_start, log_event_end, etc.
        """
        event = {
            "name": event_name,
            "ts": time_ns / 1000,  # Chromium events are in micro seconds
            "args": metadata,
            "ph": phase,
            # These categories are needed in all chromium traces
            "cat": "dynamo_timed",
            "tid": 0,
            "pid": 0,  # pid should be specified on all logs, we don't personally care about the actual process id
        }
        torch._logging.trace_structured(
            "chromium_event",
            payload_fn=lambda: event,
            suppress_context=False,
            expect_trace_id=False,  # Not every chromium event will have a trace_id
        )
        record_chromium_event_internal(event)
        return event

    def log_instant_event(
        self,
        event_name: str,
        time_ns: int,
        metadata: Optional[Dict[str, Any]] = None,
        # By default, an instant event isn't logged internally, only to structured logging.
        log_pt2_compile_event: bool = False,
    ) -> None:
        """
        Log an instant event with no associated duration.
        :param str event_name: Name of event to appear in trace
        :param int time_ns Timestamp in nanoseconds
        :param Optional[Dict[str, Any]] metadata: Any extra metadata associated with this event
        :param str cname optional color for the arrow in the trace
        """
        if metadata is None:
            metadata = {}
        compile_id = str(torch._guards.CompileContext.current_compile_id())
        metadata["compile_id"] = compile_id
        event = {
            "name": event_name,
            "ts": time_ns / 1000,
            "args": metadata,
            "ph": "i",
            # These categories are needed in all chromium traces
            "cat": "dynamo_timed",
            "tid": 0,
            "pid": 0,
            "s": "p",  # We use "process" level instant events so they all appear on the same row in the trace.
        }
        torch._logging.trace_structured(
            "chromium_event",
            payload_fn=lambda: event,
            suppress_context=False,
            expect_trace_id=True,
        )
        if log_pt2_compile_event:
            # Log an instant event with the same start and end time
            log_chromium_event_internal(
                event, self.get_pt2_compile_substack(), self.id_, time_ns
            )


CHROMIUM_EVENT_LOG: Optional[ChromiumEventLogger] = None


def get_chromium_event_logger() -> ChromiumEventLogger:
    global CHROMIUM_EVENT_LOG
    if CHROMIUM_EVENT_LOG is None:
        CHROMIUM_EVENT_LOG = ChromiumEventLogger()
    return CHROMIUM_EVENT_LOG


@dataclasses.dataclass
class CleanupHook:
    """Remove a global variable when hook is called"""

    scope: Dict[str, Any]
    name: str

    def __call__(self, *args):
        # Make sure we're not shutting down
        if CleanupManager is not None:
            CleanupManager.count -= 1
        del self.scope[self.name]

    @staticmethod
    def create(scope, name, val):
        assert name not in scope
        CleanupManager.count += 1
        scope[name] = val
        return CleanupHook(scope, name)


class CleanupManager(ExactWeakKeyDictionary):
    count = 0
    instance: ClassVar[CleanupManager]

    def _remove_id(self, idx):
        for hook in self.values[idx]:
            hook()
        super()._remove_id(idx)


CleanupManager.instance = CleanupManager()


def clone_tensor(x):
    """Clone the tensor and its gradient"""
    y = x.clone().requires_grad_(x.requires_grad)
    if x.is_leaf and x.grad is not None:
        y.grad = x.grad.clone()
    return y


def clone_input(x, *, dtype=None):
    """copy while preserving strides"""
    # TODO: this is questionable
    if is_fake(x):
        # this func fails on fake tensors in __torch_dispatch__
        return x

    def torch_clone(x):
        y = torch.clone(x)
        if x.is_leaf:
            y.requires_grad_(x.requires_grad)
        if x.is_leaf and x.grad is not None:
            y.grad = clone_input(x.grad, dtype=dtype)
        if hasattr(x, "_dynamo_dynamic_indices"):
            y._dynamo_dynamic_indices = x._dynamo_dynamic_indices.copy()  # type: ignore[attr-defined]
        return y

    with torch.no_grad():
        if x.device.type == "xla":
            # Access data_ptr() for a xla tensor will cause crash
            return torch_clone(x)

        # Handle sparse storage (no stride).
        if x.layout is torch.sparse_coo:
            return torch.sparse_coo_tensor(
                torch_clone(x._indices()),
                torch_clone(x._values()),
                x.shape,
                is_coalesced=x.is_coalesced(),
            )
        elif is_sparse_compressed(x):
            if x.layout in {torch.sparse_csr, torch.sparse_bsr}:
                compressed_indices = x.crow_indices()
                plain_indices = x.col_indices()
            else:
                compressed_indices = x.ccol_indices()
                plain_indices = x.row_indices()
            return torch.sparse_compressed_tensor(
                torch_clone(compressed_indices),
                torch_clone(plain_indices),
                torch_clone(x.values()),
                x.shape,
                layout=x.layout,
            )

        needed_size = sum(
            (shape - 1) * stride for shape, stride in zip(x.size(), x.stride())
        )
        if x.is_quantized:
            result = torch.empty_quantized((needed_size + 32,), x)
        else:
            result = torch.empty(
                needed_size + 32, dtype=dtype or x.dtype, device=x.device
            )
        cache_line_offset = (
            (x.data_ptr() - result.data_ptr()) % 32
        ) // x.element_size()
        result.as_strided_(x.size(), x.stride(), cache_line_offset)
        try:
            result.copy_(x.clone())
            if x.is_leaf:
                result.requires_grad_(x.requires_grad)
            if x.is_leaf and x.grad is not None:
                result.grad = clone_input(x.grad, dtype=dtype)
        except RuntimeError:
            # RuntimeError: unsupported operation: more than one element of the written-to
            # tensor refers to a single memory location. Please clone() the tensor before
            # performing the operation.
            return torch_clone(x)
        if hasattr(x, "_dynamo_dynamic_indices"):
            result._dynamo_dynamic_indices = x._dynamo_dynamic_indices.copy()  # type: ignore[attr-defined]
        return result


def clone_inputs(example_inputs):
    res: Union[Dict[Any, Any], List[Any]]
    if type(example_inputs) is dict:
        res = dict(example_inputs)
        for key, value in res.items():
            if isinstance(value, tuple):
                res[key] = clone_inputs(value)
            else:
                assert isinstance(value, torch.Tensor), type(value)
                res[key] = clone_input(value)
        return res

    res = list(example_inputs)
    for i in range(len(res)):
        if isinstance(res[i], torch.Tensor):
            res[i] = clone_input(res[i])
    return res


def skip_frame_if_in_functorch_mode(val: torch.Tensor):
    try:
        val.data_ptr()  # will throw for functorch tensors
    except RuntimeError as e:
        from .exc import SkipFrame

        # This will be GradTrackingTensor/BatchedTensor/etc
        functorch_subclass_name = re.sub(r"\(.*", "", repr(val))
        raise SkipFrame(
            f"torch.compile cannot be run in context: {functorch_subclass_name}"
        ) from e


@contextmanager
def preserve_rng_state():
    disable_functorch = torch._C._DisableFuncTorch
    disable_current_modes = torch.utils._python_dispatch._disable_current_modes
    with disable_current_modes(), disable_functorch():
        rng_state = torch.clone(torch.random.get_rng_state())
        skip_frame_if_in_functorch_mode(rng_state)
        if torch.cuda.is_available():
            cuda_rng_state = torch.clone(torch.cuda.get_rng_state())
    try:
        yield
    finally:
        with torch.utils._python_dispatch._disable_current_modes():
            torch.random.set_rng_state(rng_state)
            if torch.cuda.is_available():
                torch.cuda.set_rng_state(cuda_rng_state)  # type: ignore[possibly-undefined]


def is_jit_model(model0):
    return isinstance(
        model0,
        (
            torch.jit._trace.TopLevelTracedModule,
            torch.jit._script.RecursiveScriptModule,
            torch.jit.ScriptFunction,
            torch.jit.ScriptModule,
        ),
    )


def torchscript(model, example_inputs, verbose=False):
    if is_jit_model(model):
        # already done?
        return model

    try:
        return torch.jit.trace(model, example_inputs)
    except Exception:
        try:
            return torch.jit.script(model)
        except Exception:
            if verbose:
                log.exception("jit error")
            else:
                log.error("Both torch.jit.trace and torch.jit.script failed")
    return None


def getfile(obj):
    try:
        return inspect.getfile(obj)
    except (TypeError, OSError):
        return None


def is_namedtuple(obj):
    """Test if an object is a namedtuple or a torch.return_types.* quasi-namedtuple"""
    return is_namedtuple_cls(type(obj))


def is_namedtuple_cls(cls):
    """Test if an object is a namedtuple or a (torch.return_types|torch.autograd.forward_ad).* quasi-namedtuple"""
    try:
        if issubclass(cls, tuple):
            module = getattr(cls, "__module__", None)
            if module in ("torch.return_types", "torch.autograd.forward_ad"):
                return True
            if isinstance(getattr(cls, "_fields", None), tuple) and callable(
                getattr(cls, "_make", None)
            ):
                if cls.__bases__ == (tuple,):
                    # This is a namedtuple type directly created by `collections.namedtuple(...)`
                    return True
                if (
                    # Subclass of namedtuple
                    is_namedtuple_cls(cls.__bases__[0])
                    # For subclasses of namedtuple, the __new__ method should not be customized
                    and cls.__new__ is cls.__bases__[0].__new__
                ):
                    return True
    except TypeError:
        pass
    return False


@functools.lru_cache(1)
def namedtuple_fields(cls) -> Tuple[str, ...]:
    """Get the fields of a namedtuple or a torch.return_types.* quasi-namedtuple"""
    if cls is slice:
        return ("start", "stop", "step")

    assert issubclass(cls, tuple)
    if hasattr(cls, "_fields"):
        # normal namedtuples
        return cls._fields

    @dataclasses.dataclass
    class Marker:
        index: int

    # frustrating ones e.g. torch.return_types.max
    assert cls.__module__ == "torch.return_types"
    obj = cls(map(Marker, range(cls.n_fields)))
    fields: Dict[str, int] = {}
    for name in dir(obj):
        if name[0] != "_" and isinstance(getattr(obj, name), Marker):
            fields[name] = getattr(obj, name).index
    assert len(fields) == cls.n_fields
    return tuple(sorted(fields, key=fields.get))  # type: ignore[arg-type]


def checkpoint_params(gm):
    with torch.no_grad():
        rng_state = torch.clone(torch.random.get_rng_state())
        if torch.cuda.is_available():
            cuda_rng_state = torch.clone(torch.cuda.get_rng_state())
        saved_state = [
            (param, param._version, torch.clone(param))
            for param in itertools.chain(gm.parameters(), gm.buffers())
        ]

    def restore():
        with torch.no_grad():
            torch.random.set_rng_state(rng_state)
            if torch.cuda.is_available():
                torch.cuda.set_rng_state(cuda_rng_state)
            for param, version, original_value in saved_state:
                if param._version != version:
                    param.copy_(original_value)

    return restore


def timed(model, example_inputs, times=1):
    if torch.cuda.is_available():
        synchronize = torch.cuda.synchronize
    else:
        synchronize = nothing

    synchronize()
    gc.collect()
    torch.manual_seed(1337)
    t0 = time.perf_counter()
    for _ in range(times):
        result = model(*example_inputs)
        synchronize()
    t1 = time.perf_counter()
    return result, t1 - t0  # type: ignore[possibly-undefined]


def check_is_cuda(gm, example_inputs):
    return all(x.is_cuda for x in itertools.chain(example_inputs, gm.parameters(True)))


@lru_cache(32)
def rot_n_helper(n):
    assert n > 1
    vars = [f"v{i}" for i in range(n)]
    rotated = reversed(vars[-1:] + vars[:-1])
    fn = eval(f"lambda {','.join(vars)}: ({','.join(rotated)})")
    fn.__name__ = f"rot_{n}_helper"
    return fn


common_constant_types: Set[type] = {
    int,
    float,
    complex,
    bool,
    str,
    bytes,
    type(None),
    Ellipsis.__class__,
    types.CodeType,
    torch.device,
    torch.dtype,
    torch.memory_format,
    torch.layout,
}

if has_triton_package():
    import triton

    common_constant_types.add(triton.language.dtype)

"""
    Difference between is_safe_constant and common_constant_types.
    * common_constant_types: Constants would be wrapped by VariableBuilder.wrap_literal
                             as ConstantVariable.
    * is_safe_constant: Constants can be loaded by LOAD_CONST bytecode.
"""


def is_safe_constant(v):
    if istype(v, (tuple, frozenset)):
        return all(map(is_safe_constant, v))
    return isinstance(v, (enum.Enum, type, torch.Size)) or istype(
        v,
        common_constant_types | {slice},
    )


def specialize_symnode(arg):
    from .variables import ConstantVariable, SymNodeVariable

    # Guard and specialize
    if isinstance(arg, SymNodeVariable):
        return ConstantVariable.create(arg.evaluate_expr())

    return arg


def guard_if_dyn(arg):
    from .variables import ConstantVariable

    arg = specialize_symnode(arg)

    if isinstance(arg, ConstantVariable):
        return arg.as_python_constant()

    return arg


def check_constant_args(args, kwargs):
    return all(x.is_python_constant() for x in itertools.chain(args, kwargs.values()))


def check_unspec_python_args(args, kwargs):
    from .variables.constant import ConstantVariable
    from .variables.tensor import UnspecializedPythonVariable

    unspec_count = 0
    for x in itertools.chain(args, kwargs.values()):
        if isinstance(x, UnspecializedPythonVariable):
            unspec_count += 1
        elif not isinstance(x, ConstantVariable):
            return False
    return unspec_count > 0


def check_unspec_or_constant_args(args, kwargs):
    # A fused version of:
    # return check_constant_args(args, kwargs) or check_unspec_python_args(args, kwargs)
    from .variables.tensor import UnspecializedPythonVariable

    for x in itertools.chain(args, kwargs.values()):
        if not (x.is_python_constant() or isinstance(x, UnspecializedPythonVariable)):
            return False
    return True


def check_numpy_ndarray_args(args, kwargs):
    from .variables.tensor import NumpyNdarrayVariable

    return any(
        isinstance(x, NumpyNdarrayVariable)
        for x in itertools.chain(args, kwargs.values())
    )


dict_keys: Type[KeysView[Any]] = type({}.keys())
dict_values: Type[ValuesView[Any]] = type({}.values())
odict_values: Type[ValuesView[Any]] = type(collections.OrderedDict().values())
tuple_iterator: Type[Iterator[Any]] = type(iter(()))
range_iterator: Type[Iterator[Any]] = type(iter(range(0)))
tuple_iterator_len = tuple_iterator.__length_hint__  # type: ignore[attr-defined]
object_new = object.__new__


def nn_module_new(cls):
    obj = object_new(cls)
    torch.nn.Module.__init__(obj)
    return obj


def product(it):
    return functools.reduce(operator.mul, it, 1)


def tuple_iterator_getitem(it, index):
    _, (obj,), start = it.__reduce__()
    return obj[start + index]


iter_next = next


def to_subclass(t, cls):
    return t.as_subclass(cls)


def dict_keys_getitem(d, n):
    return next(itertools.islice(iter(d), n, n + 1))


def enum_repr(value, local):
    # enum class can override __str__ method. Use __class__ and name attribute
    # to extract the class name and key name.
    name = value.__class__.__name__
    val = value.name
    scope = "L" if local else "G"
    local_name = f'{scope}["{name}"].{val}'
    return local_name


def set_example_value(node, example_value):
    # NB: example_value is a bit of a misnomer, because this is always a fake
    # tensor of some sort.  Furthermore, these example values serve as the
    # runtime state of Dynamo tracing, which means if metadata mutation
    # occurs, the example_value gets directly updated (so you can't rely on
    # this to accurately reflect what the state of the value was at the time
    # the program was traced).
    node.meta["example_value"] = example_value
    shape_env = TracingContext.get().fake_mode.shape_env
    if symbol_to_path := torch.fx.experimental.symbolic_shapes.compute_unbacked_bindings(
        shape_env, example_value
    ):
        node.meta["unbacked_bindings"] = symbol_to_path


def _get_fake_tensor(vt):
    fake_tensor = vt.as_proxy().node.meta.get("example_value")
    if not is_fake(fake_tensor):
        from .exc import unimplemented

        unimplemented("Cannot check Tensor object identity without its fake value")
    return fake_tensor


def iter_contains(items, search, tx, check_tensor_identity=False):
    from .variables import (
        BuiltinVariable,
        ConstantVariable,
        TensorVariable,
        VariableTracker,
    )

    if search.is_python_constant():
        found_const = any(
            x.is_python_constant()
            and x.as_python_constant() == search.as_python_constant()
            for x in items
        )
        return ConstantVariable.create(found_const)

    must_check_tensor_id = False
    if check_tensor_identity and isinstance(search, TensorVariable):
        must_check_tensor_id = True
        # Match of Tensor means match of FakeTensor
        search = _get_fake_tensor(search)

    found: Optional[VariableTracker] = None
    for x in items:
        if must_check_tensor_id:
            if isinstance(x, TensorVariable):
                if search is _get_fake_tensor(x):  # Object equivalence
                    return ConstantVariable.create(True)
        else:
            check = BuiltinVariable(operator.eq).call_function(tx, [x, search], {})
            if found is None:
                found = check
            else:
                found = BuiltinVariable(operator.or_).call_function(
                    tx, [check, found], {}
                )
    if found is None:
        found = ConstantVariable.create(False)
    return found


def key_is_id(k):
    """Returns whether it indexes dictionaries using its id"""
    return isinstance(k, (torch.Tensor, torch.nn.Module, MethodWrapperType))


def key_to_id(value):
    return [id(k) if key_is_id(k) else k for k in value.keys()]


def const_repr(x, *, local) -> str:
    from .trace_rules import is_builtin_callable

    if isinstance(x, (list, tuple)):
        elems_repr = ",".join(const_repr(s, local=local) for s in x)
        if isinstance(x, list):
            return f"[{elems_repr}]"
        else:
            assert isinstance(x, tuple)
            if len(x) == 1:
                return f"({elems_repr},)"
            else:
                return f"({elems_repr})"
    elif isinstance(x, enum.Enum):
        # To workaround repr(Enum) returning invalid global reference before python 3.11
        # by calling enum_repr and removing quotes to render enum in guard code.
        return enum_repr(x, local=local).replace("'", "")
    elif is_builtin_callable(x):
        return x.__name__
    elif isinstance(x, type):

        def fullname(o):
            klass = o.__class__
            module = klass.__module__
            if module == "builtins":
                return klass.__qualname__  # avoid outputs like 'builtins.str'
            return module + "." + klass.__qualname__

        return fullname(x)
    else:
        return f"{x!r}"


def dict_keys_repr(const_keys, *, local) -> str:
    keys_str = ",".join(const_repr(s, local=local) for s in const_keys)
    return "[" + keys_str + "]"


GLOBAL_KEY_PREFIX = "__dict_key"


from torch._subclasses import UnsupportedFakeTensorException  # noqa: F401


def get_safe_global_name(tx, root, obj):
    # The global_mangled_class_name should be different for different
    # invocations of torch.compile. Otherwise, we can run into a situation
    # where multiple torch.compile invocations re-use the same global name,
    # but the global's lifetime is tied to the first invocation (and
    # may be deleted when the first torch.compile invocation is deleted)
    # We mangle it based off of the output_graph's id.
    return f"{root}_{id(obj)}_c{tx.output.compile_id}"


def wrap_fake_exception(fn):
    try:
        return fn()
    except UnsupportedFakeTensorException as e:
        from .exc import unimplemented

        msg = f"Unsupported: {e.reason} with fake tensor propagation."
        log.warning(msg)
        unimplemented(msg, from_exc=e)


def deepcopy_to_fake_tensor(obj, fake_mode):
    with torch._subclasses.fake_tensor.FakeCopyMode(fake_mode):
        return wrap_fake_exception(lambda: copy.deepcopy(obj))


def rmse(ref, res):
    """
    Calculate root mean squared error
    """
    return torch.sqrt(torch.mean(torch.square(ref - res)))


def same(
    ref,
    res,
    fp64_ref=None,
    cos_similarity=False,
    tol=1e-4,
    equal_nan=False,
    exact_dtype=True,
    relax_numpy_equality=False,
    ignore_non_fp=False,
    log_error=log.error,
    use_larger_multiplier_for_smaller_tensor=False,
):
    """Check correctness to see if ref and res match"""
    if fp64_ref is None:
        fp64_ref = ref
    if isinstance(
        ref, (list, tuple, collections.deque, torch.nn.ParameterList, torch.Size)
    ):
        assert isinstance(
            res, (list, tuple, collections.deque)
        ), f"type mismatch {type(ref)} {type(res)}"
        if len(ref) != len(res):
            log_error("Length mismatch")
            return False
        return len(ref) == len(res) and all(
            same(
                ai,
                bi,
                fp64_refi,
                cos_similarity,
                tol,
                equal_nan,
                exact_dtype,
                relax_numpy_equality,
                ignore_non_fp,
                log_error=log_error,
                use_larger_multiplier_for_smaller_tensor=use_larger_multiplier_for_smaller_tensor,
            )
            for ai, bi, fp64_refi in zip(ref, res, fp64_ref)
        )
    elif type(ref).__name__ == "QuestionAnsweringModelOutput":
        # This skips checking accuracy for start_logits/end_logits.
        # Tentatively, start_logits/end_logits appear to be very prone to
        # inaccuracies and is somewhat subsumed by checking the loss.
        return same(
            ref.loss,
            res.loss,
            fp64_ref.loss,
            cos_similarity,
            tol,
            equal_nan,
            exact_dtype,
            relax_numpy_equality,
            ignore_non_fp,
            log_error=log_error,
            use_larger_multiplier_for_smaller_tensor=use_larger_multiplier_for_smaller_tensor,
        )
    elif isinstance(ref, dict):
        assert isinstance(res, dict)
        assert set(ref.keys()) == set(
            res.keys()
        ), f"keys mismatch {set(ref.keys())} == {set(res.keys())}"
        for k in sorted(ref.keys()):
            if not (
                same(
                    ref[k],
                    res[k],
                    fp64_ref[k],
                    cos_similarity=cos_similarity,
                    tol=tol,
                    equal_nan=equal_nan,
                    exact_dtype=exact_dtype,
                    relax_numpy_equality=relax_numpy_equality,
                    ignore_non_fp=ignore_non_fp,
                    log_error=log_error,
                    use_larger_multiplier_for_smaller_tensor=use_larger_multiplier_for_smaller_tensor,
                )
            ):
                log_error("Accuracy failed for key name %s", k)
                return False
        return True
    elif isinstance(ref, set):
        assert isinstance(res, set)
        assert set(ref) == set(res), f"elements mismatch {set(ref)} == {set(res)}"
        return True
    elif isinstance(ref, (torch.Tensor, float)):
        assert not isinstance(ref, torch._subclasses.FakeTensor)
        assert not isinstance(res, torch._subclasses.FakeTensor)

        def to_tensor(t):
            return t if isinstance(t, torch.Tensor) else torch.tensor(t)

        ref, res, fp64_ref = (to_tensor(val) for val in (ref, res, fp64_ref))

        if ref.is_sparse:
            assert res.is_sparse
            ref = ref.to_dense()
            res = res.to_dense()
        assert isinstance(res, torch.Tensor), f"type mismatch {type(ref)} {type(res)}"
        if exact_dtype:
            if ref.dtype != res.dtype:
                log_error("dtype mismatch %s, %s", ref.dtype, res.dtype)
                return False
            if ref.dtype == torch.bool:
                if ignore_non_fp:
                    return True
                # triton stores bool as int8, so add this for more accurate checking
                r = torch.allclose(
                    ref.to(dtype=torch.uint8),
                    res.to(dtype=torch.uint8),
                    atol=tol,
                    rtol=tol,
                    equal_nan=equal_nan,
                )
                if not r:
                    log_error("Accuracy failed: uint8 tensor did not match")
                return r

        if cos_similarity:
            ref = ref.flatten().to(torch.float32)
            res = res.flatten().to(torch.float32)
            if torch.allclose(ref, res, atol=tol, rtol=tol, equal_nan=True):
                # early exit that handles zero/nan better
                # cosine_similarity(zeros(10), zeros(10), dim=0) is 0
                return True
            score = torch.nn.functional.cosine_similarity(ref, res, dim=0, eps=1e-6)
            if score < 0.99:
                log.warning("Similarity score=%s", score.cpu().detach().item())
            return score >= 0.99
        else:
            if not exact_dtype:
                ref = ref.to(res.dtype)

            # First try usual allclose
            if torch.allclose(ref, res, atol=tol, rtol=tol, equal_nan=equal_nan):
                return True

            # Check error from fp64 version
            if fp64_ref.dtype == torch.float64:
                # Fix a corner case that res and fp64_ref does not contains NaN and match (with loose tolerance)
                # while the ref contains NaN. In this case, RMSE should not match any ways.
                # But res is 'BETTER' than ref so we count it pass.
                #
                # This happens for Super_SloMo when loop ordering after fusion is enabled:
                # https://gist.github.com/shunting314/11f235c70f7db0d52718d26f4a701cab
                loose_tol = 1e-2 * 4
                if (
                    not fp64_ref.isnan().any()
                    and not res.isnan().any()
                    and ref.isnan().any()
                    and torch.allclose(
                        fp64_ref.to(dtype=res.dtype),
                        res,
                        atol=loose_tol,
                        rtol=loose_tol,
                        equal_nan=equal_nan,
                    )
                ):
                    return True
                ref_error = rmse(fp64_ref, ref).item()
                # ref unable to produce this with stable numerics in this precision, ignore
                if math.isnan(ref_error):
                    log.warning(
                        "Found nan in reference. Consider running in higher precision."
                    )

                res_error = rmse(fp64_ref, res).item()

                # In the case of using AMP (Automatic Mixed Precision), certain models have
                # failed the benchmark's correctness check. However, the end-to-end model's
                # accuracy when comparing AMP with FP32 is within a difference of less than 0.1%.
                # Thus, it's possible that the correctness check failures for these models are
                # false alarms. We use multiplier of 3 instead of 2 to avoid these false alarms.
                multiplier = (
                    3.0 if res.dtype in (torch.float16, torch.bfloat16) else 2.0
                )

                if use_larger_multiplier_for_smaller_tensor and (
                    fp64_ref.numel() <= 10 and tol >= 4 * 1e-2
                ):
                    multiplier = 10.0
                elif use_larger_multiplier_for_smaller_tensor and (
                    fp64_ref.numel() <= 500 and tol >= 4 * 1e-2
                ):
                    multiplier = 5.0
                elif (
                    fp64_ref.numel() < 1000
                    or (ref.ndim == 4 and ref.shape[-1] == ref.shape[-2] == 1)
                    # large tol means a benchmark has been specified as REQUIRE_HIGHER_TOLERANCE
                    or tol >= 2 * 1e-2
                ):
                    # In the presence of noise, noise might dominate our error
                    # metric for smaller tensors.
                    # Similary, for 1x1 kernels, there seems to be high noise with amp.
                    multiplier = 3.0

                passes_test = res_error <= (multiplier * ref_error + tol / 10.0)
                if (
                    not passes_test
                    and equal_nan
                    and math.isnan(ref_error)
                    and math.isnan(res_error)
                    # Some unit test for the accuracy minifier relies on
                    # returning false in this case.
                    and not torch._inductor.config.cpp.inject_relu_bug_TESTING_ONLY
                ):
                    passes_test = True
                if not passes_test:
                    log_error(
                        "RMSE (res-fp64): %.5f, (ref-fp64): %.5f and shape=%s. res.dtype: %s, multiplier: %f, tol: %f"
                        ", use_larger_multiplier_for_smaller_tensor: %d",
                        res_error,
                        ref_error,
                        res.size(),
                        res.dtype,
                        multiplier,
                        tol,
                        use_larger_multiplier_for_smaller_tensor,
                    )
                return passes_test

            if ignore_non_fp:
                return True

            log_error("Accuracy failed: allclose not within tol=%s", tol)
            return False
    elif isinstance(ref, (str, int, type(None), bool, torch.device)):
        if ignore_non_fp:
            return True
        r = ref == res
        if not r:
            log_error("Accuracy failed (%s): %s != %s", type(ref), ref, res)
        return r
    elif is_numpy_int_type(ref) or is_numpy_float_type(ref):
        if relax_numpy_equality and not (
            is_numpy_int_type(res) or is_numpy_float_type(res)
        ):
            ref = ref.item()
        r = (type(ref) is type(res)) and (ref == res)
        if not r:
            log_error("Accuracy failed (numpy): %s != %s", ref, res)
        return r
    elif is_numpy_ndarray(ref):
        return (type(ref) is type(res)) and same(
            torch.as_tensor(ref),
            torch.as_tensor(res),
            fp64_ref,
            cos_similarity=cos_similarity,
            tol=tol,
            equal_nan=equal_nan,
            exact_dtype=exact_dtype,
            relax_numpy_equality=relax_numpy_equality,
            ignore_non_fp=ignore_non_fp,
            log_error=log_error,
            use_larger_multiplier_for_smaller_tensor=use_larger_multiplier_for_smaller_tensor,
        )
    elif type(ref).__name__ in (
        "MaskedLMOutput",
        "Seq2SeqLMOutput",
        "CausalLMOutputWithCrossAttentions",
        "LongformerMaskedLMOutput",
        "Instances",
        "SquashedNormal",
        "Boxes",
        "Normal",
        "TanhTransform",
        "Foo",
        "Variable",
    ):
        assert type(ref) is type(res)
        return all(
            same(
                getattr(ref, key),
                getattr(res, key),
                getattr(fp64_ref, key),
                cos_similarity=cos_similarity,
                tol=tol,
                equal_nan=equal_nan,
                exact_dtype=exact_dtype,
                relax_numpy_equality=relax_numpy_equality,
                ignore_non_fp=ignore_non_fp,
                log_error=log_error,
                use_larger_multiplier_for_smaller_tensor=use_larger_multiplier_for_smaller_tensor,
            )
            for key in ref.__dict__.keys()
        )
    else:
        raise RuntimeError(f"unsupported type: {type(ref).__name__}")


def format_func_info(code):
    short_filename = code.co_filename.split("/")[-1]
    return f"'{code.co_name}' ({short_filename}:{code.co_firstlineno})"


@contextlib.contextmanager
def disable_cache_limit():
    prior = config.cache_size_limit
    config.cache_size_limit = sys.maxsize
    prior_acc_limit = config.accumulated_cache_size_limit
    config.accumulated_cache_size_limit = sys.maxsize

    try:
        yield
    finally:
        config.cache_size_limit = prior
        config.accumulated_cache_size_limit = prior_acc_limit


# map from transformed code back to original user code
orig_code_map = ExactWeakKeyDictionary()

# keep a record of code_obj -> list of guard failure reasons for logging
guard_failures: DefaultDict[Any, List[Any]] = collections.defaultdict(list)

# Keep a record of graph break reasons for logging
graph_break_reasons: List[torch._dynamo.output_graph.GraphCompileReason] = []

# keep record of compiled code, if we are in "error if recompile"
# to track code that dynamo has compiled previously
seen_code_map = ExactWeakKeyDictionary()


# return same dir unless user changes config between calls
@functools.lru_cache(None)
def _get_debug_dir(root_dir):
    dir_name = (
        "run_"
        + datetime.datetime.now().strftime("%Y_%m_%d_%H_%M_%S_%f")
        # use pid to avoid conflicts among ranks
        + "-pid_"
        + str(os.getpid())
    )
    return os.path.join(root_dir, dir_name)


def get_debug_dir():
    debug_root = config.debug_dir_root
    return _get_debug_dir(debug_root)


def extract_fake_example_value(node, required=True):
    if "example_value" in node.meta and is_fake(node.meta["example_value"]):
        return node.meta["example_value"]
    elif required:
        from torch._dynamo.exc import unimplemented

        unimplemented("`FakeTensor` example value was required but not available")
    else:
        return None


def ensure_graph_fake(e, tx):
    assert maybe_get_fake_mode(e) is tx.fake_mode
    return e


def get_fake_values_from_nodes(tx, nodes, allow_non_graph_fake):
    def visit(n: torch.fx.Node):
        if n.op == "call_function" and "example_value" not in n.meta:
            # fake tensor validity is checked inside get_fake_value using
            # ensure_graph_fake
            return get_fake_value(n, tx, allow_non_graph_fake)

        out = n.meta["example_value"]
        if not allow_non_graph_fake and isinstance(out, torch.Tensor):
            return ensure_graph_fake(out, tx)
        return out

    return torch.fx.node.map_arg(nodes, visit)


def get_fake_value(node, tx, allow_non_graph_fake=False):
    """
    Run the computation represented by `node` using fake tensors and return the result.

    allow_non_graph_fake: whether to allow the return result to be:
        1. non-fake or 2. fake that is not created by this instance of Dynamo.
        If `True`, you must be prepared to deal with such return values, ideally
        by further wrapping them as this graph's fakes.
    """
    from torch.utils._sympy.value_ranges import ValueRangeError

    from .exc import (
        TorchRuntimeError,
        unimplemented,
        Unsupported,
        UserError,
        UserErrorType,
    )

    op = node.op

    # FX Node should always return the same fake value
    if "example_value" in node.meta and is_fake(node.meta["example_value"]):
        return node.meta["example_value"]

    args, kwargs = get_fake_values_from_nodes(
        tx, (node.args, node.kwargs), allow_non_graph_fake
    )

    nnmodule = None
    if op == "call_method" and len(args) > 0 and isinstance(args[0], torch.nn.Module):
        # If the first argument is nn.Module, should copy to fake mode.
        args = (deepcopy_to_fake_tensor(args[0], tx.fake_mode),) + tuple(args[1:])

    if op == "call_module":
        nnmodule = tx.output.nn_modules[node.target]

        if is_lazy_module(nnmodule) and hasattr(nnmodule, "_initialize_hook"):
            # In the case of a lazy module, we want to run
            # the pre-hooks which initialize it.
            # Afterwards, lazy module deletes its pre-hooks
            # to avoid treating it as lazy on subsequent recompile.
            nnmodule._infer_parameters(nnmodule, args)

        # no matter it's lazy module or not, we should copy to fake mode.
        nnmodule = deepcopy_to_fake_tensor(nnmodule, tx.fake_mode)

    if node.name in ["interpolate", "is_integer", "wrapped_gradient"] or any(
        isinstance(a, complex) for a in args
    ):
        # We need to specialize symfloats for now. Eventually we should do a tensorify pass in dynamo.
        args = tuple(
            float(arg)
            if isinstance(arg, torch.SymFloat) and arg.node.hint is not None
            else arg
            for arg in args
        )

    try:
        with tx.fake_mode, enable_python_dispatcher():
            ret_val = wrap_fake_exception(
                lambda: run_node(tx.output, node, args, kwargs, nnmodule)
            )
    except Unsupported:
        raise
    except RuntimeError as e:
        cause: BaseException = e
        if e.__cause__ is not None:
            cause = e.__cause__

        if isinstance(
            cause, torch._subclasses.fake_tensor.DataDependentOutputException
        ):
            unimplemented(
                f"data dependent operator: {cause.func}; "
                "to enable, set torch._dynamo.config.capture_scalar_outputs = True"
            )
        elif isinstance(
            cause, torch._subclasses.fake_tensor.DynamicOutputShapeException
        ):
            if not torch._dynamo.config.capture_dynamic_output_shape_ops:
                unimplemented(
                    f"dynamic shape operator: {cause.func}; "
                    "to enable, set torch._dynamo.config.capture_dynamic_output_shape_ops = True"
                )
            else:
                unimplemented(
                    f"dynamic shape operator: {cause.func}; "
                    "Operator does not have a meta kernel that supports dynamic output shapes, "
                    "please report an issue to PyTorch"
                )
        elif isinstance(
            cause, torch._subclasses.fake_tensor.UnsupportedOperatorException
        ):
            op = cause.func
            import_suggestion = ""
            if isinstance(op, torch._ops.OpOverload):
                maybe_pystub = torch._C._dispatch_pystub(
                    op._schema.name, op._schema.overload_name
                )
                if maybe_pystub is not None:
                    module, ctx = maybe_pystub
                    import_suggestion = (
                        f"It's possible that the support was implemented in "
                        f"module `{module}` and you may need to `import {module}`"
                        f"({ctx}), otherwise "
                    )
            unimplemented(
                f"unsupported operator: {cause.func} ({import_suggestion}see "
                "https://docs.google.com/document/d/1GgvOe7C8_NVOMLOCwDaYV1mXXyHMXY7ExoewHqooxrs/edit#heading=h.64r4npvq0w0"
                " for how to fix)"
            )
        elif isinstance(
            cause, torch.fx.experimental.symbolic_shapes.GuardOnDataDependentSymNode
        ):
            raise UserError(  # noqa: B904
                UserErrorType.CONSTRAINT_VIOLATION,
                str(cause),
                case_name="constrain_as_size_example",
            )
        elif isinstance(cause, ValueRangeError):
            raise UserError(UserErrorType.CONSTRAINT_VIOLATION, e.args[0]) from e
        elif isinstance(cause, TypeError) and "argument" in str(cause):
            unimplemented(f"TypeError {node.target}: {cause}")

        raise TorchRuntimeError(str(e)).with_traceback(e.__traceback__) from None

    if not allow_non_graph_fake:
        _ = pytree.tree_map_only(
            torch.Tensor, functools.partial(ensure_graph_fake, tx=tx), ret_val
        )
    return ret_val


_current_node = threading.local()


def get_current_node():
    return getattr(_current_node, "value", None)


@contextmanager
def set_current_node(node):
    old = get_current_node()
    _current_node.value = node
    try:
        yield
    finally:
        _current_node.value = old


def run_node(tracer, node, args, kwargs, nnmodule):
    """
    Runs a given node, with the given args and kwargs.

    Behavior is dictated by a node's op.

    run_node is useful for extracting real values out of nodes.
    See get_real_value for more info on common usage.

    Note: The tracer arg is only used for 'get_attr' ops
    Note: The nnmodule arg is only used for 'call_module' ops

    Nodes that are not call_function, call_method, call_module, or get_attr will
    raise an AssertionError.
    """
    op = node.op

    with set_current_node(node):

        def make_error_message(e):
            return f"Failed running {op} {node.target}(*{args}, **{kwargs}):\n" + str(e)

        try:
            if op == "call_function":
                return node.target(*args, **kwargs)
            elif op == "call_method":
                return getattr(args[0], node.target)(*args[1:], **kwargs)
            elif op == "call_module":
                assert nnmodule is not None
                return nnmodule(*args, **kwargs)
            elif op == "get_attr":
                return tracer.output_graph.get_submodule(node.target)
            elif op == "placeholder":
                assert "example_value" in node.meta
                return node.meta["example_value"]

        except (NotImplementedError, UnsupportedFakeTensorException) as e:
            # NB: mimic how wrap_fake_exception does it
            from .exc import unimplemented

            unimplemented(make_error_message(e), from_exc=e)
        except Exception as e:
            raise RuntimeError(make_error_message(e)).with_traceback(
                e.__traceback__
            ) from e

    raise AssertionError(op)


def get_real_value(node, tracer):
    """
    Run the actual computation represented by `node` and return the result.
    This will execute any dependent nodes in the graph as well.
    """
    from .exc import TorchRuntimeError

    cache = tracer.real_value_cache
    if node in cache:
        return cache[node]

    op = node.op
    args, kwargs = torch.fx.node.map_arg(  # type: ignore[misc]
        (node.args, node.kwargs),
        lambda n: get_real_value(n, tracer),
    )

    if op == "placeholder" and "grapharg" in node.meta:
        return node.meta["grapharg"].example

    if op == "call_module":
        nn_module = tracer.output_graph.nn_modules[node.target]
        if not is_lazy_module(nn_module):
            nn_module = copy.deepcopy(nn_module)
        else:
            # In the case of a lazy module, we want to run
            # the pre-hooks which initialize it
            nn_module(*args, **kwargs)
    else:
        nn_module = None

    try:
        real_value = run_node(tracer, node, args, kwargs, nn_module)
        cache[node] = real_value
    except RuntimeError as e:
        raise TorchRuntimeError(str(e)).with_traceback(e.__traceback__) from None
    return real_value


def assert_no_fake_params_or_buffers(gm):
    from torch._subclasses.fake_tensor import FakeTensorConfig, is_fake

    def stack_or_hint(t):
        if FakeTensorConfig.debug:
            import traceback

            return f"FAKE TENSOR CREATION TRACEBACK: \n {traceback.format_list(t._debug_trace)}"
        else:
            return "Enable TORCH_FAKE_TENSOR_DEBUG=1 to get creation stack traces on fake tensors."

    for name, buffer in gm.named_buffers():
        assert not is_fake(
            buffer
        ), f"Unexpected fake buffer {name} {stack_or_hint(buffer)}"
    for name, param in gm.named_parameters():
        assert not is_fake(
            param
        ), f"Unexpected fake param {name} {stack_or_hint(param)}"


def fqn(obj: Any):
    """
    Returns the fully qualified name of the object.
    """
    return f"{obj.__module__}.{obj.__qualname__}"


def ifdynstaticdefault(count1, count2):
    if torch._dynamo.config.assume_static_by_default:
        return count1
    else:
        return count2


def import_submodule(mod: types.ModuleType):
    """
    Ensure all the files in a given submodule are imported
    """
    for filename in sorted(os.listdir(os.path.dirname(cast(str, mod.__file__)))):
        if filename.endswith(".py") and filename[0] != "_":
            importlib.import_module(f"{mod.__name__}.{filename[:-3]}")


def object_has_getattribute(value: Any):
    return class_has_getattribute(type(value))


def class_has_getattribute(cls: type):
    try:
        if isinstance(
            inspect.getattr_static(cls, "__getattribute__"),
            types.FunctionType,
        ):
            return True
    except AttributeError:
        pass
    return False


def get_custom_getattr(value: Any, ignore_nn_module_getattr: bool = False):
    try:
        getattr_fn = inspect.getattr_static(type(value), "__getattr__")
    except AttributeError:
        getattr_fn = None
    if ignore_nn_module_getattr and getattr_fn is torch.nn.Module.__getattr__:
        # ignore this case of getattr
        getattr_fn = None
    return getattr_fn


class TensorStaticReason(enum.Enum):
    PARAMETER = 2
    NOT_TENSOR = 4
    NN_MODULE_PROPERTY = 5


def tensor_static_reason_to_message(reason: TensorStaticReason):
    if reason == TensorStaticReason.PARAMETER:
        return "mark_dynamic on parameter, parameters are always static today."
    if reason == TensorStaticReason.NOT_TENSOR:
        return "mark_dynamic on a non tensor, how did this happen?"
    if reason == TensorStaticReason.NN_MODULE_PROPERTY:
        return "tensor is static because it is nn module associated."
    raise AssertionError(f"Illegal reason {reason}")


def tensor_always_has_static_shape(
    tensor: Union[torch.Tensor, Any],
    is_tensor: bool,
    tensor_source: Source,
) -> Tuple[bool, Optional[TensorStaticReason]]:
    """
    Given a tensor, source, and is_tensor flag, determine if a shape should be static.

    Args:
    tensor - the real tensor to evaluate, parameters force a static shape.
    is_tensor - internal dynamo check, essentially "is_tensor": target_cls is TensorVariable,
    tensors not in a TensorVariable for whatever reason are forced static.

    Returns a tuple, where the first element is the bool of whether or not this tensor should have a static shape.
    The second element is a TensorStaticReason, useful for passing to tensor_static_reason_to_message if needed.
    """
    from .source import is_from_unspecialized_param_buffer_source

    if (
        tensor_source.guard_source().is_specialized_nn_module()
        or tensor_source.guard_source().is_unspecialized_builtin_nn_module()
    ) and config.force_nn_module_property_static_shapes:
        return True, TensorStaticReason.NN_MODULE_PROPERTY

    if (
        type(tensor) is torch.nn.Parameter
        or is_from_unspecialized_param_buffer_source(tensor_source)
    ) and config.force_parameter_static_shapes:
        return True, TensorStaticReason.PARAMETER
    if not is_tensor:
        return True, TensorStaticReason.NOT_TENSOR
    return False, None


def lazy_format_graph_tabular(fn_name, gm):
    def inner():
        try:
            from tabulate import tabulate  # TODO: Check that this is installed
        except ImportError:
            return (
                "Tabulate module missing, please install tabulate to log the graph in tabular format, logging code instead:\n"
                + str(lazy_format_graph_code(fn_name, gm))
            )

        node_specs = [
            [n.op, n.name, n.target, n.args, n.kwargs] for n in gm.graph.nodes
        ]
        graph_str = tabulate(
            node_specs, headers=["opcode", "name", "target", "args", "kwargs"]
        )
        return _format_graph_code(fn_name, gm.forward.__code__.co_filename, graph_str)

    return LazyString(inner)


def format_bytecode(prefix, name, filename, line_no, code):
    return f"{prefix} {name} {filename} line {line_no} \n{dis.Bytecode(code).dis()}\n"


forward_hook_names = ["_forward_pre_hooks", "_forward_hooks"]
backward_hook_names = ["_backward_pre_hooks", "_backward_hooks"]
state_dict_hook_names = [
    "_state_dict_pre_hooks",
    "_state_dict_hooks",
    "_load_state_dict_pre_hooks",
    "_load_state_dict_post_hooks",
]
all_hook_names = forward_hook_names + backward_hook_names + state_dict_hook_names


def nn_module_has_global_hooks():
    # This is limited to backward hooks for now because NNModuleVariable
    # supports fwd hooks underneath.
    return len(torch.nn.modules.module._global_backward_hooks) or len(
        torch.nn.modules.module._global_backward_pre_hooks
    )


def nn_module_get_all_hooks(
    mod,
    check_forward_hooks=False,
    check_backward_hooks=False,
    check_state_dict_hooks=False,
):
    """
    Sometimes its useful to differentiate between types of hooks such as forward/backward/pre
    hooks executed during module.__call__, and state_dict hooks which are executed separately.
    """
    hook_dicts_to_check = []
    check_all_hooks = (
        not check_forward_hooks
        and not check_backward_hooks
        and not check_state_dict_hooks
    )
    if check_forward_hooks or check_all_hooks:
        hook_dicts_to_check.extend(forward_hook_names)
    if check_backward_hooks or check_all_hooks:
        hook_dicts_to_check.extend(backward_hook_names)
    if check_state_dict_hooks:
        hook_dicts_to_check.extend(state_dict_hook_names)

    all_hooks = []
    for hook_dict_name in hook_dicts_to_check:
        hooks = getattr(mod, hook_dict_name, [])
        for hook_name in hooks:
            hook = hooks[hook_name]

            all_hooks.append(hook)
    return all_hooks


def nnmodule_has_hooks(
    mod,
    check_forward_hooks=False,
    check_backward_hooks=False,
    check_state_dict_hooks=False,
):
    """
    Helper function to check if a module has any hooks attached to it.
    """
    hooks = nn_module_get_all_hooks(
        mod,
        check_forward_hooks=check_forward_hooks,
        check_backward_hooks=check_backward_hooks,
        check_state_dict_hooks=check_state_dict_hooks,
    )
    return bool(hooks)


def to_numpy_helper(value):
    """Convert tensor and tnp.ndarray to numpy.ndarray."""
    if is_fake(value):
        return value
    if isinstance(value, tnp.ndarray):
        return to_numpy_helper(value.tensor)
    elif isinstance(value, torch.Tensor):
        return value.numpy(force=True)
    elif isinstance(value, (tuple, list)):
        return type(value)(to_numpy_helper(obj) for obj in value)
    else:
        return value


def numpy_to_tensor(value):
    """Convert tnp.ndarray to tensor, leave other types intact. If a list/tuple, loop through it to convert."""
    assert np is not None
    if isinstance(value, np.ndarray):
        return torch.as_tensor(value)
    if isinstance(value, tnp.ndarray):
        return value.tensor
    elif isinstance(value, (tuple, list)):
        return type(value)(numpy_to_tensor(obj) for obj in value)
    else:
        return value


class numpy_to_tensor_wrapper:
    def __init__(self, f):
        self.f = f
        self.__name__ = "wrapped_" + self.f.__name__

    def __repr__(self) -> str:
        return f"<Wrapped function <original {self.f.__name__}>>"

    def __call__(self, *args, **kwargs):
        out = self.f(*args, **kwargs)
        return numpy_to_tensor(out)


def numpy_attr_wrapper(obj, name):
    if isinstance(obj, tnp.ndarray):
        out = getattr(obj, name)
        return numpy_to_tensor(out)
    elif isinstance(obj, torch.Tensor):
        out = getattr(tnp.ndarray(obj), name)
        return numpy_to_tensor(out)


class numpy_method_wrapper:
    """Convert obj from torch.Tensor to tnp.ndarray and call method. Then convert result back to torch.Tensor."""

    def __init__(self, method: str):
        self.method = method
        self.__name__ = "wrapped_" + self.method

    def __repr__(self) -> str:
        return f"<Wrapped method <original {self.method}>>"

    def __call__(self, *args, **kwargs):
        obj = args[0]
        if isinstance(obj, torch.Tensor):
            obj = tnp.ndarray(obj)
        method_callable = getattr(obj, self.method)
        out = method_callable(*args[1:], **kwargs)
        return numpy_to_tensor(out)


class numpy_operator_wrapper:
    """Implements dunder methods for tnp.ndarray via functions from the operator library"""

    def __init__(self, op: Callable[..., Any]):
        self.op = op
        self.__name__ = f"wrapped_{op.__name__}"

    def __repr__(self) -> str:
        return f"<Wrapped operator <original {self.__name__}>>"

    def __call__(self, *args, **kwargs):
        assert not kwargs

        args = (
            tnp.ndarray(arg) if isinstance(arg, torch.Tensor) else arg for arg in args
        )
        out = self.op(*args)
        return numpy_to_tensor(out)


def defake(x):
    if not isinstance(x, FakeTensor):
        return x
    size: torch._prims_common.ShapeType
    stride: torch._prims_common.StrideType
    if x._has_symbolic_sizes_strides:
        size = []
        for s in x.size():
            if isinstance(s, torch.SymInt):
                size.append(s.node.shape_env.size_hint(s.node.expr))
            else:
                size.append(s)
        stride = []
        for s in x.stride():
            if isinstance(s, torch.SymInt):
                stride.append(s.node.shape_env.size_hint(s.node.expr))
            else:
                stride.append(s)
    else:
        size = x.size()
        stride = x.stride()
    y = torch.empty_strided(
        size,
        stride,
        dtype=x.dtype,
        device=x.device,
        requires_grad=x.requires_grad,
    )
    y.zero_()
    return y


def is_utils_checkpoint(obj):
    # Lazy import to avoid circular dependencies
    import torch.utils.checkpoint

    return obj is torch.utils.checkpoint.checkpoint


def is_invoke_subgraph(obj):
    from torch._higher_order_ops.invoke_subgraph import invoke_subgraph_placeholder

    return obj is invoke_subgraph_placeholder


def build_invoke_subgraph_variable(**options):
    from .variables.higher_order_ops import TorchHigherOrderOperatorVariable

    return TorchHigherOrderOperatorVariable.make(
        torch._higher_order_ops.invoke_subgraph,
        **options,
    )


def build_checkpoint_variable(**options):
    import torch._higher_order_ops.wrap as higher_order_ops

    from .variables.higher_order_ops import TorchHigherOrderOperatorVariable

    # TODO - This is a temporary situation where we have two versions of
    # checkpointing implementation. We will converge on one and remove the other.
    activation_checkpoint_op: torch._ops.HigherOrderOperator = (
        higher_order_ops.tag_activation_checkpoint
    )
    if torch._functorch.config.functionalize_rng_ops:
        activation_checkpoint_op = higher_order_ops.wrap_activation_checkpoint

    return TorchHigherOrderOperatorVariable.make(
        activation_checkpoint_op,
        **options,
    )


def is_compile_supported(device_type):
    from .eval_frame import is_dynamo_supported

    compile_supported = is_dynamo_supported()
    if device_type == "cpu":
        pass
    elif device_type == "cuda" and compile_supported:
        compile_supported = has_triton()
    else:
        compile_supported = False
    return compile_supported


# The following 3.11 source code functions are adapted from
# https://github.com/python/cpython/blob/v3.11.4/Lib/traceback.py
# in order to output source code corresponding to bytecode in 3.11+.
# We need our own versions since we want to support multiline expressions.
def _fix_offset(str: str, offset: int) -> int:
    """
    Convert byte offset `offset` of `str` into character offset.
    Byte offset is used for 3.11+ instruction column data.
    Takes things like unicode characters into consideration.

    Unchanged from CPython implementation.
    """
    as_utf8 = str.encode("utf-8")
    return len(as_utf8[:offset].decode("utf-8", errors="replace"))


@dataclasses.dataclass
class _Anchors:
    # inclusive
    left_end_lineno: int
    left_end_offset: int
    right_start_lineno: int
    # exclusive
    right_start_offset: int


def _extract_anchors_from_expr(segment: str) -> Optional[_Anchors]:
    """
    Given source code `segment` corresponding to a bytecode
    instruction, determine:
        - for binary ops, the location of the binary op
        - for indexing, the location of the brackets.
    `segment` is expected to be a valid Python expression
    """
    assert sys.version_info >= (3, 11)

    import ast

    try:
        # Without brackets, `segment` is parsed as a statement.
        # We expect an expression, so wrap `segment` in
        # brackets to handle multi-line expressions.
        tree = ast.parse("(\n" + segment + "\n)")
    except SyntaxError:
        return None

    if len(tree.body) != 1:
        return None

    lines = segment.split("\n")

    # get character index given byte offset
    def normalize(lineno, offset):
        return _fix_offset(lines[lineno], offset)

    # Gets the next valid character index in `lines`, if
    # the current location is not valid. Handles empty lines.
    def next_valid_char(lineno, col):
        while lineno < len(lines) and col >= len(lines[lineno]):
            col = 0
            lineno += 1
        assert lineno < len(lines) and col < len(lines[lineno])
        return lineno, col

    # Get the next valid character index in `lines`.
    def increment(lineno, col):
        col += 1
        lineno, col = next_valid_char(lineno, col)
        assert lineno < len(lines) and col < len(lines[lineno])
        return lineno, col

    # Get the next valid character at least on the next line
    def nextline(lineno, col):
        col = 0
        lineno += 1
        lineno, col = next_valid_char(lineno, col)
        assert lineno < len(lines) and col < len(lines[lineno])
        return lineno, col

    statement = tree.body[0]
    if isinstance(statement, ast.Expr):
        expr = statement.value
        if isinstance(expr, ast.BinOp):
            # ast gives locations for BinOp subexpressions, e.g.
            # ( left_expr ) + ( right_expr )
            #   left^^^^^       right^^^^^
            # -2 since end_lineno is 1-indexed and because we added an extra
            # bracket to `segment` when calling ast.parse
            cur_lineno = cast(int, expr.left.end_lineno) - 2
            cur_col = normalize(cur_lineno, expr.left.end_col_offset)
            cur_lineno, cur_col = next_valid_char(cur_lineno, cur_col)

            # Heuristic to find the operator character.
            # The original CPython implementation did not look for ), \, or #,
            # leading to incorrect anchor location, e.g.
            # (x) + (y)
            # ~~^~~~~~~
            while (ch := lines[cur_lineno][cur_col]).isspace() or ch in ")\\#":
                if ch in "\\#":
                    cur_lineno, cur_col = nextline(cur_lineno, cur_col)
                else:
                    cur_lineno, cur_col = increment(cur_lineno, cur_col)

            # binary op is 1 or 2 characters long, on the same line
            right_col = cur_col + 1
            if (
                right_col < len(lines[cur_lineno])
                and not (ch := lines[cur_lineno][right_col]).isspace()
                and ch not in "\\#"
            ):
                right_col += 1
            # right_col can be invalid since it is exclusive

            return _Anchors(cur_lineno, cur_col, cur_lineno, right_col)
        elif isinstance(expr, ast.Subscript):
            # ast gives locations for value and slice subexpressions, e.g.
            # ( value_expr ) [ slice_expr ]
            #   value^^^^^     slice^^^^^
            # subscript^^^^^^^^^^^^^^^^^^^^
            # find left bracket (first '[' after value)
            left_lineno = cast(int, expr.value.end_lineno) - 2
            left_col = normalize(left_lineno, expr.value.end_col_offset)
            left_lineno, left_col = next_valid_char(left_lineno, left_col)
            while lines[left_lineno][left_col] != "[":
                left_lineno, left_col = increment(left_lineno, left_col)
            # find right bracket (final character of expression)
            right_lineno = cast(int, expr.end_lineno) - 2
            right_col = normalize(right_lineno, expr.end_col_offset)
            return _Anchors(left_lineno, left_col, right_lineno, right_col)
        elif isinstance(expr, ast.Call):
            # ( func_expr ) (args, kwargs)
            #   func^^^^^
            # call^^^^^^^^^^^^^^^^^^^^^^^^
            # find left bracket (first '(' after func)
            left_lineno = cast(int, expr.func.end_lineno) - 2
            left_col = normalize(left_lineno, expr.func.end_col_offset)
            left_lineno, left_col = next_valid_char(left_lineno, left_col)
            while lines[left_lineno][left_col] != "(":
                left_lineno, left_col = increment(left_lineno, left_col)
            # find right bracket (final character of expression)
            right_lineno = cast(int, expr.end_lineno) - 2
            right_col = normalize(right_lineno, expr.end_col_offset)
            return _Anchors(left_lineno, left_col, right_lineno, right_col)

    return None


def get_instruction_source_311(code: types.CodeType, inst: dis.Instruction) -> str:
    """
    Python 3.11+ only. Returns lines of source code (from code object `code`)
    corresponding to `inst`'s location data, and underlines relevant code to `inst`.

    Example: CALL on `g`:
    f(g(
      ^^
        h(x)))
        ^^^^^

    We need our own implementation in < 3.13 since `format_frame_summary` in
    Python's `traceback` module doesn't handle multi-line expressions
    (and their anchor extraction code is not completely correct).
    """
    if sys.version_info >= (3, 13):
        # multiline traceback implemented in 3.13+
        frame_summary = traceback.FrameSummary(
            code.co_filename,
            inst.positions.lineno,
            code.co_name,
            end_lineno=inst.positions.end_lineno,
            colno=inst.positions.col_offset,
            end_colno=inst.positions.end_col_offset,
        )
        result = traceback.format_list([frame_summary])[0]
        # remove first line containing filename info
        result = "\n".join(result.splitlines()[1:])
        # indent lines with original indentation
        orig_lines = [
            linecache.getline(code.co_filename, lineno).rstrip()
            for lineno in range(inst.positions.lineno, inst.positions.end_lineno + 1)
        ]
        orig_lines_dedent = textwrap.dedent("\n".join(orig_lines)).splitlines()
        indent_len = len(orig_lines[0]) - len(orig_lines_dedent[0])
        indent = orig_lines[0][:indent_len]
        result = textwrap.indent(textwrap.dedent(result), indent)
        return result

    assert inst.positions is not None
    if inst.positions.lineno is None:
        return ""
    # The rstrip + "\n" pattern is used throughout this function to handle
    # linecache.getline errors. Error lines are treated as empty strings "", but we want
    # to treat them as blank lines "\n".
    first_line = linecache.getline(code.co_filename, inst.positions.lineno).rstrip()
    if inst.positions.end_lineno is None:
        return first_line
    if inst.positions.col_offset is None or inst.positions.end_col_offset is None:
        return first_line

    # character index of the start of the instruction
    start_offset = _fix_offset(first_line, inst.positions.col_offset)
    # character index of the end of the instruction
    # compute later since end may be a different line
    end_offset = None
    # expression corresponding to the instruction so we can get anchors
    segment = ""
    # underline markers to be printed - start with `~` marker and replace with `^` later
    markers = []

    # Compute segment and initial markers
    if inst.positions.end_lineno == inst.positions.lineno:
        end_offset = _fix_offset(first_line, inst.positions.end_col_offset)
        segment = first_line[start_offset:end_offset]
        markers.append(" " * start_offset + "~" * (end_offset - start_offset))
    else:
        segment = first_line[start_offset:] + "\n"
        markers.append(" " * start_offset + "~" * (len(first_line) - start_offset))
        last_line = linecache.getline(
            code.co_filename, inst.positions.end_lineno
        ).rstrip()
        end_offset = _fix_offset(last_line, inst.positions.end_col_offset)
        for lineno in range(inst.positions.lineno + 1, inst.positions.end_lineno):
            line = linecache.getline(code.co_filename, lineno).rstrip()
            segment += line + "\n"
            # don't underline leading spaces
            num_spaces = len(line) - len(line.lstrip())
            markers.append(" " * num_spaces + "~" * (len(line) - num_spaces))
        segment += last_line[:end_offset]
        num_spaces = len(last_line) - len(last_line.lstrip())
        markers.append(" " * num_spaces + "~" * (end_offset - num_spaces))

    anchors: Optional[_Anchors] = None
    try:
        anchors = _extract_anchors_from_expr(segment)
    except AssertionError:
        pass

    # replace `~` markers with `^` where necessary
    if anchors is None:
        markers = [marker.replace("~", "^") for marker in markers]
    else:
        # make markers mutable
        mutable_markers: List[List[str]] = [list(marker) for marker in markers]

        # anchor positions do not take start_offset into account
        if anchors.left_end_lineno == 0:
            anchors.left_end_offset += start_offset
        if anchors.right_start_lineno == 0:
            anchors.right_start_offset += start_offset

        # Turn `~`` markers between anchors to `^`
        for lineno in range(len(markers)):
            for col in range(len(mutable_markers[lineno])):
                if lineno < anchors.left_end_lineno:
                    continue
                if lineno == anchors.left_end_lineno and col < anchors.left_end_offset:
                    continue
                if (
                    lineno == anchors.right_start_lineno
                    and col >= anchors.right_start_offset
                ):
                    continue
                if lineno > anchors.right_start_lineno:
                    continue
                if mutable_markers[lineno][col] == "~":
                    mutable_markers[lineno][col] = "^"

        # make markers into strings again
        markers = ["".join(marker) for marker in mutable_markers]

    result = ""
    for i in range(len(markers)):
        result += (
            linecache.getline(code.co_filename, inst.positions.lineno + i).rstrip()
            + "\n"
        )
        result += markers[i] + "\n"
    return result


def get_static_address_type(t):
    if isinstance(t, torch.Tensor):
        return getattr(t, "_dynamo_static_input_type", None)

    return None


def is_rng_state_getter_or_setter(value):
    getters = (
        # The following two functions are not identical, so don't remove anyone!
        torch._C.Generator.get_state,
        torch.default_generator.get_state,
        torch.get_rng_state,
        torch.cuda.get_rng_state,
    )
    setters = (
        torch._C.Generator.set_state,
        torch.default_generator.set_state,
        torch.set_rng_state,
        torch.cuda.set_rng_state,
    )
    return value in (*setters, *getters)


def is_tensor_base_attr_getter(value):
    return (
        isinstance(value, types.MethodWrapperType)
        and value.__name__ == "__get__"
        and value.__self__.__objclass__ is torch._C._TensorBase  # type: ignore[attr-defined]
    )


def is_torch_function_object(value):
    return hasattr(value, "__torch_function__")


def has_torch_function(vt: torch._dynamo.variables.base.VariableTracker) -> bool:
    from torch._dynamo.variables import UserDefinedObjectVariable
    from torch._dynamo.variables.torch_function import TensorWithTFOverrideVariable

    # Note on lazy vars: The value will either be realized or not throughout the course of execution
    # if the value has a torch function, it will eventually be realized so we can realize it here
    # if the value does not have a torch function, it may or may not be realized
    # if it is realized it will be used and guards will be installed properly
    # if it is not used, guards won't be installed, and it doesn't matter
    # if the value has a torch function or not, so we should *not* realize it.
    # NB: We technically know that if is_realized is False, LazyVariableTracker has the peek_value method
    # but mypy does not unfortunately
    if vt.is_realized() or (
        hasattr(vt, "peek_value") and hasattr(vt.peek_value(), "__torch_function__")
    ):
        if isinstance(vt, TensorWithTFOverrideVariable):
            return True

        return isinstance(vt, UserDefinedObjectVariable) and hasattr(
            vt.value, "__torch_function__"
        )

    return False


# see note [Tensor Fakification and Symbol Caching]
def to_fake_tensor(t, fake_mode):
    symbolic_context = None
    source = None
    if tracing_context := torch._guards.TracingContext.try_get():
        if t in tracing_context.tensor_to_context:
            symbolic_context = tracing_context.tensor_to_context[t]
            source = symbolic_context.tensor_source

    return fake_mode.from_tensor(
        t, static_shapes=False, symbolic_context=symbolic_context, source=source
    )


# NB: this works for both classes and instances
def is_frozen_dataclass(value):
    return (
        not object_has_getattribute(value)
        and not class_has_getattribute(value)
        and is_dataclass(value)
        and hasattr(value, "__dataclass_params__")
        and hasattr(value.__dataclass_params__, "frozen")
        and value.__dataclass_params__.frozen
    )


def get_first_attr(obj, *attrs):
    """
    Return the first available attribute or throw an exception if none is present.
    """
    for attr in attrs:
        if hasattr(obj, attr):
            return getattr(obj, attr)

    raise AssertionError(f"{obj} does not has any of the attributes: {attrs}")


@contextlib.contextmanager
def maybe_enable_compiled_autograd(should_enable, fullgraph=True, dynamic=True):
    if not should_enable:
        yield
    else:

        def compiler_fn(gm):
            def inner_compiler(gm_, example_inputs_):
                torch._dynamo.utils.counters["compiled_autograd"]["compiles"] += 1
                return torch._inductor.compile(gm_, example_inputs_)

            return torch.compile(
                gm, backend=inner_compiler, fullgraph=fullgraph, dynamic=dynamic
            )

        with torch._dynamo.compiled_autograd._enable(compiler_fn) as ctx:
            yield ctx


def invalid_removeable_handle():
    # need a subclass so weakref works
    class Invalid(dict):  # type: ignore[type-arg]
        pass

    return RemovableHandle(Invalid())


# Returns a "proxy" (new object with the same class and dict) for (non-GraphModule) nn.Module's.
# Attribute changes to the original object/proxy will be reflected in the other.
# This is useful for cases where we want a keep-alive reference to a module without increasing
# its reference count.
def nn_module_proxy(mod):
    if not isinstance(mod, torch.nn.Module):
        return mod
    if isinstance(mod, torch.fx.GraphModule):
        # Dynamo-generated GM's shouldn't contain user-created GM's
        return mod
    proxy = mod.__class__.__new__(mod.__class__)
    proxy.__dict__ = mod.__dict__
    return proxy


class GmWrapper(torch.nn.Module):
    def __init__(self, gm, unflatten_fn):
        super().__init__()
        self.gm = gm
        self.unflatten_fn = unflatten_fn

    def forward(self, *args):
        args: List[Any] = list(args)
        return self.gm(*self.unflatten_fn(args))


def flatten_graph_inputs(gm: torch.fx.GraphModule, inputs, compile_gm):
    """
    Mutate inputs so that they are flat and wrap gm such that it
    accepts those inputs.  This is needed for graphs that take
    bumpy inputs.
    """
    inputs_idx_to_clear = [
        i
        for i, node in enumerate(gm.graph.nodes)
        if node.op == "placeholder" and node.meta.get("steal_arg", False)
    ]

    if torch._dynamo.compiled_autograd.in_compiled_autograd_region:
        # fast path, avoid pytree overhead
        # compiled autograd inputs are always a list of tensors, maybe followed by symints
        assert inputs_idx_to_clear == [0]
        assert isinstance(inputs[0], list)
        boxed_inputs_count = len(inputs[0])

        def flatten_fn(args):
            return args[0] + list(args[1:])

        def unflatten_fn(flat_args):
            return (flat_args[:boxed_inputs_count], *flat_args[boxed_inputs_count:])

        compiled_fn = compile_gm(GmWrapper(gm, unflatten_fn), flatten_fn(inputs))
    else:
        # slow path, don't know inputs structure
        flat_inputs, spec = pytree.tree_flatten(inputs)
        unflatten_fn = functools.partial(pytree.tree_unflatten, treespec=spec)
        compiled_fn = compile_gm(GmWrapper(gm, unflatten_fn), flat_inputs)
        # note this doesn't check the spec, assuming it is the same
        flatten_fn = pytree.arg_tree_leaves

    def wrapper(*args):
        flat_args = flatten_fn(args)

        # flat_args is a new list, so we need to clear references from the old list
        for i in inputs_idx_to_clear:
            args[i].clear()

        # this call is boxed to avoid increasing refcount until we reach aot_module_simplified forward
        return compiled_fn(flat_args)

    return wrapper


def get_locals_to_steal(maybe_gm):
    if not isinstance(maybe_gm, torch.fx.GraphModule) or not hasattr(maybe_gm, "meta"):
        return []
    return maybe_gm.meta.get("locals_to_steal", [])


def set_locals_to_steal(gm, locals_to_steal):
    gm.meta["locals_to_steal"] = locals_to_steal


class Lit:
    def __init__(self, s):
        self.s = s

    def __repr__(self) -> str:
        return self.s


warn_once_cache: Set[str] = set()


def warn_once(msg, stacklevel=1):
    # Dynamo causes all warnings.warn (in user code and in Dynamo code) to print all the time.
    # https://github.com/pytorch/pytorch/issues/128427.
    # warn_once is a workaround: if the msg has been warned on before, then we will not
    # warn again.
    # NB: it's totally ok to store a cache of all the strings: this is what warnings.warn does as well.
    if msg in warn_once_cache:
        return
    warn_once_cache.add(msg)
    warnings.warn(msg, stacklevel=stacklevel + 1)


def strip_color_from_string(text):
    # This regular expression matches ANSI escape codes
    ansi_escape = re.compile(r"\x1B[@-_][0-?]*[ -/]*[@-~]")
    return ansi_escape.sub("", text)


@contextlib.contextmanager
def _disable_saved_tensors_hooks_during_tracing():
    # See NOTE: [Deferring tensor pack/unpack hooks until runtime]
    try:
        prior = torch._C._autograd._saved_tensors_hooks_set_tracing(True)
        yield
    finally:
        torch._C._autograd._saved_tensors_hooks_set_tracing(prior)


def is_parameter_freezing():
    return torch._inductor.config.freezing and not torch.is_grad_enabled()


def get_torch_function_mode_stack():
    return [
        get_torch_function_mode_stack_at(i) for i in range(_len_torch_function_stack())
    ]


def get_torch_function_mode_stack_at(ind):
    assert ind < _len_torch_function_stack() and ind >= 0
    return torch._C._get_function_stack_at(ind)


def set_torch_function_mode_stack(stack):
    for i in range(_len_torch_function_stack()):
        _pop_torch_function_stack()

    for mode in stack:
        _push_on_torch_function_stack(mode)


def clear_torch_function_mode_stack():
    for i in range(_len_torch_function_stack()):
        _pop_torch_function_stack()


# call from C dynamo in order to inspect values in pdb
def _breakpoint_for_c_dynamo(*args):
    breakpoint()


def verify_guard_fn_signature(value):
    fn = value.__metadata_guard__
    sig = inspect.signature(fn)
    if len(sig.parameters) != 2:
        from .exc import InternalTorchDynamoError

        raise InternalTorchDynamoError(
            "Tensor subclass method __metadata_guard__ must take exactly two subclass metadata arguments"
        )
    if fn.__self__ != value.__class__:
        from .exc import InternalTorchDynamoError

        raise InternalTorchDynamoError(
            "Tensor subclass method __metadata_guard__ must be a classmethod"
        )


def does_not_override_dict_iter_methods(user_cls):
    return (
        user_cls.items in (dict.items, collections.OrderedDict.items)
        and user_cls.values in (dict.values, collections.OrderedDict.values)
        and user_cls.keys in (dict.keys, collections.OrderedDict.keys)
        and user_cls.__iter__ in (dict.__iter__, collections.OrderedDict.__iter__)
    )


# Helper functions below are to prevent __torch_function__
# calls from happening in the middle of __torch_function__
# compiled bytecode
# They will be skipped which is the desired result
def call_size(x, i):
    @torch._dynamo.disable(recursive=True)
    def fn(x, i):
        return x.size(i)

    return fn(x, i)


def call_stride(x, i):
    @torch._dynamo.disable(recursive=True)
    def fn(x, i):
        return x.stride(i)

    return fn(x, i)


def call_storage_offset(x):
    @torch._dynamo.disable(recursive=True)
    def fn(x):
        return x.storage_offset()

    return fn(x)


# Helper function to extract relevant parts of a tensor's __dict__ to store in node meta.
# To avoid ref cycles, it's important that no tensors are present here, so leave those out.
def _extract_tensor_dict(t):
    KEYS_TO_COPY = [
        "_dynamo_static_input_type",
        "tag",
    ]

    tensor_dict = {
        key: copy.copy(t.__dict__[key]) for key in KEYS_TO_COPY if key in t.__dict__
    }

    return tensor_dict


# This is useful for reconstructing within the Dynamo graph the non-graph-input objects
# whose lifetime is governed by the user.
# e.g. torch.cuda.Event is a prime example.
user_obj_id_to_weakref: Dict[int, weakref.ReferenceType[object]] = {}


def get_user_object_from_id(obj_id):
    obj = user_obj_id_to_weakref[obj_id]()
    assert obj is not None, "User object is no longer alive"
    return obj


def store_user_object_weakref(obj):
    obj_id = id(obj)
    user_obj_id_to_weakref[obj_id] = weakref.ref(obj)


class CompileTimeInstructionCounter:
    _counter: int = 0
    _id: int = -1
    _depth = 0

    @classmethod
    def start(cls) -> None:
        cls._depth = cls._depth + 1
        if cls._depth == 1:
            cls._id = _instruction_counter.start()

    @classmethod
    def end(cls) -> None:
        cls._depth = cls._depth - 1
        if cls._depth == 0:
            cls._counter += _instruction_counter.end(cls._id)
            cls._id = -1

    @classmethod
    def clear(cls) -> None:
        cls._counter = 0

    @classmethod
    def value(cls) -> int:
        return cls._counter

    @classmethod
    @contextmanager
    def record(cls):
        try:
            if config.record_compile_time_instruction_count:
                cls.start()
            yield
        finally:
            if config.record_compile_time_instruction_count:
                cls.end()


def set_feature_use(feature: str, usage: bool):
    """
    Records whether we are using a feature
    Generally a feature is a JK.
    """
<<<<<<< HEAD
    try:
        get_metrics_context().set_key_value("feature_usage", feature, usage)
    except RuntimeError:
        # Ignore if we're outside a metrics context (tests, etc...).
        pass
=======
    get_metrics_context().set_key_value("feature_usage", feature, usage)
>>>>>>> d16aa566
<|MERGE_RESOLUTION|>--- conflicted
+++ resolved
@@ -870,11 +870,8 @@
     inductor_fx_remote_cache_backend_type: Optional[str] = None
     inductor_fx_remote_cache_hit_keys: Optional[str] = None
     inductor_fx_remote_cache_miss_keys: Optional[str] = None
-<<<<<<< HEAD
-=======
     cuda_version: Optional[str] = None
     triton_version: Optional[str] = None
->>>>>>> d16aa566
     feature_usage: Optional[dict[str, bool]] = None
 
 
@@ -3602,12 +3599,6 @@
     Records whether we are using a feature
     Generally a feature is a JK.
     """
-<<<<<<< HEAD
-    try:
-        get_metrics_context().set_key_value("feature_usage", feature, usage)
-    except RuntimeError:
-        # Ignore if we're outside a metrics context (tests, etc...).
-        pass
-=======
-    get_metrics_context().set_key_value("feature_usage", feature, usage)
->>>>>>> d16aa566
+    # Note that sometimes (tests etc...) we're not in a context which we can record into
+    if get_metrics_context().in_progress():
+        get_metrics_context().set_key_value("feature_usage", feature, usage)