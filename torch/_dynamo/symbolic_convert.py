--- conflicted
+++ resolved
@@ -2063,15 +2063,10 @@
                 # and performs the action of END_FOR as part of FOR_ITER. We jump
                 # to the END_FOR and run it, so we need to make sure 2 values are
                 # on the stack for it to pop.
-<<<<<<< HEAD
-                self.push(it)
                 self.push(variables.constant_none)
-=======
-                self.push(ConstantVariable.create(None))
             else:
                 # pop the iterator in Python < 3.12
                 self.pop()
->>>>>>> 71e7076c
             self.jump(inst)
 
     def _create_exception_type(self, val: VariableTracker) -> VariableTracker:
