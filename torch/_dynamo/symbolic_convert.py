"""
Core module responsible for converting Python bytecode into TorchDynamo's symbolic execution format.

This module implements the bytecode-level tracing system that allows TorchDynamo to analyze
and transform Python code. It converts Python bytecode instructions into a symbolic format
that tracks the flow of tensors and other values through the program.

Key components:
- InstructionTranslatorBase: Base class for converting bytecode to symbolic execution
- InstructionTranslator: Main translator for function bytecode
- InliningInstructionTranslator: Handles inlining of called functions
- SpeculationLog: Manages state for speculative execution and rollback

The symbolic conversion process handles:
- Control flow (loops, conditionals, etc.)
- Function inlining and call stack management
- Tracking of program values and side effects
- Graph breaks and resumption points
- Exception handling and stack frame management

This is a core part of TorchDynamo's tracing system that enables ahead-of-time
optimization of PyTorch programs.
"""

from __future__ import annotations

import collections
import collections.abc
import contextlib
import copy
import dataclasses
import dis
import functools
import importlib
import inspect
import itertools
import linecache
import logging
import operator
import re
import sys
import threading
import traceback
import types
import weakref
from traceback import StackSummary
from typing import Any, Callable, cast, NoReturn, Optional, TYPE_CHECKING, Union
from typing_extensions import TypeAlias, TypeIs
from unittest.mock import patch

import torch
import torch._logging
from torch._dynamo.exc import ObservedException, TensorifyScalarRestartAnalysis
from torch._guards import tracing, TracingContext
from torch._logging.structured import dump_file
from torch.fx.experimental.symbolic_shapes import guard_bool
from torch.utils._functools import cache_method

from . import (
    config,
    exc,
    graph_break_hints,
    logging as torchdynamo_logging,
    trace_rules,
    variables,
)
from .bytecode_analysis import (
    get_indexof,
    JUMP_OPNAMES,
    livevars_analysis,
    propagate_line_nums,
)
from .bytecode_transformation import (
    cleaned_instructions,
    create_call_function,
    create_dup_top,
    create_instruction,
    create_jump_absolute,
    create_swap,
    get_code_keys,
    Instruction,
    is_generator,
    unique_id,
)
from .code_context import code_context
from .codegen import PyCodegen
from .exc import (
    ArgsMismatchError,
    BackendCompilerFailed,
    collapse_resume_frames,
    format_graph_break_message,
    get_stack_above_dynamo,
    unimplemented_v2,
    Unsupported,
)
from .funcname_cache import get_funcname
from .guards import GuardBuilder, install_guard
from .output_graph import GraphCompileReason, OutputGraph
from .polyfills import impl_CONTAINS_OP_fallback
from .replay_record import DummyModule, ExecutionRecorder
from .resume_execution import (
    ContinueExecutionCache,
    IS_TRACING_RESUME_PROLOGUE_VARNAME,
    ReenterWith,
)
from .source import (
    AttrSource,
    DictGetItemSource,
    GlobalSource,
    GlobalWeakRefSource,
    LocalCellSource,
    LocalSource,
    SkipGuardSource,
    Source,
)
from .trace_rules import is_builtin_constant, is_forbidden
from .utils import (
    _get_error_on_graph_break,
    counters,
    get_fake_value,
    get_instruction_source_311,
    get_metrics_context,
    graph_break_dup_warning_checker,
    istype,
    LazyString,
    proxy_args_kwargs,
)
from .variables.base import typestr, ValueMutationNew, VariableTracker
from .variables.builder import FrameStateSizeEntry, VariableBuilder, wrap_fx_proxy
from .variables.builtin import BuiltinVariable
from .variables.constant import ConstantVariable
from .variables.ctx_manager import (
    ContextWrappingVariable,
    GenericContextWrappingVariable,
    WithExitFunctionVariable,
)
from .variables.dicts import ConstDictVariable, SetVariable
from .variables.functions import (
    BaseUserFunctionVariable,
    LocalGeneratorFunctionVariable,
    LocalGeneratorObjectVariable,
    NestedUserFunctionVariable,
    SkipFunctionVariable,
    UserFunctionVariable,
    UserMethodVariable,
)
from .variables.iter import MAX_ITERATOR_LIMIT
from .variables.lazy import LazyVariableTracker
from .variables.lists import (
    BaseListVariable,
    IteratorVariable,
    ListIteratorVariable,
    ListVariable,
    SliceVariable,
    TupleVariable,
)
from .variables.misc import (
    CellVariable,
    ExceptionVariable,
    GetAttrVariable,
    NullVariable,
    PythonModuleVariable,
    UnknownVariable,
)
from .variables.nn_module import NNModuleVariable
from .variables.tensor import supported_comparison_ops, SymNodeVariable, TensorVariable
from .variables.torch_function import (
    SymbolicTorchFunctionState,
    TorchFunctionModeVariable,
)
from .variables.user_defined import (
    RemovableHandleVariable,
    UserDefinedClassVariable,
    UserDefinedExceptionClassVariable,
    UserDefinedExceptionObjectVariable,
    UserDefinedObjectVariable,
)


if TYPE_CHECKING:
    from collections.abc import Generator, Sequence

    from torch._subclasses.fake_tensor import FakeTensorMode

    from .package import CompilePackage

log = logging.getLogger(__name__)
graph_break_log = torch._logging.getArtifactLogger(__name__, "graph_breaks")
trace_call_log = torch._logging.getArtifactLogger(__name__, "trace_call")
trace_source_log = torch._logging.getArtifactLogger(__name__, "trace_source")
trace_bytecode_log = torch._logging.getArtifactLogger(__name__, "trace_bytecode")
tls = threading.local()
compare_op_handlers: dict[str, Any] = {
    k: BuiltinVariable(v).call_function for k, v in supported_comparison_ops.items()
}
handle_contains = BuiltinVariable(operator.contains).call_function
handle_not = BuiltinVariable(operator.not_).call_function
compare_op_handlers["in"] = lambda tx, args, _: handle_contains(
    tx, [*reversed(args)], {}
)
compare_op_handlers["not in"] = lambda tx, args, _: handle_not(
    tx, [handle_contains(tx, [*reversed(args)], {})], {}
)

PT2_ISSUE_TRACKER_URL = "https://github.com/pytorch/pytorch/issues/new?&labels=oncall%3A+pt2&projects=&template=pt2-bug-report.yml"

ExceptionVals: TypeAlias = Union[
    variables.ExceptionVariable,
    UserDefinedExceptionClassVariable,
    UserDefinedExceptionObjectVariable,
]


@functools.cache
def _import_module(name: str) -> types.ModuleType:
    """
    Import the named module and cache the result. importlib.import_module()
    seems to do some filesystem checking to validate the name so not caching
    this can be slow.
    """
    return importlib.import_module(name)


@dataclasses.dataclass
class SpeculationEntry:
    filename: str
    lineno: int
    instruction_pointer: int
    inst: Instruction  # for debugging only
    _failed: bool = False
    error_on_graph_break: Optional[bool] = None
    reason: Optional[GraphCompileReason] = None

    def fail_and_restart_analysis(self, error_on_graph_break: bool) -> None:
        """
        Start tracing of the current frame over again, and don't take this branch.
        """
        self._failed = True
        self.error_on_graph_break = error_on_graph_break
        if self.reason is not None:
            restart_reason = self.reason.reason
        else:
            restart_reason = "Unknown fail_and_restart_analysis"
        raise exc.SpeculationRestartAnalysis(restart_reason=restart_reason)

    def failed(self, tx: InstructionTranslatorBase) -> bool:
        if self._failed:
            assert self.error_on_graph_break is not None
            tx.error_on_graph_break = self.error_on_graph_break
            return True
        return False


@dataclasses.dataclass
class SpeculationLog:
    """
    SpeculationLog replaces the prior copy_graphstate/restore_graphstate
    checkpointing.  Rather than saving/restoring state, we restart the
    dynamo conversion process over from the beginning -- but when we
    hit the start of the speculation that failed, we instead generate
    a graph break.
    """

    entries: list[SpeculationEntry] = dataclasses.field(default_factory=list)
    index: int = 0

    def restart(self) -> None:
        self.index = 0

    def clear(self) -> None:
        self.entries.clear()
        self.index = 0

    def next(
        self, filename: str, lineno: int, instruction_pointer: int, inst: Instruction
    ) -> SpeculationEntry:
        """
        Lookup or create a SpeculationEntry() that is shared across
        RestartAnalysis calls.  Args are used only for debug checks.
        """
        if len(self.entries) == self.index:
            self.entries.append(
                SpeculationEntry(filename, lineno, instruction_pointer, inst)
            )
        entry = self.entries[self.index]
        prev_entry_msg = ""
        if self.index != 0:
            prev_entry = self.entries[self.index - 1]
            prev_entry_msg = (
                f"Previous instruction: {prev_entry.filename}:{prev_entry.lineno}"
                f"({prev_entry.inst.opname} @ {prev_entry.instruction_pointer})\n"
            )
        if not (
            entry.instruction_pointer == instruction_pointer
            and entry.filename == filename
            and entry.lineno == lineno
        ):
            raise SpeculationLogDivergence(
                f"""
SpeculationLog diverged at index {self.index} (log had {len(self.entries)} entries):
- Expected: {entry.filename}:{entry.lineno} ({entry.inst.opname} at ip={entry.instruction_pointer})
- Actual: {filename}:{lineno} ({inst.opname} at ip={instruction_pointer})
{prev_entry_msg}
There are two usual reasons why this may have occurred:
- When Dynamo analysis restarted, the second run took a different path than
  the first.  If this occurred, the previous instruction is the critical instruction that
  behaved differently.
- Speculation entries are only added under certain conditions (as seen in
  step()), e.g., there must exist operators in the graph; those conditions may
  have changed on restart.

If this divergence was intentional, clear the speculation log before restarting (do NOT
do this for graph breaks, you will infinite loop).

Otherwise, please submit a bug report, ideally including the contents of TORCH_LOGS=+dynamo
"""
            )
        self.index += 1
        return entry


@dataclasses.dataclass
class LocalState:
    automatic_dynamic: dict[str, FrameStateSizeEntry] = dataclasses.field(
        default_factory=dict
    )

    def render(self) -> str:
        return "\n".join(
            f"{k}: {v.render()}" for k, v in self.automatic_dynamic.items()
        )


# Mutable box that is shared across restarts
@dataclasses.dataclass
class DistributedState:
    compile_pg: Any
    local_state: LocalState
    all_states: Optional[list[LocalState]] = None


class TensorifyState:
    # These are the set of string symfloats names (eg. "zf0") that we collect
    # from the tensorify_python_scalars.py joint fx pass to inform us about
    # which float inputs we should specialize when we restart analysis.
    force_specializations: set[str] = set()

    @classmethod
    def specialize(cls, index: str) -> None:
        cls.force_specializations.add(index)

    @classmethod
    def should_specialize(cls, index: str) -> bool:
        return index in cls.force_specializations

    @classmethod
    def clear(cls) -> None:
        cls.force_specializations.clear()

    @classmethod
    def empty(cls) -> bool:
        return len(cls.force_specializations) == 0


@functools.cache
def _step_logger() -> Callable[..., None]:
    return torchdynamo_logging.get_step_logger(log)


@contextlib.contextmanager
def save_and_restart_speculation_log(
    tx: InstructionTranslatorBase,
) -> Generator[None, None, None]:
    # When reconstructing a generator after a graph break, we advance it until
    # it is fully exhausted. This process adds new entries to the speculation
    # log that were not previously observed. Without temporarily clearing the
    # speculation log, this could lead to a divergence error.

    entries = tx.speculation_log.entries
    index = tx.speculation_log.index
    try:
        tx.speculation_log.entries = []
        tx.speculation_log.index = 0
        yield
    finally:
        tx.speculation_log.entries = entries
        tx.speculation_log.index = index


@contextlib.contextmanager
def temporarely_allow_writes_to_output_graph(
    tx: InstructionTranslatorBase,
) -> Generator[None, None, None]:
    try:
        tmp = tx.output.should_exit
        tx.output.should_exit = False
        yield
    finally:
        tx.output.should_exit = tmp


@dataclasses.dataclass
class BlockStackEntry:
    # Current instruction that pushes something to block_stack
    inst: Instruction
    target: Instruction
    stack_index: int
    with_context: Optional[
        Union[ContextWrappingVariable, GenericContextWrappingVariable]
    ] = None

    def can_restore(self) -> bool:
        return self.with_context is not None

    def resume_fn(self) -> ReenterWith:
        assert self.stack_index is not None
        if (
            self.with_context
            and hasattr(self.with_context, "target_values")
            and self.with_context.target_values
        ):
            return ReenterWith(
                self.stack_index - 1, tuple(self.with_context.target_values)
            )
        else:
            return ReenterWith(self.stack_index - 1)

    def exit(self, tx: InstructionTranslatorBase, is_graph_break: bool) -> None:
        assert self.with_context is not None
        if (
            is_graph_break and self.with_context.exit_on_graph_break()
        ) or not is_graph_break:
            return self.with_context.exit(tx)  # type: ignore[arg-type]


class SpeculationLogDivergence(AssertionError):
    pass


class ReturnValueOp(Exception):
    pass


class YieldValueOp(Exception):
    """
    Signal to the symbolic tracer to stop and return control flow to the
    caller
    """


def stack_op(fn: Callable[..., object]) -> Callable[..., Any]:
    nargs = len(inspect.signature(fn).parameters)
    fn_var = BuiltinVariable(fn)

    @functools.wraps(fn)
    def impl(self: InstructionTranslator, inst: Instruction) -> None:
        self.push(fn_var.call_function(self, self.popn(nargs), {}))

    return impl


def is_stdlib(mod: object) -> bool:
    if sys.version_info < (3, 10):
        # For < 3.10, no easy way to identify a stdlib module name.
        return False
    if not isinstance(mod, types.ModuleType):
        return False
    return mod.__name__.split(".")[0] in sys.stdlib_module_names


def _detect_and_normalize_assert_statement(
    self: InstructionTranslatorBase,
    truth_fn: Callable[[object], bool],
    push: bool,
) -> bool:
    # Detect if this jump instruction is assert and normalize the assert
    # by pushing dummy error message when nothing is given.
    #
    # Python 3.9 assertion is in following format:
    # 18 POP_JUMP_IF_TRUE       28
    # 20 LOAD_ASSERTION_ERROR
    # 22 LOAD_CONST               3 ('Assert message') -> optional instruction
    # 24 CALL_FUNCTION            1                    -> optional instruction
    # 26 RAISE_VARARGS
    #
    # Python 3.8 assertion is in following format:
    # 18 POP_JUMP_IF_TRUE       28
    # 20 LOAD_GLOBAL              0 (Assertion type)
    # 22 LOAD_CONST               3 ('Assert message') -> optional instruction
    # 24 CALL_FUNCTION            1                    -> optional instruction
    # 26 RAISE_VARARGS            1

    if (truth_fn is not operator.truth) or push:
        return False

    assert isinstance(self.instruction_pointer, int)
    current_instruction_pointer = self.instruction_pointer
    inst = self.instructions[current_instruction_pointer]
    # Detect LOAD_ASSERTION_ERROR or LOAD_GLOBAL 0
    if inst.opname != "LOAD_ASSERTION_ERROR":
        return False

    current_instruction_pointer += 1

    # Use dummy error message if its hard to extract
    error_msg = "assertion error"

    inst = self.instructions[current_instruction_pointer]
    # DETECT RAISE_VARARGS or LOAD CONST
    if inst.opname == "LOAD_CONST":
        if not isinstance(inst.argval, str):
            return False
        error_msg = inst.argval

        # if it is LOAD_CONSTANT, it must be followed by CALL_FUNCTION
        # (PRECALL for Python 3.11, CALL for Python 3.12+)
        current_instruction_pointer += 1
        inst = self.instructions[current_instruction_pointer]
        if inst.opname not in ("CALL_FUNCTION", "PRECALL", "CALL"):
            return False

        # for Python 3.11, PRECALL should be followed by CALL, then RAISE_VARARGS
        # for Python != 3.11, CALL_FUNCTION/CALL should be followed by RAISE_VARARGS
        current_instruction_pointer += 1
        if inst.opname == "PRECALL":
            current_instruction_pointer += 1
        inst = self.instructions[current_instruction_pointer]

    if inst.opname != "RAISE_VARARGS":
        return False

    self.push(ConstantVariable.create(error_msg))

    return True


explain = False


def log_graph_break(
    code_options: dict[str, Any],
    reason: str = "",
    exc_info: bool = False,
    user_stack: Optional[StackSummary] = None,
) -> None:
    if user_stack is None:
        user_stack = torch._guards.TracingContext.extract_stack()

    try:
        frame_loc = (user_stack[-1].filename, user_stack[-1].lineno)
    except IndexError:
        # first instruction
        frame_loc = (
            code_options["co_filename"],
            code_options["co_firstlineno"],
        )

    stack_above_dynamo_formatted = ""
    if config.verbose:
        stack_above_dynamo = get_stack_above_dynamo()
        stack_above_dynamo_formatted = "".join(
            traceback.format_list(stack_above_dynamo)
        )
    else:
        user_stack = get_stack_above_dynamo() + user_stack  # type: ignore[assignment]
        user_stack = collapse_resume_frames(user_stack)
    user_stack_formatted = "".join(traceback.format_list(user_stack))
    user_stack_trace = (
        f"Graph break in user code at {frame_loc[0]}:{frame_loc[1]}\n"
        f"Graph Break Reason: {reason}\n"
        "User code traceback:\n"
    )

    if config.verbose:
        user_stack_trace += (
            f"{stack_above_dynamo_formatted}\n"
            "========== most recent `torch.compile` tracing attempt started here ==========\n\n"
            f"{user_stack_formatted}\n"
            "NOTE: the most recent `torch.compile` tracing attempt might not be where you applied `torch.compile`! "
            "This is due to how graph breaks are implemented - the optimized code object returned by Dynamo will call another "
            "Dynamo-generated resume function and tracing is re-enabled by calling the resume function as a normal Python "
            "function, which Dynamo intercepts as a top-level frame.\n"
        )
    else:
        user_stack_trace += str(user_stack_formatted)

    torch._logging.trace_structured(
        "artifact",
        metadata_fn=lambda: {
            "name": "dynamo_graph_break_reason",
            "encoding": "string",
        },
        payload_fn=lambda: f"{user_stack_trace}\n{traceback.format_exc() if exc_info else ''}",
    )

    # torch._dynamo.explain() formats this a little nicer, and presents a slightly
    # more actionable user code pointer
    if (
        graph_break_log.isEnabledFor(logging.DEBUG)
        and not explain
        and graph_break_dup_warning_checker.add(frame_loc)
    ):
        # This log line MUST contain the string "Graph break in user code",
        # This log line is exercised from
        #   python test/dynamo/test_exc.py -k test_graph_break_log
        graph_break_log.debug(
            user_stack_trace,
        )
    else:
        # This log line MUST not contain the string "Graph break in user code",
        # exercised by
        #   python test/dynamo/test_misc.py -k test_duplicate_graph_break_log
        graph_break_log.debug(
            "Graph break (user stack suppressed due to duplicate graph break) in user code at %s:%s\nGraph Break Reason: %s",
            frame_loc[0],
            frame_loc[1],
            reason,
        )


def generic_jump(
    truth_fn: Callable[[object], bool], push: bool
) -> Callable[[InstructionTranslatorBase, Instruction], None]:
    # graph break message fields for data dependent branching
    _gb_type = "Data-dependent branching"
    _explanation = (
        "Detected data-dependent branching (e.g. `if my_tensor.sum() > 0:`). "
        "Dynamo does not support tracing dynamic control flow."
    )
    _hints = [
        *graph_break_hints.FUNDAMENTAL,
        "Use `torch.cond` to express dynamic control flow.",
    ]

    def jump_graph_break(
        self: InstructionTranslatorBase,
        inst: Instruction,
        value: VariableTracker,
        extra_msg: str = "",
    ) -> None:
        log_graph_break(
            self.code_options,
            reason=format_graph_break_message(
                gb_type=_gb_type,
                context=f"attempted to jump with {value}",
                explanation=_explanation,
                hints=_hints,
            ),
        )
        assert self.should_compile_partial_graph()
        # compile a partial subgraph prefix then jump into user code
        if self.maybe_has_backedge():
            msg = (
                "Skipping frame because there is a graph break in a for/while loop\n"
                f"{self.frame_summary()}"
            )
            log.info(msg)
            raise exc.SkipFrame(msg)

        self.push(value)
        log.debug("generic_jump triggered compile")
        all_stack_locals_metadata = self.output.compile_subgraph(
            self,
            reason=GraphCompileReason(
                f"generic_jump {typestr(value)}{extra_msg}", [self.frame_summary()]
            ),
            stack_pops=1,
        )
        self.pop()

        if_next = self.create_call_resume_at(
            self.next_instruction, 0, all_stack_locals_metadata
        )
        if push:
            self.push(value)
<<<<<<< HEAD
        if_jump = self.create_call_resume_at(
            inst.target, int(push), all_stack_locals_metadata
        )
=======
        assert inst.target is not None
        if_jump = self.create_call_resume_at(inst.target, all_stack_locals_metadata)
>>>>>>> 2f0de0ff

        if sys.version_info >= (3, 13):
            # 3.13 requires stack[-1] to be bool type
            self.output.add_output_instructions([create_instruction("TO_BOOL")])

        jump_inst = create_instruction(inst.opname, target=if_jump[0])
        jump_inst.copy_positions(inst)
        self.output.add_output_instructions([jump_inst] + if_next + if_jump)

    def inner(self: InstructionTranslatorBase, inst: Instruction) -> None:
        value: VariableTracker = self.pop()
        if (
            config.rewrite_assert_with_torch_assert
            and _detect_and_normalize_assert_statement(self, truth_fn, push)
        ):
            error_msg: VariableTracker = self.pop()
            # Skip over things like `assert True`
            if value.is_python_constant():
                if bool(value.as_python_constant()):
                    return self.jump(inst)
                elif self.should_compile_partial_graph():
                    jump_graph_break(self, inst, value)
                else:
                    unimplemented_v2(
                        gb_type="Data-dependent assertion failed (cannot compile partial graph)",
                        context=f"value: {value}",
                        explanation="Dynamo has determined when encountering a data-dependent assert failure "
                        "that it should not compile the partial graph.",
                        hints=[
                            *graph_break_hints.FUNDAMENTAL,
                            "Use `torch._assert()` to raise a hard AssertionError when the check fails. "
                            "This error will propagate back the user code "
                            "that called the compiled function (i.e. Dynamo will not trace any exception handling).",
                            "Remove the assert statement.",
                            "Move the assert statement outside of any context managers in order to graph break with "
                            "partial graph compilation (if fullgraph=False).",
                        ],
                    )

            # TODO maybe should respect DtoH sync intention of users later??
            # Manually insert torch._assert_async instead of python assert and jump over
            # assert related instructions as we don't need them anymore.

            # if we see Tensor as assert statement, no need to call scalar_tensor
            if isinstance(value, TensorVariable):
                self.output.create_proxy(
                    "call_function",
                    torch._assert_async,
                    *proxy_args_kwargs((value, error_msg), {}),
                )
                self.jump(inst)
                return

            if isinstance(value, SymNodeVariable):
                # if the assertion is normal shape expression.
                # just install guard and bail out.
                sym_expr = value.sym_num
                if not isinstance(sym_expr, torch.SymBool):
                    sym_expr = sym_expr != 0

                result = torch.fx.experimental.symbolic_shapes.expect_true(sym_expr)
                if not result:
                    unimplemented_v2(
                        gb_type="Assertion failed on symbolic shapes",
                        context=str(sym_expr),
                        explanation="",
                        hints=[*graph_break_hints.USER_ERROR],
                    )
                self.jump(inst)
                return

            scalar_to_tensor_proxy = self.output.create_proxy(
                "call_function", torch.scalar_tensor, *proxy_args_kwargs((value,), {})
            )

            scalar_to_tensor = wrap_fx_proxy(
                self,
                scalar_to_tensor_proxy,
                example_value=get_fake_value(scalar_to_tensor_proxy.node, self),
            )

            self.output.create_proxy(
                "call_function",
                torch._assert_async,
                *proxy_args_kwargs((scalar_to_tensor, error_msg), {}),
            )
            self.jump(inst)
            return

        if value.is_python_constant():
            # ConstDictVariable is optimized to be very lazy about insertion of
            # guards, so we have to manually insert a SEQUENCE_LENGTH guard
            # here.
            if isinstance(value, ConstDictVariable) and value.source:
                install_guard(value.source.make_guard(GuardBuilder.SEQUENCE_LENGTH))
            if truth_fn(value.as_python_constant()):
                if push:
                    self.push(value)
                self.jump(inst)
        elif (
            isinstance(value, (TensorVariable)) and self.should_compile_partial_graph()
        ):
            jump_graph_break(self, inst, value)
        elif isinstance(value, NNModuleVariable):
            # Equivalent of "self.nn_module is not None"
            mod = self.output.get_submodule(value.module_key)
            if truth_fn(mod):
                if push:
                    self.push(value)
                self.jump(inst)
        elif isinstance(value, UserDefinedObjectVariable):
            try:
                x = value.var_getattr(self, "__bool__")  # type: ignore[arg-type]
            except exc.ObservedAttributeError:
                exc.handle_observed_exception(self)
                # if __bool__ is missing, trying __len__ to infer a truth value.
                try:
                    x = value.var_getattr(self, "__len__")  # type: ignore[arg-type]
                except exc.ObservedAttributeError:
                    exc.handle_observed_exception(self)
                    x = None

            # __bool__ or __len__ is function
            if isinstance(x, UserMethodVariable):
                result = x.call_function(self, [], {})  # type: ignore[arg-type, assignment]
                if isinstance(result, ConstantVariable) and isinstance(
                    result.value, (bool, int)
                ):
                    if truth_fn(result.value):
                        if push:
                            self.push(value)
                        self.jump(inst)
                elif isinstance(result, SymNodeVariable):
                    if result.evaluate_expr():
                        if push:
                            self.push(value)
                        self.jump(inst)
                else:
                    unimplemented_v2(
                        gb_type="Data-dependent branching with non-constant __bool__",
                        context=f"method: {x}, result: {result}",
                        explanation="Attempted to perform data-dependent branching on a user-defined "
                        "object with a __bool__ method that did not return a constant.",
                        hints=[],
                    )
            # __bool__ or __len__ is non-function or not existed in the user defined object
            else:
                if truth_fn(True):
                    if push:
                        self.push(value)
                    self.jump(inst)
        elif not isinstance(value, TensorVariable) and value.has_unpack_var_sequence(
            self
        ):
            if truth_fn(len(value.unpack_var_sequence(self))):
                if push:
                    self.push(value)
                self.jump(inst)
        elif isinstance(value, SymNodeVariable):
            try:
                # if the user is branching on a SymBool, guard on it
                # if the user has code like:
                #    if size:
                #        ...
                # then they are just testing truthiness: guard that the expr != 0
                if isinstance(value.sym_num, torch.SymBool):
                    eval_result = value.evaluate_expr(self.output)
                else:
                    eval_result = guard_bool(value.sym_num != 0)
            except exc.UserError as e:
                if self.should_compile_partial_graph():
                    return jump_graph_break(self, inst, value, extra_msg=f"\n{e}")
                raise
            if truth_fn(eval_result):
                if push:
                    self.push(value)
                self.jump(inst)
        elif isinstance(value, variables.BackwardHookVariable):
            if truth_fn(True):
                if push:
                    self.push(value)
                self.jump(inst)
        else:
            from .source import is_constant_source

            if value.source is not None and is_constant_source(value.source):
                if truth_fn(value.get_real_value()):  # type: ignore[attr-defined]
                    if push:
                        self.push(value)
                    self.jump(inst)
            else:
                unimplemented_v2(
                    gb_type="Data-dependent branching",
                    context=f"attempted to jump with {value}",
                    explanation=_explanation,
                    hints=[
                        *graph_break_hints.FUNDAMENTAL,
                        "Use `torch.cond` to express dynamic control flow.",
                    ],
                )

    return inner


def break_graph_if_unsupported(
    *, push: int
) -> Callable[
    [Callable[..., None]], Callable[[InstructionTranslatorBase, Instruction], None]
]:
    def decorator(
        inner_fn: Callable[..., None],
    ) -> Callable[[InstructionTranslatorBase, Instruction], None]:
        @functools.wraps(inner_fn)
        def wrapper(self: InstructionTranslatorBase, inst: Instruction) -> None:
            speculation = self.speculate()
            if speculation.failed(self):
                assert speculation.reason is not None
                return handle_graph_break(self, inst, speculation.reason)
            try:
                return inner_fn(self, inst)
            except Unsupported as excp:
                if self.active_generic_context_managers:
                    # We don't support graph break under GenericContextWrappingVariable,
                    # If there is, we roll back to the checkpoint and fall back.
                    excp.remove_from_stats()
                    unimplemented_v2(
                        gb_type="Graph break under GenericContextWrappingVariable",
                        context=f"Active generic context managers: {self.active_generic_context_managers}",
                        explanation="Attempted to graph break in an active context manager(s) that doesn't support graph breaking.",
                        hints=[
                            "Move the offending context manager(s) to outside the compiled region.",
                            *graph_break_hints.CAUSED_BY_EARLIER_GRAPH_BREAK,
                        ],
                        from_exc=excp,
                    )

                if isinstance(excp, exc.UncapturedHigherOrderOpError):
                    raise

                if not self.should_compile_partial_graph():
                    raise

                log_graph_break(
                    self.code_options,
                    exc_info=True,
                    reason=str(excp),
                    user_stack=excp.real_stack,
                )

                if self.maybe_has_backedge():
                    msg = (
                        "Skipping frame because there is a graph break in a for/while loop\n"
                        f"{self.frame_summary()}"
                    )
                    log.info(msg)
                    raise exc.SkipFrame(msg) from excp

                excp.remove_from_stats()
                excp.add_to_stats("graph_break")
                speculation.reason = GraphCompileReason(excp.msg, excp.real_stack)
            speculation.fail_and_restart_analysis(self.error_on_graph_break)

        def handle_graph_break(
            self: InstructionTranslatorBase,
            inst: Instruction,
            reason: GraphCompileReason,
        ) -> None:
            if (
                sys.version_info >= (3, 11)
                and sys.version_info < (3, 12)
                and inst.opname == "CALL"
            ):
                # stack effect for PRECALL + CALL is split between the two instructions
                stack_effect = dis.stack_effect(
                    dis.opmap["PRECALL"], inst.arg
                ) + dis.stack_effect(dis.opmap["CALL"], inst.arg)
            else:
                stack_effect = dis.stack_effect(inst.opcode, inst.arg)

            all_stack_locals_metadata = self.output.compile_subgraph(
                self, reason=reason, stack_pops=push - stack_effect
            )
            cg = PyCodegen(self)
            cleanup: list[Instruction] = []
            # Reconstruct the context variable CLASS in the block stack
            for b in self.block_stack:
                # Don't exit any modes we have entered,
                # output bytecode will mutate the tf mode stack accordingly
                if isinstance(b.with_context, TorchFunctionModeVariable):
                    cg.extend_output(
                        b.resume_fn().try_except_torch_function_mode(
                            cg.code_options, cleanup
                        )
                    )
                    continue
                assert b.with_context is not None
                assert isinstance(b.with_context, (ContextWrappingVariable))
                b.with_context.reconstruct_type(cg)
                cg.extend_output(b.resume_fn().try_finally(cg.code_options, cleanup))
            self.output.add_output_instructions(cg.get_instructions())
            del cg

            if sys.version_info >= (3, 11) and inst.opname == "CALL":
                kw_names = (
                    self.kw_names.as_python_constant()
                    if self.kw_names is not None
                    else ()
                )
                if len(kw_names) > 0:
                    # KW_NAMES no longer used in 3.13
                    assert sys.version_info < (3, 13)
                    self.output.add_output_instructions(
                        [create_instruction("KW_NAMES", argval=kw_names)]
                    )
                assert inst.arg is not None
                call_insts = create_call_function(inst.arg, False)
                call_insts[-1].copy_positions(inst)
                self.output.add_output_instructions(call_insts)
            else:
                # copy instruction, but without exception table data
                assert inst.target is None
                inst_copy = copy.copy(inst)
                inst_copy.exn_tab_entry = None
                self.output.add_output_instructions([inst_copy])

            self.output.add_output_instructions(cleanup)

            self.popn(push - stack_effect)
            for _ in range(push):
                self.push(UnknownVariable())
            self.output.add_output_instructions(
                self.create_call_resume_at(
                    self.next_instruction, push, all_stack_locals_metadata
                )
            )

        return wrapper

    return decorator


class BytecodeDistpatchTableMeta(type):
    """Installs a `cls.dispatch_table` on every subclass to speed up calls to self.OPCODE()"""

    def __init__(cls: type, name: str, bases: Any, dct: Any) -> None:
        super().__init__(name, bases, dct)  # type: ignore[misc]

        def _missing(opname: str, *args: Any) -> None:
            unimplemented_v2(
                gb_type="Missing bytecode handler",
                context=f"{opname} with args {args}",
                explanation=f"Dynamo does not know how to handle the bytecode instruction `{opname}`.",
                hints=[
                    f"Do not trace code that produces the `{opname}` bytecode instruction "
                    "(see https://docs.python.org/3/library/dis.html for bytecode semantics).",
                    *graph_break_hints.SUPPORTABLE,
                ],
            )

        dispatch_table = {
            op: getattr(cls, opname, functools.partial(_missing, opname))
            for opname, op in dis.opmap.items()
        }
        cls.dispatch_table = [dispatch_table.get(i) for i in range(2**8)]


@dataclasses.dataclass
class ExceptionStack:
    """
    Exception stack that it is shared among all InstructionTranslator instances
    """

    # Exception handling in CPython is a bit confusing and some of the bytecode
    # have a slightly different behavior than what is is documented. While reading
    # the documentation, is important to notice that the terms "current exception"
    # and "stack" sometimes refers to a C variable with the same name and the
    # exception stack, respectively.
    #
    # The lifetime of an exception is (Python 3.11+):
    #  + tx._raise_exception_variable(...) := sets the current_exception variable
    #  + PUSH_EXC_INFO := pushes the current_exception to the *exception stack*
    #  + POP_EXCEPT := pops TOS from the *exception stack*

    _exc_stack: list[ExceptionVals] = dataclasses.field(default_factory=list)
    _current_exception: Optional[ExceptionVals] = dataclasses.field(default=None)

    def clear_current_exception(self) -> None:
        self._current_exception = None

    def set_current_exception(self, val: ExceptionVals) -> None:
        self._set_context_and_break_context_reference_cycle(val)
        self._current_exception = val

    def move_current_exception_to_stack(self) -> None:
        assert self._current_exception is not None
        self.append(self._current_exception)
        self.clear_current_exception()

    def get_current_exception(self) -> ExceptionVals:
        assert self._current_exception is not None
        return self._current_exception

    def _set_context_recursive(
        self, val: ExceptionVals, prev_idx: int
    ) -> ExceptionVals:
        if (ctx := val.__context__) and type(ctx) is not ConstantVariable:  # type: ignore[union-attr]
            return val
        if len(self._exc_stack) + prev_idx > 0:
            prev = self._exc_stack[prev_idx]
            self._set_context_recursive(prev, prev_idx - 1)
            val.set_context(prev)  # type: ignore[union-attr, arg-type]
        return val

    def _break_context_reference_cycle(self, val: ExceptionVals) -> None:
        # See test_exceptions::test_raise_does_not_create_context_chain_cycle
        # Based on https://github.com/python/cpython/blob/e635bf2e49797ecb976ce45a67fce2201a25ca68/Python/errors.c#L207-L228
        # As noted on CPython, this is O(chain length) but the context chains
        # are usually very small
        o = slow_o = val
        slow_update_toggle = False  # floyd's algorithm for detecting cycle
        while True:
            context = o.__context__  # type: ignore[union-attr]
            if type(context) is ConstantVariable:  # context not set
                break

            if context is val:
                o.set_context(ConstantVariable(None))  # type: ignore[union-attr, arg-type]
                break

            o = context  # type: ignore[assignment]
            if o is slow_o:
                # pre-existing cycle - all exceptions on the path were
                # visited and checked
                break

            if slow_update_toggle:
                # visited all exceptions
                slow_o = slow_o.__context__  # type: ignore[union-attr, assignment]
            slow_update_toggle = not slow_update_toggle

    def _set_context_and_break_context_reference_cycle(
        self, val: ExceptionVals
    ) -> None:
        # set Exception.__context__
        self._set_context_recursive(val, len(self._exc_stack) - 1)
        self._break_context_reference_cycle(val)

    def pop(self) -> ExceptionVals:
        return self._exc_stack.pop()

    def append(self, val: ExceptionVals) -> None:
        self._exc_stack.append(val)

    def __len__(self) -> int:
        return len(self._exc_stack)

    def __getitem__(self, index: int) -> ExceptionVals:
        return self._exc_stack[index]

    def __str__(self) -> str:
        return f"{self._exc_stack=} - {self._current_exception=}"

    __repr__ = __str__


class InstructionTranslatorBase(
    metaclass=BytecodeDistpatchTableMeta,
):
    output: OutputGraph
    symbolic_locals: dict[str, VariableTracker]
    symbolic_globals: dict[str, VariableTracker]
    symbolic_torch_function_state: SymbolicTorchFunctionState
    stack: list[VariableTracker]
    instruction_pointer: Optional[int]
    current_instruction: Instruction
    block_stack: list[BlockStackEntry]
    lineno: int
    kw_names: Optional[ConstantVariable]
    accept_prefix_inst: bool
    prefix_insts: list[Instruction]
    inline_depth: int
    inconsistent_side_effects: bool
    current_speculation: Optional[SpeculationEntry]
    dispatch_table: list[Any]
    exn_vt_stack: ExceptionStack
    exec_recorder: Optional[ExecutionRecorder]
    strict_checks_fn: Optional[Callable[[VariableTracker], bool]]
    start_point: Optional[int]
    is_leaf_tracer: bool
    parent: Optional[InstructionTranslatorBase]
    debug_locals: list[tuple[VariableTracker, list[VariableTracker]]]
    package: Optional[CompilePackage]

    def mark_inconsistent_side_effects(self) -> None:
        """
        InstructionTranslator has encountered instructions which may cause
        dynamo to see a different version of history from eager
        See: https://github.com/pytorch/pytorch/issues/110765
        """
        self.inconsistent_side_effects = True

    def maybe_has_backedge(self) -> bool:
        # This function employs a heuristic. It does not reliably detect a backedge.
        # The heuristic is straightforward: starting from the current instruction and
        # continuing to the end, if any jump instruction targets an instruction before
        # the current one, there might be a backedge.

        # Python 3.12 introduced changes to bytecode that group common paths in
        # blockstacks (with or try...else) and allow for early returns. Consequently,
        # there can be multiple RETURN_VALUE instructions. Another heuristic is to
        # halt detection upon encountering the first RETURN_VALUE or RETURN_CONST.

        # These heuristics can result in both false positives and negatives, but
        # in either case, the Dynamo code remains valid. For false positives
        # (where an edge is incorrectly marked as a backedge), Dynamo will
        # perform a SkipFrame instead of potentially applying optimizations. For
        # false negatives (where an edge that should be marked as a backedge
        # isn't), multiple graphs may be generated if there's a break in the
        # graph during a for loop. In general, its better to have fewer false
        # negatives so that Dynamo does not skip the whole frame.

        cur_offset = self.current_instruction.offset
        assert self.instruction_pointer is not None
        for inst in self.instructions[self.instruction_pointer :]:
            if inst.opname in ("RETURN_VALUE", "RETURN_CONST"):
                return False
            if inst.opname in JUMP_OPNAMES:
                jump_offset = inst.argval
                if jump_offset < cur_offset:
                    return True
        return False

    def cellvars(self) -> list[str]:
        return self.code_options["co_cellvars"]

    def freevars(self) -> list[str]:
        return self.code_options["co_freevars"]

    def cell_and_freevars(self) -> list[str]:
        if not hasattr(self, "_cell_and_freevars"):
            self._cell_and_freevars = self.cellvars() + self.freevars()
        return self._cell_and_freevars

    def prune_dead_locals(self) -> None:
        # Only keep the locals that must remain on the stack.
        reads = livevars_analysis(self.instructions, self.current_instruction)
        self.symbolic_locals = {
            k: v for k, v in self.symbolic_locals.items() if k in reads
        }
        # "Garbage collect the heap".
        self.output.side_effects.prune_dead_object_new(self)

    def call_function(
        self,
        fn: VariableTracker,
        args: list[VariableTracker],
        kwargs: dict[str, VariableTracker],
    ) -> None:
        assert isinstance(fn, VariableTracker)
        assert isinstance(args, list)
        assert isinstance(kwargs, dict)
        assert all(
            isinstance(x, VariableTracker)
            for x in itertools.chain(args, kwargs.values())
        )
        inner_fn = None
        if hasattr(fn, "value"):
            inner_fn = fn.value
        if hasattr(fn, "fn"):
            inner_fn = fn.fn
        if inner_fn and callable(inner_fn) and is_forbidden(inner_fn):
            raise AssertionError(f"Attempt to trace forbidden callable {inner_fn}")
        self.push(fn.call_function(self, args, kwargs))  # type: ignore[arg-type]

    def inline_generator_function(
        self, fn: VariableTracker, args: Sequence[Any], kwargs: dict[str, Any]
    ) -> Any:
        """
        Redirect the call to the generator "call_function"
        """
        if not isinstance(fn, LocalGeneratorFunctionVariable):
            fn = LocalGeneratorFunctionVariable(fn)  # type: ignore[arg-type]
        return fn.call_function(self, args, kwargs)  # type: ignore[arg-type]

    def inline_user_function_return(
        self, fn: VariableTracker, args: Sequence[Any], kwargs: dict[str, Any]
    ) -> Any:
        """
        A call to some user defined function by inlining it.
        """
<<<<<<< HEAD
        self.is_leaf_tracer = False
        if config.enable_faithful_generator_behavior and is_generator(fn.get_code()):
=======
        if config.enable_faithful_generator_behavior and is_generator(fn.get_code()):  # type: ignore[attr-defined]
>>>>>>> 2f0de0ff
            return self.inline_generator_function(fn, args, kwargs)
        else:
            return InliningInstructionTranslator.inline_call(self, fn, args, kwargs)

    def get_line_of_code_header(self, lineno: Optional[int] = None) -> str:
        if lineno is None:
            lineno = self.lineno
        inline_depth_str = (
            f" (inline depth: {self.inline_depth})" if self.inline_depth > 0 else ""
        )
        funcname = get_funcname(self.f_code.co_filename, lineno)
        funcname_str = "" if funcname is None else f" ({funcname})"
        return f"{self.f_code.co_filename}:{lineno} in {self.f_code.co_name}{funcname_str}{inline_depth_str}"

    def get_log_starts_line_log_str(self) -> str:
        log_str = f"TRACE starts_line {self.get_line_of_code_header()}\n"
        line = linecache.getline(self.f_code.co_filename, self.lineno).rstrip()
        log_str += f"    {line}"
        return log_str

    def starts_line(self, lineno: int) -> None:
        if self.lineno == lineno:
            return
        self.lineno = lineno
        TracingContext.set_current_loc(
            self.f_code.co_filename, lineno, self.f_code.co_name
        )

        if self.is_trace_source_log_enabled:
            trace_source_log.debug("%s", LazyString(self.get_log_starts_line_log_str))

    def step(self) -> bool:
        """Process exactly one instruction, return False we should exit"""
        self.error_on_graph_break = _get_error_on_graph_break()

        ip = self.instruction_pointer
        if ip is None:
            return False
        self.current_instruction = inst = self.instructions[ip]
        self.instruction_pointer = ip + 1

        if inst.starts_line:
            self.starts_line(inst.starts_line)

        if (
            not self.stack
            and self.should_compile_partial_graph()
            and self.is_non_empty_graph()
        ):
            self.current_speculation = self.speculate()
            if self.current_speculation.failed(self):
                self.step_graph_break(inst)
                return False

        if self.is_trace_bytecode_log_enabled:
            trace_bytecode_log.debug(
                "TRACE %s %s %s", inst.opname, inst.argval, self.stack
            )

        self.update_block_stack(inst)

        try:
            self.dispatch_table[inst.opcode](self, inst)
            return not self.output.should_exit
        except TensorifyScalarRestartAnalysis:
            raise
        except exc.ObservedException as e:
            self.exception_handler(e)
            return True
        except (ReturnValueOp, YieldValueOp):
            return False
        except Unsupported:
            if self.current_speculation is None:
                log.debug("empty checkpoint")
                raise
            log.debug("step triggered compile", exc_info=True)

        self.current_speculation.fail_and_restart_analysis(self.error_on_graph_break)
        return False

    if sys.version_info >= (3, 11):

        def update_block_stack(self, inst: Instruction) -> None:
            # 3.11+ no longer uses a block stack, but we still keep track of one
            # so that we know which contexts are currently active.
            # For our purposes, all exception table entries with the same target
            # are considered to be part of the same "block".
            # NOTE: we only keep track of with blocks that are not contained in try blocks.
            # This is because we will not create continuation functions on graph breaks in try blocks,
            # but we may for with blocks. We do not push blocks here since
            # with blocks are pushed when handling BEFORE_WITH.
            entry = inst.exn_tab_entry
            if entry:
                # Detect when we have exited the top with block.
                # The with blocks on the block stack are not enclosed in try
                # blocks, so a with block's cleanup code should be in the
                # previous with block (if any).
                if (
                    len(self.block_stack) >= 2
                    and entry.target is not self.block_stack[-1].target
                    and entry.target is self.block_stack[-2].target
                ):
                    # exit the current block
                    self.block_stack.pop()
            else:
                # no longer in any block
                # It is possible for NOPs to be between two instructions
                # in the same block, but the NOPs are not covered by an
                # exception table entry. In this case, assume that we
                # are still in the same block.
                # In 3.12+, JUMP_BACKWARD might also not be covered by
                # an exception table entry, so we also assume that we
                # are still in the same block. It is probably safe to do
                # this in 3.11, even though we haven't encountered this case before.
                if self.block_stack and inst.opname not in ("NOP", "JUMP_BACKWARD"):
                    # If we really escape from a block and the current
                    # instruction is not in another block, then there
                    # should be no other nested blocks that we are in.
                    assert len(self.block_stack) == 1
                    self.block_stack.pop()

    else:

        def update_block_stack(self, inst: Instruction) -> None:
            pass

    @property
    def next_instruction(self) -> Instruction:
        assert self.instruction_pointer is not None
        return self.instructions[self.instruction_pointer]

    def step_graph_break(self, continue_inst: Instruction) -> None:
        # generate code from checkpoint
        assert not self.output.output_instructions
        assert self.current_speculation is not None
        # NOTE: adding an assert here since it seems like the only place
        # where we call step_graph_break right now is when the stack is empty,
        # so let's enforce that for now.
        assert not self.stack
        # NOTE: if we support non-empty self.stack in the future, the `stack_pops` argument
        # below should be set to the stack length to ensure that the stack is codegen'd
        # for the rest of the function.
        all_stack_locals_metadata = self.output.compile_subgraph(
            self,
            partial_convert=True,
            reason=GraphCompileReason("step_unsupported", [self.frame_summary()]),
        )
        # load locals from frame values
        # current frame state
        # [
        #   (frame N stack (minus top stack_pops values), frame N non-cell locals, frame N cells),
        #   ...,
        #   (frame 1 stack, frame 1 non-cell locals, frame 1 cells),
        # ],
        cg = PyCodegen(self)
        self.output.add_output_instructions(
            [
                cg.create_load_const(-1),
                cg.create_binary_subscr(),
                cg.create_load_const(1),
                cg.create_binary_subscr(),
            ]
        )
        for local, idx in all_stack_locals_metadata[-1].locals_names.items():
            self.output.add_output_instructions(
                [
                    create_dup_top(),
                    cg.create_load_const(idx),
                    cg.create_binary_subscr(),
                    cg.create_store(local),
                ]
            )
        self.output.add_output_instructions(
            [
                create_instruction("POP_TOP"),
                create_jump_absolute(continue_inst),
                *self.instructions,
            ]
        )

    def run_ctx_mgr(self) -> Any:
        # NB: Don't push the top level frame summary; set_current_loc will
        # take care of it.  However, DO make sure we attach real_stack to
        # exceptions
        return TracingContext.current_frame(None)

    def run(self) -> None:
        with self.run_ctx_mgr():
            dump_file(self.f_code.co_filename)
            try:
                self.output.push_tx(self)
                self.start_point = self.instruction_pointer
                while self.step():
                    pass
            except TensorifyScalarRestartAnalysis:
                raise
            except BackendCompilerFailed:
                raise
            except RuntimeError as e:
                if hasattr(e, "msg") and "Data-dependent" in e.msg:
                    readable_graph = torch.fx.GraphModule(
                        self.output.nn_modules, self.output.graph
                    ).print_readable(
                        print_output=False, include_stride=True, include_device=True
                    )
                    e.partial_fx_graph = readable_graph  # type: ignore[attr-defined]
                    raise

                raise
            except Exception as e:
                if self.exec_recorder:
                    e.exec_record = self.exec_recorder.get_record()  # type: ignore[attr-defined]

                raise
            finally:
                self.output.pop_tx()
                # Cleanup the outputGraph to delete the held tensors. We perform the
                # cleanup only for InstructionTranslator and not
                # InliningInstructionTranslator. The InliningInstructionTranslator
                # mutates the output object and is restored to original state if
                # there was an exception.
                if isinstance(self, InstructionTranslator):
                    self.output.cleanup()

                    # Note that this call maybe redundant if compile_subgraph is
                    # called. This is ok, because calling exit stack close()
                    # twice is not an issue (second stop is a no op).
                    self.output.mark_bytecode_tracing_stop()

    def push(self, val: Optional[VariableTracker]) -> None:
        assert val is None or isinstance(val, VariableTracker), (
            f"push expects VariableTracker, got {typestr(val)}"
        )
        self.stack.append(val)  # type: ignore[arg-type]

    def push_many(self, vals: list[VariableTracker]) -> None:
        for val in vals:
            self.push(val)

    def pop(self) -> VariableTracker:
        return self.stack.pop()

    def popn(self, n: int) -> list[VariableTracker]:
        return [*reversed([self.pop() for _ in range(n)])]

    def LOAD_FAST(self, inst: Instruction) -> None:
        name = inst.argval
        if self.exec_recorder and name in self.f_locals:
            self.exec_recorder.add_local_var(name, self.f_locals[name])

        try:
            self.push(self.symbolic_locals[name].unwrap())
        except KeyError:
            if name.startswith("."):
                try:
                    # This happens in dict/list comprehensions
                    new_name = name.replace(".", "implicit")
                    self.push(self.symbolic_locals[new_name])
                except KeyError:
                    unimplemented_v2(
                        gb_type="Attempted to read undefined local variable (implicit)",
                        context=f"LOAD_FAST {name}",
                        explanation=f"Could not find an implicit local variable with name `{name}`",
                        hints=[
                            "This happens in dict/list comprehensions",
                            *graph_break_hints.USER_ERROR,
                        ],
                    )
            else:
                unimplemented_v2(
                    gb_type="Attempted to read undefined local variable",
                    context=f"LOAD_FAST {name}",
                    explanation=f"Could not find a local variable with name `{name}`",
                    hints=[*graph_break_hints.USER_ERROR],
                )

        # for continuation functions
        if name.startswith("__stack") or name == "__nested_frame_values":
            self.symbolic_locals.pop(name)

    def LOAD_DEREF(self, inst: Instruction) -> None:
        assert inst.argval in self.cell_and_freevars()
        cell = self.symbolic_locals[inst.argval]
        contents_var = self.output.side_effects.load_cell(cell)
        self.push(contents_var)

        if self.exec_recorder and inst.argval in self.f_locals:
            self.exec_recorder.add_local_var(inst.argval, self.f_locals[inst.argval])

    def STORE_FAST(self, inst: Instruction) -> None:
        name = inst.argval
        loaded_vt = self.pop()
        loaded_vt.set_name_hint(name)
        self.symbolic_locals[name] = loaded_vt
        if name == IS_TRACING_RESUME_PROLOGUE_VARNAME:
            val = loaded_vt.as_python_constant()
            assert type(val) is bool
            self.is_tracing_resume_prologue = val

    def DELETE_FAST(self, inst: Instruction) -> None:
        del self.symbolic_locals[inst.argval]

    def STORE_DEREF(self, inst: Instruction) -> None:  # type: ignore[override]
        assert inst.argval in self.cell_and_freevars()
        cell = self.symbolic_locals[inst.argval]
        val = self.pop()
        self.output.side_effects.store_cell(cell, val)

        assert isinstance(cell, CellVariable)  # tame mypy
        if cell.local_name is not None:
            val.set_name_hint(cell.local_name)  # type: ignore[attr-defined]

    LOAD_CLOSURE = LOAD_FAST

    def _load_const(self, inst: Instruction) -> ConstantVariable:
        i = inst.arg
        if i is None:
            return ConstantVariable.create(value=inst.argval)  # type: ignore[return-value]
        val = self._constants_cache[i]
        if not val:
            self._constants_cache[i] = ConstantVariable.create(value=inst.argval)  # type: ignore[call-overload]
            val = self._constants_cache[i]
        assert val is not None
        return val

    def LOAD_CONST(self, inst: Instruction) -> None:
        self.push(self._load_const(inst))

    def _load_global(self, inst: Instruction) -> None:
        name = inst.argval

        if self.exec_recorder:
            if name in self.f_globals:
                self.exec_recorder.add_global_var(name, self.f_globals[name])
            else:
                assert name in self.f_builtins
                self.exec_recorder.builtins[name] = self.f_builtins[name]

        if name not in self.f_globals:
            return self.load_builtin(inst)

        if name in self.symbolic_globals:
            variable = self.output.side_effects[self.symbolic_globals[name]]
            self.push(self.output.side_effects.load_global(variable, name))
            return

        value = self.f_globals[name]
        self.push(VariableTracker.build(self, value, GlobalSource(name)))

    @functools.cached_property
    def nn_modules_globals_vt(self) -> VariableTracker:
        module_name = "torch.nn.modules.module"
        module_source = self.import_source(module_name)
        fglobals_value = _import_module(module_name)
        return VariableTracker.build(self, fglobals_value, module_source)

    def LOAD_GLOBAL(self, inst: Instruction) -> None:
        assert inst.arg is not None
        if sys.version_info >= (3, 11) and sys.version_info < (3, 13) and inst.arg % 2:
            self.PUSH_NULL(inst)
        self._load_global(inst)
        if sys.version_info >= (3, 13) and inst.arg % 2:
            self.PUSH_NULL(inst)

    def STORE_GLOBAL(self, inst: Instruction) -> None:
        value = self.pop()
        name = inst.argval
        source = GlobalSource(name)
        if name not in self.symbolic_globals:
            self.symbolic_globals[name] = object()  # type: ignore[assignment]  # sentinel object
        variable = self.output.side_effects.track_global_existing(
            source, self.symbolic_globals[name]
        )
        if isinstance(value, RemovableHandleVariable):
            unimplemented_v2(
                gb_type="Storing Tensor hook handle in globals",
                context=name,
                explanation="This is not supported.",
                hints=[],
            )
        self.output.side_effects.store_global(variable, name, value)

    # Cache note: This cache only exists for the duration of this
    # InstructionTranslator - so it should be safe to do.
    @cache_method
    def import_source(self, module_name: str) -> GlobalSource:
        """Create an alias to a module for use in guards"""
        if "torch_package" in module_name:
            value = torch.package.package_importer._package_imported_modules[
                module_name
            ]
            alias = (
                module_name.replace(">", "_").replace("<", "_").replace(".", "_dot_")
            )
        else:
            value = _import_module(module_name)
            alias = f"__import_{module_name.replace('.', '_dot_')}"

        if self.package is not None:
            self.package.add_import_source(alias, module_name)
        self.output.import_sources[alias] = module_name
        f_globals = self.output.global_scope
        assert alias not in f_globals or f_globals[alias] is value
        f_globals[alias] = value
        self.output.update_co_names(alias)
        return GlobalSource(alias)

    def resolve_name(self, name: str, package: str, level: int) -> str:
        """
        Copied from the Cpython implementation of __import__
        Resolve a relative module name to an absolute one.
        https://github.com/python/cpython/blob/5a094f0255eea1db58fb2cf14c200971e64ec36e/Lib/importlib/_bootstrap.py#L902
        """
        bits = package.rsplit(".", level - 1)
        if len(bits) < level:
            raise ImportError("attempted relative import beyond top-level package")
        base = bits[0]
        return f"{base}.{name}" if name else base

    def calc_package(self) -> str:
        """
        Copied from the Cpython implementation of __import__
        https://github.com/python/cpython/blob/5a094f0255eea1db58fb2cf14c200971e64ec36e/Lib/importlib/_bootstrap.py#L1090
        """
        package = self.f_globals.get("__package__")
        spec = self.f_globals.get("__spec__")
        if package is not None:
            if spec is not None and package != spec.parent:
                log.warning(
                    "__package__ != __spec__.parent (%r != %r)",
                    package,
                    spec.parent,
                    stacklevel=3,
                )
            return package
        elif spec is not None:
            return spec.parent
        else:
            log.warning(
                "can't resolve package from __spec__ or __package__, "
                "falling back on __name__ and __path__",
                stacklevel=3,
            )
            package = self.f_globals["__name__"]
            if "__path__" not in self.f_globals:
                package = package.rpartition(".")[0]
        return package

    def IMPORT_NAME(self, inst: Instruction) -> None:
        level, fromlist = self.popn(2)
        level = level.as_python_constant()
        fromlist = fromlist.as_python_constant()
        module_name = inst.argval

        # Are we replaying? if so, load recorded module
        recorded_name = (
            f"{ExecutionRecorder.LOCAL_MOD_PREFIX}_{level}_{fromlist}_{module_name}"
        )
        if recorded_name in self.f_globals:
            value = self.f_globals[recorded_name]
            source = GlobalSource(recorded_name)
        else:
            try:
                value = __import__(
                    module_name,
                    fromlist=fromlist,
                    level=level,
                    globals=self.f_globals,
                )
            except ImportError:
                unimplemented_v2(
                    gb_type="Import failure",
                    context=f"module_name: {module_name}, fromlist: {fromlist}, level={level}",
                    explanation="Failure when attempting to import.",
                    hints=[*graph_break_hints.USER_ERROR],
                )

            if level != 0:
                pkg = self.calc_package()
                module_name = self.resolve_name(module_name, pkg, level)

            # For __import__, when the name variable is of the form package.module,
            # normally, the top-level package (the name up till the first dot) is
            # returned, not the module named by module_name. However, when a
            # non-empty fromlist argument is given, the module named by name is
            # returned. Therefore, we set the source correctly here.
            if not fromlist:
                top_level_module_name = module_name.partition(".")[0]
                source = self.import_source(top_level_module_name)
            else:
                source = self.import_source(module_name)

        if self.exec_recorder:
            self.exec_recorder.add_local_mod(recorded_name, value)

        if istype(value, (types.ModuleType, DummyModule)):
            self.push(PythonModuleVariable(value, source=source))
        else:
            unimplemented_v2(
                gb_type="Bad import result",
                context=typestr(value),
                explanation="Import result is not a Python module.",
                hints=[],
            )

    # fb internal 3.12 opcode
    EAGER_IMPORT_NAME = IMPORT_NAME

    def IMPORT_FROM(self, inst: Instruction) -> None:
        self.DUP_TOP(inst)
        self._load_attr(inst)

    # Cache note: This cache only exists for the duration of this
    # InstructionTranslator - so it should be safe to do.
    @cache_method
    def load_builtin_from_argval(self, argval: Any) -> VariableTracker:
        if argval not in self.f_builtins:
            raise Unsupported(f"name '{argval}' is not defined")
        val = self.f_builtins[argval]

        if callable(val):
            builtins_source = GlobalSource(
                self.output.name_of_builtins_dict_key_in_fglobals
            )
            var_source = DictGetItemSource(builtins_source, argval)
            return VariableTracker.build(self, val, var_source)
        else:
            assert is_builtin_constant(val)
            return ConstantVariable.create(value=val)

    def load_builtin(self, inst: Instruction) -> None:
        self.push(self.load_builtin_from_argval(inst.argval))

    def jump(self, inst: Instruction) -> None:
        assert self.instruction_pointer is not None
        assert self.start_point is not None
        assert inst.target is not None
        get_metrics_context().increment(
            "ir_count", self.instruction_pointer - self.start_point
        )
        self.instruction_pointer = self.indexof[inst.target]
        self.start_point = self.instruction_pointer

    JUMP_FORWARD = jump
    JUMP_ABSOLUTE = jump

    POP_JUMP_IF_FALSE = generic_jump(operator.not_, False)
    POP_JUMP_IF_TRUE = generic_jump(operator.truth, False)
    JUMP_IF_FALSE_OR_POP = generic_jump(operator.not_, True)
    JUMP_IF_TRUE_OR_POP = generic_jump(operator.truth, True)

    def SETUP_LOOP(self, inst: Instruction) -> None:
        # only exists in python<=3.7
        assert inst.target is not None
        self.block_stack.append(BlockStackEntry(inst, inst.target, len(self.stack)))

    def SETUP_EXCEPT(self, inst: Instruction) -> None:
        # only exists in python<=3.7
        assert inst.target is not None
        self.block_stack.append(BlockStackEntry(inst, inst.target, len(self.stack)))

    def POP_BLOCK(self, inst: Instruction) -> None:
        self.block_stack.pop()

    def SETUP_WITH(self, inst: Instruction) -> None:
        self.setup_or_before_with(inst)

    def SETUP_FINALLY(self, inst: Instruction) -> None:
        assert inst.target is not None
        self.block_stack.append(BlockStackEntry(inst, inst.target, len(self.stack)))

    def BEGIN_FINALLY(self, inst: Instruction) -> None:
        self.push(None)

    def WITH_CLEANUP_START(self, inst: Instruction) -> None:
        exit, exc = self.popn(2)
        assert exc is None
        self.push(exc)
        self.push(exit.call_function(self, [ConstantVariable.create(None)] * 3, {}))

    def WITH_CLEANUP_FINISH(self, inst: Instruction) -> None:
        self.popn(2)
        self.push(None)

    def FOR_ITER(self, inst: Instruction) -> None:
        it = self.pop().realize()
        try:
            val = it.next_variable(self)
            self.push(it)
            self.push(val)
        except (StopIteration, exc.ObservedUserStopIteration) as e:
            if isinstance(e, exc.ObservedUserStopIteration):
                exc.handle_observed_exception(self)

            # leave iterator upon exhaustion in 3.12
            if sys.version_info >= (3, 12):
                # CPython 3.12 actually jumps to the instruction after the END_FOR
                # and performs the action of END_FOR as part of FOR_ITER. We jump
                # to the END_FOR and run it, so we need to make sure 2 values are
                # on the stack for it to pop.
                self.push(it)
                self.push(ConstantVariable.create(None))
            self.jump(inst)

    def _create_exception_type(self, val: VariableTracker) -> VariableTracker:
        if isinstance(
            val, (variables.BuiltinVariable, UserDefinedExceptionClassVariable)
        ):
            # Create the instance of the exception type
            # https://github.com/python/cpython/blob/3.11/Python/ceval.c#L6547-L6549
            val = val.call_function(self, [], {})  # type: ignore[arg-type]
        return val

    def _raise_exception_variable(self, val: VariableTracker) -> NoReturn:
        # User can raise exception in 2 ways
        #   1) raise exception type - raise NotImplementedError
        #   2) raise exception instance - raise NotImplemetedError("foo")

        # 1) when user raises exception type
        val = self._create_exception_type(val)

        # Handle https://peps.python.org/pep-0479/
        # CPython 3.12+ has a specific bytecode instruction (CALL_INTRINSIC_1 3) for this
        if (
            is_generator(self.f_code)
            and isinstance(val, variables.ExceptionVariable)
            and val.exc_type is StopIteration
        ):
            val = variables.BuiltinVariable(RuntimeError).call_function(self, [], {})  # type: ignore[arg-type]

        # Save the exception in a global data structure
        self.exn_vt_stack.set_current_exception(val)  # type: ignore[arg-type]

        # 2) when user raises exception instance
        if self._isinstance_exception(val):
            observed_exception_type = exc.get_dynamo_observed_exception(val.exc_type)  # type: ignore[attr-defined, union-attr]
            raise observed_exception_type(f"raised exception {val}")
        unimplemented_v2(
            gb_type="Failed to raise exception",
            context=str(exc),
            explanation="Attempted to raise a non-Exception type/value.",
            hints=[*graph_break_hints.USER_ERROR],
        )

    def RAISE_VARARGS(self, inst: Instruction) -> None:
        if inst.arg == 0:
            if not len(self.exn_vt_stack):
                msg = ConstantVariable("No active exception to reraise")
                exc.raise_observed_exception(RuntimeError, self, args=[msg])

            # re-raise the previous exception. Here CPython refers to the exception
            # on top of the exception stack
            assert len(self.exn_vt_stack)
            val = self.exn_vt_stack[-1]
            assert self._isinstance_exception(val), val
            self._raise_exception_variable(val)
        elif inst.arg == 1:
            # raise TOS
            val = self.stack[-1]  # type: ignore[assignment]
            self._raise_exception_variable(val)
        else:
            # raise .. from ...
            from_vt = self.pop()
            val = self.pop()  # type: ignore[assignment]
            try:
                self._raise_exception_variable(val)
            finally:
                # Update __cause__/__supppress_context__ in the raised exception
                curr_exc = self.exn_vt_stack.get_current_exception()
                cause = self._create_exception_type(from_vt)
                curr_exc.call_setattr(self, ConstantVariable("__cause__"), cause)  # type: ignore[arg-type, union-attr, assignment]

    def CLEANUP_THROW(self, inst: Instruction) -> None:
        # https://github.com/python/cpython/pull/96010
        tos = self.stack[-1]
        assert isinstance(tos, ExceptionVariable)
        if tos.exc_type is StopIteration:
            unimplemented_v2(
                gb_type="CLEANUP_THROW with StopIteration",
                context="",
                explanation="Received StopIteration when handling generator.throw/close. This is not supported.",
                hints=[],
            )
        else:
            self.RERAISE(inst)

    def RERAISE(self, inst: Instruction) -> None:
        # https://docs.python.org/3/library/dis.html#opcode-RERAISE
        #   Re-raises the exception currently on top of the stack. If oparg is
        #   non-zero, pops an additional value from the stack which is used to
        #   set f_lasti of the current frame.

        if sys.version_info >= (3, 11):
            # RERAISE is currently supported in a narrow case of `raise ... from None`
            val = self.pop()
            if inst.argval:
                # RERAISE 1
                _ = self.pop()
                self._raise_exception_variable(val)
            else:
                # RERAISE 0
                self.push(val)
                self._raise_exception_variable(val)
        else:
            _exc = self.pop()
            val = self.pop()
            _tb = self.pop()
            self._raise_exception_variable(val)

    def _isinstance_exception(self, val: VariableTracker) -> TypeIs[ExceptionVals]:
        return isinstance(
            val,
            (
                variables.ExceptionVariable,
                UserDefinedExceptionClassVariable,
                UserDefinedExceptionObjectVariable,
            ),
        )

    def WITH_EXCEPT_START(self, inst: Instruction) -> None:
        if sys.version_info >= (3, 11):
            # At the top of the stack are 4 values:
            #    - TOP = exc_info()
            #    - SECOND = previous exception
            #    - THIRD: lasti of exception in exc_info()
            #    - FOURTH: the context.__exit__ bound method
            #    We call FOURTH(type(TOP), TOP, GetTraceback(TOP)).
            #    Then we push the __exit__ return value.
            assert len(self.stack) >= 4
            fn = self.stack[-4]
            val = self.stack[-1]
            assert self._isinstance_exception(val)
            typ = BuiltinVariable(val.exc_type)  # type: ignore[attr-defined, union-attr]
            tb = ConstantVariable(None)
        else:
            assert len(self.stack) >= 7
            fn = self.stack[-7]
            val = self.stack[-2]
            assert self._isinstance_exception(val)
            typ = BuiltinVariable(val.exc_type)  # type: ignore[attr-defined]
            tb = ConstantVariable(None)

        self.call_function(fn, [typ, val, tb], {})

    def exception_handler(self, raised_exception: ObservedException) -> None:
        observed_exn_gb_explanation = (
            "Dynamo found no exception handler at the top-level compiled function "
            "when encountering an exception. Exception will propagate outside the compiled region."
        )

        def bubble_exception_to_interpreter() -> None:
            # Bubble the exception to the interpreter
            curr_exc = self.exn_vt_stack.get_current_exception()
            dynamo_exc = exc.get_dynamo_observed_exception(curr_exc.python_type())
            assert isinstance(raised_exception, dynamo_exc)  # sanity check
            unimplemented_v2(
                gb_type="Observed exception",
                context=f"raised exception {curr_exc.python_type_name()}({curr_exc.args})",  # type: ignore[union-attr]
                explanation=observed_exn_gb_explanation,
                hints=[
                    *graph_break_hints.USER_ERROR,
                    *graph_break_hints.SUPPORTABLE,
                ],
            )

        if sys.version_info >= (3, 11):
            exn_tab_entry = self.current_instruction.exn_tab_entry
            if exn_tab_entry:
                # Implementation is based on https://github.com/python/cpython/blob/3.11/Objects/exception_handling_notes.txt

                # 1) pop values from the stack until it matches the stack depth
                # for the handler
                while len(self.stack) > exn_tab_entry.depth:
                    self.pop()

                # 2) if 'lasti' is true, then push the offset that the exception was raised at
                if exn_tab_entry.lasti:
                    self.push(
                        variables.ConstantVariable(self.current_instruction.offset)
                    )

                # 3) push the exception to the stack
                self.push(self.exn_vt_stack.get_current_exception())

                # 4) jump to the handler
                self.jump(exn_tab_entry)  # type: ignore[arg-type]
            else:
                # No handler found. Bubble the exception to the parent
                # instruction translator. We use special exception for this.
                self.stack.clear()
                if type(self) is InstructionTranslator:
                    bubble_exception_to_interpreter()
                raise raised_exception
        else:
            if len(self.block_stack):
                # base implementation - https://github.com/python/cpython/blob/3.10/Python/ceval.c#L4455

                block_stack_entry = self.block_stack.pop()

                while block_stack_entry.inst.opname == "EXCEPT_HANDLER":
                    # TODO(anijain2305) - This is not tested .. unable to create a testcase
                    # https://github.com/python/cpython/blob/3.10/Python/ceval.c#L1456
                    self.popn(3)
                    self.exn_vt_stack.pop()
                    if len(self.block_stack) == 0:
                        # No handler found in this frame. Bubble the exception to the parent
                        # instruction translator.
                        self.stack.clear()
                        if type(self) is InstructionTranslator:
                            unimplemented_v2(
                                gb_type="Observed exception (EXCEPT_HANDLER)",
                                context=str(raised_exception),
                                explanation=observed_exn_gb_explanation
                                + " This graph break is unexpected.",
                                hints=[*graph_break_hints.DYNAMO_BUG],
                            )

                        raise raised_exception
                    block_stack_entry = self.block_stack.pop()

                exception_var = self.exn_vt_stack.get_current_exception()
                self.exn_vt_stack.move_current_exception_to_stack()

                # 1) pop values from the stack until it matches the stack depth
                # for the handler
                while len(self.stack) > block_stack_entry.stack_index:
                    self.pop()

                # Push a dummy block stack entry of EXCEPT_HANDLER
                # https://github.com/python/cpython/blob/3.10/Python/ceval.c#L1456
                except_handler_inst = Instruction(1e6, "EXCEPT_HANDLER", None, 0)
                self.block_stack.append(
                    BlockStackEntry(except_handler_inst, None, len(self.stack))
                )

                # Push old exception
                if len(self.exn_vt_stack) >= 2:
                    old_exception = self.exn_vt_stack[-2]

                    # Push the old exception on to stack - tb, value, type
                    # Traceback is currently mapped to UnknownVariable
                    self.push(variables.UnknownVariable())
                    self.push(old_exception)
                    self.push(variables.BuiltinVariable(old_exception.exc_type))
                else:
                    # Push empty exception tb, value, type
                    self.push(variables.ConstantVariable(None))
                    self.push(variables.ConstantVariable(None))
                    self.push(variables.ConstantVariable(None))

                # Push new exception - tb, val, type
                # Traceback is currently mapped to UnknownVariable
                self.push(variables.UnknownVariable())
                self.push(exception_var)
                self.push(variables.BuiltinVariable(exception_var.exc_type))

                # Jump to target
                self.jump(block_stack_entry)
            else:
                # No handler found. Bubble the exception to the parent
                # instruction translator. We use special exception for this.
                self.stack.clear()
                if type(self) is InstructionTranslator:
                    bubble_exception_to_interpreter()
                raise raised_exception

    def PUSH_EXC_INFO(self, inst: Instruction) -> None:
        # https://docs.python.org/3/library/dis.html#opcode-PUSH_EXC_INFO
        #   Pops a value from the stack. Pushes the current exception to the top
        #   of the stack. Pushes the value originally popped back to the stack.
        #
        # The behavior of this opcode in CPython is a bit different than what it
        # is described. It pops a value from the stack, pushes the top of the
        # exception stack to the interpreter stack and moves the
        # "current exception" to the exception stack.
        #
        # As an example, suppose the stack is in the following state:
        #   + stack = [..., ConstantVariable(1), ConstantVariable(2)]
        #   + current_exception = TypeError
        #   + exception_stack = [ValueError]
        #
        # After PUSH_EXC_INFO is executed
        #   + stack = [..., ConstantVariable(1), ValueError, ConstantVariable(2)]
        #   + current_exception = None
        #   + exception_stack = [ValueError, TypeError]

        val = self.pop()
        if len(self.exn_vt_stack) == 0:
            prev_exc: VariableTracker = ConstantVariable(None)
        else:
            prev_exc = self.exn_vt_stack[-1]
        self.push(prev_exc)
        self.push(val)
        self.exn_vt_stack.move_current_exception_to_stack()

    def POP_EXCEPT(self, inst: Instruction) -> None:
        if sys.version_info >= (3, 11):
            _ = self.pop()
            # This exception is handled and therefore we can clear the error indicator
            assert len(self.exn_vt_stack)
            self.exn_vt_stack.pop()
        else:
            assert len(self.block_stack) > 0
            if self.block_stack[-1].inst.opname != "EXCEPT_HANDLER":
                raise AssertionError(
                    "Bug in Dynamo tracing of exception handling."
                    "Top of the block stack is not EXCEPT_HANDLER."
                )
            self.block_stack.pop()

            self.popn(3)

            # This exception is handled and therefore we can clear the error indicator
            assert len(self.exn_vt_stack)
            self.exn_vt_stack.pop()

    def check_if_exc_matches(self) -> bool:
        assert len(self.stack) >= 2
        expected_exc_types = self.pop()
        if sys.version_info >= (3, 11):
            # CHECK_EXC_MATCH (which is used from 3.11 onwards) does not pop.
            # This is the description from the disassembly doc
            #
            # Performs exception matching for ``except``. Tests whether the ``STACK[-2]``
            # is an exception matching ``STACK[-1]``. Pops ``STACK[-1]`` and pushes the boolean
            # result of the test.
            exc_instance = self.stack[-1]
        else:
            # This is used prior to 3.11 via opcode JUMP_IF_NOT_EXC_MATCH
            # There is no documentation but here is the code pointer that does 2 pops
            # https://github.com/python/cpython/blob/3.10/Python/ceval.c#L3650-L3665
            exc_instance = self.stack.pop()

        # Users can check exception in 3 ways
        # 1) except NotImplementedError --> BuiltinVariable
        # 2) except CustomException --> UserDefinedExceptionClasVariable
        # 3) except (NotImplemetedError, AttributeError) -> TupleVariable

        if not isinstance(
            expected_exc_types,
            (
                BuiltinVariable,
                TupleVariable,
                UserDefinedExceptionClassVariable,
                UserDefinedExceptionObjectVariable,
            ),
        ):
            unimplemented_v2(
                gb_type="Exception with bad expected type",
                context=str(expected_exc_types),
                explanation=f"`except ...` has unsupported type {expected_exc_types}.",
                hints=[*graph_break_hints.USER_ERROR],
            )

        if sys.version_info >= (3, 11):
            if not self._isinstance_exception(exc_instance):
                unimplemented_v2(
                    gb_type="Caught non-Exception value",
                    context=str(exc_instance),
                    explanation=f"Except expects to receive an object of Exception type but received {exc_instance}.",
                    hints=[*graph_break_hints.USER_ERROR],
                )

        if isinstance(expected_exc_types, TupleVariable):
            expected_types = expected_exc_types.items
        else:
            expected_types = [
                expected_exc_types,
            ]

        for expected_type in expected_types:
            if not isinstance(
                expected_type,
                (
                    BuiltinVariable,
                    UserDefinedExceptionObjectVariable,
                    UserDefinedExceptionClassVariable,
                ),
            ):
                unimplemented_v2(
                    gb_type="Exception with non-type expectation",
                    context=str(expected_type),
                    explanation=f"`except ...` expects a non-type: {expected_type}.",
                    hints=[*graph_break_hints.USER_ERROR],
                )
            if self._isinstance_exception(exc_instance) and issubclass(
                exc_instance.exc_type,  # type: ignore[union-attr]
                expected_type.fn,  # type: ignore[attr-defined]
            ):
                return True
            elif isinstance(exc_instance, variables.BuiltinVariable) and issubclass(
                exc_instance.fn, expected_type.fn
            ):
                return True

        return False

    def CHECK_EXC_MATCH(self, inst: Instruction) -> None:
        self.push(variables.ConstantVariable(self.check_if_exc_matches()))

    def JUMP_IF_NOT_EXC_MATCH(self, inst: Instruction) -> None:
        if not self.check_if_exc_matches():
            self.jump(inst)

    def COMPARE_OP(self, inst: Instruction) -> None:
        if inst.argval == "exception match":
            self.CHECK_EXC_MATCH(inst)
        else:
            self.push(compare_op_handlers[inst.argval](self, self.popn(2), {}))

    def GET_ITER(self, inst: Instruction) -> None:
        self.call_function(BuiltinVariable(iter), [self.pop()], {})

    @break_graph_if_unsupported(push=1)
    def CALL_FUNCTION(self, inst: Instruction) -> None:
        args = self.popn(inst.argval)
        fn = self.pop()
        self.call_function(fn, args, {})

    @break_graph_if_unsupported(push=1)
    def CALL_FUNCTION_EX(self, inst: Instruction) -> None:
        kwargsvars: VariableTracker
        if inst.argval == 0:
            kwargsvars = ConstDictVariable({})
            argsvars = self.pop()
        elif inst.argval == 1:
            kwargsvars = self.pop()
            argsvars = self.pop()
        else:
            unimplemented_v2(
                gb_type="Variadic function call with bad flags",
                context=f"flags: {inst.argval}",
                explanation=f"Attempted to call a variadic function (CALL_FUNCTION_EX) with bad flags {inst.argval}",
                hints=[*graph_break_hints.DYNAMO_BUG],
            )

        if sys.version_info >= (3, 13):
            # 3.13 swapped null and callable
            null = self.pop()
            assert isinstance(null, NullVariable)

        fn = self.pop()

        if sys.version_info >= (3, 11) and sys.version_info < (3, 13):
            null = self.pop()
            assert isinstance(null, NullVariable)

        if not isinstance(
            argsvars, BaseListVariable
        ) and argsvars.has_force_unpack_var_sequence(self):
            argsvars = TupleVariable(argsvars.force_unpack_var_sequence(self))

        # Unpack for cases like fn(**obj) where obj is a map
        if isinstance(kwargsvars, UserDefinedObjectVariable):
            kwargsvars = BuiltinVariable.call_custom_dict(self, dict, kwargsvars)  # type: ignore[arg-type]

        if not isinstance(argsvars, BaseListVariable) or not isinstance(
            kwargsvars, ConstDictVariable
        ):
            unimplemented_v2(
                gb_type="Variadic function call with bad args/kwargs type",
                context=f"args type: {typestr(argsvars)}, kwargs type: {typestr(kwargsvars)}",
                explanation="Expected args to be a list and kwargs to be a dict",
                hints=[*graph_break_hints.USER_ERROR],
            )

        # Map to a dictionary of str -> VariableTracker
        kwargsvars = kwargsvars.keys_as_python_constant()
        self.call_function(fn, argsvars.items, kwargsvars)

    @break_graph_if_unsupported(push=1)
    def CALL_FUNCTION_KW(self, inst: Instruction) -> None:
        argnames = self.pop()
        args = self.popn(inst.argval)
        fn = self.pop()
        assert isinstance(argnames, TupleVariable) and argnames.is_python_constant()
        argnames = argnames.as_python_constant()
        args, kwargs_list = args[: -len(argnames)], args[-len(argnames) :]
        kwargs = dict(zip(argnames, kwargs_list))
        assert len(kwargs) == len(argnames)
        self.call_function(fn, args, kwargs)

    def LOAD_METHOD_SUPER(self, inst: Instruction) -> None:
        self.CALL_FUNCTION(dataclasses.replace(inst, argval=2))
        arg = inst.argval[0]
        argval = self.code_options["co_names"][arg]
        if sys.version_info < (3, 11):
            self._load_attr(dataclasses.replace(inst, argval=argval))
        else:
            self.LOAD_METHOD(dataclasses.replace(inst, argval=argval))

    def LOAD_ATTR_SUPER(self, inst: Instruction) -> None:
        self.CALL_FUNCTION(dataclasses.replace(inst, argval=2))
        arg = inst.argval[0]
        argval = self.code_options["co_names"][arg]
        self._load_attr(dataclasses.replace(inst, argval=argval))

    def LOAD_METHOD(self, inst: Instruction) -> None:
        self._load_attr(inst)
        obj = self.pop()
        if sys.version_info >= (3, 13):
            self.push(obj)
            self.PUSH_NULL(inst)
        elif sys.version_info >= (3, 11):
            # always follow the NULL + fn convention, since if obj
            # is actually a method, self is already bound to it, so it
            # doesn't need to be passed in as an arg.
            self.PUSH_NULL(inst)
            self.push(obj)
        else:
            self.push(obj)
            self.push(None)

    def CALL_METHOD(self, inst: Instruction) -> None:
        args = self.popn(inst.argval)
        dummy = self.pop()
        assert dummy is None
        fn = self.pop()
        self.call_function(fn, args, {})

    def _load_attr(self, inst: Instruction) -> None:
        obj = self.pop()
        result = BuiltinVariable(getattr).call_function(
            self,  # type: ignore[arg-type]
            [obj, ConstantVariable.create(inst.argval)],
            {},
        )
        self.push(result)

    def LOAD_ATTR(self, inst: Instruction) -> None:
        if sys.version_info >= (3, 12):
            if inst.arg % 2:
                self.LOAD_METHOD(inst)
                return
        self._load_attr(inst)

    def STORE_ATTR(self, inst: Instruction) -> None:
        speculation = self.speculate()
        if speculation.failed(self):
            return self.store_attr_graph_break(inst)
        val, obj = self.popn(2)

        if isinstance(obj, NNModuleVariable) and not isinstance(val, ConstantVariable):
            # We don't allow side effects during export on non-constant values
            # https://github.com/pytorch/torchdynamo/issues/1475
            assert not self.export, (
                f"Mutating module attribute {inst.argval} during export."
            )

        try:
            BuiltinVariable(setattr).call_function(
                self,  # type: ignore[arg-type]
                [obj, ConstantVariable.create(inst.argval), val],
                {},
            )
            return
        except Unsupported as e:
            if not self.should_compile_partial_graph():
                raise
            log.debug("STORE_ATTR triggered compile", exc_info=True)
            e.remove_from_stats()
            e.add_to_stats("graph_break")
        speculation.fail_and_restart_analysis(self.error_on_graph_break)

    def store_attr_graph_break(self, inst: Instruction) -> None:
        log_graph_break(self.code_options, reason="STORE_ATTR-caused graph break")
        if not self.should_compile_partial_graph():
            unimplemented_v2(
                gb_type="Should not compile partial graph (STORE_ATTR)",
                context="",
                explanation="Dynamo has determined when encountering an unsupported "
                "STORE_ATTR instruction (i.e. `obj.attr = val`) that it should not compile the partial graph.",
                hints=[],
            )
        all_stack_locals_metadata = self.output.compile_subgraph(
            self,
            reason=GraphCompileReason("store_attr", [self.frame_summary()]),
            stack_pops=2,
        )
        self.output.add_output_instructions([copy.copy(inst)])
        self.popn(2)
        self.output.add_output_instructions(
            self.create_call_resume_at(
                self.next_instruction, 0, all_stack_locals_metadata
            )
        )

    def DELETE_ATTR(self, inst: Instruction) -> None:
        obj = self.pop()
        BuiltinVariable(delattr).call_function(
            self,  # type: ignore[arg-type]
            [obj, ConstantVariable.create(inst.argval)],
            {},
        )

<<<<<<< HEAD
    def create_call_resume_at(self, inst, push, all_stack_locals_metadata):
        self.instruction_pointer = None

        if inst.opname == "RETURN_VALUE":
            return [create_instruction("RETURN_VALUE")]
        elif inst.opname == "RETURN_CONST":
            return [create_instruction("RETURN_CONST", argval=inst.argval)]

        cg = PyCodegen(self)

        # current frame state
        # [
        #   (frame N stack (minus top stack_pops values), frame N non-cell locals, frame N cells),
        #   ...,
        #   (frame 1 stack, frame 1 non-cell locals, frame 1 cells),
        # ], `push` values from running the unsupported instruction

        # move the `push` stack values to the frame N stack
        cg.extend_output(
            [
                create_instruction("BUILD_LIST", arg=push),
                # frames_list, push_values_list
                *create_swap(2),
                create_dup_top(),
                cg.create_load_const(0),
                cg.create_binary_subscr(),
                cg.create_load_const(0),
                cg.create_binary_subscr(),
                # push_values_list, frames_list, frames_list[0][0]
                *create_swap(3),
                # frames_list[0][0] += push_values_list
                create_instruction("LIST_EXTEND", arg=2),
                *create_swap(2),
                # frames_list, frames_list[0][0]
                create_instruction("POP_TOP"),
            ]
=======
    def create_call_resume_at(
        self, offset: Instruction, all_stack_locals_metadata: Any
    ) -> list[Instruction]:
        raise AssertionError(
            f"create_call_resume_at not overridden by subclass {type(self)}"
>>>>>>> 2f0de0ff
        )

        # current frame state
        # [
        #   (frame N stack (fixed), frame N non-cell locals, frame N cells),
        #   ...,
        #   (frame 2 stack, frame 2 non-cell locals, frame 2 cells),
        #   (frame 1 stack, frame 1 non-cell locals, frame 1 cells),
        # ],

        #
        txes = []
        cur_tx: Optional[InstructionTranslatorBase] = self
        while cur_tx is not None:
            txes.append(cur_tx)
            cur_tx = cur_tx.parent
        assert len(txes) == len(all_stack_locals_metadata)

        # Handle inactive context variables.
        # The resume function assumes that context variables are the class, NOT the object.
        # e.g. torch.set_grad_enabled(True) will be reconstructed as torch.set_grad_enabled
        # NOTE: if the unsupported instruction modifies the inactive context variable, it may
        # result in silent incorrectness!
        for i, meta in enumerate(all_stack_locals_metadata):
            for (j, _), j_orig in zip(meta.stack_ctx_args, meta.stack_ctx_idxes_orig):
                # Replace the stack var with the context class
                ctx = cast(ContextWrappingVariable, txes[i].stack[j_orig])
                # frames[i][0][j] = reconstructed_ctx
                cg.append_output(create_dup_top())
                ctx.reconstruct_type(cg)
                cg.extend_output(
                    [
                        *create_swap(2),
                        cg.create_load_const(i),
                        cg.create_binary_subscr(),
                        cg.create_load_const(0),
                        cg.create_binary_subscr(),
                        cg.create_load_const(j),
                        create_instruction("STORE_SUBSCR"),
                    ]
                )

            for name, _ in meta.locals_ctx_args:
                # Replace the local with the context class
                ctx = cast(ContextWrappingVariable, txes[i].symbolic_locals[name])
                # frames[i][1][meta.locals_names[name]] = reconstructed_ctx
                cg.append_output(create_dup_top())
                ctx.reconstruct_type(cg)
                cg.extend_output(
                    [
                        *create_swap(2),
                        cg.create_load_const(i),
                        cg.create_binary_subscr(),
                        cg.create_load_const(1),
                        cg.create_binary_subscr(),
                        cg.create_load_const(meta.locals_names[name]),
                        create_instruction("STORE_SUBSCR"),
                    ]
                )

        name = unique_id(f"__resume_at_{inst.offset}")

        assert not config.nested_graph_breaks, "NYI"

        # more locals may have been pruned after the unsupported instruction (e.g. branch)
        reads = livevars_analysis(self.instructions, inst)
        all_argnames = tuple(
            k
            for k in self.symbolic_locals.keys()
            if k in reads and k not in self.cell_and_freevars()
        )
        argnames_null_set = set(all_stack_locals_metadata[-1].locals_null_keys)
        argnames = tuple(k for k in all_argnames if k not in argnames_null_set)
        argnames_null = tuple(k for k in all_argnames if k in argnames_null_set)
        if sys.version_info < (3, 12):
            assert len(argnames_null) == 0, "variables should not be NULL in < 3.12"
        # compile_subgraph did not codegen any NULLs,
        # so we should not count NullVariables
        stack_len = len(self.stack) - len(
            all_stack_locals_metadata[-1].stack_null_idxes
        )

        new_code: types.CodeType = ContinueExecutionCache.lookup(
            self.f_code,
            self.lineno,
            inst.offset,
            tuple(b.target.offset for b in self.block_stack),
            stack_len,
            argnames,
            argnames_null,
            tuple(b.resume_fn() for b in self.block_stack),
            tuple(all_stack_locals_metadata[-1].stack_ctx_args),
            tuple(all_stack_locals_metadata[-1].locals_ctx_args),
            tuple(all_stack_locals_metadata[-1].stack_null_idxes),
        )

        # Add original GraphModule context to the resume function to handle
        # the case of a graph break while tracing a GraphModule
        orig_graphmodule_maybe = code_context.get_context(self.f_code).get(
            "orig_graphmodule", lambda: None
        )()
        if orig_graphmodule_maybe is not None:
            code_context.get_context(new_code)["orig_graphmodule"] = weakref.ref(
                orig_graphmodule_maybe
            )

        if new_code.co_freevars:
            # expose code object for debugging purposes
            self.output.install_global_unsafe(name, new_code)
            cg.make_function_with_closure(name, new_code, True, 1)
            package_name = None
        else:
            # This is safe: we pre-generate a unique name
            self.output.install_global_unsafe(
                name, types.FunctionType(new_code, self.f_globals, name)
            )
            cg.extend_output(cg.load_function_name(name, True, 1))
            package_name = name

        if self.package is not None:
            self.package.add_resume_function(
                new_code, self.f_globals["__name__"], package_name
            )

        # load top level-frame; final stack state should be:
        # [
        #   (frame N stack (fixed), frame N non-cell locals, frame N cells),
        #   ...,
        #   (frame 2 stack, frame 2 non-cell locals, frame 2 cells),
        # ], frame 1 stack + frame 1 non-cell locals
        cg.extend_output(
            [
                create_dup_top(),
                create_dup_top(),
                # frames, frames, frames
                cg.create_load_const(-1),
                cg.create_binary_subscr(),
                # frames, frames, frames[-1]
                *create_swap(2),
                # frames, frames[-1], frames
                cg.create_load_const(-1),
                create_instruction("DELETE_SUBSCR"),
                # del frames[-1]; stack: frames, frames[-1]
                create_dup_top(),
                cg.create_load_const(0),
                cg.create_binary_subscr(),
                # frames, frames[-1], frames[-1][0]
                *create_swap(2),
                cg.create_load_const(1),
                cg.create_binary_subscr(),
            ]
        )

        # frames, frames[-1][0], frames[-1][1]
        for name in argnames:
            cg.extend_output(
                [
                    create_dup_top(),
                    cg.create_load_const(
                        all_stack_locals_metadata[-1].locals_names[name]
                    ),
                    cg.create_binary_subscr(),
                    *create_swap(2),
                ],
            )
        # frames, frames[-1][0], *(live locals), frames[-1][1]
        cg.extend_output(
            [
                create_instruction("POP_TOP"),
                create_instruction("BUILD_LIST", arg=len(argnames)),
                *create_swap(3),
                # live_locals, frames[-1][0], frames
                create_instruction("BUILD_LIST", arg=1),
                *create_swap(2),
                # live_locals, [frames], frames[-1][0]
                create_instruction("LIST_EXTEND", arg=1),
                *create_swap(2),
                create_instruction("LIST_EXTEND", arg=1),
            ]
        )
        # [frames, *(stack + live locals)]

        cg.extend_output(
            [
                create_instruction("CALL_FUNCTION_EX", arg=0),
                create_instruction("RETURN_VALUE"),
            ]
        )
        return cg.get_instructions()

    def should_compile_partial_graph(self):
        if sys.version_info >= (3, 11):
            # Do not compile if current instruction's block is not the top with block
            entry = self.current_instruction.exn_tab_entry
            if entry and (
                not self.block_stack or entry.target is not self.block_stack[-1].target
            ):
                return False
        return (
            all(b.can_restore() for b in self.block_stack)
            and not self.one_graph
            and not self.error_on_graph_break
            and not self.is_tracing_resume_prologue
            and not self.active_generic_context_managers
        )

    @break_graph_if_unsupported(push=0)
    def STORE_SUBSCR(self, inst: Instruction) -> None:
        val, obj, key = self.popn(3)
        obj.call_method(self, "__setitem__", [key, val], {})

    def DELETE_SUBSCR(self, inst: Instruction) -> None:
        obj, key = self.popn(2)
        obj.call_method(self, "__delitem__", [key], {})

    def BUILD_TUPLE(self, inst: Instruction) -> None:
        items = self.popn(inst.argval)
        self.push(TupleVariable(items))

    def BUILD_SLICE(self, inst: Instruction) -> None:
        items = self.popn(inst.argval)
        self.push(SliceVariable(items))

    def BUILD_LIST(self, inst: Instruction) -> None:
        items = self.popn(inst.argval)
        self.push(ListVariable(items, mutation_type=ValueMutationNew()))

    def BUILD_SET(self, inst: Instruction) -> None:
        if config.inject_BUILD_SET_unimplemented_TESTING_ONLY:
            unimplemented_v2(
                gb_type="missing BUILD_SET handler",
                context="",
                explanation="Missing BUILD_SET bytecode handler (for testing purposes).",
                hints=[],
            )
        items = self.popn(inst.argval)
        new_set = SetVariable(items, mutation_type=ValueMutationNew())
        self.push(new_set)

    def BUILD_LIST_UNPACK(self, inst: Instruction, cls: type = ListVariable) -> None:
        seqs = self.popn(inst.argval)
        items = []
        for seq in seqs:
            try:
                items.extend(seq.force_unpack_var_sequence(self))
            except NotImplementedError:
                unimplemented_v2(
                    gb_type="Failed to unpack object for BUILD_LIST_UNPACK",
                    context=str(seq),
                    explanation=f"{seq} cannot be unpacked into a list for the BUILD_LIST_UNPACK "
                    "bytecode (`[*x, *y, ...]`).",
                    hints=[*graph_break_hints.USER_ERROR],
                )
        self.push(cls(items, mutation_type=ValueMutationNew()))

    def BUILD_TUPLE_UNPACK(self, inst: Instruction) -> None:
        self.BUILD_LIST_UNPACK(inst, cls=TupleVariable)

    BUILD_TUPLE_UNPACK_WITH_CALL = BUILD_TUPLE_UNPACK

    def BUILD_MAP(self, inst: Instruction) -> None:
        items = self.popn(inst.argval * 2)
        d = dict(zip(items[::2], items[1::2]))
        self.push(ConstDictVariable(d, mutation_type=ValueMutationNew()))

    def BUILD_MAP_UNPACK(self, inst: Instruction) -> None:
        items = self.popn(inst.argval)
        # ensure everything is a dict
        items = [BuiltinVariable(dict).call_function(self, [x], {}) for x in items]  # type: ignore[arg-type]
        result = {}
        for x in items:
            assert isinstance(x, ConstDictVariable)
            result.update(x.items)
        self.push(
            ConstDictVariable(
                result,
                mutation_type=ValueMutationNew(),
            )
        )

    BUILD_MAP_UNPACK_WITH_CALL = BUILD_MAP_UNPACK

    def BUILD_CONST_KEY_MAP(self, inst: Instruction) -> None:
        keys = self.pop()
        values = self.popn(inst.argval)
        assert isinstance(keys, TupleVariable)
        assert keys.is_python_constant()

        keys = keys.force_unpack_var_sequence(self)
        assert len(keys) == len(values)

        self.push(
            ConstDictVariable(
                dict(zip(keys, values)),
                mutation_type=ValueMutationNew(),
            )
        )

    def MAP_ADD(self, inst: Instruction) -> None:
        k, v = self.popn(2)
        assert inst.argval > 0
        assert inst.arg is not None
        obj = self.stack[-inst.arg].realize()
        assert isinstance(obj, ConstDictVariable)
        obj.call_method(self, "__setitem__", (k, v), {})  # type: ignore[arg-type]

    def SET_ADD(self, inst: Instruction) -> None:
        v = self.pop()
        assert inst.argval > 0
        assert inst.arg is not None
        obj = self.stack[-inst.arg]
        assert isinstance(obj, SetVariable)
        assert obj.is_mutable()
        obj.call_method(self, "add", [v], {})

    def SET_UPDATE(self, inst: Instruction) -> None:
        v = self.pop()
        assert inst.argval > 0
        assert inst.arg is not None
        obj = self.stack[-inst.arg]
        assert isinstance(obj, SetVariable)
        assert obj.is_mutable()
        obj.call_method(self, "update", [v], {})

    def LIST_APPEND(self, inst: Instruction) -> None:
        v = self.pop()
        assert inst.argval > 0
        assert inst.arg is not None
        obj = self.stack[-inst.arg].realize()
        assert isinstance(obj, ListVariable)
        assert obj.is_mutable()
        self.output.side_effects.mutation(obj)
        obj.items.append(v)

    def MAKE_FUNCTION(self, inst: Instruction) -> None:
        flags = inst.arg
        if sys.version_info < (3, 11):
            fn_name = self.pop()
        code = self.pop()
        if sys.version_info >= (3, 11):
            # MAKE_FUNCTION behavior actually changed in 3.11, see
            # https://github.com/python/cpython/pull/93189/
            assert hasattr(code.value, "co_qualname")  # type: ignore[attr-defined]
            fn_name = ConstantVariable.create(value=code.value.co_qualname)  # type: ignore[attr-defined]
        defaults = None
        closure = None
        annotations = None
        kwdefaults = None

        if sys.version_info < (3, 13):
            # in 3.13, this is handled in SET_FUNCTION_ATTRIBUTE
            if flags is not None:
                if flags & 0x08:
                    closure = self.pop()
                if flags & 0x04:
                    annotations = self.pop()
                if flags & 0x02:
                    kwdefaults = self.pop()
                if flags & 0x01:
                    defaults = self.pop()

        self.push(
            NestedUserFunctionVariable(
                fn_name,
                code,
                self.f_globals,
                defaults,
                kwdefaults,
                annotations,
                closure,
            )
        )

    def UNPACK_SEQUENCE(self, inst: Instruction) -> None:
        seq = self.pop()
        if isinstance(seq, TensorVariable):
            val = seq.unpack_var_sequence(self, idxes=range(inst.argval))  # type: ignore[arg-type]
        elif isinstance(seq, GetAttrVariable) and isinstance(seq.obj, TensorVariable):
            # x, y = a.shape
            proxy = getattr(seq.obj.as_proxy(), seq.name)
            val = [wrap_fx_proxy(self, proxy[i]) for i in range(inst.argval)]
        elif seq.has_force_unpack_var_sequence(self):
            val = seq.force_unpack_var_sequence(self)
        else:
            unimplemented_v2(
                gb_type="Failed to unpack object for UNPACK_SEQUENCE",
                context=str(seq),
                explanation=f"{seq} cannot be unpacked into a list for the UNPACK_SEQUENCE bytecode "
                "(i.e. `a, b, c = d`).",
                hints=[*graph_break_hints.USER_ERROR],
            )
        if len(val) != inst.argval:
            unimplemented_v2(
                gb_type="Length mismatch when unpacking object for UNPACK_SEQUENCE",
                context=f"expected length: {inst.argval}, actual: {len(val)}",
                explanation=f"{seq} unpacked to a list for the UNPACK_SEQUENCE bytecode "
                "(i.e. `a, b, c = d`) with unexpected length.",
                hints=[*graph_break_hints.DYNAMO_BUG],
            )
        for i in reversed(val):
            self.push(i)

    def UNPACK_EX(self, inst: Instruction) -> None:
        assert 0 <= inst.argval <= 0xFFFF
        prefix = inst.argval & 0xFF  # low byte
        suffix = inst.argval >> 8  # high byte
        seq = self.pop()
        if seq.has_force_unpack_var_sequence(self):
            vals = list(seq.force_unpack_var_sequence(self))
            assert len(vals) >= prefix + suffix
            vals_prefix = vals[:prefix]
            vals_list = vals[prefix : len(vals) - suffix]
            vals_suffix = vals[len(vals) - suffix :]
            for item in reversed(vals_suffix):
                self.push(item)
            self.push(TupleVariable(vals_list))
            for item in reversed(vals_prefix):
                self.push(item)
        else:
            unimplemented_v2(
                gb_type="Failed to unpack object for UNPACK_EX",
                context=str(seq),
                explanation=f"{seq} cannot be unpacked into a list for the UNPACK_EX bytecode.",
                hints=[*graph_break_hints.USER_ERROR],
            )

<<<<<<< HEAD
    @break_graph_if_unsupported(push=0)
    def graph_break_on_leaf_function(self, inst):
        if self.is_leaf_tracer:
            unimplemented_v2(
                gb_type="Forced graph break on leaf function",
                context="",
                explanation="Forced graph break for nested graph break testing purposes",
                hints=[
                    "Set torch._dynamo.config.debug_force_graph_break_on_leaf_return = False",
                ],
            )

    def NOP(self, inst):
        # Dynamo-specific testing behavior
        if inst.argval == "GRAPH_BREAK_IF_LEAF":
            self.graph_break_on_leaf_function(inst)
=======
    def NOP(self, inst: Instruction) -> None:
        pass
>>>>>>> 2f0de0ff

    def POP_TOP(self, inst: Instruction) -> None:
        self.pop()

    def ROT_TWO(self, inst: Instruction) -> None:
        a = self.pop()
        b = self.pop()
        self.push(a)
        self.push(b)

    def ROT_THREE(self, inst: Instruction) -> None:
        a = self.pop()
        b = self.pop()
        c = self.pop()
        self.push(a)
        self.push(c)
        self.push(b)

    def ROT_FOUR(self, inst: Instruction) -> None:
        a = self.pop()
        b = self.pop()
        c = self.pop()
        d = self.pop()
        self.push(a)
        self.push(d)
        self.push(c)
        self.push(b)

    def DUP_TOP(self, inst: Instruction) -> None:
        a = self.pop()
        self.push(a)
        self.push(a)

    def DUP_TOP_TWO(self, inst: Instruction) -> None:
        a = self.pop()
        b = self.pop()
        self.push(b)
        self.push(a)
        self.push(b)
        self.push(a)

    def _convert_value(self, value: VariableTracker, flag: int) -> VariableTracker:
        if flag == 1:
            return BuiltinVariable(str).call_function(self, [value], {})  # type: ignore[arg-type]
        elif flag == 2:
            return BuiltinVariable(repr).call_function(self, [value], {})  # type: ignore[arg-type]
        elif flag == 3:
            return BuiltinVariable(ascii).call_function(self, [value], {})  # type: ignore[arg-type]
        return value

    def _format_value(self, fmt_spec: VariableTracker, flags: int) -> None:
        value = self.pop()
        if isinstance(value, SymNodeVariable):
            from torch._dynamo.variables.lazy import (
                LazySymNodeFormatString,
                LazyVariableTracker,
            )

            value = LazyVariableTracker.create(
                LazySymNodeFormatString(value, fmt_spec), source=value.source
            )
            self.push(value)
            return

        value = self._convert_value(value, flags & 0x03)

        fmt_var = ConstantVariable.create("{:" + fmt_spec.as_python_constant() + "}")

        self.call_function(BuiltinVariable(str.format), [fmt_var, value], {})

    def FORMAT_VALUE(self, inst: Instruction) -> None:
        flags = inst.arg
        assert flags is not None
        if (flags & 0x04) == 0x04:
            fmt_spec = self.pop()
        else:
            fmt_spec = ConstantVariable.create("")

        return self._format_value(fmt_spec, flags)

    def BUILD_STRING(self, inst: Instruction) -> None:
        format_string_parts: list[str] = []
        args: list[VariableTracker] = []
        kwargs: dict[str, VariableTracker] = {}
        assert inst.arg is not None
        for part in self.popn(inst.arg):
            if isinstance(part, ConstantVariable):
                format_string_parts.append("{}")
                args.append(part)
            elif isinstance(part, variables.StringFormatVariable):
                format_string_parts.append(part.format_string)
                args.extend(part.sym_args)
                if set(kwargs.keys()) & set(part.sym_kwargs.keys()):
                    unimplemented_v2(
                        gb_type="BUILD_STRING key conflict",
                        context=f"format_string_parts: {format_string_parts}, kwargs: {kwargs}, part.sym_kwargs: {part.sym_kwargs}",
                        explanation="Failed to build format string due to key conflict",
                        hints=[*graph_break_hints.USER_ERROR],
                    )
                kwargs.update(part.sym_kwargs)
            else:
                unimplemented_v2(
                    gb_type="BUILD_STRING type error",
                    context=str(part),
                    explanation="Format string part type is not correct - expected constant or format string.",
                    hints=[*graph_break_hints.USER_ERROR],
                )
        self.push(
            variables.StringFormatVariable.create(
                "".join(format_string_parts), args, kwargs
            )
        )

    def IS_OP(self, inst: Instruction) -> None:
        assert inst.argval == 0 or inst.argval == 1
        if inst.argval == 0:
            new_argval = "is"
        else:
            new_argval = "is not"
        new_inst = create_instruction("COMPARE_OP", argval=new_argval)
        self.COMPARE_OP(new_inst)

    def CONTAINS_OP(self, inst: Instruction) -> None:
        assert inst.argval == 0 or inst.argval == 1
        left, right = self.popn(2)
        op = inst.argval
        try:
            self.push(right.call_method(self, "__contains__", [left], {}))
        except Unsupported as excp:  # object doesn't support __contains__
            # Use __iter__ as fallback
            excp.remove_from_stats()
            self.push(
                self.inline_user_function_return(
                    VariableTracker.build(self, impl_CONTAINS_OP_fallback),
                    [left, right],
                    {},
                )
            )
        if op == 1:
            self.UNARY_NOT(inst)

    def LIST_EXTEND(self, inst: Instruction) -> None:
        v = self.pop()
        assert inst.argval > 0
        assert inst.arg is not None
        obj = self.stack[-inst.arg]
        assert isinstance(obj, ListVariable)
        assert obj.is_mutable()
        obj.call_method(self, "extend", [v], {})

    def LIST_TO_TUPLE(self, inst: Instruction) -> None:
        self.push(BuiltinVariable(tuple).call_function(self, [self.pop()], {}))  # type: ignore[arg-type]

    def STOPITERATION_ERROR(self, inst: Instruction) -> None:
        # wrap the generator body in a try: ... except StopIteration: ... which
        # converts the StopIteration into a RuntimeError
        # https://peps.python.org/pep-0479/
        # https://github.com/python/cpython/pull/99006
        # https://github.com/python/cpython/commit/28187141cc34063ef857976ddbca87ba09a882c2
        val = self.stack[-1]
        assert self._isinstance_exception(val)
        if val.exc_type is StopIteration:  # type: ignore[union-attr]
            new_val = variables.BuiltinVariable(RuntimeError).call_function(
                self,  # type: ignore[arg-type]
                [ConstantVariable("generator raised StopIteration")],
                {},
            )
            new_val.call_setattr(self, ConstantVariable("__context__"), val)  # type: ignore[attr-defined]
            new_val.call_setattr(self, ConstantVariable("__cause__"), val)  # type: ignore[attr-defined]
            self.stack[-1] = new_val

    def DICT_MERGE(self, inst: Instruction) -> None:
        v = self.pop()
        assert inst.argval > 0
        assert inst.arg is not None
        obj = self.stack[-inst.arg].realize()
        assert isinstance(obj, ConstDictVariable)
        assert obj.is_mutable()
        obj.call_method(self, "update", [v], {})

    DICT_UPDATE = DICT_MERGE

    def GEN_START(self, inst: Instruction) -> None:
        self.pop()

    def GET_LEN(self, inst: Instruction) -> None:
        tos = self.stack[-1]
        if tos.is_python_constant():
            self.push(ConstantVariable.create(len(tos.as_python_constant())))
        else:
            self.push(tos.call_method(self, "__len__", [], {}))

    def MATCH_MAPPING(self, inst: Instruction) -> None:
        tos = self.stack[-1]
        assert isinstance(tos, ConstDictVariable)
        if isinstance(tos.items, collections.abc.Mapping):
            self.push(ConstantVariable.create(True))
        else:
            self.push(ConstantVariable.create(False))

    def MATCH_SEQUENCE(self, inst: Instruction) -> None:
        tos = self.stack[-1]
        assert tos.is_python_constant()
        tos_value = tos.as_python_constant()
        if isinstance(tos_value, collections.abc.Sequence) and not isinstance(
            tos_value, (str, bytes, bytearray)
        ):
            self.push(ConstantVariable.create(True))
        else:
            self.push(ConstantVariable.create(False))

    def MATCH_KEYS(self, inst: Instruction) -> None:
        tos = self.stack[-1]
        tos1 = self.stack[-2]
        assert isinstance(tos1, ConstDictVariable)

        if all(k in tos1 for k in tos):  # type: ignore[attr-defined]
            self.push(TupleVariable([tos1.getitem_const(self, k) for k in tos]))  # type: ignore[attr-defined,arg-type]
            if sys.version_info < (3, 11):
                self.push(ConstantVariable.create(True))
        else:
            self.push(ConstantVariable.create(None))
            if sys.version_info < (3, 11):
                self.push(ConstantVariable.create(False))

    def LOAD_ASSERTION_ERROR(self, inst: Instruction) -> None:
        self.push(self.load_builtin_from_argval("AssertionError"))

    def LOAD_BUILD_CLASS(self, inst: Instruction) -> None:
        unimplemented_v2(
            gb_type="LOAD_BUILD_CLASS bytecode not supported",
            context="",
            explanation="Dynamo does not support tracing classes that are defined in the compiled region.",
            hints=[
                "Move the class definition out of the compiled region.",
                *graph_break_hints.SUPPORTABLE,
            ],
        )

    UNARY_POSITIVE = stack_op(operator.pos)
    UNARY_NEGATIVE = stack_op(operator.neg)
    UNARY_NOT = stack_op(operator.not_)
    UNARY_INVERT = stack_op(operator.invert)

    BINARY_POWER = stack_op(operator.pow)
    BINARY_MULTIPLY = stack_op(operator.mul)
    BINARY_MATRIX_MULTIPLY = stack_op(operator.matmul)
    BINARY_FLOOR_DIVIDE = stack_op(operator.floordiv)
    BINARY_TRUE_DIVIDE = stack_op(operator.truediv)
    BINARY_MODULO = stack_op(operator.mod)
    BINARY_REMAINDER = stack_op(operator.mod)
    BINARY_ADD = stack_op(operator.add)
    BINARY_SUBTRACT = stack_op(operator.sub)
    BINARY_SUBSCR = break_graph_if_unsupported(push=1)(stack_op(operator.getitem))
    BINARY_LSHIFT = stack_op(operator.lshift)
    BINARY_RSHIFT = stack_op(operator.rshift)
    BINARY_AND = stack_op(operator.and_)
    BINARY_OR = stack_op(operator.or_)
    BINARY_XOR = stack_op(operator.xor)

    INPLACE_POWER = stack_op(operator.ipow)
    INPLACE_MULTIPLY = stack_op(operator.imul)
    INPLACE_MATRIX_MULTIPLY = stack_op(operator.imatmul)
    INPLACE_FLOOR_DIVIDE = stack_op(operator.ifloordiv)
    INPLACE_TRUE_DIVIDE = stack_op(operator.itruediv)
    INPLACE_MODULO = stack_op(operator.imod)
    INPLACE_REMAINDER = stack_op(operator.imod)
    INPLACE_ADD = stack_op(operator.iadd)
    INPLACE_SUBTRACT = stack_op(operator.isub)
    INPLACE_LSHIFT = stack_op(operator.ilshift)
    INPLACE_RSHIFT = stack_op(operator.irshift)
    INPLACE_AND = stack_op(operator.iand)
    INPLACE_XOR = stack_op(operator.ixor)
    INPLACE_OR = stack_op(operator.ior)

    # 3.11 opcodes
    def RESUME(self, inst: Instruction) -> None:
        if inst.arg == 0:
            self.append_prefix_inst(inst)
            self.accept_prefix_inst = False
        else:
            assert not self.accept_prefix_inst

    if sys.version_info >= (3, 11):

        def BINARY_OP(self, inst: Instruction) -> None:
            assert inst.arg is not None
            return _binary_op_lookup[inst.arg](self, inst)

    def PRECALL(self, inst: Instruction) -> None:
        pass

    def KW_NAMES(self, inst: Instruction) -> None:
        kw_names = self.code_options["co_consts"][inst.arg]
        assert isinstance(kw_names, tuple)
        for name in kw_names:
            assert isinstance(name, str)
        assert self.kw_names is None
        self.kw_names = ConstantVariable.create(value=kw_names)  # type: ignore[assignment]

    def PUSH_NULL(self, inst: Instruction) -> None:
        self.push(NullVariable())

    def _call(self, inst: Instruction, call_kw: bool = False) -> None:
        # see https://docs.python.org/3.11/library/dis.html#opcode-CALL
        # for convention
        if call_kw:
            # TOS is kw_names for CALL_KW instruction
            assert sys.version_info >= (3, 13)
            kw_names = self.pop()
            assert isinstance(kw_names, TupleVariable) and kw_names.is_python_constant()
            kw_names = kw_names.as_python_constant()
        else:
            kw_names = self.kw_names.value if self.kw_names else ()

        assert inst.arg is not None
        contents = self.popn(inst.arg + 2)
        if sys.version_info >= (3, 13):
            # NULL and callable swapped
            fn = contents[0]
            args = [] if isinstance(contents[1], NullVariable) else [contents[1]]
        else:
            if isinstance(contents[0], NullVariable):
                fn = contents[1]
                args = []
            else:
                fn = contents[0]
                args = [contents[1]]

        if kw_names:
            args = args + contents[2 : -len(kw_names)]
            kwargs_list = contents[-len(kw_names) :]
            kwargs = dict(zip(kw_names, kwargs_list))
            assert len(kwargs) == len(kw_names)
        else:
            args = args + contents[2:]
            kwargs = {}

        try:
            # if call_function fails, need to set kw_names to None, otherwise
            # a subsequent call may have self.kw_names set to an old value
            self.call_function(fn, args, kwargs)
        finally:
            self.kw_names = None

    @break_graph_if_unsupported(push=1)
    def CALL(self, inst: Instruction) -> None:
        self._call(inst)

    def COPY(self, inst: Instruction) -> None:
        assert inst.arg is not None
        self.push(self.stack[-inst.arg])

    def SWAP(self, inst: Instruction) -> None:
        assert inst.arg is not None
        self.stack[-1], self.stack[-inst.arg] = self.stack[-inst.arg], self.stack[-1]

    JUMP_BACKWARD = jump
    JUMP_BACKWARD_NO_INTERRUPT = jump

    POP_JUMP_FORWARD_IF_TRUE = generic_jump(operator.truth, False)
    POP_JUMP_BACKWARD_IF_TRUE = generic_jump(operator.truth, False)
    POP_JUMP_FORWARD_IF_FALSE = generic_jump(operator.not_, False)
    POP_JUMP_BACKWARD_IF_FALSE = generic_jump(operator.not_, False)

    def CACHE(self, inst: Instruction) -> None:
        pass

    def BEFORE_WITH(self, inst: Instruction) -> None:
        self.setup_or_before_with(inst)

    def setup_or_before_with(self, inst: Instruction) -> None:
        ctx = self.pop()
        if not isinstance(
            ctx, (ContextWrappingVariable, GenericContextWrappingVariable)
        ):
            unimplemented_v2(
                gb_type="Unsupported context manager",
                context=f"Attempted SETUP_WITH/BEFORE_WITH on {ctx}",
                explanation=f"Dynamo does not know how to enter a `{ctx.python_type_name()}` context manager.",
                hints=[
                    "Avoid using the unsupported context manager.",
                    "If the context manager seems like it should be supported (e.g. torch.set_grad_enabled), then "
                    "it may be the case that it was created outside the compiled region, which Dynamo does not support. "
                    "Supported context managers can cross graph break boundaries only if they are local non-closure "
                    "variables, or are intermediate values.",
                    "File an issue to PyTorch. Simple context managers can potentially be supported, "
                    "but note that context managers can't be supported in general",
                ],
            )

        if (
            isinstance(ctx, GenericContextWrappingVariable)
            and not ctx.supports_graph_breaks()
        ):
            self.active_generic_context_managers.append(ctx)

        # Need this redundant check for mypy
        assert isinstance(
            ctx, (ContextWrappingVariable, GenericContextWrappingVariable)
        )

        exit = WithExitFunctionVariable(
            ctx,
            inst.target,
        )

        if sys.version_info >= (3, 11):
            # See create_call_resume_at for block stack details.
            # Only push a block if the current instruction's block is a
            # with block that is not nested in a try block - that is, the current
            # instruction's block target is the same as the top block's target.
            if inst.exn_tab_entry and (
                not self.block_stack
                or inst.exn_tab_entry.target is not self.block_stack[-1].target
            ):
                target = None
            else:
                assert self.next_instruction.exn_tab_entry is not None
                target = self.next_instruction.exn_tab_entry.target
        else:
            target = inst.target

        self.push(exit)

        if target:
            if isinstance(self, InstructionTranslator):
                self.block_stack.append(
                    BlockStackEntry(inst, target, len(self.stack), ctx)
                )
            else:
                self.block_stack.append(BlockStackEntry(inst, target, len(self.stack)))

        self.push(ctx.enter(self))

    def append_prefix_inst(self, inst: Instruction) -> None:
        assert self.accept_prefix_inst
        self.prefix_insts.append(inst)

    def MAKE_CELL(self, inst: Instruction) -> None:
        if sys.version_info >= (3, 12) and not self.accept_prefix_inst:
            # In 3.12+, MAKE_CELL is not longer necessarily a prefix instruction.
            # It can be generated by inlined comprehensions.
            assert isinstance(self.symbolic_locals[inst.argval], NullVariable)
            self.symbolic_locals[inst.argval] = (
                self.output.side_effects.track_cell_new()
            )
        else:
            self.append_prefix_inst(inst)

    def COPY_FREE_VARS(self, inst: Instruction) -> None:
        self.append_prefix_inst(inst)

    def RETURN_GENERATOR(self, inst: Instruction) -> None:
        self.append_prefix_inst(inst)

    # 3.12 opcodes
    # BINARY/STORE_SLICE opcodes are broken down into
    # BUILD_SLICE 2 and BINARY/STORE_SUBSCR

    def END_FOR(self, inst: Instruction) -> None:
        if sys.version_info >= (3, 13):
            self.pop()
        else:
            self.popn(2)

    def LOAD_FAST_CHECK(self, inst: Instruction) -> None:
        if istype(self.symbolic_locals.get(inst.argval, None), NullVariable):
            unimplemented_v2(
                gb_type="LOAD_FAST_CHECK on uninitialized variable",
                context=inst.argval,
                explanation=f"Attempted to load uninitialized local variable {inst.argval}",
                hints=[*graph_break_hints.USER_ERROR],
            )
        self.LOAD_FAST(inst)

    def LOAD_FAST_AND_CLEAR(self, inst: Instruction) -> None:
        if inst.argval not in self.symbolic_locals:
            self.push(NullVariable())
        else:
            self.LOAD_FAST(inst)
        self.symbolic_locals[inst.argval] = NullVariable()

    def LOAD_SUPER_ATTR(self, inst: Instruction) -> None:
        self.CALL_FUNCTION(dataclasses.replace(inst, argval=2))
        assert inst.arg is not None
        if inst.arg & 1:
            self.LOAD_METHOD(inst)
        else:
            self._load_attr(inst)

    def CALL_INTRINSIC_1(self, inst: Instruction) -> None:
        if inst.argval == 3:
            # INTRINSIC_STOPITERATION_ERROR
            self.STOPITERATION_ERROR(inst)
        elif inst.argval == 5:
            # INTRINSIC_UNARY_POSITIVE
            self.UNARY_POSITIVE(inst)
        elif inst.argval == 6:
            # INTRINSIC_LIST_TO_TUPLE
            self.push(TupleVariable(self.pop().force_unpack_var_sequence(self)))
        else:
            unimplemented_v2(
                gb_type="Missing CALL_INTRINSIC_1 handler",
                context=f"CALL_INTRINSIC_1 operand: {inst.argval}",
                explanation=f"No handler implemented for CALL_INTRINSIC_1 {inst.argval} instruction.",
                hints=[*graph_break_hints.SUPPORTABLE],
            )

    def END_SEND(self, inst: Instruction) -> None:
        tos = self.pop()
        self.pop()
        self.push(tos)

    # 3.13 opcodes
    # fused instructions LOAD_FAST_LOAD_FAST, STORE_FAST_STORE_FAST, STORE_FAST_LOAD_FAST
    # are broken down.
    @break_graph_if_unsupported(push=1)
    def CALL_KW(self, inst: Instruction) -> None:
        self._call(inst, call_kw=True)

    def TO_BOOL(self, inst: Instruction) -> None:
        # TO_BOOL only precedes a conditional jump or UNARY_NOT (see compile.c in CPython)
        # So we can skip this instruction as long as we remember to codegen a TO_BOOL
        # before conditional jumps/UNARY_NOT.
        assert self.next_instruction.opname in (
            "POP_JUMP_IF_TRUE",
            "POP_JUMP_IF_FALSE",
            "UNARY_NOT",
        )

    def SET_FUNCTION_ATTRIBUTE(self, inst: Instruction) -> None:
        flags = inst.arg
        assert flags is not None
        fn = self.pop()
        assert isinstance(fn, NestedUserFunctionVariable)
        attr = self.pop()

        if flags & 0x08:
            fn.closure = attr
        elif flags & 0x04:
            fn.annotations = attr
        elif flags & 0x02:
            fn.kwdefaults = attr
        elif flags & 0x01:
            fn.defaults = attr

        self.push(fn)

    def CONVERT_VALUE(self, inst: Instruction) -> None:
        self.push(self._convert_value(self.pop(), inst.argval))

    def FORMAT_SIMPLE(self, inst: Instruction) -> None:
        self._format_value(ConstantVariable.create(""), 0)

    def FORMAT_WITH_SPEC(self, inst: Instruction) -> None:
        self._format_value(self.pop(), 0)

    def is_non_empty_graph(self) -> bool:
        if self.output.count_calls() > 1:
            # perf optimization only
            self.is_non_empty_graph = lambda: True  # type: ignore[method-assign]
            return True
        return False

    def format_frame_summary(
        self, additional_stack_frames: Optional[list[Any]] = None
    ) -> str:
        if additional_stack_frames is None:
            additional_stack_frames = []
        return "".join(
            traceback.format_list(
                [self.frame_summary()] + list(reversed(additional_stack_frames))
            )
        )

    def frame_summary(self) -> traceback.FrameSummary:
        return traceback.FrameSummary(
            getattr(self.f_code, "co_filename", "<unknown>"),
            self.lineno,
            getattr(self.f_code, "co_name", "<unknown>"),
            lookup_line=False,
        )

    def is_co_filename_from_nn_modules(self) -> bool:
        filename = getattr(self.f_code, "co_filename", "<unknown>")
        nn_modules_pattern = re.compile(r".*torch/nn/modules.*")
        return nn_modules_pattern.match(filename) is not None

    def store_global_weakref_by_id(self, prefix: str, value: Any) -> str:
        global_name = self.output.install_global_by_id(prefix, weakref.ref(value))
        install_guard(
            GlobalWeakRefSource(global_name).make_guard(GuardBuilder.WEAKREF_ALIVE)
        )
        return global_name

    @property
    def fake_mode(self) -> Optional[FakeTensorMode]:
        return self.output.tracing_context.fake_mode

    @contextlib.contextmanager
    def strict_translation_mode(
        self, check_fn: Callable[[VariableTracker], bool]
    ) -> Any:
        """
        Strict mode is enabled on a per-VariableTracker level depending on the return value of check_fn(node).
        """
        prior = self.strict_checks_fn
        self.strict_checks_fn = check_fn
        try:
            yield
        finally:
            self.strict_checks_fn = prior

    def speculate(self) -> SpeculationEntry:
        assert self.instruction_pointer is not None
        assert self.instruction_pointer > 0
        return self.speculation_log.next(
            self.f_code.co_filename,
            self.lineno,
            self.instruction_pointer - 1,
            self.instructions[self.instruction_pointer - 1],
        )

    def __init__(
        self,
        output: OutputGraph,
        instructions: list[Instruction],
        f_locals: dict[str, Any],
        f_globals: dict[str, Any],
        f_builtins: dict[str, Any],
        code_options: dict[str, Any],
        symbolic_locals: dict[str, VariableTracker],
        symbolic_globals: dict[str, VariableTracker],
        symbolic_torch_function_state: SymbolicTorchFunctionState,
        f_code: types.CodeType,
        export: bool,
        inline_depth: int,
        speculation_log: SpeculationLog,
        exn_vt_stack: ExceptionStack,
        distributed_state: Optional[DistributedState],
        # This determines whether to use the execution recorder.
        closure: Optional[tuple[types.CellType]] = None,
        package: Optional[CompilePackage] = None,
    ) -> None:
        super().__init__()
        self.speculation_log = speculation_log
        self.distributed_state = distributed_state

        # Mutable state checkpointed by copy_graphstate()
        self.output = output
        self.symbolic_locals = symbolic_locals
        self.symbolic_globals = symbolic_globals
        self.symbolic_torch_function_state = symbolic_torch_function_state
        self.stack: list[VariableTracker] = []
        self.instruction_pointer = 0
        self.start_point = None
        self.current_instruction = create_instruction("NOP")
        self.block_stack = []
        # states before SETUP_WITH for checkpointing and fallback
        self.active_generic_context_managers: list[GenericContextWrappingVariable] = []
        self.lineno = -1
        self.kw_names = None
        self.accept_prefix_inst = True
        self.prefix_insts = []
        self.exn_vt_stack = exn_vt_stack

        # Properties of the input/output code
        self.instructions: list[Instruction] = instructions
        self.indexof: dict[Instruction, int] = get_indexof(self.instructions)
        self.f_locals: dict[str, Any] = (
            f_locals  # needed for recording accessed locals for replay
        )
        self.f_globals: dict[str, Any] = f_globals
        self.f_builtins: dict[str, Any] = f_builtins
        self.code_options: dict[str, Any] = code_options
        self.f_code: types.CodeType = f_code

        # Execution record for replaying errors
        if closure is not None and config.replay_record_enabled:
            self.exec_recorder = ExecutionRecorder(
                code=f_code, closure=closure, code_options=code_options
            )
        else:
            self.exec_recorder = None
        # Stack of module being parsed, current nn.module is at the end of ordered dict.
        # The first field of tuple is the fully qualified name of current module
        # in original hierarchy.  The second field is the type of current nn.module
        self.nn_module_stack: dict[str, tuple[str, type[Any]]] = {}
        self.num_calls: dict[str, int] = {}
        # Flag to indicate whether tracing is used for export.
        self.export = export
        # NOTE: one_graph is used for export/debugging to always force errors on graph breaks.
        # To toggle fullgraph during normal compile, self.error_on_graph_break
        # is used instead. Every step(), its value is updated to the global tls.error_on_graph_break.
        # We mirror this value since cleanup may (correctly) inadvertently change tls.error_on_graph_break.
        # This assumes that we cannot both trace a change to tls.error_on_graph_break and graph break on
        # the same instruction.
        self.one_graph = False
        self.error_on_graph_break = False
        # Also do not graph break when tracing resume function prologues
        self.is_tracing_resume_prologue = False

        self.current_speculation = None

        self.strict_checks_fn = None

        self.is_leaf_tracer = True
        self.parent = None
        self.debug_locals = []

        self.package = package

        if sys.version_info >= (3, 10):
            from .resume_execution import (
                CO_ASYNC_GENERATOR,
                CO_COROUTINE,
                CO_GENERATOR,
                CO_ITERABLE_COROUTINE,
            )

            if f_code.co_flags & (
                CO_GENERATOR | CO_COROUTINE | CO_ITERABLE_COROUTINE | CO_ASYNC_GENERATOR
            ):
                self.push(BuiltinVariable(None))

        self.inline_depth = inline_depth
        self.inconsistent_side_effects = False
        self._constants_cache: list[Optional[ConstantVariable]] = [None] * len(
            f_code.co_consts
        )

        self.is_trace_bytecode_log_enabled: Optional[bool] = (
            trace_bytecode_log.isEnabledFor(logging.DEBUG)
        )
        self.is_trace_source_log_enabled: Optional[bool] = (
            trace_source_log.isEnabledFor(logging.DEBUG)
        )
        linecache.lazycache(f_code.co_filename, f_globals)


class InstructionTranslator(InstructionTranslatorBase):
    @staticmethod
    def current_tx() -> InstructionTranslator:
        return tls.current_tx

    @contextlib.contextmanager
    def set_current_tx(self) -> Any:
        prior = getattr(tls, "current_tx", None)
        tls.current_tx = self
        try:
            yield
        finally:
            tls.current_tx = prior

    def __init__(
        self,
        instructions: list[Instruction],
        f_code: types.CodeType,
        f_locals: dict[str, Any],
        f_globals: dict[str, Any],
        f_builtins: dict[str, Any],
        closure: Optional[tuple[Any, ...]],
        torch_function_mode_stack: Any,
        code_options: dict[str, Any],
        compiler_fn: Any,
        one_graph: bool,
        export: bool,
        export_constraints: Any,
        frame_state: Any,
        speculation_log: SpeculationLog,
        exn_vt_stack: ExceptionStack,
        distributed_state: Optional[DistributedState],
        package: Optional[CompilePackage],
    ) -> None:
        _step_logger()(
            logging.INFO,
            f"torchdynamo start tracing {f_code.co_name} {code_options['co_filename']}:{code_options['co_firstlineno']}",
        )
        super().__init__(
            output=OutputGraph(
                code_options,
                compiler_fn,
                self,
                export,
                export_constraints,
                frame_state,
                local_scope=f_locals,
                global_scope=f_globals,
                f_code=f_code,
                torch_function_mode_stack=torch_function_mode_stack,
                package=package,
            ),
            instructions=instructions,
            f_locals=f_locals,
            f_globals=f_globals,
            f_builtins=f_builtins,
            closure=closure,
            code_options=code_options,
            symbolic_locals={},  # set below
            # A global var is inserted only after a STORE_GLOBAL happens to it
            symbolic_globals={},
            symbolic_torch_function_state=None,  # type: ignore[arg-type] # set below
            f_code=f_code,
            export=export,
            inline_depth=0,
            speculation_log=speculation_log,
            exn_vt_stack=exn_vt_stack,
            distributed_state=distributed_state,
            package=package,
        )

        self._throw_if_in_functorch()

        # as soon as we create the tracing context we should keep it active, so any calls
        # into dynamo apis can rely on finding it
        with tracing(self.output.tracing_context), self.set_current_tx():
            self.one_graph: bool = one_graph
            self.export = export
            if self.export:
                assert self.one_graph, (
                    "Export without one graph - something has gone wrong."
                )

            self.symbolic_locals = {}
            # Populate `symbolic_locals` with non-cell variables.
            cell_and_freevars: set[str] = set(self.cell_and_freevars())

            dynamism = code_context.get_context(f_code).get("dynamism", None)
            for name, value in f_locals.items():
                if name not in cell_and_freevars:
                    local_dynamism = None
                    if dynamism:
                        local_dynamism = frozenset(dynamism.get(name, {}).items())
                    var = LazyVariableTracker.create(
                        value,
                        LocalSource(
                            name,
                            is_input=True,
                            dynamism=local_dynamism,
                        ),
                    )
                    self.symbolic_locals[name] = var

            # Populate `symbolic_locals` with cells created by this frame,
            # effectively implementing the `MAKE_CELL` instructions.
            side_effects = self.output.side_effects
            for name in self.cellvars():
                if name in f_locals:
                    # This models cells that are also function inputs.
                    value = f_locals[name]
                    # NOTE: root frame inputs that are captured by a nested
                    # function become special cell objects -- they exist in
                    # `f_locals` as contents of the cells, rather than the cells
                    # objects themselves.
                    #
                    # In Dynamo, we choose to represent such input cell objects
                    # as newly created (rather than pre-existing) cell objects,
                    # because
                    #
                    # 1. The reason for representing a pre-existing cell object
                    # is to emit guard or codegen mutations. However, local
                    # cells should never be used for guards. Moreover, at this
                    # point these input cell objects should've never been
                    # accessed by anyone else, since Dynamo intercepts the frame
                    # right after its evaluation starts, i.e., right after these
                    # cell objects are created. So they should have no external
                    # reference, meaning no mutation needs to be propagated.
                    #
                    # 2. This conveniently allows codegen to prune away
                    # mutations to these cells, unless they escape the frame.
                    contents_source = LocalSource(
                        name, is_input=True, is_derefed_cell_contents=True
                    )
                    contents_var: VariableTracker = LazyVariableTracker.create(
                        value, contents_source
                    )
                    cell_var = side_effects.track_cell_new()
                    side_effects.store_cell(cell_var, contents_var)
                else:
                    cell_var = side_effects.track_cell_new()
                cell_var.local_name = name  # type: ignore[attr-defined]
                self.symbolic_locals[name] = cell_var

            # Populate `symbolic_locals` with cells captured by this frame,
            # effectively implementing the `COPY_FREE_VARS` instruction.
            assert closure is not None
            for name, cell in zip(self.freevars(), closure):
                cell_source = LocalCellSource(name)
                contents_source = LocalSource(name, is_derefed_cell_contents=True)
                try:
                    contents_var = LazyVariableTracker.create(
                        cell.cell_contents, contents_source
                    )
                except ValueError:
                    # Cell has not yet been assigned
                    contents_var = variables.DeletedVariable()
                cell_var = side_effects.track_cell_existing(
                    cell_source, cell, contents_var
                )
                cell_var.local_name = name  # type: ignore[attr-defined]
                self.symbolic_locals[name] = cell_var

            self.symbolic_torch_function_state = SymbolicTorchFunctionState(
                torch_function_mode_stack
            )

            if export:
                # export gets confused if we never realize unused inputs
                # in export mode just eagerly realize everything
                self.symbolic_locals = variables.LazyVariableTracker.realize_all(
                    self.symbolic_locals
                )

    def _throw_if_in_functorch(self) -> None:
        # Fallback to eager in case of a graph break inside vmap
        eager = torch._dynamo.lookup_backend("eager")
        compiler_fn = inspect.getattr_static(
            self.output.compiler_fn, "compiler_fn", self.output.compiler_fn
        )
        ci = torch._C._functorch.peek_interpreter_stack()
        forbidden_keys = (
            torch._C._functorch.TransformType.Vmap,
            torch._C._functorch.TransformType.Grad,
            torch._C._functorch.TransformType.Jvp,
        )

        if ci is not None and ci.key() in forbidden_keys and compiler_fn is not eager:
            name = ci.key().name.lower()
            msg = (
                "If you are reaching here, it means dynamo failed for one of the following reasons:\n"
                # Calling a torch.compiled function
                f"- Calling torch.func.{name}(compiled_fn) function from eager mode is not supported. "
                f"Ensure that torch.func.{name} is also wrapped within a torch.compile function. "
                "For more information, see PyTorch issue #128711.\n"
                # if it reaches here, it means Dynamo failed to inline a functorch function
                f"- torch.func.{name}(fn) requires the function to be inlined by dynamo"
            )
            unimplemented_v2(
                gb_type="Unsupported functorch tracing attempt",
                context="",
                explanation=msg,
                hints=[],
            )

    def get_example_value(self, source: Source) -> Any:
        if isinstance(source, LocalSource):
            return self.f_locals[source.local_name]
        if isinstance(source, GlobalSource):
            return self.f_globals[source.global_name]
        raise KeyError

<<<<<<< HEAD
    def symbolic_locals_contain_module_class(self):
=======
    def run(self) -> None:
        super().run()

    def should_compile_partial_graph(self) -> bool:
        if sys.version_info >= (3, 11):
            # Do not compile if current instruction's block is not the top with block
            entry = self.current_instruction.exn_tab_entry
            if entry and (
                not self.block_stack or entry.target is not self.block_stack[-1].target
            ):
                return False
        return (
            all(b.can_restore() for b in self.block_stack)
            and not self.one_graph
            and not self.error_on_graph_break
            and not self.is_tracing_resume_prologue
            and not self.active_generic_context_managers
        )

    def create_call_resume_at(
        self, inst: Instruction, all_stack_locals_metadata: Any
    ) -> list[Instruction]:
        self.instruction_pointer = None

        if inst.opname == "RETURN_VALUE":
            return [create_instruction("RETURN_VALUE")]
        elif inst.opname == "RETURN_CONST":
            return [create_instruction("RETURN_CONST", argval=inst.argval)]

        reads = livevars_analysis(self.instructions, inst)
        all_argnames = tuple(
            k
            for k in self.symbolic_locals.keys()
            if k in reads and k not in self.cell_and_freevars()
        )
        # NOTE: do not use isinstance, since it realizes lazy VT's
        argnames_null_set = set(all_stack_locals_metadata[0].locals_null_keys)
        argnames = tuple(k for k in all_argnames if k not in argnames_null_set)
        argnames_null = tuple(k for k in all_argnames if k in argnames_null_set)
        if sys.version_info < (3, 12):
            assert len(argnames_null) == 0, "variables should not be NULL in < 3.12"
        # compile_subgraph did not codegen any NULLs,
        # so we should not count NullVariables
        stack_len = len(self.stack) - len(all_stack_locals_metadata[0].stack_null_idxes)
        nargs = stack_len + len(argnames)

        cg = PyCodegen(self)

        # Handle inactive context variables.
        # The resume function assumes that context variables are the class, NOT the object.
        # e.g. torch.set_grad_enabled(True) will be reconstructed as torch.set_grad_enabled
        # NOTE: if the unsupported instruction modifies the inactive context variable, it may
        # result in silent incorrectness!
        for (i, _), i_orig in zip(
            all_stack_locals_metadata[0].stack_ctx_args,
            all_stack_locals_metadata[0].stack_ctx_idxes_orig,
        ):
            # Replace the current stack var with the context class
            ctx = cast(ContextWrappingVariable, self.stack[i_orig])
            ctx.reconstruct_type(cg)
            cg.extend_output(create_swap(stack_len - i + 1))
            cg.append_output(create_instruction("POP_TOP"))

        for name, _ in all_stack_locals_metadata[0].locals_ctx_args:
            # Replace the local with the context class
            ctx = cast(ContextWrappingVariable, self.symbolic_locals[name])
            ctx.reconstruct_type(cg)
            cg.append_output(create_instruction("STORE_FAST", argval=name))

        name = unique_id(f"__resume_at_{inst.offset}", with_uuid=True)

        new_code: types.CodeType = ContinueExecutionCache.lookup(
            self.f_code,
            self.lineno,
            inst.offset,
            tuple(b.target.offset for b in self.block_stack),
            stack_len,
            argnames,
            argnames_null,
            tuple(b.resume_fn() for b in self.block_stack),
            tuple(all_stack_locals_metadata[0].stack_ctx_args),
            tuple(all_stack_locals_metadata[0].locals_ctx_args),
            tuple(all_stack_locals_metadata[0].stack_null_idxes),
        )

        # Add original GraphModule context to the resume function to handle
        # the case of a graph break while tracing a GraphModule
        orig_graphmodule_maybe = code_context.get_context(self.f_code).get(
            "orig_graphmodule", lambda: None
        )()
        if orig_graphmodule_maybe is not None:
            code_context.get_context(new_code)["orig_graphmodule"] = weakref.ref(
                orig_graphmodule_maybe
            )

        if new_code.co_freevars:
            # expose code object for debugging purposes
            self.output.install_global_unsafe(name, new_code)
            cg.make_function_with_closure(name, new_code, True, stack_len)
            package_name = None
        else:
            # This is safe: we pre-generate a unique name
            self.output.install_global_unsafe(
                name, types.FunctionType(new_code, self.f_globals, name)
            )
            cg.extend_output(cg.load_function_name(name, True, stack_len))
            package_name = name

        if self.package is not None:
            if self.output.package is not None:
                self.package.add_resume_function(
                    new_code, self.f_globals["__name__"], function_name=package_name
                )

        cg.extend_output([cg.create_load(k) for k in argnames])
        cg.extend_output(create_call_function(nargs, False))
        cg.append_output(create_instruction("RETURN_VALUE"))
        return cg.get_instructions()

    def symbolic_locals_contain_module_class(self) -> bool:
>>>>>>> 2f0de0ff
        for v in self.symbolic_locals.values():
            if isinstance(v, UserDefinedClassVariable) and issubclass(
                v.as_python_constant(), torch.nn.Module
            ):
                return True
        return False

    def replace_tos_if_return_is_generator(self) -> None:
        if (
            len(self.stack)
            and (tos := self.stack[-1])
            and isinstance(tos, LocalGeneratorObjectVariable)
        ):
            self.stack[-1] = ListIteratorVariable(
                tos.force_unpack_var_sequence(self),
                mutation_type=ValueMutationNew(),
            )

    def _return(self, inst: Instruction) -> None:
        self.replace_tos_if_return_is_generator()
        assert self.instruction_pointer is not None
        assert self.start_point is not None
        get_metrics_context().increment(
            "ir_count", self.instruction_pointer - self.start_point
        )

        if (
            not config.allow_empty_graphs
            and self.output.count_calls() == 0
            and not self.inconsistent_side_effects
            and not self.symbolic_locals_contain_module_class()
            and not self.export
            and not self.one_graph
            and not self.error_on_graph_break
            and not self.is_tracing_resume_prologue
        ):
            raise exc.SkipFrame("because no content in function call")

        self.instruction_pointer = None
        _step_logger()(
            logging.INFO,
            f"torchdynamo done tracing {self.f_code.co_name} ({inst.opname})",
        )
        log.debug("%s triggered compile", inst.opname)
        all_stack_locals_metadata = self.output.compile_subgraph(
            self,
            reason=GraphCompileReason(
                "return_value", [self.frame_summary()], graph_break=False
            ),
            # the value to be returned
            stack_pops=1 if inst.opname == "RETURN_VALUE" else 0,
        )
        # check that our stack/locals meta are correct:
        # we should only be tracing 1 frame, and there should not be any NULLs on the stack
        assert len(all_stack_locals_metadata) == 1
        assert not all_stack_locals_metadata[0].stack_null_idxes
        return_inst = (
            create_instruction("RETURN_VALUE")
            if inst.opname == "RETURN_VALUE"
            else create_instruction("RETURN_CONST", argval=inst.argval)
        )
        # NOTE: does the stack need to be empty after the return?
        self.output.add_output_instructions([return_inst])
        raise ReturnValueOp

    def RETURN_VALUE(self, inst: Instruction) -> None:
        self._return(inst)

    def RETURN_CONST(self, inst: Instruction) -> None:
        self._return(inst)


if sys.version_info >= (3, 11):
    _binary_op_lookup = [
        getattr(
            InstructionTranslator,
            opname[3:] if "INPLACE" in opname else f"BINARY_{opname[3:]}",
        )
        for opname, _ in dis._nb_ops  # type: ignore[attr-defined]
    ]


class InliningInstructionTranslator(InstructionTranslatorBase):
    """Trace and inline a called method"""

    symbolic_result: Optional[VariableTracker]
    parent: InstructionTranslatorBase

    @classmethod
    def inline_call(cls, parent: Any, func: Any, args: Any, kwargs: Any) -> Any:
        with patch.dict(counters, {"unimplemented": counters["inline_call"]}):
            tracer = cls.build_inline_tracer(parent, func, args, kwargs)
            return tracer.inline_call_()

    @staticmethod
    def check_inlineable(func: Any) -> trace_rules.SkipResult:
        if func.has_self():
            unimplemented_v2(
                gb_type="Inline attempt with __self__",
                context=str(func),
                explanation="Attempted to inline a function with the `__self__` attribute. "
                "Dynamo is expected to decompose method calls into function calls with a `self` argument.",
                hints=[],
            )

        if isinstance(func, UserFunctionVariable) and inspect.getattr_static(
            func.get_function(), "_torchdynamo_disable", False
        ):
            msg = inspect.getattr_static(
                func.get_function(), "_torchdynamo_disable_msg", None
            )
            unimplemented_v2(
                gb_type="Skip inlining `torch.compiler.disable()`d function",
                context=str(func.get_function()),
                explanation=f"Skip inlining function {func.get_function()} since it was wrapped "
                f"with `torch.compiler.disable` (reason: {msg})",
                hints=[
                    "Remove the `torch.compiler.disable` call",
                ],
            )

        result = trace_rules.check_verbose(func, is_inlined_call=True)
        if result.skipped:
            from torch._dynamo.variables.misc import produce_trampoline_autograd_apply

            # _origin marks this as coming from an internal dynamo known function that is safe to
            # trace through.
            if hasattr(getattr(func, "fn", None), "_origin") and func.fn._origin in [
                produce_trampoline_autograd_apply,
            ]:
                # Known sound
                return trace_rules.SkipResult(
                    False, "allowlist in dynamo known function"
                )
            fn_qualname = func.fn.__qualname__ if hasattr(func, "fn") else ""
            hints = [
                f"Avoid calling the function `{fn_qualname}`.",
            ]
            if "_dynamo" not in func.get_filename():
                hints += [
                    f"Apply `@torch._dynamo.dont_skip_tracing` to the function `{fn_qualname}` "
                    "to force tracing into the function. "
                    "More graph breaks may occur as a result of attempting to trace into the function.",
                    "Please file an issue to PyTorch.",
                ]
            unimplemented_v2(
                gb_type="Attempted to inline function marked as skipped",
                context=f"qualname: {fn_qualname}, name: {func.get_name()}, "
                f"filename: `{func.get_filename()}`, skip reason: {result.reason}",
                explanation=f"Dynamo developers have intentionally marked that the function `{fn_qualname}` "
                "should not be traced.",
                hints=hints,
            )

        return result

    @staticmethod
    def build_inline_tracer(
        parent: Any,
        func: VariableTracker,
        args: list[VariableTracker],
        kwargs: Any,
    ) -> InliningInstructionTranslator:
        assert isinstance(
            func,
            (
                UserFunctionVariable,
                NestedUserFunctionVariable,
                LocalGeneratorFunctionVariable,
                LocalGeneratorObjectVariable,
            ),
        )
        code: types.CodeType = func.get_code()
        result = None
        tracing_ctx = parent.output.tracing_context

        # Check if we have already identified this function to be inline-able.
        # The exception is dont_skip_tracing flag which affects the inline
        # behavior. If the flag is True, don't rely on previous results.
        if not config.dont_skip_tracing and tracing_ctx:
            if previous_result := tracing_ctx.previously_inlined_functions.get(
                code, None
            ):
                result = previous_result

        if result is None:
            if isinstance(func, SkipFunctionVariable):
                unimplemented_v2(
                    gb_type="Attempted to inline function marked as skipped (SkipFunctionVariable)",
                    context=f"Attempted to inline a SkipFunctionVariable {func}",
                    explanation=(
                        "Attempted to inline a function that was previously determined to be marked as intentionally skipped."
                    ),
                    hints=[],
                )
            result = InliningInstructionTranslator.check_inlineable(func)
            assert result.skipped is False

            if not config.dont_skip_tracing and tracing_ctx:
                tracing_ctx.previously_inlined_functions[code] = result

        try:
            sub_locals = func.bind_args(parent, args, kwargs)
        except TypeError as e:
            # Wrap the general TypeError during bind_args() to the internal ArgsMismatchError with detailed info
            raise ArgsMismatchError(  # noqa: B904
                "{reason}.\n  func = {func}, args = {args}, kwargs = {kwargs}".format(
                    reason=str(e),
                    func=f"'{func.get_name()}' {func.get_filename()}:{func.get_code().co_firstlineno}",
                    args=[arg.python_type() for arg in args],
                    kwargs=kwargs,
                ),
            )

        for v in itertools.chain(sub_locals.values()):
            if not isinstance(v, VariableTracker):
                unimplemented_v2(
                    gb_type="Encountered unconverted argument when attempting to inline",
                    context=f"func: {func}, arg: {v}",
                    explanation="An argument to an inlined function was not successfully converted to a VariableTracker.",
                    hints=[*graph_break_hints.DYNAMO_BUG],
                )

        if code.co_name in ("__setitem__", "__setattr__") and not (
            args and isinstance(args[0], variables.UserDefinedObjectVariable)
        ):
            unimplemented_v2(
                gb_type="Unsupported __setitem__/__setattr__ inline attempt",
                context=f"code name: {code.co_name}, args: {args}",
                explanation=f"Attempted to inline {code.co_name} where first argument (self) is not a user-defined object.",
                hints=[],
            )

        suffix = ""
        # TODO: mlazos, add support for enabling multiple artifact logs
        # with a single alias
        if torch._logging._internal.log_state.is_artifact_enabled("bytecode"):
            suffix = f"\n{dis.Bytecode(code).dis()}"
        if sys.version_info >= (3, 11):
            cur_inst = parent.current_instruction
            parent_code = parent.f_code

            def get_trace_call_log_str() -> str:
                header = parent.get_line_of_code_header(
                    lineno=cur_inst.positions.lineno
                )
                line = get_instruction_source_311(parent_code, cur_inst).rstrip()
                return f"TRACE inlined call {code.co_name} from {header}\n{line}"

            trace_call_log.debug("%s", LazyString(get_trace_call_log_str))
        log.debug("INLINING %s%s, %s", code, suffix, result.reason)

        # Detect inline GraphModule calls in order to propagate node metadata,
        # by checking if the first argument (self) is a variable tracking a GraphModule.
        if args and isinstance(args[0], NNModuleVariable):
            module = parent.output.get_submodule(args[0].module_key)
            if isinstance(module, torch.fx.GraphModule):
                # The inline call might not actually be a call to `forward`,
                # but it is enough to add a context for `forward` in case it is called.
                code_context.get_context(module.forward.__code__)[
                    "orig_graphmodule"
                ] = weakref.ref(module)

        tracer: InliningInstructionTranslator
        if is_generator(code):
            tracer = InliningGeneratorInstructionTranslator(
                parent,
                code,
                sub_locals,
                parent.symbolic_globals,
                parent.symbolic_torch_function_state,
                func,
            )
        else:
            # need the line below to make MyPy happy
            assert not isinstance(func, LocalGeneratorObjectVariable)
            tracer = InliningInstructionTranslator(
                parent,
                code,
                sub_locals,
                parent.symbolic_globals,
                parent.symbolic_torch_function_state,
                func,
            )
        return tracer

    def inline_call_(self) -> VariableTracker:
        parent = self.parent
        code = self.f_code

        strict_ctx: Any = contextlib.nullcontext()
        if parent.strict_checks_fn:
            strict_ctx = self.strict_translation_mode(parent.strict_checks_fn)
        try:
            with strict_ctx:
                self.run()
        except exc.ObservedException as e:
            msg = f"Observed exception DURING INLING {code} : {e}"
            log.debug(msg)
            # bubble up the exception to the parent frame.
            raise
        except exc.SkipFrame as e:
            msg = f"SKIPPED INLINING {code}: {e}"
            log.debug(msg)
            raise Unsupported(msg) from e
        except Exception:
            log.debug("FAILED INLINING %s", code)
            raise
        finally:
            parent.error_on_graph_break = self.error_on_graph_break

        assert self.symbolic_result is not None

        if self.f_globals is parent.f_globals:
            # Merge symbolic_globals back if parent and child are in the same namespace
            parent.symbolic_globals.update(self.symbolic_globals)

        parent.inconsistent_side_effects |= self.inconsistent_side_effects

        log.debug("DONE INLINING %s", code)
        self.output.tracing_context.traced_code.append(code)

        if config.enable_faithful_generator_behavior or (
            isinstance(self, InliningGeneratorInstructionTranslator)
            and self.is_generator_from_ctx_manager
        ):
            if (
                is_generator(code)
                and isinstance(self, InliningGeneratorInstructionTranslator)
                and self.generator_exhausted
            ):
                assert isinstance(self, InliningGeneratorInstructionTranslator)
                # When the generator returns None, we raise StopIteration
                args = []
                if not (
                    isinstance(self.symbolic_result, ConstantVariable)
                    and self.symbolic_result.value is None
                ):
                    args = [self.symbolic_result]
                exc.raise_observed_exception(StopIteration, self, args=args)
            else:
                return self.symbolic_result
        else:
            if is_generator(code):
                assert isinstance(self, InliningGeneratorInstructionTranslator)
                assert self.symbolic_result.as_python_constant() is None
                return ListIteratorVariable(
                    self.generated_items,
                    mutation_type=ValueMutationNew(),
                )
            else:
                return self.symbolic_result

    def __init__(
        self,
        parent: InstructionTranslatorBase,
        code: types.CodeType,
        symbolic_locals: dict[str, VariableTracker],
        symbolic_globals: dict[str, VariableTracker],
        symbolic_torch_function_state: SymbolicTorchFunctionState,
        funcvar: BaseUserFunctionVariable,
    ) -> None:
        f_globals = funcvar.get_globals()  # type: ignore[attr-defined]
        f_builtins = f_globals["__builtins__"]
        if not isinstance(f_builtins, dict):
            f_builtins = f_builtins.__dict__

        # Get the cached instructions. These instructions are safe to cache
        # because we dont mutate them in transform_code_object (those
        # instructions are for the top most Instruction translator).  Also, we
        # have to be careful about not using _cached_cleaned_instructions here
        # because that function is global, while we want the the cache to be
        # alive only during a compmilation.
        tracing_ctx = parent.output.tracing_context
        instructions = None
        if tracing_ctx:
            if tracing_ctx.previously_cleaned_instructions.get(code):
                instructions = tracing_ctx.previously_cleaned_instructions[code]

        if instructions is None:
            instructions = cleaned_instructions(code)
            propagate_line_nums(instructions)
            if tracing_ctx:
                tracing_ctx.previously_cleaned_instructions[code] = instructions

        super().__init__(
            output=parent.output,
            f_locals={},
            f_globals=f_globals,
            f_builtins=f_builtins,
            symbolic_locals=symbolic_locals,
            symbolic_globals=symbolic_globals,
            symbolic_torch_function_state=symbolic_torch_function_state,
            instructions=instructions,
            code_options={k: getattr(code, k) for k in get_code_keys()},
            f_code=code,
            export=parent.export,
            inline_depth=parent.inline_depth + 1,
            speculation_log=parent.speculation_log,
            exn_vt_stack=parent.exn_vt_stack,
            distributed_state=parent.distributed_state,
            package=parent.package,
        )
        self.funcvar = funcvar
        self.parent = parent
        self.num_calls = parent.num_calls
        self.symbolic_result = None
        self.nn_module_stack = parent.nn_module_stack.copy()
        self.one_graph = parent.one_graph

    @property
    def fake_mode(self) -> Optional[FakeTensorMode]:
        return self.parent.fake_mode

    def run_ctx_mgr(self) -> Any:
        return TracingContext.current_frame(self.parent.frame_summary())

<<<<<<< HEAD
    def should_compile_partial_graph(self):
        if config.nested_graph_breaks:
            if not self.parent.should_compile_partial_graph():
                return False
            return super().should_compile_partial_graph()
        return False  # inlining functions is all-or-nothing

    def create_call_resume_at(self, inst, push, all_stack_locals_metadata):
        if config.nested_graph_breaks:
            return super().create_call_resume_at(inst, push, all_stack_locals_metadata)
=======
    def should_compile_partial_graph(self) -> bool:
        return False  # inlining functions is all-or-nothing

    def create_call_resume_at(
        self, inst: Instruction, all_stack_locals_metadata: Any
    ) -> NoReturn:
>>>>>>> 2f0de0ff
        unimplemented_v2(
            gb_type="Graph break in inlined function",
            context="",
            explanation="Graph breaks in an inlined call are not supported.",
            hints=[],
        )

    def RETURN_VALUE(self, inst: Instruction) -> None:
        self.symbolic_result = self.pop()  # type: ignore[assignment]
        self.instruction_pointer = None
        raise ReturnValueOp

    def RETURN_CONST(self, inst: Instruction) -> None:
        self.symbolic_result = self._load_const(inst)
        self.instruction_pointer = None
        raise ReturnValueOp

    def get_globals_source_and_value(
        self, name: str
    ) -> tuple[Any, VariableTracker, Source]:
        # NamedTuple's `__new__` has a fake global scope that's not an actual
        # module. TODO generalize the check for other non-importable cases.
        # https://github.com/python/cpython/blob/8421b03b16a4852a527256cb7cdce2ab2d318548/Lib/collections/__init__.py#L441-L447
        if "__name__" in self.f_globals and not self.f_globals["__name__"].startswith(
            "namedtuple_"
        ):
            module_name = self.f_globals["__name__"]
            module_source = self.import_source(module_name)
            if "torch_package" in module_name:
                fglobals_value = (
                    torch.package.package_importer._package_imported_modules[
                        module_name
                    ]
                )  # type: ignore[assignment]
            else:
                fglobals_value = _import_module(module_name)
            # Dont use lazy vt because we will do a setattr afterwards
            fglobals_vt = VariableBuilder(self, module_source)(fglobals_value)
            global_source = AttrSource(module_source, name)
        else:
            globals_name = self.output.install_global_by_id(
                "___unnamed_scope", self.f_globals
            )
            globals_source = GlobalSource(globals_name)
            fglobals_value = self.f_globals  # type: ignore[assignment]
            # Dont use lazy vt because we will do a setattr afterwards
            fglobals_vt = VariableBuilder(self, globals_source)(fglobals_value)
            global_source = DictGetItemSource(globals_source, name)  # type: ignore[assignment]

        if is_stdlib(fglobals_value):
            # Users don't inplace mutate a stdlib attribute (like inspect,
            # collections), skip guards that originate from the stdlib modules.
            global_source = SkipGuardSource(global_source)  # type: ignore[assignment]

        return fglobals_value, fglobals_vt, global_source

    def _load_global(self, inst: Instruction) -> None:
        name = inst.argval
        if name not in self.f_globals:
            return self.load_builtin(inst)

        if self.output.global_scope is self.f_globals:
            # If the global scope matches that of the root frame, use handler in
            # root frame instruction translator, to enforce consistency.
            super()._load_global(inst)
        else:
            _, fglobals_vt, global_source = self.get_globals_source_and_value(name)
            if self.output.side_effects.has_pending_mutation_of_attr(fglobals_vt, name):
                self.push(self.output.side_effects.load_attr(fglobals_vt, name))
            else:
                value = self.f_globals[name]
                self.push(VariableTracker.build(self, value, global_source))

    def STORE_GLOBAL(self, inst: Instruction) -> None:
        if self.output.global_scope is self.f_globals:
            # If the global scope matches that of the root frame, use handler in
            # root frame instruction translator, to enforce consistency.
            super().STORE_GLOBAL(inst)
        else:
            value = self.pop()
            if isinstance(value, RemovableHandleVariable):
                unimplemented_v2(
                    gb_type="Storing Tensor hook handle in globals (inline call)",
                    context=inst.argval,
                    explanation="This is not supported.",
                    hints=[],
                )
            name = inst.argval
            _fglobals_value, fglobals_vt, _ = self.get_globals_source_and_value(name)
            self.output.side_effects.store_attr(fglobals_vt, name, value)


class InliningGeneratorInstructionTranslator(InliningInstructionTranslator):
    generated_items: list[VariableTracker]
    # Flag whether or not the InlineGenerator should consume the entire iterator

    def __init__(self, *args: Any, **kwargs: Any) -> None:
        super().__init__(*args, **kwargs)
        self.generated_items = []
        self.generator_exhausted = False
        self.is_generator_from_ctx_manager = False

    def YIELD_VALUE(self, inst: Instruction) -> None:
        top = self.pop()
        self.generated_items.append(top)
        if len(self.generated_items) > MAX_ITERATOR_LIMIT:
            raise exc.InfiniteGeneratorError(
                "Too many yield values in generator. Maybe you are inlining an infinite generator. "
                f"If not, please report a bug at {PT2_ISSUE_TRACKER_URL}",
            )
        self.push(ConstantVariable.create(None))
        if (
            config.enable_faithful_generator_behavior
            or self.is_generator_from_ctx_manager
        ):
            self.symbolic_result = top
            # Stop tracing
            raise YieldValueOp

    def GET_YIELD_FROM_ITER(self, inst: Instruction) -> None:
        tos = self.stack[-1]
        if not isinstance(tos, ListIteratorVariable):
            self.pop()
            res = BuiltinVariable(iter).call_function(self, [tos], {})  # type: ignore[arg-type]
            self.push(res)

    def RETURN_VALUE(self, inst: Instruction) -> None:
        self.generator_exhausted = True
        return super().RETURN_VALUE(inst)

    def RETURN_CONST(self, inst: Instruction) -> None:
        self.generator_exhausted = True
        return super().RETURN_CONST(inst)

    def YIELD_FROM(self, inst: Instruction) -> None:
        assert len(self.stack) >= 2
        val = self.pop()
        tos = self.stack[-1]
        if not (isinstance(val, ConstantVariable) and val.value is None):
            # invoke send
            # Unreachable code - if you hit this, you are implementing generator support and have
            # lifted the `unimplemented("generator")` in frame conversion. This codepath handles
            # subgenerator and lines up with this line in Python 3.10
            # https://github.com/python/cpython/blob/3.10/Python/ceval.c#L2599
            unimplemented_v2(
                gb_type="Unreachable sub-generator code",
                context="",
                explanation="Should only be encountered while implementing generator support.",
                hints=[],
            )

        try:
            val = tos.next_variable(self)
        except (StopIteration, exc.ObservedUserStopIteration) as ex:
            if isinstance(ex, exc.ObservedUserStopIteration):
                exc.handle_observed_exception(self)

            # The iterator is exhausted. Stop the loop and return.
            self.pop()
            self.push(ConstantVariable.create(ex.value))
        else:
            # Repeat the YIELD_FROM instruction in the next eval loop
            assert (
                isinstance(self.instruction_pointer, int)
                and self.instruction_pointer > 0
            )
            self.instruction_pointer -= 1

            self.push(val)
            # Add the value to yield into generated_items and replace the top of the stack with None
            self.YIELD_VALUE(inst)

    def SEND(self, inst: Instruction) -> None:
        assert len(self.stack) >= 2
        val = self.pop()
        tos = self.stack[-1]
        if isinstance(tos, (IteratorVariable, LocalGeneratorObjectVariable)) or (
            isinstance(tos, UserDefinedObjectVariable)
            and isinstance(tos.value, collections.abc.Iterator)
        ):
            if isinstance(val, ConstantVariable) and val.value is None:
                try:
                    val = tos.next_variable(self)
                except (StopIteration, exc.ObservedUserStopIteration) as ex:
                    # To implement SEND, we have to look at the implementation
                    # when the iterator returns StopIteration. This translates to this code
                    # 3.11: https://github.com/python/cpython/blob/3.11/Python/ceval.c#L2613-L2619
                    # 3.12: https://github.com/python/cpython/blob/3.12/Python/bytecodes.c#L863-L866
                    # The implementation is different in 3.11 and 3.12. In 3.12, we rely
                    # on END_SEND to clean up. In 3.11, SEND does the cleanup as well.
                    if sys.version_info < (3, 12):
                        self.pop()  # Python 3.12 uses new opcode END_SEND
                    self.push(ConstantVariable.create(ex.value))
                    self.jump(inst)
                else:
                    self.push(val)
            else:
                # invoke send
                # Unreachable code - if you hit this, you are implementing generator support and have
                # lifted the `unimplemented("generator")` in frame conversion. This codepath handles
                # subgenerator and lines up with this line in Python 3.11
                # https://github.com/python/cpython/blob/3.11/Python/ceval.c#L2597
                unimplemented_v2(
                    gb_type="Unreachable sub-generator code",
                    context="",
                    explanation="Should only be encountered while implementing generator support.",
                    hints=[],
                )
        else:
            unimplemented_v2(
                gb_type="SEND with bad type",
                context=f"TOS type: {typestr(tos)}",
                explanation=f"Attempted to SEND with unsupported type {typestr(tos)}.",
                hints=[],
            )<|MERGE_RESOLUTION|>--- conflicted
+++ resolved
@@ -673,14 +673,10 @@
         )
         if push:
             self.push(value)
-<<<<<<< HEAD
+        assert inst.target is not None
         if_jump = self.create_call_resume_at(
             inst.target, int(push), all_stack_locals_metadata
         )
-=======
-        assert inst.target is not None
-        if_jump = self.create_call_resume_at(inst.target, all_stack_locals_metadata)
->>>>>>> 2f0de0ff
 
         if sys.version_info >= (3, 13):
             # 3.13 requires stack[-1] to be bool type
@@ -1271,12 +1267,8 @@
         """
         A call to some user defined function by inlining it.
         """
-<<<<<<< HEAD
         self.is_leaf_tracer = False
-        if config.enable_faithful_generator_behavior and is_generator(fn.get_code()):
-=======
         if config.enable_faithful_generator_behavior and is_generator(fn.get_code()):  # type: ignore[attr-defined]
->>>>>>> 2f0de0ff
             return self.inline_generator_function(fn, args, kwargs)
         else:
             return InliningInstructionTranslator.inline_call(self, fn, args, kwargs)
@@ -2472,8 +2464,9 @@
             {},
         )
 
-<<<<<<< HEAD
-    def create_call_resume_at(self, inst, push, all_stack_locals_metadata):
+    def create_call_resume_at(
+        self, inst: Instruction, push: int, all_stack_locals_metadata: Any
+    ) -> list[Instruction]:
         self.instruction_pointer = None
 
         if inst.opname == "RETURN_VALUE":
@@ -2509,13 +2502,6 @@
                 # frames_list, frames_list[0][0]
                 create_instruction("POP_TOP"),
             ]
-=======
-    def create_call_resume_at(
-        self, offset: Instruction, all_stack_locals_metadata: Any
-    ) -> list[Instruction]:
-        raise AssertionError(
-            f"create_call_resume_at not overridden by subclass {type(self)}"
->>>>>>> 2f0de0ff
         )
 
         # current frame state
@@ -2706,7 +2692,7 @@
         )
         return cg.get_instructions()
 
-    def should_compile_partial_graph(self):
+    def should_compile_partial_graph(self) -> bool:
         if sys.version_info >= (3, 11):
             # Do not compile if current instruction's block is not the top with block
             entry = self.current_instruction.exn_tab_entry
@@ -2942,9 +2928,8 @@
                 hints=[*graph_break_hints.USER_ERROR],
             )
 
-<<<<<<< HEAD
     @break_graph_if_unsupported(push=0)
-    def graph_break_on_leaf_function(self, inst):
+    def graph_break_on_leaf_function(self, inst: Instruction) -> None:
         if self.is_leaf_tracer:
             unimplemented_v2(
                 gb_type="Forced graph break on leaf function",
@@ -2955,14 +2940,10 @@
                 ],
             )
 
-    def NOP(self, inst):
+    def NOP(self, inst: Instruction) -> None:
         # Dynamo-specific testing behavior
         if inst.argval == "GRAPH_BREAK_IF_LEAF":
             self.graph_break_on_leaf_function(inst)
-=======
-    def NOP(self, inst: Instruction) -> None:
-        pass
->>>>>>> 2f0de0ff
 
     def POP_TOP(self, inst: Instruction) -> None:
         self.pop()
@@ -3915,130 +3896,7 @@
             return self.f_globals[source.global_name]
         raise KeyError
 
-<<<<<<< HEAD
-    def symbolic_locals_contain_module_class(self):
-=======
-    def run(self) -> None:
-        super().run()
-
-    def should_compile_partial_graph(self) -> bool:
-        if sys.version_info >= (3, 11):
-            # Do not compile if current instruction's block is not the top with block
-            entry = self.current_instruction.exn_tab_entry
-            if entry and (
-                not self.block_stack or entry.target is not self.block_stack[-1].target
-            ):
-                return False
-        return (
-            all(b.can_restore() for b in self.block_stack)
-            and not self.one_graph
-            and not self.error_on_graph_break
-            and not self.is_tracing_resume_prologue
-            and not self.active_generic_context_managers
-        )
-
-    def create_call_resume_at(
-        self, inst: Instruction, all_stack_locals_metadata: Any
-    ) -> list[Instruction]:
-        self.instruction_pointer = None
-
-        if inst.opname == "RETURN_VALUE":
-            return [create_instruction("RETURN_VALUE")]
-        elif inst.opname == "RETURN_CONST":
-            return [create_instruction("RETURN_CONST", argval=inst.argval)]
-
-        reads = livevars_analysis(self.instructions, inst)
-        all_argnames = tuple(
-            k
-            for k in self.symbolic_locals.keys()
-            if k in reads and k not in self.cell_and_freevars()
-        )
-        # NOTE: do not use isinstance, since it realizes lazy VT's
-        argnames_null_set = set(all_stack_locals_metadata[0].locals_null_keys)
-        argnames = tuple(k for k in all_argnames if k not in argnames_null_set)
-        argnames_null = tuple(k for k in all_argnames if k in argnames_null_set)
-        if sys.version_info < (3, 12):
-            assert len(argnames_null) == 0, "variables should not be NULL in < 3.12"
-        # compile_subgraph did not codegen any NULLs,
-        # so we should not count NullVariables
-        stack_len = len(self.stack) - len(all_stack_locals_metadata[0].stack_null_idxes)
-        nargs = stack_len + len(argnames)
-
-        cg = PyCodegen(self)
-
-        # Handle inactive context variables.
-        # The resume function assumes that context variables are the class, NOT the object.
-        # e.g. torch.set_grad_enabled(True) will be reconstructed as torch.set_grad_enabled
-        # NOTE: if the unsupported instruction modifies the inactive context variable, it may
-        # result in silent incorrectness!
-        for (i, _), i_orig in zip(
-            all_stack_locals_metadata[0].stack_ctx_args,
-            all_stack_locals_metadata[0].stack_ctx_idxes_orig,
-        ):
-            # Replace the current stack var with the context class
-            ctx = cast(ContextWrappingVariable, self.stack[i_orig])
-            ctx.reconstruct_type(cg)
-            cg.extend_output(create_swap(stack_len - i + 1))
-            cg.append_output(create_instruction("POP_TOP"))
-
-        for name, _ in all_stack_locals_metadata[0].locals_ctx_args:
-            # Replace the local with the context class
-            ctx = cast(ContextWrappingVariable, self.symbolic_locals[name])
-            ctx.reconstruct_type(cg)
-            cg.append_output(create_instruction("STORE_FAST", argval=name))
-
-        name = unique_id(f"__resume_at_{inst.offset}", with_uuid=True)
-
-        new_code: types.CodeType = ContinueExecutionCache.lookup(
-            self.f_code,
-            self.lineno,
-            inst.offset,
-            tuple(b.target.offset for b in self.block_stack),
-            stack_len,
-            argnames,
-            argnames_null,
-            tuple(b.resume_fn() for b in self.block_stack),
-            tuple(all_stack_locals_metadata[0].stack_ctx_args),
-            tuple(all_stack_locals_metadata[0].locals_ctx_args),
-            tuple(all_stack_locals_metadata[0].stack_null_idxes),
-        )
-
-        # Add original GraphModule context to the resume function to handle
-        # the case of a graph break while tracing a GraphModule
-        orig_graphmodule_maybe = code_context.get_context(self.f_code).get(
-            "orig_graphmodule", lambda: None
-        )()
-        if orig_graphmodule_maybe is not None:
-            code_context.get_context(new_code)["orig_graphmodule"] = weakref.ref(
-                orig_graphmodule_maybe
-            )
-
-        if new_code.co_freevars:
-            # expose code object for debugging purposes
-            self.output.install_global_unsafe(name, new_code)
-            cg.make_function_with_closure(name, new_code, True, stack_len)
-            package_name = None
-        else:
-            # This is safe: we pre-generate a unique name
-            self.output.install_global_unsafe(
-                name, types.FunctionType(new_code, self.f_globals, name)
-            )
-            cg.extend_output(cg.load_function_name(name, True, stack_len))
-            package_name = name
-
-        if self.package is not None:
-            if self.output.package is not None:
-                self.package.add_resume_function(
-                    new_code, self.f_globals["__name__"], function_name=package_name
-                )
-
-        cg.extend_output([cg.create_load(k) for k in argnames])
-        cg.extend_output(create_call_function(nargs, False))
-        cg.append_output(create_instruction("RETURN_VALUE"))
-        return cg.get_instructions()
-
     def symbolic_locals_contain_module_class(self) -> bool:
->>>>>>> 2f0de0ff
         for v in self.symbolic_locals.values():
             if isinstance(v, UserDefinedClassVariable) and issubclass(
                 v.as_python_constant(), torch.nn.Module
@@ -4456,25 +4314,18 @@
     def run_ctx_mgr(self) -> Any:
         return TracingContext.current_frame(self.parent.frame_summary())
 
-<<<<<<< HEAD
-    def should_compile_partial_graph(self):
+    def should_compile_partial_graph(self) -> bool:
         if config.nested_graph_breaks:
             if not self.parent.should_compile_partial_graph():
                 return False
             return super().should_compile_partial_graph()
         return False  # inlining functions is all-or-nothing
 
-    def create_call_resume_at(self, inst, push, all_stack_locals_metadata):
+    def create_call_resume_at(
+        self, inst: Instruction, push: int, all_stack_locals_metadata: Any
+    ) -> list[Instruction]:
         if config.nested_graph_breaks:
             return super().create_call_resume_at(inst, push, all_stack_locals_metadata)
-=======
-    def should_compile_partial_graph(self) -> bool:
-        return False  # inlining functions is all-or-nothing
-
-    def create_call_resume_at(
-        self, inst: Instruction, all_stack_locals_metadata: Any
-    ) -> NoReturn:
->>>>>>> 2f0de0ff
         unimplemented_v2(
             gb_type="Graph break in inlined function",
             context="",
