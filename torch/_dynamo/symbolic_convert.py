--- conflicted
+++ resolved
@@ -1617,32 +1617,20 @@
         self.exn_vt_stack.append(val)
 
         # 2) when user raises exception instance
-<<<<<<< HEAD
         if self._isinstance_exception(val):
             observed_exception_type = exc.get_dynamo_observed_exception(val.exc_type)  # type: ignore[attr-defined]
             raise observed_exception_type(f"raised exception {val}")
-        unimplemented(f"raise {exc}")
-=======
-        if isinstance(val, variables.ExceptionVariable):
-            if observed_exception_type := exc.observed_exception_map.get(val.exc_type):
-                raise observed_exception_type(f"raised exception {val}")
-            raise exc.ObservedException(f"raised exception {val}")
         unimplemented_v2(
             gb_type="Failed to raise exception",
             context=str(exc),
             explanation="Attempted to raise a non-Exception type/value.",
             hints=[*graph_break_hints.USER_ERROR],
         )
->>>>>>> 08f4c1a2
 
     def RAISE_VARARGS(self, inst):
         if inst.arg == 0:
             # duplicate the top of the stack and re-raise it
             if sys.version_info < (3, 11):
-<<<<<<< HEAD
-                unimplemented("re-raise")
-            assert self._isinstance_exception(self.stack[-1])
-=======
                 unimplemented_v2(
                     gb_type="Re-raise with no arguments",
                     context="",
@@ -1650,8 +1638,7 @@
                     "in Python < 3.11 (empty `raise`)",
                     hints=[],
                 )
-            assert isinstance(self.stack[-1], ExceptionVariable)
->>>>>>> 08f4c1a2
+            assert self._isinstance_exception(self.stack[-1])
             self.stack.append(self.stack[-1])
             self._raise_exception_variable(inst)
         elif inst.arg == 1:
@@ -1893,7 +1880,6 @@
         # 2) except CustomException --> UserDefinedExceptionClasVariable
         # 3) except (NotImplemetedError, AttributeError) -> TupleVariable
 
-<<<<<<< HEAD
         if not isinstance(
             expected_exc_types,
             (
@@ -1903,16 +1889,6 @@
                 UserDefinedExceptionObjectVariable,
             ),
         ):
-            unimplemented(
-                f"except has an unsupported types of objects {expected_exc_types}"
-            )
-
-        if sys.version_info >= (3, 11):
-            if not self._isinstance_exception(exc_instance):
-                unimplemented(
-                    f"except expects to recieve an object of exception type but received {exc_instance}"
-=======
-        if not isinstance(expected_exc_types, (BuiltinVariable, TupleVariable)):
             unimplemented_v2(
                 gb_type="Exception with bad expected type",
                 context=str(expected_exc_types),
@@ -1921,13 +1897,12 @@
             )
 
         if sys.version_info >= (3, 11):
-            if not isinstance(exc_instance, variables.ExceptionVariable):
+            if not self._isinstance_exception(exc_instance):
                 unimplemented_v2(
                     gb_type="Caught non-Exception value",
                     context=str(exc_instance),
                     explanation=f"Except expects to recieve an object of Exception type but received {exc_instance}.",
                     hints=[*graph_break_hints.USER_ERROR],
->>>>>>> 08f4c1a2
                 )
 
         if isinstance(expected_exc_types, TupleVariable):
@@ -1938,7 +1913,6 @@
             ]
 
         for expected_type in expected_types:
-<<<<<<< HEAD
             if not isinstance(
                 expected_type,
                 (
@@ -1947,16 +1921,11 @@
                     UserDefinedExceptionClassVariable,
                 ),
             ):
-                unimplemented(
-                    f"except has an unsupported types of object {expected_type}"
-=======
-            if not isinstance(expected_type, BuiltinVariable):
                 unimplemented_v2(
                     gb_type="Exception with non-type expectation",
                     context=str(expected_type),
                     explanation=f"`except ...` expects a non-type: {expected_type}.",
                     hints=[*graph_break_hints.USER_ERROR],
->>>>>>> 08f4c1a2
                 )
             if self._isinstance_exception(exc_instance) and issubclass(
                 exc_instance.exc_type, expected_type.fn  # type: ignore[attr-defined]
