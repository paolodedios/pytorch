import collections
import contextlib
import copy
import dataclasses
import dis
import functools
import importlib
import inspect
import itertools
import linecache
import logging
import operator
import sys
import threading
import traceback
import types
import typing
import weakref
from collections.abc import Sized
from typing import Any, Callable, Dict, List, NamedTuple, Optional, Set, Tuple, Type
from unittest.mock import patch

import torch
import torch._logging
from torch._guards import Checkpointable, tracing, TracingContext

from . import (
    allowed_functions,
    config,
    exc,
    logging as torchdynamo_logging,
    side_effects,
    skipfiles,
    variables,
)
from .allowed_functions import is_allowed, is_builtin_constant, is_forbidden
from .bytecode_analysis import (
    get_indexof,
    JUMP_OPNAMES,
    livevars_analysis,
    propagate_line_nums,
)
from .bytecode_transformation import (
    cleaned_instructions,
    create_call_function,
    create_instruction,
    create_jump_absolute,
    Instruction,
    is_generator,
    unique_id,
)
from .code_context import code_context
from .codegen import PyCodegen
from .exc import ArgsMismatchError, BackendCompilerFailed, unimplemented, Unsupported
from .funcname_cache import get_funcname
from .guards import GuardBuilder, install_guard
from .output_graph import GraphCompileReason, OutputGraph, OutputGraphState
from .replay_record import DummyModule, ExecutionRecorder
from .resume_execution import ContinueExecutionCache, ReenterWith
from .source import (
    AttrSource,
    GetItemSource,
    GlobalSource,
    GlobalWeakRefSource,
    LocalSource,
)
from .utils import (
    counters,
    get_fake_value,
    get_instruction_source_311,
    graph_break_dup_warning_checker,
    istype,
    LazyString,
    proxy_args_kwargs,
)
from .variables.base import is_side_effect_safe, MutableLocal, typestr, VariableTracker
from .variables.builder import VariableBuilder, wrap_fx_proxy
from .variables.builtin import BuiltinVariable
from .variables.constant import ConstantVariable, EnumVariable
from .variables.ctx_manager import (
    ContextWrappingVariable,
    GenericContextWrappingVariable,
    WithExitFunctionVariable,
)
from .variables.dicts import ConstDictVariable
from .variables.functions import (
    BaseUserFunctionVariable,
    NestedUserFunctionVariable,
    UserFunctionVariable,
    UserMethodVariable,
)
from .variables.lists import (
    BaseListVariable,
    ListIteratorVariable,
    ListVariable,
    SetVariable,
    SliceVariable,
    TupleVariable,
)
from .variables.misc import (
    ClosureVariable,
    GetAttrVariable,
    InlinedClosureVariable,
    NullVariable,
    PythonModuleVariable,
    UnknownVariable,
)
from .variables.nn_module import NNModuleVariable
from .variables.tensor import (
    supported_const_comparison_ops,
    supported_tensor_comparison_ops,
    SymNodeVariable,
    TensorVariable,
)
from .variables.torch import TorchVariable
from .variables.user_defined import (
    RemovableHandleVariable,
    UserDefinedClassVariable,
    UserDefinedObjectVariable,
    UserDefinedVariable,
)

log = logging.getLogger(__name__)
graph_break_log = torch._logging.getArtifactLogger(__name__, "graph_breaks")
trace_call_log = torch._logging.getArtifactLogger(__name__, "trace_call")
trace_source_log = torch._logging.getArtifactLogger(__name__, "trace_source")
tls = threading.local()


@functools.lru_cache(None)
def _step_logger():
    return torchdynamo_logging.get_step_logger(log)


@dataclasses.dataclass
class BlockStackEntry:
    target: Instruction
    stack_index: Optional[int] = None
    with_context: ContextWrappingVariable = None

    def can_restore(self):
        return self.with_context is not None

    def resume_fn(self):
        assert self.stack_index is not None
        if self.with_context and self.with_context.target_values:
            return ReenterWith(self.stack_index, tuple(self.with_context.target_values))
        else:
            return ReenterWith(self.stack_index)

    def exit(self, tx):
        return self.with_context.exit(tx)


class InstructionTranslatorGraphState(NamedTuple):
    output: OutputGraphState
    symbolic_locals: Dict[str, VariableTracker]
    stack: List[VariableTracker]
    block_stack: List[BlockStackEntry]
    instruction_pointer: Optional[int]
    current_instruction: Instruction
    next_instruction: Optional[Instruction]
    lineno: int

    def diff(self, other: "InstructionTranslatorGraphState") -> Optional[str]:
        for k in self._fields:
            if k == "output":
                return self.output.diff(other.output, prefix=f"{k}.")
            sv = getattr(self, k)
            ov = getattr(other, k)
            if sv != ov:
                return f"{k} mismatch: {sv} != {ov}"
        return None


def stack_op(fn: typing.Callable[..., object]):
    nargs = len(inspect.signature(fn).parameters)
    fn_var = BuiltinVariable(fn)

    @functools.wraps(fn)
    def impl(self: "InstructionTranslatorBase", inst: Instruction):
        self.push(fn_var.call_function(self, self.popn(nargs), {}))

    return impl


def _detect_and_normalize_assert_statement(
    self: "InstructionTranslatorBase",
    truth_fn: typing.Callable[[object], bool],
    push: bool,
):
    # Detect if this jump instruction is assert and normalize the assert
    # by pushing dummy error message when nothing is given.
    #
    # Python 3.9 assertion is in following format:
    # 18 POP_JUMP_IF_TRUE       28
    # 20 LOAD_ASSERTION_ERROR
    # 22 LOAD_CONST               3 ('Assert message') -> optional instruction
    # 24 CALL_FUNCTION            1                    -> optional instruction
    # 26 RAISE_VARARGS
    #
    # Python 3.8 assertion is in following format:
    # 18 POP_JUMP_IF_TRUE       28
    # 20 LOAD_GLOBAL              0 (Assertion type)
    # 22 LOAD_CONST               3 ('Assert message') -> optional instruction
    # 24 CALL_FUNCTION            1                    -> optional instruction
    # 26 RAISE_VARARGS            1

    if (truth_fn is not operator.truth) or push:
        return False

    assert isinstance(self.instruction_pointer, int)
    current_instruction_pointer = self.instruction_pointer
    inst = self.instructions[current_instruction_pointer]
    # Detect LOAD_ASSERTION_ERROR or LOAD_GLOBAL 0
    if sys.version_info < (3, 9):
        if inst.opname != "LOAD_GLOBAL" or inst.argval != "AssertionError":
            return False
    else:
        if inst.opname != "LOAD_ASSERTION_ERROR":
            return False

    current_instruction_pointer += 1

    # Use dummy error message if its hard to extract
    error_msg = "assertion error"

    inst = self.instructions[current_instruction_pointer]
    # DETECT RAISE_VARARGS or LOAD CONST
    if inst.opname == "LOAD_CONST":
        if not isinstance(inst.argval, str):
            return False
        error_msg = inst.argval

        # if it is LOAD_CONSTANT, it must be followed by CALL_FUNCTION
        # (PRECALL for Python 3.11+)
        current_instruction_pointer += 1
        inst = self.instructions[current_instruction_pointer]
        if inst.opname not in ("CALL_FUNCTION", "PRECALL"):
            return False

        # for Python 3.11+, PRECALL should be followed by CALL, then RAISE_VARARGS
        # for Python < 3.11, CALL_FUNCTION should be followed by RAISE_VARARGS
        current_instruction_pointer += 1
        if inst.opname == "PRECALL":
            current_instruction_pointer += 1
        inst = self.instructions[current_instruction_pointer]

    if inst.opname != "RAISE_VARARGS":
        return False

    self.push(ConstantVariable.create(error_msg))

    return True


def generic_jump(truth_fn: typing.Callable[[object], bool], push: bool):
    def inner(self: "InstructionTranslatorBase", inst: Instruction):
        value: VariableTracker = self.pop()
        if (
            config.rewrite_assert_with_torch_assert
            and _detect_and_normalize_assert_statement(self, truth_fn, push)
        ):
            error_msg: VariableTracker = self.pop()
            # Skip over things like `assert True`
            if value.is_python_constant() and bool(value.as_python_constant()):
                self.jump(inst)
                return

            # TODO maybe should respect DtoH sync intention of users later??
            # Manually insert torch._assert_async instead of python assert and jump over
            # assert related instructions as we don't need them anymore.

            # if we see Tensor as assert statement, no need to call scalar_tensor
            if isinstance(value, TensorVariable):
                self.output.create_proxy(
                    "call_function",
                    torch._assert_async,
                    *proxy_args_kwargs((value, error_msg), {}),
                )
                self.jump(inst)
                return

            scalar_to_tensor_proxy = self.output.create_proxy(
                "call_function", torch.scalar_tensor, *proxy_args_kwargs((value,), {})
            )

            scalar_to_tensor = wrap_fx_proxy(
                self,
                scalar_to_tensor_proxy,
                example_value=get_fake_value(scalar_to_tensor_proxy.node, self),
                **VariableTracker.propagate([value]),
            )

            self.output.create_proxy(
                "call_function",
                torch._assert_async,
                *proxy_args_kwargs((scalar_to_tensor, error_msg), {}),
            )
            self.jump(inst)
            return

        if value.is_python_constant():
            if truth_fn(value.as_python_constant()):
                push and self.push(value)
                self.jump(inst)
        elif (
            isinstance(value, (TensorVariable)) and self.should_compile_partial_graph()
        ):
            # compile a partial subgraph prefix then jump into user code
            if self.has_backedge():
                msg = (
                    "Skipping frame because there is a graph break in a for/while loop\n"
                    f"{self.frame_summary()}"
                )
                log.info(msg)
                raise exc.SkipFrame(msg)

            self.push(value)
            log.debug("generic_jump triggered compile")
            self.output.compile_subgraph(
                self,
                reason=GraphCompileReason(
                    f"generic_jump {typestr(value)}", [self.frame_summary()]
                ),
            )
            self.pop()

            if_next = self.create_call_resume_at(self.next_instruction)
            push and self.push(value)
            if_jump = self.create_call_resume_at(inst.target)

            self.output.add_output_instructions(
                [create_instruction(inst.opname, target=if_jump[0])] + if_next + if_jump
            )
        elif isinstance(value, NNModuleVariable):
            # Equivalent of "self.nn_module is not None"
            mod = self.output.get_submodule(value.module_key)
            if truth_fn(mod):
                push and self.push(value)
                self.jump(inst)
        elif isinstance(value, UserDefinedObjectVariable):
            x = value.var_getattr(self, "__bool__")
            # if __bool__ is missing, trying __len__ to infer a truth value.
            if isinstance(x, GetAttrVariable):
                x = value.var_getattr(self, "__len__")

            # __bool__ or __len__ is function
            if isinstance(x, UserMethodVariable):
                state = self.copy_graphstate()
                result = x.call_function(self, [], {})
                if isinstance(result, ConstantVariable) and isinstance(
                    result.value, (bool, int)
                ):
                    if truth_fn(result.value):
                        push and self.push(value)
                        self.jump(inst)
                else:
                    # rollback to the state before the __bool__ or __len__ inline
                    self.restore_graphstate(state)
                    unimplemented(
                        "generic_jump on UserDefined with __bool__ returning non-constant"
                    )
            # __bool__ or __len__ is non-function or not existed in the user defined object
            else:
                if truth_fn(True):
                    push and self.push(value)
                    self.jump(inst)
        elif not isinstance(value, TensorVariable) and value.has_unpack_var_sequence(
            self
        ):
            if truth_fn(len(value.unpack_var_sequence(self))):
                push and self.push(value)
                self.jump(inst)
        elif isinstance(value, SymNodeVariable):
            eval_result = value.evaluate_expr(self.output)
            if truth_fn(eval_result):
                push and self.push(value)
                self.jump(inst)
        else:
            # TODO link the torch.cond doc later
            raise exc.UserError(
                exc.UserErrorType.DYNAMIC_CONTROL_FLOW,
                "Dynamic control flow is not supported at the moment. Please use "
                "functorch.experimental.control_flow.cond to explicitly capture the control flow.",
                case_name="cond_operands",
            )

    return inner


explain = False


def break_graph_if_unsupported(*, push):
    def decorator(inner_fn):
        @functools.wraps(inner_fn)
        def wrapper(self: "InstructionTranslatorBase", inst: Instruction):
            state = self.copy_graphstate()
            reason = None
            try:
                TracingContext.set_current_loc(
                    self.f_code.co_filename, self.lineno, self.f_code.co_name
                )
                return inner_fn(self, inst)
            except Unsupported as excp:
                if self.has_backedge() and self.should_compile_partial_graph():
                    msg = (
                        "Skipping frame because there is a graph break in a for/while loop\n"
                        f"{self.frame_summary()}"
                    )
                    log.info(msg)
                    raise exc.SkipFrame(msg) from excp

                if len(self.states_before_block) > 0:
                    # We don't support graph break under GenericContextWrappingVariable,
                    # If there is, we roll back to the checkpoint and fall back.
                    excp.remove_from_stats()
                    state = self.states_before_block.pop()
                    self.restore_graphstate(state)
                    ctx = state.stack[-1]
                    assert isinstance(ctx, GenericContextWrappingVariable)
                    unimplemented(f"Graph break under {ctx}")

                if isinstance(excp, exc.UncapturedHigherOrderOpError):
                    raise

                if not self.should_compile_partial_graph():
                    raise

                log.debug("break_graph_if_unsupported triggered compile", exc_info=True)

                user_stack = excp.real_stack
                # TODO: Also report the traceback from the parent frame
                user_stack_formatted = "".join(traceback.format_list(user_stack))
                frame_loc = (user_stack[-1].filename, user_stack[-1].lineno)
                # torch._dynamo.explain() formats this a little nicer, and presents a slightly
                # more actionable user code pointer
                if (
                    graph_break_log.isEnabledFor(logging.DEBUG)
                    and not explain
                    and graph_break_dup_warning_checker.add(frame_loc)
                ):
                    graph_break_log.debug(
                        "Graph break: %s from user code at:\n%s",
                        excp,
                        user_stack_formatted,
                    )

                excp.remove_from_stats()
                excp.add_to_stats("graph_break")
                reason = GraphCompileReason(excp.msg, user_stack)
            self.restore_graphstate(state)

            self.output.compile_subgraph(self, reason=reason)
            cg = PyCodegen(self)
            cleanup: List[Instruction] = []
            # Reconstruct the context variables in the block stack
            for b in self.block_stack:
                self.output.add_output_instructions(
                    [
                        *b.with_context.reconstruct(cg),
                        *b.resume_fn().try_except(cg.code_options, cleanup),
                    ]
                )

            if sys.version_info >= (3, 11) and inst.opname == "CALL":
                kw_names = (
                    self.kw_names.as_python_constant()
                    if self.kw_names is not None
                    else ()
                )
                if len(kw_names) > 0:
                    self.output.add_output_instructions(
                        [create_instruction("KW_NAMES", argval=kw_names)]
                    )
                self.output.add_output_instructions(
                    create_call_function(inst.arg, False)
                )
            else:
                # copy instruction, but without exception table data
                assert inst.target is None
                inst_copy = copy.copy(inst)
                inst_copy.exn_tab_entry = None
                self.output.add_output_instructions([inst_copy])

            self.output.add_output_instructions(cleanup)

            if sys.version_info >= (3, 11) and inst.opname == "CALL":
                # stack effect for PRECALL + CALL is split between the two instructions
                stack_effect = dis.stack_effect(
                    dis.opmap["PRECALL"], inst.arg
                ) + dis.stack_effect(dis.opmap["CALL"], inst.arg)
            else:
                stack_effect = dis.stack_effect(inst.opcode, inst.arg)
            self.popn(push - stack_effect)

            for _ in range(push):
                self.push(UnknownVariable())
            self.output.add_output_instructions(
                self.create_call_resume_at(self.next_instruction)
            )

        return wrapper

    return decorator


class InstructionTranslatorBase(Checkpointable[InstructionTranslatorGraphState]):
    output: OutputGraph
    symbolic_locals: Dict[str, VariableTracker]
    symbolic_globals: Dict[str, VariableTracker]
    stack: List[VariableTracker]
    instruction_pointer: Optional[int]
    current_instruction: Instruction
    next_instruction: Optional[Instruction]
    block_stack: List[BlockStackEntry]
    lineno: int
    kw_names: Optional[ConstantVariable]
    accept_prefix_inst: bool
    prefix_insts: List[Instruction]
    inline_depth: int
    inconsistent_side_effects: bool

    checkpoint: Optional[Tuple[Instruction, InstructionTranslatorGraphState]]
    random_calls: List[
        Tuple[Callable[..., object], Tuple[object, ...], Dict[str, object]]
    ]

    def mark_inconsistent_side_effects(self):
        """
        InstructionTranslator has encountered instructions which may cause
        dynamo to see a different version of history from eager
        See: https://github.com/pytorch/pytorch/issues/110765
        """
        self.inconsistent_side_effects = True

    def has_backedge(self):
        cur_offset = self.current_instruction.offset
        assert self.instruction_pointer is not None
        for inst in self.instructions[self.instruction_pointer :]:
            if inst.opname in JUMP_OPNAMES:
                jump_offset = inst.argval
                if jump_offset < cur_offset:
                    return True
        return False

    def cell_and_freevars(self):
        if not hasattr(self, "_cell_and_freevars"):
            self._cell_and_freevars = tuple(
                self.code_options["co_cellvars"] or []
            ) + tuple(self.code_options["co_freevars"] or [])
        return self._cell_and_freevars

    def prune_dead_locals(self):
        reads = livevars_analysis(self.instructions, self.current_instruction)
        # implicit use by super()
        # reads = reads | {"__class__"}
        # output variables?
        reads = reads | set(self.cell_and_freevars())
        self.symbolic_locals = collections.OrderedDict(
            [(k, v) for k, v in self.symbolic_locals.items() if k in reads]
        )
        self.output.side_effects.prune_dead_object_new(self)

    def call_function(
        self,
        fn: VariableTracker,
        args: List[VariableTracker],
        kwargs: Dict[str, VariableTracker],
    ):
        assert isinstance(fn, VariableTracker)
        assert isinstance(args, list)
        assert isinstance(kwargs, dict)
        assert all(
            isinstance(x, VariableTracker)
            for x in itertools.chain(args, kwargs.values())
        )
        inner_fn = None
        if hasattr(fn, "value"):
            inner_fn = fn.value
        if hasattr(fn, "fn"):
            inner_fn = fn.fn
        if inner_fn and callable(inner_fn) and is_forbidden(inner_fn):
            raise AssertionError(f"Attempt to trace forbidden callable {inner_fn}")
        self.push(fn.call_function(self, args, kwargs))

    def update_locals_and_stack(self, oldvar: VariableTracker, newvar: VariableTracker):
        def repl(v: VariableTracker):
            if v.mutable_local is oldvar.mutable_local:
                return newvar
            return v

        def skip(v: VariableTracker):
            return v.parents_tracker not in recursive_parents

        recursive_parents = oldvar.parents_tracker.recursive_parents()
        cache: Dict[int, Tuple[object, object]] = dict()
        self.output.side_effects.apply(repl, cache, skip_fn=skip)
        self.stack = [
            VariableTracker.apply(repl, x, cache, skip_fn=skip) for x in self.stack
        ]
        for k, x in self.symbolic_locals.items():
            self.symbolic_locals[k] = VariableTracker.apply(
                repl, x, cache, skip_fn=skip
            )

    def replace_all(self, oldvar: VariableTracker, newvar: VariableTracker):
        if isinstance(oldvar.mutable_local, side_effects.MutableSideEffects):
            newvar = self.output.side_effects.mutation(oldvar, newvar)
        else:
            assert isinstance(oldvar.mutable_local, variables.base.MutableLocal)
            newvar = newvar.clone(mutable_local=variables.base.MutableLocal())
        self.update_locals_and_stack(oldvar, newvar)
        return newvar

    def inline_user_function_return(self, fn, args, kwargs):
        """
        A call to some user defined function by inlining it.
        """
        state = self.copy_graphstate()
        try:
            result = InliningInstructionTranslator.inline_call(self, fn, args, kwargs)
            return result
        except Exception:
            self.restore_graphstate(state)
            raise

    def get_line_of_code_header(self, lineno=None):
        if lineno is None:
            lineno = self.lineno
        inline_depth_str = (
            f" (inline depth: {self.inline_depth})" if self.inline_depth > 0 else ""
        )
        funcname = get_funcname(self.f_code.co_filename, lineno)
        funcname_str = "" if funcname is None else f" ({funcname})"
        return f"{self.f_code.co_filename}:{lineno} in {self.f_code.co_name}{funcname_str}{inline_depth_str}"

    def get_log_starts_line_log_str(self):
        log_str = f"TRACE starts_line {self.get_line_of_code_header()}\n"
        line = linecache.getline(self.f_code.co_filename, self.lineno).rstrip()
        log_str += f"    {line}"
        return log_str

    def log_starts_line(self):
        trace_source_log.debug("%s", LazyString(self.get_log_starts_line_log_str))

    def step(self):
        """Process exactly one instruction, return False we should exit"""
        assert isinstance(self.instruction_pointer, int)
        inst = self.instructions[self.instruction_pointer]
        self.current_instruction = inst
        self.instruction_pointer += 1
        if self.instruction_pointer < len(self.instructions):
            self.next_instruction = self.instructions[self.instruction_pointer]
        else:
            self.instruction_pointer = None
            self.next_instruction = None
        if inst.starts_line and self.lineno != inst.starts_line:
            self.lineno = inst.starts_line
            self.log_starts_line()

        if len(self.stack) == 0 and self.should_compile_partial_graph():
            self.checkpoint = inst, self.copy_graphstate()

        log.debug("TRACE %s %s %s", inst.opname, inst.argval, self.stack)

        # 3.11 no longer uses a block stack, but we still keep track of one
        # so that we know which contexts are currently active.
        # For our purposes, all exception table entries with the same target
        # are considered to be part of the same "block".
        if sys.version_info >= (3, 11):
            entry = inst.exn_tab_entry
            if not (
                # still in the same block
                self.block_stack
                and entry
                and self.block_stack[-1].target is entry.target
            ):
                if not entry:
                    # no longer in any block
                    # It is possible for NOPs to be between two instructions
                    # in the same block, but the NOPs are not covered by an
                    # exception table entry. In this case, assume that we
                    # are still in the same block.
                    if self.block_stack and inst.opname != "NOP":
                        # If we really escape from a block and the current
                        # instruction is not in another block, then there
                        # should be no other nested blocks that we are in.
                        assert len(self.block_stack) == 1
                        self.block_stack.pop()
                elif (
                    # current instruction is in the previous block
                    len(self.block_stack) > 1
                    and self.block_stack[-2].target is entry.target
                ):
                    # exit the current block
                    self.block_stack.pop()
                else:
                    # current instruction is in a new block
                    # push block to stack - note, BEFORE_WITH blocks won't
                    # be pushed here since BEFORE_WITH pushes the block, and
                    # the current instruction would be counted as being in that block.
                    self.block_stack.append(
                        BlockStackEntry(entry.target, len(self.stack))
                    )

        try:
            if not hasattr(self, inst.opname):
                unimplemented(f"missing: {inst.opname}")
            TracingContext.set_current_loc(
                self.f_code.co_filename, self.lineno, self.f_code.co_name
            )
            getattr(self, inst.opname)(inst)

            return inst.opname != "RETURN_VALUE"
        except Unsupported:
            if self.empty_checkpoint():
                log.debug("empty checkpoint")
                raise

            log.debug("step triggered compile", exc_info=True)

        # generate code from checkpoint
        assert not self.output.output_instructions
        assert self.checkpoint is not None
        continue_inst, state = self.checkpoint
        self.restore_graphstate(state)
        self.output.compile_subgraph(
            self,
            partial_convert=True,
            reason=GraphCompileReason("step_unsupported", [self.frame_summary()]),
        )
        self.output.add_output_instructions(
            [create_jump_absolute(continue_inst)] + self.instructions
        )

    def run_ctx_mgr(self):
        # NB: Don't push the top level frame summary; set_current_loc will
        # take care of it.  However, DO make sure we attach real_stack to
        # exceptions
        return TracingContext.current_frame(None)

    def run(self):
        with self.run_ctx_mgr():
            try:
                self.output.push_tx(self)
                while (
                    self.instruction_pointer is not None
                    and not self.output.should_exit
                    and self.step()
                ):
                    pass
            except BackendCompilerFailed:
                raise
            except Exception as e:
                if config.replay_record_enabled:
                    e.exec_record = self.exec_recorder.get_record()  # type: ignore[attr-defined]
                raise
            finally:
                self.output.pop_tx()
                # Cleanup the outputGraph to delete the held tensors. We perform the
                # cleanup only for InstructionTranslator and not
                # InliningInstructionTranslator. The InliningInstructionTranslator
                # mutates the output object and is restored to original state if
                # there was an exception.
                if isinstance(self, InstructionTranslator):
                    self.output.cleanup()

    def push(self, val: Optional[VariableTracker]):
        assert val is None or isinstance(
            val, VariableTracker
        ), f"push expects VariableTracker, got {typestr(val)}"
        self.stack.append(val)

    def push_many(self, vals: List[VariableTracker]):
        for val in vals:
            self.push(val)

    def pop(self) -> VariableTracker:
        return self.stack.pop()

    def popn(self, n: int) -> List[VariableTracker]:
        assert n >= 0
        return list(reversed([self.pop() for _ in range(n)]))

    def LOAD_FAST(self, inst):
        name = inst.argval

        if name in self.f_locals and config.replay_record_enabled:
            self.exec_recorder.add_local_var(name, self.f_locals[name])

        if name.startswith(".") and name not in self.symbolic_locals:
            # This happens in dict/list comprehensions
            name = name.replace(".", "implicit")
        assert name not in self.cell_and_freevars()
        if name not in self.symbolic_locals:
            unimplemented("undefined LOAD_FAST")
        self.push(self.symbolic_locals[name])
        if name.startswith("___stack"):
            self.symbolic_locals.pop(name)

    def LOAD_DEREF(self, inst):
        assert inst.argval in self.cell_and_freevars()

        if inst.argval in self.f_locals and config.replay_record_enabled:
            self.exec_recorder.add_local_var(inst.argval, self.f_locals[inst.argval])

        if inst.argval not in self.symbolic_locals:
            unimplemented(f"undefined LOAD_DEREF {inst.argval}")
        self.push(self.symbolic_locals[inst.argval])

    def STORE_FAST(self, inst):
        loaded_vt = self.pop()
        name = inst.argval
        loaded_vt = loaded_vt.rename(self, name)
        self.symbolic_locals[name] = loaded_vt

    def DELETE_FAST(self, inst):
        del self.symbolic_locals[inst.argval]

    STORE_DEREF = STORE_FAST

    def LOAD_CLOSURE(self, inst):
        self.push(ClosureVariable(name=inst.argval))

    def LOAD_CONST(self, inst):
        # For empty tuples, create empty TupleVariable
        if isinstance(inst.argval, tuple) and not inst.argval:
            self.push(TupleVariable([]))
        else:
            self.push(ConstantVariable.create(value=inst.argval))

    def get_global_source(self, name):
        if self.output.global_scope is self.f_globals:
            source = GlobalSource(name)
        else:
            if "__name__" in self.f_globals:
                source = AttrSource(
                    self.import_source(self.f_globals["__name__"]), name
                )
            else:
                mangled_name = f"___unnamed_scope_{id(self.f_globals)}"
                if mangled_name not in self.output.global_scope:
                    self.output.install_global(mangled_name, self.f_globals)
                source = GetItemSource(GlobalSource(mangled_name), name)
        return source

    def LOAD_GLOBAL(self, inst):
        if sys.version_info >= (3, 11):
            if inst.arg % 2:
                self.PUSH_NULL(inst)

        name = inst.argval

        if config.replay_record_enabled:
            if name in self.f_globals:
                self.exec_recorder.add_global_var(name, self.f_globals[name])
            else:
                assert name in self.f_builtins
                self.exec_recorder.builtins[name] = self.f_builtins[name]

        if inst.argval == "AssertionError":
            unimplemented("assert with non-string message")

        if name in self.symbolic_globals:
            variable = self.output.side_effects[self.symbolic_globals[name]]
            self.push(self.output.side_effects.load_global(variable, name))
            return

        try:
            value = self.f_globals[name]
        except KeyError:
            return self.load_builtin(inst)

        source = self.get_global_source(name)
        self.push(VariableBuilder(self, source)(value))

    def STORE_GLOBAL(self, inst):
        value = self.pop()
        name = inst.argval
        source = self.get_global_source(name)
        if name not in self.symbolic_globals:
            self.symbolic_globals[name] = object()  # sentinel object
        variable = self.output.side_effects.track_global_existing(
            source, self.symbolic_globals[name]
        )
        if isinstance(value, RemovableHandleVariable):
            unimplemented("Storing handles in globals - NYI")
        self.output.side_effects.store_global(variable, name, value)

    def import_source(self, module_name):
        """Create an alias to a module for use in guards"""
        if "torch_package" in module_name:
            value = torch.package.package_importer._package_imported_modules[
                module_name
            ]
            alias = (
                module_name.replace(">", "_").replace("<", "_").replace(".", "_dot_")
            )
        else:
            value = importlib.import_module(module_name)
            alias = f"__import_{module_name.replace('.', '_dot_')}"
        f_globals = self.output.global_scope
        assert alias not in f_globals or f_globals[alias] is value
        f_globals[alias] = value
        self.output.update_co_names(alias)
        return GlobalSource(alias)

    def resolve_name(self, name, package, level):
        """
        Copied from the Cpython implementation of __import__
        Resolve a relative module name to an absolute one.
        https://github.com/python/cpython/blob/5a094f0255eea1db58fb2cf14c200971e64ec36e/Lib/importlib/_bootstrap.py#L902
        """
        bits = package.rsplit(".", level - 1)
        if len(bits) < level:
            raise ImportError("attempted relative import beyond top-level package")
        base = bits[0]
        return f"{base}.{name}" if name else base

    def calc_package(self):
        """
        Copied from the Cpython implementation of __import__
        https://github.com/python/cpython/blob/5a094f0255eea1db58fb2cf14c200971e64ec36e/Lib/importlib/_bootstrap.py#L1090
        """
        package = self.f_globals.get("__package__")
        spec = self.f_globals.get("__spec__")
        if package is not None:
            if spec is not None and package != spec.parent:
                log.warning(
                    "__package__ != __spec__.parent (%r != %r)",
                    package,
                    spec.parent,
                    stacklevel=3,
                )
            return package
        elif spec is not None:
            return spec.parent
        else:
            log.warning(
                "can't resolve package from __spec__ or __package__, "
                "falling back on __name__ and __path__",
                stacklevel=3,
            )
            package = self.f_globals["__name__"]
            if "__path__" not in self.f_globals:
                package = package.rpartition(".")[0]
        return package

    def IMPORT_NAME(self, inst):
        level, fromlist = self.popn(2)
        level = level.as_python_constant()
        fromlist = fromlist.as_python_constant()
        module_name = inst.argval

        # Are we replaying? if so, load recorded module
        recorded_name = (
            f"{ExecutionRecorder.LOCAL_MOD_PREFIX}_{level}_{fromlist}_{module_name}"
        )
        if recorded_name in self.f_globals:
            value = self.f_globals[recorded_name]
            source = GlobalSource(recorded_name)
        else:
            value = __import__(
                module_name,
                fromlist=fromlist,
                level=level,
                globals=self.f_globals,
            )

            if level != 0:
                pkg = self.calc_package()
                module_name = self.resolve_name(module_name, pkg, level)

            # For __import__, when the name variable is of the form package.module,
            # normally, the top-level package (the name up till the first dot) is
            # returned, not the module named by module_name. However, when a
            # non-empty fromlist argument is given, the module named by name is
            # returned. Therefore, we set the source correctly here.
            if not fromlist:
                top_level_module_name = module_name.partition(".")[0]
                source = self.import_source(top_level_module_name)
            else:
                source = self.import_source(module_name)

        if config.replay_record_enabled:
            self.exec_recorder.add_local_mod(recorded_name, value)

        if is_allowed(value):
            self.push(TorchVariable(value, source=source))
        elif istype(value, (types.ModuleType, DummyModule)):
            self.push(PythonModuleVariable(value, source=source))
        else:
            unimplemented(f"IMPORT_NAME {typestr(value)}")

    def IMPORT_FROM(self, inst):
        self.DUP_TOP(inst)
        self.LOAD_ATTR(inst)

    def load_builtin(self, inst):
        if inst.argval not in self.f_builtins:
            raise NameError(f"name '{inst.argval}' is not defined")
        val = self.f_builtins[inst.argval]

        if callable(val):
            self.push(VariableBuilder(self, GlobalSource(inst.argval))(val))
        else:
            assert is_builtin_constant(val)
            self.push(ConstantVariable.create(value=val))

    def jump(self, inst):
        self.instruction_pointer = self.indexof[inst.target]

    JUMP_FORWARD = jump
    JUMP_ABSOLUTE = jump

    POP_JUMP_IF_FALSE = generic_jump(operator.not_, False)
    POP_JUMP_IF_TRUE = generic_jump(operator.truth, False)
    JUMP_IF_FALSE_OR_POP = generic_jump(operator.not_, True)
    JUMP_IF_TRUE_OR_POP = generic_jump(operator.truth, True)

    def SETUP_LOOP(self, inst):
        # only exists in python<=3.7
        self.block_stack.append(BlockStackEntry(inst.target))

    def SETUP_EXCEPT(self, inst):
        # only exists in python<=3.7
        self.block_stack.append(BlockStackEntry(inst.target))

    def POP_BLOCK(self, inst):
        self.block_stack.pop()

    def SETUP_WITH(self, inst):
        self.setup_or_before_with(inst)

    def SETUP_FINALLY(self, inst):
        self.block_stack.append(BlockStackEntry(inst.target))

    def BEGIN_FINALLY(self, inst):
        self.push(None)

    def WITH_CLEANUP_START(self, inst):
        exit, exc = self.popn(2)
        assert exc is None
        self.push(exc)
        self.push(exit.call_function(self, [ConstantVariable.create(None)] * 3, {}))

    def WITH_CLEANUP_FINISH(self, inst):
        self.popn(2)
        self.push(None)

    def END_FINALLY(self, inst):
        tos = self.pop()
        assert tos is None

    def POP_FINALLY(self, inst):
        preserve_tos = inst.argval
        if preserve_tos:
            tos = self.pop()
        assert self.pop() is None
        if preserve_tos:
            self.push(tos)

    def FOR_ITER(self, inst):
        it = self.pop()
        if isinstance(it, ListIteratorVariable):
            try:
                val, next_iter = it.next_variables()
                self.replace_all(it, next_iter)
                self.push(next_iter)
                self.push(val)
            except StopIteration:
                self.jump(inst)
        else:
            unimplemented(f"FOR_ITER {typestr(it)}")

    def COMPARE_OP(self, inst):
        left, right = self.popn(2)
        left = left.as_specialized(self)
        right = right.as_specialized(self)
        options = VariableTracker.propagate([left, right])
        op = inst.argval
        supported_any = dict(
            itertools.chain(
                supported_tensor_comparison_ops.items(),
                supported_const_comparison_ops.items(),
            )
        )
        if (
            isinstance(
                left,
                (
                    TensorVariable,
                    SymNodeVariable,
                    NNModuleVariable,
                    BaseListVariable,
                    UserDefinedVariable,
                    BaseUserFunctionVariable,
                    ConstDictVariable,
                ),
            )
            and isinstance(right, ConstantVariable)
            and right.value is None
            and op in supported_const_comparison_ops
        ):
            # <non-None> is None
            self.push(
                ConstantVariable.create(
                    supported_const_comparison_ops[op](object(), right.value), **options
                )
            )

        elif (
            left.is_python_constant()
            and right.is_python_constant()
            and op in supported_any
        ):
            # constant fold
            self.push(
                ConstantVariable.create(
                    supported_any[op](
                        left.as_python_constant(), right.as_python_constant()
                    ),
                    **options,
                )
            )
        elif op in ("in", "not in"):
            self.push(right.call_method(self, "__contains__", [left], {}))
            if op == "not in":
                self.UNARY_NOT(inst)
        else:
            self.push(
                BuiltinVariable(supported_any[op], **options).call_function(
                    self, [left, right], {}
                )
            )

    def GET_ITER(self, inst):
        self.call_function(BuiltinVariable(iter), [self.pop()], {})

    @break_graph_if_unsupported(push=1)
    def CALL_FUNCTION(self, inst):
        args = self.popn(inst.argval)
        fn = self.pop()
        self.call_function(fn, args, {})

    @break_graph_if_unsupported(push=1)
    def CALL_FUNCTION_EX(self, inst):
        if inst.argval == 0:
            kwargsvars = ConstDictVariable({}, dict)
            argsvars = self.pop()
        elif inst.argval == 1:
            kwargsvars = self.pop()
            argsvars = self.pop()
        else:
            unimplemented("CALL_FUNCTION_EX")
        fn = self.pop()
        if sys.version_info >= (3, 11):
            null = self.pop()
            assert isinstance(null, NullVariable)

        if (
            isinstance(fn, GetAttrVariable)
            and isinstance(fn.obj, TensorVariable)
            and fn.name == "view"
            and isinstance(argsvars, (ConstantVariable, TensorVariable))
        ):
            # Hack to handle special case in some bert models.  Converts
            # x.view(*shape) into x.view(shape), which is correct for view()
            # but not generally.  See test_transpose_for_scores().
            argsvars = TupleVariable([argsvars])

        if not isinstance(
            argsvars, BaseListVariable
        ) and argsvars.has_unpack_var_sequence(self):
            argsvars = TupleVariable(argsvars.unpack_var_sequence(self))

        if not isinstance(argsvars, BaseListVariable) or not isinstance(
            kwargsvars, ConstDictVariable
        ):
            unimplemented(f"non-static call {typestr(argsvars)} {typestr(kwargsvars)}")

        self.call_function(fn, argsvars.items, kwargsvars.items)

    @break_graph_if_unsupported(push=1)
    def CALL_FUNCTION_KW(self, inst):
        argnames = self.pop()
        args = self.popn(inst.argval)
        fn = self.pop()
        assert isinstance(argnames, TupleVariable) and argnames.is_python_constant()
        argnames = argnames.as_python_constant()
        args, kwargs_list = args[: -len(argnames)], args[-len(argnames) :]
        kwargs = dict(zip(argnames, kwargs_list))
        assert len(kwargs) == len(argnames)
        self.call_function(fn, args, kwargs)

    def LOAD_METHOD_SUPER(self, inst):
        self.CALL_FUNCTION(dataclasses.replace(inst, argval=2))
        arg = inst.argval[0]
        argval = self.code_options["co_names"][arg]
        if sys.version_info < (3, 11):
            self.LOAD_ATTR(dataclasses.replace(inst, argval=argval))
        else:
            self.LOAD_METHOD(dataclasses.replace(inst, argval=argval))

    def LOAD_ATTR_SUPER(self, inst):
        self.CALL_FUNCTION(dataclasses.replace(inst, argval=2))
        arg = inst.argval[0]
        argval = self.code_options["co_names"][arg]
        self.LOAD_ATTR(dataclasses.replace(inst, argval=argval))

    def LOAD_METHOD(self, inst):
        self.LOAD_ATTR(inst)
        obj = self.pop()
        if sys.version_info >= (3, 11):
            # always follow the NULL + fn convention, since if obj
            # is actually a method, self is already bound to it, so it
            # doesn't need to be passed in as an arg.
            self.PUSH_NULL(inst)
            self.push(obj)
        else:
            self.push(obj)
            self.push(None)

    def CALL_METHOD(self, inst):
        args = self.popn(inst.argval)
        dummy = self.pop()
        assert dummy is None
        fn = self.pop()
        self.call_function(fn, args, {})

    def LOAD_ATTR(self, inst):
        obj = self.pop()
        result = BuiltinVariable(getattr).call_function(
            self, [obj, ConstantVariable.create(inst.argval)], {}
        )
        self.push(result)

    def STORE_ATTR(self, inst):
        prior = self.copy_graphstate()
        val, obj = self.popn(2)

        if isinstance(obj, NNModuleVariable):
            # We don't allow side effects during export
            # https://github.com/pytorch/torchdynamo/issues/1475
            assert (
                not self.export
            ), f"Mutating module attribute {inst.argval} during export."

        try:
            BuiltinVariable(setattr).call_function(
                self, [obj, ConstantVariable.create(inst.argval), val], {}
            )
            return
        except Unsupported as e:
            if not self.should_compile_partial_graph():
                raise
            log.debug("STORE_ATTR triggered compile", exc_info=True)
            e.remove_from_stats()
            e.add_to_stats("graph_break")
            self.restore_graphstate(prior)

        # break the graph
        self.output.compile_subgraph(
            self, reason=GraphCompileReason("store_attr", [self.frame_summary()])
        )
        self.output.add_output_instructions([copy.copy(inst)])
        self.popn(2)
        self.output.add_output_instructions(
            self.create_call_resume_at(self.next_instruction)
        )

    def DELETE_ATTR(self, inst):
        obj = self.pop()
        BuiltinVariable(delattr).call_function(
            self, [obj, ConstantVariable.create(inst.argval)], {}
        )

    def create_call_resume_at(self, offset):
        raise AssertionError(
            f"create_call_resume_at not overridden by subclass {type(self)}"
        )

    def should_compile_partial_graph(self) -> bool:
        raise AssertionError(
            f"should_compile_partial_graph not overridden by subclass {type(self)}"
        )

    @break_graph_if_unsupported(push=0)
    def STORE_SUBSCR(self, inst):
        val, obj, key = self.popn(3)
        result = obj.call_method(self, "__setitem__", [key, val], {})

    def BUILD_TUPLE(self, inst):
        items = self.popn(inst.argval)
        options = VariableTracker.propagate(items)
        self.push(TupleVariable(items, **options))

    def BUILD_SLICE(self, inst):
        items = self.popn(inst.argval)
        options = VariableTracker.propagate(items)
        self.push(
            SliceVariable(
                [x.as_specialized(self) for x in items],
                **options,
            )
        )

    def BUILD_LIST(self, inst):
        items = self.popn(inst.argval)
        options = VariableTracker.propagate(items)
        self.push(ListVariable(items, mutable_local=MutableLocal(), **options))

    def BUILD_SET(self, inst):
        if config.inject_BUILD_SET_unimplemented_TESTING_ONLY:
            unimplemented("missing: BUILD_SET")
        items = self.popn(inst.argval)
        options = VariableTracker.propagate(items)
        new_set = SetVariable(items, mutable_local=MutableLocal(), **options)
        self.push(new_set)

    def BUILD_LIST_UNPACK(self, inst, cls=ListVariable):
        seqs = self.popn(inst.argval)
        options = VariableTracker.propagate(seqs)
        items = list()
        for seq in seqs:
            try:
                items.extend(seq.unpack_var_sequence(self))
            except NotImplementedError:
                unimplemented(f"BUILD_LIST_UNPACK {seq}")
        self.push(cls(items, mutable_local=MutableLocal(), **options))

    def BUILD_TUPLE_UNPACK(self, inst):
        self.BUILD_LIST_UNPACK(inst, cls=TupleVariable)

    BUILD_TUPLE_UNPACK_WITH_CALL = BUILD_TUPLE_UNPACK

    def BUILD_MAP(self, inst):
        items = self.popn(inst.argval * 2)
        options = VariableTracker.propagate(items)
        result = dict()
        for k, v in zip(items[::2], items[1::2]):
            assert (
                isinstance(k, (ConstantVariable, EnumVariable, BuiltinVariable))
                or (isinstance(k, TensorVariable) and k.specialized_value is not None)
                or k.is_python_constant()
            )

            result[ConstDictVariable.get_key(k)] = v
        assert len(result) == len(items) / 2
        self.push(
            ConstDictVariable(result, dict, mutable_local=MutableLocal(), **options)
        )

    def BUILD_MAP_UNPACK(self, inst):
        items = self.popn(inst.argval)
        # ensure everything is a dict
        items = [BuiltinVariable(dict).call_function(self, [x], {}) for x in items]
        result = dict()
        for x in items:
            assert isinstance(x, ConstDictVariable)
            result.update(x.items)
        self.push(
            ConstDictVariable(
                result,
                dict,
                mutable_local=MutableLocal(),
                **VariableTracker.propagate(items),
            )
        )

    BUILD_MAP_UNPACK_WITH_CALL = BUILD_MAP_UNPACK

    def BUILD_CONST_KEY_MAP(self, inst):
        keys = self.pop()
        values = self.popn(inst.argval)
        options = VariableTracker.propagate([keys] + values)
        assert isinstance(keys, TupleVariable)
        assert keys.is_python_constant()
        keys = keys.as_python_constant()
        assert istype(keys, tuple)
        assert len(keys) == len(values)
        self.push(
            ConstDictVariable(
                dict(zip(keys, values)),
                dict,
                mutable_local=MutableLocal(),
                **options,
            )
        )

    def MAP_ADD(self, inst):
        k, v = self.popn(2)
        assert inst.argval > 0
        obj = self.stack[-inst.arg]
        assert isinstance(obj, ConstDictVariable)
        assert obj.mutable_local
        items = dict(obj.items)
        items[k.as_python_constant()] = v
        self.replace_all(
            obj,
            ConstDictVariable(
                items,
                obj.user_cls,
                **VariableTracker.propagate([obj, k, v]),
            ),
        )

    def SET_ADD(self, inst):
        v = self.pop()
        assert inst.argval > 0
        obj = self.stack[-inst.arg]
        assert isinstance(obj, SetVariable)
        assert obj.mutable_local
        return obj.call_method(self, "add", [v], {})

    def LIST_APPEND(self, inst):
        v = self.pop()
        assert inst.argval > 0
        obj = self.stack[-inst.arg]
        assert isinstance(obj, ListVariable)
        assert obj.mutable_local
        self.replace_all(
            obj,
            ListVariable(
                obj.items + [v],
<<<<<<< HEAD
                recursively_contains=new_rec_contains,
=======
                regen_guards=False,
>>>>>>> 38b7d212
                **VariableTracker.propagate([obj, v]),
            ),
        )

    def MAKE_FUNCTION(self, inst):
        flags = inst.arg
        old_stack = list(self.stack)
        if sys.version_info < (3, 11):
            fn_name = self.pop()
        code = self.pop()
        if sys.version_info >= (3, 11):
            # MAKE_FUNCTION behavior actually changed in 3.11, see
            # https://github.com/python/cpython/pull/93189/
            assert hasattr(code.value, "co_qualname")
            fn_name = ConstantVariable.create(value=code.value.co_qualname)
        defaults = None
        closure = None
        annotations = None
        kwdefaults = None

        if flags & 0x08:
            closure = self.pop()
        if flags & 0x04:
            annotations = self.pop()
        if flags & 0x02:
            kwdefaults = self.pop()
        if flags & 0x01:
            defaults = self.pop()

        options = VariableTracker.propagate(old_stack[len(self.stack) :])
        self.push(
            NestedUserFunctionVariable(
                fn_name,
                code,
                self.f_globals,
                defaults,
                kwdefaults,
                annotations,
                closure,
                closure_scope=self,
                **options,
            )
        )

    def UNPACK_SEQUENCE(self, inst):
        seq = self.pop()
        if isinstance(seq, (BaseListVariable, SetVariable)):
            val = seq.unpack_var_sequence(self)
        elif seq.is_python_constant() and isinstance(seq, ConstantVariable):
            val = seq.unpack_var_sequence(self)
        elif isinstance(seq, TensorVariable):
            val = seq.unpack_var_sequence(self, idxes=range(inst.argval))
        elif isinstance(seq, GetAttrVariable) and isinstance(seq.obj, TensorVariable):
            # x, y = a.shape
            proxy = getattr(seq.obj.as_proxy(), seq.name)
            options = VariableTracker.propagate(self)
            val = [wrap_fx_proxy(self, proxy[i], **options) for i in range(inst.argval)]
        else:
            unimplemented(f"UNPACK_SEQUENCE {seq}")
        assert len(val) == inst.argval
        for i in reversed(val):
            self.push(i)

    def UNPACK_EX(self, inst):
        assert 0 <= inst.argval <= 0xFFFF
        prefix = inst.argval & 0xFF  # low byte
        suffix = inst.argval >> 8  # high byte
        seq = self.pop()
        options = VariableTracker.propagate(seq)
        if seq.has_unpack_var_sequence(self):
            vals = list(seq.unpack_var_sequence(self))
            assert len(vals) >= prefix + suffix
            vals_prefix = vals[:prefix]
            vals_list = vals[prefix : len(vals) - suffix]
            vals_suffix = vals[len(vals) - suffix :]
            for item in reversed(vals_suffix):
                self.push(item.add_options(options))
            self.push(TupleVariable(vals_list, **options))
            for item in reversed(vals_prefix):
                self.push(item.add_options(options))
        else:
            unimplemented(f"UNPACK_EX {seq}")

    def NOP(self, inst):
        pass

    def POP_TOP(self, inst):
        self.pop()

    def ROT_TWO(self, inst):
        a = self.pop()
        b = self.pop()
        self.push(a)
        self.push(b)

    def ROT_THREE(self, inst):
        a = self.pop()
        b = self.pop()
        c = self.pop()
        self.push(a)
        self.push(c)
        self.push(b)

    def ROT_FOUR(self, inst):
        a = self.pop()
        b = self.pop()
        c = self.pop()
        d = self.pop()
        self.push(a)
        self.push(d)
        self.push(c)
        self.push(b)

    def DUP_TOP(self, inst):
        a = self.pop()
        self.push(a)
        self.push(a)

    def DUP_TOP_TWO(self, inst):
        a = self.pop()
        b = self.pop()
        self.push(b)
        self.push(a)
        self.push(b)
        self.push(a)

    def FORMAT_VALUE(self, inst):
        flags = inst.arg
        if (flags & 0x04) == 0x04:
            fmt_spec = self.pop()
        else:
            fmt_spec = ConstantVariable.create("")

        value = self.pop()
        if isinstance(value, SymNodeVariable):
            value = ConstantVariable.create(str(value.sym_num))
        if (flags & 0x03) == 0x01:
            value = BuiltinVariable(str).call_function(self, [value], {})
        elif (flags & 0x03) == 0x02:
            value = BuiltinVariable(repr).call_function(self, [value], {})
        elif (flags & 0x03) == 0x03:
            value = BuiltinVariable(ascii).call_function(self, [value], {})

        fmt_var = ConstantVariable.create(
            "{:" + fmt_spec.as_python_constant() + "}"
        ).add_options(fmt_spec)

        self.call_function(BuiltinVariable(str.format), [fmt_var, value], {})

    def BUILD_STRING(self, inst):
        result = ""
        for _ in range(inst.arg):
            str_var = self.pop()
            assert isinstance(str_var, ConstantVariable)
            result = str_var.value + result
        self.push(ConstantVariable.create(value=result))

    def IS_OP(self, inst):
        assert inst.argval == 0 or inst.argval == 1
        if inst.argval == 0:
            new_argval = "is"
        else:
            new_argval = "is not"
        new_inst = create_instruction("COMPARE_OP", argval=new_argval)
        self.COMPARE_OP(new_inst)

    def CONTAINS_OP(self, inst):
        assert inst.argval == 0 or inst.argval == 1
        left, right = self.popn(2)
        op = inst.argval
        self.push(right.call_method(self, "__contains__", [left], {}))
        if op == 1:
            self.UNARY_NOT(inst)

    def LIST_EXTEND(self, inst):
        v = self.pop()
        assert inst.argval > 0
        obj = self.stack[-inst.arg]
        assert isinstance(obj, ListVariable)
        assert obj.mutable_local
        obj.call_method(self, "extend", [v], {})

    def LIST_TO_TUPLE(self, inst):
        self.push(BuiltinVariable(tuple).call_function(self, [self.pop()], {}))

    def DICT_MERGE(self, inst):
        v = self.pop()
        assert inst.argval > 0
        obj = self.stack[-inst.arg]
        assert isinstance(obj, ConstDictVariable)
        assert obj.mutable_local
        obj.call_method(self, "update", [v], {})

    DICT_UPDATE = DICT_MERGE

    def GEN_START(self, inst):
        self.pop()

    def GET_LEN(self, inst):
        tos = self.stack[-1]
        if tos.is_python_constant():
            self.push(ConstantVariable.create(len(tos.as_python_constant())))
        else:
            self.push(tos.call_method(self, "__len__", [], {}))

    def MATCH_MAPPING(self, inst):
        tos = self.stack[-1]
        assert isinstance(tos, ConstDictVariable)
        if isinstance(tos.items, collections.abc.Mapping):
            self.push(ConstantVariable.create(True))
        else:
            self.push(ConstantVariable.create(False))

    def MATCH_SEQUENCE(self, inst):
        tos = self.stack[-1]
        assert tos.is_python_constant()
        tos_value = tos.as_python_constant()
        if isinstance(tos_value, collections.abc.Sequence) and not isinstance(
            tos_value, (str, bytes, bytearray)
        ):
            self.push(ConstantVariable.create(True))
        else:
            self.push(ConstantVariable.create(False))

    def MATCH_KEYS(self, inst):
        tos = self.stack[-1]
        assert tos.is_python_constant()
        keys = tos.as_python_constant()
        tos1 = self.stack[-2]
        assert isinstance(tos1, ConstDictVariable)
        match_obj = tos1.items
        if all(key in match_obj for key in keys):
            self.push(TupleVariable([match_obj[key] for key in keys]))
            if sys.version_info < (3, 11):
                self.push(ConstantVariable.create(True))
        else:
            self.push(ConstantVariable.create(None))
            if sys.version_info < (3, 11):
                self.push(ConstantVariable.create(False))

    def LOAD_ASSERTION_ERROR(self, inst):
        unimplemented("assert with non-string message")

    UNARY_POSITIVE = stack_op(operator.pos)
    UNARY_NEGATIVE = stack_op(operator.neg)
    UNARY_NOT = stack_op(operator.not_)
    UNARY_INVERT = stack_op(operator.invert)

    BINARY_POWER = stack_op(operator.pow)
    BINARY_MULTIPLY = stack_op(operator.mul)
    BINARY_MATRIX_MULTIPLY = stack_op(operator.matmul)
    BINARY_FLOOR_DIVIDE = stack_op(operator.floordiv)
    BINARY_TRUE_DIVIDE = stack_op(operator.truediv)
    BINARY_MODULO = stack_op(operator.mod)
    BINARY_REMAINDER = stack_op(operator.mod)
    BINARY_ADD = stack_op(operator.add)
    BINARY_SUBTRACT = stack_op(operator.sub)
    BINARY_SUBSCR = break_graph_if_unsupported(push=1)(stack_op(operator.getitem))
    BINARY_LSHIFT = stack_op(operator.lshift)
    BINARY_RSHIFT = stack_op(operator.rshift)
    BINARY_AND = stack_op(operator.and_)
    BINARY_OR = stack_op(operator.or_)
    BINARY_XOR = stack_op(operator.xor)

    INPLACE_POWER = stack_op(operator.ipow)
    INPLACE_MULTIPLY = stack_op(operator.imul)
    INPLACE_MATRIX_MULTIPLY = stack_op(operator.imatmul)
    INPLACE_FLOOR_DIVIDE = stack_op(operator.ifloordiv)
    INPLACE_TRUE_DIVIDE = stack_op(operator.itruediv)
    INPLACE_MODULO = stack_op(operator.imod)
    INPLACE_REMAINDER = stack_op(operator.imod)
    INPLACE_ADD = stack_op(operator.iadd)
    INPLACE_SUBTRACT = stack_op(operator.isub)
    INPLACE_LSHIFT = stack_op(operator.ilshift)
    INPLACE_RSHIFT = stack_op(operator.irshift)
    INPLACE_AND = stack_op(operator.iand)
    INPLACE_XOR = stack_op(operator.ixor)
    INPLACE_OR = stack_op(operator.ior)

    # 3.11 opcodes
    def RESUME(self, inst):
        if inst.arg == 0:
            self.append_prefix_inst(inst)
            self.accept_prefix_inst = False
        else:
            assert not self.accept_prefix_inst

    def BINARY_OP(self, inst):
        if sys.version_info >= (3, 11):
            opname = dis._nb_ops[inst.arg][0][3:]
            if opname.startswith("INPLACE"):
                return getattr(self, "INPLACE_" + opname[8:])(inst)
            return getattr(self, "BINARY_" + opname)(inst)
        else:
            unimplemented("BINARY_OP requires Python 3.11+")

    def PRECALL(self, inst):
        pass

    def KW_NAMES(self, inst):
        kw_names = self.code_options["co_consts"][inst.arg]
        assert isinstance(kw_names, tuple)
        for name in kw_names:
            assert isinstance(name, str)
        assert self.kw_names is None
        self.kw_names = ConstantVariable.create(value=kw_names)

    def PUSH_NULL(self, inst):
        self.push(NullVariable())

    @break_graph_if_unsupported(push=1)
    def CALL(self, inst):
        # see https://docs.python.org/3.11/library/dis.html#opcode-CALL
        # for convention
        contents = self.popn(inst.arg + 2)
        if isinstance(contents[0], NullVariable):
            fn = contents[1]
            args = []
        else:
            fn = contents[0]
            args = [contents[1]]
        kw_names = self.kw_names.value if self.kw_names else ()
        if kw_names:
            args = args + contents[2 : -len(kw_names)]
            kwargs_list = contents[-len(kw_names) :]
            kwargs = dict(zip(kw_names, kwargs_list))
            assert len(kwargs) == len(kw_names)
        else:
            args = args + contents[2:]
            kwargs = {}
        self.call_function(fn, args, kwargs)
        self.kw_names = None

    def COPY(self, inst):
        self.push(self.stack[-inst.arg])

    def SWAP(self, inst):
        self.stack[-1], self.stack[-inst.arg] = self.stack[-inst.arg], self.stack[-1]

    JUMP_BACKWARD = jump
    JUMP_BACKWARD_NO_INTERRUPT = jump

    POP_JUMP_FORWARD_IF_TRUE = generic_jump(operator.truth, False)
    POP_JUMP_BACKWARD_IF_TRUE = generic_jump(operator.truth, False)
    POP_JUMP_FORWARD_IF_FALSE = generic_jump(operator.not_, False)
    POP_JUMP_BACKWARD_IF_FALSE = generic_jump(operator.not_, False)

    def CACHE(self, inst):
        pass

    def BEFORE_WITH(self, inst):
        self.setup_or_before_with(inst)

    def setup_or_before_with(self, inst):
        state = self.copy_graphstate()
        ctx = self.pop()
        if not isinstance(ctx, ContextWrappingVariable):
            unimplemented(f"{inst.opname} {ctx}")

        if isinstance(ctx, GenericContextWrappingVariable):
            # Save the checkpoint to restore if there is
            # graph break under the GenericContextWrappingVariable.
            self.states_before_block.append(state)

        exit = WithExitFunctionVariable(
            ctx,
            inst.target,
            **VariableTracker.propagate(ctx),
        )
        if sys.version_info >= (3, 11):
            # see create_call_resume_at for block stack details
            assert self.next_instruction
            assert self.next_instruction.exn_tab_entry
            target = self.next_instruction.exn_tab_entry.target
        else:
            target = inst.target
        if isinstance(self, InstructionTranslator):
            self.block_stack.append(BlockStackEntry(target, len(self.stack), ctx))
        else:
            self.block_stack.append(BlockStackEntry(target))

        self.push(exit)
        self.push(ctx.enter(self))

    def append_prefix_inst(self, inst):
        assert self.accept_prefix_inst
        self.prefix_insts.append(inst)

    def MAKE_CELL(self, inst):
        self.append_prefix_inst(inst)

    def COPY_FREE_VARS(self, inst):
        self.append_prefix_inst(inst)

    def RETURN_GENERATOR(self, inst):
        self.append_prefix_inst(inst)

    def copy_graphstate(self) -> InstructionTranslatorGraphState:
        """Create a checkpoint of the current state by copying everything"""
        return InstructionTranslatorGraphState(
            self.output.copy_graphstate(),
            collections.OrderedDict(self.symbolic_locals),
            list(self.stack),
            list(self.block_stack),
            self.instruction_pointer,
            self.current_instruction,
            self.next_instruction,
            self.lineno,
        )

    def restore_graphstate(self, state: InstructionTranslatorGraphState):
        """Restore a checkpoint created by self.copy_graphstate()"""
        (
            output_state,
            self.symbolic_locals,
            self.stack,
            self.block_stack,
            self.instruction_pointer,
            self.current_instruction,
            self.next_instruction,
            self.lineno,
        ) = state
        self.output.restore_graphstate(output_state)

    def empty_checkpoint(self):
        if self.checkpoint is None:
            return True
        output_graphstate = self.checkpoint[1][0]
        graphstate = self.checkpoint[1][1:]
        state = (*output_graphstate, *graphstate)
        for obj in state:
            if isinstance(obj, Sized):
                if len(obj) != 0:
                    return False
        return True

    def format_frame_summary(self, additional_stack_frames=None):
        if additional_stack_frames is None:
            additional_stack_frames = []
        return "".join(
            traceback.format_list(
                [self.frame_summary()] + list(reversed(additional_stack_frames))
            )
        )

    def frame_summary(self):
        return traceback.FrameSummary(
            getattr(self.f_code, "co_filename", "<unknown>"),
            self.lineno,
            getattr(self.f_code, "co_name", "<unknown>"),
            lookup_line=False,
        )

    def store_global_weakref(self, name, value):
        install_guard(GlobalWeakRefSource(name).make_guard(GuardBuilder.WEAKREF_ALIVE))
        if name not in self.output.global_scope:
            self.output.install_global(name, weakref.ref(value))

    @property
    def fake_mode(self):
        return self._fake_mode

    def find_symbolic_locals_name(self, tensor_variable):
        for key, value in self.symbolic_locals.items():
            if value is tensor_variable:
                return key
        return None

    @contextlib.contextmanager
    def strict_translation_mode(self):
        self.strict_checks_enabled = True
        try:
            yield
        finally:
            self.strict_checks_enabled = False

    def __init__(
        self,
        output: OutputGraph,
        instructions: List[Instruction],
        f_locals: Dict[str, Any],
        f_globals: Dict[str, Any],
        f_builtins: Dict[str, Any],
        code_options: Dict[str, Any],
        symbolic_locals: Dict[str, VariableTracker],
        symbolic_globals: Dict[str, VariableTracker],
        f_code: types.CodeType,
        export: bool,
        inline_depth: int,
    ):
        super().__init__()

        # Mutable state checkpointed by copy_graphstate()
        self.output = output
        self.symbolic_locals = symbolic_locals
        self.symbolic_globals = symbolic_globals
        self.stack = []
        self.instruction_pointer = 0
        self.current_instruction = create_instruction("NOP")
        self.next_instruction = None
        self.block_stack = []
        # states before SETUP_WITH for checkpointing and fallback
        self.states_before_block: List[InstructionTranslatorGraphState] = []
        self.lineno = code_options["co_firstlineno"]
        self.kw_names = None
        self.accept_prefix_inst = True
        self.prefix_insts = []

        # Properties of the input/output code
        self.instructions: List[Instruction] = instructions
        self.indexof: Dict[Instruction, int] = get_indexof(self.instructions)
        self.f_locals: Dict[
            str, Any
        ] = f_locals  # needed for recording accessed locals for replay
        self.f_globals: Dict[str, Any] = f_globals
        self.f_builtins: Dict[str, Any] = f_builtins
        self.code_options: Dict[str, Any] = code_options
        self.f_code: types.CodeType = f_code

        # Execution record for replaying errors
        self.exec_recorder = ExecutionRecorder(code=f_code, code_options=code_options)
        # Stack of module being parsed, current nn.module is at the end of ordered dict.
        # The first field of tuple is the fully qualified name of current module
        # in original hierarchy.  The second field is the type of current nn.module
        self.nn_module_stack: Dict[str, Tuple[str, Type[Any]]] = {}
        # Flag to indicate whether tracing is used for export.
        self.export = export

        self._fake_mode = output.tracing_context.fake_mode

        self.checkpoint = None
        self.random_calls = []

        self.strict_checks_enabled = False

        if sys.version_info >= (3, 10):
            from .resume_execution import (
                CO_ASYNC_GENERATOR,
                CO_COROUTINE,
                CO_GENERATOR,
                CO_ITERABLE_COROUTINE,
            )

            if f_code.co_flags & (
                CO_GENERATOR | CO_COROUTINE | CO_ITERABLE_COROUTINE | CO_ASYNC_GENERATOR
            ):
                self.push(BuiltinVariable(None))

        self.inline_depth = inline_depth
        self.inconsistent_side_effects = False
        linecache.lazycache(f_code.co_filename, f_globals)
        self.log_starts_line()


class InstructionTranslator(InstructionTranslatorBase):
    mutated_closure_cell_contents: Set[str]

    @staticmethod
    def current_tx() -> "InstructionTranslator":
        return tls.current_tx

    @contextlib.contextmanager
    def set_current_tx(self):
        prior = getattr(tls, "current_tx", None)
        tls.current_tx = self
        yield
        tls.current_tx = prior

    def __init__(
        self,
        instructions: List[Instruction],
        f_code,
        f_locals,
        f_globals,
        f_builtins,
        code_options,
        compiler_fn,
        one_graph,
        export,
        export_constraints,
        mutated_closure_cell_contents: Set[str],
        frame_state,
    ):
        _step_logger()(
            logging.INFO,
            f"torchdynamo start tracing {f_code.co_name} {code_options['co_filename']}:{code_options['co_firstlineno']}",
        )
        super().__init__(
            output=OutputGraph(
                code_options,
                compiler_fn,
                self,
                export,
                export_constraints,
                frame_state,
                local_scope=f_locals,
                global_scope=f_globals,
                f_code=f_code,
            ),
            instructions=instructions,
            f_locals=f_locals,
            f_globals=f_globals,
            f_builtins=f_builtins,
            code_options=code_options,
            symbolic_locals=collections.OrderedDict(),  # set below
            # A global var is inserted only after a STORE_GLOBAL happens to it
            symbolic_globals=collections.OrderedDict(),
            f_code=f_code,
            export=export,
            inline_depth=0,
        )

        # as soon as we create the tracing context we should keep it active, so any calls
        # into dynamo apis can rely on finding it
        with tracing(self.output.tracing_context), self.set_current_tx():
            self.one_graph: bool = one_graph
            self.export = export
            self.mutated_closure_cell_contents = mutated_closure_cell_contents
            if self.export:
                assert (
                    self.one_graph
                ), "Export without one graph - something has gone wrong."

            vars = list(code_options["co_varnames"])
            cells_and_freevars = [x for x in self.cell_and_freevars() if x not in vars]
            vars.extend(cells_and_freevars)
            cells_and_freevars_set = set(cells_and_freevars)

            self.symbolic_locals = {
                k: variables.LazyVariableTracker(
                    f_locals[k],
                    source=LocalSource(k, cell_or_freevar=k in cells_and_freevars_set),
                )
                for k in vars
                if k in f_locals
            }
            if export:
                # export gets confused if we never realize unused inputs
                # in export mode just eagerly realize everything
                self.symbolic_locals = VariableTracker.apply(
                    lambda x: x.realize(), self.symbolic_locals
                )

            self._freevars_ids = dict()
            for name in self.code_options["co_freevars"]:
                if name in f_locals:
                    self._freevars_ids[name] = id(f_locals[name])

    def run(self):
        super().run()

    def match_nested_cell(self, name, cell):
        """Match a cell in this method to one in a function we are inlining"""
        value = cell.cell_contents
        # TODO(jansel): check the id of the cell rather than the contents
        if id(value) != self._freevars_ids.get(name):
            return None
        return self.symbolic_locals[name]

    def should_compile_partial_graph(self):
        return all(b.can_restore() for b in self.block_stack) and not self.one_graph

    def create_call_resume_at(self, inst):
        self.instruction_pointer = None

        if inst.opname == "RETURN_VALUE":
            return [create_instruction("RETURN_VALUE")]

        reads = livevars_analysis(self.instructions, inst)
        argnames = tuple(
            k
            for k in self.symbolic_locals.keys()
            if k in reads and k not in self.cell_and_freevars()
        )

        cg = PyCodegen(self)

        # Python does not allow null to be an arg to a function, so
        # we remove nulls from the stack and restore them in the
        # prologue of the resume function

        # sorted list of indices of nulls on the stack
        null_idxes: List[int] = []
        if sys.version_info >= (3, 11):
            # find indices of NullVariables
            for i, var in enumerate(self.stack):
                if isinstance(var, NullVariable):
                    null_idxes.append(i)
            # generate bytecode to pop the nulls
            null_cnt = 0
            for i, var in enumerate(reversed(self.stack)):
                if isinstance(var, NullVariable):
                    for j in range(2, i + 2 - null_cnt):
                        cg.append_output(create_instruction("SWAP", arg=j))
                    cg.extend_output(cg.pop_null())
                    null_cnt += 1

        # we popped all nulls from the stack at runtime,
        # so we should not count NullVariables
        stack_len = len(self.stack) - len(null_idxes)
        nargs = stack_len + len(argnames)

        name = unique_id(f"__resume_at_{inst.offset}")

        new_code: types.CodeType = ContinueExecutionCache.lookup(
            self.f_code,
            self.lineno,
            inst.offset,
            tuple(b.target.offset for b in self.block_stack),
            stack_len,
            argnames,
            tuple(b.resume_fn() for b in self.block_stack),
            tuple(null_idxes),
        )

        # Add original GraphModule context to the resume function to handle
        # the case of a graph break while tracing a GraphModule
        orig_graphmodule_maybe = code_context.get_context(self.f_code).get(
            "orig_graphmodule", None
        )
        if orig_graphmodule_maybe is not None:
            code_context.get_context(new_code)[
                "orig_graphmodule"
            ] = orig_graphmodule_maybe

        if new_code.co_freevars:
            cg.make_function_with_closure(name, new_code, True, stack_len)
        else:
            self.output.install_global(
                name, types.FunctionType(new_code, self.f_globals, name)
            )
            cg.extend_output(cg.load_function_name(name, True, stack_len))

        cg.extend_output([cg.create_load(k) for k in argnames])
        cg.extend_output(create_call_function(nargs, False))
        cg.append_output(create_instruction("RETURN_VALUE"))
        return cg.get_instructions()

    def symbolic_locals_contain_module_class(self):
        for v in self.symbolic_locals.values():
            if isinstance(v, UserDefinedClassVariable) and issubclass(
                v.as_python_constant(), torch.nn.Module
            ):
                return True
        return False

    def RETURN_VALUE(self, inst):
        if (
            self.output.count_calls() == 0
            and not self.inconsistent_side_effects
            and not self.symbolic_locals_contain_module_class()
            and not self.export
        ):
            raise exc.SkipFrame("because no content in function call")
        self.instruction_pointer = None
        _step_logger()(
            logging.INFO,
            f"torchdynamo done tracing {self.f_code.co_name} (RETURN_VALUE)",
        )
        log.debug("RETURN_VALUE triggered compile")
        self.output.compile_subgraph(
            self,
            reason=GraphCompileReason(
                "return_value", [self.frame_summary()], graph_break=False
            ),
        )
        self.output.add_output_instructions([create_instruction("RETURN_VALUE")])


class InliningInstructionTranslator(InstructionTranslatorBase):
    """Trace and inline a called method"""

    symbolic_result: Optional[TensorVariable]

    @classmethod
    def inline_call(cls, parent, func, args, kwargs):
        with patch.dict(counters, {"unimplemented": counters["inline_call"]}):
            return cls.inline_call_(parent, func, args, kwargs)

    @staticmethod
    def check_inlineable(func):
        if func.has_self():
            unimplemented("inline with __self__")

        if func.get_name() == "patched_init":
            unimplemented("Patched init cannot be inlined.")

        try:
            func_value = func.get_function()
        except NotImplementedError:
            func_value = None

        if (
            func.get_name() == "__torch_function__"
            or func_value is torch._tensor._convert
        ):
            return skipfiles.SkipResult(False, "Allow __torch_function__")

        if func_value and id(func_value) in allowed_functions._disallowed_function_ids:
            unimplemented(f"inlining disallowed: {func_value}")

        result = skipfiles.check_verbose(func, allow_torch=True)
        if result.skipped:
            from torch._dynamo.variables.misc import (
                produce_trampoline_autograd_apply,
                produce_trampoline_autograd_bwd,
                produce_trampoline_autograd_fwd,
            )

            # _origin marks this as coming from an internal dynamo known function that is safe to
            # trace through.
            if hasattr(func.fn, "_origin") and func.fn._origin in [
                produce_trampoline_autograd_fwd,
                produce_trampoline_autograd_apply,
                produce_trampoline_autograd_bwd,
            ]:
                # Known sound
                return skipfiles.SkipResult(False, "allowlist in dynamo known function")
            unimplemented(
                f"'inline in skipfiles: {func.fn.__qualname__} | {func.get_name()} {func.get_filename()}, {result.reason}'"
            )

        if isinstance(func, UserFunctionVariable) and inspect.getattr_static(
            func.get_function(), "_torchdynamo_disable", False
        ):
            unimplemented(
                f"call torch._dynamo.disable() wrapped function {func.get_function()}"
            )
        else:
            return result

    @staticmethod
    def inline_call_(
        parent, func: VariableTracker, args: List[VariableTracker], kwargs
    ):
        assert isinstance(
            func,
            (UserFunctionVariable, NestedUserFunctionVariable),
        )
        result = InliningInstructionTranslator.check_inlineable(func)
        assert result.skipped is False
        try:
            sub_locals, closure_cells = func.bind_args(parent, args, kwargs)
        except TypeError as e:
            # Wrap the general TypeError during bind_args() to the internal ArgsMismatchError with detailed info
            raise ArgsMismatchError(  # noqa: TRY200
                "{reason}.\n  func = {func}, args = {args}, kwargs = {kwargs}".format(
                    reason=str(e),
                    func=f"'{func.get_name()}' {func.get_filename()}:{func.get_code().co_firstlineno}",
                    args=[arg.python_type() for arg in args],
                    kwargs=kwargs,
                ),
            )

        for v in itertools.chain(sub_locals.values(), closure_cells.values()):
            if not isinstance(v, VariableTracker):
                unimplemented(f"unconverted arg {v}")

        code: types.CodeType = func.get_code()
        if code.co_name in ("__setitem__", "__setattr__") and not (
            args is not None
            and len(args) > 0
            and isinstance(args[0], variables.CustomizedDictVariable)
        ):
            unimplemented(f"inline {code.co_name}")

        suffix = ""
        # TODO: mlazos, add support for enabling multiple artifact logs
        # with a single alias
        if torch._logging._internal.log_state.is_artifact_enabled("output_code"):
            suffix = f"\n{dis.Bytecode(code).dis()}"
        if sys.version_info >= (3, 11):
            cur_inst = parent.current_instruction
            parent_code = parent.f_code
            header = parent.get_line_of_code_header(lineno=cur_inst.positions.lineno)

            def get_trace_call_log_str():
                line = get_instruction_source_311(parent_code, cur_inst).rstrip()
                return f"TRACE inlined call {code.co_name} from {header}\n{line}"

            trace_call_log.debug("%s", LazyString(get_trace_call_log_str))
        log.debug("INLINING %s%s, %s", code, suffix, result.reason)

        # Detect inline GraphModule calls in order to propagate node metadata,
        # by checking if the first argument (self) is a variable tracking a GraphModule.
        if args and isinstance(args[0], NNModuleVariable):
            module = parent.output.get_submodule(args[0].module_key)
            if isinstance(module, torch.fx.GraphModule):
                # The inline call might not actually be a call to `forward`,
                # but it is enough to add a context for `forward` in case it is called.
                code_context.get_context(module.forward.__code__)[
                    "orig_graphmodule"
                ] = module

        tracer: InliningInstructionTranslator
        if is_generator(code):
            tracer = InliningGeneratorInstructionTranslator(
                parent, code, sub_locals, parent.symbolic_globals, closure_cells, func
            )
        else:
            tracer = InliningInstructionTranslator(
                parent, code, sub_locals, parent.symbolic_globals, closure_cells, func
            )

        strict_ctx: Any = contextlib.nullcontext()
        if parent.strict_checks_enabled:
            strict_ctx = tracer.strict_translation_mode()
        try:
            with strict_ctx:
                tracer.run()
        except exc.SkipFrame as e:
            msg = f"SKIPPED INLINING {code}: {e}"
            log.debug(msg)
            raise Unsupported(msg) from e
        except Exception as e:
            log.debug("FAILED INLINING %s", code)
            raise
        assert tracer.symbolic_result is not None
        func.export_freevars(parent, tracer)

        if tracer.f_globals is parent.f_globals:
            # Merge symbolic_globals back if parent and child are in the same namespace
            parent.symbolic_globals.update(tracer.symbolic_globals)

        parent.inconsistent_side_effects |= tracer.inconsistent_side_effects

        log.debug("DONE INLINING %s", code)

        if is_generator(code):
            assert isinstance(tracer, InliningGeneratorInstructionTranslator)
            assert tracer.symbolic_result.as_python_constant() is None
            return ListIteratorVariable(
                tracer.generated_items,
                mutable_local=MutableLocal(),
                **VariableTracker.propagate(tracer.symbolic_result),
            )
        else:
            return tracer.symbolic_result

    def __init__(
        self,
        parent: InstructionTranslatorBase,
        code: types.CodeType,
        symbolic_locals: Dict[str, VariableTracker],
        symbolic_globals: Dict[str, VariableTracker],
        closure_cells: Dict[str, VariableTracker],
        funcvar: BaseUserFunctionVariable,
    ):
        f_globals = funcvar.get_globals()
        f_builtins = f_globals["__builtins__"]
        if not isinstance(f_builtins, dict):
            f_builtins = f_builtins.__dict__
        instructions = cleaned_instructions(code)
        propagate_line_nums(instructions)
        super().__init__(
            output=parent.output,
            f_locals={},
            f_globals=f_globals,
            f_builtins=f_builtins,
            symbolic_locals=symbolic_locals,
            symbolic_globals=symbolic_globals,
            instructions=instructions,
            code_options={k: getattr(code, k) for k in dir(code)},
            f_code=code,
            export=parent.export,
            inline_depth=parent.inline_depth + 1,
        )
        self.parent = parent
        self.symbolic_result = None
        self.closure_cells = closure_cells
        self.nn_module_stack = parent.nn_module_stack.copy()

    @property
    def fake_mode(self):
        return self.parent.fake_mode

    def run_ctx_mgr(self):
        return TracingContext.current_frame(self.parent.frame_summary())

    def STORE_DEREF(self, inst):
        if inst.argval in self.closure_cells:
            cell = self.closure_cells[inst.argval]
            val = self.pop()
            if isinstance(cell, ClosureVariable):
                if not self.output.is_root_tracer():
                    unimplemented(
                        "HigherOrderOperator: Mutating a variable not in the current scope (ClosureVariable)"
                    )
                self.output.root_tx.symbolic_locals[cell.name] = val
            else:
                self.output.side_effects.store_cell(cell, val)
        else:
            maybe_cell = self.symbolic_locals.get(inst.argval)
            if isinstance(
                maybe_cell,
                variables.NewCellVariable,
            ):
                self.output.side_effects.store_cell(
                    self.symbolic_locals[inst.argval], self.pop()
                )
            else:
                if (
                    maybe_cell is not None
                    and maybe_cell.source.name()
                    not in self.output.root_tx.mutated_closure_cell_contents
                ):
                    # Why is the source name here unique?
                    # mutated_closure_cell_contents is a per-frame
                    # concept, and sources identify, e.g., particular
                    # locals from the frame.  If you had two locals,
                    # they'll get different source names, and therefore
                    # differ here.
                    self.output.root_tx.mutated_closure_cell_contents.add(
                        maybe_cell.source.name()
                    )
                    raise exc.RestartAnalysis()
                unimplemented("write to __closure__ while inlining")

    def LOAD_DEREF(self, inst):
        if inst.argval in self.closure_cells:
            cell = self.closure_cells[inst.argval]
            if isinstance(cell, ClosureVariable):
                self.push(self.output.root_tx.symbolic_locals[cell.name])
            else:
                self.push(self.output.side_effects.load_cell(cell))
        else:
            maybe_sym_local = self.symbolic_locals.get(inst.argval, None)
            if isinstance(maybe_sym_local, variables.NewCellVariable):
                self.push(self.output.side_effects.load_cell(maybe_sym_local))
            else:
                super().LOAD_DEREF(inst)

    def LOAD_CLOSURE(self, inst):
        assert inst.argval in self.cell_and_freevars()
        if inst.argval in self.closure_cells:
            self.push(self.closure_cells[inst.argval])
        else:
            self.push(InlinedClosureVariable(name=inst.argval))

    def check_replace_is_safe(self, oldvar):
        if not is_side_effect_safe(oldvar.mutable_local):
            unimplemented(
                "HigherOrderOperator: Mutating a variable not in the current scope (replace_all)"
            )

    def replace_all(self, oldvar: VariableTracker, newvar: VariableTracker):
        self.check_replace_is_safe(oldvar)
        newvar = super().replace_all(oldvar, newvar)
        # recursively check and update parent's locals and stack in case oldvar is from parent
        translator: InstructionTranslatorBase = self
        while hasattr(translator, "parent"):
            translator = translator.parent  # type: ignore[attr-defined]
            translator.update_locals_and_stack(oldvar, newvar)
        return newvar

    def should_compile_partial_graph(self):
        return False  # inlining functions is all-or-nothing

    def create_call_resume_at(self, offset):
        unimplemented("cant resume while inlining")

    def RETURN_VALUE(self, inst):
        self.symbolic_result = self.pop()
        self.instruction_pointer = None


class InliningGeneratorInstructionTranslator(InliningInstructionTranslator):
    generated_items: List[VariableTracker]

    def __init__(self, *args, **kwargs):
        super().__init__(*args, **kwargs)
        self.generated_items = []

    def YIELD_VALUE(self, inst: Instruction):
        self.generated_items.append(self.pop())
        # TODO(jansel): figure out why this is needed, it isn't in the docs for YIELD_VALUE
        self.push(ConstantVariable.create(None))

    def GET_YIELD_FROM_ITER(self, inst):
        tos = self.stack[-1]
        if not isinstance(tos, ListIteratorVariable):
            self.pop()
            res = BuiltinVariable(iter).call_function(self, [tos], {})
            self.push(res)
        return self.YIELD_FROM(inst)

    def YIELD_FROM(self, inst):
        while True:
            tos = self.stack[-1]
            if isinstance(tos, ConstantVariable) and tos.value is None:
                self.pop()
                return
            if isinstance(tos, ListIteratorVariable):
                try:
                    val, next_iter = tos.next_variables()
                    self.replace_all(tos, next_iter)
                    self.push(val)
                    # TODO(voz): Unclear if we need the push None in YIELD_VALUE?
                    self.YIELD_VALUE(inst)
                    self.pop()
                    self.push(next_iter)
                except StopIteration:
                    return
            else:
                unimplemented(f"YIELD_FROM {typestr(tos)}")

    def SEND(self, inst):
        assert len(self.stack) >= 2
        val = self.pop()
        tos = self.stack[-1]
        if isinstance(tos, ListIteratorVariable):
            if isinstance(val, ConstantVariable) and val.value is None:
                self.push(val)
                self.instruction_pointer = self.indexof[inst.target]
            else:
                # invoke send
                # Unreachable code - if you hit this, you are implementing generator support and have
                # lifted the `unimplemented("generator")` in frame conversion. This codepath handles
                # subgenerator and lines up with this line in Python 3.11
                # https://github.com/python/cpython/blob/3.11/Python/ceval.c#L2597
                unimplemented("Unreachable sub-generator code")
        else:
            unimplemented(f"SEND {typestr(tos)}")<|MERGE_RESOLUTION|>--- conflicted
+++ resolved
@@ -1425,11 +1425,6 @@
             obj,
             ListVariable(
                 obj.items + [v],
-<<<<<<< HEAD
-                recursively_contains=new_rec_contains,
-=======
-                regen_guards=False,
->>>>>>> 38b7d212
                 **VariableTracker.propagate([obj, v]),
             ),
         )
