--- conflicted
+++ resolved
@@ -21,6 +21,8 @@
 This is a core part of TorchDynamo's tracing system that enables ahead-of-time
 optimization of PyTorch programs.
 """
+
+from __future__ import annotations
 
 import collections
 import collections.abc
@@ -41,7 +43,6 @@
 import traceback
 import types
 import weakref
-from collections.abc import Generator, Sequence
 from traceback import StackSummary
 from typing import Any, Callable, cast, NoReturn, Optional, TYPE_CHECKING, Union
 from typing_extensions import TypeAlias, TypeIs
@@ -52,7 +53,6 @@
 from torch._dynamo.exc import ObservedException, TensorifyScalarRestartAnalysis
 from torch._guards import tracing, TracingContext
 from torch._logging.structured import dump_file
-from torch._subclasses.fake_tensor import FakeTensorMode
 from torch.fx.experimental.symbolic_shapes import guard_bool
 from torch.utils._functools import cache_method
 
@@ -183,6 +183,10 @@
 
 
 if TYPE_CHECKING:
+    from collections.abc import Generator, Sequence
+
+    from torch._subclasses.fake_tensor import FakeTensorMode
+
     from .package import CompilePackage
 
 log = logging.getLogger(__name__)
@@ -244,7 +248,7 @@
             restart_reason = "Unknown fail_and_restart_analysis"
         raise exc.SpeculationRestartAnalysis(restart_reason=restart_reason)
 
-    def failed(self, tx: "InstructionTranslatorBase") -> bool:
+    def failed(self, tx: InstructionTranslatorBase) -> bool:
         if self._failed:
             assert self.error_on_graph_break is not None
             tx.error_on_graph_break = self.error_on_graph_break
@@ -370,7 +374,7 @@
 
 @contextlib.contextmanager
 def save_and_restart_speculation_log(
-    tx: "InstructionTranslatorBase",
+    tx: InstructionTranslatorBase,
 ) -> Generator[None, None, None]:
     # When reconstructing a generator after a graph break, we advance it until
     # it is fully exhausted. This process adds new entries to the speculation
@@ -390,7 +394,7 @@
 
 @contextlib.contextmanager
 def temporarely_allow_writes_to_output_graph(
-    tx: "InstructionTranslatorBase",
+    tx: InstructionTranslatorBase,
 ) -> Generator[None, None, None]:
     try:
         tmp = tx.output.should_exit
@@ -426,7 +430,7 @@
         else:
             return ReenterWith(self.stack_index - 1)
 
-    def exit(self, tx: "InstructionTranslatorBase", is_graph_break: bool) -> None:
+    def exit(self, tx: InstructionTranslatorBase, is_graph_break: bool) -> None:
         assert self.with_context is not None
         if (
             is_graph_break and self.with_context.exit_on_graph_break()
@@ -454,7 +458,7 @@
     fn_var = BuiltinVariable(fn)
 
     @functools.wraps(fn)
-    def impl(self: "InstructionTranslator", inst: Instruction) -> None:
+    def impl(self: InstructionTranslator, inst: Instruction) -> None:
         self.push(fn_var.call_function(self, self.popn(nargs), {}))
 
     return impl
@@ -470,7 +474,7 @@
 
 
 def _detect_and_normalize_assert_statement(
-    self: "InstructionTranslatorBase",
+    self: InstructionTranslatorBase,
     truth_fn: Callable[[object], bool],
     push: bool,
 ) -> bool:
@@ -621,7 +625,7 @@
 
 def generic_jump(
     truth_fn: Callable[[object], bool], push: bool
-) -> Callable[["InstructionTranslatorBase", Instruction], None]:
+) -> Callable[[InstructionTranslatorBase, Instruction], None]:
     # graph break message fields for data dependent branching
     _gb_type = "Data-dependent branching"
     _explanation = (
@@ -634,7 +638,7 @@
     ]
 
     def jump_graph_break(
-        self: "InstructionTranslatorBase",
+        self: InstructionTranslatorBase,
         inst: Instruction,
         value: VariableTracker,
         extra_msg: str = "",
@@ -685,7 +689,7 @@
         jump_inst.copy_positions(inst)
         self.output.add_output_instructions([jump_inst] + if_next + if_jump)
 
-    def inner(self: "InstructionTranslatorBase", inst: Instruction) -> None:
+    def inner(self: InstructionTranslatorBase, inst: Instruction) -> None:
         value: VariableTracker = self.pop()
         if (
             config.rewrite_assert_with_torch_assert
@@ -883,13 +887,13 @@
 def break_graph_if_unsupported(
     *, push: int
 ) -> Callable[
-    [Callable[..., None]], Callable[["InstructionTranslatorBase", Instruction], None]
+    [Callable[..., None]], Callable[[InstructionTranslatorBase, Instruction], None]
 ]:
     def decorator(
         inner_fn: Callable[..., None],
-    ) -> Callable[["InstructionTranslatorBase", Instruction], None]:
+    ) -> Callable[[InstructionTranslatorBase, Instruction], None]:
         @functools.wraps(inner_fn)
-        def wrapper(self: "InstructionTranslatorBase", inst: Instruction) -> None:
+        def wrapper(self: InstructionTranslatorBase, inst: Instruction) -> None:
             speculation = self.speculate()
             if speculation.failed(self):
                 assert speculation.reason is not None
@@ -939,7 +943,7 @@
             speculation.fail_and_restart_analysis(self.error_on_graph_break)
 
         def handle_graph_break(
-            self: "InstructionTranslatorBase",
+            self: InstructionTranslatorBase,
             inst: Instruction,
             reason: GraphCompileReason,
         ) -> None:
@@ -1166,9 +1170,9 @@
     strict_checks_fn: Optional[Callable[[VariableTracker], bool]]
     start_point: Optional[int]
     is_leaf_tracer: bool
-    parent: Optional["InstructionTranslatorBase"]
+    parent: Optional[InstructionTranslatorBase]
     debug_locals: list[tuple[VariableTracker, list[VariableTracker]]]
-    package: Optional["CompilePackage"]
+    package: Optional[CompilePackage]
 
     def mark_inconsistent_side_effects(self) -> None:
         """
@@ -3653,7 +3657,7 @@
         distributed_state: Optional[DistributedState],
         # This determines whether to use the execution recorder.
         closure: Optional[tuple[types.CellType]] = None,
-        package: Optional["CompilePackage"] = None,
+        package: Optional[CompilePackage] = None,
     ) -> None:
         super().__init__()
         self.speculation_log = speculation_log
@@ -3756,7 +3760,7 @@
 
 class InstructionTranslator(InstructionTranslatorBase):
     @staticmethod
-    def current_tx() -> "InstructionTranslator":
+    def current_tx() -> InstructionTranslator:
         return tls.current_tx
 
     @contextlib.contextmanager
@@ -3786,7 +3790,7 @@
         speculation_log: SpeculationLog,
         exn_vt_stack: ExceptionStack,
         distributed_state: Optional[DistributedState],
-        package: Optional["CompilePackage"],
+        package: Optional[CompilePackage],
     ) -> None:
         _step_logger()(
             logging.INFO,
@@ -3965,127 +3969,6 @@
             return self.f_globals[source.global_name]
         raise KeyError
 
-<<<<<<< HEAD
-    def run(self) -> None:
-        super().run()
-
-    def should_compile_partial_graph(self) -> bool:
-        if sys.version_info >= (3, 11):
-            # Do not compile if current instruction's block is not the top with block
-            entry = self.current_instruction.exn_tab_entry
-            if entry and (
-                not self.block_stack or entry.target is not self.block_stack[-1].target
-            ):
-                return False
-        return (
-            all(b.can_restore() for b in self.block_stack)
-            and not self.one_graph
-            and not self.error_on_graph_break
-            and not self.is_tracing_resume_prologue
-            and not self.active_generic_context_managers
-        )
-
-    def create_call_resume_at(
-        self, inst: Instruction, all_stack_locals_metadata: Any
-    ) -> list[Instruction]:
-        self.instruction_pointer = None
-
-        if inst.opname == "RETURN_VALUE":
-            return [create_instruction("RETURN_VALUE")]
-        elif inst.opname == "RETURN_CONST":
-            return [create_instruction("RETURN_CONST", argval=inst.argval)]
-
-        reads = livevars_analysis(self.instructions, inst)
-        all_argnames = tuple(
-            k
-            for k in self.symbolic_locals.keys()
-            if k in reads and k not in self.cell_and_freevars()
-        )
-        # NOTE: do not use isinstance, since it realizes lazy VT's
-        argnames_null_set = set(all_stack_locals_metadata[0].locals_null_keys)
-        argnames = tuple(k for k in all_argnames if k not in argnames_null_set)
-        argnames_null = tuple(k for k in all_argnames if k in argnames_null_set)
-        if sys.version_info < (3, 12):
-            assert len(argnames_null) == 0, "variables should not be NULL in < 3.12"
-        # compile_subgraph did not codegen any NULLs,
-        # so we should not count NullVariables
-        stack_len = len(self.stack) - len(all_stack_locals_metadata[0].stack_null_idxes)
-        nargs = stack_len + len(argnames)
-
-        cg = PyCodegen(self)
-
-        # Handle inactive context variables.
-        # The resume function assumes that context variables are the class, NOT the object.
-        # e.g. torch.set_grad_enabled(True) will be reconstructed as torch.set_grad_enabled
-        # NOTE: if the unsupported instruction modifies the inactive context variable, it may
-        # result in silent incorrectness!
-        for (i, _), i_orig in zip(
-            all_stack_locals_metadata[0].stack_ctx_args,
-            all_stack_locals_metadata[0].stack_ctx_idxes_orig,
-        ):
-            # Replace the current stack var with the context class
-            ctx = cast(ContextWrappingVariable, self.stack[i_orig])
-            ctx.reconstruct_type(cg)
-            cg.extend_output(create_swap(stack_len - i + 1))
-            cg.append_output(create_instruction("POP_TOP"))
-
-        for name, _ in all_stack_locals_metadata[0].locals_ctx_args:
-            # Replace the local with the context class
-            ctx = cast(ContextWrappingVariable, self.symbolic_locals[name])
-            ctx.reconstruct_type(cg)
-            cg.append_output(create_instruction("STORE_FAST", argval=name))
-
-        name = unique_id(f"__resume_at_{inst.offset}", with_uuid=True)
-
-        new_code: types.CodeType = ContinueExecutionCache.lookup(
-            self.f_code,
-            self.lineno,
-            inst.offset,
-            tuple(b.target.offset for b in self.block_stack),
-            stack_len,
-            argnames,
-            argnames_null,
-            tuple(b.resume_fn() for b in self.block_stack),
-            tuple(all_stack_locals_metadata[0].stack_ctx_args),
-            tuple(all_stack_locals_metadata[0].locals_ctx_args),
-            tuple(all_stack_locals_metadata[0].stack_null_idxes),
-        )
-
-        # Add original GraphModule context to the resume function to handle
-        # the case of a graph break while tracing a GraphModule
-        orig_graphmodule_maybe = code_context.get_context(self.f_code).get(
-            "orig_graphmodule", lambda: None
-        )()
-        if orig_graphmodule_maybe is not None:
-            code_context.get_context(new_code)["orig_graphmodule"] = weakref.ref(
-                orig_graphmodule_maybe
-            )
-
-        if new_code.co_freevars:
-            # expose code object for debugging purposes
-            self.output.install_global_unsafe(name, new_code)
-            cg.make_function_with_closure(name, new_code, True, stack_len)
-            package_name = None
-        else:
-            # This is safe: we pre-generate a unique name
-            self.output.install_global_unsafe(
-                name, types.FunctionType(new_code, self.f_globals, name)
-            )
-            cg.extend_output(cg.load_function_name(name, True, stack_len))
-            package_name = name
-
-        if self.package is not None:
-            self.package.add_resume_function(
-                new_code, self.f_globals["__name__"], function_name=package_name
-            )
-
-        cg.extend_output([cg.create_load(k) for k in argnames])
-        cg.extend_output(create_call_function(nargs, False))
-        cg.append_output(create_instruction("RETURN_VALUE"))
-        return cg.get_instructions()
-
-=======
->>>>>>> 74c4c758
     def symbolic_locals_contain_module_class(self) -> bool:
         for v in self.symbolic_locals.values():
             if isinstance(v, UserDefinedClassVariable) and issubclass(
@@ -4249,7 +4132,7 @@
         func: VariableTracker,
         args: list[VariableTracker],
         kwargs: Any,
-    ) -> "InliningInstructionTranslator":
+    ) -> InliningInstructionTranslator:
         assert isinstance(
             func,
             (
