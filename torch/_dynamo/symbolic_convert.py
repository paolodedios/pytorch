--- conflicted
+++ resolved
@@ -678,14 +678,10 @@
         )
         if push:
             self.push(value)
-<<<<<<< HEAD
+        assert inst.target is not None
         if_jump = self.create_call_resume_at(
             inst.target, all_stack_locals_metadata, False
         )
-=======
-        assert inst.target is not None
-        if_jump = self.create_call_resume_at(inst.target, all_stack_locals_metadata)
->>>>>>> cf139c74
 
         if sys.version_info >= (3, 13):
             # 3.13 requires stack[-1] to be bool type
@@ -2500,9 +2496,11 @@
         )
 
     def create_call_resume_at(
-<<<<<<< HEAD
-        self, inst, all_stack_locals_metadata, disable_current_frame_resume
-    ):
+        self,
+        inst: Instruction,
+        all_stack_locals_metadata: Any,
+        disable_current_frame_resume: bool,
+    ) -> list[Instruction]:
         """
         Codegen resume function(s) and call it.
         Assumes that the unsupported instruction has already been run.
@@ -2523,10 +2521,6 @@
                 Used for implementing nested step_graph_break.
         """
 
-=======
-        self, inst: Instruction, all_stack_locals_metadata: Any
-    ) -> list[Instruction]:
->>>>>>> cf139c74
         self.instruction_pointer = None
 
         if inst.opname == "RETURN_VALUE":
@@ -2619,22 +2613,13 @@
                 resume_inst = inst
             else:
                 resume_inst = cur_tx.next_instruction
-<<<<<<< HEAD
             # If the resume instruction is a jump absolute, then resume
             # at the target instead. This handles the case where we
             # graph break again in a nested function before jump-resuming
             # this frame.
             if is_jump_absolute(resume_inst):
+                assert resume_inst.target
                 resume_inst = resume_inst.target
-=======
-                # If the resume instruction is a jump absolute, then resume
-                # at the target instead. This handles the case where we
-                # graph break again in a nested function before jump-resuming
-                # this frame.
-                if is_jump_absolute(resume_inst):
-                    assert resume_inst.target
-                    resume_inst = resume_inst.target
->>>>>>> cf139c74
             resume_name = unique_id(f"__resume_at_{resume_inst.offset}")
             resume_names.append(resume_name)
 
@@ -4454,13 +4439,11 @@
         return False  # inlining functions is all-or-nothing
 
     def create_call_resume_at(
-<<<<<<< HEAD
-        self, inst, all_stack_locals_metadata, disable_current_frame_resume
-    ):
-=======
-        self, inst: Instruction, all_stack_locals_metadata: Any
+        self,
+        inst: Instruction,
+        all_stack_locals_metadata: Any,
+        disable_current_frame_resume: bool,
     ) -> list[Instruction]:
->>>>>>> cf139c74
         if config.nested_graph_breaks:
             return super().create_call_resume_at(
                 inst, all_stack_locals_metadata, disable_current_frame_resume
