import collections
import contextlib
import copy
import dataclasses
import dis
import functools
import importlib
import inspect
import itertools
import linecache
import logging
import operator
import sys
import traceback
import types
import typing
import weakref
from typing import Any, Callable, Dict, List, NamedTuple, Optional, Set, Tuple, Type
from unittest.mock import patch

import torch
import torch._logging
from torch._guards import Checkpointable, tracing, TracingContext

from . import (
    allowed_functions,
    config,
    exc,
    logging as torchdynamo_logging,
    side_effects,
    skipfiles,
    variables,
)
from .allowed_functions import is_allowed, is_builtin_constant, is_forbidden
from .bytecode_analysis import (
    get_indexof,
    JUMP_OPNAMES,
    livevars_analysis,
    propagate_line_nums,
)
from .bytecode_transformation import (
    cleaned_instructions,
    create_call_function,
    create_instruction,
    create_jump_absolute,
    Instruction,
    is_generator,
    unique_id,
)
from .code_context import code_context
from .codegen import PyCodegen
from .current_scope_id import current_scope_id
from .exc import ArgsMismatchError, BackendCompilerFailed, unimplemented, Unsupported
from .funcname_cache import get_funcname
from .guards import GuardBuilder
from .output_graph import GraphCompileReason, OutputGraph, OutputGraphState
from .replay_record import DummyModule, ExecutionRecorder
from .resume_execution import ContinueExecutionCache, ReenterWith
from .source import (
    AttrSource,
    GetItemSource,
    GlobalSource,
    GlobalWeakRefSource,
    LocalSource,
)
from .utils import (
    counters,
    get_fake_value,
    get_instruction_source_311,
    graph_break_dup_warning_checker,
    istype,
    LazyString,
    proxy_args_kwargs,
)
from .variables.base import (
    _is_top_level_scope,
    is_side_effect_safe,
    MutableLocal,
    typestr,
    VariableTracker,
)
from .variables.builder import VariableBuilder, wrap_fx_proxy
from .variables.builtin import BuiltinVariable
from .variables.constant import ConstantVariable, EnumVariable
from .variables.ctx_manager import (
    ContextWrappingVariable,
    GenericContextWrappingVariable,
    WithExitFunctionVariable,
)
from .variables.dicts import ConstDictVariable, SetVariable
from .variables.functions import (
    BaseUserFunctionVariable,
    NestedUserFunctionVariable,
    UserFunctionVariable,
    UserMethodVariable,
)
from .variables.lists import (
    BaseListVariable,
    ListIteratorVariable,
    ListVariable,
    SliceVariable,
    TupleVariable,
)
from .variables.misc import (
    ClosureVariable,
    GetAttrVariable,
    InlinedClosureVariable,
    NullVariable,
    PythonModuleVariable,
    UnknownVariable,
)
from .variables.nn_module import NNModuleVariable
from .variables.tensor import (
    supported_const_comparison_ops,
    supported_tensor_comparison_ops,
    SymNodeVariable,
    TensorVariable,
)
from .variables.torch import TorchVariable
from .variables.user_defined import (
    RemovableHandleVariable,
    UserDefinedClassVariable,
    UserDefinedObjectVariable,
    UserDefinedVariable,
)

log = logging.getLogger(__name__)
graph_break_log = torch._logging.getArtifactLogger(__name__, "graph_breaks")
trace_call_log = torch._logging.getArtifactLogger(__name__, "trace_call")
trace_source_log = torch._logging.getArtifactLogger(__name__, "trace_source")


@dataclasses.dataclass
class SpeculationEntry:
    instruction_pointer: int
    failed: bool = False
    reason: Optional[GraphCompileReason] = None

    def fail_and_restart_analysis(self):
        """
        Start tracing of the current frame over again, and don't take this branch.
        """
        self.failed = True
        raise exc.SpeculationRestartAnalysis()


@dataclasses.dataclass
class SpeculationLog:
    entries: List[SpeculationEntry] = dataclasses.field(default_factory=list)
    index: int = 0

    def restart(self):
        self.index = 0

    def next(self, instruction_pointer) -> SpeculationEntry:
        """
        Lookup or create a SpeculationEntry() that is shared across RestartAnalysis calls.

        Args:
            instruction_pointer: Snapshot of InstructionTranslator.instruction_pointer for debug asserts
        """
        if len(self.entries) == self.index:
            self.entries.append(SpeculationEntry(instruction_pointer))
        entry = self.entries[self.index]
        self.index += 1
        assert (
            entry.instruction_pointer == instruction_pointer
        ), "Speculation log diverged"
        return entry


@functools.lru_cache(None)
def _step_logger():
    return torchdynamo_logging.get_step_logger(log)


@dataclasses.dataclass
class BlockStackEntry:
    target: Instruction
    stack_index: Optional[int] = None
    with_context: ContextWrappingVariable = None

    def can_restore(self):
        return self.with_context is not None

    def resume_fn(self):
        assert self.stack_index is not None
        if self.with_context and self.with_context.target_values:
            return ReenterWith(self.stack_index, tuple(self.with_context.target_values))
        else:
            return ReenterWith(self.stack_index)

    def exit(self, tx):
        return self.with_context.exit(tx)


class InstructionTranslatorGraphState(NamedTuple):
    output: OutputGraphState
    symbolic_locals: Dict[str, VariableTracker]
    stack: List[VariableTracker]
    block_stack: List[BlockStackEntry]
    instruction_pointer: Optional[int]
    current_instruction: Instruction
    next_instruction: Optional[Instruction]
    lineno: int

    def diff(self, other: "InstructionTranslatorGraphState") -> Optional[str]:
        for k in self._fields:
            if k == "output":
                return self.output.diff(other.output, prefix=f"{k}.")
            sv = getattr(self, k)
            ov = getattr(other, k)
            if sv != ov:
                return f"{k} mismatch: {sv} != {ov}"
        return None


def stack_op(fn: typing.Callable[..., object]):
    nargs = len(inspect.signature(fn).parameters)
    fn_var = BuiltinVariable(fn)

    @functools.wraps(fn)
    def impl(self: "InstructionTranslatorBase", inst: Instruction):
        self.push(fn_var.call_function(self, self.popn(nargs), {}))

    return impl


def _detect_and_normalize_assert_statement(
    self: "InstructionTranslatorBase",
    truth_fn: typing.Callable[[object], bool],
    push: bool,
):
    # Detect if this jump instruction is assert and normalize the assert
    # by pushing dummy error message when nothing is given.
    #
    # Python 3.9 assertion is in following format:
    # 18 POP_JUMP_IF_TRUE       28
    # 20 LOAD_ASSERTION_ERROR
    # 22 LOAD_CONST               3 ('Assert message') -> optional instruction
    # 24 CALL_FUNCTION            1                    -> optional instruction
    # 26 RAISE_VARARGS
    #
    # Python 3.8 assertion is in following format:
    # 18 POP_JUMP_IF_TRUE       28
    # 20 LOAD_GLOBAL              0 (Assertion type)
    # 22 LOAD_CONST               3 ('Assert message') -> optional instruction
    # 24 CALL_FUNCTION            1                    -> optional instruction
    # 26 RAISE_VARARGS            1

    if (truth_fn is not operator.truth) or push:
        return False

    assert isinstance(self.instruction_pointer, int)
    current_instruction_pointer = self.instruction_pointer
    inst = self.instructions[current_instruction_pointer]
    # Detect LOAD_ASSERTION_ERROR or LOAD_GLOBAL 0
    if sys.version_info < (3, 9):
        if inst.opname != "LOAD_GLOBAL" or inst.argval != "AssertionError":
            return False
    else:
        if inst.opname != "LOAD_ASSERTION_ERROR":
            return False

    current_instruction_pointer += 1

    # Use dummy error message if its hard to extract
    error_msg = "assertion error"

    inst = self.instructions[current_instruction_pointer]
    # DETECT RAISE_VARARGS or LOAD CONST
    if inst.opname == "LOAD_CONST":
        if not isinstance(inst.argval, str):
            return False
        error_msg = inst.argval

        # if it is LOAD_CONSTANT, it must be followed by CALL_FUNCTION
        # (PRECALL for Python 3.11+)
        current_instruction_pointer += 1
        inst = self.instructions[current_instruction_pointer]
        if inst.opname not in ("CALL_FUNCTION", "PRECALL"):
            return False

        # for Python 3.11+, PRECALL should be followed by CALL, then RAISE_VARARGS
        # for Python < 3.11, CALL_FUNCTION should be followed by RAISE_VARARGS
        current_instruction_pointer += 1
        if inst.opname == "PRECALL":
            current_instruction_pointer += 1
        inst = self.instructions[current_instruction_pointer]

    if inst.opname != "RAISE_VARARGS":
        return False

    self.push(ConstantVariable.create(error_msg))

    return True


def generic_jump(truth_fn: typing.Callable[[object], bool], push: bool):
    def inner(self: "InstructionTranslatorBase", inst: Instruction):
        value: VariableTracker = self.pop()
        self.output.guards.update(value.guards)
        if (
            config.rewrite_assert_with_torch_assert
            and _detect_and_normalize_assert_statement(self, truth_fn, push)
        ):
            error_msg: VariableTracker = self.pop()
            self.output.guards.update(error_msg.guards)
            # Skip over things like `assert True`
            if value.is_python_constant() and bool(value.as_python_constant()):
                self.jump(inst)
                return

            # TODO maybe should respect DtoH sync intention of users later??
            # Manually insert torch._assert_async instead of python assert and jump over
            # assert related instructions as we don't need them anymore.

            # if we see Tensor as assert statement, no need to call scalar_tensor
            if isinstance(value, TensorVariable):
                self.output.create_proxy(
                    "call_function",
                    torch._assert_async,
                    *proxy_args_kwargs((value, error_msg), {}),
                )
                self.jump(inst)
                return

            scalar_to_tensor_proxy = self.output.create_proxy(
                "call_function", torch.scalar_tensor, *proxy_args_kwargs((value,), {})
            )

            scalar_to_tensor = wrap_fx_proxy(
                self,
                scalar_to_tensor_proxy,
                example_value=get_fake_value(scalar_to_tensor_proxy.node, self),
                **VariableTracker.propagate([value]),
            )

            self.output.create_proxy(
                "call_function",
                torch._assert_async,
                *proxy_args_kwargs((scalar_to_tensor, error_msg), {}),
            )
            self.jump(inst)
            return

        if value.is_python_constant():
            if truth_fn(value.as_python_constant()):
                push and self.push(value)
                self.jump(inst)
        elif (
            isinstance(value, (TensorVariable)) and self.should_compile_partial_graph()
        ):
            # compile a partial subgraph prefix then jump into user code
            if self.has_backedge():
                msg = (
                    "Skipping frame because there is a graph break in a for/while loop\n"
                    f"{self.frame_summary()}"
                )
                log.info(msg)
                raise exc.SkipFrame(msg)

            self.push(value)
            log.debug("generic_jump triggered compile")
            self.output.compile_subgraph(
                self,
                reason=GraphCompileReason(
                    f"generic_jump {typestr(value)}", [self.frame_summary()]
                ),
            )
            self.pop()

            if_next = self.create_call_resume_at(self.next_instruction)
            push and self.push(value)
            if_jump = self.create_call_resume_at(inst.target)

            self.output.add_output_instructions(
                [create_instruction(inst.opname, target=if_jump[0])] + if_next + if_jump
            )
        elif isinstance(value, NNModuleVariable):
            # Equivalent of "self.nn_module is not None"
            mod = self.output.get_submodule(value.module_key)
            if truth_fn(mod):
                push and self.push(value)
                self.jump(inst)
        elif isinstance(value, UserDefinedObjectVariable):
            x = value.var_getattr(self, "__bool__")
            # if __bool__ is missing, trying __len__ to infer a truth value.
            if isinstance(x, GetAttrVariable):
                x = value.var_getattr(self, "__len__")

            # __bool__ or __len__ is function
            if isinstance(x, UserMethodVariable):
                result = x.call_function(self, [], {})
                if isinstance(result, ConstantVariable) and isinstance(
                    result.value, (bool, int)
                ):
                    self.output.guards.update(result.guards)
                    if truth_fn(result.value):
                        push and self.push(value)
                        self.jump(inst)
                else:
                    unimplemented(
                        "generic_jump on UserDefined with __bool__ returning non-constant"
                    )
            # __bool__ or __len__ is non-function or not existed in the user defined object
            else:
                if truth_fn(True):
                    push and self.push(value)
                    self.jump(inst)
        elif not isinstance(value, TensorVariable) and value.has_unpack_var_sequence(
            self
        ):
            if truth_fn(len(value.unpack_var_sequence(self))):
                push and self.push(value)
                self.jump(inst)
        elif isinstance(value, SymNodeVariable):
            eval_result = value.evaluate_expr(self.output)
            if truth_fn(eval_result):
                push and self.push(value)
                self.jump(inst)
        else:
            # TODO link the torch.cond doc later
            raise exc.UserError(
                exc.UserErrorType.DYNAMIC_CONTROL_FLOW,
                "Dynamic control flow is not supported at the moment. Please use "
                "functorch.experimental.control_flow.cond to explicitly capture the control flow.",
                case_name="cond_operands",
            )

    return inner


explain = False


def break_graph_if_unsupported(*, push):
    def decorator(inner_fn):
        @functools.wraps(inner_fn)
        def wrapper(self: "InstructionTranslatorBase", inst: Instruction):
            state = self.copy_graphstate()
            try:
                TracingContext.set_current_loc(
                    self.f_code.co_filename, self.lineno, self.f_code.co_name
                )
                return inner_fn(self, inst)
            except Unsupported as excp:
                if self.has_backedge() and self.should_compile_partial_graph():
                    msg = (
                        "Skipping frame because there is a graph break in a for/while loop\n"
                        f"{self.frame_summary()}"
                    )
                    log.info(msg)
                    raise exc.SkipFrame(msg) from excp

                if self.generic_context_manager_depth > 0:
                    # We don't support graph break under GenericContextWrappingVariable,
                    # If there is, we roll back to the checkpoint and fall back.
                    excp.remove_from_stats()
                    unimplemented("Graph break under GenericContextWrappingVariable")

                if isinstance(excp, exc.UncapturedHigherOrderOpError):
                    raise

                if not self.should_compile_partial_graph():
                    raise

                log.debug("break_graph_if_unsupported triggered compile", exc_info=True)

                user_stack = excp.real_stack
                # TODO: Also report the traceback from the parent frame
                user_stack_formatted = "".join(traceback.format_list(user_stack))
                frame_loc = (user_stack[-1].filename, user_stack[-1].lineno)
                # torch._dynamo.explain() formats this a little nicer, and presents a slightly
                # more actionable user code pointer
                if (
                    graph_break_log.isEnabledFor(logging.DEBUG)
                    and not explain
                    and graph_break_dup_warning_checker.add(frame_loc)
                ):
                    graph_break_log.debug(
                        "Graph break: %s from user code at:\n%s",
                        excp,
                        user_stack_formatted,
                    )

                excp.remove_from_stats()
                excp.add_to_stats("graph_break")
                reason = GraphCompileReason(excp.msg, user_stack)
            self.restore_graphstate(state)

            self.output.compile_subgraph(self, reason=reason)
            cg = PyCodegen(self)
            cleanup: List[Instruction] = []
            # Reconstruct the context variables in the block stack
            for b in self.block_stack:
                self.output.add_output_instructions(
                    [
                        *b.with_context.reconstruct(cg),
                        *b.resume_fn().try_except(cg.code_options, cleanup),
                    ]
                )

            if sys.version_info >= (3, 11) and inst.opname == "CALL":
                kw_names = (
                    self.kw_names.as_python_constant()
                    if self.kw_names is not None
                    else ()
                )
                if len(kw_names) > 0:
                    self.output.add_output_instructions(
                        [create_instruction("KW_NAMES", argval=kw_names)]
                    )
                self.output.add_output_instructions(
                    create_call_function(inst.arg, False)
                )
            else:
                # copy instruction, but without exception table data
                assert inst.target is None
                inst_copy = copy.copy(inst)
                inst_copy.exn_tab_entry = None
                self.output.add_output_instructions([inst_copy])

            self.output.add_output_instructions(cleanup)

            if sys.version_info >= (3, 11) and inst.opname == "CALL":
                # stack effect for PRECALL + CALL is split between the two instructions
                stack_effect = dis.stack_effect(
                    dis.opmap["PRECALL"], inst.arg
                ) + dis.stack_effect(dis.opmap["CALL"], inst.arg)
            else:
                stack_effect = dis.stack_effect(inst.opcode, inst.arg)
            self.popn(push - stack_effect)

            for _ in range(push):
                self.push(UnknownVariable())
            self.output.add_output_instructions(
                self.create_call_resume_at(self.next_instruction)
            )

        return wrapper

    return decorator


class InstructionTranslatorBase(Checkpointable[InstructionTranslatorGraphState]):
    output: OutputGraph
    symbolic_locals: Dict[str, VariableTracker]
    symbolic_globals: Dict[str, VariableTracker]
    stack: List[VariableTracker]
    instruction_pointer: Optional[int]
    current_instruction: Instruction
    next_instruction: Optional[Instruction]
    block_stack: List[BlockStackEntry]
    lineno: int
    kw_names: Optional[ConstantVariable]
    accept_prefix_inst: bool
    prefix_insts: List[Instruction]
    inline_depth: int
    inconsistent_side_effects: bool
    current_speculation: Optional[SpeculationEntry]
    random_calls: List[
        Tuple[Callable[..., object], Tuple[object, ...], Dict[str, object]]
    ]

    def mark_inconsistent_side_effects(self):
        """
        InstructionTranslator has encountered instructions which may cause
        dynamo to see a different version of history from eager
        See: https://github.com/pytorch/pytorch/issues/110765
        """
        self.inconsistent_side_effects = True

    def has_backedge(self):
        cur_offset = self.current_instruction.offset
        assert self.instruction_pointer is not None
        for inst in self.instructions[self.instruction_pointer :]:
            if inst.opname in JUMP_OPNAMES:
                jump_offset = inst.argval
                if jump_offset < cur_offset:
                    return True
        return False

    def cell_and_freevars(self):
        if not hasattr(self, "_cell_and_freevars"):
            self._cell_and_freevars = tuple(
                self.code_options["co_cellvars"] or []
            ) + tuple(self.code_options["co_freevars"] or [])
        return self._cell_and_freevars

    def prune_dead_locals(self):
        reads = livevars_analysis(self.instructions, self.current_instruction)
        # implicit use by super()
        # reads = reads | {"__class__"}
        # output variables?
        reads = reads | set(self.cell_and_freevars())
        self.symbolic_locals = collections.OrderedDict(
            [(k, v) for k, v in self.symbolic_locals.items() if k in reads]
        )
        self.output.side_effects.prune_dead_object_new(self)

    def call_function(
        self,
        fn: VariableTracker,
        args: List[VariableTracker],
        kwargs: Dict[str, VariableTracker],
    ):
        assert isinstance(fn, VariableTracker)
        assert isinstance(args, list)
        assert isinstance(kwargs, dict)
        assert all(
            isinstance(x, VariableTracker)
            for x in itertools.chain(args, kwargs.values())
        )
        inner_fn = None
        if hasattr(fn, "value"):
            inner_fn = fn.value
        if hasattr(fn, "fn"):
            inner_fn = fn.fn
        if inner_fn and callable(inner_fn) and is_forbidden(inner_fn):
            raise AssertionError(f"Attempt to trace forbidden callable {inner_fn}")
        self.push(fn.call_function(self, args, kwargs))

    def update_locals_and_stack(self, oldvar: VariableTracker, newvar: VariableTracker):
        def repl(v: VariableTracker):
            if v.mutable_local is oldvar.mutable_local:
                return newvar
            return v

        def skip(v: VariableTracker):
            return v.parents_tracker not in recursive_parents

        recursive_parents = oldvar.parents_tracker.recursive_parents()
        cache: Dict[int, Tuple[object, object]] = dict()
        self.output.side_effects.apply(repl, cache, skip_fn=skip)
        self.stack = [
            VariableTracker.apply(repl, x, cache, skip_fn=skip) for x in self.stack
        ]
        for k, x in self.symbolic_locals.items():
            self.symbolic_locals[k] = VariableTracker.apply(
                repl, x, cache, skip_fn=skip
            )

    def replace_all(self, oldvar: VariableTracker, newvar: VariableTracker):
        if isinstance(oldvar.mutable_local, side_effects.MutableSideEffects):
            newvar = self.output.side_effects.mutation(oldvar, newvar)
        else:
            assert isinstance(oldvar.mutable_local, variables.base.MutableLocal)
            newvar = newvar.clone(mutable_local=variables.base.MutableLocal())
        self.update_locals_and_stack(oldvar, newvar)
        return newvar

    def inline_user_function_return(self, fn, args, kwargs):
        """
        A call to some user defined function by inlining it.
        """
        result = InliningInstructionTranslator.inline_call(self, fn, args, kwargs)
        self.output.guards.update(fn.guards)
        return result

    def get_line_of_code_header(self, lineno=None):
        if lineno is None:
            lineno = self.lineno
        inline_depth_str = (
            f" (inline depth: {self.inline_depth})" if self.inline_depth > 0 else ""
        )
        funcname = get_funcname(self.f_code.co_filename, lineno)
        funcname_str = "" if funcname is None else f" ({funcname})"
        return f"{self.f_code.co_filename}:{lineno} in {self.f_code.co_name}{funcname_str}{inline_depth_str}"

    def get_log_starts_line_log_str(self):
        log_str = f"TRACE starts_line {self.get_line_of_code_header()}\n"
        line = linecache.getline(self.f_code.co_filename, self.lineno).rstrip()
        log_str += f"    {line}"
        return log_str

    def log_starts_line(self):
        trace_source_log.debug("%s", LazyString(self.get_log_starts_line_log_str))

    def step(self):
        """Process exactly one instruction, return False we should exit"""
        assert isinstance(self.instruction_pointer, int)
        inst = self.instructions[self.instruction_pointer]
        self.current_instruction = inst
        self.instruction_pointer += 1
        if self.instruction_pointer < len(self.instructions):
            self.next_instruction = self.instructions[self.instruction_pointer]
        else:
            self.instruction_pointer = None
            self.next_instruction = None
        if inst.starts_line and self.lineno != inst.starts_line:
            self.lineno = inst.starts_line
            self.log_starts_line()

<<<<<<< HEAD
        if len(self.stack) == 0 and self.should_compile_partial_graph():
            self.current_speculation = self.speculate()
            if self.current_speculation.failed:
                return self.step_graph_break(inst)
=======
        if (
            len(self.stack) == 0
            and self.should_compile_partial_graph()
            and self.is_non_empty_graph()
        ):
            self.checkpoint = inst, self.copy_graphstate()
>>>>>>> c5c82369

        log.debug("TRACE %s %s %s", inst.opname, inst.argval, self.stack)

        # 3.11 no longer uses a block stack, but we still keep track of one
        # so that we know which contexts are currently active.
        # For our purposes, all exception table entries with the same target
        # are considered to be part of the same "block".
        if sys.version_info >= (3, 11):
            entry = inst.exn_tab_entry
            if not (
                # still in the same block
                self.block_stack
                and entry
                and self.block_stack[-1].target is entry.target
            ):
                if not entry:
                    # no longer in any block
                    # It is possible for NOPs to be between two instructions
                    # in the same block, but the NOPs are not covered by an
                    # exception table entry. In this case, assume that we
                    # are still in the same block.
                    if self.block_stack and inst.opname != "NOP":
                        # If we really escape from a block and the current
                        # instruction is not in another block, then there
                        # should be no other nested blocks that we are in.
                        assert len(self.block_stack) == 1
                        self.block_stack.pop()
                elif (
                    # current instruction is in the previous block
                    len(self.block_stack) > 1
                    and self.block_stack[-2].target is entry.target
                ):
                    # exit the current block
                    self.block_stack.pop()
                else:
                    # current instruction is in a new block
                    # push block to stack - note, BEFORE_WITH blocks won't
                    # be pushed here since BEFORE_WITH pushes the block, and
                    # the current instruction would be counted as being in that block.
                    self.block_stack.append(
                        BlockStackEntry(entry.target, len(self.stack))
                    )

        try:
            if not hasattr(self, inst.opname):
                unimplemented(f"missing: {inst.opname}")
            TracingContext.set_current_loc(
                self.f_code.co_filename, self.lineno, self.f_code.co_name
            )
            getattr(self, inst.opname)(inst)

            return inst.opname != "RETURN_VALUE"
        except Unsupported:
            if self.current_speculation is None:
                log.debug("empty checkpoint")
                raise
            log.debug("step triggered compile", exc_info=True)
        self.current_speculation.fail_and_restart_analysis()

    def step_graph_break(self, continue_inst):
        # generate code from checkpoint
        assert not self.output.output_instructions
        assert self.current_speculation is not None
        self.output.compile_subgraph(
            self,
            partial_convert=True,
            reason=GraphCompileReason("step_unsupported", [self.frame_summary()]),
        )
        self.output.add_output_instructions(
            [create_jump_absolute(continue_inst)] + self.instructions
        )

    def run_ctx_mgr(self):
        # NB: Don't push the top level frame summary; set_current_loc will
        # take care of it.  However, DO make sure we attach real_stack to
        # exceptions
        return TracingContext.current_frame(None)

    def run(self):
        with self.run_ctx_mgr():
            try:
                self.output.push_tx(self)
                while (
                    self.instruction_pointer is not None
                    and not self.output.should_exit
                    and self.step()
                ):
                    pass
            except BackendCompilerFailed:
                raise
            except Exception as e:
                if config.replay_record_enabled:
                    e.exec_record = self.exec_recorder.get_record()  # type: ignore[attr-defined]
                raise
            finally:
                self.output.pop_tx()
                # Cleanup the outputGraph to delete the held tensors. We perform the
                # cleanup only for InstructionTranslator and not
                # InliningInstructionTranslator. The InliningInstructionTranslator
                # mutates the output object and is restored to original state if
                # there was an exception.
                if isinstance(self, InstructionTranslator):
                    self.output.cleanup()

    def push(self, val: Optional[VariableTracker]):
        assert val is None or isinstance(
            val, VariableTracker
        ), f"push expects VariableTracker, got {typestr(val)}"
        self.stack.append(val)

    def push_many(self, vals: List[VariableTracker]):
        for val in vals:
            self.push(val)

    def pop(self) -> VariableTracker:
        return self.stack.pop()

    def popn(self, n: int) -> List[VariableTracker]:
        assert n >= 0
        return list(reversed([self.pop() for _ in range(n)]))

    def LOAD_FAST(self, inst):
        name = inst.argval

        if name in self.f_locals and config.replay_record_enabled:
            self.exec_recorder.add_local_var(name, self.f_locals[name])

        if name.startswith(".") and name not in self.symbolic_locals:
            # This happens in dict/list comprehensions
            name = name.replace(".", "implicit")
        assert name not in self.cell_and_freevars()
        if name not in self.symbolic_locals:
            unimplemented("undefined LOAD_FAST")
        self.push(self.symbolic_locals[name])
        if name.startswith("___stack"):
            self.symbolic_locals.pop(name)

    def LOAD_DEREF(self, inst):
        assert inst.argval in self.cell_and_freevars()

        if inst.argval in self.f_locals and config.replay_record_enabled:
            self.exec_recorder.add_local_var(inst.argval, self.f_locals[inst.argval])

        if inst.argval not in self.symbolic_locals:
            unimplemented(f"undefined LOAD_DEREF {inst.argval}")
        self.push(self.symbolic_locals[inst.argval])

    def STORE_FAST(self, inst):
        loaded_vt = self.pop()
        name = inst.argval
        # Only rename at the top-level scope, this is to avoid the confusion between
        # mutating a variable vs renaming it (e.g. a = b) during speculating a higher order op,
        # where mutation is prohibited and it's difficult to differentiate it with renaming.
        if _is_top_level_scope(current_scope_id()):
            loaded_vt = loaded_vt.rename(self, name)
        self.symbolic_locals[name] = loaded_vt

    def DELETE_FAST(self, inst):
        del self.symbolic_locals[inst.argval]

    STORE_DEREF = STORE_FAST

    def LOAD_CLOSURE(self, inst):
        self.push(ClosureVariable(name=inst.argval))

    def LOAD_CONST(self, inst):
        # For empty tuples, create empty TupleVariable
        if isinstance(inst.argval, tuple) and not inst.argval:
            self.push(TupleVariable([]))
        else:
            self.push(ConstantVariable.create(value=inst.argval))

    def get_global_source(self, name):
        if self.output.global_scope is self.f_globals:
            source = GlobalSource(name)
        else:
            if "__name__" in self.f_globals:
                source = AttrSource(
                    self.import_source(self.f_globals["__name__"]), name
                )
            else:
                mangled_name = f"___unnamed_scope_{id(self.f_globals)}"
                if mangled_name not in self.output.global_scope:
                    self.output.install_global(mangled_name, self.f_globals)
                source = GetItemSource(GlobalSource(mangled_name), name)
        return source

    def LOAD_GLOBAL(self, inst):
        if sys.version_info >= (3, 11):
            if inst.arg % 2:
                self.PUSH_NULL(inst)

        name = inst.argval

        if config.replay_record_enabled:
            if name in self.f_globals:
                self.exec_recorder.add_global_var(name, self.f_globals[name])
            else:
                assert name in self.f_builtins
                self.exec_recorder.builtins[name] = self.f_builtins[name]

        if inst.argval == "AssertionError":
            unimplemented("assert with non-string message")

        if name in self.symbolic_globals:
            variable = self.output.side_effects[self.symbolic_globals[name]]
            self.push(self.output.side_effects.load_global(variable, name))
            return

        try:
            value = self.f_globals[name]
        except KeyError:
            return self.load_builtin(inst)

        source = self.get_global_source(name)
        self.push(VariableBuilder(self, source)(value))

    def STORE_GLOBAL(self, inst):
        value = self.pop()
        name = inst.argval
        source = self.get_global_source(name)
        if name not in self.symbolic_globals:
            self.symbolic_globals[name] = object()  # sentinel object
        variable = self.output.side_effects.track_global_existing(
            source, self.symbolic_globals[name]
        )
        if isinstance(value, RemovableHandleVariable):
            unimplemented("Storing handles in globals - NYI")
        self.output.side_effects.store_global(variable, name, value)

    def import_source(self, module_name):
        """Create an alias to a module for use in guards"""
        if "torch_package" in module_name:
            value = torch.package.package_importer._package_imported_modules[
                module_name
            ]
            alias = (
                module_name.replace(">", "_").replace("<", "_").replace(".", "_dot_")
            )
        else:
            value = importlib.import_module(module_name)
            alias = f"__import_{module_name.replace('.', '_dot_')}"
        f_globals = self.output.global_scope
        assert alias not in f_globals or f_globals[alias] is value
        f_globals[alias] = value
        self.output.update_co_names(alias)
        return GlobalSource(alias)

    def resolve_name(self, name, package, level):
        """
        Copied from the Cpython implementation of __import__
        Resolve a relative module name to an absolute one.
        https://github.com/python/cpython/blob/5a094f0255eea1db58fb2cf14c200971e64ec36e/Lib/importlib/_bootstrap.py#L902
        """
        bits = package.rsplit(".", level - 1)
        if len(bits) < level:
            raise ImportError("attempted relative import beyond top-level package")
        base = bits[0]
        return f"{base}.{name}" if name else base

    def calc_package(self):
        """
        Copied from the Cpython implementation of __import__
        https://github.com/python/cpython/blob/5a094f0255eea1db58fb2cf14c200971e64ec36e/Lib/importlib/_bootstrap.py#L1090
        """
        package = self.f_globals.get("__package__")
        spec = self.f_globals.get("__spec__")
        if package is not None:
            if spec is not None and package != spec.parent:
                log.warning(
                    "__package__ != __spec__.parent (%r != %r)",
                    package,
                    spec.parent,
                    stacklevel=3,
                )
            return package
        elif spec is not None:
            return spec.parent
        else:
            log.warning(
                "can't resolve package from __spec__ or __package__, "
                "falling back on __name__ and __path__",
                stacklevel=3,
            )
            package = self.f_globals["__name__"]
            if "__path__" not in self.f_globals:
                package = package.rpartition(".")[0]
        return package

    def IMPORT_NAME(self, inst):
        level, fromlist = self.popn(2)
        level = level.as_python_constant()
        fromlist = fromlist.as_python_constant()
        module_name = inst.argval

        # Are we replaying? if so, load recorded module
        recorded_name = (
            f"{ExecutionRecorder.LOCAL_MOD_PREFIX}_{level}_{fromlist}_{module_name}"
        )
        if recorded_name in self.f_globals:
            value = self.f_globals[recorded_name]
            source = GlobalSource(recorded_name)
        else:
            value = __import__(
                module_name,
                fromlist=fromlist,
                level=level,
                globals=self.f_globals,
            )

            if level != 0:
                pkg = self.calc_package()
                module_name = self.resolve_name(module_name, pkg, level)

            # For __import__, when the name variable is of the form package.module,
            # normally, the top-level package (the name up till the first dot) is
            # returned, not the module named by module_name. However, when a
            # non-empty fromlist argument is given, the module named by name is
            # returned. Therefore, we set the source correctly here.
            if not fromlist:
                top_level_module_name = module_name.partition(".")[0]
                source = self.import_source(top_level_module_name)
            else:
                source = self.import_source(module_name)

        if config.replay_record_enabled:
            self.exec_recorder.add_local_mod(recorded_name, value)

        if is_allowed(value):
            self.push(TorchVariable(value, source=source))
        elif istype(value, (types.ModuleType, DummyModule)):
            self.push(PythonModuleVariable(value, source=source))
        else:
            unimplemented(f"IMPORT_NAME {typestr(value)}")

    def IMPORT_FROM(self, inst):
        self.DUP_TOP(inst)
        self.LOAD_ATTR(inst)

    def load_builtin(self, inst):
        if inst.argval not in self.f_builtins:
            raise NameError(f"name '{inst.argval}' is not defined")
        val = self.f_builtins[inst.argval]

        if callable(val):
            self.push(VariableBuilder(self, GlobalSource(inst.argval))(val))
        else:
            assert is_builtin_constant(val)
            self.push(ConstantVariable.create(value=val))

    def jump(self, inst):
        self.instruction_pointer = self.indexof[inst.target]

    JUMP_FORWARD = jump
    JUMP_ABSOLUTE = jump

    POP_JUMP_IF_FALSE = generic_jump(operator.not_, False)
    POP_JUMP_IF_TRUE = generic_jump(operator.truth, False)
    JUMP_IF_FALSE_OR_POP = generic_jump(operator.not_, True)
    JUMP_IF_TRUE_OR_POP = generic_jump(operator.truth, True)

    def SETUP_LOOP(self, inst):
        # only exists in python<=3.7
        self.block_stack.append(BlockStackEntry(inst.target))

    def SETUP_EXCEPT(self, inst):
        # only exists in python<=3.7
        self.block_stack.append(BlockStackEntry(inst.target))

    def POP_BLOCK(self, inst):
        self.block_stack.pop()

    def SETUP_WITH(self, inst):
        self.setup_or_before_with(inst)

    def SETUP_FINALLY(self, inst):
        self.block_stack.append(BlockStackEntry(inst.target))

    def BEGIN_FINALLY(self, inst):
        self.push(None)

    def WITH_CLEANUP_START(self, inst):
        exit, exc = self.popn(2)
        assert exc is None
        self.push(exc)
        self.push(exit.call_function(self, [ConstantVariable.create(None)] * 3, {}))

    def WITH_CLEANUP_FINISH(self, inst):
        self.popn(2)
        self.push(None)

    def END_FINALLY(self, inst):
        tos = self.pop()
        assert tos is None

    def POP_FINALLY(self, inst):
        preserve_tos = inst.argval
        if preserve_tos:
            tos = self.pop()
        assert self.pop() is None
        if preserve_tos:
            self.push(tos)

    def FOR_ITER(self, inst):
        it = self.pop()
        if isinstance(it, (variables.ListIteratorVariable, variables.IteratorVariable)):
            self.output.guards.update(it.guards)
            try:
                val, next_iter = it.next_variables(self)
                self.push(next_iter)
                self.push(val)
            except StopIteration:
                self.jump(inst)
        else:
            unimplemented(f"FOR_ITER {typestr(it)}")

    def COMPARE_OP(self, inst):
        left, right = self.popn(2)
        left = left
        right = right
        options = VariableTracker.propagate([left, right])
        op = inst.argval
        supported_any = dict(
            itertools.chain(
                supported_tensor_comparison_ops.items(),
                supported_const_comparison_ops.items(),
            )
        )
        if (
            isinstance(
                left,
                (
                    TensorVariable,
                    SymNodeVariable,
                    NNModuleVariable,
                    BaseListVariable,
                    UserDefinedVariable,
                    BaseUserFunctionVariable,
                    ConstDictVariable,
                ),
            )
            and isinstance(right, ConstantVariable)
            and right.value is None
            and op in supported_const_comparison_ops
        ):
            # <non-None> is None
            self.push(
                ConstantVariable.create(
                    supported_const_comparison_ops[op](object(), right.value), **options
                )
            )

        elif (
            left.is_python_constant()
            and right.is_python_constant()
            and op in supported_any
        ):
            # constant fold
            self.push(
                ConstantVariable.create(
                    supported_any[op](
                        left.as_python_constant(), right.as_python_constant()
                    ),
                    **options,
                )
            )
        elif op in ("in", "not in"):
            self.push(right.call_method(self, "__contains__", [left], {}))
            if op == "not in":
                self.UNARY_NOT(inst)
        else:
            self.push(
                BuiltinVariable(supported_any[op], **options).call_function(
                    self, [left, right], {}
                )
            )

    def GET_ITER(self, inst):
        self.call_function(BuiltinVariable(iter), [self.pop()], {})

    @break_graph_if_unsupported(push=1)
    def CALL_FUNCTION(self, inst):
        args = self.popn(inst.argval)
        fn = self.pop()
        self.call_function(fn, args, {})

    @break_graph_if_unsupported(push=1)
    def CALL_FUNCTION_EX(self, inst):
        if inst.argval == 0:
            kwargsvars = ConstDictVariable({}, dict)
            argsvars = self.pop()
        elif inst.argval == 1:
            kwargsvars = self.pop()
            argsvars = self.pop()
        else:
            unimplemented("CALL_FUNCTION_EX")
        fn = self.pop()
        if sys.version_info >= (3, 11):
            null = self.pop()
            assert isinstance(null, NullVariable)
        self.output.guards.update(argsvars.guards)
        self.output.guards.update(kwargsvars.guards)

        if (
            isinstance(fn, GetAttrVariable)
            and isinstance(fn.obj, TensorVariable)
            and fn.name == "view"
            and isinstance(argsvars, (ConstantVariable, TensorVariable))
        ):
            # Hack to handle special case in some bert models.  Converts
            # x.view(*shape) into x.view(shape), which is correct for view()
            # but not generally.  See test_transpose_for_scores().
            argsvars = TupleVariable([argsvars])

        if not isinstance(
            argsvars, BaseListVariable
        ) and argsvars.has_unpack_var_sequence(self):
            argsvars = TupleVariable(argsvars.unpack_var_sequence(self))

        if not isinstance(argsvars, BaseListVariable) or not isinstance(
            kwargsvars, ConstDictVariable
        ):
            unimplemented(f"non-static call {typestr(argsvars)} {typestr(kwargsvars)}")

        self.call_function(fn, argsvars.items, kwargsvars.items)

    @break_graph_if_unsupported(push=1)
    def CALL_FUNCTION_KW(self, inst):
        argnames = self.pop()
        args = self.popn(inst.argval)
        fn = self.pop()
        assert isinstance(argnames, TupleVariable) and argnames.is_python_constant()
        argnames = argnames.as_python_constant()
        args, kwargs_list = args[: -len(argnames)], args[-len(argnames) :]
        kwargs = dict(zip(argnames, kwargs_list))
        assert len(kwargs) == len(argnames)
        self.call_function(fn, args, kwargs)

    def LOAD_METHOD_SUPER(self, inst):
        self.CALL_FUNCTION(dataclasses.replace(inst, argval=2))
        arg = inst.argval[0]
        argval = self.code_options["co_names"][arg]
        if sys.version_info < (3, 11):
            self.LOAD_ATTR(dataclasses.replace(inst, argval=argval))
        else:
            self.LOAD_METHOD(dataclasses.replace(inst, argval=argval))

    def LOAD_ATTR_SUPER(self, inst):
        self.CALL_FUNCTION(dataclasses.replace(inst, argval=2))
        arg = inst.argval[0]
        argval = self.code_options["co_names"][arg]
        self.LOAD_ATTR(dataclasses.replace(inst, argval=argval))

    def LOAD_METHOD(self, inst):
        self.LOAD_ATTR(inst)
        obj = self.pop()
        if sys.version_info >= (3, 11):
            # always follow the NULL + fn convention, since if obj
            # is actually a method, self is already bound to it, so it
            # doesn't need to be passed in as an arg.
            self.PUSH_NULL(inst)
            self.push(obj)
        else:
            self.push(obj)
            self.push(None)

    def CALL_METHOD(self, inst):
        args = self.popn(inst.argval)
        dummy = self.pop()
        assert dummy is None
        fn = self.pop()
        self.call_function(fn, args, {})

    def LOAD_ATTR(self, inst):
        obj = self.pop()
        result = BuiltinVariable(getattr).call_function(
            self, [obj, ConstantVariable.create(inst.argval)], {}
        )
        self.push(result)

    def STORE_ATTR(self, inst):
        speculation = self.speculate()
        if speculation.failed:
            return self.store_attr_graph_break(inst)
        val, obj = self.popn(2)

        if isinstance(obj, NNModuleVariable):
            # We don't allow side effects during export
            # https://github.com/pytorch/torchdynamo/issues/1475
            assert (
                not self.export
            ), f"Mutating module attribute {inst.argval} during export."

        try:
            self.output.guards.update(
                BuiltinVariable(setattr)
                .call_function(
                    self, [obj, ConstantVariable.create(inst.argval), val], {}
                )
                .guards
            )
            return
        except Unsupported as e:
            if not self.should_compile_partial_graph():
                raise
            log.debug("STORE_ATTR triggered compile", exc_info=True)
            e.remove_from_stats()
            e.add_to_stats("graph_break")
        speculation.fail_and_restart_analysis()

    def store_attr_graph_break(self, inst):
        self.output.compile_subgraph(
            self, reason=GraphCompileReason("store_attr", [self.frame_summary()])
        )
        self.output.add_output_instructions([copy.copy(inst)])
        self.popn(2)
        self.output.add_output_instructions(
            self.create_call_resume_at(self.next_instruction)
        )

    def DELETE_ATTR(self, inst):
        obj = self.pop()
        self.output.guards.update(
            BuiltinVariable(delattr)
            .call_function(self, [obj, ConstantVariable.create(inst.argval)], {})
            .guards
        )

    def create_call_resume_at(self, offset):
        raise AssertionError(
            f"create_call_resume_at not overridden by subclass {type(self)}"
        )

    def should_compile_partial_graph(self) -> bool:
        raise AssertionError(
            f"should_compile_partial_graph not overridden by subclass {type(self)}"
        )

    @break_graph_if_unsupported(push=0)
    def STORE_SUBSCR(self, inst):
        val, obj, key = self.popn(3)
        result = obj.call_method(self, "__setitem__", [key, val], {})
        # no result is pushed, so need to lift the guards to global
        self.output.guards.update(result.guards)

    def BUILD_TUPLE(self, inst):
        items = self.popn(inst.argval)
        options = VariableTracker.propagate(items)
        self.push(TupleVariable(items, **options))

    def BUILD_SLICE(self, inst):
        items = self.popn(inst.argval)
        options = VariableTracker.propagate(items)
        self.push(
            SliceVariable(
                items,
                **options,
            )
        )

    def BUILD_LIST(self, inst):
        items = self.popn(inst.argval)
        options = VariableTracker.propagate(items)
        self.push(ListVariable(items, mutable_local=MutableLocal(), **options))

    def BUILD_SET(self, inst):
        if config.inject_BUILD_SET_unimplemented_TESTING_ONLY:
            unimplemented("missing: BUILD_SET")
        items = self.popn(inst.argval)
        options = VariableTracker.propagate(items)
        new_set = SetVariable(items, mutable_local=MutableLocal(), **options)
        self.push(new_set)

    def BUILD_LIST_UNPACK(self, inst, cls=ListVariable):
        seqs = self.popn(inst.argval)
        options = VariableTracker.propagate(seqs)
        items = list()
        for seq in seqs:
            try:
                items.extend(seq.unpack_var_sequence(self))
            except NotImplementedError:
                unimplemented(f"BUILD_LIST_UNPACK {seq}")
        self.push(cls(items, mutable_local=MutableLocal(), **options))

    def BUILD_TUPLE_UNPACK(self, inst):
        self.BUILD_LIST_UNPACK(inst, cls=TupleVariable)

    BUILD_TUPLE_UNPACK_WITH_CALL = BUILD_TUPLE_UNPACK

    def BUILD_MAP(self, inst):
        items = self.popn(inst.argval * 2)
        options = VariableTracker.propagate(items)
        result = dict()
        for k, v in zip(items[::2], items[1::2]):
            assert (
                isinstance(k, (ConstantVariable, EnumVariable, BuiltinVariable))
                or (isinstance(k, TensorVariable) and k.specialized_value is not None)
                or k.is_python_constant()
            )

            result[ConstDictVariable.get_key(k)] = v
        assert len(result) == len(items) / 2
        self.push(
            ConstDictVariable(result, dict, mutable_local=MutableLocal(), **options)
        )

    def BUILD_MAP_UNPACK(self, inst):
        items = self.popn(inst.argval)
        # ensure everything is a dict
        items = [BuiltinVariable(dict).call_function(self, [x], {}) for x in items]
        result = dict()
        for x in items:
            assert isinstance(x, ConstDictVariable)
            result.update(x.items)
        self.push(
            ConstDictVariable(
                result,
                dict,
                mutable_local=MutableLocal(),
                **VariableTracker.propagate(items),
            )
        )

    BUILD_MAP_UNPACK_WITH_CALL = BUILD_MAP_UNPACK

    def BUILD_CONST_KEY_MAP(self, inst):
        keys = self.pop()
        values = self.popn(inst.argval)
        options = VariableTracker.propagate([keys] + values)
        assert isinstance(keys, TupleVariable)
        assert keys.is_python_constant()
        keys = keys.as_python_constant()
        assert istype(keys, tuple)
        assert len(keys) == len(values)
        self.push(
            ConstDictVariable(
                dict(zip(keys, values)),
                dict,
                mutable_local=MutableLocal(),
                **options,
            )
        )

    def MAP_ADD(self, inst):
        k, v = self.popn(2)
        assert inst.argval > 0
        obj = self.stack[-inst.arg]
        assert isinstance(obj, ConstDictVariable)
        assert obj.mutable_local
        items = dict(obj.items)
        items[k.as_python_constant()] = v
        self.replace_all(
            obj,
            ConstDictVariable(
                items,
                obj.user_cls,
                **VariableTracker.propagate([obj, k, v]),
            ),
        )

    def SET_ADD(self, inst):
        v = self.pop()
        assert inst.argval > 0
        obj = self.stack[-inst.arg]
        assert isinstance(obj, SetVariable)
        assert obj.mutable_local
        return obj.call_method(self, "add", [v], {})

    def LIST_APPEND(self, inst):
        v = self.pop()
        assert inst.argval > 0
        obj = self.stack[-inst.arg]
        assert isinstance(obj, ListVariable)
        assert obj.mutable_local
        self.replace_all(
            obj,
            ListVariable(
                obj.items + [v],
                regen_guards=False,
                **VariableTracker.propagate([obj, v]),
            ),
        )

    def MAKE_FUNCTION(self, inst):
        flags = inst.arg
        old_stack = list(self.stack)
        if sys.version_info < (3, 11):
            fn_name = self.pop()
        code = self.pop()
        if sys.version_info >= (3, 11):
            # MAKE_FUNCTION behavior actually changed in 3.11, see
            # https://github.com/python/cpython/pull/93189/
            assert hasattr(code.value, "co_qualname")
            fn_name = ConstantVariable.create(value=code.value.co_qualname)
        defaults = None
        closure = None
        annotations = None
        kwdefaults = None

        if flags & 0x08:
            closure = self.pop()
        if flags & 0x04:
            annotations = self.pop()
        if flags & 0x02:
            kwdefaults = self.pop()
        if flags & 0x01:
            defaults = self.pop()

        options = VariableTracker.propagate(old_stack[len(self.stack) :])
        self.push(
            NestedUserFunctionVariable(
                fn_name,
                code,
                self.f_globals,
                defaults,
                kwdefaults,
                annotations,
                closure,
                closure_scope=self,
                **options,
            )
        )

    def UNPACK_SEQUENCE(self, inst):
        seq = self.pop()
        if isinstance(seq, (BaseListVariable, SetVariable)):
            self.output.guards.update(seq.guards)
            val = seq.unpack_var_sequence(self)
        elif seq.is_python_constant() and isinstance(seq, ConstantVariable):
            val = seq.unpack_var_sequence(self)
        elif isinstance(seq, TensorVariable):
            val = seq.unpack_var_sequence(self, idxes=range(inst.argval))
        elif isinstance(seq, GetAttrVariable) and isinstance(seq.obj, TensorVariable):
            # x, y = a.shape
            proxy = getattr(seq.obj.as_proxy(), seq.name)
            options = VariableTracker.propagate(self)
            val = [wrap_fx_proxy(self, proxy[i], **options) for i in range(inst.argval)]
        else:
            unimplemented(f"UNPACK_SEQUENCE {seq}")
        assert len(val) == inst.argval
        for i in reversed(val):
            self.push(i)

    def UNPACK_EX(self, inst):
        assert 0 <= inst.argval <= 0xFFFF
        prefix = inst.argval & 0xFF  # low byte
        suffix = inst.argval >> 8  # high byte
        seq = self.pop()
        options = VariableTracker.propagate(seq)
        if seq.has_unpack_var_sequence(self):
            vals = list(seq.unpack_var_sequence(self))
            assert len(vals) >= prefix + suffix
            vals_prefix = vals[:prefix]
            vals_list = vals[prefix : len(vals) - suffix]
            vals_suffix = vals[len(vals) - suffix :]
            for item in reversed(vals_suffix):
                self.push(item.add_options(options))
            self.push(TupleVariable(vals_list, **options))
            for item in reversed(vals_prefix):
                self.push(item.add_options(options))
        else:
            unimplemented(f"UNPACK_EX {seq}")

    def NOP(self, inst):
        pass

    def POP_TOP(self, inst):
        self.pop()

    def ROT_TWO(self, inst):
        a = self.pop()
        b = self.pop()
        self.push(a)
        self.push(b)

    def ROT_THREE(self, inst):
        a = self.pop()
        b = self.pop()
        c = self.pop()
        self.push(a)
        self.push(c)
        self.push(b)

    def ROT_FOUR(self, inst):
        a = self.pop()
        b = self.pop()
        c = self.pop()
        d = self.pop()
        self.push(a)
        self.push(d)
        self.push(c)
        self.push(b)

    def DUP_TOP(self, inst):
        a = self.pop()
        self.push(a)
        self.push(a)

    def DUP_TOP_TWO(self, inst):
        a = self.pop()
        b = self.pop()
        self.push(b)
        self.push(a)
        self.push(b)
        self.push(a)

    def FORMAT_VALUE(self, inst):
        flags = inst.arg
        if (flags & 0x04) == 0x04:
            fmt_spec = self.pop()
        else:
            fmt_spec = ConstantVariable.create("")

        value = self.pop()
        if isinstance(value, SymNodeVariable):
            value = ConstantVariable.create(str(value.sym_num))
        if (flags & 0x03) == 0x01:
            value = BuiltinVariable(str).call_function(self, [value], {})
        elif (flags & 0x03) == 0x02:
            value = BuiltinVariable(repr).call_function(self, [value], {})
        elif (flags & 0x03) == 0x03:
            value = BuiltinVariable(ascii).call_function(self, [value], {})

        fmt_var = ConstantVariable.create(
            "{:" + fmt_spec.as_python_constant() + "}"
        ).add_options(fmt_spec)

        self.call_function(BuiltinVariable(str.format), [fmt_var, value], {})

    def BUILD_STRING(self, inst):
        result = ""
        for _ in range(inst.arg):
            str_var = self.pop()
            assert isinstance(str_var, ConstantVariable)
            result = str_var.value + result
        self.push(ConstantVariable.create(value=result))

    def IS_OP(self, inst):
        assert inst.argval == 0 or inst.argval == 1
        if inst.argval == 0:
            new_argval = "is"
        else:
            new_argval = "is not"
        new_inst = create_instruction("COMPARE_OP", argval=new_argval)
        self.COMPARE_OP(new_inst)

    def CONTAINS_OP(self, inst):
        assert inst.argval == 0 or inst.argval == 1
        left, right = self.popn(2)
        op = inst.argval
        self.push(right.call_method(self, "__contains__", [left], {}))
        if op == 1:
            self.UNARY_NOT(inst)

    def LIST_EXTEND(self, inst):
        v = self.pop()
        assert inst.argval > 0
        obj = self.stack[-inst.arg]
        assert isinstance(obj, ListVariable)
        assert obj.mutable_local
        obj.call_method(self, "extend", [v], {})

    def LIST_TO_TUPLE(self, inst):
        self.push(BuiltinVariable(tuple).call_function(self, [self.pop()], {}))

    def DICT_MERGE(self, inst):
        v = self.pop()
        assert inst.argval > 0
        obj = self.stack[-inst.arg]
        assert isinstance(obj, ConstDictVariable)
        assert obj.mutable_local
        obj.call_method(self, "update", [v], {})

    DICT_UPDATE = DICT_MERGE

    def GEN_START(self, inst):
        self.pop()

    def GET_LEN(self, inst):
        tos = self.stack[-1]
        if tos.is_python_constant():
            self.push(ConstantVariable.create(len(tos.as_python_constant())))
        else:
            self.push(tos.call_method(self, "__len__", [], {}))

    def MATCH_MAPPING(self, inst):
        tos = self.stack[-1]
        assert isinstance(tos, ConstDictVariable)
        if isinstance(tos.items, collections.abc.Mapping):
            self.push(ConstantVariable.create(True))
        else:
            self.push(ConstantVariable.create(False))

    def MATCH_SEQUENCE(self, inst):
        tos = self.stack[-1]
        assert tos.is_python_constant()
        tos_value = tos.as_python_constant()
        if isinstance(tos_value, collections.abc.Sequence) and not isinstance(
            tos_value, (str, bytes, bytearray)
        ):
            self.push(ConstantVariable.create(True))
        else:
            self.push(ConstantVariable.create(False))

    def MATCH_KEYS(self, inst):
        tos = self.stack[-1]
        assert tos.is_python_constant()
        keys = tos.as_python_constant()
        tos1 = self.stack[-2]
        assert isinstance(tos1, ConstDictVariable)
        match_obj = tos1.items
        if all(key in match_obj for key in keys):
            self.push(TupleVariable([match_obj[key] for key in keys]))
            if sys.version_info < (3, 11):
                self.push(ConstantVariable.create(True))
        else:
            self.push(ConstantVariable.create(None))
            if sys.version_info < (3, 11):
                self.push(ConstantVariable.create(False))

    def LOAD_ASSERTION_ERROR(self, inst):
        unimplemented("assert with non-string message")

    UNARY_POSITIVE = stack_op(operator.pos)
    UNARY_NEGATIVE = stack_op(operator.neg)
    UNARY_NOT = stack_op(operator.not_)
    UNARY_INVERT = stack_op(operator.invert)

    BINARY_POWER = stack_op(operator.pow)
    BINARY_MULTIPLY = stack_op(operator.mul)
    BINARY_MATRIX_MULTIPLY = stack_op(operator.matmul)
    BINARY_FLOOR_DIVIDE = stack_op(operator.floordiv)
    BINARY_TRUE_DIVIDE = stack_op(operator.truediv)
    BINARY_MODULO = stack_op(operator.mod)
    BINARY_REMAINDER = stack_op(operator.mod)
    BINARY_ADD = stack_op(operator.add)
    BINARY_SUBTRACT = stack_op(operator.sub)
    BINARY_SUBSCR = break_graph_if_unsupported(push=1)(stack_op(operator.getitem))
    BINARY_LSHIFT = stack_op(operator.lshift)
    BINARY_RSHIFT = stack_op(operator.rshift)
    BINARY_AND = stack_op(operator.and_)
    BINARY_OR = stack_op(operator.or_)
    BINARY_XOR = stack_op(operator.xor)

    INPLACE_POWER = stack_op(operator.ipow)
    INPLACE_MULTIPLY = stack_op(operator.imul)
    INPLACE_MATRIX_MULTIPLY = stack_op(operator.imatmul)
    INPLACE_FLOOR_DIVIDE = stack_op(operator.ifloordiv)
    INPLACE_TRUE_DIVIDE = stack_op(operator.itruediv)
    INPLACE_MODULO = stack_op(operator.imod)
    INPLACE_REMAINDER = stack_op(operator.imod)
    INPLACE_ADD = stack_op(operator.iadd)
    INPLACE_SUBTRACT = stack_op(operator.isub)
    INPLACE_LSHIFT = stack_op(operator.ilshift)
    INPLACE_RSHIFT = stack_op(operator.irshift)
    INPLACE_AND = stack_op(operator.iand)
    INPLACE_XOR = stack_op(operator.ixor)
    INPLACE_OR = stack_op(operator.ior)

    # 3.11 opcodes
    def RESUME(self, inst):
        if inst.arg == 0:
            self.append_prefix_inst(inst)
            self.accept_prefix_inst = False
        else:
            assert not self.accept_prefix_inst

    def BINARY_OP(self, inst):
        if sys.version_info >= (3, 11):
            opname = dis._nb_ops[inst.arg][0][3:]
            if opname.startswith("INPLACE"):
                return getattr(self, "INPLACE_" + opname[8:])(inst)
            return getattr(self, "BINARY_" + opname)(inst)
        else:
            unimplemented("BINARY_OP requires Python 3.11+")

    def PRECALL(self, inst):
        pass

    def KW_NAMES(self, inst):
        kw_names = self.code_options["co_consts"][inst.arg]
        assert isinstance(kw_names, tuple)
        for name in kw_names:
            assert isinstance(name, str)
        assert self.kw_names is None
        self.kw_names = ConstantVariable.create(value=kw_names)

    def PUSH_NULL(self, inst):
        self.push(NullVariable())

    @break_graph_if_unsupported(push=1)
    def CALL(self, inst):
        # see https://docs.python.org/3.11/library/dis.html#opcode-CALL
        # for convention
        contents = self.popn(inst.arg + 2)
        if isinstance(contents[0], NullVariable):
            fn = contents[1]
            args = []
        else:
            fn = contents[0]
            args = [contents[1]]
        kw_names = self.kw_names.value if self.kw_names else ()
        if kw_names:
            args = args + contents[2 : -len(kw_names)]
            kwargs_list = contents[-len(kw_names) :]
            kwargs = dict(zip(kw_names, kwargs_list))
            assert len(kwargs) == len(kw_names)
        else:
            args = args + contents[2:]
            kwargs = {}
        self.call_function(fn, args, kwargs)
        self.kw_names = None

    def COPY(self, inst):
        self.push(self.stack[-inst.arg])

    def SWAP(self, inst):
        self.stack[-1], self.stack[-inst.arg] = self.stack[-inst.arg], self.stack[-1]

    JUMP_BACKWARD = jump
    JUMP_BACKWARD_NO_INTERRUPT = jump

    POP_JUMP_FORWARD_IF_TRUE = generic_jump(operator.truth, False)
    POP_JUMP_BACKWARD_IF_TRUE = generic_jump(operator.truth, False)
    POP_JUMP_FORWARD_IF_FALSE = generic_jump(operator.not_, False)
    POP_JUMP_BACKWARD_IF_FALSE = generic_jump(operator.not_, False)

    def CACHE(self, inst):
        pass

    def BEFORE_WITH(self, inst):
        self.setup_or_before_with(inst)

    def setup_or_before_with(self, inst):
        ctx = self.pop()
        if not isinstance(ctx, ContextWrappingVariable):
            unimplemented(f"{inst.opname} {ctx}")

        if isinstance(ctx, GenericContextWrappingVariable):
            self.generic_context_manager_depth += 1

        self.output.guards.update(ctx.guards)

        exit = WithExitFunctionVariable(
            ctx,
            inst.target,
            **VariableTracker.propagate(ctx),
        )
        if sys.version_info >= (3, 11):
            # see create_call_resume_at for block stack details
            assert self.next_instruction
            assert self.next_instruction.exn_tab_entry
            target = self.next_instruction.exn_tab_entry.target
        else:
            target = inst.target
        if isinstance(self, InstructionTranslator):
            self.block_stack.append(BlockStackEntry(target, len(self.stack), ctx))
        else:
            self.block_stack.append(BlockStackEntry(target))

        self.push(exit)
        self.push(ctx.enter(self))

    def append_prefix_inst(self, inst):
        assert self.accept_prefix_inst
        self.prefix_insts.append(inst)

    def MAKE_CELL(self, inst):
        self.append_prefix_inst(inst)

    def COPY_FREE_VARS(self, inst):
        self.append_prefix_inst(inst)

    def RETURN_GENERATOR(self, inst):
        self.append_prefix_inst(inst)

    def copy_graphstate(self) -> InstructionTranslatorGraphState:
        """Create a checkpoint of the current state by copying everything"""
        return InstructionTranslatorGraphState(
            self.output.copy_graphstate(),
            collections.OrderedDict(self.symbolic_locals),
            list(self.stack),
            list(self.block_stack),
            self.instruction_pointer,
            self.current_instruction,
            self.next_instruction,
            self.lineno,
        )

    def restore_graphstate(self, state: InstructionTranslatorGraphState):
        """Restore a checkpoint created by self.copy_graphstate()"""
        (
            output_state,
            self.symbolic_locals,
            self.stack,
            self.block_stack,
            self.instruction_pointer,
            self.current_instruction,
            self.next_instruction,
            self.lineno,
        ) = state
        self.output.restore_graphstate(output_state)

    def is_non_empty_graph(self):
        if self.output.count_calls() > 1:
            # perf optimization only
            self.is_non_empty_graph = lambda: True  # type: ignore[method-assign]
            return True
        return False

    def format_frame_summary(self, additional_stack_frames=None):
        if additional_stack_frames is None:
            additional_stack_frames = []
        return "".join(
            traceback.format_list(
                [self.frame_summary()] + list(reversed(additional_stack_frames))
            )
        )

    def frame_summary(self):
        return traceback.FrameSummary(
            getattr(self.f_code, "co_filename", "<unknown>"),
            self.lineno,
            getattr(self.f_code, "co_name", "<unknown>"),
            lookup_line=False,
        )

    def store_global_weakref(self, name, value):
        self.output.guards.add(
            GlobalWeakRefSource(name).make_guard(GuardBuilder.WEAKREF_ALIVE)
        )
        if name not in self.output.global_scope:
            self.output.install_global(name, weakref.ref(value))

    @property
    def fake_mode(self):
        return self._fake_mode

    def find_symbolic_locals_name(self, tensor_variable):
        for key, value in self.symbolic_locals.items():
            if value is tensor_variable:
                return key
        return None

    @contextlib.contextmanager
    def strict_translation_mode(self):
        self.strict_checks_enabled = True
        try:
            yield
        finally:
            self.strict_checks_enabled = False

    def speculate(self) -> SpeculationEntry:
        return self.speculation_log.next(self.instruction_pointer)

    def __init__(
        self,
        output: OutputGraph,
        instructions: List[Instruction],
        f_locals: Dict[str, Any],
        f_globals: Dict[str, Any],
        f_builtins: Dict[str, Any],
        code_options: Dict[str, Any],
        symbolic_locals: Dict[str, VariableTracker],
        symbolic_globals: Dict[str, VariableTracker],
        f_code: types.CodeType,
        export: bool,
        inline_depth: int,
        speculation_log: SpeculationLog,
    ):
        super().__init__()
        self.speculation_log = speculation_log

        # Mutable state checkpointed by copy_graphstate()
        self.output = output
        self.symbolic_locals = symbolic_locals
        self.symbolic_globals = symbolic_globals
        self.stack = []
        self.instruction_pointer = 0
        self.current_instruction = create_instruction("NOP")
        self.next_instruction = None
        self.block_stack = []
        # states before SETUP_WITH for checkpointing and fallback
        self.generic_context_manager_depth = 0
        self.lineno = code_options["co_firstlineno"]
        self.kw_names = None
        self.accept_prefix_inst = True
        self.prefix_insts = []

        # Properties of the input/output code
        self.instructions: List[Instruction] = instructions
        self.indexof: Dict[Instruction, int] = get_indexof(self.instructions)
        self.f_locals: Dict[
            str, Any
        ] = f_locals  # needed for recording accessed locals for replay
        self.f_globals: Dict[str, Any] = f_globals
        self.f_builtins: Dict[str, Any] = f_builtins
        self.code_options: Dict[str, Any] = code_options
        self.f_code: types.CodeType = f_code

        # Execution record for replaying errors
        self.exec_recorder = ExecutionRecorder(code=f_code, code_options=code_options)
        # Stack of module being parsed, current nn.module is at the end of ordered dict.
        # The first field of tuple is the fully qualified name of current module
        # in original hierarchy.  The second field is the type of current nn.module
        self.nn_module_stack: Dict[str, Tuple[str, Type[Any]]] = {}
        # Flag to indicate whether tracing is used for export.
        self.export = export

        self._fake_mode = output.tracing_context.fake_mode

        self.current_speculation = None
        self.random_calls = []

        self.strict_checks_enabled = False

        if sys.version_info >= (3, 10):
            from .resume_execution import (
                CO_ASYNC_GENERATOR,
                CO_COROUTINE,
                CO_GENERATOR,
                CO_ITERABLE_COROUTINE,
            )

            if f_code.co_flags & (
                CO_GENERATOR | CO_COROUTINE | CO_ITERABLE_COROUTINE | CO_ASYNC_GENERATOR
            ):
                self.push(BuiltinVariable(None))

        self.inline_depth = inline_depth
        self.inconsistent_side_effects = False
        linecache.lazycache(f_code.co_filename, f_globals)
        self.log_starts_line()


class InstructionTranslator(InstructionTranslatorBase):
    mutated_closure_cell_contents: Set[str]

    def __init__(
        self,
        instructions: List[Instruction],
        f_code,
        f_locals,
        f_globals,
        f_builtins,
        code_options,
        compiler_fn,
        one_graph,
        export,
        export_constraints,
        mutated_closure_cell_contents: Set[str],
        frame_state,
        speculation_log: SpeculationLog,
    ):
        _step_logger()(
            logging.INFO,
            f"torchdynamo start tracing {f_code.co_name} {code_options['co_filename']}:{code_options['co_firstlineno']}",
        )
        super().__init__(
            output=OutputGraph(
                code_options,
                compiler_fn,
                self,
                export,
                export_constraints,
                frame_state,
                local_scope=f_locals,
                global_scope=f_globals,
                f_code=f_code,
            ),
            instructions=instructions,
            f_locals=f_locals,
            f_globals=f_globals,
            f_builtins=f_builtins,
            code_options=code_options,
            symbolic_locals=collections.OrderedDict(),  # set below
            # A global var is inserted only after a STORE_GLOBAL happens to it
            symbolic_globals=collections.OrderedDict(),
            f_code=f_code,
            export=export,
            inline_depth=0,
            speculation_log=speculation_log,
        )

        # as soon as we create the tracing context we should keep it active, so any calls
        # into dynamo apis can rely on finding it
        with tracing(self.output.tracing_context):
            self.one_graph: bool = one_graph
            self.export = export
            self.mutated_closure_cell_contents = mutated_closure_cell_contents
            if self.export:
                assert (
                    self.one_graph
                ), "Export without one graph - something has gone wrong."

            vars = list(code_options["co_varnames"])
            cells_and_freevars = [x for x in self.cell_and_freevars() if x not in vars]
            vars.extend(cells_and_freevars)
            cells_and_freevars_set = set(cells_and_freevars)

            self.symbolic_locals = collections.OrderedDict(
                (
                    k,
                    VariableBuilder(
                        self,
                        LocalSource(k, cell_or_freevar=k in cells_and_freevars_set),
                    )(f_locals[k]),
                )
                for k in vars
                if k in f_locals
            )

            self.init_local_index_guards_hack()

            self._freevars_ids = dict()
            for name in self.code_options["co_freevars"]:
                if name in f_locals:
                    self._freevars_ids[name] = id(f_locals[name])

    def init_local_index_guards_hack(self):
        # symbolic_locals contains the mapping from original f_locals to the
        # Variable objects. During the Variable building phase, each object also
        # has its associated guards. At the end, we will accumulate these
        # guards.
        #
        # One way of handling these guards is to just accumulate all of them
        # right now. However, many f_locals might not be used in the frame and
        # thus can unnecessarily increase guard execution overhead.  Therefore,
        # we selectively update output.guards as we run the Python Bytecode
        # instruction by instruction.
        #
        # An exception here is list/dict variables. Guards related to these
        # variables have indexed access, like Tensor_match on args[0], and if
        # args is not used in this frame, we will miss a LIST_LENGTH check like
        # len(args) == 2. Missing the LIST_LENGTH check causes problem for the
        # next invocation when args is not a list, and args[0] is a runtime
        # error. Therefore, we recursively add guards for list/dict variable here.
        for val in self.symbolic_locals.values():
            if isinstance(
                val, (ListIteratorVariable, BaseListVariable, ConstDictVariable)
            ):
                local_guards = VariableTracker.propagate(val)["guards"]
                index_guards = [
                    guard
                    for guard in local_guards
                    if guard.create_fn
                    in (
                        GuardBuilder.LIST_LENGTH,
                        GuardBuilder.DICT_KEYS,
                        GuardBuilder.ODICT_KEYS,
                        GuardBuilder.TUPLE_ITERATOR_LEN,
                    )
                ]
                self.output.guards.update(index_guards)

    def run(self):
        super().run()

    def match_nested_cell(self, name, cell):
        """Match a cell in this method to one in a function we are inlining"""
        value = cell.cell_contents
        # TODO(jansel): check the id of the cell rather than the contents
        if id(value) != self._freevars_ids.get(name):
            return None
        return self.symbolic_locals[name]

    def should_compile_partial_graph(self):
        return (
            all(b.can_restore() for b in self.block_stack)
            and not self.one_graph
            and self.generic_context_manager_depth == 0
        )

    def create_call_resume_at(self, inst):
        self.instruction_pointer = None

        if inst.opname == "RETURN_VALUE":
            return [create_instruction("RETURN_VALUE")]

        reads = livevars_analysis(self.instructions, inst)
        argnames = tuple(
            k
            for k in self.symbolic_locals.keys()
            if k in reads and k not in self.cell_and_freevars()
        )

        cg = PyCodegen(self)

        # Python does not allow null to be an arg to a function, so
        # we remove nulls from the stack and restore them in the
        # prologue of the resume function

        # sorted list of indices of nulls on the stack
        null_idxes: List[int] = []
        if sys.version_info >= (3, 11):
            # find indices of NullVariables
            for i, var in enumerate(self.stack):
                if isinstance(var, NullVariable):
                    null_idxes.append(i)
            # generate bytecode to pop the nulls
            null_cnt = 0
            for i, var in enumerate(reversed(self.stack)):
                if isinstance(var, NullVariable):
                    for j in range(2, i + 2 - null_cnt):
                        cg.append_output(create_instruction("SWAP", arg=j))
                    cg.extend_output(cg.pop_null())
                    null_cnt += 1

        # we popped all nulls from the stack at runtime,
        # so we should not count NullVariables
        stack_len = len(self.stack) - len(null_idxes)
        nargs = stack_len + len(argnames)

        name = unique_id(f"__resume_at_{inst.offset}")

        new_code: types.CodeType = ContinueExecutionCache.lookup(
            self.f_code,
            self.lineno,
            inst.offset,
            tuple(b.target.offset for b in self.block_stack),
            stack_len,
            argnames,
            tuple(b.resume_fn() for b in self.block_stack),
            tuple(null_idxes),
        )

        # Add original GraphModule context to the resume function to handle
        # the case of a graph break while tracing a GraphModule
        orig_graphmodule_maybe = code_context.get_context(self.f_code).get(
            "orig_graphmodule", None
        )
        if orig_graphmodule_maybe is not None:
            code_context.get_context(new_code)[
                "orig_graphmodule"
            ] = orig_graphmodule_maybe

        if new_code.co_freevars:
            cg.make_function_with_closure(name, new_code, True, stack_len)
        else:
            self.output.install_global(
                name, types.FunctionType(new_code, self.f_globals, name)
            )
            cg.extend_output(cg.load_function_name(name, True, stack_len))

        cg.extend_output([cg.create_load(k) for k in argnames])
        cg.extend_output(create_call_function(nargs, False))
        cg.append_output(create_instruction("RETURN_VALUE"))
        return cg.get_instructions()

    def symbolic_locals_contain_module_class(self):
        for v in self.symbolic_locals.values():
            if isinstance(v, UserDefinedClassVariable) and issubclass(
                v.as_python_constant(), torch.nn.Module
            ):
                return True
        return False

    def RETURN_VALUE(self, inst):
        if (
            self.output.count_calls() == 0
            and not self.inconsistent_side_effects
            and not self.symbolic_locals_contain_module_class()
            and not self.export
        ):
            raise exc.SkipFrame("because no content in function call")
        self.instruction_pointer = None
        _step_logger()(
            logging.INFO,
            f"torchdynamo done tracing {self.f_code.co_name} (RETURN_VALUE)",
        )
        log.debug("RETURN_VALUE triggered compile")
        self.output.compile_subgraph(
            self,
            reason=GraphCompileReason(
                "return_value", [self.frame_summary()], graph_break=False
            ),
        )
        self.output.add_output_instructions([create_instruction("RETURN_VALUE")])


class InliningInstructionTranslator(InstructionTranslatorBase):
    """Trace and inline a called method"""

    symbolic_result: Optional[TensorVariable]

    @classmethod
    def inline_call(cls, parent, func, args, kwargs):
        with patch.dict(counters, {"unimplemented": counters["inline_call"]}):
            return cls.inline_call_(parent, func, args, kwargs)

    @staticmethod
    def check_inlineable(func):
        if func.has_self():
            unimplemented("inline with __self__")

        if func.get_name() == "patched_init":
            unimplemented("Patched init cannot be inlined.")

        try:
            func_value = func.get_function()
        except NotImplementedError:
            func_value = None

        if (
            func.get_name() == "__torch_function__"
            or func_value is torch._tensor._convert
        ):
            return skipfiles.SkipResult(False, "Allow __torch_function__")

        if func_value and id(func_value) in allowed_functions._disallowed_function_ids:
            unimplemented(f"inlining disallowed: {func_value}")

        result = skipfiles.check_verbose(func, allow_torch=True)
        if result.skipped:
            from torch._dynamo.variables.misc import (
                produce_trampoline_autograd_apply,
                produce_trampoline_autograd_bwd,
                produce_trampoline_autograd_fwd,
            )

            # _origin marks this as coming from an internal dynamo known function that is safe to
            # trace through.
            if hasattr(func.fn, "_origin") and func.fn._origin in [
                produce_trampoline_autograd_fwd,
                produce_trampoline_autograd_apply,
                produce_trampoline_autograd_bwd,
            ]:
                # Known sound
                return skipfiles.SkipResult(False, "allowlist in dynamo known function")
            unimplemented(
                f"'inline in skipfiles: {func.fn.__qualname__} | {func.get_name()} {func.get_filename()}, {result.reason}'"
            )

        if isinstance(func, UserFunctionVariable) and inspect.getattr_static(
            func.get_function(), "_torchdynamo_disable", False
        ):
            unimplemented(
                f"call torch._dynamo.disable() wrapped function {func.get_function()}"
            )
        else:
            return result

    @staticmethod
    def inline_call_(
        parent, func: VariableTracker, args: List[VariableTracker], kwargs
    ):
        assert isinstance(
            func,
            (UserFunctionVariable, NestedUserFunctionVariable),
        )
        result = InliningInstructionTranslator.check_inlineable(func)
        assert result.skipped is False
        try:
            sub_locals, closure_cells = func.bind_args(parent, args, kwargs)
        except TypeError as e:
            # Wrap the general TypeError during bind_args() to the internal ArgsMismatchError with detailed info
            raise ArgsMismatchError(  # noqa: TRY200
                "{reason}.\n  func = {func}, args = {args}, kwargs = {kwargs}".format(
                    reason=str(e),
                    func=f"'{func.get_name()}' {func.get_filename()}:{func.get_code().co_firstlineno}",
                    args=[arg.python_type() for arg in args],
                    kwargs=kwargs,
                ),
            )

        for v in itertools.chain(sub_locals.values(), closure_cells.values()):
            if not isinstance(v, VariableTracker):
                unimplemented(f"unconverted arg {v}")

        code: types.CodeType = func.get_code()
        if code.co_name in ("__setitem__", "__setattr__") and not (
            args is not None
            and len(args) > 0
            and isinstance(args[0], variables.CustomizedDictVariable)
        ):
            unimplemented(f"inline {code.co_name}")

        suffix = ""
        # TODO: mlazos, add support for enabling multiple artifact logs
        # with a single alias
        if torch._logging._internal.log_state.is_artifact_enabled("output_code"):
            suffix = f"\n{dis.Bytecode(code).dis()}"
        if sys.version_info >= (3, 11):
            cur_inst = parent.current_instruction
            parent_code = parent.f_code
            header = parent.get_line_of_code_header(lineno=cur_inst.positions.lineno)

            def get_trace_call_log_str():
                line = get_instruction_source_311(parent_code, cur_inst).rstrip()
                return f"TRACE inlined call {code.co_name} from {header}\n{line}"

            trace_call_log.debug("%s", LazyString(get_trace_call_log_str))
        log.debug("INLINING %s%s, %s", code, suffix, result.reason)

        # Detect inline GraphModule calls in order to propagate node metadata,
        # by checking if the first argument (self) is a variable tracking a GraphModule.
        if args and isinstance(args[0], NNModuleVariable):
            module = parent.output.get_submodule(args[0].module_key)
            if isinstance(module, torch.fx.GraphModule):
                # The inline call might not actually be a call to `forward`,
                # but it is enough to add a context for `forward` in case it is called.
                code_context.get_context(module.forward.__code__)[
                    "orig_graphmodule"
                ] = module

        tracer: InliningInstructionTranslator
        if is_generator(code):
            tracer = InliningGeneratorInstructionTranslator(
                parent, code, sub_locals, parent.symbolic_globals, closure_cells, func
            )
        else:
            tracer = InliningInstructionTranslator(
                parent, code, sub_locals, parent.symbolic_globals, closure_cells, func
            )

        strict_ctx: Any = contextlib.nullcontext()
        if parent.strict_checks_enabled:
            strict_ctx = tracer.strict_translation_mode()
        try:
            with strict_ctx:
                tracer.run()
        except exc.SkipFrame as e:
            msg = f"SKIPPED INLINING {code}: {e}"
            log.debug(msg)
            raise Unsupported(msg) from e
        except Exception as e:
            log.debug("FAILED INLINING %s", code)
            raise
        assert tracer.symbolic_result is not None
        func.export_freevars(parent, tracer)

        if tracer.f_globals is parent.f_globals:
            # Merge symbolic_globals back if parent and child are in the same namespace
            parent.symbolic_globals.update(tracer.symbolic_globals)

        parent.inconsistent_side_effects |= tracer.inconsistent_side_effects

        log.debug("DONE INLINING %s", code)

        if is_generator(code):
            assert isinstance(tracer, InliningGeneratorInstructionTranslator)
            assert tracer.symbolic_result.as_python_constant() is None
            return ListIteratorVariable(
                tracer.generated_items,
                mutable_local=MutableLocal(),
                **VariableTracker.propagate(tracer.symbolic_result),
            )
        else:
            return tracer.symbolic_result

    def __init__(
        self,
        parent: InstructionTranslatorBase,
        code: types.CodeType,
        symbolic_locals: Dict[str, VariableTracker],
        symbolic_globals: Dict[str, VariableTracker],
        closure_cells: Dict[str, VariableTracker],
        funcvar: BaseUserFunctionVariable,
    ):
        f_globals = funcvar.get_globals()
        f_builtins = f_globals["__builtins__"]
        if not isinstance(f_builtins, dict):
            f_builtins = f_builtins.__dict__
        instructions = cleaned_instructions(code)
        propagate_line_nums(instructions)
        super().__init__(
            output=parent.output,
            f_locals={},
            f_globals=f_globals,
            f_builtins=f_builtins,
            symbolic_locals=symbolic_locals,
            symbolic_globals=symbolic_globals,
            instructions=instructions,
            code_options={k: getattr(code, k) for k in dir(code)},
            f_code=code,
            export=parent.export,
            inline_depth=parent.inline_depth + 1,
            speculation_log=parent.speculation_log,
        )
        self.parent = parent
        self.symbolic_result = None
        self.closure_cells = closure_cells
        self.nn_module_stack = parent.nn_module_stack.copy()

    @property
    def fake_mode(self):
        return self.parent.fake_mode

    def run_ctx_mgr(self):
        return TracingContext.current_frame(self.parent.frame_summary())

    def STORE_DEREF(self, inst):
        if inst.argval in self.closure_cells:
            cell = self.closure_cells[inst.argval]
            val = self.pop()
            if isinstance(cell, ClosureVariable):
                if not self.output.is_root_tracer():
                    unimplemented(
                        "HigherOrderOperator: Mutating a variable not in the current scope (ClosureVariable)"
                    )
                self.output.root_tx.symbolic_locals[cell.name] = val
            else:
                self.output.side_effects.store_cell(cell, val)
        else:
            maybe_cell = self.symbolic_locals.get(inst.argval)
            if isinstance(
                maybe_cell,
                variables.NewCellVariable,
            ):
                self.output.side_effects.store_cell(
                    self.symbolic_locals[inst.argval], self.pop()
                )
            else:
                if (
                    maybe_cell is not None
                    and maybe_cell.source.name()
                    not in self.output.root_tx.mutated_closure_cell_contents
                ):
                    # Why is the source name here unique?
                    # mutated_closure_cell_contents is a per-frame
                    # concept, and sources identify, e.g., particular
                    # locals from the frame.  If you had two locals,
                    # they'll get different source names, and therefore
                    # differ here.
                    self.output.root_tx.mutated_closure_cell_contents.add(
                        maybe_cell.source.name()
                    )
                    raise exc.UnspecializeRestartAnalysis()
                unimplemented("write to __closure__ while inlining")

    def LOAD_DEREF(self, inst):
        if inst.argval in self.closure_cells:
            cell = self.closure_cells[inst.argval]
            if isinstance(cell, ClosureVariable):
                self.push(self.output.root_tx.symbolic_locals[cell.name])
            else:
                self.push(self.output.side_effects.load_cell(cell))
        else:
            maybe_sym_local = self.symbolic_locals.get(inst.argval, None)
            if isinstance(maybe_sym_local, variables.NewCellVariable):
                self.push(self.output.side_effects.load_cell(maybe_sym_local))
            else:
                super().LOAD_DEREF(inst)

    def LOAD_CLOSURE(self, inst):
        assert inst.argval in self.cell_and_freevars()
        if inst.argval in self.closure_cells:
            self.push(self.closure_cells[inst.argval])
        else:
            self.push(InlinedClosureVariable(name=inst.argval))

    def check_replace_is_safe(self, oldvar):
        if not is_side_effect_safe(oldvar.mutable_local):
            unimplemented(
                "HigherOrderOperator: Mutating a variable not in the current scope (replace_all)"
            )

    def replace_all(self, oldvar: VariableTracker, newvar: VariableTracker):
        self.check_replace_is_safe(oldvar)
        newvar = super().replace_all(oldvar, newvar)
        # recursively check and update parent's locals and stack in case oldvar is from parent
        translator: InstructionTranslatorBase = self
        while hasattr(translator, "parent"):
            translator = translator.parent  # type: ignore[attr-defined]
            translator.update_locals_and_stack(oldvar, newvar)
        return newvar

    def should_compile_partial_graph(self):
        return False  # inlining functions is all-or-nothing

    def create_call_resume_at(self, offset):
        unimplemented("cant resume while inlining")

    def RETURN_VALUE(self, inst):
        self.symbolic_result = self.pop()
        self.instruction_pointer = None


class InliningGeneratorInstructionTranslator(InliningInstructionTranslator):
    generated_items: List[VariableTracker]

    def __init__(self, *args, **kwargs):
        super().__init__(*args, **kwargs)
        self.generated_items = []

    def YIELD_VALUE(self, inst: Instruction):
        self.generated_items.append(self.pop())
        # TODO(jansel): figure out why this is needed, it isn't in the docs for YIELD_VALUE
        self.push(ConstantVariable.create(None))

    def GET_YIELD_FROM_ITER(self, inst):
        tos = self.stack[-1]
        if not isinstance(tos, ListIteratorVariable):
            self.pop()
            res = BuiltinVariable(iter).call_function(self, [tos], {})
            self.push(res)
        return self.YIELD_FROM(inst)

    def YIELD_FROM(self, inst):
        while True:
            tos = self.stack[-1]
            if isinstance(tos, ConstantVariable) and tos.value is None:
                self.pop()
                return
            if isinstance(
                tos, (variables.ListIteratorVariable, variables.IteratorVariable)
            ):
                self.output.guards.update(tos.guards)
                try:
                    val, next_iter = tos.next_variables(self)
                    self.push(val)
                    # TODO(voz): Unclear if we need the push None in YIELD_VALUE?
                    self.YIELD_VALUE(inst)
                    self.pop()
                    self.push(next_iter)
                except StopIteration:
                    return
            else:
                unimplemented(f"YIELD_FROM {typestr(tos)}")

    def SEND(self, inst):
        assert len(self.stack) >= 2
        val = self.pop()
        tos = self.stack[-1]
        if isinstance(tos, ListIteratorVariable):
            if isinstance(val, ConstantVariable) and val.value is None:
                self.push(val)
                self.instruction_pointer = self.indexof[inst.target]
            else:
                # invoke send
                # Unreachable code - if you hit this, you are implementing generator support and have
                # lifted the `unimplemented("generator")` in frame conversion. This codepath handles
                # subgenerator and lines up with this line in Python 3.11
                # https://github.com/python/cpython/blob/3.11/Python/ceval.c#L2597
                unimplemented("Unreachable sub-generator code")
        else:
            unimplemented(f"SEND {typestr(tos)}")<|MERGE_RESOLUTION|>--- conflicted
+++ resolved
@@ -692,19 +692,14 @@
             self.lineno = inst.starts_line
             self.log_starts_line()
 
-<<<<<<< HEAD
-        if len(self.stack) == 0 and self.should_compile_partial_graph():
-            self.current_speculation = self.speculate()
-            if self.current_speculation.failed:
-                return self.step_graph_break(inst)
-=======
         if (
             len(self.stack) == 0
             and self.should_compile_partial_graph()
             and self.is_non_empty_graph()
         ):
-            self.checkpoint = inst, self.copy_graphstate()
->>>>>>> c5c82369
+            self.current_speculation = self.speculate()
+            if self.current_speculation.failed:
+                return self.step_graph_break(inst)
 
         log.debug("TRACE %s %s %s", inst.opname, inst.argval, self.stack)
 
