"""
Core module responsible for converting Python bytecode into TorchDynamo's symbolic execution format.

This module implements the bytecode-level tracing system that allows TorchDynamo to analyze
and transform Python code. It converts Python bytecode instructions into a symbolic format
that tracks the flow of tensors and other values through the program.

Key components:
- InstructionTranslatorBase: Base class for converting bytecode to symbolic execution
- InstructionTranslator: Main translator for function bytecode
- InliningInstructionTranslator: Handles inlining of called functions
- SpeculationLog: Manages state for speculative execution and rollback

The symbolic conversion process handles:
- Control flow (loops, conditionals, etc.)
- Function inlining and call stack management
- Tracking of program values and side effects
- Graph breaks and resumption points
- Exception handling and stack frame management

This is a core part of TorchDynamo's tracing system that enables ahead-of-time
optimization of PyTorch programs.
"""

from __future__ import annotations

import collections
import collections.abc
import contextlib
import copy
import dataclasses
import dis
import functools
import importlib
import inspect
import itertools
import linecache
import logging
import operator
import re
import sys
import threading
import traceback
import types
import weakref
from collections import deque
from traceback import StackSummary
from typing import Any, cast, NoReturn, Optional, TYPE_CHECKING, TypeAlias, Union
from typing_extensions import TypeIs

import torch
import torch._logging
from torch._dynamo.exc import ObservedException, TensorifyScalarRestartAnalysis
from torch._guards import tracing, TracingContext
from torch._logging.structured import dump_file
from torch.fx.experimental.symbolic_shapes import guard_bool
from torch.utils._functools import cache_method

from . import (
    config,
    exc,
    graph_break_hints,
    logging as torchdynamo_logging,
    trace_rules,
    variables,
)
from .bytecode_analysis import (
    get_indexof,
    JUMP_OPNAMES,
    livevars_analysis,
    propagate_line_nums,
)
from .bytecode_transformation import (
    cleaned_instructions,
    create_binary_slice,
    create_call_function,
    create_call_function_ex,
    create_copy,
    create_dup_top,
    create_instruction,
    create_jump_absolute,
    create_rot_n,
    create_swap,
    get_code_keys,
    Instruction,
    is_generator,
    is_jump_absolute,
    unique_id,
)
from .code_context import code_context
from .codegen import PyCodegen
from .exc import (
    ArgsMismatchError,
    BackendCompilerFailed,
    collapse_resume_frames,
    format_graph_break_message,
    get_stack_above_dynamo,
    ResumePrologueTracingError,
    StepUnsupported,
    unimplemented,
    Unsupported,
)
from .funcname_cache import get_funcname
from .guards import GuardBuilder, install_guard
from .output_graph import GraphCompileReason, OutputGraph, StackLocalsMetadata
from .polyfills import impl_CONTAINS_OP_fallback
from .replay_record import DummyModule, ExecutionRecorder
from .resume_execution import (
    ContinueExecutionCache,
    IS_TRACING_RESUME_PROLOGUE_VARNAME,
    ReenterWith,
)
from .source import (
    AttrSource,
    DictGetItemSource,
    GlobalSource,
    GlobalWeakRefSource,
    LocalCellSource,
    LocalSource,
    SkipGuardSource,
    Source,
)
from .trace_rules import is_builtin_constant, is_forbidden
from .utils import (
    _get_error_on_graph_break,
    counters,
    get_fake_value,
    get_instruction_source_311,
    get_metrics_context,
    graph_break_dup_warning_checker,
    istype,
    LazyString,
    proxy_args_kwargs,
)
from .variables.base import typestr, ValueMutationNew, VariableTracker
from .variables.builder import FrameStateSizeEntry, VariableBuilder, wrap_fx_proxy
from .variables.builtin import BuiltinVariable
from .variables.constant import ConstantVariable
from .variables.ctx_manager import (
    ContextWrappingVariable,
    GenericContextWrappingVariable,
    WithEnterFunctionVariable,
    WithExitFunctionVariable,
)
from .variables.dicts import ConstDictVariable, SetVariable
from .variables.functions import (
    BaseUserFunctionVariable,
    LocalGeneratorFunctionVariable,
    LocalGeneratorObjectVariable,
    NestedUserFunctionVariable,
    SkipFunctionVariable,
    UserFunctionVariable,
    UserMethodVariable,
)
from .variables.iter import MAX_ITERATOR_LIMIT
from .variables.lazy import LazyVariableTracker
from .variables.lists import (
    BaseListVariable,
    IteratorVariable,
    ListIteratorVariable,
    ListVariable,
    SliceVariable,
    TupleVariable,
)
from .variables.misc import (
    CellVariable,
    ExceptionVariable,
    GetAttrVariable,
    NullVariable,
    PythonModuleVariable,
    UnknownVariable,
)
from .variables.nn_module import NNModuleVariable, UnspecializedNNModuleVariable
from .variables.streams import SymbolicStreamState
from .variables.tensor import supported_comparison_ops, SymNodeVariable, TensorVariable
from .variables.torch_function import (
    SymbolicTorchFunctionState,
    TorchFunctionModeVariable,
)
from .variables.user_defined import (
    RemovableHandleVariable,
    UserDefinedClassVariable,
    UserDefinedExceptionClassVariable,
    UserDefinedExceptionObjectVariable,
    UserDefinedObjectVariable,
)


if TYPE_CHECKING:
    from collections.abc import Callable, Generator, Sequence

    from torch._subclasses.fake_tensor import FakeTensorMode

    from .package import CompilePackage

log = logging.getLogger(__name__)
graph_break_log = torch._logging.getArtifactLogger(__name__, "graph_breaks")
trace_call_log = torch._logging.getArtifactLogger(__name__, "trace_call")
trace_source_log = torch._logging.getArtifactLogger(__name__, "trace_source")
trace_bytecode_log = torch._logging.getArtifactLogger(__name__, "trace_bytecode")
tls = threading.local()
compare_op_handlers: dict[str, Any] = {
    k: BuiltinVariable(v).call_function for k, v in supported_comparison_ops.items()
}
handle_contains = BuiltinVariable(operator.contains).call_function
handle_not = BuiltinVariable(operator.not_).call_function
compare_op_handlers["in"] = lambda tx, args, _: handle_contains(
    tx, [*reversed(args)], {}
)
compare_op_handlers["not in"] = lambda tx, args, _: handle_not(
    tx, [handle_contains(tx, [*reversed(args)], {})], {}
)

PT2_ISSUE_TRACKER_URL = "https://github.com/pytorch/pytorch/issues/new?&labels=oncall%3A+pt2&projects=&template=pt2-bug-report.yml"

ExceptionVals: TypeAlias = Union[
    variables.ExceptionVariable,
    UserDefinedExceptionClassVariable,
    UserDefinedExceptionObjectVariable,
]


@functools.cache
def _import_module(name: str) -> types.ModuleType:
    """
    Import the named module and cache the result. importlib.import_module()
    seems to do some filesystem checking to validate the name so not caching
    this can be slow.
    """
    return importlib.import_module(name)


@dataclasses.dataclass
class SpeculationEntry:
    filename: str
    lineno: int
    instruction_pointer: int
    inst: Instruction  # for debugging only
    _failed: bool = False
    error_on_graph_break: Optional[bool] = None
    reason: Optional[GraphCompileReason] = None

    def fail_and_restart_analysis(self, error_on_graph_break: bool) -> None:
        """
        Start tracing of the current frame over again, and don't take this branch.
        """
        self._failed = True
        self.error_on_graph_break = error_on_graph_break
        if self.reason is not None:
            restart_reason = self.reason.reason
        else:
            restart_reason = "Unknown fail_and_restart_analysis"
        raise exc.SpeculationRestartAnalysis(restart_reason=restart_reason)

    def failed(self, tx: InstructionTranslatorBase) -> bool:
        if self._failed:
            assert self.error_on_graph_break is not None
            tx.error_on_graph_break = self.error_on_graph_break
            return True
        return False


@dataclasses.dataclass
class SpeculationLog:
    """
    SpeculationLog replaces the prior copy_graphstate/restore_graphstate
    checkpointing.  Rather than saving/restoring state, we restart the
    dynamo conversion process over from the beginning -- but when we
    hit the start of the speculation that failed, we instead generate
    a graph break.
    """

    entries: list[SpeculationEntry] = dataclasses.field(default_factory=list)
    index: int = 0

    def restart(self) -> None:
        self.index = 0

    def clear(self) -> None:
        self.entries.clear()
        self.index = 0

    def next(
        self, filename: str, lineno: int, instruction_pointer: int, inst: Instruction
    ) -> SpeculationEntry:
        """
        Lookup or create a SpeculationEntry() that is shared across
        RestartAnalysis calls.  Args are used only for debug checks.
        """
        if len(self.entries) == self.index:
            self.entries.append(
                SpeculationEntry(filename, lineno, instruction_pointer, inst)
            )
        entry = self.entries[self.index]
        prev_entry_msg = ""
        if self.index != 0:
            prev_entry = self.entries[self.index - 1]
            prev_entry_msg = (
                f"Previous instruction: {prev_entry.filename}:{prev_entry.lineno}"
                f"({prev_entry.inst.opname} @ {prev_entry.instruction_pointer})\n"
            )
        if not (
            entry.instruction_pointer == instruction_pointer
            and entry.filename == filename
            and entry.lineno == lineno
        ):
            raise SpeculationLogDivergence(
                f"""
SpeculationLog diverged at index {self.index} (log had {len(self.entries)} entries):
- Expected: {entry.filename}:{entry.lineno} ({entry.inst.opname} at ip={entry.instruction_pointer})
- Actual: {filename}:{lineno} ({inst.opname} at ip={instruction_pointer})
{prev_entry_msg}
There are two usual reasons why this may have occurred:
- When Dynamo analysis restarted, the second run took a different path than
  the first.  If this occurred, the previous instruction is the critical instruction that
  behaved differently.
- Speculation entries are only added under certain conditions (as seen in
  step()), e.g., there must exist operators in the graph; those conditions may
  have changed on restart.

If this divergence was intentional, clear the speculation log before restarting (do NOT
do this for graph breaks, you will infinite loop).

Otherwise, please submit a bug report, ideally including the contents of TORCH_LOGS=+dynamo
"""
            )
        self.index += 1
        return entry


@dataclasses.dataclass
class LocalState:
    automatic_dynamic: dict[str, FrameStateSizeEntry] = dataclasses.field(
        default_factory=dict
    )

    def render(self) -> str:
        return "\n".join(
            f"{k}: {v.render()}" for k, v in self.automatic_dynamic.items()
        )


# Mutable box that is shared across restarts
@dataclasses.dataclass
class DistributedState:
    compile_pg: Any
    local_state: LocalState
    all_states: Optional[list[LocalState]] = None


class TensorifyState:
    # These are the set of string symfloats names (eg. "zf0") that we collect
    # from the tensorify_python_scalars.py joint fx pass to inform us about
    # which float inputs we should specialize when we restart analysis.
    force_specializations: set[str] = set()

    @classmethod
    def specialize(cls, index: str) -> None:
        cls.force_specializations.add(index)

    @classmethod
    def should_specialize(cls, index: str) -> bool:
        return index in cls.force_specializations

    @classmethod
    def clear(cls) -> None:
        cls.force_specializations.clear()

    @classmethod
    def empty(cls) -> bool:
        return len(cls.force_specializations) == 0


@functools.cache
def _step_logger() -> Callable[..., None]:
    return torchdynamo_logging.get_step_logger(log)


@contextlib.contextmanager
def save_and_restart_speculation_log(
    tx: InstructionTranslatorBase,
) -> Generator[None, None, None]:
    # When reconstructing a generator after a graph break, we advance it until
    # it is fully exhausted. This process adds new entries to the speculation
    # log that were not previously observed. Without temporarily clearing the
    # speculation log, this could lead to a divergence error.

    entries = tx.speculation_log.entries
    index = tx.speculation_log.index
    try:
        tx.speculation_log.entries = []
        tx.speculation_log.index = 0
        yield
    finally:
        tx.speculation_log.entries = entries
        tx.speculation_log.index = index


@contextlib.contextmanager
def temporarely_allow_writes_to_output_graph(
    tx: InstructionTranslatorBase,
) -> Generator[None, None, None]:
    try:
        tmp = tx.output.should_exit
        tx.output.should_exit = False
        yield
    finally:
        tx.output.should_exit = tmp


@dataclasses.dataclass
class BlockStackEntry:
    # Current instruction that pushes something to block_stack
    inst: Instruction
    target: Instruction
    stack_index: int
    with_context: Optional[
        Union[ContextWrappingVariable, GenericContextWrappingVariable]
    ] = None

    def can_restore(self) -> bool:
        return self.with_context is not None

    def resume_fn(self) -> ReenterWith:
        assert self.stack_index is not None
        if (
            self.with_context
            and hasattr(self.with_context, "target_values")
            and self.with_context.target_values
        ):
            return ReenterWith(
                self.stack_index - 1, tuple(self.with_context.target_values)
            )
        else:
            return ReenterWith(self.stack_index - 1)

    def exit(
        self, tx: InstructionTranslatorBase, is_graph_break: bool
    ) -> VariableTracker | None:
        assert self.with_context is not None
        if (
            is_graph_break and self.with_context.exit_on_graph_break()
        ) or not is_graph_break:
            return self.with_context.exit(tx)  # type: ignore[arg-type]
        return None


class SpeculationLogDivergence(AssertionError):
    pass


class ReturnValueOp(Exception):
    pass


class YieldValueOp(Exception):
    """
    Signal to the symbolic tracer to stop and return control flow to the
    caller
    """


def stack_op(fn: Callable[..., object]) -> Callable[..., Any]:
    nargs = len(inspect.signature(fn).parameters)
    fn_var = BuiltinVariable(fn)

    @functools.wraps(fn)
    def impl(self: InstructionTranslator, inst: Instruction) -> None:
        self.push(fn_var.call_function(self, self.popn(nargs), {}))

    return impl


def is_stdlib(mod: object) -> bool:
    if not isinstance(mod, types.ModuleType):
        return False
    return mod.__name__.split(".")[0] in sys.stdlib_module_names


@functools.cache
def get_assert_bytecode_sequence(with_msg: bool) -> list[str]:
    if with_msg:

        def fn(x: Any) -> None:
            assert x, "msg"
    else:

        def fn(x: Any) -> None:
            assert x

    insts = [inst.opname for inst in dis.get_instructions(fn)]

    # expect to find POP_JUMP_[FORWARD_]IF_TRUE
    begin_idx = next(i for i, inst in enumerate(insts) if inst.startswith("POP_JUMP"))
    end_idx = insts.index("RAISE_VARARGS")

    return insts[begin_idx + 1 : end_idx + 1]


def _detect_and_normalize_assert_statement(
    self: InstructionTranslatorBase,
    truth_fn: Callable[[object], bool],
    push: bool,
) -> bool:
    # Detect if this jump instruction is assert and normalize the assert
    # by pushing dummy error message when nothing is given.
    #
    # Python 3.9-3.13 assertion is in following format (minus small differences)
    # 18 POP_JUMP_IF_TRUE       28
    # 20 LOAD_ASSERTION_ERROR
    # 22 LOAD_CONST               3 ('Assert message') -> optional instruction
    # 24 CALL_FUNCTION            1                    -> optional instruction
    # 26 RAISE_VARARGS

    if (truth_fn is not operator.truth) or push:
        return False

    assert isinstance(self.instruction_pointer, int)
    current_instruction_pointer = self.instruction_pointer

    for with_msg in (False, True):
        assert_insts = get_assert_bytecode_sequence(with_msg)
        cur_insts = self.instructions[
            current_instruction_pointer : current_instruction_pointer
            + len(assert_insts)
        ]
        cur_insts = [inst.opname for inst in cur_insts]
        if cur_insts == assert_insts:
            if with_msg:
                load_const_idx = assert_insts.index("LOAD_CONST")
                error_msg = self.instructions[
                    current_instruction_pointer + load_const_idx
                ].argval
            else:
                error_msg = "assertion error"
            self.push(ConstantVariable.create(error_msg))
            return True

    return False


explain = False


# [NOTE] graph break handling in symbolic_convert
# There are 4 possible graph break cases that InstructionTranslatorBase handles:
#   1. Regular graph breaks from CALL, BINARY_SUBSCR, etc. (implemented by break_graph_if_unsupported)
#   2. Data-dependent condition graph breaks (implemented by generic_jump)
#   3. STORE_ATTR graph breaks (implemented in InstructionTranslatorBase.STORE_ATTR)
#   4. All other unhandled graph breaks - unsupported step graph breaks (implemented in InstructionTranslatorBase.step)
#
# Graph breaks are handled in the following manner:
#   1. The Unsupported exception is caught. If we cannot compile a partial graph (should_compile_partial_graph() is False),
#      then propagate the exception upward. For unsupported step graph breaks, the condition to abort partial compilation is
#      more restrictive (see InstructionTranslatorBase.step).
#   2. If the Unsupported exception escapes symbolic_convert.py, then we are done.
#      Otherwise, we want to attempt partial compilation.
#      Log the graph break via log_graph_break. If we're handling a data-dependent graph break (type 2.), then we can immediately
#      codegen the compiled graph and resume function and we're done. This is because the jump instruction we graph break on is
#      limited in how it can manipulate Python state (say, in comparison, to CALL, which can modify Python state arbitrarily).
#      Otherwise, we need to restart compilation. We need to restart because by processing the unsupported instruction,
#      we may have modified the VariableTrackers, and we need all of our VariableTrackers to be in the state BEFORE tracing the
#      unsupported instruction.
#   3. During the first compilation, we updated a speculation log, indicating points in the code that we can resume from.
#      On the second compilation, we will stop tracing at the first speculation log that fails. Then we compile the partial
#      graph and resume function.
#
# Logging invariants:
#   1. No logs need to be made if Unsupported escapes symbolic_convert.py. Python's default exception printing will
#      print out all of the necessary information and no partial compilation will be attempted.
#   2. log_graph_break should be called as soon as Unsupported is caught and we determined we want to partial compile.
#      This always happens on the first compilation, NOT the restart handling this graph
#   3. Any compile_subgraph call should be preceded immediately by a log in the form of "... triggered compile".


def generic_jump(
    truth_fn: Callable[[object], bool], push: bool
) -> Callable[[InstructionTranslatorBase, Instruction], None]:
    # graph break message fields for data dependent branching
    _gb_type = "Data-dependent branching"
    _explanation = (
        "Detected data-dependent branching (e.g. `if my_tensor.sum() > 0:`). "
        "Dynamo does not support tracing dynamic control flow."
    )
    _hints = [
        *graph_break_hints.FUNDAMENTAL,
        "Use `torch.cond` to express dynamic control flow.",
    ]

    def jump_graph_break(
        self: InstructionTranslatorBase,
        inst: Instruction,
        value: VariableTracker,
        extra_msg: str = "",
    ) -> None:
        assert self.should_compile_partial_graph()
        self.log_graph_break(
            self.code_options,
            reason=format_graph_break_message(
                gb_type=_gb_type,
                context=f"attempted to jump with {value}",
                explanation=_explanation,
                hints=_hints,
            ),
        )
        # compile a partial subgraph prefix then jump into user code
        if self.maybe_has_backedge():
            msg = (
                "Skipping frame because there is a graph break in a for/while loop\n"
                f"{self.frame_summary()}"
            )
            log.info(msg)
            raise exc.SkipFrame(msg)

        self.push(value)
        log.debug("generic_jump triggered compile")
        all_stack_locals_metadata = self.output.compile_subgraph(
            self,
            reason=GraphCompileReason(
                f"generic_jump {typestr(value)}{extra_msg}", [self.frame_summary()]
            ),
            stack_pops=1,
        )
        self.pop()

        if_next = self.create_call_resume_at(
            self.next_instruction,
            all_stack_locals_metadata,
        )
        if push:
            self.push(value)
        assert inst.target is not None
        if_jump = self.create_call_resume_at(
            inst.target,
            all_stack_locals_metadata,
        )

        if sys.version_info >= (3, 13):
            # 3.13 requires stack[-1] to be bool type
            self.output.add_output_instructions([create_instruction("TO_BOOL")])

        jump_inst = create_instruction(inst.opname, target=if_jump[0])
        jump_inst.copy_positions(inst)
        self.output.add_output_instructions([jump_inst] + if_next + if_jump)

    def inner(self: InstructionTranslatorBase, inst: Instruction) -> None:
        value: VariableTracker = self.pop()
        if (
            config.rewrite_assert_with_torch_assert
            and _detect_and_normalize_assert_statement(self, truth_fn, push)
        ):
            error_msg: VariableTracker = self.pop()
            # Skip over things like `assert True`
            if value.is_python_constant():
                if bool(value.as_python_constant()):
                    return self.jump(inst)
                elif self.should_compile_partial_graph():
                    jump_graph_break(self, inst, value)
                else:
                    unimplemented(
                        gb_type="Data-dependent assertion failed (cannot compile partial graph)",
                        context=f"value: {value}",
                        explanation="Dynamo has determined when encountering a data-dependent assert failure "
                        "that it should not compile the partial graph.",
                        hints=[
                            *graph_break_hints.FUNDAMENTAL,
                            "Use `torch._assert()` to raise a hard AssertionError when the check fails. "
                            "This error will propagate back the user code "
                            "that called the compiled function (i.e. Dynamo will not trace any exception handling).",
                            "Remove the assert statement.",
                            "Move the assert statement outside of any context managers in order to graph break with "
                            "partial graph compilation (if fullgraph=False).",
                        ],
                    )

            # TODO maybe should respect DtoH sync intention of users later??
            # Manually insert torch._assert_async instead of python assert and jump over
            # assert related instructions as we don't need them anymore.

            # if we see Tensor as assert statement, no need to call scalar_tensor
            if isinstance(value, TensorVariable):
                self.output.create_proxy(
                    "call_function",
                    torch._assert_async,
                    *proxy_args_kwargs((value, error_msg), {}),
                )
                self.jump(inst)
                return

            if isinstance(value, SymNodeVariable):
                # if the assertion is normal shape expression.
                # just install guard and bail out.
                sym_expr = value.sym_num
                if not isinstance(sym_expr, torch.SymBool):
                    sym_expr = sym_expr != 0

                result = torch.fx.experimental.symbolic_shapes.expect_true(sym_expr)
                if not result:
                    unimplemented(
                        gb_type="Assertion failed on symbolic shapes",
                        context=str(sym_expr),
                        explanation="",
                        hints=[*graph_break_hints.USER_ERROR],
                    )
                self.jump(inst)
                return

            scalar_to_tensor_proxy = self.output.create_proxy(
                "call_function", torch.scalar_tensor, *proxy_args_kwargs((value,), {})
            )

            scalar_to_tensor = wrap_fx_proxy(
                self,
                scalar_to_tensor_proxy,
                example_value=get_fake_value(scalar_to_tensor_proxy.node, self),
            )

            self.output.create_proxy(
                "call_function",
                torch._assert_async,
                *proxy_args_kwargs((scalar_to_tensor, error_msg), {}),
            )
            self.jump(inst)
            return

        if value.is_python_constant():
            # ConstDictVariable is optimized to be very lazy about insertion of
            # guards, so we have to manually insert a SEQUENCE_LENGTH guard
            # here.
            if isinstance(value, ConstDictVariable) and value.source:
                install_guard(value.source.make_guard(GuardBuilder.SEQUENCE_LENGTH))
            if truth_fn(value.as_python_constant()):
                if push:
                    self.push(value)
                self.jump(inst)
        elif (
            isinstance(value, (TensorVariable)) and self.should_compile_partial_graph()
        ):
            jump_graph_break(self, inst, value)
        elif isinstance(value, NNModuleVariable):
            # Equivalent of "self.nn_module is not None"
            mod = self.output.get_submodule(value.module_key)
            if truth_fn(mod):
                if push:
                    self.push(value)
                self.jump(inst)
        elif isinstance(value, UserDefinedObjectVariable):
            try:
                x = value.var_getattr(self, "__bool__")  # type: ignore[arg-type]
            except exc.ObservedAttributeError:
                exc.handle_observed_exception(self)
                # if __bool__ is missing, trying __len__ to infer a truth value.
                try:
                    x = value.var_getattr(self, "__len__")  # type: ignore[arg-type]
                except exc.ObservedAttributeError:
                    exc.handle_observed_exception(self)
                    x = None

            # __bool__ or __len__ is function
            if isinstance(x, UserMethodVariable):
                result = x.call_function(self, [], {})  # type: ignore[arg-type, assignment]
                if isinstance(result, ConstantVariable) and isinstance(
                    result.value, (bool, int)
                ):
                    if truth_fn(result.value):
                        if push:
                            self.push(value)
                        self.jump(inst)
                elif isinstance(result, SymNodeVariable):
                    if result.evaluate_expr():
                        if push:
                            self.push(value)
                        self.jump(inst)
                else:
                    unimplemented(
                        gb_type="Data-dependent branching with non-constant __bool__",
                        context=f"method: {x}, result: {result}",
                        explanation="Attempted to perform data-dependent branching on a user-defined "
                        "object with a __bool__ method that did not return a constant.",
                        hints=[],
                    )
            # __bool__ or __len__ is non-function or not existed in the user defined object
            else:
                if truth_fn(True):
                    if push:
                        self.push(value)
                    self.jump(inst)
        elif not isinstance(value, TensorVariable) and value.has_unpack_var_sequence(
            self
        ):
            if truth_fn(len(value.unpack_var_sequence(self))):
                if push:
                    self.push(value)
                self.jump(inst)
        elif isinstance(value, SymNodeVariable):
            try:
                # if the user is branching on a SymBool, guard on it
                # if the user has code like:
                #    if size:
                #        ...
                # then they are just testing truthiness: guard that the expr != 0
                if isinstance(value.sym_num, torch.SymBool):
                    eval_result = value.evaluate_expr(self.output)
                else:
                    eval_result = guard_bool(value.sym_num != 0)
            except exc.UserError as e:
                if self.should_compile_partial_graph():
                    return jump_graph_break(self, inst, value, extra_msg=f"\n{e}")
                raise
            if truth_fn(eval_result):
                if push:
                    self.push(value)
                self.jump(inst)
        elif isinstance(value, variables.BackwardHookVariable):
            if truth_fn(True):
                if push:
                    self.push(value)
                self.jump(inst)
        else:
            from .source import is_constant_source

            if value.source is not None and is_constant_source(value.source):
                if truth_fn(value.get_real_value()):  # type: ignore[attr-defined]
                    if push:
                        self.push(value)
                    self.jump(inst)
            else:
                unimplemented(
                    gb_type="Data-dependent branching",
                    context=f"attempted to jump with {value}",
                    explanation=_explanation,
                    hints=[
                        *graph_break_hints.FUNDAMENTAL,
                        "Use `torch.cond` to express dynamic control flow.",
                    ],
                )

    return inner


def break_graph_if_unsupported(
    *, push: int
) -> Callable[
    [Callable[..., None]], Callable[[InstructionTranslatorBase, Instruction], None]
]:
    def decorator(
        inner_fn: Callable[..., None],
    ) -> Callable[[InstructionTranslatorBase, Instruction], None]:
        @functools.wraps(inner_fn)
        def wrapper(self: InstructionTranslatorBase, inst: Instruction) -> None:
            speculation = self.speculate()
            if speculation.failed(self):
                assert speculation.reason is not None
                return handle_graph_break(self, inst, speculation.reason)
            try:
                return inner_fn(self, inst)
            except Unsupported as excp:
                if self.active_generic_context_managers:
                    # We don't support graph break under GenericContextWrappingVariable,
                    # If there is, we roll back to the checkpoint and fall back.
                    excp.remove_from_stats()
                    unimplemented(
                        gb_type="Graph break under GenericContextWrappingVariable",
                        context=f"Active generic context managers: {self.active_generic_context_managers}",
                        explanation="Attempted to graph break in an active context manager(s) that doesn't support graph breaking.",
                        hints=[
                            "Move the offending context manager(s) to outside the compiled region.",
                            *graph_break_hints.CAUSED_BY_EARLIER_GRAPH_BREAK,
                        ],
                        from_exc=excp,
                    )

                if isinstance(excp, exc.UncapturedHigherOrderOpError):
                    raise

                if not self.should_compile_partial_graph():
                    raise

                self.log_graph_break(
                    self.code_options,
                    reason=str(excp),
                    user_stack=excp.real_stack,
                )

                if self.maybe_has_backedge():
                    msg = (
                        "Skipping frame because there is a graph break in a for/while loop\n"
                        f"{self.frame_summary()}"
                    )
                    log.info(msg)
                    raise exc.SkipFrame(msg) from excp

                excp.remove_from_stats()
                excp.add_to_stats("graph_break")
                speculation.reason = GraphCompileReason(excp.msg, excp.real_stack)
            speculation.fail_and_restart_analysis(self.error_on_graph_break)

        def handle_graph_break(
            self: InstructionTranslatorBase,
            inst: Instruction,
            reason: GraphCompileReason,
        ) -> None:
            if (
                sys.version_info >= (3, 11)
                and sys.version_info < (3, 12)
                and inst.opname == "CALL"
            ):
                # stack effect for PRECALL + CALL is split between the two instructions
                stack_effect = dis.stack_effect(
                    dis.opmap["PRECALL"], inst.arg
                ) + dis.stack_effect(dis.opmap["CALL"], inst.arg)
            else:
                stack_effect = dis.stack_effect(inst.opcode, inst.arg)

            log.debug("%s triggered compile", inst.opname)
            all_stack_locals_metadata = self.output.compile_subgraph(
                self, reason=reason, stack_pops=push - stack_effect
            )
            cg = PyCodegen(self.output.root_tx)
            cleanup: list[Instruction] = []
            # Reconstruct the context variable CLASS in the block stack
            for b in self.block_stack:
                # Don't exit any modes we have entered,
                # output bytecode will mutate the tf mode stack accordingly
                if isinstance(b.with_context, TorchFunctionModeVariable):
                    cg.extend_output(
                        b.resume_fn().try_except_torch_function_mode(
                            cg.code_options, cleanup
                        )
                    )
                    continue
                assert b.with_context is not None
                assert isinstance(b.with_context, (ContextWrappingVariable))
                b.with_context.reconstruct_type(cg)
                cg.extend_output(b.resume_fn().try_finally(cg.code_options, cleanup))
            self.output.add_output_instructions(cg.get_instructions())
            del cg

            if sys.version_info >= (3, 11) and inst.opname == "CALL":
                kw_names = (
                    self.kw_names.as_python_constant()
                    if self.kw_names is not None
                    else ()
                )
                if len(kw_names) > 0:
                    # KW_NAMES no longer used in 3.13
                    assert sys.version_info < (3, 13)
                    self.output.add_output_instructions(
                        [create_instruction("KW_NAMES", argval=kw_names)]
                    )
                assert inst.arg is not None
                call_insts = create_call_function(inst.arg, False)
                call_insts[-1].copy_positions(inst)
                self.output.add_output_instructions(call_insts)
            else:
                # copy instruction, but without exception table data
                assert inst.target is None
                inst_copy = copy.copy(inst)
                inst_copy.exn_tab_entry = None
                self.output.add_output_instructions([inst_copy])

            self.output.add_output_instructions(cleanup)

            self.popn(push - stack_effect)
            for _ in range(push):
                self.push(UnknownVariable())
            self.output.add_output_instructions(
                self.create_call_resume_at(
                    self.next_instruction,
                    all_stack_locals_metadata,
                )
            )

        return wrapper

    return decorator


class BytecodeDispatchTableMeta(type):
    """Installs a `cls.dispatch_table` on every subclass to speed up calls to self.OPCODE()"""

    def __init__(cls: type, name: str, bases: Any, dct: Any) -> None:
        super().__init__(name, bases, dct)  # type: ignore[misc]

        def _missing(opname: str, *args: Any) -> None:
            unimplemented(
                gb_type="Missing bytecode handler",
                context=f"{opname} with args {args}",
                explanation=f"Dynamo does not know how to handle the bytecode instruction `{opname}`.",
                hints=[
                    f"Do not trace code that produces the `{opname}` bytecode instruction "
                    "(see https://docs.python.org/3/library/dis.html for bytecode semantics).",
                    *graph_break_hints.SUPPORTABLE,
                ],
            )

        dispatch_table = {
            op: getattr(cls, opname, functools.partial(_missing, opname))
            for opname, op in dis.opmap.items()
        }
        # pyrefly: ignore [missing-attribute]
        cls.dispatch_table = [dispatch_table.get(i) for i in range(2**8)]


@dataclasses.dataclass
class ExceptionStack:
    """
    Exception stack that it is shared among all InstructionTranslator instances
    """

    # Exception handling in CPython is a bit confusing and some of the bytecode
    # have a slightly different behavior than what is documented. While reading
    # the documentation, is important to notice that the terms "current exception"
    # and "stack" sometimes refers to a C variable with the same name and the
    # exception stack, respectively.
    #
    # The lifetime of an exception is (Python 3.11+):
    #  + tx._raise_exception_variable(...) := sets the current_exception variable
    #  + PUSH_EXC_INFO := pushes the current_exception to the *exception stack*
    #  + POP_EXCEPT := pops TOS from the *exception stack*

    _exc_stack: list[ExceptionVals] = dataclasses.field(default_factory=list)
    _current_exception: Optional[ExceptionVals] = dataclasses.field(default=None)

    def clear_current_exception(self) -> None:
        self._current_exception = None

    def set_current_exception(self, val: ExceptionVals) -> None:
        self._set_context_and_break_context_reference_cycle(val)
        self._current_exception = val

    def move_current_exception_to_stack(self) -> None:
        assert self._current_exception is not None
        self.append(self._current_exception)
        self.clear_current_exception()

    def get_current_exception(self) -> ExceptionVals:
        assert self._current_exception is not None
        return self._current_exception

    def _set_context_recursive(
        self, val: ExceptionVals, prev_idx: int
    ) -> ExceptionVals:
        if (ctx := val.__context__) and type(ctx) is not ConstantVariable:  # type: ignore[union-attr]
            return val
        if len(self._exc_stack) + prev_idx > 0:
            prev = self._exc_stack[prev_idx]
            self._set_context_recursive(prev, prev_idx - 1)
            val.set_context(prev)  # type: ignore[union-attr, arg-type]
        return val

    def _break_context_reference_cycle(self, val: ExceptionVals) -> None:
        # See test_exceptions::test_raise_does_not_create_context_chain_cycle
        # Based on https://github.com/python/cpython/blob/e635bf2e49797ecb976ce45a67fce2201a25ca68/Python/errors.c#L207-L228
        # As noted on CPython, this is O(chain length) but the context chains
        # are usually very small
        o = slow_o = val
        slow_update_toggle = False  # floyd's algorithm for detecting cycle
        while True:
            context = o.__context__  # type: ignore[union-attr]
            if type(context) is ConstantVariable:  # context not set
                break

            if context is val:
                o.set_context(ConstantVariable(None))  # type: ignore[union-attr, arg-type]
                break

            o = context  # type: ignore[assignment]
            if o is slow_o:
                # pre-existing cycle - all exceptions on the path were
                # visited and checked
                break

            if slow_update_toggle:
                # visited all exceptions
                slow_o = slow_o.__context__  # type: ignore[union-attr, assignment]
            slow_update_toggle = not slow_update_toggle

    def _set_context_and_break_context_reference_cycle(
        self, val: ExceptionVals
    ) -> None:
        # set Exception.__context__
        self._set_context_recursive(val, len(self._exc_stack) - 1)
        self._break_context_reference_cycle(val)

    def pop(self) -> ExceptionVals:
        return self._exc_stack.pop()

    def append(self, val: ExceptionVals) -> None:
        self._exc_stack.append(val)

    def __len__(self) -> int:
        return len(self._exc_stack)

    def __getitem__(self, index: int) -> ExceptionVals:
        return self._exc_stack[index]

    def __str__(self) -> str:
        return f"{self._exc_stack=} - {self._current_exception=}"

    __repr__ = __str__


class InstructionTranslatorBase(
    metaclass=BytecodeDispatchTableMeta,
):
    output: OutputGraph
    symbolic_locals: dict[str, VariableTracker]
    symbolic_globals: dict[str, VariableTracker]
    symbolic_torch_function_state: SymbolicTorchFunctionState
    symbolic_stream_state: SymbolicStreamState
    post_prune_cell_and_freevars: Optional[dict[str, VariableTracker]]
    stack: list[VariableTracker]
    instruction_pointer: Optional[int]
    current_instruction: Instruction
    block_stack: list[BlockStackEntry]
    lineno: int
    kw_names: Optional[ConstantVariable]
    accept_prefix_inst: bool
    prefix_insts: list[Instruction]
    inline_depth: int
    inconsistent_side_effects: bool
    current_speculation: Optional[SpeculationEntry]
    dispatch_table: list[Any]
    exn_vt_stack: ExceptionStack
    exec_recorder: Optional[ExecutionRecorder]
    strict_checks_fn: Optional[Callable[[VariableTracker], bool]]
    start_point: Optional[int]
    is_leaf_tracer: bool
    parent: Optional[InstructionTranslatorBase]
    debug_locals: list[tuple[VariableTracker, list[VariableTracker]]]
    package: Optional[CompilePackage]
    latest_bytecode_queue: deque[str]
    # Store the latest bytecode before graph_break() call by user

    def mark_inconsistent_side_effects(self) -> None:
        """
        InstructionTranslator has encountered instructions which may cause
        dynamo to see a different version of history from eager
        See: https://github.com/pytorch/pytorch/issues/110765
        """
        self.inconsistent_side_effects = True

    def maybe_has_backedge(self) -> bool:
        # This function employs a heuristic. It does not reliably detect a backedge.
        # The heuristic is straightforward: starting from the current instruction and
        # continuing to the end, if any jump instruction targets an instruction before
        # the current one, there might be a backedge.

        # Python 3.12 introduced changes to bytecode that group common paths in
        # blockstacks (with or try...else) and allow for early returns. Consequently,
        # there can be multiple RETURN_VALUE instructions. Another heuristic is to
        # halt detection upon encountering the first RETURN_VALUE or RETURN_CONST.

        # These heuristics can result in both false positives and negatives, but
        # in either case, the Dynamo code remains valid. For false positives
        # (where an edge is incorrectly marked as a backedge), Dynamo will
        # perform a SkipFrame instead of potentially applying optimizations. For
        # false negatives (where an edge that should be marked as a backedge
        # isn't), multiple graphs may be generated if there's a break in the
        # graph during a for loop. In general, its better to have fewer false
        # negatives so that Dynamo does not skip the whole frame.

        # If any parent tx has a backedge, then return True
        cur_tx: Optional[InstructionTranslatorBase] = self
        while cur_tx is not None:
            cur_offset = cur_tx.current_instruction.offset
            assert cur_tx.instruction_pointer is not None
            for inst in cur_tx.instructions[cur_tx.instruction_pointer :]:
                if inst.opname in ("RETURN_VALUE", "RETURN_CONST"):
                    break
                if inst.opname in JUMP_OPNAMES:
                    jump_offset = inst.argval
                    if jump_offset < cur_offset:
                        return True
            cur_tx = cur_tx.parent
        return False

    def cellvars(self) -> list[str]:
        return self.code_options["co_cellvars"]

    def freevars(self) -> list[str]:
        return self.code_options["co_freevars"]

    def cell_and_freevars(self) -> list[str]:
        if not hasattr(self, "_cell_and_freevars"):
            self._cell_and_freevars = self.cellvars() + self.freevars()
        return self._cell_and_freevars

    def prune_dead_locals(self) -> None:
        # keep cell and freevar references alive
        self.post_prune_cell_and_freevars = {
            k: v
            for k, v in self.symbolic_locals.items()
            if k in self.cell_and_freevars()
        }
        # Only keep the locals that must remain on the stack.
        reads = livevars_analysis(self.instructions, self.current_instruction)
        self.symbolic_locals = {
            k: v for k, v in self.symbolic_locals.items() if k in reads
        }

    def call_function(
        self,
        fn: VariableTracker,
        args: list[VariableTracker],
        kwargs: dict[str, VariableTracker],
    ) -> None:
        assert isinstance(fn, VariableTracker)
        assert isinstance(args, list)
        assert isinstance(kwargs, dict)
        assert all(
            isinstance(x, VariableTracker)
            for x in itertools.chain(args, kwargs.values())
        )
        inner_fn = None
        if hasattr(fn, "value"):
            inner_fn = fn.value
        if hasattr(fn, "fn"):
            inner_fn = fn.fn
        if inner_fn and callable(inner_fn) and is_forbidden(inner_fn):
            raise AssertionError(f"Attempt to trace forbidden callable {inner_fn}")
        self.push(fn.call_function(self, args, kwargs))  # type: ignore[arg-type]

    def inline_generator_function(
        self, fn: VariableTracker, args: Sequence[Any], kwargs: dict[str, Any]
    ) -> Any:
        """
        Redirect the call to the generator "call_function"
        """
        if not isinstance(fn, LocalGeneratorFunctionVariable):
            fn = LocalGeneratorFunctionVariable(fn)  # type: ignore[arg-type]
        return fn.call_function(self, args, kwargs)  # type: ignore[arg-type]

    def inline_user_function_return(
        self, fn: VariableTracker, args: Sequence[Any], kwargs: dict[str, Any]
    ) -> Any:
        """
        A call to some user defined function by inlining it.
        """
        self.is_leaf_tracer = False
        if config.enable_faithful_generator_behavior and is_generator(fn.get_code()):  # type: ignore[attr-defined]
            return self.inline_generator_function(fn, args, kwargs)
        else:
            return InliningInstructionTranslator.inline_call(self, fn, args, kwargs)

    def get_line_of_code_header(self, lineno: Optional[int] = None) -> str:
        if lineno is None:
            lineno = self.lineno
        inline_depth_str = (
            f" (inline depth: {self.inline_depth})" if self.inline_depth > 0 else ""
        )
        funcname = get_funcname(self.f_code.co_filename, lineno)
        funcname_str = "" if funcname is None else f" ({funcname})"
        return f"{self.f_code.co_filename}:{lineno} in {self.f_code.co_name}{funcname_str}{inline_depth_str}"

    def get_log_starts_line_log_str(self) -> str:
        log_str = f"TRACE starts_line {self.get_line_of_code_header()}\n"
        line = linecache.getline(self.f_code.co_filename, self.lineno).rstrip()
        log_str += f"    {line}"
        return log_str

    def starts_line(self, lineno: int) -> None:
        if self.lineno == lineno:
            return
        self.lineno = lineno
        TracingContext.set_current_loc(
            self.f_code.co_filename, lineno, self.f_code.co_name
        )

        if self.is_trace_source_log_enabled:
            trace_source_log.debug("%s", LazyString(self.get_log_starts_line_log_str))

    def step(self) -> bool:
        """Process exactly one instruction, return False we should exit"""
        self.error_on_graph_break = _get_error_on_graph_break()

        ip = self.instruction_pointer
        if ip is None:
            return False
        self.current_instruction = inst = self.instructions[ip]
        self.instruction_pointer = ip + 1

        if inst.starts_line:
            self.starts_line(inst.starts_line)

        if (
            not self.stack
            and self.should_compile_partial_graph()
            and self.is_non_empty_graph()
        ):
            self.current_speculation = self.speculate()
            if self.current_speculation.failed(self):
                self.step_graph_break(inst)
                return False

        if self.is_trace_bytecode_log_enabled:
            trace_bytecode_log.debug(
                "TRACE %s %s %s", inst.opname, inst.argval, repr(self.stack)
            )

        # Store the latest 20 bytecode execution for the process,
        # Used repr for byte processing and limiting the length to 2048
        if config.verbose:
            try:
                stack_repr = repr(self.stack)
            except ValueError:
                # Handle large integers that exceed sys.int_info.str_digits_check_threshold
                stack_repr = "<self.stack repr truncated due to large integer>"
            self.latest_bytecode_queue.append(
                f"TRACE {inst.opname} {repr(inst.argval)} {stack_repr}"
            )

        self.update_block_stack(inst)

        try:
            self.dispatch_table[inst.opcode](self, inst)
            return not self.output.should_exit
        except TensorifyScalarRestartAnalysis:
            raise
        except exc.ObservedException as e:
            self.exception_handler(e)
            return True
        except (ReturnValueOp, YieldValueOp):
            return False
        except (Unsupported, StepUnsupported) as e:
            # More restrictive condition than should_compile_partial_graph:
            # if this condition is true, then we SHOULD NOT attempt to find
            # a previous checkpoint to resume from and try to resume - we should
            # immediately error out.
            # The condition is more restrictive because, it may be possible to resume significantly earlier
            # in the code (the most recent speculation point). This happens, for example, in the case
            # of a graph break in a try block.
            if (
                self.one_graph
                or self.error_on_graph_break
                or self.is_tracing_resume_prologue
            ):
                if isinstance(e, StepUnsupported):
                    unimplemented(
                        gb_type="cannot resume from torch._dynamo.step_unsupported()",
                        context="",
                        explanation="traced torch._dynamo.step_unsupported(), but Dynamo is instructed "
                        "to error on graph break. This graph break is used for debugging only.",
                        hints=[
                            "Remove the torch._dynamo.step_unsupported() call.",
                            "Make sure fullgraph=False and error_on_graph_break=False.",
                            *graph_break_hints.DYNAMO_BUG,
                        ],
                    )
                raise
            if self.current_speculation is None:
                log.debug("empty checkpoint - cannot resume from graph break")
                if isinstance(e, StepUnsupported):
                    unimplemented(
                        gb_type="torch._dynamo.step_unsupported() with empty checkpoint",
                        context="",
                        explanation="traced torch._dynamo.step_unsupported(), but there is no checkpoint "
                        "to step_graph_break from. This graph break is used for debugging only.",
                        hints=[
                            "Remove the torch._dynamo.step_unsupported() call.",
                            "Include at least one checkpoint: (1) include at least 2 ops and (2) make sure there is some "
                            "line of code that is not in a try/with block, and has an empty Python stack.",
                            *graph_break_hints.DYNAMO_BUG,
                        ],
                    )
                raise
            reason = (
                "Encountered graph break that we cannot resume from. "
                "Compiling up to the previous resumable state, "
                "then skipping the rest of the function. "
                f"Graph break encountered:\n{str(e)}"
            )
            self.log_graph_break(
                self.code_options,
                reason=reason,
                user_stack=e.real_stack,
            )

        self.current_speculation.fail_and_restart_analysis(self.error_on_graph_break)
        return False

    if sys.version_info >= (3, 11):

        def update_block_stack(self, inst: Instruction) -> None:
            # 3.11+ no longer uses a block stack, but we still keep track of one
            # so that we know which contexts are currently active.
            # For our purposes, all exception table entries with the same target
            # are considered to be part of the same "block".
            # NOTE: we only keep track of with blocks that are not contained in try blocks.
            # This is because we will not create continuation functions on graph breaks in try blocks,
            # but we may for with blocks. We do not push blocks here since
            # with blocks are pushed when handling BEFORE_WITH.
            entry = inst.exn_tab_entry
            if entry:
                # Detect when we have exited the top with block.
                # The with blocks on the block stack are not enclosed in try
                # blocks, so a with block's cleanup code should be in the
                # previous with block (if any).
                if (
                    len(self.block_stack) >= 2
                    and entry.target is not self.block_stack[-1].target
                    and entry.target is self.block_stack[-2].target
                ):
                    # exit the current block
                    self.block_stack.pop()
            else:
                # no longer in any block
                # It is possible for NOPs to be between two instructions
                # in the same block, but the NOPs are not covered by an
                # exception table entry. In this case, assume that we
                # are still in the same block.
                # In 3.12+, JUMP_BACKWARD might also not be covered by
                # an exception table entry, so we also assume that we
                # are still in the same block. It is probably safe to do
                # this in 3.11, even though we haven't encountered this case before.
                # In 3.14+, NOT_TAKEN might also not be covered by an exn table entry.
                if self.block_stack and inst.opname not in (
                    "NOP",
                    "JUMP_BACKWARD",
                    "NOT_TAKEN",
                ):
                    # If we really escape from a block and the current
                    # instruction is not in another block, then there
                    # should be no other nested blocks that we are in.
                    assert len(self.block_stack) == 1
                    self.block_stack.pop()

    else:

        def update_block_stack(self, inst: Instruction) -> None:
            pass

    @property
    def next_instruction(self) -> Instruction:
        assert self.instruction_pointer is not None
        return self.instructions[self.instruction_pointer]

    def step_graph_break(self, continue_inst: Instruction) -> None:
        # generate code from checkpoint
        assert not self.output.output_instructions
        assert self.current_speculation is not None
        # NOTE: adding an assert here since it seems like the only place
        # where we call step_graph_break right now is when the stack is empty,
        # so let's enforce that for now.
        assert not self.stack
        # NOTE: if we support non-empty self.stack in the future, the `stack_pops` argument
        # below should be set to the stack length to ensure that the stack is codegen'd
        # for the rest of the function.
        log.debug("step triggered compile")
        all_stack_locals_metadata = self.output.compile_subgraph(
            self,
            partial_convert=True,
            reason=GraphCompileReason("step_unsupported", [self.frame_summary()]),
        )
        # current frame state
        # cells,
        # [
        #   frame N locals,
        #   frame N-1 stack + locals,
        #   ...,
        #   frame 1 stack + locals,
        # ],
        if self.parent:
            from .eval_frame import skip_code

            # nested graph break
            assert config.nested_graph_breaks
            cg = PyCodegen(self.output.root_tx)

            # codegen cells and frame values only for frame N
            cg.extend_output(
                [
                    *create_copy(2),
                    cg.create_load_const(0),
                    cg.create_binary_subscr(),
                    create_instruction("BUILD_LIST", arg=1),
                    *create_copy(2),
                    cg.create_load_const(0),
                    cg.create_binary_subscr(),
                    create_instruction("BUILD_LIST", arg=1),
                ]
            )
            # No need to fix stack, since stack is assumed to be empty here.
            # Do NOT handle_inactive_ctx because we will be skipping this resume code.
            leaf_resume_code, leaf_resume_name = self.create_resume(
                0, continue_inst, all_stack_locals_metadata[0], [], cg, True, False
            )
            skip_code(leaf_resume_code)

            # current frame state
            # cells,
            # [
            #   frame N locals,
            #   frame N-1 stack + locals,
            #   ...,
            #   frame 1 stack + locals,
            # ], [frame N cells], [frame N locals],
            self.codegen_call_resume([leaf_resume_code], [leaf_resume_name], cg)

            # current frame state
            # cells,
            # [
            #   frame N locals,
            #   frame N-1 stack + locals,
            #   ...,
            #   frame 1 stack + locals,
            # ], leaf_resume result

            # pop frame N cells and locals
            cg.extend_output(
                [
                    *create_copy(2),
                    cg.create_load_const(0),
                    create_instruction("DELETE_SUBSCR"),
                    *create_copy(3),
                    cg.create_load_const(0),
                    create_instruction("DELETE_SUBSCR"),
                ]
            )

            # add the leaf_resume result to frame N-1 stack
            num_stack = all_stack_locals_metadata[1].num_stack
            cg.extend_output(
                [
                    create_instruction("BUILD_LIST", arg=1),
                    *create_copy(2),
                    cg.create_load_const(0),
                    cg.create_binary_subscr(),
                    *create_binary_slice(num_stack, num_stack, True),
                ]
            )
            self.parent.push(UnknownVariable())
            all_stack_locals_metadata[1].num_stack += 1

            # current frame state
            # cells, frame_values
            # extract frame N-1 stack to stack
            cg.extend_output(
                [
                    create_dup_top(),
                    cg.create_load_const(0),
                    cg.create_binary_subscr(),
                    *create_binary_slice(0, num_stack + 1),
                ]
            )

            # current frame state
            # cells, frame_values, frame N-1 stack + leaf_resume result
            # remove frame N-1 stack from frame_values
            cg.extend_output(
                # frame_values[0] = frame_values[0][num_stack + 1:]
                [
                    *create_copy(2),
                    cg.create_load_const(0),
                    cg.create_binary_subscr(),
                    create_dup_top(),
                    *create_binary_slice(num_stack + 1, None),
                    *create_swap(2),
                    cg.create_load_const(0),
                    create_instruction("STORE_SUBSCR"),
                ]
            )

            # current frame state
            # cells, frame_values, frame N-1 stack + leaf_resume result
            # unpack the stack (need to unpack twice since UNPACK_SEQUENCE unpacks in reverse order)
            cg.extend_output(
                [
                    create_instruction("UNPACK_SEQUENCE", arg=num_stack + 1),
                    create_instruction("BUILD_LIST", arg=num_stack + 1),
                    create_instruction("UNPACK_SEQUENCE", arg=num_stack + 1),
                ]
            )

            # call the remaining resume functions
            # current frame state
            # [frame N-1 cells, ..., frame 1 cells],
            # [
            #   frame N-1 locals,
            #   frame N-2 stack + locals,
            #   ...,
            #   frame 1 stack + locals,
            # ], *(frame N-1 stack), leaf_resume result
            self.output.add_output_instructions(
                cg.get_instructions()
                + self.parent.create_call_resume_at(
                    self.parent.next_instruction, all_stack_locals_metadata[1:]
                )
            )
        else:
            # pop cells
            self.output.add_output_instructions(
                [
                    *create_swap(2),
                    create_instruction("POP_TOP"),
                ]
            )
            # load locals from frame values
            cg = PyCodegen(self.output.root_tx)
            self.output.add_output_instructions(
                [
                    cg.create_load_const(-1),
                    cg.create_binary_subscr(),
                ]
            )
            for local, idx in all_stack_locals_metadata[-1].locals_names.items():
                self.output.add_output_instructions(
                    [
                        create_dup_top(),
                        cg.create_load_const(idx),
                        cg.create_binary_subscr(),
                        cg.create_store(local),
                    ]
                )
            self.output.add_output_instructions(
                [
                    create_instruction("POP_TOP"),
                    create_jump_absolute(continue_inst),
                    *self.instructions,
                ]
            )

    def run_ctx_mgr(self) -> Any:
        # NB: Don't push the top level frame summary; set_current_loc will
        # take care of it.  However, DO make sure we attach real_stack to
        # exceptions
        return TracingContext.current_frame(None)

    def run(self) -> None:
        with self.run_ctx_mgr():
            dump_file(self.f_code.co_filename)
            try:
                self.output.push_tx(self)
                self.start_point = self.instruction_pointer
                try:
                    while self.step():
                        pass
                except Exception as e:
                    if self.is_tracing_resume_prologue:
                        raise ResumePrologueTracingError(
                            "Error while tracing through a Dynamo-generated resume function prologue. "
                            "Errors are not allowed when tracing resume function prologues.\n"
                            f"{type(e).__qualname__}: {str(e)}"
                        ).with_traceback(e.__traceback__) from None
                    raise
            except TensorifyScalarRestartAnalysis:
                raise
            except BackendCompilerFailed:
                raise
            except RuntimeError as e:
                if hasattr(e, "msg") and "Data-dependent" in e.msg:
                    readable_graph = torch.fx.GraphModule(
                        self.output.nn_modules, self.output.graph
                    ).print_readable(
                        print_output=False, include_stride=True, include_device=True
                    )
                    e.partial_fx_graph = readable_graph  # type: ignore[attr-defined]
                    raise

                raise
            except Exception as e:
                if self.exec_recorder:
                    e.exec_record = self.exec_recorder.get_record()  # type: ignore[attr-defined]

                raise
            finally:
                self.output.pop_tx()
                # Cleanup the outputGraph to delete the held tensors. We perform the
                # cleanup only for InstructionTranslator and not
                # InliningInstructionTranslator. The InliningInstructionTranslator
                # mutates the output object and is restored to original state if
                # there was an exception.
                if isinstance(self, InstructionTranslator):
                    self.output.cleanup()

                    # Note that this call maybe redundant if compile_subgraph is
                    # called. This is ok, because calling exit stack close()
                    # twice is not an issue (second stop is a no op).
                    self.output.mark_bytecode_tracing_stop()

    def push(self, val: Optional[VariableTracker]) -> None:
        assert val is None or isinstance(val, VariableTracker), (
            f"push expects VariableTracker, got {typestr(val)}"
        )
        self.stack.append(val)  # type: ignore[arg-type]

    def push_many(self, vals: list[VariableTracker]) -> None:
        for val in vals:
            self.push(val)

    def pop(self) -> VariableTracker:
        return self.stack.pop()

    def popn(self, n: int) -> list[VariableTracker]:
        return [*reversed([self.pop() for _ in range(n)])]

    def LOAD_FAST(self, inst: Instruction) -> None:
        name = inst.argval
        if self.exec_recorder and name in self.f_locals:
            self.exec_recorder.add_local_var(name, self.f_locals[name])

        try:
            self.push(self.symbolic_locals[name].unwrap())
        except KeyError:
            if name.startswith("."):
                try:
                    # This happens in dict/list comprehensions
                    new_name = name.replace(".", "implicit")
                    self.push(self.symbolic_locals[new_name])
                except KeyError:
                    unimplemented(
                        gb_type="Attempted to read undefined local variable (implicit)",
                        context=f"LOAD_FAST {name}",
                        explanation=f"Could not find an implicit local variable with name `{name}`",
                        hints=[
                            "This happens in dict/list comprehensions",
                            *graph_break_hints.USER_ERROR,
                        ],
                    )
            else:
                unimplemented(
                    gb_type="Attempted to read undefined local variable",
                    context=f"LOAD_FAST {name}",
                    explanation=f"Could not find a local variable with name `{name}`",
                    hints=[*graph_break_hints.USER_ERROR],
                )

        # for continuation functions
        if name.startswith("__stack"):
            self.symbolic_locals.pop(name)

    def LOAD_DEREF(self, inst: Instruction) -> None:
        assert inst.argval in self.cell_and_freevars()
        cell = self.symbolic_locals[inst.argval]
        contents_var = self.output.side_effects.load_cell(cell)
        self.push(contents_var)

        if self.exec_recorder and inst.argval in self.f_locals:
            self.exec_recorder.add_local_var(inst.argval, self.f_locals[inst.argval])

    def STORE_FAST(self, inst: Instruction) -> None:
        name = inst.argval
        loaded_vt = self.pop()
        loaded_vt.set_name_hint(name)
        self.symbolic_locals[name] = loaded_vt
        if name == IS_TRACING_RESUME_PROLOGUE_VARNAME:
            val = loaded_vt.as_python_constant()
            assert type(val) is bool
            self.is_tracing_resume_prologue = val

    def DELETE_FAST(self, inst: Instruction) -> None:
        del self.symbolic_locals[inst.argval]

    def STORE_DEREF(self, inst: Instruction) -> None:  # type: ignore[override]
        assert inst.argval in self.cell_and_freevars()
        cell = self.symbolic_locals[inst.argval]
        val = self.pop()
        self.output.side_effects.store_cell(cell, val)

        assert isinstance(cell, CellVariable)  # tame mypy
        if cell.local_name is not None:
            val.set_name_hint(cell.local_name)  # type: ignore[attr-defined]

    LOAD_CLOSURE = LOAD_FAST

    def _load_const(self, inst: Instruction) -> VariableTracker:
        i = inst.arg
        if i is None:
            return ConstantVariable.create(value=inst.argval)  # type: ignore[return-value]
        val = self._constants_cache[i]
        if not val:
            self._constants_cache[i] = ConstantVariable.create(value=inst.argval)  # type: ignore[call-overload]
            val = self._constants_cache[i]
        assert val is not None
        return val

    def LOAD_CONST(self, inst: Instruction) -> None:
        self.push(self._load_const(inst))

    def _load_global(self, inst: Instruction) -> None:
        name = inst.argval

        if self.exec_recorder:
            if name in self.f_globals:
                self.exec_recorder.add_global_var(name, self.f_globals[name])
            else:
                assert name in self.f_builtins
                self.exec_recorder.builtins[name] = self.f_builtins[name]

        if name not in self.f_globals:
            return self.load_builtin(inst)

        if name in self.symbolic_globals:
            variable = self.output.side_effects[self.symbolic_globals[name]]
            self.push(self.output.side_effects.load_global(variable, name))
            return

        value = self.f_globals[name]
        self.push(VariableTracker.build(self, value, GlobalSource(name)))

    @functools.cached_property
    def nn_modules_globals_vt(self) -> VariableTracker:
        module_name = "torch.nn.modules.module"
        module_source = self.import_source(module_name)
        fglobals_value = _import_module(module_name)
        return VariableTracker.build(self, fglobals_value, module_source)

    def LOAD_GLOBAL(self, inst: Instruction) -> None:
        assert inst.arg is not None
        if sys.version_info >= (3, 11) and sys.version_info < (3, 13) and inst.arg % 2:
            self.PUSH_NULL(inst)
        self._load_global(inst)
        if sys.version_info >= (3, 13) and inst.arg % 2:
            self.PUSH_NULL(inst)

    def STORE_GLOBAL(self, inst: Instruction) -> None:
        value = self.pop()
        name = inst.argval
        source = GlobalSource(name)
        if name not in self.symbolic_globals:
            self.symbolic_globals[name] = object()  # type: ignore[assignment]  # sentinel object
        variable = self.output.side_effects.track_global_existing(
            source, self.symbolic_globals[name]
        )
        if isinstance(value, RemovableHandleVariable):
            unimplemented(
                gb_type="Storing Tensor hook handle in globals",
                context=name,
                explanation="This is not supported.",
                hints=[],
            )
        self.output.side_effects.store_global(variable, name, value)

    # Cache note: This cache only exists for the duration of this
    # InstructionTranslator - so it should be safe to do.
    @cache_method
    def import_source(self, module_name: str) -> GlobalSource:
        """Create an alias to a module for use in guards"""
        if "torch_package" in module_name:
            value = torch.package.package_importer._package_imported_modules[
                module_name
            ]
            alias = (
                module_name.replace(">", "_").replace("<", "_").replace(".", "_dot_")
            )
        else:
            value = _import_module(module_name)
            alias = f"__import_{module_name.replace('.', '_dot_')}"

        if self.package is not None:
            self.package.add_import_source(alias, module_name)
        self.output.import_sources[alias] = module_name
        f_globals = self.output.global_scope
        assert alias not in f_globals or f_globals[alias] is value
        f_globals[alias] = value
        self.output.update_co_names(alias)
        return GlobalSource(alias)

    def resolve_name(self, name: str, package: str, level: int) -> str:
        """
        Copied from the Cpython implementation of __import__
        Resolve a relative module name to an absolute one.
        https://github.com/python/cpython/blob/5a094f0255eea1db58fb2cf14c200971e64ec36e/Lib/importlib/_bootstrap.py#L902
        """
        bits = package.rsplit(".", level - 1)
        if len(bits) < level:
            raise ImportError("attempted relative import beyond top-level package")
        base = bits[0]
        return f"{base}.{name}" if name else base

    def calc_package(self) -> str:
        """
        Copied from the Cpython implementation of __import__
        https://github.com/python/cpython/blob/5a094f0255eea1db58fb2cf14c200971e64ec36e/Lib/importlib/_bootstrap.py#L1090
        """
        package = self.f_globals.get("__package__")
        spec = self.f_globals.get("__spec__")
        if package is not None:
            if spec is not None and package != spec.parent:
                log.warning(
                    "__package__ != __spec__.parent (%r != %r)",
                    package,
                    spec.parent,
                    stacklevel=3,
                )
            return package
        elif spec is not None:
            return spec.parent
        else:
            log.warning(
                "can't resolve package from __spec__ or __package__, "
                "falling back on __name__ and __path__",
                stacklevel=3,
            )
            package = self.f_globals["__name__"]
            if "__path__" not in self.f_globals:
                package = package.rpartition(".")[0]
        return package

    def IMPORT_NAME(self, inst: Instruction) -> None:
        level, fromlist = self.popn(2)
        level = level.as_python_constant()
        fromlist = fromlist.as_python_constant()
        module_name = inst.argval

        # Are we replaying? if so, load recorded module
        recorded_name = (
            f"{ExecutionRecorder.LOCAL_MOD_PREFIX}_{level}_{fromlist}_{module_name}"
        )
        if recorded_name in self.f_globals:
            value = self.f_globals[recorded_name]
            source = GlobalSource(recorded_name)
        else:
            try:
                value = __import__(
                    module_name,
                    fromlist=fromlist,
                    level=level,
                    globals=self.f_globals,
                )
            except ImportError:
                unimplemented(
                    gb_type="Import failure",
                    context=f"module_name: {module_name}, fromlist: {fromlist}, level={level}",
                    explanation="Failure when attempting to import.",
                    hints=[*graph_break_hints.USER_ERROR],
                )

            if level != 0:
                pkg = self.calc_package()
                module_name = self.resolve_name(module_name, pkg, level)

            # For __import__, when the name variable is of the form package.module,
            # normally, the top-level package (the name up till the first dot) is
            # returned, not the module named by module_name. However, when a
            # non-empty fromlist argument is given, the module named by name is
            # returned. Therefore, we set the source correctly here.
            if not fromlist:
                top_level_module_name = module_name.partition(".")[0]
                source = self.import_source(top_level_module_name)
            else:
                source = self.import_source(module_name)

        if self.exec_recorder:
            # pyrefly: ignore [unbound-name]
            self.exec_recorder.add_local_mod(recorded_name, value)

        # pyrefly: ignore [unbound-name]
        if istype(value, (types.ModuleType, DummyModule)):
            # pyrefly: ignore [unbound-name]
            self.push(PythonModuleVariable(value, source=source))
        else:
            unimplemented(
                gb_type="Bad import result",
                # pyrefly: ignore [unbound-name]
                context=typestr(value),
                explanation="Import result is not a Python module.",
                hints=[],
            )

    # fb internal 3.12 opcode
    EAGER_IMPORT_NAME = IMPORT_NAME

    def IMPORT_FROM(self, inst: Instruction) -> None:
        self.DUP_TOP(inst)
        self._load_attr(inst.argval)

    # Cache note: This cache only exists for the duration of this
    # InstructionTranslator - so it should be safe to do.
    @cache_method
    def load_builtin_from_argval(self, argval: Any) -> VariableTracker:
        if argval not in self.f_builtins:
            unimplemented(
                gb_type="failed to find name in frame builtins",
                context="",
                explanation=f"Failed to find name `{argval}` in frame's builtins.",
                hints=[
                    *graph_break_hints.DYNAMO_BUG,
                ],
            )
        val = self.f_builtins[argval]

        if callable(val):
            builtins_source = GlobalSource(
                self.output.name_of_builtins_dict_key_in_fglobals
            )
            var_source = DictGetItemSource(builtins_source, argval)
            return VariableTracker.build(self, val, var_source)
        else:
            assert is_builtin_constant(val)
            return ConstantVariable.create(value=val)

    def load_builtin(self, inst: Instruction) -> None:
        self.push(self.load_builtin_from_argval(inst.argval))

    def jump(self, inst: Instruction) -> None:
        assert self.instruction_pointer is not None
        assert self.start_point is not None
        assert inst.target is not None
        get_metrics_context().increment(
            "ir_count", self.instruction_pointer - self.start_point
        )
        self.instruction_pointer = self.indexof[inst.target]
        self.start_point = self.instruction_pointer

    JUMP_FORWARD = jump
    JUMP_ABSOLUTE = jump

    POP_JUMP_IF_FALSE = generic_jump(operator.not_, False)
    POP_JUMP_IF_TRUE = generic_jump(operator.truth, False)
    JUMP_IF_FALSE_OR_POP = generic_jump(operator.not_, True)
    JUMP_IF_TRUE_OR_POP = generic_jump(operator.truth, True)

    def SETUP_LOOP(self, inst: Instruction) -> None:
        # only exists in python<=3.7
        assert inst.target is not None
        self.block_stack.append(BlockStackEntry(inst, inst.target, len(self.stack)))

    def SETUP_EXCEPT(self, inst: Instruction) -> None:
        # only exists in python<=3.7
        assert inst.target is not None
        self.block_stack.append(BlockStackEntry(inst, inst.target, len(self.stack)))

    def POP_BLOCK(self, inst: Instruction) -> None:
        self.block_stack.pop()

    def SETUP_WITH(self, inst: Instruction) -> None:
        self.setup_or_before_with(inst)

    def SETUP_FINALLY(self, inst: Instruction) -> None:
        assert inst.target is not None
        self.block_stack.append(BlockStackEntry(inst, inst.target, len(self.stack)))

    def BEGIN_FINALLY(self, inst: Instruction) -> None:
        self.push(None)

    def WITH_CLEANUP_START(self, inst: Instruction) -> None:
        exit, exc = self.popn(2)
        assert exc is None
        self.push(exc)
        # pyrefly: ignore [bad-argument-type]
        self.push(exit.call_function(self, [ConstantVariable.create(None)] * 3, {}))

    def WITH_CLEANUP_FINISH(self, inst: Instruction) -> None:
        self.popn(2)
        self.push(None)

    def FOR_ITER(self, inst: Instruction) -> None:
        it = self.pop().realize()
        try:
            val = it.next_variable(self)
            self.push(it)
            self.push(val)
        except (StopIteration, exc.ObservedUserStopIteration) as e:
            if isinstance(e, exc.ObservedUserStopIteration):
                exc.handle_observed_exception(self)

            # leave iterator upon exhaustion in 3.12
            if sys.version_info >= (3, 12):
                # CPython 3.12 actually jumps to the instruction after the END_FOR
                # and performs the action of END_FOR as part of FOR_ITER. We jump
                # to the END_FOR and run it, so we need to make sure 2 values are
                # on the stack for it to pop.
                self.push(it)
                self.push(ConstantVariable.create(None))
            self.jump(inst)

    def _create_exception_type(self, val: VariableTracker) -> VariableTracker:
        if isinstance(
            val, (variables.BuiltinVariable, UserDefinedExceptionClassVariable)
        ):
            # Create the instance of the exception type
            # https://github.com/python/cpython/blob/3.11/Python/ceval.c#L6547-L6549
            val = val.call_function(self, [], {})  # type: ignore[arg-type]
        return val

    def _raise_exception_variable(self, val: VariableTracker) -> NoReturn:
        # User can raise exception in 2 ways
        #   1) raise exception type - raise NotImplementedError
        #   2) raise exception instance - raise NotImplementedError("foo")

        # 1) when user raises exception type
        val = self._create_exception_type(val)

        # Handle https://peps.python.org/pep-0479/
        # CPython 3.12+ has a specific bytecode instruction (CALL_INTRINSIC_1 3) for this
        if (
            is_generator(self.f_code)
            and isinstance(val, variables.ExceptionVariable)
            and val.exc_type is StopIteration
        ):
            val = variables.BuiltinVariable(RuntimeError).call_function(self, [], {})  # type: ignore[arg-type]

        # Save the exception in a global data structure
        self.exn_vt_stack.set_current_exception(val)  # type: ignore[arg-type]

        # 2) when user raises exception instance
        if self._isinstance_exception(val):
            observed_exception_type = exc.get_dynamo_observed_exception(val.exc_type)  # type: ignore[attr-defined, union-attr]
            raise observed_exception_type(f"raised exception {val}")
        unimplemented(
            gb_type="Failed to raise exception",
            context=str(exc),
            explanation="Attempted to raise a non-Exception type/value.",
            hints=[*graph_break_hints.USER_ERROR],
        )

    def RAISE_VARARGS(self, inst: Instruction) -> None:
        if inst.arg == 0:
            if not len(self.exn_vt_stack):
                msg = ConstantVariable("No active exception to reraise")
                exc.raise_observed_exception(RuntimeError, self, args=[msg])

            # re-raise the previous exception. Here CPython refers to the exception
            # on top of the exception stack
            assert len(self.exn_vt_stack)
            val = self.exn_vt_stack[-1]
            assert self._isinstance_exception(val), val
            self._raise_exception_variable(val)
        elif inst.arg == 1:
            # raise TOS
            val = self.stack[-1]  # type: ignore[assignment]
            self._raise_exception_variable(val)
        else:
            # raise .. from ...
            from_vt = self.pop()
            val = self.pop()  # type: ignore[assignment]
            try:
                self._raise_exception_variable(val)
            finally:
                # Update __cause__/__suppress_context__ in the raised exception
                curr_exc = self.exn_vt_stack.get_current_exception()
                cause = self._create_exception_type(from_vt)
                curr_exc.call_setattr(self, ConstantVariable("__cause__"), cause)  # type: ignore[arg-type, union-attr, assignment]

    def CLEANUP_THROW(self, inst: Instruction) -> None:
        # https://github.com/python/cpython/pull/96010
        tos = self.stack[-1]
        assert isinstance(tos, ExceptionVariable)
        if tos.exc_type is StopIteration:
            unimplemented(
                gb_type="CLEANUP_THROW with StopIteration",
                context="",
                explanation="Received StopIteration when handling generator.throw/close. This is not supported.",
                hints=[],
            )
        else:
            self.RERAISE(inst)

    def RERAISE(self, inst: Instruction) -> None:
        # https://docs.python.org/3/library/dis.html#opcode-RERAISE
        #   Re-raises the exception currently on top of the stack. If oparg is
        #   non-zero, pops an additional value from the stack which is used to
        #   set f_lasti of the current frame.

        if sys.version_info >= (3, 11):
            # RERAISE is currently supported in a narrow case of `raise ... from None`
            val = self.pop()
            if inst.argval:
                # RERAISE 1
                _ = self.pop()
                self._raise_exception_variable(val)
            else:
                # RERAISE 0
                self.push(val)
                self._raise_exception_variable(val)
        else:
            _exc = self.pop()
            val = self.pop()
            _tb = self.pop()
            self._raise_exception_variable(val)

    def _isinstance_exception(self, val: VariableTracker) -> TypeIs[ExceptionVals]:
        return isinstance(
            val,
            (
                variables.ExceptionVariable,
                UserDefinedExceptionClassVariable,
                UserDefinedExceptionObjectVariable,
            ),
        )

    def WITH_EXCEPT_START(self, inst: Instruction) -> None:
        args: list[VariableTracker] = []
        if sys.version_info >= (3, 11):
            fn_loc = 4 if sys.version_info < (3, 14) else 5
            # At the top of the stack are 4 values:
            #    - TOP = exc_info()
            #    - SECOND = previous exception
            #    - THIRD: lasti of exception in exc_info()
            #    - FOURTH: the context.__exit__ bound method
            #    We call FOURTH(type(TOP), TOP, GetTraceback(TOP)).
            #    Then we push the __exit__ return value.
            # In Python 3.14+, there is a NULL placed between the context.__exit__ bound method and the lasti,
            # that is, fn is now the 5th from TOS.
            assert len(self.stack) >= fn_loc
            fn = self.stack[-fn_loc]
            val = self.stack[-1]
            assert self._isinstance_exception(val)
            typ = BuiltinVariable(val.exc_type)  # type: ignore[attr-defined, union-attr]
            tb = ConstantVariable(None)
            if sys.version_info >= (3, 14):
                if not isinstance(self.stack[-4], NullVariable):
                    args.append(self.stack[-4])
        else:
            assert len(self.stack) >= 7
            fn = self.stack[-7]
            val = self.stack[-2]
            assert self._isinstance_exception(val)
            typ = BuiltinVariable(val.exc_type)  # type: ignore[attr-defined]
            tb = ConstantVariable(None)

        args += [typ, val, tb]
        self.call_function(fn, args, {})

    def exception_handler(self, raised_exception: ObservedException) -> None:
        observed_exn_gb_explanation = (
            "Dynamo found no exception handler at the top-level compiled function "
            "when encountering an exception. Exception will propagate outside the compiled region."
        )

        def bubble_exception_to_interpreter() -> None:
            # Bubble the exception to the interpreter
            curr_exc = self.exn_vt_stack.get_current_exception()
            dynamo_exc = exc.get_dynamo_observed_exception(curr_exc.python_type())
            assert isinstance(raised_exception, dynamo_exc)  # sanity check
            unimplemented(
                gb_type="Observed exception",
                context=f"raised exception {curr_exc.python_type_name()}({curr_exc.args})",  # type: ignore[union-attr]
                explanation=observed_exn_gb_explanation,
                hints=[
                    *graph_break_hints.USER_ERROR,
                    *graph_break_hints.SUPPORTABLE,
                ],
                from_exc=raised_exception,
            )

        if sys.version_info >= (3, 11):
            exn_tab_entry = self.current_instruction.exn_tab_entry
            if exn_tab_entry:
                # Implementation is based on https://github.com/python/cpython/blob/3.11/Objects/exception_handling_notes.txt

                # 1) pop values from the stack until it matches the stack depth
                # for the handler
                while len(self.stack) > exn_tab_entry.depth:
                    self.pop()

                # 2) if 'lasti' is true, then push the offset that the exception was raised at
                if exn_tab_entry.lasti:
                    self.push(
                        variables.ConstantVariable(self.current_instruction.offset)
                    )

                # 3) push the exception to the stack
                self.push(self.exn_vt_stack.get_current_exception())

                # 4) jump to the handler
                self.jump(exn_tab_entry)  # type: ignore[arg-type]
            else:
                # No handler found. Bubble the exception to the parent
                # instruction translator. We use special exception for this.
                self.stack.clear()
                if type(self) is InstructionTranslator:
                    bubble_exception_to_interpreter()
                raise raised_exception
        else:
            if len(self.block_stack):
                # base implementation - https://github.com/python/cpython/blob/3.10/Python/ceval.c#L4455

                block_stack_entry = self.block_stack.pop()

                while block_stack_entry.inst.opname == "EXCEPT_HANDLER":
                    # TODO(anijain2305) - This is not tested .. unable to create a testcase
                    # https://github.com/python/cpython/blob/3.10/Python/ceval.c#L1456
                    self.popn(3)
                    self.exn_vt_stack.pop()
                    if len(self.block_stack) == 0:
                        # No handler found in this frame. Bubble the exception to the parent
                        # instruction translator.
                        self.stack.clear()
                        if type(self) is InstructionTranslator:
                            unimplemented(
                                gb_type="Observed exception (EXCEPT_HANDLER)",
                                context=str(raised_exception),
                                explanation=observed_exn_gb_explanation
                                + " This graph break is unexpected.",
                                hints=[*graph_break_hints.DYNAMO_BUG],
                            )

                        raise raised_exception
                    block_stack_entry = self.block_stack.pop()

                exception_var = self.exn_vt_stack.get_current_exception()
                self.exn_vt_stack.move_current_exception_to_stack()

                # 1) pop values from the stack until it matches the stack depth
                # for the handler
                while len(self.stack) > block_stack_entry.stack_index:
                    self.pop()

                # Push a dummy block stack entry of EXCEPT_HANDLER
                # https://github.com/python/cpython/blob/3.10/Python/ceval.c#L1456
                except_handler_inst = Instruction(1e6, "EXCEPT_HANDLER", None, 0)
                self.block_stack.append(
                    BlockStackEntry(except_handler_inst, None, len(self.stack))
                )

                # Push old exception
                if len(self.exn_vt_stack) >= 2:
                    old_exception = self.exn_vt_stack[-2]

                    # Push the old exception on to stack - tb, value, type
                    # Traceback is currently mapped to UnknownVariable
                    self.push(variables.UnknownVariable())
                    self.push(old_exception)
                    self.push(variables.BuiltinVariable(old_exception.exc_type))
                else:
                    # Push empty exception tb, value, type
                    self.push(variables.ConstantVariable(None))
                    self.push(variables.ConstantVariable(None))
                    self.push(variables.ConstantVariable(None))

                # Push new exception - tb, val, type
                # Traceback is currently mapped to UnknownVariable
                self.push(variables.UnknownVariable())
                self.push(exception_var)
                self.push(variables.BuiltinVariable(exception_var.exc_type))

                # Jump to target
                self.jump(block_stack_entry)
            else:
                # No handler found. Bubble the exception to the parent
                # instruction translator. We use special exception for this.
                self.stack.clear()
                if type(self) is InstructionTranslator:
                    bubble_exception_to_interpreter()
                raise raised_exception

    def PUSH_EXC_INFO(self, inst: Instruction) -> None:
        # https://docs.python.org/3/library/dis.html#opcode-PUSH_EXC_INFO
        #   Pops a value from the stack. Pushes the current exception to the top
        #   of the stack. Pushes the value originally popped back to the stack.
        #
        # The behavior of this opcode in CPython is a bit different than what it
        # is described. It pops a value from the stack, pushes the top of the
        # exception stack to the interpreter stack and moves the
        # "current exception" to the exception stack.
        #
        # As an example, suppose the stack is in the following state:
        #   + stack = [..., ConstantVariable(1), ConstantVariable(2)]
        #   + current_exception = TypeError
        #   + exception_stack = [ValueError]
        #
        # After PUSH_EXC_INFO is executed
        #   + stack = [..., ConstantVariable(1), ValueError, ConstantVariable(2)]
        #   + current_exception = None
        #   + exception_stack = [ValueError, TypeError]

        val = self.pop()
        if len(self.exn_vt_stack) == 0:
            prev_exc: VariableTracker = ConstantVariable(None)
        else:
            prev_exc = self.exn_vt_stack[-1]
        self.push(prev_exc)
        self.push(val)
        self.exn_vt_stack.move_current_exception_to_stack()

    def POP_EXCEPT(self, inst: Instruction) -> None:
        if sys.version_info >= (3, 11):
            _ = self.pop()
            # This exception is handled and therefore we can clear the error indicator
            assert len(self.exn_vt_stack)
            self.exn_vt_stack.pop()
        else:
            assert len(self.block_stack) > 0
            if self.block_stack[-1].inst.opname != "EXCEPT_HANDLER":
                raise AssertionError(
                    "Bug in Dynamo tracing of exception handling."
                    "Top of the block stack is not EXCEPT_HANDLER."
                )
            self.block_stack.pop()

            self.popn(3)

            # This exception is handled and therefore we can clear the error indicator
            assert len(self.exn_vt_stack)
            self.exn_vt_stack.pop()

    def check_if_exc_matches(self) -> bool:
        assert len(self.stack) >= 2
        expected_exc_types = self.pop()
        if sys.version_info >= (3, 11):
            # CHECK_EXC_MATCH (which is used from 3.11 onwards) does not pop.
            # This is the description from the disassembly doc
            #
            # Performs exception matching for ``except``. Tests whether the ``STACK[-2]``
            # is an exception matching ``STACK[-1]``. Pops ``STACK[-1]`` and pushes the boolean
            # result of the test.
            exc_instance = self.stack[-1]
        else:
            # This is used prior to 3.11 via opcode JUMP_IF_NOT_EXC_MATCH
            # There is no documentation but here is the code pointer that does 2 pops
            # https://github.com/python/cpython/blob/3.10/Python/ceval.c#L3650-L3665
            exc_instance = self.stack.pop()

        # Users can check exception in 3 ways
        # 1) except NotImplementedError --> BuiltinVariable
        # 2) except CustomException --> UserDefinedExceptionClassVariable
        # 3) except (NotImplementedError, AttributeError) -> TupleVariable

        if not isinstance(
            expected_exc_types,
            (
                BuiltinVariable,
                TupleVariable,
                UserDefinedExceptionClassVariable,
                UserDefinedExceptionObjectVariable,
            ),
        ):
            unimplemented(
                gb_type="Exception with bad expected type",
                context=str(expected_exc_types),
                explanation=f"`except ...` has unsupported type {expected_exc_types}.",
                hints=[*graph_break_hints.USER_ERROR],
            )

        if sys.version_info >= (3, 11):
            if not self._isinstance_exception(exc_instance):
                unimplemented(
                    gb_type="Caught non-Exception value",
                    context=str(exc_instance),
                    explanation=f"Except expects to receive an object of Exception type but received {exc_instance}.",
                    hints=[*graph_break_hints.USER_ERROR],
                )

        if isinstance(expected_exc_types, TupleVariable):
            expected_types = expected_exc_types.items
        else:
            expected_types = [
                expected_exc_types,
            ]

        for expected_type in expected_types:
            if not isinstance(
                expected_type,
                (
                    BuiltinVariable,
                    UserDefinedExceptionObjectVariable,
                    UserDefinedExceptionClassVariable,
                ),
            ):
                unimplemented(
                    gb_type="Exception with non-type expectation",
                    context=str(expected_type),
                    explanation=f"`except ...` expects a non-type: {expected_type}.",
                    hints=[*graph_break_hints.USER_ERROR],
                )
            if self._isinstance_exception(exc_instance) and issubclass(
                exc_instance.exc_type,  # type: ignore[union-attr]
                expected_type.fn,  # type: ignore[attr-defined]
            ):
                return True
            elif isinstance(exc_instance, variables.BuiltinVariable) and issubclass(
                exc_instance.fn,
                # pyrefly: ignore [missing-attribute]
                expected_type.fn,
            ):
                return True

        return False

    def CHECK_EXC_MATCH(self, inst: Instruction) -> None:
        self.push(variables.ConstantVariable(self.check_if_exc_matches()))

    def JUMP_IF_NOT_EXC_MATCH(self, inst: Instruction) -> None:
        if not self.check_if_exc_matches():
            self.jump(inst)

    def COMPARE_OP(self, inst: Instruction) -> None:
        if inst.argval == "exception match":
            self.CHECK_EXC_MATCH(inst)
        else:
            self.push(compare_op_handlers[inst.argval](self, self.popn(2), {}))

    def GET_ITER(self, inst: Instruction) -> None:
        self.call_function(BuiltinVariable(iter), [self.pop()], {})

    @break_graph_if_unsupported(push=1)
    def CALL_FUNCTION(self, inst: Instruction) -> None:
        args = self.popn(inst.argval)
        fn = self.pop()
        self.call_function(fn, args, {})

    @break_graph_if_unsupported(push=1)
    def CALL_FUNCTION_EX(self, inst: Instruction) -> None:
        kwargsvars: VariableTracker
        if inst.argval == 0:
            kwargsvars = ConstDictVariable({})
            argsvars = self.pop()
        elif inst.argval == 1 or sys.version_info >= (3, 14):
            # Python 3.14+ removed the argval and replaced it with a possibly NULL kwargs
            kwargsvars = self.pop()
            if isinstance(kwargsvars, NullVariable):
                kwargsvars = ConstDictVariable({})
            argsvars = self.pop()
        else:
            unimplemented(
                gb_type="Variadic function call with bad flags",
                context=f"flags: {inst.argval}",
                explanation=f"Attempted to call a variadic function (CALL_FUNCTION_EX) with bad flags {inst.argval}",
                hints=[*graph_break_hints.DYNAMO_BUG],
            )

        if sys.version_info >= (3, 13):
            # 3.13 swapped null and callable
            null = self.pop()
            assert isinstance(null, NullVariable)

        fn = self.pop()

        if sys.version_info >= (3, 11) and sys.version_info < (3, 13):
            null = self.pop()
            assert isinstance(null, NullVariable)

        if not isinstance(
            # pyrefly: ignore [unbound-name]
            argsvars,
            BaseListVariable,
            # pyrefly: ignore [unbound-name]
        ) and argsvars.has_force_unpack_var_sequence(self):
            # pyrefly: ignore [unbound-name]
            argsvars = TupleVariable(argsvars.force_unpack_var_sequence(self))

        # Unpack for cases like fn(**obj) where obj is a map
        # pyrefly: ignore [unbound-name]
        if isinstance(kwargsvars, UserDefinedObjectVariable):
            kwargsvars = BuiltinVariable.call_custom_dict(self, dict, kwargsvars)  # type: ignore[arg-type]

        # pyrefly: ignore [unbound-name]
        if not isinstance(argsvars, BaseListVariable) or not isinstance(
            # pyrefly: ignore [unbound-name]
            kwargsvars,
            ConstDictVariable,
        ):
            unimplemented(
                gb_type="Variadic function call with bad args/kwargs type",
                # pyrefly: ignore [unbound-name]
                context=f"args type: {typestr(argsvars)}, kwargs type: {typestr(kwargsvars)}",
                explanation="Expected args to be a list and kwargs to be a dict",
                hints=[*graph_break_hints.USER_ERROR],
            )

        # Map to a dictionary of str -> VariableTracker
        # pyrefly: ignore [unbound-name, missing-attribute]
        kwargsvars = kwargsvars.keys_as_python_constant()
        # pyrefly: ignore [unbound-name, missing-attribute]
        self.call_function(fn, argsvars.items, kwargsvars)

    @break_graph_if_unsupported(push=1)
    def CALL_FUNCTION_KW(self, inst: Instruction) -> None:
        argnames = self.pop()
        args = self.popn(inst.argval)
        fn = self.pop()
        assert isinstance(argnames, TupleVariable) and argnames.is_python_constant()
        argnames = argnames.as_python_constant()
        args, kwargs_list = args[: -len(argnames)], args[-len(argnames) :]
        kwargs = dict(zip(argnames, kwargs_list))
        assert len(kwargs) == len(argnames)
        self.call_function(fn, args, kwargs)

    def LOAD_METHOD_SUPER(self, inst: Instruction) -> None:
        self.CALL_FUNCTION(dataclasses.replace(inst, argval=2))
        arg = inst.argval[0]
        argval = self.code_options["co_names"][arg]
        if sys.version_info < (3, 11):
            self._load_attr(argval)
        else:
            self.LOAD_METHOD(dataclasses.replace(inst, argval=argval))

    def LOAD_ATTR_SUPER(self, inst: Instruction) -> None:
        self.CALL_FUNCTION(dataclasses.replace(inst, argval=2))
        arg = inst.argval[0]
        argval = self.code_options["co_names"][arg]
        self._load_attr(argval)

    def LOAD_METHOD(self, inst: Instruction) -> None:
        self._load_attr(inst.argval)
        obj = self.pop()
        if sys.version_info >= (3, 13):
            self.push(obj)
            self.PUSH_NULL(inst)
        elif sys.version_info >= (3, 11):
            # always follow the NULL + fn convention, since if obj
            # is actually a method, self is already bound to it, so it
            # doesn't need to be passed in as an arg.
            self.PUSH_NULL(inst)
            self.push(obj)
        else:
            self.push(obj)
            self.push(None)

    def CALL_METHOD(self, inst: Instruction) -> None:
        args = self.popn(inst.argval)
        dummy = self.pop()
        assert dummy is None
        fn = self.pop()
        self.call_function(fn, args, {})

    def _load_attr(self, attr: Any) -> None:
        obj = self.pop()
        result = BuiltinVariable(getattr).call_function(
            self,  # type: ignore[arg-type]
            [obj, ConstantVariable.create(attr)],
            {},
        )
        self.push(result)

    def LOAD_ATTR(self, inst: Instruction) -> None:
        if sys.version_info >= (3, 12):
            # pyrefly: ignore [unsupported-operation]
            if inst.arg % 2:
                self.LOAD_METHOD(inst)
                return
        self._load_attr(inst.argval)

    def STORE_ATTR(self, inst: Instruction) -> None:
        speculation = self.speculate()
        if speculation.failed(self):
            return self.store_attr_graph_break(inst)
        val, obj = self.popn(2)

        if isinstance(obj, NNModuleVariable) and not isinstance(val, ConstantVariable):
            # We don't allow side effects during export on non-constant values
            # https://github.com/pytorch/torchdynamo/issues/1475
            assert not self.export, (
                f"Mutating module attribute {inst.argval} during export."
            )

        try:
            BuiltinVariable(setattr).call_function(
                self,  # type: ignore[arg-type]
                [obj, ConstantVariable.create(inst.argval), val],
                {},
            )
            return
        except Unsupported as e:
            if not self.should_compile_partial_graph():
                raise
            reason = f"Encountered graph break when attempting to store an object's attribute (STORE_ATTR):\n\n{str(e)}"
            self.log_graph_break(
                self.code_options,
                reason=reason,
                user_stack=e.real_stack,
            )
            e.remove_from_stats()
            e.add_to_stats("graph_break")
        speculation.fail_and_restart_analysis(self.error_on_graph_break)

    def store_attr_graph_break(self, inst: Instruction) -> None:
        if not self.should_compile_partial_graph():
            unimplemented(
                gb_type="Should not compile partial graph (STORE_ATTR)",
                context="",
                explanation="Dynamo has determined when encountering an unsupported "
                "STORE_ATTR instruction (i.e. `obj.attr = val`) that it should not compile the partial graph.",
                hints=[],
            )
        log.debug("STORE_ATTR triggered compile")
        all_stack_locals_metadata = self.output.compile_subgraph(
            self,
            reason=GraphCompileReason("store_attr", [self.frame_summary()]),
            stack_pops=2,
        )
        inst_copy = copy.copy(inst)
        inst_copy.exn_tab_entry = None
        self.output.add_output_instructions([inst_copy])
        self.popn(2)
        self.output.add_output_instructions(
            self.create_call_resume_at(
                self.next_instruction,
                all_stack_locals_metadata,
            )
        )

    def DELETE_ATTR(self, inst: Instruction) -> None:
        obj = self.pop()
        BuiltinVariable(delattr).call_function(
            self,  # type: ignore[arg-type]
            [obj, ConstantVariable.create(inst.argval)],
            {},
        )

    @staticmethod
    def codegen_return_with_pops(
        inst: Instruction, num_stack: int
    ) -> list[Instruction]:
        """
        Debug CPython expects the stack to be empty after the return.
        Calling compile_subgraph will push cells and frame values to TOS.
        This function will pop those 2 values from the stack before actually returning.

        Expects the stack to be:
            cells, frame values, current frame stack (0 or 1 values)

        Pops cells and frame values, leaving the current frame stack as TOS.
        A return instruction is included.
        """
        insts = []
        # NOTE: Debug CPython expects the stack to be empty after the return.
        # Expect the current stack to be in the state
        # cells, frame values, current frame stack (0 or 1 values)
        assert num_stack <= 1
        if num_stack == 1:
            insts.extend(create_swap(3))
        return_inst = (
            create_instruction("RETURN_VALUE")
            if inst.opname == "RETURN_VALUE"
            else create_instruction("RETURN_CONST", argval=inst.argval)
        )
        insts.extend(
            [create_instruction("POP_TOP"), create_instruction("POP_TOP"), return_inst]
        )
        return insts

    def create_resume(
        self,
        idx: int,
        resume_inst: Instruction,
        meta: StackLocalsMetadata,
        resume_codes: list[types.CodeType],
        cg: PyCodegen,
        is_leaf: bool,
        handle_inactive_ctx: bool,
    ) -> tuple[types.CodeType, str]:
        """
        Creates the resume function for the frame corresponding to `self`.

        Expects the TOS to be:
            [frame N cells, ..., frame 1 cells],
            [
                frame N stack + locals,
                ...,
                frame 1 stack + locals
            ]

        Some additional codegen may happen to prepare the frame stack + locals values for the generated resume function:
        - inactive context variables in the stack and locals will be replaced by their types
        - if the frame is a leaf frame, prune dead locals

        Regardless of codegen, the stack will be left in the same state as before.

        Args:
            - idx: depth of this frame: 0 corresponds to the leaf frame (frame N), N-1 to the root frame (frame 1).
            - resume_inst: the instruction that this frame should resume at
            - meta: metadata for this frame returned from OutputGraph.compile_subgraph
            - resume_codes: nested resume code objects generated from previous create_resume calls.
            - cg: codegen object to output to
            - is_leaf: True if `self` corresponds to the leaf frame.
            - handle_inactive_ctx: If True, handles inactive context variables as described above. This is necessary
                iff the resume function is traced
        """
        # Handle inactive context variables.
        # The resume function assumes that context variables are the class, NOT the object.
        # e.g. torch.set_grad_enabled(True) will be reconstructed as torch.set_grad_enabled
        # NOTE: if the unsupported instruction modifies the inactive context variable, it may
        # result in silent incorrectness!
        if handle_inactive_ctx:
            for (j, _), j_orig in zip(meta.stack_ctx_args, meta.stack_ctx_idxes_orig):
                # Replace the stack var with the context class
                ctx = cast(ContextWrappingVariable, self.stack[j_orig])
                # frames[idx][j] = reconstructed_ctx
                cg.append_output(create_dup_top())
                ctx.reconstruct_type(cg)
                cg.extend_output(
                    [
                        *create_swap(2),
                        cg.create_load_const(idx),
                        cg.create_binary_subscr(),
                        cg.create_load_const(j),
                        create_instruction("STORE_SUBSCR"),
                    ]
                )

            for name, _ in meta.locals_ctx_args:
                # Replace the local with the context class
                ctx = cast(ContextWrappingVariable, self.symbolic_locals[name])
                # frames[idx][meta.num_stack +meta.locals_names[name]] = reconstructed_ctx
                cg.append_output(create_dup_top())
                ctx.reconstruct_type(cg)
                cg.extend_output(
                    [
                        *create_swap(2),
                        cg.create_load_const(idx),
                        cg.create_binary_subscr(),
                        cg.create_load_const(meta.num_stack + meta.locals_names[name]),
                        create_instruction("STORE_SUBSCR"),
                    ]
                )

        # If the resume instruction is a jump absolute, then resume
        # at the target instead. This handles the case where we
        # graph break again in a nested function before jump-resuming
        # this frame.
        if is_jump_absolute(resume_inst):
            assert resume_inst.target
            resume_inst = resume_inst.target

        resume_name = unique_id(f"__resume_at_{resume_inst.offset}")

        # More locals may have been pruned in the current/leaf frame
        # after the unsupported instruction (e.g. branch).
        # There should not be any pruning in the other frames since
        # the current instruction there should be a CALL.
        if is_leaf:
            reads = livevars_analysis(self.instructions, resume_inst)
            all_argnames = tuple(
                k
                for k in self.symbolic_locals
                if k in reads and k not in self.cell_and_freevars()
            )
            argnames_null_set = set(meta.locals_null_keys)
            argnames = tuple(k for k in all_argnames if k not in argnames_null_set)
            argnames_null = tuple(k for k in all_argnames if k in argnames_null_set)

            # codegen filter for current frame's locals
            # current stack state: frames
            cg.extend_output(
                [
                    create_dup_top(),
                    cg.create_load_const(idx),
                    cg.create_binary_subscr(),
                    create_dup_top(),
                ]
            )
            for arg in argnames:
                # current stack state: frames, frames[i], *(prev locals), frames[i]
                cg.extend_output(
                    [
                        create_dup_top(),
                        cg.create_load_const(meta.num_stack + meta.locals_names[arg]),
                        cg.create_binary_subscr(),
                        *create_swap(2),
                    ],
                )
            # current stack state: frames, frames[i], *(frame i live locals), frames[i]
            cg.extend_output(
                [
                    create_instruction("POP_TOP"),
                    create_instruction("BUILD_LIST", arg=len(argnames)),
                    *create_swap(2),
                    # frames, frames i live locals, frames[i]
                    *create_binary_slice(meta.num_stack, None, True),
                    # frames[i][num_stack:] = frame i live locals
                ]
            )
            # current stack state: frames
        else:
            argnames = tuple(meta.locals_names.keys())
            argnames_null = tuple(meta.locals_null_keys)

        if sys.version_info < (3, 12):
            assert len(argnames_null) == 0, "variables should not be NULL in < 3.12"

        # compile_subgraph did not codegen any NULLs,
        # so we should not count NullVariables
        stack_len = len(self.stack) - len(meta.stack_null_idxes)

        assert self.current_instruction.offset is not None

        new_code: types.CodeType = ContinueExecutionCache.lookup(
            self.f_code,
            self.lineno,
            self.current_instruction.offset,
            resume_inst.offset,
            tuple(b.target.offset for b in self.block_stack),
            stack_len,
            argnames,
            argnames_null,
            tuple(b.resume_fn() for b in self.block_stack),
            handle_inactive_ctx,
            tuple(meta.stack_ctx_args),
            tuple(meta.locals_ctx_args),
            tuple(meta.stack_null_idxes),
            tuple(resume_codes),
        )

        # Add original GraphModule context to the resume function to handle
        # the case of a graph break while tracing a GraphModule
        orig_graphmodule_maybe = code_context.get_context(self.f_code).get(
            "orig_graphmodule", lambda: None
        )()
        if orig_graphmodule_maybe is not None:
            code_context.get_context(new_code)["orig_graphmodule"] = weakref.ref(
                orig_graphmodule_maybe
            )

        # add resume function to the global scope
        if new_code.co_freevars:
            # expose code object for debugging purposes
            self.output.install_global_unsafe(resume_name, new_code)
            package_name = None
        else:
            # This is safe: we pre-generate a unique name
            self.output.install_global_unsafe(
                resume_name,
                types.FunctionType(new_code, self.f_globals, resume_name),
            )
            package_name = resume_name

        if self.package is not None:
            self.package.add_resume_function(
                new_code, self.f_globals["__name__"], package_name
            )

        counters["resumes"][new_code.co_name] += 1

        return new_code, resume_name

    def create_call_resume_at(
        self,
        inst: Instruction,
        all_stack_locals_metadata: list[StackLocalsMetadata],
    ) -> list[Instruction]:
        """
        Codegen all resume function(s) from the frame stack starting at `self`, call them,
        and return the result.
        Assumes that the unsupported instruction has already been run.

        Expects the TOS to be:
            [
                frame N locals,
                frame N-1 stack + locals,
                ...,
                frame 1 stack + locals
            ], *(frame N stack (post-unsupported instruction))

        Leaves the result of calling the resume functions on the stack and returns it
        (empty stack after return).

        Args:
            - inst: the instruction of the current (deepest) frame to resume at
            - all_stack_locals_metadata: metadata returned from OutputGraph.compile_subgraph - contains
                metadata such as local names, NULL positions, stack length, etc.
        """

        self.instruction_pointer = None

        cg = PyCodegen(self.output.root_tx)

        # NOTE: We do not need to codegen frames whose resume instruction is RETURN_VALUE
        # We could also do something similar for RETURN_CONST, but a lot more code is necessary
        # since we would need to track RETURN_CONST values and inject the constant in the right places.

        # Filter out tx'es that are resuming on RETURN_*.
        txes: list[InstructionTranslatorBase] = []
        idxes: list[int] = []
        resume_insts: list[Instruction] = []
        cur_tx: Optional[InstructionTranslatorBase] = self
        idx = 0
        while cur_tx is not None:
            if cur_tx is self:
                resume_inst = inst
            else:
                resume_inst = cur_tx.next_instruction
            if resume_inst.opname != "RETURN_VALUE":
                txes.append(cur_tx)
                idxes.append(idx)
                resume_insts.append(resume_inst)

            cur_tx = cur_tx.parent
            idx += 1

        current_num_stack = len(self.stack) - len(
            all_stack_locals_metadata[0].stack_null_idxes
        )

        # Every tx is returning - no need to call a resume function.
        if not txes:
            # Pop everything but TOS, then return the TOS.
            # Frame N's stack must have length >= 1 since it's about to RETURN_VALUE.
            # Frame N actually should have stack length == 1, because debug CPython expects
            # empty stacks after return, but there is no guarantee written down anywhere.
            assert current_num_stack >= 1
            cg.extend_output(create_swap(current_num_stack + 2))
            for _ in range(current_num_stack + 1):
                cg.append_output(create_instruction("POP_TOP"))
            cg.append_output(create_instruction("RETURN_VALUE"))

            return cg.get_instructions()

        # Let frame k be the deepest frame where the resume function is not RETURN_VALUE
        # - If k == N, then the frame N stack is prepended to the frame N locals.
        # - If k != N, then frame N's TOS is added to frame k's stack.

        # Rearrange the TOS to be compatible with create_resume and codegen_call_resume:
        #     [
        #         frame N stack + locals,
        #         ...,
        #         frame 1 stack + locals
        #     ]

        # create the stack values that should be moved
        if txes[0] is self:
            # Frame N is non-returning, pack all of frame N's stack to
            # be moved to frame N's frame values
            cg.append_output(create_instruction("BUILD_LIST", arg=current_num_stack))
            # frame N stack is not yet on the frame N's frame values
            stack_insert_idx = 0
            all_stack_locals_metadata[0].num_stack = current_num_stack
        else:
            # Frame N is returning. Let frame k be the deepest non-returning frame.
            # Add frame N's TOS to frame k's stack.
            # pop frame N stack except TOS
            cg.extend_output(create_swap(current_num_stack))
            for _ in range(current_num_stack - 1):
                cg.append_output(create_instruction("POP_TOP"))
            cg.append_output(create_instruction("BUILD_LIST", arg=1))
            # frame k stack is already on frame k's frame values
            stack_insert_idx = all_stack_locals_metadata[idxes[0]].num_stack
            all_stack_locals_metadata[idxes[0]].num_stack += 1
            txes[0].push(UnknownVariable())

        # move the predetermined stack value(s) to the deepest non-returning frame
        cg.extend_output(
            [
                *create_copy(2),
                # frame_values, return_const, frame_values
                cg.create_load_const(idxes[0]),
                cg.create_binary_subscr(),
                *create_binary_slice(stack_insert_idx, stack_insert_idx, True),
                # frame_values[idxes[0]][stack_insert_idx:stack_insert_idx] = frame N stack/[return_const/TOS]
                # frame_values left on top of stack
            ]
        )

        # filter out frame values of skipped tx'es
        filter_insts = []
        for idx in idxes:
            filter_insts.extend(
                [
                    create_dup_top(),
                    cg.create_load_const(idx),
                    cg.create_binary_subscr(),
                    *create_swap(2),
                ]
            )
        # TOS: cells, frame_values[idxes[0]], ..., frame_values[idxes[...]], frame_values
        filter_insts.extend(
            [
                create_instruction("POP_TOP"),
                create_instruction("BUILD_LIST", arg=len(idxes)),
            ]
        )
        # TOS: cells, filtered frame_values

        cg.extend_output(filter_insts)
        # filter out cells of skipped tx'es using the same instructions in filter_insts,
        # but with cells as TOS instead of frame values
        cg.extend_output(
            [
                *create_swap(2),
                *copy.deepcopy(filter_insts),
                *create_swap(2),
            ]
        )
        # TOS: filtered cells, filtered frame_values

        resume_codes: list[types.CodeType] = []
        resume_names = []
        for i, cur_tx in enumerate(txes):
            resume_code, resume_name = cur_tx.create_resume(
                i,
                resume_insts[i],
                all_stack_locals_metadata[idxes[i]],
                resume_codes,
                cg,
                cur_tx is self,
                True,
            )
            resume_codes.append(resume_code)
            resume_names.append(resume_name)

        self.codegen_call_resume(resume_codes, resume_names, cg)
        cg.append_output(create_instruction("RETURN_VALUE"))

        return cg.get_instructions()

    @staticmethod
    def codegen_call_resume(
        resume_codes: list[types.CodeType], resume_names: list[str], cg: PyCodegen
    ) -> None:
        """
        Calls the provided resume functions.

        Expects the TOS to be in the state:
            [frame N cells, ..., frame 1 cells],
            [
                frame N stack + locals,
                frame N-1 stack + locals,
                ...,
                frame 1 stack + locals
            ]

        Pops the cells and frame values, leaving the result of calling the resume functions on TOS.

        Args:
            - resume_codes: list of resume function code objects to call
            - resume_names: list of the corresponding names of the resume functions
            - cg: PyCodegen object to output instructions to
        """
        # NOTE: We will load cells as we load resume functions

        # load resume functions except the root's
        cg.extend_output(create_copy(2))
        for i, (name, code) in enumerate(zip(resume_names, resume_codes)):
            if i == len(resume_names) - 1:
                break
            # stack: cells, frames, *(resume 1, ...), cells
            if code.co_freevars:
                cg.extend_output(
                    [
                        create_dup_top(),
                        cg.create_load_const(i),
                        cg.create_binary_subscr(),
                    ]
                )
                cg.make_function_with_closure(name, code)
            else:
                cg.extend_output(cg.load_function_name(name, False, 0))
            cg.extend_output(create_swap(2))
        cg.extend_output(
            [
                create_instruction("POP_TOP"),
                create_instruction("BUILD_LIST", arg=len(resume_codes) - 1),
            ]
        )

        # stack: cells, frames, [resume 1, ..., resume N - 1]
        # load root resume function
        cg.extend_output(create_swap(3))
        if resume_codes[-1].co_freevars:
            cg.extend_output(
                [
                    cg.create_load_const(-1),
                    cg.create_binary_subscr(),
                ]
            )
            cg.make_function_with_closure(resume_names[-1], resume_codes[-1])
            cg.extend_output(
                [
                    *create_rot_n(3),
                ]
            )
        else:
            cg.extend_output(
                [
                    create_instruction("POP_TOP"),
                    *cg.load_function_name(resume_names[-1], False),
                    *create_rot_n(3),
                ]
            )

        # resume 1, [resume N, ..., resume 2], frames

        # load top level-frame; final stack state should be:
        # first resume function (+ NULL),
        # [
        #     [resume N, ..., resume 2],
        #     [
        #         frame N stack + locals,
        #         ...,
        #         frame 2 stack + locals,
        #     ], *(frame 1 stack + locals)
        # ]
        cg.extend_output(
            [
                create_dup_top(),
                create_dup_top(),
                # frames, frames, frames
                cg.create_load_const(-1),
                cg.create_binary_subscr(),
                # frames, frames, frames[-1]
                *create_swap(2),
                # frames, frames[-1], frames
                cg.create_load_const(-1),
                create_instruction("DELETE_SUBSCR"),
            ]
        )

        # TOS: resume 1, remaining resumes, frames (popped), frame 1 stack + locals
        cg.extend_output(
            [
                *create_rot_n(3),
                create_instruction("BUILD_LIST", arg=2),
                *create_swap(2),
                # [resumes, frames (popped)], frame 1 stack + locals
                create_instruction("LIST_EXTEND", arg=1),
            ]
        )

        # TOS: resume 1, [remaining resumes, frames, *(frame 1 stack + locals)]
        cg.extend_output(create_call_function_ex(False, True))

    def should_compile_partial_graph(self) -> bool:
        if sys.version_info >= (3, 11):
            # Do not compile if current instruction's block is not the top with block
            entry = self.current_instruction.exn_tab_entry
            if entry and (
                not self.block_stack or entry.target is not self.block_stack[-1].target
            ):
                return False
        return (
            all(b.can_restore() for b in self.block_stack)
            and not self.one_graph
            and not self.error_on_graph_break
            and not self.is_tracing_resume_prologue
            and not self.active_generic_context_managers
            # Do not allow nested graph breaks in HOPs
            and self.output.current_tracer.parent is None
        )

    @break_graph_if_unsupported(push=0)
    def STORE_SUBSCR(self, inst: Instruction) -> None:
        val, obj, key = self.popn(3)
        obj.call_method(self, "__setitem__", [key, val], {})

    def DELETE_SUBSCR(self, inst: Instruction) -> None:
        obj, key = self.popn(2)
        obj.call_method(self, "__delitem__", [key], {})

    def BUILD_TUPLE(self, inst: Instruction) -> None:
        items = self.popn(inst.argval)
        self.push(TupleVariable(items))

    def BUILD_SLICE(self, inst: Instruction) -> None:
        items = self.popn(inst.argval)
        self.push(SliceVariable(items, tx=self))  # type: ignore[arg-type]

    def BUILD_LIST(self, inst: Instruction) -> None:
        items = self.popn(inst.argval)
        self.push(ListVariable(items, mutation_type=ValueMutationNew()))

    def BUILD_SET(self, inst: Instruction) -> None:
        if config.inject_BUILD_SET_unimplemented_TESTING_ONLY:
            unimplemented(
                gb_type="missing BUILD_SET handler",
                context="",
                explanation="Missing BUILD_SET bytecode handler (for testing purposes).",
                hints=[],
            )
        items = self.popn(inst.argval)
        new_set = SetVariable(items, mutation_type=ValueMutationNew())
        self.push(new_set)

    def BUILD_LIST_UNPACK(self, inst: Instruction, cls: type = ListVariable) -> None:
        seqs = self.popn(inst.argval)
        items = []
        for seq in seqs:
            try:
                items.extend(seq.force_unpack_var_sequence(self))
            except NotImplementedError:
                unimplemented(
                    gb_type="Failed to unpack object for BUILD_LIST_UNPACK",
                    context=str(seq),
                    explanation=f"{seq} cannot be unpacked into a list for the BUILD_LIST_UNPACK "
                    "bytecode (`[*x, *y, ...]`).",
                    hints=[*graph_break_hints.USER_ERROR],
                )
        self.push(cls(items, mutation_type=ValueMutationNew()))

    def BUILD_TUPLE_UNPACK(self, inst: Instruction) -> None:
        self.BUILD_LIST_UNPACK(inst, cls=TupleVariable)

    BUILD_TUPLE_UNPACK_WITH_CALL = BUILD_TUPLE_UNPACK

    def BUILD_MAP(self, inst: Instruction) -> None:
        items = self.popn(inst.argval * 2)
        d = dict(zip(items[::2], items[1::2]))
        self.push(ConstDictVariable(d, mutation_type=ValueMutationNew()))

    def BUILD_MAP_UNPACK(self, inst: Instruction) -> None:
        items = self.popn(inst.argval)
        # ensure everything is a dict
        items = [BuiltinVariable(dict).call_function(self, [x], {}) for x in items]  # type: ignore[arg-type]
        result: dict[Any, Any] = {}
        for x in items:
            assert isinstance(x, ConstDictVariable)
            result.update(x.items)
        self.push(
            ConstDictVariable(
                result,
                mutation_type=ValueMutationNew(),
            )
        )

    BUILD_MAP_UNPACK_WITH_CALL = BUILD_MAP_UNPACK

    def BUILD_CONST_KEY_MAP(self, inst: Instruction) -> None:
        keys = self.pop()
        values = self.popn(inst.argval)
        assert isinstance(keys, TupleVariable)
        assert keys.is_python_constant()

        keys = keys.force_unpack_var_sequence(self)
        assert len(keys) == len(values)

        self.push(
            ConstDictVariable(
                dict(zip(keys, values)),
                mutation_type=ValueMutationNew(),
            )
        )

    def MAP_ADD(self, inst: Instruction) -> None:
        k, v = self.popn(2)
        assert inst.argval > 0
        assert inst.arg is not None
        obj = self.stack[-inst.arg].realize()
        assert isinstance(obj, ConstDictVariable)
        obj.call_method(self, "__setitem__", (k, v), {})  # type: ignore[arg-type]

    def SET_ADD(self, inst: Instruction) -> None:
        v = self.pop()
        assert inst.argval > 0
        assert inst.arg is not None
        obj = self.stack[-inst.arg]
        assert isinstance(obj, SetVariable)
        assert obj.is_mutable()
        obj.call_method(self, "add", [v], {})  # type: ignore[arg-type]

    def SET_UPDATE(self, inst: Instruction) -> None:
        v = self.pop()
        assert inst.argval > 0
        assert inst.arg is not None
        obj = self.stack[-inst.arg]
        assert isinstance(obj, SetVariable)
        assert obj.is_mutable()
        obj.call_method(self, "update", [v], {})  # type: ignore[arg-type]

    def LIST_APPEND(self, inst: Instruction) -> None:
        v = self.pop()
        assert inst.argval > 0
        assert inst.arg is not None
        obj = self.stack[-inst.arg].realize()
        assert isinstance(obj, ListVariable)
        assert obj.is_mutable()
        self.output.side_effects.mutation(obj)
        obj.items.append(v)

    def MAKE_FUNCTION(self, inst: Instruction) -> None:
        flags = inst.arg
        if sys.version_info < (3, 11):
            fn_name = self.pop()
        code = self.pop()
        if sys.version_info >= (3, 11):
            # MAKE_FUNCTION behavior actually changed in 3.11, see
            # https://github.com/python/cpython/pull/93189/
            assert hasattr(code.value, "co_qualname")  # type: ignore[attr-defined]
            fn_name = ConstantVariable.create(value=code.value.co_qualname)  # type: ignore[attr-defined]
        defaults = None
        closure = None
        annotations = None
        kwdefaults = None

        if sys.version_info < (3, 13):
            # in 3.13, this is handled in SET_FUNCTION_ATTRIBUTE
            if flags is not None:
                if flags & 0x08:
                    closure = self.pop()
                if flags & 0x04:
                    annotations = self.pop()
                if flags & 0x02:
                    kwdefaults = self.pop()
                if flags & 0x01:
                    defaults = self.pop()

        self.push(
            NestedUserFunctionVariable(
                fn_name,
                code,
                self.f_globals,
                defaults,
                kwdefaults,
                annotations,
                closure,
            )
        )

    def UNPACK_SEQUENCE(self, inst: Instruction) -> None:
        seq = self.pop()
        if isinstance(seq, TensorVariable):
            val = seq.unpack_var_sequence(self, idxes=range(inst.argval))  # type: ignore[arg-type]
        elif isinstance(seq, GetAttrVariable) and isinstance(seq.obj, TensorVariable):
            # x, y = a.shape
            proxy = getattr(seq.obj.as_proxy(), seq.name)
            val = [wrap_fx_proxy(self, proxy[i]) for i in range(inst.argval)]
        elif seq.has_force_unpack_var_sequence(self):
            val = seq.force_unpack_var_sequence(self)
        else:
            unimplemented(
                gb_type="Failed to unpack object for UNPACK_SEQUENCE",
                context=str(seq),
                explanation=f"{seq} cannot be unpacked into a list for the UNPACK_SEQUENCE bytecode "
                "(i.e. `a, b, c = d`).",
                hints=[*graph_break_hints.USER_ERROR],
            )
        # pyrefly: ignore [unbound-name]
        if len(val) != inst.argval:
            unimplemented(
                gb_type="Length mismatch when unpacking object for UNPACK_SEQUENCE",
                # pyrefly: ignore [unbound-name]
                context=f"expected length: {inst.argval}, actual: {len(val)}",
                explanation=f"{seq} unpacked to a list for the UNPACK_SEQUENCE bytecode "
                "(i.e. `a, b, c = d`) with unexpected length.",
                hints=[*graph_break_hints.DYNAMO_BUG],
            )
        # pyrefly: ignore [unbound-name]
        for i in reversed(val):
            self.push(i)

    def UNPACK_EX(self, inst: Instruction) -> None:
        assert 0 <= inst.argval <= 0xFFFF
        prefix = inst.argval & 0xFF  # low byte
        suffix = inst.argval >> 8  # high byte
        seq = self.pop()
        if seq.has_force_unpack_var_sequence(self):
            vals = list(seq.force_unpack_var_sequence(self))
            assert len(vals) >= prefix + suffix
            vals_prefix = vals[:prefix]
            vals_list = vals[prefix : len(vals) - suffix]
            vals_suffix = vals[len(vals) - suffix :]
            for item in reversed(vals_suffix):
                self.push(item)
            self.push(TupleVariable(vals_list))
            for item in reversed(vals_prefix):
                self.push(item)
        else:
            unimplemented(
                gb_type="Failed to unpack object for UNPACK_EX",
                context=str(seq),
                explanation=f"{seq} cannot be unpacked into a list for the UNPACK_EX bytecode.",
                hints=[*graph_break_hints.USER_ERROR],
            )

    @break_graph_if_unsupported(push=0)
    def graph_break_on_leaf_function(self, inst: Instruction) -> None:
        if self.is_leaf_tracer:
            unimplemented(
                gb_type="Forced graph break on leaf function",
                context="",
                explanation="Forced graph break for nested graph break testing purposes",
                hints=[
                    "Set torch._dynamo.config.debug_force_graph_break_on_leaf_return = False",
                ],
            )

    def NOP(self, inst: Instruction) -> None:
        # Dynamo-specific testing behavior
        if inst.argval == "GRAPH_BREAK_IF_LEAF":
            self.graph_break_on_leaf_function(inst)

    def POP_TOP(self, inst: Instruction) -> None:
        self.pop()

    def ROT_TWO(self, inst: Instruction) -> None:
        a = self.pop()
        b = self.pop()
        self.push(a)
        self.push(b)

    def ROT_THREE(self, inst: Instruction) -> None:
        a = self.pop()
        b = self.pop()
        c = self.pop()
        self.push(a)
        self.push(c)
        self.push(b)

    def ROT_FOUR(self, inst: Instruction) -> None:
        a = self.pop()
        b = self.pop()
        c = self.pop()
        d = self.pop()
        self.push(a)
        self.push(d)
        self.push(c)
        self.push(b)

    def DUP_TOP(self, inst: Instruction) -> None:
        a = self.pop()
        self.push(a)
        self.push(a)

    def DUP_TOP_TWO(self, inst: Instruction) -> None:
        a = self.pop()
        b = self.pop()
        self.push(b)
        self.push(a)
        self.push(b)
        self.push(a)

    def _convert_value(self, value: VariableTracker, flag: int) -> VariableTracker:
        if flag == 1:
            return BuiltinVariable(str).call_function(self, [value], {})  # type: ignore[arg-type]
        elif flag == 2:
            return BuiltinVariable(repr).call_function(self, [value], {})  # type: ignore[arg-type]
        elif flag == 3:
            return BuiltinVariable(ascii).call_function(self, [value], {})  # type: ignore[arg-type]
        return value

    def _format_value(self, fmt_spec: VariableTracker, flags: int) -> None:
        value = self.pop()
        if isinstance(value, SymNodeVariable):
            from torch._dynamo.variables.lazy import (
                LazySymNodeFormatString,
                LazyVariableTracker,
            )

            value = LazyVariableTracker.create(
                LazySymNodeFormatString(value, fmt_spec), source=value.source
            )
            self.push(value)
            return

        value = self._convert_value(value, flags & 0x03)

        fmt_var = ConstantVariable.create("{:" + fmt_spec.as_python_constant() + "}")

        self.call_function(BuiltinVariable(str.format), [fmt_var, value], {})

    def FORMAT_VALUE(self, inst: Instruction) -> None:
        flags = inst.arg
        assert flags is not None
        if (flags & 0x04) == 0x04:
            fmt_spec = self.pop()
        else:
            fmt_spec = ConstantVariable.create("")

        return self._format_value(fmt_spec, flags)

    def BUILD_STRING(self, inst: Instruction) -> None:
        format_string_parts: list[str] = []
        args: list[VariableTracker] = []
        kwargs: dict[str, VariableTracker] = {}
        assert inst.arg is not None
        for part in self.popn(inst.arg):
            if isinstance(part, ConstantVariable):
                format_string_parts.append("{}")
                args.append(part)
            elif isinstance(part, variables.StringFormatVariable):
                format_string_parts.append(part.format_string)
                args.extend(part.sym_args)
                if set(kwargs.keys()) & set(part.sym_kwargs.keys()):
                    unimplemented(
                        gb_type="BUILD_STRING key conflict",
                        context=f"format_string_parts: {format_string_parts}, kwargs: {kwargs}, part.sym_kwargs: {part.sym_kwargs}",
                        explanation="Failed to build format string due to key conflict",
                        hints=[*graph_break_hints.USER_ERROR],
                    )
                kwargs.update(part.sym_kwargs)
            else:
                unimplemented(
                    gb_type="BUILD_STRING type error",
                    context=str(part),
                    explanation="Format string part type is not correct - expected constant or format string.",
                    hints=[*graph_break_hints.USER_ERROR],
                )
        self.push(
            variables.StringFormatVariable.create(
                "".join(format_string_parts), args, kwargs
            )
        )

    def IS_OP(self, inst: Instruction) -> None:
        assert inst.argval == 0 or inst.argval == 1
        if inst.argval == 0:
            new_argval = "is"
        else:
            new_argval = "is not"
        new_inst = create_instruction("COMPARE_OP", argval=new_argval)
        self.COMPARE_OP(new_inst)

    def CONTAINS_OP(self, inst: Instruction) -> None:
        assert inst.argval == 0 or inst.argval == 1
        left, right = self.popn(2)
        op = inst.argval
        try:
            self.push(right.call_method(self, "__contains__", [left], {}))
        except (
            # right.__contains__ can raise TypeError
            exc.ObservedTypeError,
            # Ideally we should only capture TypeError here but some VTs don't
            # implement hasattr(vt, "__contains__") entirely
            Unsupported,
        ) as excp:  # object doesn't support __contains__
            # Use __iter__ as fallback
            if isinstance(excp, Unsupported):
                excp.remove_from_stats()
            self.push(
                self.inline_user_function_return(
                    VariableTracker.build(self, impl_CONTAINS_OP_fallback),
                    [left, right],
                    {},
                )
            )
        if op == 1:
            self.UNARY_NOT(inst)

    def LIST_EXTEND(self, inst: Instruction) -> None:
        v = self.pop()
        assert inst.argval > 0
        assert inst.arg is not None
        obj = self.stack[-inst.arg]
        assert isinstance(obj, ListVariable)
        assert obj.is_mutable()
        obj.call_method(self, "extend", [v], {})  # type: ignore[arg-type]

    def LIST_TO_TUPLE(self, inst: Instruction) -> None:
        self.push(BuiltinVariable(tuple).call_function(self, [self.pop()], {}))  # type: ignore[arg-type]

    def STOPITERATION_ERROR(self, inst: Instruction) -> None:
        # wrap the generator body in a try: ... except StopIteration: ... which
        # converts the StopIteration into a RuntimeError
        # https://peps.python.org/pep-0479/
        # https://github.com/python/cpython/pull/99006
        # https://github.com/python/cpython/commit/28187141cc34063ef857976ddbca87ba09a882c2
        val = self.stack[-1]
        assert self._isinstance_exception(val)
        if val.exc_type is StopIteration:  # type: ignore[union-attr]
            new_val = variables.BuiltinVariable(RuntimeError).call_function(
                self,  # type: ignore[arg-type]
                [ConstantVariable("generator raised StopIteration")],
                {},
            )
            new_val.call_setattr(self, ConstantVariable("__context__"), val)  # type: ignore[attr-defined]
            new_val.call_setattr(self, ConstantVariable("__cause__"), val)  # type: ignore[attr-defined]
            self.stack[-1] = new_val

    def DICT_MERGE(self, inst: Instruction) -> None:
        v = self.pop()
        assert inst.argval > 0
        assert inst.arg is not None
        obj = self.stack[-inst.arg].realize()
        assert isinstance(obj, ConstDictVariable)
        assert obj.is_mutable()
        obj.call_method(self, "update", [v], {})  # type: ignore[arg-type]

    DICT_UPDATE = DICT_MERGE

    def GEN_START(self, inst: Instruction) -> None:
        self.pop()

    def GET_LEN(self, inst: Instruction) -> None:
        tos = self.stack[-1]
        if tos.is_python_constant():
            self.push(ConstantVariable.create(len(tos.as_python_constant())))
        else:
            self.push(tos.call_method(self, "__len__", [], {}))

    def MATCH_MAPPING(self, inst: Instruction) -> None:
        tos = self.stack[-1]
        assert isinstance(tos, ConstDictVariable)
        if isinstance(tos.items, collections.abc.Mapping):
            self.push(ConstantVariable.create(True))
        else:
            self.push(ConstantVariable.create(False))

    def MATCH_SEQUENCE(self, inst: Instruction) -> None:
        tos = self.stack[-1]
        assert tos.is_python_constant()
        tos_value = tos.as_python_constant()
        if isinstance(tos_value, collections.abc.Sequence) and not isinstance(
            tos_value, (str, bytes, bytearray)
        ):
            self.push(ConstantVariable.create(True))
        else:
            self.push(ConstantVariable.create(False))

    def MATCH_KEYS(self, inst: Instruction) -> None:
        tos = self.stack[-1]
        assert isinstance(tos, TupleVariable)
        keys = tos.unpack_var_sequence(self)  # type: ignore[arg-type]
        tos1 = self.stack[-2]
        assert isinstance(tos1, ConstDictVariable)

        if all(k in tos1 for k in keys):  # type: ignore[attr-defined]
            self.push(TupleVariable([tos1.getitem_const(self, k) for k in keys]))  # type: ignore[attr-defined,arg-type]
            if sys.version_info < (3, 11):
                self.push(ConstantVariable.create(True))
        else:
            self.push(ConstantVariable.create(None))
            if sys.version_info < (3, 11):
                self.push(ConstantVariable.create(False))

    def LOAD_ASSERTION_ERROR(self, inst: Instruction) -> None:
        self.push(self.load_builtin_from_argval("AssertionError"))

    def LOAD_BUILD_CLASS(self, inst: Instruction) -> None:
        self.push(self.load_builtin_from_argval("__build_class__"))

    UNARY_POSITIVE = stack_op(operator.pos)
    UNARY_NEGATIVE = stack_op(operator.neg)
    UNARY_NOT = stack_op(operator.not_)
    UNARY_INVERT = stack_op(operator.invert)

    BINARY_POWER = stack_op(operator.pow)
    BINARY_MULTIPLY = stack_op(operator.mul)
    BINARY_MATRIX_MULTIPLY = stack_op(operator.matmul)
    BINARY_FLOOR_DIVIDE = stack_op(operator.floordiv)
    BINARY_TRUE_DIVIDE = stack_op(operator.truediv)
    BINARY_MODULO = stack_op(operator.mod)
    BINARY_REMAINDER = stack_op(operator.mod)
    BINARY_ADD = stack_op(operator.add)
    BINARY_SUBTRACT = stack_op(operator.sub)
    BINARY_SUBSCR = break_graph_if_unsupported(push=1)(stack_op(operator.getitem))
    BINARY_LSHIFT = stack_op(operator.lshift)
    BINARY_RSHIFT = stack_op(operator.rshift)
    BINARY_AND = stack_op(operator.and_)
    BINARY_OR = stack_op(operator.or_)
    BINARY_XOR = stack_op(operator.xor)

    INPLACE_POWER = stack_op(operator.ipow)
    INPLACE_MULTIPLY = stack_op(operator.imul)
    INPLACE_MATRIX_MULTIPLY = stack_op(operator.imatmul)
    INPLACE_FLOOR_DIVIDE = stack_op(operator.ifloordiv)
    INPLACE_TRUE_DIVIDE = stack_op(operator.itruediv)
    INPLACE_MODULO = stack_op(operator.imod)
    INPLACE_REMAINDER = stack_op(operator.imod)
    INPLACE_ADD = stack_op(operator.iadd)
    INPLACE_SUBTRACT = stack_op(operator.isub)
    INPLACE_LSHIFT = stack_op(operator.ilshift)
    INPLACE_RSHIFT = stack_op(operator.irshift)
    INPLACE_AND = stack_op(operator.iand)
    INPLACE_XOR = stack_op(operator.ixor)
    INPLACE_OR = stack_op(operator.ior)

    # 3.11 opcodes
    def RESUME(self, inst: Instruction) -> None:
        if inst.arg == 0:
            self.append_prefix_inst(inst)
            self.accept_prefix_inst = False
        else:
            assert not self.accept_prefix_inst

    if sys.version_info >= (3, 11):

        def BINARY_OP(self, inst: Instruction) -> None:
            assert inst.arg is not None
            return _binary_op_lookup[inst.arg](self, inst)

    def PRECALL(self, inst: Instruction) -> None:
        pass

    def KW_NAMES(self, inst: Instruction) -> None:
        kw_names = self.code_options["co_consts"][inst.arg]
        assert isinstance(kw_names, tuple)
        for name in kw_names:
            assert isinstance(name, str)
        assert self.kw_names is None
        self.kw_names = ConstantVariable.create(value=kw_names)  # type: ignore[assignment]

    def PUSH_NULL(self, inst: Instruction) -> None:
        self.push(NullVariable())

    def _call(self, inst: Instruction, call_kw: bool = False) -> None:
        # see https://docs.python.org/3.11/library/dis.html#opcode-CALL
        # for convention
        if call_kw:
            # TOS is kw_names for CALL_KW instruction
            assert sys.version_info >= (3, 13)
            kw_names = self.pop()
            assert isinstance(kw_names, TupleVariable) and kw_names.is_python_constant()
            kw_names = kw_names.as_python_constant()
        else:
            kw_names = self.kw_names.value if self.kw_names else ()

        assert inst.arg is not None
        contents = self.popn(inst.arg + 2)
        if sys.version_info >= (3, 13):
            # NULL and callable swapped
            fn = contents[0]
            args = [] if isinstance(contents[1], NullVariable) else [contents[1]]
        else:
            if isinstance(contents[0], NullVariable):
                fn = contents[1]
                args = []
            else:
                fn = contents[0]
                args = [contents[1]]

        if kw_names:
            # pyrefly: ignore [bad-argument-type]
            args = args + contents[2 : -len(kw_names)]
            # pyrefly: ignore [bad-argument-type]
            kwargs_list = contents[-len(kw_names) :]
            # pyrefly: ignore [no-matching-overload]
            kwargs = dict(zip(kw_names, kwargs_list))
            # pyrefly: ignore [bad-argument-type]
            assert len(kwargs) == len(kw_names)
        else:
            args = args + contents[2:]
            kwargs = {}

        try:
            # if call_function fails, need to set kw_names to None, otherwise
            # a subsequent call may have self.kw_names set to an old value
            self.call_function(fn, args, kwargs)
        finally:
            self.kw_names = None

    @break_graph_if_unsupported(push=1)
    def CALL(self, inst: Instruction) -> None:
        self._call(inst)

    def COPY(self, inst: Instruction) -> None:
        assert inst.arg is not None
        self.push(self.stack[-inst.arg])

    def SWAP(self, inst: Instruction) -> None:
        assert inst.arg is not None
        self.stack[-1], self.stack[-inst.arg] = self.stack[-inst.arg], self.stack[-1]

    JUMP_BACKWARD = jump
    JUMP_BACKWARD_NO_INTERRUPT = jump

    POP_JUMP_FORWARD_IF_TRUE = generic_jump(operator.truth, False)
    POP_JUMP_BACKWARD_IF_TRUE = generic_jump(operator.truth, False)
    POP_JUMP_FORWARD_IF_FALSE = generic_jump(operator.not_, False)
    POP_JUMP_BACKWARD_IF_FALSE = generic_jump(operator.not_, False)

    def CACHE(self, inst: Instruction) -> None:
        pass

    def BEFORE_WITH(self, inst: Instruction) -> None:
        self.setup_or_before_with(inst)

    def enter_ctx(
        self,
        ctx: Union[ContextWrappingVariable, GenericContextWrappingVariable],
        inst: Instruction,
    ) -> VariableTracker:
        if (
            isinstance(ctx, GenericContextWrappingVariable)
            and not ctx.supports_graph_breaks()
        ):
            self.active_generic_context_managers.append(ctx)

        if sys.version_info >= (3, 11):
            # See update_block_stack/create_resume for block stack details.
            # Only push a block if the current instruction's block is a
            # with block that is not nested in a try block - that is, the current
            # instruction's block target is the same as the top block's target.
            if inst.exn_tab_entry and (
                not self.block_stack
                or inst.exn_tab_entry.target is not self.block_stack[-1].target
            ):
                target = None
            else:
                assert self.next_instruction.exn_tab_entry is not None
                target = self.next_instruction.exn_tab_entry.target
        else:
            target = inst.target

        if target:
            if isinstance(self, InstructionTranslator) or config.nested_graph_breaks:
                self.block_stack.append(
                    BlockStackEntry(inst, target, len(self.stack), ctx)
                )
            else:
                self.block_stack.append(BlockStackEntry(inst, target, len(self.stack)))

        return ctx.enter(self)  # type: ignore[arg-type]

    @staticmethod
    def unsupported_ctx_graph_break(ctx: VariableTracker) -> NoReturn:
        unimplemented(
            gb_type="Unsupported context manager",
            context=f"Attempted SETUP_WITH/BEFORE_WITH/LOAD_SPECIAL on {ctx}",
            explanation=f"Dynamo does not know how to enter a `{ctx.python_type_name()}` context manager.",
            hints=[
                "Avoid using the unsupported context manager.",
                "If the context manager seems like it should be supported (e.g. torch.set_grad_enabled), then "
                "it may be the case that it was created outside the compiled region, which Dynamo does not support. "
                "Supported context managers can cross graph break boundaries only if they are local non-closure "
                "variables, or are intermediate values.",
                "File an issue to PyTorch. Simple context managers can potentially be supported, "
                "but note that context managers can't be supported in general",
            ],
        )

    def setup_or_before_with(self, inst: Instruction) -> None:
        ctx = self.pop()
        if not isinstance(
            ctx, (ContextWrappingVariable, GenericContextWrappingVariable)
        ):
            self.unsupported_ctx_graph_break(ctx)

        # Need this redundant check for mypy
        assert isinstance(
            ctx, (ContextWrappingVariable, GenericContextWrappingVariable)
        )

        self.push(WithExitFunctionVariable(ctx, inst.target))
        self.push(self.enter_ctx(ctx, inst))

    def append_prefix_inst(self, inst: Instruction) -> None:
        assert self.accept_prefix_inst
        self.prefix_insts.append(inst)

    def MAKE_CELL(self, inst: Instruction) -> None:
        if sys.version_info >= (3, 12) and not self.accept_prefix_inst:
            # In 3.12+, MAKE_CELL is not longer necessarily a prefix instruction.
            # It can be generated by inlined comprehensions.
            assert isinstance(self.symbolic_locals[inst.argval], NullVariable)
            self.symbolic_locals[inst.argval] = (
                self.output.side_effects.track_cell_new()
            )
        else:
            self.append_prefix_inst(inst)

    def COPY_FREE_VARS(self, inst: Instruction) -> None:
        self.append_prefix_inst(inst)

    def RETURN_GENERATOR(self, inst: Instruction) -> None:
        self.append_prefix_inst(inst)

    # 3.12 opcodes
    # BINARY/STORE_SLICE opcodes are broken down into
    # BUILD_SLICE 2 and BINARY/STORE_SUBSCR

    def END_FOR(self, inst: Instruction) -> None:
        if sys.version_info >= (3, 13):
            self.pop()
        else:
            self.popn(2)

    def LOAD_FAST_CHECK(self, inst: Instruction) -> None:
        if istype(self.symbolic_locals.get(inst.argval, None), NullVariable):
            unimplemented(
                gb_type="LOAD_FAST_CHECK on uninitialized variable",
                context=inst.argval,
                explanation=f"Attempted to load uninitialized local variable {inst.argval}",
                hints=[*graph_break_hints.USER_ERROR],
            )
        self.LOAD_FAST(inst)

    def LOAD_FAST_AND_CLEAR(self, inst: Instruction) -> None:
        if inst.argval not in self.symbolic_locals:
            self.push(NullVariable())
        else:
            self.LOAD_FAST(inst)
        self.symbolic_locals[inst.argval] = NullVariable()

    def LOAD_SUPER_ATTR(self, inst: Instruction) -> None:
        self.CALL_FUNCTION(dataclasses.replace(inst, argval=2))
        assert inst.arg is not None
        if inst.arg & 1:
            self.LOAD_METHOD(inst)
        else:
            self._load_attr(inst.argval)

    def CALL_INTRINSIC_1(self, inst: Instruction) -> None:
        if inst.argval == 3:
            # INTRINSIC_STOPITERATION_ERROR
            self.STOPITERATION_ERROR(inst)
        elif inst.argval == 5:
            # INTRINSIC_UNARY_POSITIVE
            self.UNARY_POSITIVE(inst)
        elif inst.argval == 6:
            # INTRINSIC_LIST_TO_TUPLE
            self.push(TupleVariable(self.pop().force_unpack_var_sequence(self)))
        else:
            unimplemented(
                gb_type="Missing CALL_INTRINSIC_1 handler",
                context=f"CALL_INTRINSIC_1 operand: {inst.argval}",
                explanation=f"No handler implemented for CALL_INTRINSIC_1 {inst.argval} instruction.",
                hints=[*graph_break_hints.SUPPORTABLE],
            )

    def END_SEND(self, inst: Instruction) -> None:
        tos = self.pop()
        self.pop()
        self.push(tos)

    # 3.13 opcodes
    # fused instructions LOAD_FAST_LOAD_FAST, STORE_FAST_STORE_FAST, STORE_FAST_LOAD_FAST
    # are broken down.
    @break_graph_if_unsupported(push=1)
    def CALL_KW(self, inst: Instruction) -> None:
        self._call(inst, call_kw=True)

    def TO_BOOL(self, inst: Instruction) -> None:
        # TO_BOOL only precedes a conditional jump or UNARY_NOT (see compile.c in CPython)
        # So we can skip this instruction as long as we remember to codegen a TO_BOOL
        # before conditional jumps/UNARY_NOT.
        assert self.next_instruction.opname in (
            "POP_JUMP_IF_TRUE",
            "POP_JUMP_IF_FALSE",
            "UNARY_NOT",
        )

    def SET_FUNCTION_ATTRIBUTE(self, inst: Instruction) -> None:
        flags = inst.arg
        assert flags is not None
        fn = self.pop()
        assert isinstance(fn, NestedUserFunctionVariable)
        attr = self.pop()

        if flags & 0x08:
            fn.closure = attr
        elif flags & 0x04:
            fn.annotations = attr
        elif flags & 0x02:
            fn.kwdefaults = attr
        elif flags & 0x01:
            fn.defaults = attr

        self.push(fn)

    def CONVERT_VALUE(self, inst: Instruction) -> None:
        self.push(self._convert_value(self.pop(), inst.argval))

    def FORMAT_SIMPLE(self, inst: Instruction) -> None:
        self._format_value(ConstantVariable.create(""), 0)

    def FORMAT_WITH_SPEC(self, inst: Instruction) -> None:
        self._format_value(self.pop(), 0)

    # 3.14 opcodes
    LOAD_FAST_BORROW = LOAD_FAST
    NOT_TAKEN = NOP
    POP_ITER = POP_TOP

    # See
    # https://github.com/python/cpython/blob/805e3368d6d07e58430654d1365283924fdf4143/Python/ceval.c#L559
    # for the LOAD_SPECIAL table - make sure it matches for Python 3.14+
    _load_special_names = (
        "__enter__",
        "__exit__",
        "__aenter__",
        "__aexit__",
    )

    def LOAD_SPECIAL(self, inst: Instruction) -> None:
        assert isinstance(inst.arg, int), "expected LOAD_SPECIAL arg to be set to int"
        attr = self._load_special_names[inst.arg]
        if attr in ("__enter__", "__exit__"):
            ctx = self.pop()
            if not isinstance(
                ctx, (ContextWrappingVariable, GenericContextWrappingVariable)
            ):
                self.unsupported_ctx_graph_break(ctx)

            # Need this redundant check for mypy
            assert isinstance(
                ctx, (ContextWrappingVariable, GenericContextWrappingVariable)
            )
            if attr == "__enter__":
                self.push(WithEnterFunctionVariable(ctx))
                self.PUSH_NULL(inst)
            else:
                # WithExitFunctionVariable doesn't really do anything with target for 3.11+
                self.push(WithExitFunctionVariable(ctx, None))
                self.PUSH_NULL(inst)
        else:
            # Implementation is similar to LOAD_METHOD for 3.13+
            self._load_attr(attr)
            obj = self.pop()
            self.push(obj)
            self.PUSH_NULL(inst)

    def LOAD_SMALL_INT(self, inst: Instruction) -> None:
        self.push(ConstantVariable.create(inst.argval))

    # See
    # https://github.com/python/cpython/blob/7519ac294fc5c4fd7fb9cb8dc0edc960688cf887/Python/pylifecycle.c#L814
    # for the common constants - make sure it matches for Python 3.14+.
    # The common constants are all attributes of `builtins`.
    _common_constants = (
        "AssertionError",
        "NotImplementedError",
        "tuple",
        "all",
        "any",
    )

    def LOAD_COMMON_CONSTANT(self, inst: Instruction) -> None:
        assert isinstance(inst.arg, int), (
            "expected LOAD_COMMON_CONSTANT arg to be set to int"
        )
        self.push(self.load_builtin_from_argval(self._common_constants[inst.arg]))

    def is_non_empty_graph(self) -> bool:
        if self.output.count_calls() > 1:
            # perf optimization only
            self.is_non_empty_graph = lambda: True  # type: ignore[method-assign]
            return True
        return False

    def format_frame_summary(
        self, additional_stack_frames: Optional[list[Any]] = None
    ) -> str:
        if additional_stack_frames is None:
            additional_stack_frames = []
        return "".join(
            traceback.format_list(
                [self.frame_summary()] + list(reversed(additional_stack_frames))
            )
        )

    def frame_summary(self) -> traceback.FrameSummary:
        return traceback.FrameSummary(
            getattr(self.f_code, "co_filename", "<unknown>"),
            self.lineno,
            getattr(self.f_code, "co_name", "<unknown>"),
            lookup_line=False,
        )

    def is_co_filename_from_nn_modules(self) -> bool:
        filename = getattr(self.f_code, "co_filename", "<unknown>")
        nn_modules_pattern = re.compile(r".*torch/nn/modules.*")
        return nn_modules_pattern.match(filename) is not None

    def store_global_weakref_by_id(self, prefix: str, value: Any) -> str:
        global_name = self.output.install_global_by_id(prefix, weakref.ref(value))
        install_guard(
            GlobalWeakRefSource(global_name).make_guard(GuardBuilder.WEAKREF_ALIVE)
        )
        return global_name

    @property
    def fake_mode(self) -> Optional[FakeTensorMode]:
        return self.output.tracing_context.fake_mode

    @contextlib.contextmanager
    def strict_translation_mode(
        self, check_fn: Callable[[VariableTracker], bool]
    ) -> Any:
        """
        Strict mode is enabled on a per-VariableTracker level depending on the return value of check_fn(node).
        """
        prior = self.strict_checks_fn
        self.strict_checks_fn = check_fn
        try:
            yield
        finally:
            self.strict_checks_fn = prior

    def speculate(self) -> SpeculationEntry:
        assert self.instruction_pointer is not None
        assert self.instruction_pointer > 0
        return self.speculation_log.next(
            self.f_code.co_filename,
            self.lineno,
            self.instruction_pointer - 1,
            self.instructions[self.instruction_pointer - 1],
        )

    def log_graph_break(
        self,
        code_options: dict[str, Any],
        reason: str = "",
        user_stack: Optional[StackSummary] = None,
    ) -> None:
        if user_stack is None:
            user_stack = torch._guards.TracingContext.extract_stack()

        try:
            frame_loc = (user_stack[-1].filename, user_stack[-1].lineno)
        except IndexError:
            # first instruction
            frame_loc = (
                code_options["co_filename"],
                code_options["co_firstlineno"],
            )

        stack_above_dynamo_formatted = ""
        if config.verbose:
            stack_above_dynamo = get_stack_above_dynamo()
            stack_above_dynamo_formatted = "".join(
                traceback.format_list(stack_above_dynamo)
            )
        else:
            user_stack = get_stack_above_dynamo() + user_stack  # type: ignore[assignment]
            # pyrefly: ignore [bad-argument-type]
            user_stack = collapse_resume_frames(user_stack)
        user_stack_formatted = "".join(traceback.format_list(user_stack))
        user_stack_trace = (
            f"Graph break in user code at {frame_loc[0]}:{frame_loc[1]}\n"
            f"Graph Break Reason: {reason}\n"
            "User code traceback:\n"
        )

        if config.verbose:
            user_stack_trace += (
                f"{stack_above_dynamo_formatted}\n"
                "========== most recent `torch.compile` tracing attempt started here ==========\n\n"
                f"{user_stack_formatted}\n"
                "NOTE: the most recent `torch.compile` tracing attempt might not be where you applied `torch.compile`! "
                "This is due to how graph breaks are implemented - the optimized code object returned by Dynamo will call another "
                "Dynamo-generated resume function and tracing is re-enabled by calling the resume function as a normal Python "
                "function, which Dynamo intercepts as a top-level frame.\n"
            )
        else:
            user_stack_trace += str(user_stack_formatted)

        torch._logging.trace_structured(
            "artifact",
            metadata_fn=lambda: {
                "name": "dynamo_graph_break_reason",
                "encoding": "string",
            },
            payload_fn=lambda: f"{user_stack_trace}\n{traceback.format_exc()}",
        )

        # torch._dynamo.explain() formats this a little nicer, and presents a slightly
        # more actionable user code pointer
        if (
            graph_break_log.isEnabledFor(logging.DEBUG)
            and not explain
            and graph_break_dup_warning_checker.add(frame_loc)
        ):
            # This log line MUST contain the string "Graph break in user code",
            # This log line is exercised from
            #   python test/dynamo/test_exc.py -k test_graph_break_log
            if config.verbose:
                user_stack_trace += (
                    "\nMost recent bytecode instructions traced (max 20):\n"
                )
                user_stack_trace += "\n".join(self.latest_bytecode_queue) + "\n"

            graph_break_log.debug(
                user_stack_trace,
            )
        else:
            # This log line MUST not contain the string "Graph break in user code",
            # exercised by
            #   python test/dynamo/test_misc.py -k test_duplicate_graph_break_log
            graph_break_log.debug(
                "Graph break (user stack suppressed due to duplicate graph break) in user code at %s:%s\nGraph Break Reason: %s",
                frame_loc[0],
                frame_loc[1],
                reason,
            )

    def __init__(
        self,
        output: OutputGraph,
        instructions: list[Instruction],
        f_locals: dict[str, Any],
        f_globals: dict[str, Any],
        f_builtins: dict[str, Any],
        code_options: dict[str, Any],
        symbolic_locals: dict[str, VariableTracker],
        symbolic_globals: dict[str, VariableTracker],
        symbolic_torch_function_state: SymbolicTorchFunctionState,
        symbolic_stream_state: SymbolicStreamState,
        f_code: types.CodeType,
        export: bool,
        inline_depth: int,
        speculation_log: SpeculationLog,
        exn_vt_stack: ExceptionStack,
        distributed_state: Optional[DistributedState],
        # This determines whether to use the execution recorder.
        closure: Optional[tuple[types.CellType]] = None,
        package: Optional[CompilePackage] = None,
    ) -> None:
        super().__init__()
        self.speculation_log = speculation_log
        self.distributed_state = distributed_state

        # Mutable state checkpointed by copy_graphstate()
        self.output = output
        self.symbolic_locals = symbolic_locals
        self.symbolic_globals = symbolic_globals
        self.symbolic_torch_function_state = symbolic_torch_function_state
        self.symbolic_stream_state = symbolic_stream_state
        # used to keep cell/freevars alive after pruning symbolic_locals (prune_dead_locals)
        # in order to generate any nested closures
        self.post_prune_cell_and_freevars = None
        self.stack: list[VariableTracker] = []
        self.instruction_pointer = 0
        self.start_point = None
        self.current_instruction = create_instruction("NOP")
        self.block_stack = []
        # states before SETUP_WITH for checkpointing and fallback
        self.active_generic_context_managers: list[GenericContextWrappingVariable] = []
        self.lineno = -1
        self.kw_names = None
        self.accept_prefix_inst = True
        self.prefix_insts = []
        self.exn_vt_stack = exn_vt_stack
        self.latest_bytecode_queue = deque(maxlen=20)

        # Properties of the input/output code
        self.instructions: list[Instruction] = instructions
        self.indexof: dict[Instruction, int] = get_indexof(self.instructions)
        self.f_locals: dict[str, Any] = (
            f_locals  # needed for recording accessed locals for replay
        )
        self.f_globals: dict[str, Any] = f_globals
        self.f_builtins: dict[str, Any] = f_builtins
        self.code_options: dict[str, Any] = code_options
        self.f_code: types.CodeType = f_code
        self.closure = closure

        # Execution record for replaying errors
        if closure is not None and config.replay_record_enabled:
            self.exec_recorder = ExecutionRecorder(
                code=f_code, closure=closure, code_options=code_options
            )
        else:
            self.exec_recorder = None
        # Stack of module being parsed, current nn.module is at the end of ordered dict.
        # The first field of tuple is the fully qualified name of current module
        # in original hierarchy.  The second field is the type of current nn.module
        self.nn_module_stack: dict[str, tuple[str, type[Any]]] = {}
        self.num_calls: dict[str, int] = {}
        # Flag to indicate whether tracing is used for export.
        self.export = export
        # NOTE: one_graph is used for export/fullgraph=True to always force errors on graph breaks.
        # To toggle erroring/resuming on graph breaks during fullgraph=False compile, self.error_on_graph_break
        # is used instead. Every step(), its value is updated to the global tls.error_on_graph_break.
        # We mirror this value since cleanup may (correctly) inadvertently change tls.error_on_graph_break.
        # This assumes that we cannot both trace a change to tls.error_on_graph_break and graph break on
        # the same instruction.
        self.one_graph = False
        self.error_on_graph_break = False
        # Also do not graph break when tracing resume function prologues
        self.is_tracing_resume_prologue = False

        self.current_speculation = None

        self.strict_checks_fn = None

        self.is_leaf_tracer = True
        self.parent = None
        self.debug_locals = []

        self.package = package

        from .resume_execution import (
            CO_ASYNC_GENERATOR,
            CO_COROUTINE,
            CO_GENERATOR,
            CO_ITERABLE_COROUTINE,
        )

        if f_code.co_flags & (
            CO_GENERATOR | CO_COROUTINE | CO_ITERABLE_COROUTINE | CO_ASYNC_GENERATOR
        ):
            self.push(BuiltinVariable(None))

        self.inline_depth = inline_depth
        self.inconsistent_side_effects = False
        self._constants_cache: list[
            Optional[Union[ConstantVariable, SliceVariable]]
        ] = [None] * len(f_code.co_consts)

        self.is_trace_bytecode_log_enabled: Optional[bool] = (
            trace_bytecode_log.isEnabledFor(logging.DEBUG)
        )
        self.is_trace_source_log_enabled: Optional[bool] = (
            trace_source_log.isEnabledFor(logging.DEBUG)
        )
        linecache.lazycache(f_code.co_filename, f_globals)


class InstructionTranslator(InstructionTranslatorBase):
    @staticmethod
    def current_tx() -> InstructionTranslator:
        return tls.current_tx

    @contextlib.contextmanager
    def set_current_tx(self) -> Any:
        prior = getattr(tls, "current_tx", None)
        tls.current_tx = self
        try:
            yield
        finally:
            tls.current_tx = prior

    def __init__(
        self,
        instructions: list[Instruction],
        f_code: types.CodeType,
        f_locals: dict[str, Any],
        f_globals: dict[str, Any],
        f_builtins: dict[str, Any],
        closure: Optional[tuple[Any, ...]],
        torch_function_mode_stack: Any,
        code_options: dict[str, Any],
        compiler_fn: Any,
        one_graph: bool,
        export: bool,
        export_constraints: Any,
        frame_state: Any,
        speculation_log: SpeculationLog,
        exn_vt_stack: ExceptionStack,
        distributed_state: Optional[DistributedState],
        package: Optional[CompilePackage],
    ) -> None:
        _step_logger()(
            logging.INFO,
            f"torchdynamo start tracing {f_code.co_name} {code_options['co_filename']}:{code_options['co_firstlineno']}",
        )
        super().__init__(
            output=OutputGraph(
                code_options,
                compiler_fn,
                self,
                export,
                export_constraints,
                frame_state,
                local_scope=f_locals,
                global_scope=f_globals,
                f_code=f_code,
                torch_function_mode_stack=torch_function_mode_stack,
                one_graph=one_graph,
                package=package,
            ),
            instructions=instructions,
            f_locals=f_locals,
            f_globals=f_globals,
            f_builtins=f_builtins,
            closure=closure,
            code_options=code_options,
            symbolic_locals={},  # set below
            # A global var is inserted only after a STORE_GLOBAL happens to it
            symbolic_globals={},
            symbolic_torch_function_state=None,  # type: ignore[arg-type] # set below
            symbolic_stream_state=None,  # type: ignore[arg-type] # set below
            f_code=f_code,
            export=export,
            inline_depth=0,
            speculation_log=speculation_log,
            exn_vt_stack=exn_vt_stack,
            distributed_state=distributed_state,
            package=package,
        )

        self._throw_if_in_functorch()

        # as soon as we create the tracing context we should keep it active, so any calls
        # into dynamo apis can rely on finding it
        with tracing(self.output.tracing_context), self.set_current_tx():
            self.one_graph: bool = one_graph
            self.export = export
            if self.export:
                assert self.one_graph, (
                    "Export without one graph - something has gone wrong."
                )

            self.symbolic_locals = {}
            # Populate `symbolic_locals` with non-cell variables.
            cell_and_freevars: set[str] = set(self.cell_and_freevars())

            dynamism = code_context.get_context(f_code).get("dynamism", None)
            for name, value in f_locals.items():
                if name not in cell_and_freevars:
                    local_dynamism = None
                    if dynamism:
                        local_dynamism = frozenset(dynamism.get(name, {}).items())
                    var = LazyVariableTracker.create(
                        value,
                        LocalSource(
                            name,
                            is_input=True,
                            dynamism=local_dynamism,
                        ),
                    )
                    self.symbolic_locals[name] = var

            # Populate `symbolic_locals` with cells created by this frame,
            # effectively implementing the `MAKE_CELL` instructions.
            side_effects = self.output.side_effects
            for name in self.cellvars():
                if name in f_locals:
                    # This models cells that are also function inputs.
                    value = f_locals[name]
                    # NOTE: root frame inputs that are captured by a nested
                    # function become special cell objects -- they exist in
                    # `f_locals` as contents of the cells, rather than the cells
                    # objects themselves.
                    #
                    # In Dynamo, we choose to represent such input cell objects
                    # as newly created (rather than pre-existing) cell objects,
                    # because
                    #
                    # 1. The reason for representing a pre-existing cell object
                    # is to emit guard or codegen mutations. However, local
                    # cells should never be used for guards. Moreover, at this
                    # point these input cell objects should've never been
                    # accessed by anyone else, since Dynamo intercepts the frame
                    # right after its evaluation starts, i.e., right after these
                    # cell objects are created. So they should have no external
                    # reference, meaning no mutation needs to be propagated.
                    #
                    # 2. This conveniently allows codegen to prune away
                    # mutations to these cells, unless they escape the frame.
                    contents_source = LocalSource(
                        name, is_input=True, is_derefed_cell_contents=True
                    )
                    contents_var: VariableTracker = LazyVariableTracker.create(
                        value, contents_source
                    )
                    cell_var = side_effects.track_cell_new()
                    side_effects.store_cell(cell_var, contents_var)
                else:
                    cell_var = side_effects.track_cell_new()
                cell_var.local_name = name  # type: ignore[attr-defined]
                self.symbolic_locals[name] = cell_var

            # Populate `symbolic_locals` with cells captured by this frame,
            # effectively implementing the `COPY_FREE_VARS` instruction.
            assert closure is not None
            for name, cell in zip(self.freevars(), closure):
                cell_source = LocalCellSource(name)
                contents_source = LocalSource(name, is_derefed_cell_contents=True)
                try:
                    contents_var = LazyVariableTracker.create(
                        cell.cell_contents, contents_source
                    )
                except ValueError:
                    # Cell has not yet been assigned
                    contents_var = variables.DeletedVariable()
                cell_var = side_effects.track_cell_existing(
                    cell_source, cell, contents_var
                )
                cell_var.local_name = name  # type: ignore[attr-defined]
                self.symbolic_locals[name] = cell_var

            self.symbolic_torch_function_state = SymbolicTorchFunctionState(
                torch_function_mode_stack
            )

            self.symbolic_stream_state = SymbolicStreamState()

            if export:
                # export gets confused if we never realize unused inputs
                # in export mode just eagerly realize everything
                self.symbolic_locals = variables.LazyVariableTracker.realize_all(
                    self.symbolic_locals
                )

    def _throw_if_in_functorch(self) -> None:
        # Fallback to eager in case of a graph break inside vmap
        eager = torch._dynamo.lookup_backend("eager")
        compiler_fn = inspect.getattr_static(
            self.output.compiler_fn, "compiler_fn", self.output.compiler_fn
        )
        ci = torch._C._functorch.peek_interpreter_stack()
        forbidden_keys = (
            torch._C._functorch.TransformType.Vmap,
            torch._C._functorch.TransformType.Grad,
            torch._C._functorch.TransformType.Jvp,
        )

        if ci is not None and ci.key() in forbidden_keys and compiler_fn is not eager:
            name = ci.key().name.lower()
            msg = (
                "If you are reaching here, it means dynamo failed for one of the following reasons:\n"
                # Calling a torch.compiled function
                f"- Calling torch.func.{name}(compiled_fn) function from eager mode is not supported. "
                f"Ensure that torch.func.{name} is also wrapped within a torch.compile function. "
                "For more information, see PyTorch issue #128711.\n"
                # if it reaches here, it means Dynamo failed to inline a functorch function
                f"- torch.func.{name}(fn) requires the function to be inlined by dynamo"
            )
            unimplemented(
                gb_type="Unsupported functorch tracing attempt",
                context="",
                explanation=msg,
                hints=[],
            )

    def get_example_value(self, source: Source) -> Any:
        if isinstance(source, LocalSource):
            return self.f_locals[source.local_name]
        if isinstance(source, GlobalSource):
            return self.f_globals[source.global_name]
        raise KeyError

    def symbolic_locals_contain_module_class(self) -> bool:
        for v in self.symbolic_locals.values():
            if isinstance(v, UserDefinedClassVariable) and issubclass(
                v.as_python_constant(), torch.nn.Module
            ):
                return True
        return False

    def replace_tos_if_return_is_generator(self) -> None:
        if (
            len(self.stack)
            and (tos := self.stack[-1])
            and isinstance(tos, LocalGeneratorObjectVariable)
        ):
            self.stack[-1] = ListIteratorVariable(
                tos.force_unpack_var_sequence(self),
                mutation_type=ValueMutationNew(),
            )

    def _return(self, inst: Instruction) -> None:
        self.replace_tos_if_return_is_generator()
        assert self.instruction_pointer is not None
        assert self.start_point is not None
        get_metrics_context().increment(
            "ir_count", self.instruction_pointer - self.start_point
        )

        if (
            not config.allow_empty_graphs
            and self.output.count_calls() == 0
            and not self.inconsistent_side_effects
            and not self.symbolic_locals_contain_module_class()
            and not self.export
            and not self.one_graph
            and not self.error_on_graph_break
            and not self.is_tracing_resume_prologue
        ):
            raise exc.SkipFrame("because no content in function call")

        self.instruction_pointer = None
        _step_logger()(
            logging.INFO,
            f"torchdynamo done tracing {self.f_code.co_name} ({inst.opname})",
        )
        log.debug("return triggered compile")
        all_stack_locals_metadata = self.output.compile_subgraph(
            self,
            reason=GraphCompileReason(
                "return_value", [self.frame_summary()], graph_break=False
            ),
            # the value to be returned
            stack_pops=1 if inst.opname == "RETURN_VALUE" else 0,
        )
        # check that our stack/locals meta are correct:
        # we should only be tracing 1 frame, and there should not be any NULLs on the stack
        assert len(all_stack_locals_metadata) == 1
        assert not all_stack_locals_metadata[0].stack_null_idxes
        self.output.add_output_instructions(
            self.codegen_return_with_pops(inst, all_stack_locals_metadata[0].num_stack)
        )
        raise ReturnValueOp

    def RETURN_VALUE(self, inst: Instruction) -> None:
        self._return(inst)

    def RETURN_CONST(self, inst: Instruction) -> None:
        self._return(inst)


if sys.version_info >= (3, 11):
    _binary_op_lookup = [
        getattr(
            InstructionTranslator,
            opname[3:] if "INPLACE" in opname else f"BINARY_{opname[3:]}",
        )
        for opname, _ in dis._nb_ops  # type: ignore[attr-defined]
    ]


class InliningInstructionTranslator(InstructionTranslatorBase):
    """Trace and inline a called method"""

    symbolic_result: Optional[VariableTracker]
    # pyrefly: ignore [bad-override]
    parent: InstructionTranslatorBase

    @classmethod
    def inline_call(cls, parent: Any, func: Any, args: Any, kwargs: Any) -> Any:
        tracer = cls.build_inline_tracer(parent, func, args, kwargs)
        return tracer.inline_call_()

    @staticmethod
    def check_inlineable(func: Any) -> trace_rules.SkipResult:
        if func.has_self():
            unimplemented(
                gb_type="Inline attempt with __self__",
                context=str(func),
                explanation="Attempted to inline a function with the `__self__` attribute. "
                "Dynamo is expected to decompose method calls into function calls with a `self` argument.",
                hints=[],
            )

        if isinstance(func, UserFunctionVariable) and inspect.getattr_static(
            func.get_function(), "_torchdynamo_disable", False
        ):
            msg = inspect.getattr_static(
                func.get_function(), "_torchdynamo_disable_msg", None
            )
            unimplemented(
                gb_type="Skip inlining `torch.compiler.disable()`d function",
                context=str(func.get_function()),
                explanation=f"Skip inlining function {func.get_function()} since it was wrapped "
                f"with `torch.compiler.disable` (reason: {msg})",
                hints=[
                    "Remove the `torch.compiler.disable` call",
                ],
            )

        result = trace_rules.check_verbose(func, is_inlined_call=True)
        if result.skipped:
            from torch._dynamo.variables.misc import produce_trampoline_autograd_apply

            # _origin marks this as coming from an internal dynamo known function that is safe to
            # trace through.
            if (
                hasattr(getattr(func, "fn", None), "_origin")
                # pyrefly: ignore [missing-attribute]
                and func.fn._origin is produce_trampoline_autograd_apply
            ):
                # Known sound
                return trace_rules.SkipResult(
                    False, "allowlist in dynamo known function"
                )
            fn_qualname = func.fn.__qualname__ if hasattr(func, "fn") else ""
            hints = [
                f"Avoid calling the function `{fn_qualname}`.",
            ]
            if "_dynamo" not in func.get_filename():
                hints += [
                    f"Apply `@torch._dynamo.dont_skip_tracing` to the function `{fn_qualname}` "
                    "to force tracing into the function. "
                    "More graph breaks may occur as a result of attempting to trace into the function.",
                    "Please file an issue to PyTorch.",
                ]
            unimplemented(
                gb_type="Attempted to inline function marked as skipped",
                context=f"qualname: {fn_qualname}, name: {func.get_name()}, "
                f"filename: `{func.get_filename()}`, skip reason: {result.reason}",
                explanation=f"Dynamo developers have intentionally marked that the function `{fn_qualname}` "
                "should not be traced.",
                hints=hints,
            )

        return result

    @staticmethod
    def build_inline_tracer(
        parent: Any,
        func: VariableTracker,
        args: list[VariableTracker],
        kwargs: Any,
    ) -> InliningInstructionTranslator:
        assert isinstance(
            func,
            (
                UserFunctionVariable,
                NestedUserFunctionVariable,
                LocalGeneratorFunctionVariable,
                LocalGeneratorObjectVariable,
            ),
        )
        code: types.CodeType = func.get_code()
        result = None
        tracing_ctx = parent.output.tracing_context

        # Check if we have already identified this function to be inline-able.
        # The exception is dont_skip_tracing flag which affects the inline
        # behavior. If the flag is True, don't rely on previous results.
        if not config.dont_skip_tracing and tracing_ctx:
            if previous_result := tracing_ctx.previously_inlined_functions.get(
                code, None
            ):
                result = previous_result

        if result is None:
            if isinstance(func, SkipFunctionVariable):
                unimplemented(
                    gb_type="Attempted to inline function marked as skipped (SkipFunctionVariable)",
                    context=f"Attempted to inline a SkipFunctionVariable {func}",
                    explanation=(
                        "Attempted to inline a function that was previously determined to be marked as intentionally skipped."
                    ),
                    hints=[],
                )
            result = InliningInstructionTranslator.check_inlineable(func)
            assert result.skipped is False

            if not config.dont_skip_tracing and tracing_ctx:
                tracing_ctx.previously_inlined_functions[code] = result

        try:
            # pyrefly: ignore [missing-attribute]
            sub_locals = func.bind_args(parent, args, kwargs)
        except TypeError as e:
            # Wrap the general TypeError during bind_args() to the internal ArgsMismatchError with detailed info
            raise ArgsMismatchError(  # noqa: B904
                "{reason}.\n  func = {func}, args = {args}, kwargs = {kwargs}".format(
                    reason=str(e),
                    # pyrefly: ignore [missing-attribute]
                    func=f"'{func.get_name()}' {func.get_filename()}:{func.get_code().co_firstlineno}",
                    args=[arg.python_type() for arg in args],
                    kwargs=kwargs,
                ),
            )

        for v in itertools.chain(sub_locals.values()):
            if not isinstance(v, VariableTracker):
                unimplemented(
                    gb_type="Encountered unconverted argument when attempting to inline",
                    context=f"func: {func}, arg: {v}",
                    explanation="An argument to an inlined function was not successfully converted to a VariableTracker.",
                    hints=[*graph_break_hints.DYNAMO_BUG],
                )

        if code.co_name in ("__setitem__", "__setattr__") and not (
            args and isinstance(args[0], variables.UserDefinedObjectVariable)
        ):
            unimplemented(
                gb_type="Unsupported __setitem__/__setattr__ inline attempt",
                context=f"code name: {code.co_name}, args: {args}",
                explanation=f"Attempted to inline {code.co_name} where first argument (self) is not a user-defined object.",
                hints=[],
            )

        suffix = ""
        # TODO: mlazos, add support for enabling multiple artifact logs
        # with a single alias
        if torch._logging._internal.log_state.is_artifact_enabled("bytecode"):
            suffix = f"\n{dis.Bytecode(code).dis()}"
        if sys.version_info >= (3, 11):
            cur_inst = parent.current_instruction
            parent_code = parent.f_code

            def get_trace_call_log_str() -> str:
                header = parent.get_line_of_code_header(
                    lineno=cur_inst.positions.lineno
                )
                line = get_instruction_source_311(parent_code, cur_inst).rstrip()
                return f"TRACE inlined call {code.co_name} from {header}\n{line}"

            trace_call_log.debug("%s", LazyString(get_trace_call_log_str))
        log.debug("INLINING %s%s, %s", code, suffix, result.reason)

        # Detect inline GraphModule calls in order to propagate node metadata,
        # by checking if the first argument (self) is a variable tracking a GraphModule.
        if args and isinstance(args[0], NNModuleVariable):
            module = parent.output.get_submodule(args[0].module_key)
            if isinstance(module, torch.fx.GraphModule):
                # The inline call might not actually be a call to `forward`,
                # but it is enough to add a context for `forward` in case it is called.
                code_context.get_context(module.forward.__code__)[
                    "orig_graphmodule"
                ] = weakref.ref(module)
        # When we have inline_nn_module turned on, modules resolve to UnspecializedNNModuleVariable
        if args and isinstance(args[0], UnspecializedNNModuleVariable):
            module = args[0].value
            if isinstance(module, torch.fx.GraphModule):
                # The inline call might not actually be a call to `forward`,
                # but it is enough to add a context for `forward` in case it is called.
                code_context.get_context(module.forward.__code__)[
                    "orig_graphmodule"
                ] = weakref.ref(module)

        tracer: InliningInstructionTranslator
        if is_generator(code):
            tracer = InliningGeneratorInstructionTranslator(
                parent,
                code,
                sub_locals,
                parent.symbolic_globals,
                parent.symbolic_torch_function_state,
                parent.symbolic_stream_state,
                func,
            )
        else:
            tracer = InliningInstructionTranslator(
                parent,
                code,
                sub_locals,
                parent.symbolic_globals,
                parent.symbolic_torch_function_state,
<<<<<<< HEAD
=======
                parent.symbolic_stream_state,
                # pyrefly: ignore [bad-argument-type]
>>>>>>> cdf0a9c2
                func,
            )
        return tracer

    def inline_call_(self) -> VariableTracker:
        parent = self.parent
        code = self.f_code

        strict_ctx: Any = contextlib.nullcontext()
        if parent.strict_checks_fn:
            strict_ctx = self.strict_translation_mode(parent.strict_checks_fn)
        try:
            with strict_ctx:
                self.run()
        except exc.ObservedException as e:
            msg = f"Observed exception DURING INLING {code} : {e}"
            log.debug(msg)
            # bubble up the exception to the parent frame.
            raise
        except exc.SkipFrame as e:
            msg = f"SKIPPED INLINING {code}: {e}"
            log.debug(msg)
            raise Unsupported(msg) from e
        except Exception:
            log.debug("FAILED INLINING %s", code)
            raise
        finally:
            parent.error_on_graph_break = self.error_on_graph_break

        if self.output.should_exit:
            # graph break
            return ConstantVariable.create(None)  # return dummy variable

        assert self.symbolic_result is not None

        if self.f_globals is parent.f_globals:
            # Merge symbolic_globals back if parent and child are in the same namespace
            parent.symbolic_globals.update(self.symbolic_globals)

        parent.inconsistent_side_effects |= self.inconsistent_side_effects

        log.debug("DONE INLINING %s", code)
        self.output.tracing_context.traced_code.append(code)

        if config.enable_faithful_generator_behavior or (
            isinstance(self, InliningGeneratorInstructionTranslator)
            and self.is_generator_from_ctx_manager
        ):
            if (
                is_generator(code)
                and isinstance(self, InliningGeneratorInstructionTranslator)
                and self.generator_exhausted
            ):
                assert isinstance(self, InliningGeneratorInstructionTranslator)
                # When the generator returns None, we raise StopIteration
                args = []
                if not (
                    isinstance(self.symbolic_result, ConstantVariable)
                    and self.symbolic_result.value is None
                ):
                    args = [self.symbolic_result]
                exc.raise_observed_exception(StopIteration, self, args=args)
            else:
                return self.symbolic_result
        else:
            if is_generator(code):
                assert isinstance(self, InliningGeneratorInstructionTranslator)
                assert self.symbolic_result.as_python_constant() is None
                return ListIteratorVariable(
                    self.generated_items,
                    mutation_type=ValueMutationNew(),
                )
            else:
                return self.symbolic_result

    def __init__(
        self,
        parent: InstructionTranslatorBase,
        code: types.CodeType,
        symbolic_locals: dict[str, VariableTracker],
        symbolic_globals: dict[str, VariableTracker],
        symbolic_torch_function_state: SymbolicTorchFunctionState,
<<<<<<< HEAD
        funcvar: BaseUserFunctionVariable | LocalGeneratorObjectVariable,
=======
        symbolic_stream_state: SymbolicStreamState,
        funcvar: BaseUserFunctionVariable,
>>>>>>> cdf0a9c2
    ) -> None:
        f_globals = funcvar.get_globals()  # type: ignore[attr-defined]
        f_builtins = f_globals["__builtins__"]
        if not isinstance(f_builtins, dict):
            f_builtins = f_builtins.__dict__

        # Get the cached instructions. These instructions are safe to cache
        # because we dont mutate them in transform_code_object (those
        # instructions are for the top most Instruction translator).  Also, we
        # have to be careful about not using _cached_cleaned_instructions here
        # because that function is global, while we want the cache to be
        # alive only during a compmilation.
        tracing_ctx = parent.output.tracing_context
        instructions = None
        if tracing_ctx:
            if tracing_ctx.previously_cleaned_instructions.get(code):
                instructions = tracing_ctx.previously_cleaned_instructions[code]

        if instructions is None:
            instructions = cleaned_instructions(code)
            propagate_line_nums(instructions)
            if tracing_ctx:
                tracing_ctx.previously_cleaned_instructions[code] = instructions

        super().__init__(
            output=parent.output,
            f_locals={},
            f_globals=f_globals,
            f_builtins=f_builtins,
            symbolic_locals=symbolic_locals,
            symbolic_globals=symbolic_globals,
            symbolic_torch_function_state=symbolic_torch_function_state,
            symbolic_stream_state=symbolic_stream_state,
            instructions=instructions,
            code_options={k: getattr(code, k) for k in get_code_keys()},
            f_code=code,
            export=parent.export,
            inline_depth=parent.inline_depth + 1,
            speculation_log=parent.speculation_log,
            exn_vt_stack=parent.exn_vt_stack,
            distributed_state=parent.distributed_state,
            package=parent.package,
        )
        self.funcvar = funcvar
        self.parent = parent
        self.num_calls = parent.num_calls
        self.symbolic_result = None
        self.nn_module_stack = parent.nn_module_stack.copy()
        self.one_graph = parent.one_graph

    @property
    def fake_mode(self) -> Optional[FakeTensorMode]:
        return self.parent.fake_mode

    def run_ctx_mgr(self) -> Any:
        return TracingContext.current_frame(self.parent.frame_summary())

    def should_compile_partial_graph(self) -> bool:
        if config.nested_graph_breaks:
            if not self.funcvar.should_allow_nested_graph_breaks():
                return False
            if not self.parent.should_compile_partial_graph():
                return False
            return super().should_compile_partial_graph()
        return False  # inlining functions is all-or-nothing

    def create_call_resume_at(
        self,
        inst: Instruction,
        all_stack_locals_metadata: list[StackLocalsMetadata],
    ) -> list[Instruction]:
        if config.nested_graph_breaks:
            return super().create_call_resume_at(inst, all_stack_locals_metadata)
        unimplemented(
            gb_type="Graph break in inlined function",
            context="",
            explanation="Graph breaks in an inlined call are not supported.",
            hints=[],
        )

    def RETURN_VALUE(self, inst: Instruction) -> None:
        self.symbolic_result = self.pop()  # type: ignore[assignment]
        self.instruction_pointer = None
        raise ReturnValueOp

    def RETURN_CONST(self, inst: Instruction) -> None:
        self.symbolic_result = self._load_const(inst)
        self.instruction_pointer = None
        raise ReturnValueOp

    def get_globals_source_and_value(
        self, name: str
    ) -> tuple[Any, VariableTracker, Source]:
        # NamedTuple's `__new__` has a fake global scope that's not an actual
        # module. TODO generalize the check for other non-importable cases.
        # https://github.com/python/cpython/blob/8421b03b16a4852a527256cb7cdce2ab2d318548/Lib/collections/__init__.py#L441-L447
        if "__name__" in self.f_globals and not self.f_globals["__name__"].startswith(
            "namedtuple_"
        ):
            module_name = self.f_globals["__name__"]
            module_source = self.import_source(module_name)
            if "torch_package" in module_name:
                fglobals_value = (
                    torch.package.package_importer._package_imported_modules[
                        module_name
                    ]
                )  # type: ignore[assignment]
            else:
                fglobals_value = _import_module(module_name)
            # Dont use lazy vt because we will do a setattr afterwards
            fglobals_vt = VariableBuilder(self, module_source)(fglobals_value)
            global_source = AttrSource(module_source, name)
        else:
            globals_name = self.output.install_global_by_id(
                "___unnamed_scope", self.f_globals
            )
            globals_source = GlobalSource(globals_name)
            fglobals_value = self.f_globals  # type: ignore[assignment]
            # Dont use lazy vt because we will do a setattr afterwards
            fglobals_vt = VariableBuilder(self, globals_source)(fglobals_value)
            global_source = DictGetItemSource(globals_source, name)  # type: ignore[assignment]

        if is_stdlib(fglobals_value):
            # Users don't inplace mutate a stdlib attribute (like inspect,
            # collections), skip guards that originate from the stdlib modules.
            global_source = SkipGuardSource(global_source)  # type: ignore[assignment]

        return fglobals_value, fglobals_vt, global_source

    def _load_global(self, inst: Instruction) -> None:
        name = inst.argval
        if name not in self.f_globals:
            return self.load_builtin(inst)

        if self.output.global_scope is self.f_globals:
            # If the global scope matches that of the root frame, use handler in
            # root frame instruction translator, to enforce consistency.
            super()._load_global(inst)
        else:
            _, fglobals_vt, global_source = self.get_globals_source_and_value(name)
            if self.output.side_effects.has_pending_mutation_of_attr(fglobals_vt, name):
                self.push(self.output.side_effects.load_attr(fglobals_vt, name))
            else:
                value = self.f_globals[name]
                self.push(VariableTracker.build(self, value, global_source))

    def STORE_GLOBAL(self, inst: Instruction) -> None:
        if self.output.global_scope is self.f_globals:
            # If the global scope matches that of the root frame, use handler in
            # root frame instruction translator, to enforce consistency.
            super().STORE_GLOBAL(inst)
        else:
            value = self.pop()
            if isinstance(value, RemovableHandleVariable):
                unimplemented(
                    gb_type="Storing Tensor hook handle in globals (inline call)",
                    context=inst.argval,
                    explanation="This is not supported.",
                    hints=[],
                )
            name = inst.argval
            _fglobals_value, fglobals_vt, _ = self.get_globals_source_and_value(name)
            self.output.side_effects.store_attr(fglobals_vt, name, value)


class InliningGeneratorInstructionTranslator(InliningInstructionTranslator):
    generated_items: list[VariableTracker]
    # Flag whether or not the InlineGenerator should consume the entire iterator

    def __init__(self, *args: Any, **kwargs: Any) -> None:
        super().__init__(*args, **kwargs)
        self.generated_items = []
        self.generator_exhausted = False
        self.is_generator_from_ctx_manager = False

    def should_compile_partial_graph(self) -> bool:
        # resuming on graph break on inlined generator not supported
        return False

    def YIELD_VALUE(self, inst: Instruction) -> None:
        top = self.pop()
        self.generated_items.append(top)
        if len(self.generated_items) > MAX_ITERATOR_LIMIT:
            raise exc.InfiniteGeneratorError(
                "Too many yield values in generator. Maybe you are inlining an infinite generator. "
                f"If not, please report a bug at {PT2_ISSUE_TRACKER_URL}",
            )
        self.push(ConstantVariable.create(None))
        if (
            config.enable_faithful_generator_behavior
            or self.is_generator_from_ctx_manager
        ):
            self.symbolic_result = top
            # Stop tracing
            raise YieldValueOp

    def GET_YIELD_FROM_ITER(self, inst: Instruction) -> None:
        tos = self.stack[-1]
        if not isinstance(tos, ListIteratorVariable):
            self.pop()
            res = BuiltinVariable(iter).call_function(self, [tos], {})  # type: ignore[arg-type]
            self.push(res)

    def RETURN_VALUE(self, inst: Instruction) -> None:
        self.generator_exhausted = True
        return super().RETURN_VALUE(inst)

    def RETURN_CONST(self, inst: Instruction) -> None:
        self.generator_exhausted = True
        return super().RETURN_CONST(inst)

    def YIELD_FROM(self, inst: Instruction) -> None:
        assert len(self.stack) >= 2
        val = self.pop()
        tos = self.stack[-1]
        if not (isinstance(val, ConstantVariable) and val.value is None):
            # invoke send
            # Unreachable code - if you hit this, you are implementing generator support and have
            # lifted the `unimplemented("generator")` in frame conversion. This codepath handles
            # subgenerator and lines up with this line in Python 3.10
            # https://github.com/python/cpython/blob/3.10/Python/ceval.c#L2599
            unimplemented(
                gb_type="Unreachable sub-generator code",
                context="",
                explanation="Should only be encountered while implementing generator support.",
                hints=[],
            )

        try:
            val = tos.next_variable(self)
        except (StopIteration, exc.ObservedUserStopIteration) as ex:
            if isinstance(ex, exc.ObservedUserStopIteration):
                exc.handle_observed_exception(self)

            # The iterator is exhausted. Stop the loop and return.
            self.pop()
            self.push(ConstantVariable.create(ex.value))
        else:
            # Repeat the YIELD_FROM instruction in the next eval loop
            assert (
                isinstance(self.instruction_pointer, int)
                and self.instruction_pointer > 0
            )
            self.instruction_pointer -= 1

            self.push(val)
            # Add the value to yield into generated_items and replace the top of the stack with None
            self.YIELD_VALUE(inst)

    def SEND(self, inst: Instruction) -> None:
        assert len(self.stack) >= 2
        val = self.pop()
        tos = self.stack[-1]
        if isinstance(tos, (IteratorVariable, LocalGeneratorObjectVariable)) or (
            isinstance(tos, UserDefinedObjectVariable)
            and isinstance(tos.value, collections.abc.Iterator)
        ):
            if isinstance(val, ConstantVariable) and val.value is None:
                try:
                    val = tos.next_variable(self)  # type: ignore[arg-type]
                except (StopIteration, exc.ObservedUserStopIteration) as ex:
                    # To implement SEND, we have to look at the implementation
                    # when the iterator returns StopIteration. This translates to this code
                    # 3.11: https://github.com/python/cpython/blob/3.11/Python/ceval.c#L2613-L2619
                    # 3.12: https://github.com/python/cpython/blob/3.12/Python/bytecodes.c#L863-L866
                    # The implementation is different in 3.11 and 3.12. In 3.12, we rely
                    # on END_SEND to clean up. In 3.11, SEND does the cleanup as well.
                    if sys.version_info < (3, 12):
                        self.pop()  # Python 3.12 uses new opcode END_SEND
                    self.push(ConstantVariable.create(ex.value))
                    self.jump(inst)
                else:
                    self.push(val)
            else:
                # invoke send
                # Unreachable code - if you hit this, you are implementing generator support and have
                # lifted the `unimplemented("generator")` in frame conversion. This codepath handles
                # subgenerator and lines up with this line in Python 3.11
                # https://github.com/python/cpython/blob/3.11/Python/ceval.c#L2597
                unimplemented(
                    gb_type="Unreachable sub-generator code",
                    context="",
                    explanation="Should only be encountered while implementing generator support.",
                    hints=[],
                )
        else:
            unimplemented(
                gb_type="SEND with bad type",
                context=f"TOS type: {typestr(tos)}",
                explanation=f"Attempted to SEND with unsupported type {typestr(tos)}.",
                hints=[],
            )<|MERGE_RESOLUTION|>--- conflicted
+++ resolved
@@ -4873,11 +4873,7 @@
                 sub_locals,
                 parent.symbolic_globals,
                 parent.symbolic_torch_function_state,
-<<<<<<< HEAD
-=======
                 parent.symbolic_stream_state,
-                # pyrefly: ignore [bad-argument-type]
->>>>>>> cdf0a9c2
                 func,
             )
         return tracer
@@ -4960,12 +4956,8 @@
         symbolic_locals: dict[str, VariableTracker],
         symbolic_globals: dict[str, VariableTracker],
         symbolic_torch_function_state: SymbolicTorchFunctionState,
-<<<<<<< HEAD
+        symbolic_stream_state: SymbolicStreamState,
         funcvar: BaseUserFunctionVariable | LocalGeneratorObjectVariable,
-=======
-        symbolic_stream_state: SymbolicStreamState,
-        funcvar: BaseUserFunctionVariable,
->>>>>>> cdf0a9c2
     ) -> None:
         f_globals = funcvar.get_globals()  # type: ignore[attr-defined]
         f_builtins = f_globals["__builtins__"]
